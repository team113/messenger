--- conflicted
+++ resolved
@@ -221,31 +221,6 @@
         if: ${{ github.ref == 'refs/heads/main'
              || startsWith(github.ref, 'refs/tags/v') }}
 
-<<<<<<< HEAD
-    docker:
-    name: Docker image
-    runs-on: ubuntu-latest
-    steps:
-      - uses: actions/checkout@v3
-      - uses: subosito/flutter-action@v2
-        with:
-          flutter-version: ${{ env.FLUTTER_VER }}
-          channel: stable
-          cache: true
-      - uses: docker/setup-buildx-action@v2
-
-      - run: make flutter.pub
-      - run: make docker.build debug=no no-cache=yes
-                  tag=build-${{ github.run_number }}
-
-      - run: make docker.tar to-file=image.tar
-                  tags=build-${{ github.run_number }}
-
-      - uses: actions/upload-artifact@v3
-        with:
-          name: docker-${{ github.run_number }}
-          path: image.tar
-=======
   docker:
     needs: ["build"]
     runs-on: ubuntu-latest
@@ -287,7 +262,6 @@
           name: docker-${{ github.run_number }}
           path: .cache/image.tar
           if-no-files-found: error
->>>>>>> bece25f1
           retention-days: 1
 
 
