name: CI

on:
  push:
    branches: ["main"]
    tags: ["helm/**", "v*"]
  pull_request:
    branches: ["main"]

concurrency:
  group: ${{ github.workflow }}-${{ github.ref }}
  cancel-in-progress: true

env:
  FLUTTER_VER: "3.35"

jobs:

  ################
  # Pull Request #
  ################

  pr:
    if: ${{ github.event_name == 'pull_request' }}
    needs:
      - appcast
      - build
      - build-linux
      - copyright
      - dartanalyze
      - dartdoc
      - dartfmt
      - docker
      - helm-lint
      - pubspec
      - test-e2e
      - test-unit
      #- validate-publish # TODO: Re-enable once ready to ship iOS and Android.
    runs-on: ubuntu-latest
    steps:
      - run: true




  ##########################
  # Linting and formatting #
  ##########################

  copyright:
    runs-on: ubuntu-latest
    steps:
      - uses: actions/checkout@v5

      - run: make copyright check=yes

  dartanalyze:
    runs-on: ubuntu-latest
    steps:
      - uses: actions/checkout@v5
        with:
          fetch-depth: 0  # for correct versioning via `git describe --tags`
      - uses: subosito/flutter-action@v2
        with:
          flutter-version: ${{ env.FLUTTER_VER }}
          channel: stable
          cache: true

      - run: make flutter.pub

      - run: make flutter.analyze
      - run: make flutter.analyze.fluent
      - run: make flutter.analyze.svg

  dartfmt:
    runs-on: ubuntu-latest
    steps:
      - uses: actions/checkout@v5
      - uses: subosito/flutter-action@v2
        with:
          flutter-version: ${{ env.FLUTTER_VER }}
          channel: stable
          cache: true

      - run: make flutter.pub

      - run: make flutter.fmt check=yes

  helm-lint:
    name: helm lint
    if: ${{ !startsWith(github.ref, 'refs/tags/v') }}
    strategy:
      fail-fast: false
      matrix:
        chart: ["tapopa-messenger"]
    runs-on: ubuntu-latest
    steps:
      - uses: actions/checkout@v5
      - uses: azure/setup-helm@v4

      - run: make helm.lint chart=${{ matrix.chart }}

  pubspec:
    runs-on: ubuntu-latest
    steps:
      - uses: actions/checkout@v5
      - uses: subosito/flutter-action@v2
        with:
          flutter-version: ${{ env.FLUTTER_VER }}
          channel: stable
          cache: true

      - run: make flutter.pub

      - name: Check `pubspec.lock` is in sync with `pubspec.yaml`
        run: git diff --exit-code

  validate-publish:
    name: validate (${{ matrix.store }})
    if: ${{ false }} # TODO: Remove once ready to ship iOS and Android.
    needs: ["build"]
    strategy:
      matrix:
        store:
          - App Store
          - Google Play
    runs-on: ${{ matrix.store == 'App Store' && 'macos'
              ||                                'ubuntu' }}-latest
    steps:
      - uses: actions/checkout@v5
        with:
          fetch-depth: 2 # For commit message retrieving.
      - name: Retrieve last commit messages
        id: commit
        run: |
          echo "message=$(git log --grep='\[run ci\]' --format=%s)" \
          >> $GITHUB_OUTPUT

      - name: Determine whether `fastlane/` directory has any changes
        uses: dorny/paths-filter@v3
        id: changed
        with:
          filters: |
            fastlane:
              - '${{ (matrix.store == 'App Store' &&   'ios')
                  || (matrix.store == 'Google Play' && 'android')
                  }}/fastlane/**'

      # Skip if there are no changes in `fastlane/` directory and no `[run ci]`
      # mark is detected in the last commit message.
      - id: skip
        run: echo "no=${{ steps.changed.outputs.fastlane == 'true'
                       || contains(steps.commit.outputs.message, '[run ci]') }}"
             >> $GITHUB_OUTPUT

      - uses: actions/download-artifact@v6
        with:
          name: build-${{ (matrix.store == 'App Store' &&   'ipa')
                       || (matrix.store == 'Google Play' && 'appbundle')
                       }}-${{ github.run_number }}
        if: ${{ steps.skip.outputs.no == 'true' }}
      - run: mv *.ipa ios/app.ipa
        if: ${{ steps.skip.outputs.no == 'true'
             && matrix.store == 'App Store' }}
      - run: mv *.aab android/app.aab
        if: ${{ steps.skip.outputs.no == 'true'
             && matrix.store == 'Google Play' }}

      - name: Prepare App Store Connect key
        run: echo "${{ secrets.APP_STORE_KEY }}"
             >> ${{ runner.temp }}/AuthKey_${{ secrets.APP_STORE_IDENTIFIER }}.p8
        if: ${{ steps.skip.outputs.no == 'true'
             && matrix.store == 'App Store' }}
      - name: Prepare Google Service account
        run: echo "${{ secrets.GOOGLE_PLAY_SERVICE_ACCOUNT_BASE64 }}"
             | base64 -d
             > android/service_account.json
        if: ${{ steps.skip.outputs.no == 'true'
             && matrix.store == 'Google Play' }}

      - name: Validate iOS application against App Store
        run: fastlane validate
        env:
          APP_STORE_CONNECT_API_KEY_KEY_ID: ${{ secrets.APP_STORE_IDENTIFIER }}
          APP_STORE_CONNECT_API_KEY_ISSUER_ID: ${{ secrets.APP_STORE_ISSUER }}
          APP_STORE_CONNECT_API_KEY_KEY_FILEPATH: ${{ runner.temp }}/AuthKey_${{ secrets.APP_STORE_IDENTIFIER }}.p8
        working-directory: ios/
        if: ${{ steps.skip.outputs.no == 'true'
             && matrix.store == 'App Store' }}
      - name: Validate Android application against Google Play
        run: fastlane validate
        working-directory: android/
        if: ${{ steps.skip.outputs.no == 'true'
             && matrix.store == 'Google Play' }}

      - name: Cleanup App Store Connect key
        run: rm -rf ${{ runner.temp }}/AuthKey_${{ secrets.APP_STORE_IDENTIFIER }}.p8
        if: ${{ always()
             && matrix.store == 'App Store' }}
      - name: Cleanup Google Service account
        run: rm -rf android/service_account.json
        if: ${{ always()
             && matrix.store == 'Google Play' }}




  ############
  # Building #
  ############

  appcast:
    runs-on: ubuntu-latest
    steps:
      - uses: actions/checkout@v5
        with:
          fetch-depth: 0  # for correct versioning via `git describe --tags`

      - name: Parse semver versions from Git tag
        id: semver
        uses: actions-ecosystem/action-regex-match@v2
        with:
          text: ${{ github.ref }}
          regex: '^refs/tags/v(((([0-9]+)\.[0-9]+)\.[0-9]+)(-.+)?)$'
        if: ${{ startsWith(github.ref, 'refs/tags/v') }}

      - name: Fetch existing Appcast XMLs from gh-pages
        run: git checkout origin/gh-pages -- appcast/
        if: ${{ startsWith(github.ref, 'refs/tags/v') }}
      - run: mkdir -p appcast/
      - run: rm -f appcast/appcast.xml

      - run: make appcast.xml.item
        env:
          link: ${{ (startsWith(github.ref, 'refs/tags/v')
                     && secrets.ARTIFACTS_STABLE)
                 ||     secrets.ARTIFACTS_MAIN }}
          notes: ${{ (!startsWith(github.ref, 'refs/tags/v')
                      && secrets.APPCAST_NOTES)
                  ||     '' }}
          version: ${{ (startsWith(github.ref, 'refs/tags/v')
                        && steps.semver.outputs.group1)
                    ||     '' }}
      - run: make appcast.xml

      - uses: actions/upload-artifact@v5
        with:
          name: appcast-${{ github.run_number }}
          path: appcast/
          if-no-files-found: error
          retention-days: 1

  build:
    strategy:
      fail-fast: false
      matrix:
        platform:
          - apk
          - appbundle
          - ios # TODO: Replace with `ipa` once Apple team is assigned.
          - macos
          - web
          - windows
    runs-on: ${{ (contains('ios macos', matrix.platform) && 'macos-latest')
              || (matrix.platform == 'windows'           && 'windows-latest')
              ||                                            'ubuntu-latest' }}
    steps:
      - uses: actions/checkout@v5
        with:
          # Unshallow the repository in order for `PubspecBuilder` and its
          # `git describe` to work.
          fetch-depth: 0
      - uses: subosito/flutter-action@v2
        with:
          flutter-version: ${{ env.FLUTTER_VER }}
          channel: stable
          cache: true
      - run: brew install ripgrep
        if: ${{ matrix.platform == 'ios' }}
      - run: sudo apt-get update
        if: ${{ contains('apk appbundle', matrix.platform) }}
      - run: sudo apt-get install -y ripgrep
        if: ${{ contains('apk appbundle', matrix.platform) }}

      - run: make flutter.pub

      # Running `build_runner` here ensures `PubspecBuilder` and its
      # `git describe` command returns the valid result without possible
      # `-dirty` part, that may happen during FCM configuration.
      - run: make flutter.gen overwrite=true
        if: ${{ contains('apk appbundle ios web', matrix.platform) }}

      - run: make flutter.bundle.rename to=${{ secrets.FCM_BUNDLE_ID }}
        if: ${{ contains('apk appbundle ios', matrix.platform) }}

      - uses: actions/setup-java@v5
        with:
          distribution: temurin  # Temurin is cached on GitHub Actions Runners.
          java-version: 21
          cache: gradle
        if: ${{ contains('apk appbundle', matrix.platform) }}

      - uses: maxim-lobanov/setup-xcode@v1
        with:
          xcode-version: '16.4'
        if: ${{ runner.os == 'macos' }}

      - name: Configure FCM (Firebase Cloud Messaging)
        env:
          GOOGLE_APPLICATION_CREDENTIALS: ${{ runner.temp }}/service_account.json
        run: |
          set -ex
          # TODO: Unpin when is flutterfire_cli/issues#372 fixed:
          #       https://github.com/invertase/flutterfire_cli/issues/372
          npm install -g firebase-tools@13.30.0
          dart pub global activate flutterfire_cli
          echo '${{ secrets.FIREBASE_SERVICE_ACCOUNT }}' \
          > ${{ runner.temp }}/service_account.json

          make fcm.conf project-id=${{ secrets.FCM_PROJECT_ID }} \
                        platforms="android,ios,web" \
                        web-id=${{ secrets.FCM_WEB_APP_ID }} \
                        bundle-id=${{ secrets.FCM_BUNDLE_ID }}
        # TODO: Include `apk appbundle ipa` once FCM is ready for those.
        if: ${{ contains('web', matrix.platform) }}
      - name: Configure FCM (Firebase Cloud Messaging) service worker
        run: echo '${{ secrets.FIREBASE_CREDENTIALS_JS }}'
             > web/firebase-credentials.js
        if: ${{ matrix.platform == 'web' }}

      - name: Parse semver versions from Git tag
        id: semver
        uses: actions-ecosystem/action-regex-match@v2
        with:
          text: ${{ github.ref }}
          regex: '^refs/tags/v(((([0-9]+)\.[0-9]+)\.[0-9]+)(-.+)?)$'
        if: ${{ startsWith(github.ref, 'refs/tags/v') }}

      # TODO: Remove `profile=yes`, when self-hosted Sentry supports source
      #       maps reading.
      - run: make flutter.build platform=${{ matrix.platform }} profile=yes
                  dart-env='SOCAPP_FCM_VAPID_KEY=${{ secrets.FCM_VAPID_KEY }}
                            SOCAPP_LINK_PREFIX=${{ startsWith(github.ref, 'refs/tags/v') && secrets.LINK_STABLE || secrets.LINK_MAIN }}
                            SOCAPP_SENTRY_DSN=${{ startsWith(github.ref, 'refs/tags/v') && secrets.SENTRY_DSN_STABLE || secrets.SENTRY_DSN_MAIN }}'
        if: ${{ matrix.platform == 'web' }}

      - name: Prepare Android signing resources
        run: |
          echo "${{ secrets.ANDROID_KEYSTORE }}" | base64 -d \
          > android/app/keystore.jks
          echo "${{ secrets.ANDROID_PROPERTIES }}" \
          > android/key.properties
        # TODO: Re-enable once ready for Android codesign.
        if: ${{ false && contains('apk appbundle', matrix.platform)}}

      - name: Prepare iOS signing resources
        run: |
          # Install Codemagic CLI Tools.
          python3 -m venv $RUNNER_TEMP/venv
          source $RUNNER_TEMP/venv/bin/activate
          python3 -m pip install codemagic-cli-tools

          # Create variables.
          CERTIFICATE_PATH=$RUNNER_TEMP/build_certificate.p12
          KEY_PATH=$RUNNER_TEMP/cert_key

          # Import certificate and its key from secrets.
          echo -n "$BUILD_CERTIFICATE_BASE64" \
          | base64 --decode -o $CERTIFICATE_PATH
          openssl pkcs12 -in $CERTIFICATE_PATH \
                         -nodes -nocerts -passin pass:$P12_PASSWORD \
          | openssl rsa -out $KEY_PATH

          # Initialize keychain.
          keychain initialize

          # Fetch the signing resources from App Store Connect.
          app-store-connect fetch-signing-files \
                            $(xcode-project detect-bundle-id) \
                            --platform IOS \
                            --type IOS_APP_STORE \
                            --certificate-key=@file:$KEY_PATH \
                            --create
          keychain add-certificates

          # Export `export_options.plist` file to sign iOS application with.
          xcode-project use-profiles
        env:
          APP_STORE_CONNECT_ISSUER_ID: ${{ secrets.APP_STORE_ISSUER }}
          APP_STORE_CONNECT_KEY_IDENTIFIER: ${{ secrets.APP_STORE_IDENTIFIER }}
          APP_STORE_CONNECT_PRIVATE_KEY: ${{ secrets.APP_STORE_KEY }}
          BUILD_CERTIFICATE_BASE64: ${{ secrets.IOS_SIGNING_CERTIFICATE }}
          P12_PASSWORD: ${{ secrets.IOS_SIGNING_CERTIFICATE_PASSWORD }}
        # TODO: Re-enable once ready for iOS codesign.
        if: ${{ false && matrix.platform == 'ipa' }}

      # TODO: Add the following `split-debug-info`, when self-hosted Sentry
      #       supports debug symbols:
      #       split-debug-info=${{ contains('web windows', matrix.platform) && 'no' || 'yes' }}
      # TODO: Use `split-debug-info` for Windows once Sentry supports it:
      #       https://github.com/getsentry/sentry-dart/issues/433
      #       https://github.com/getsentry/sentry-dart/issues/896
      - run: make flutter.build platform=${{ matrix.platform }}
                  dart-env='SOCAPP_HTTP_URL=${{ secrets.BACKEND_URL }}
                            SOCAPP_HTTP_PORT=${{ secrets.BACKEND_PORT }}
                            SOCAPP_WS_URL=${{ secrets.BACKEND_WS }}
                            SOCAPP_WS_PORT=${{ secrets.BACKEND_PORT }}
                            SOCAPP_APPCAST_URL=${{ startsWith(github.ref, 'refs/tags/v') && secrets.APPCAST_STABLE || secrets.APPCAST_MAIN }}
                            SOCAPP_DOWNLOADS_DOWNLOADABLE=${{ !startsWith(github.ref, 'refs/tags/v') || !contains('appbundle ios', matrix.platform) }}
                            SOCAPP_LINK_PREFIX=${{ startsWith(github.ref, 'refs/tags/v') && secrets.LINK_STABLE || secrets.LINK_MAIN }}
                            SOCAPP_SENTRY_DSN=${{ startsWith(github.ref, 'refs/tags/v') && secrets.SENTRY_DSN_STABLE || secrets.SENTRY_DSN_MAIN }}
                            SOCAPP_USER_AGENT_VERSION=${{ steps.semver.outputs.group1 }}'
        if: ${{ matrix.platform != 'web' }}

      - name: Read generated `pubspec.g.dart`
        id: pubspec
        uses: juliangruber/read-file-action@v1
        with:
          path: lib/pubspec.g.dart
      - name: Ensure no `-dirty` in `pubspec.g.dart` version
        run: ${{ contains(steps.pubspec.outputs.content, '-dirty')
                 && 'exit 1'
                 || 'exit 0' }}

      - name: Codesign macOS application
        run: |
          set -ex

          # Create variables.
          CERTIFICATE_PATH=$RUNNER_TEMP/build_certificate.p12
          PP_PATH=$RUNNER_TEMP/build_pp.provisionprofile
          KEYCHAIN_PATH=$RUNNER_TEMP/app-signing.keychain-db

          # Import certificate and provisioning profile from secrets.
          echo -n "$BUILD_CERTIFICATE_BASE64" \
          | base64 --decode -o $CERTIFICATE_PATH
          echo -n "$BUILD_PROVISION_PROFILE_BASE64" \
          | base64 --decode -o $PP_PATH

          # Create temporary keychain.
          security create-keychain -p "$KEYCHAIN_PASSWORD" $KEYCHAIN_PATH
          security set-keychain-settings -lut 21600 $KEYCHAIN_PATH
          security unlock-keychain -p "$KEYCHAIN_PASSWORD" $KEYCHAIN_PATH

          # Import certificate to keychain.
          security import $CERTIFICATE_PATH -P "$P12_PASSWORD" -A \
                   -t cert -f pkcs12 -k $KEYCHAIN_PATH
          security set-key-partition-list -S apple-tool:,apple: \
                   -k "$KEYCHAIN_PASSWORD" $KEYCHAIN_PATH
          security list-keychain -d user -s $KEYCHAIN_PATH

          # Apply provisioning profile.
          mkdir -p ~/Library/MobileDevice/Provisioning\ Profiles
          cp $PP_PATH ~/Library/MobileDevice/Provisioning\ Profiles

          # Codesign the application.
          codesign --deep --force --verbose --options=runtime --timestamp \
                   --sign "$BUILD_CERTIFICATE_IDENTITY" \
                   --entitlements macos/Runner/Release.entitlements \
                   build/macos/Build/Products/Release/*.app
          codesign --verify -vvvv build/macos/Build/Products/Release/*.app
        env:
          BUILD_CERTIFICATE_BASE64: ${{ secrets.MACOS_SIGNING_CERTIFICATE }}
          BUILD_CERTIFICATE_IDENTITY: ${{ secrets.MACOS_SIGNING_IDENTITY }}
          BUILD_PROVISION_PROFILE_BASE64: ${{ secrets.MACOS_PROVISION_PROFILE }}
          KEYCHAIN_PASSWORD: ${{ secrets.KEYCHAIN_PASSWORD }}
          P12_PASSWORD: ${{ secrets.MACOS_SIGNING_CERTIFICATE_PASSWORD }}
        # TODO: Re-enable once ready for macOS codesign.
        if: ${{ false && matrix.platform == 'macos' }}

      - name: Parse application name from Git repository name
        id: app
        uses: actions-ecosystem/action-regex-match@v2
        with:
          text: ${{ github.repository }}
          regex: '^${{ github.repository_owner }}/(.+)$'

      - run: mkdir artifacts/
      - run: mv build/app/outputs/flutter-apk/app-release.apk
                artifacts/${{ steps.app.outputs.group1 }}-android.apk
        if: ${{ matrix.platform == 'apk' }}
      - run: mv build/app/outputs/bundle/release/app-release.aab
                artifacts/${{ steps.app.outputs.group1 }}-android.aab
        if: ${{ matrix.platform == 'appbundle' }}
      - run: mv build/ios/ipa/messenger.ipa
                artifacts/${{ steps.app.outputs.group1 }}-ios.ipa
        # TODO: Re-enable once `ipa` is re-enabled.
        if: ${{ false && matrix.platform == 'ipa' }}
      # TODO: Remove once `ipa` is re-enabled.
      - run: mkdir -p dist/ && mv *.app dist/  # `.app` executable is a folder itself
        working-directory: build/ios/iphoneos/
        if: ${{ matrix.platform == 'ios' }}
      - run: mkdir -p dist/ && mv *.app dist/  # `.app` executable is a folder itself
        working-directory: build/macos/Build/Products/Release/
        if: ${{ matrix.platform == 'macos' }}

      - name: Notarize and staple macOS application
        run: |
          set -ex

          mkdir -p .cache/
          cd build/macos/Build/Products/Release/dist/
          zip -r ${{ github.workspace }}/.cache/app.zip . --symlinks
          cd ${{ github.workspace }}/

          xcrun notarytool submit .cache/app.zip \
                                  --apple-id "$APPLE_ID" \
                                  --team-id $TEAM_ID \
                                  --password $PASSWORD \
                                  --wait
          xcrun stapler staple build/macos/Build/Products/Release/dist/*.app
        env:
          APPLE_ID: ${{ secrets.NOTARY_APPLE_ID }}
          TEAM_ID: ${{ secrets.NOTARY_TEAM_ID }}
          PASSWORD: ${{ secrets.NOTARY_PASSWORD }}
        # TODO: Re-enable once ready for macOS notarization.
        if: ${{ false && matrix.platform == 'macos'
             && (github.ref == 'refs/heads/main'
                 || startsWith(github.ref, 'refs/tags/v')) }}

      - uses: thedoctor0/zip-release@0.7.6
        with:
          custom: ${{ (runner.os == 'Windows' && ' ') || '--symlinks' }}  # preserve symlinks, instead of copying files
          filename: ${{ github.workspace }}/artifacts/${{ steps.app.outputs.group1 }}-${{ matrix.platform }}.zip
          directory: ${{ (matrix.platform == 'macos'
                          && 'build/macos/Build/Products/Release/dist')
                      || (matrix.platform == 'ios'
                          && 'build/ios/iphoneos/dist')
                      || (matrix.platform == 'windows'
                          && 'build/windows/x64/runner/Release')
                      ||     'build/web'}}
        if: ${{ contains('ios macos web windows', matrix.platform) }}

      - name: Generate SHA256 checksums
        run: ${{ (runner.os == 'Windows'
                  && 'forfiles /M *.zip /C "cmd /c sha256sum @file > @file.sha256sum"')
              || (runner.os == 'macOS'
                  && 'ls -1 | xargs -I {} sh -c "shasum -a 256 {} > {}.sha256sum"')
              ||     'ls -1 | xargs -I {} sh -c "sha256sum {} > {}.sha256sum"' }}
        working-directory: artifacts/
      - name: Show generated SHA256 checksums
        run: ${{ (runner.os == 'Windows'
                  && 'type *.sha256sum')
              ||     'cat *.sha256sum' }}
        working-directory: artifacts/

      - uses: actions/upload-artifact@v5
        with:
          name: build-${{ matrix.platform }}-${{ github.run_number }}
          path: artifacts/
          if-no-files-found: error
          retention-days: 1

      # TODO: Uncomment when self-hosted Sentry supports debug symbols:
      # Globstar is supported in Bash 4.0+, `macos-latest` runner uses Bash 3.2.
      # - name: Prepare `*.dSYM` debug symbols
      #   run: find build -name "*.dSYM" -prune -exec mv {} debug/ \;
      #   if: ${{ contains('ipa macos', matrix.platform) }}
      # - name: Prepare debug web source maps
      #   run: |
      #     shopt -s globstar

      #     mkdir -p debug/
      #     mv build/web/**/*.map debug/
      #     cd build/web && cp --parents **/*.js ../../debug/
      #   if: ${{ matrix.platform == 'web' }}
      # - uses: thedoctor0/zip-release@0.7.6
      #   with:
      #     filename: ${{ github.workspace }}/debug-${{ matrix.platform }}.zip
      #     directory: debug
      #   if: ${{ contains('apk appbundle ipa macos web', matrix.platform) }}
      # - uses: actions/upload-artifact@v5
      #   with:
      #     name: debug-${{ matrix.platform }}-${{ github.run_number }}
      #     path: debug-${{ matrix.platform }}.zip
      #     if-no-files-found: error
      #     retention-days: 1
      #   if: ${{ contains('apk appbundle ipa macos web', matrix.platform) }}

      - name: Cleanup Android signing resources
        run: rm -rf android/app/keystore.jks
                    android/key.properties
        if: ${{ always()
             && runner.os != 'Windows' }}  # we don't use any for Windows anyway

      - name: Cleanup iOS codesign resources
        run: |
          source $RUNNER_TEMP/venv/bin/activate
          security delete-keychain $(keychain get-default)
          keychain use-login
        # TODO: Re-enable once ready for iOS codesign.
        if: ${{ false && always()
             && matrix.platform == 'ipa' }}

      - name: Cleanup macOS codesign resources
        run: |
          rm -rf ~/Library/MobileDevice/Provisioning\ Profiles/build_pp.provisionprofile
          security delete-keychain $RUNNER_TEMP/app-signing.keychain-db
        # TODO: Re-enable once ready for macOS codesign.
        if: ${{ false && always()
             && matrix.platform == 'macos' }}

  build-linux:
    name: build (linux)
    runs-on: ubuntu-latest
    # Pin glibc to 2.34 version for better compatibility.
    container: debian:bookworm
    steps:
      # `debian:bookworm` doesn't include Git in its `PATH`, which is required
      # by `PubspecBuilder`.
      - name: Install Git
        run: |
          set -ex
          apt-get update
          apt-get install -y git

      - uses: actions/checkout@v5
        with:
          # Unshallow the repository in order for `PubspecBuilder` and its
          # `git describe` to work.
          fetch-depth: 0

      - run: apt-get update -y
      - run: apt-get install -y
                     ninja-build
                     libunwind-dev
                     libgtk-3-dev
                     libpulse-dev
                     libmpv-dev
                     libcurl4-openssl-dev
                     keybinder-3.0
                     mpv
                     jq
                     curl
                     git
                     make
                     procps
                     cmake
                     clang
                     zip
                     xz-utils
                     default-jdk

      - run: git config --global --add safe.directory '*'

      - uses: subosito/flutter-action@v2
        with:
          flutter-version: ${{ env.FLUTTER_VER }}
          channel: stable
          cache: true

      - name: Parse semver versions from Git tag
        id: semver
        uses: actions-ecosystem/action-regex-match@v2
        with:
          text: ${{ github.ref }}
          regex: '^refs/tags/v(((([0-9]+)\.[0-9]+)\.[0-9]+)(-.+)?)$'
        if: ${{ startsWith(github.ref, 'refs/tags/v') }}

      - run: make flutter.pub

      # TODO: Use `split-debug-info` when Sentry supports Linux debug symbols.
      #       https://github.com/getsentry/sentry-dart/issues/433
      - run: make flutter.build platform=linux
                  dart-env='SOCAPP_HTTP_URL=${{ secrets.BACKEND_URL }}
                            SOCAPP_HTTP_PORT=${{ secrets.BACKEND_PORT }}
                            SOCAPP_WS_URL=${{ secrets.BACKEND_WS }}
                            SOCAPP_WS_PORT=${{ secrets.BACKEND_PORT }}
                            SOCAPP_APPCAST_URL=${{ startsWith(github.ref, 'refs/tags/v') && secrets.APPCAST_STABLE || secrets.APPCAST_MAIN }}
                            SOCAPP_LINK_PREFIX=${{ startsWith(github.ref, 'refs/tags/v') && secrets.LINK_STABLE || secrets.LINK_MAIN }}
                            SOCAPP_SENTRY_DSN=${{ startsWith(github.ref, 'refs/tags/v') && secrets.SENTRY_DSN_STABLE || secrets.SENTRY_DSN_MAIN }}
                            SOCAPP_USER_AGENT_VERSION=${{ steps.semver.outputs.group1 }}'

      - name: Read generated `pubspec.g.dart`
        id: pubspec
        uses: juliangruber/read-file-action@v1
        with:
          path: lib/pubspec.g.dart
      - name: Ensure no `-dirty` in `pubspec.g.dart` version
        run: ${{ contains(steps.pubspec.outputs.content, '-dirty')
                 && 'exit 1'
                 || 'exit 0' }}

      - name: Parse application name from Git repository name
        id: app
        uses: actions-ecosystem/action-regex-match@v2
        with:
          text: ${{ github.repository }}
          regex: '^${{ github.repository_owner }}/(.+)$'

      - run: mkdir artifacts/
      - uses: thedoctor0/zip-release@0.7.6
        with:
          filename: ${{ github.workspace }}/artifacts/${{ steps.app.outputs.group1 }}-linux.zip
          directory: build/linux/x64/release/bundle

      - name: Generate SHA256 checksums
        run: ${{ 'ls -1 | xargs -I {} sh -c "sha256sum {} > {}.sha256sum"' }}
        working-directory: artifacts/
      - name: Show generated SHA256 checksums
        run: ${{ 'cat *.sha256sum' }}
        working-directory: artifacts/

      - uses: actions/upload-artifact@v5
        with:
          name: build-linux-${{ github.run_number }}
          path: artifacts/
          if-no-files-found: error
          retention-days: 1

  dartdoc:
    runs-on: ubuntu-latest
    steps:
      - uses: actions/checkout@v5
        with:
          fetch-depth: 0  # for correct versioning via `git describe --tags`
      - uses: subosito/flutter-action@v2
        with:
          flutter-version: ${{ env.FLUTTER_VER }}
          channel: stable
          cache: true

      - run: make flutter.pub

      - run: make docs.dart clean=yes

      - uses: actions/upload-artifact@v5
        with:
          name: dartdoc-${{ github.run_number }}
          path: doc/api/
          if-no-files-found: error
        if: ${{ github.ref == 'refs/heads/main'
             || startsWith(github.ref, 'refs/tags/v') }}

  docker:
    needs: ["appcast", "build", "build-linux"]
    runs-on: ubuntu-latest
    steps:
      - uses: actions/checkout@v5
      - uses: docker/setup-buildx-action@v3

      - uses: actions/download-artifact@v6
        with:
          name: build-web-${{ github.run_number }}
      - run: mkdir -p build/web/
      - run: unzip *.zip -d build/web/

      - run: mkdir -p build/web/artifacts/
      - uses: actions/download-artifact@v6
        with:
          name: build-apk-${{ github.run_number }}
          path: build/web/artifacts/
<<<<<<< HEAD
        if: ${{ false }} # TODO: Re-enable once ready to ship Android.
      - uses: actions/download-artifact@v5
        with:
          name: build-appbundle-${{ github.run_number }}
          path: build/web/artifacts/
        if: ${{ false }} # TODO: Re-enable once ready to ship Android.
      - uses: actions/download-artifact@v5
        with:
          name: build-ipa-${{ github.run_number }}
          path: build/web/artifacts/
        if: ${{ false }} # TODO: Re-enable once ready to ship iOS.
      - uses: actions/download-artifact@v5
        with:
          name: build-linux-${{ github.run_number }}
          path: build/web/artifacts/
        if: ${{ false }} # TODO: Re-enable once ready to ship Linux.
      - uses: actions/download-artifact@v5
        with:
          name: build-macos-${{ github.run_number }}
          path: build/web/artifacts/
        if: ${{ false }} # TODO: Re-enable once ready to ship macOS.
      - uses: actions/download-artifact@v5
=======
      - uses: actions/download-artifact@v6
        with:
          name: build-appbundle-${{ github.run_number }}
          path: build/web/artifacts/
      - uses: actions/download-artifact@v6
        with:
          name: build-ipa-${{ github.run_number }}
          path: build/web/artifacts/
      - uses: actions/download-artifact@v6
        with:
          name: build-linux-${{ github.run_number }}
          path: build/web/artifacts/
      - uses: actions/download-artifact@v6
        with:
          name: build-macos-${{ github.run_number }}
          path: build/web/artifacts/
      - uses: actions/download-artifact@v6
>>>>>>> 009dd9f8
        with:
          name: build-windows-${{ github.run_number }}
          path: build/web/artifacts/
        if: ${{ false }} # TODO: Re-enable once ready to ship Windows.

      # TODO: Refactor when actions/download-artifact#176 is implemented:
      #       https://github.com/actions/download-artifact/issues/176
      - uses: actions/download-artifact@v6
        with:
          name: appcast-${{ github.run_number }}
          path: appcast/
        if: ${{ startsWith(github.ref, 'refs/tags/v')
             || github.ref == 'refs/heads/main' }}
      - run: cp appcast/appcast.xml
                build/web/appcast.xml
        if: ${{ startsWith(github.ref, 'refs/tags/v')
             || github.ref == 'refs/heads/main' }}

      - run: make docker.image no-cache=yes
                  tag=build-${{ github.run_number }}

      - run: make docker.tar to-file=.cache/image.tar
                  tags=build-${{ github.run_number }}
      - uses: actions/upload-artifact@v5
        with:
          name: docker-${{ github.run_number }}
          path: .cache/image.tar
          if-no-files-found: error
          retention-days: 1




  ###########
  # Testing #
  ###########

  test-e2e:
    name: test (E2E)
    runs-on: ubuntu-latest
    steps:
      - uses: actions/checkout@v5
        with:
          fetch-depth: 0  # for correct versioning via `git describe --tags`
      - name: Retrieve commit messages
        id: commit
        run: |
          echo "messages=$(git log --grep='\[debug\]' \
                                   --grep='\[trace\]' \
                                   --format=%s)" \
          >> $GITHUB_OUTPUT

      - name: Determine log level
        id: log
        run: |
          echo "level=${{ (contains(steps.commit.outputs.messages, '[debug]')
                           && 'debug')
                       || (contains(steps.commit.outputs.messages, '[trace]')
                           && 'trace')
                       ||     'info' }}"
          >> $GITHUB_OUTPUT

      - uses: subosito/flutter-action@v2
        with:
          flutter-version: ${{ env.FLUTTER_VER }}
          channel: stable
          cache: true

      - name: Login to private E2E container registry
        uses: docker/login-action@v3
        with:
          registry: ${{ secrets.E2E_REGISTRY }}
          username: ${{ secrets.E2E_USER }}
          password: ${{ secrets.E2E_PASS }}

      - run: make flutter.pub

      - name: Prepare E2E environment
        uses: SpicyPizza/create-envfile@v2
        with:
          envkey_COMPOSE_BACKEND: ${{ secrets.E2E_BACKEND }}
          envkey_COMPOSE_COCKROACHDB: ${{ secrets.E2E_COCKROACH }}
          envkey_COMPOSE_PUSH_FCM_SA_KEY: ${{ secrets.E2E_FCM_SA_KEY }}
          envkey_COMPOSE_PUSH_APNS_TEAM_ID: ${{ secrets.E2E_APNS_TEAM_ID }}
          envkey_COMPOSE_PUSH_APNS_KEY_ID: ${{ secrets.E2E_APNS_KEY_ID }}
          envkey_COMPOSE_PUSH_APNS_TOPIC: ${{ secrets.E2E_APNS_TOPIC }}
          envkey_COMPOSE_PUSH_APNS_PRIVATE_KEY: ${{ secrets.E2E_APNS_PRIVATE_KEY }}
          envkey_COMPOSE_FRONTEND_IMAGE: nginx
          envkey_COMPOSE_FRONTEND_TAG: stable-alpine
          envkey_COMPOSE_FILESERVER: ${{ secrets.E2E_FILESERVER }}
          envkey_COMPOSE_PROJECT_NAME: tapopa
          envkey_COMPOSE_VAULT: ${{ secrets.E2E_VAULT }}
          fail_on_empty: true

      - run: mkdir build/

      # Run `chromedriver` and `make test.e2e` simultaneously, as `web-server`
      # device doesn't produce any progression logs, yet `--enable-chrome-logs`
      # passed to the `chromedriver` does.
      #
      # Use `grep` to remove the meaningless logs from the output.
      - uses: nanasess/setup-chromedriver@v2
      - run: |
          chromedriver --port=4444 --enable-chrome-logs \
                       --disable-dev-shm-usage \
                       2> >(grep -v -E '${{ join(fromJson(env.OMIT), '|') }}') &
          make test.e2e start-app=yes device=web-server pull=yes no-cache=yes \
               dart-env='SOCAPP_LOG_LEVEL=${{ steps.log.outputs.level }}'
        env:
          OMIT: |
            [
              ":INFO:CONSOLE\\(56803\\)] ",
              "\"Got object store box in database",
              "\\[CONFIG\\]: Remote configuration fetch failed"
            ]

      # Grant permissions to `.cache/` dir created in the previous step, since
      # `hashFile` may fail: https://github.com/actions/runner/issues/449
      - run: sudo chmod -R 755 .cache/

  test-unit:
    name: test (unit)
    # TODO: Use `ubuntu-latest` when actions/runner-images#11279 is fixed:
    #       https://github.com/actions/runner-images/issues/11279
    runs-on: ubuntu-22.04
    steps:
      - uses: actions/checkout@v5
        with:
          fetch-depth: 0  # for correct versioning via `git describe --tags`
      - uses: subosito/flutter-action@v2
        with:
          flutter-version: ${{ env.FLUTTER_VER }}
          channel: stable
          cache: true

      - run: make flutter.pub

      - run: make test.unit




  #############
  # Releasing #
  #############

  docker-push:
    name: docker push
    if: ${{ github.ref == 'refs/heads/main'
         || startsWith(github.ref, 'refs/tags/v') }}
    needs:
      - copyright
      - dartanalyze
      - dartdoc
      - dartfmt
      - docker
      - test-e2e
      - test-unit
    strategy:
      fail-fast: false
      matrix:
        registry: ["ghcr.io"]
    runs-on: ubuntu-latest
    steps:
      # Skip if this is fork and no credentials are provided.
      - id: skip
        run: echo "no=${{ !(
               github.repository_owner != 'tapopa'
               && ((matrix.registry == 'quay.io'
                    && secrets.QUAYIO_ROBOT_USER == '')
                || (matrix.registry == 'docker.io'
                    && secrets.DOCKERHUB_BOT_USER == ''))
             ) }}" >> $GITHUB_OUTPUT

      - uses: actions/checkout@v5
        if: ${{ steps.skip.outputs.no == 'true' }}

      - uses: actions/download-artifact@v6
        with:
          name: docker-${{ github.run_number }}
          path: .cache/
        if: ${{ steps.skip.outputs.no == 'true' }}
      - run: make docker.untar from-file=.cache/image.tar
        if: ${{ steps.skip.outputs.no == 'true' }}

      - name: Login to ${{ matrix.registry }} container registry
        uses: docker/login-action@v3
        with:
          registry: ${{ matrix.registry }}
          username: ${{ (matrix.registry == 'docker.io'
                         && secrets.DOCKERHUB_BOT_USER)
                     || (matrix.registry == 'quay.io'
                         && secrets.QUAYIO_ROBOT_USER)
                     || github.repository_owner }}
          password: ${{ (matrix.registry == 'docker.io'
                         && secrets.DOCKERHUB_BOT_PASS)
                     || (matrix.registry == 'quay.io'
                         && secrets.QUAYIO_ROBOT_TOKEN)
                     || secrets.GITHUB_TOKEN }}
        if: ${{ steps.skip.outputs.no == 'true' }}

      - name: Parse semver versions from Git tag
        id: semver
        uses: actions-ecosystem/action-regex-match@v2
        with:
          text: ${{ github.ref }}
          regex: '^refs/tags/v(((([0-9]+)\.[0-9]+)\.[0-9]+)(-.+)?)$'
        if: ${{ steps.skip.outputs.no == 'true'
             && startsWith(github.ref, 'refs/tags/v') }}
      - name: Form version Docker tags
        id: tags
        uses: actions/github-script@v8
        with:
          result-encoding: string
          script: |
            let versions = '${{ steps.semver.outputs.group1 }}';
            if ('${{ steps.semver.outputs.group5 }}' === '') {
              versions += ',${{ steps.semver.outputs.group3 }}';
              if ('${{ steps.semver.outputs.group4 }}' !== '0') {
                versions += ',${{ steps.semver.outputs.group4 }}';
              }
              versions += ',latest';
            }
            return versions;
        if: ${{ steps.skip.outputs.no == 'true'
             && startsWith(github.ref, 'refs/tags/v') }}

      - run: make docker.tags of=build-${{ github.run_number }}
                  registries=${{ matrix.registry }}
                  tags=${{ (startsWith(github.ref, 'refs/tags/v')
                            && steps.tags.outputs.result)
                        ||     'edge' }}
        if: ${{ steps.skip.outputs.no == 'true' }}
      - run: make docker.push
                  registries=${{ matrix.registry }}
                  tags=${{ (startsWith(github.ref, 'refs/tags/v')
                            && steps.tags.outputs.result)
                        ||     'edge' }}
        if: ${{ steps.skip.outputs.no == 'true' }}

      # On GitHub Container Registry README is automatically updated on pushes.
      - name: Update README on Docker Hub
        uses: christian-korneck/update-container-description-action@v1
        with:
          provider: dockerhub
          destination_container_repo: ${{ github.repository }}
          readme_file: README.md
        env:
          DOCKER_USER: ${{ secrets.DOCKERHUB_BOT_USER }}
          DOCKER_PASS: ${{ secrets.DOCKERHUB_BOT_PASS }}
        if: ${{ steps.skip.outputs.no == 'true'
             && matrix.registry == 'docker.io' }}
      - name: Update README on Quay.io
        uses: christian-korneck/update-container-description-action@v1
        with:
          provider: quay
          destination_container_repo: ${{ matrix.registry }}/${{ github.repository }}
          readme_file: README.md
        env:
          DOCKER_APIKEY: ${{ secrets.QUAYIO_API_TOKEN }}
        if: ${{ steps.skip.outputs.no == 'true'
             && matrix.registry == 'quay.io' }}

  helm-push:
    name: helm push
    if: ${{ startsWith(github.ref, 'refs/tags/helm/') }}
    needs: ["helm-lint"]
    strategy:
      max-parallel: 1
      matrix:
        chart: ["tapopa-messenger"]
    runs-on: ubuntu-latest
    steps:
      - id: skip
        run: echo "no=${{
                 startsWith(github.ref,
                            format('refs/tags/helm/{0}/', matrix.chart))
             }}" >> $GITHUB_OUTPUT

      - uses: actions/checkout@v5
        if: ${{ steps.skip.outputs.no == 'true' }}
      - uses: azure/setup-helm@v4
        if: ${{ steps.skip.outputs.no == 'true' }}

      - name: Parse semver versions from Git tag
        id: semver
        uses: actions-ecosystem/action-regex-match@v2
        with:
          text: ${{ github.ref }}
          regex: '^refs/tags/helm/${{ matrix.chart }}/((([0-9]+)\.[0-9]+)\.[0-9]+(-.+)?)$'
        if: ${{ steps.skip.outputs.no == 'true' }}
      - name: Verify Git tag version matches `Chart.yaml` version
        run: |
          test "${{ steps.semver.outputs.group1 }}" \
            == "$(grep -m1 'version: ' helm/${{ matrix.chart }}/Chart.yaml \
                  | cut -d' ' -f2)"
        if: ${{ steps.skip.outputs.no == 'true' }}

      - run: make helm.package chart=${{ matrix.chart }}
                  out-dir=.cache/helm/ clean=yes
        if: ${{ steps.skip.outputs.no == 'true' }}

      # Helm's digest is just SHA256 checksum:
      # https://github.com/helm/helm/blob/v3.9.2/pkg/provenance/sign.go#L417-L418
      - name: Generate SHA256 checksum
        run: ls -1 | xargs -I {} sh -c "sha256sum {} > {}.sha256sum"
        working-directory: .cache/helm/
        if: ${{ steps.skip.outputs.no == 'true' }}
      - name: Show generated SHA256 checksum
        run: cat *.sha256sum
        working-directory: .cache/helm/
        if: ${{ steps.skip.outputs.no == 'true' }}

      - name: Parse CHANGELOG link
        id: changelog
        run: echo "link=${{ github.server_url }}/${{ github.repository }}/blob/helm%2F${{ matrix.chart }}%2F${{ steps.semver.outputs.group1 }}/helm/${{ matrix.chart }}/CHANGELOG.md#$(sed -n '/^## \[${{ steps.semver.outputs.group1 }}\]/{s/^## \[\(.*\)\][^0-9]*\([0-9].*\)/\1--\2/;s/[^0-9a-z-]*//g;p;}' helm/${{ matrix.chart }}/CHANGELOG.md)"
             >> $GITHUB_OUTPUT

      - name: Create GitHub release
        uses: softprops/action-gh-release@v2
        with:
          name: helm/${{ matrix.chart }} ${{ steps.semver.outputs.group1 }}
          body: >
            [Changelog](${{ steps.changelog.outputs.link }}) |
            [Overview](${{ github.server_url }}/${{ github.repository }}/tree/helm%2F${{ matrix.chart }}%2F${{ steps.semver.outputs.group1 }}/helm/${{ matrix.chart }}) |
            [Values](${{ github.server_url }}/${{ github.repository }}/blob/helm%2F${{ matrix.chart }}%2F${{ steps.semver.outputs.group1 }}/helm/${{ matrix.chart }}/values.yaml)
          files: |
            .cache/helm/*.tgz
            .cache/helm/*.sha256sum
          fail_on_unmatched_files: true
          prerelease: ${{ contains(steps.semver.outputs.group1, '-') }}
        if: ${{ steps.skip.outputs.no == 'true' }}

      - name: Parse Git repository name
        id: repo
        uses: actions-ecosystem/action-regex-match@v2
        with:
          text: ${{ github.repository }}
          regex: '^${{ github.repository_owner }}/(.+)$'

      # TODO: Find or write a tool to build index idempotently from GitHub
      #       releases, and keep on GitHub Pages only the built index.
      #       https://github.com/helm/chart-releaser/issues/133
      - name: Update Helm repository index
        run: |
          set -ex

          git config --local user.email 'github-actions[bot]@users.noreply.github.com'
          git config --local user.name 'github-actions[bot]'

          git fetch origin gh-pages:gh-pages
          git checkout gh-pages
          git reset --hard

          mkdir -p helm/
          cp -rf .cache/helm/*.tgz helm/
          helm repo index helm/ --url=https://${{ github.repository_owner }}.github.io/${{ steps.repo.outputs.group1 }}/helm

          git checkout --orphan orphan-gh-pages
          git add --all
          git commit -m 'Release ${{ steps.semver.outputs.group1 }} version of `${{ matrix.chart }}` Helm chart'
          git branch -M orphan-gh-pages gh-pages
          git push --force origin gh-pages
        if: ${{ steps.skip.outputs.no == 'true' }}

  # NOTE: When pushing `v*` version Git tags, remember to cancel the CI workflow
  #       running for the `main` branch to prevent uploading an `.aab` file with
  #       the same `versionCode`, because Google Play expects it to be unique
  #       and errors on duplicates uploading.
  publish:
    if: ${{ false }} # TODO: Remove once ready to ship iOS and Android.
    needs:
      - build
      - build-linux
      - copyright
      - dartanalyze
      - dartdoc
      - dartfmt
      - test-e2e
      - test-unit
    strategy:
      matrix:
        store:
          - App Store
          - Google Play
    runs-on: ${{ matrix.store == 'App Store' && 'macos'
              ||                                'ubuntu' }}-latest
    steps:
      - uses: actions/checkout@v5

      - uses: actions/download-artifact@v6
        with:
          name: build-${{ (matrix.store == 'App Store' &&   'ipa')
                       || (matrix.store == 'Google Play' && 'appbundle')
                       }}-${{ github.run_number }}
      - run: mv *.ipa ios/app.ipa
        if: ${{ matrix.store == 'App Store' }}
      - run: mv *.aab android/app.aab
        if: ${{ matrix.store == 'Google Play' }}

      - name: Prepare App Store Connect key
        run: echo "${{ secrets.APP_STORE_KEY }}"
             >> ${{ runner.temp }}/AuthKey_${{ secrets.APP_STORE_IDENTIFIER }}.p8
        if: ${{ matrix.store == 'App Store' }}
      - name: Prepare Google Service account
        run: echo "${{ secrets.GOOGLE_PLAY_SERVICE_ACCOUNT_BASE64 }}"
             | base64 -d
             > android/service_account.json
        if: ${{ matrix.store == 'Google Play' }}

      - name: Publish iOS application to App Store
        run: fastlane ${{ startsWith(github.ref, 'refs/tags/v') && 'publish'
                                                                || 'internal' }}
        env:
          APP_STORE_CONNECT_API_KEY_KEY_ID: ${{ secrets.APP_STORE_IDENTIFIER }}
          APP_STORE_CONNECT_API_KEY_ISSUER_ID: ${{ secrets.APP_STORE_ISSUER }}
          APP_STORE_CONNECT_API_KEY_KEY_FILEPATH: ${{ runner.temp }}/AuthKey_${{ secrets.APP_STORE_IDENTIFIER }}.p8
        working-directory: ios/
        if: ${{ matrix.store == 'App Store' }}
      - name: Publish Android application to Google Play
        run: fastlane ${{ startsWith(github.ref, 'refs/tags/v') && 'publish'
                                                                || 'internal' }}
        working-directory: android/
        if: ${{ matrix.store == 'Google Play' }}

      - name: Cleanup App Store Connect key
        run: rm -rf ${{ runner.temp }}/AuthKey_${{ secrets.APP_STORE_IDENTIFIER }}.p8
        if: ${{ always()
             && matrix.store == 'App Store' }}
      - name: Cleanup Google Service account
        run: rm -rf android/service_account.json
        if: ${{ always()
             && matrix.store == 'Google Play' }}

  release-appcast:
    name: release (Sparkle Appcast XML)
    if: ${{ startsWith(github.ref, 'refs/tags/v') }}
    needs:
      - deploy-docs  # ensure no parallel pushes to `gh-pages` happens
      - release-github
    runs-on: ubuntu-latest
    steps:
      - uses: actions/checkout@v5
        with:
          ref: gh-pages

      - name: Parse semver versions from Git tag
        id: semver
        uses: actions-ecosystem/action-regex-match@v2
        with:
          text: ${{ github.ref }}
          regex: '^refs/tags/v(((([0-9]+)\.[0-9]+)\.[0-9]+)(-.+)?)$'

      - run: rm -rf appcast/
      - uses: actions/download-artifact@v6
        with:
          name: appcast-${{ github.run_number }}
          path: appcast/

      - uses: peaceiris/actions-gh-pages@v4
        with:
          github_token: ${{ secrets.GITHUB_TOKEN }}
          publish_dir: .
          commit_message: ${{ github.event.head_commit.message }}
          force_orphan: true
          keep_files: true
          user_name: github-actions[bot]
          user_email: github-actions[bot]@users.noreply.github.com

  release-github:
    name: release (GitHub)
    if: ${{ startsWith(github.ref, 'refs/tags/v') }}
    needs:
      - build
      - build-linux
      - copyright
      - dartanalyze
      - dartdoc
      - dartfmt
      - docker-push
      #- publish # TODO: Re-enable once ready to ship iOS and Android.
      - test-e2e
      - test-unit
    runs-on: ubuntu-latest
    steps:
      - uses: actions/checkout@v5

      - name: Parse semver versions from Git tag
        id: semver
        uses: actions-ecosystem/action-regex-match@v2
        with:
          text: ${{ github.ref }}
          regex: '^refs/tags/v(((([0-9]+)\.[0-9]+)\.[0-9]+)(-.+)?)$'
      - name: Verify Git tag version matches `pubspec.yaml` version
        run: |
          test "${{ steps.semver.outputs.group1 }}" \
            == "$(grep -m1 'version: ' pubspec.yaml | cut -d ' ' -f2)"

      - name: Parse CHANGELOG link
        id: changelog
        run: echo "link=${{ github.server_url }}/${{ github.repository }}/blob/v${{ steps.semver.outputs.group1 }}/CHANGELOG.md#$(sed -n '/^## \[${{ steps.semver.outputs.group1 }}\]/{s/^## \[\(.*\)\][^0-9]*\([0-9].*\)/\1--\2/;s/[^0-9a-z-]*//g;p;}' CHANGELOG.md)"
             >> $GITHUB_OUTPUT
      - name: Parse milestone link
        id: milestone
        run: echo "link=${{ github.server_url }}/${{ github.repository }}/milestone/$(sed -n '/^## \[${{ steps.semver.outputs.group1 }}\]/,/Milestone/{s/.*milestone.\([0-9]*\).*/\1/p;}' CHANGELOG.md)"
             >> $GITHUB_OUTPUT

      - uses: actions/download-artifact@v6
        with:
          name: build-apk-${{ github.run_number }}
          path: artifacts/
<<<<<<< HEAD
        if: ${{ false }} # TODO: Re-enable once ready to ship Android.
      - uses: actions/download-artifact@v5
        with:
          name: build-appbundle-${{ github.run_number }}
          path: artifacts/
        if: ${{ false }} # TODO: Re-enable once ready to ship Android.
      - uses: actions/download-artifact@v5
        with:
          name: build-ipa-${{ github.run_number }}
          path: artifacts/
        if: ${{ false }} # TODO: Re-enable once ready to ship iOS.
      - uses: actions/download-artifact@v5
        with:
          name: build-linux-${{ github.run_number }}
          path: artifacts/
        if: ${{ false }} # TODO: Re-enable once ready to ship Linux.
      - uses: actions/download-artifact@v5
        with:
          name: build-macos-${{ github.run_number }}
          path: artifacts/
        if: ${{ false }} # TODO: Re-enable once ready to ship macOS.
      - uses: actions/download-artifact@v5
=======
      - uses: actions/download-artifact@v6
        with:
          name: build-appbundle-${{ github.run_number }}
          path: artifacts/
      - uses: actions/download-artifact@v6
        with:
          name: build-ipa-${{ github.run_number }}
          path: artifacts/
      - uses: actions/download-artifact@v6
        with:
          name: build-linux-${{ github.run_number }}
          path: artifacts/
      - uses: actions/download-artifact@v6
        with:
          name: build-macos-${{ github.run_number }}
          path: artifacts/
      - uses: actions/download-artifact@v6
>>>>>>> 009dd9f8
        with:
          name: build-web-${{ github.run_number }}
          path: artifacts/
      - uses: actions/download-artifact@v6
        with:
          name: build-windows-${{ github.run_number }}
          path: artifacts/
        if: ${{ false }} # TODO: Re-enable once ready to ship Windows.

      - uses: actions/download-artifact@v6
        with:
          name: dartdoc-${{ github.run_number }}
          path: .cache/dartdoc/
      - uses: thedoctor0/zip-release@0.7.6
        with:
          custom: --symlinks  # preserve symlinks, instead of copying files
          filename: artifacts/docs.zip
          path: .cache/dartdoc/
      - name: Generate dartdoc SHA256 checksum
        run: sh -c "sha256sum docs.zip > docs.zip.sha256sum"
        working-directory: artifacts/

      - name: Show artifacts SHA256 checksums
        run: cat *.sha256sum
        working-directory: artifacts/

      - name: Create GitHub release
        uses: softprops/action-gh-release@v2
        with:
          name: ${{ steps.semver.outputs.group1 }}
          body: >
            [Changelog](${{ steps.changelog.outputs.link }}) |
            [Milestone](${{ steps.milestone.outputs.link }})
          files: |
            artifacts/*.apk
            artifacts/*.aab
            artifacts/*.ipa
            artifacts/*.zip
            artifacts/*.sha256sum
          fail_on_unmatched_files: true
          prerelease: ${{ contains(steps.semver.outputs.group1, '-') }}




  #############
  # Deploying #
  #############

  deploy-docs:
    name: deploy (dartdoc)
    if: ${{ github.ref == 'refs/heads/main'
         || startsWith(github.ref, 'refs/tags/v') }}
    needs: ["dartdoc"]
    runs-on: ubuntu-latest
    steps:
      - uses: actions/checkout@v5
        with:
          ref: gh-pages

      - run: rm -rf ${{ (github.ref_name == 'main' && 'main') || 'release' }}

      - uses: actions/download-artifact@v6
        with:
          name: dartdoc-${{ github.run_number }}
          path: ${{ (github.ref_name == 'main' && 'main') || 'release' }}

      - uses: peaceiris/actions-gh-pages@v4
        with:
          github_token: ${{ secrets.GITHUB_TOKEN }}
          publish_dir: .
          commit_message: ${{ github.event.head_commit.message }}
          force_orphan: true
          keep_files: true
          user_name: github-actions[bot]
          user_email: github-actions[bot]@users.noreply.github.com

  # TODO: Uncomment, when self-hosted Sentry supports debug symbols.
  # deploy-sentry:
  #   name: deploy (symbols, Sentry)
  #   if: ${{ startsWith(github.ref, 'refs/tags/v') }}
  #   needs: ["release-github"]
  #   runs-on: ubuntu-latest
  #   steps:
  #     - uses: actions/checkout@v5

  #     - uses: actions/download-artifact@v6
  #       with:
  #         name: debug-apk-${{ github.run_number }}
  #         path: debug/
  #     - uses: actions/download-artifact@v6
  #       with:
  #         name: debug-appbundle-${{ github.run_number }}
  #         path: debug/
  #     - uses: actions/download-artifact@v6
  #       with:
  #         name: debug-ipa-${{ github.run_number }}
  #         path: debug/
  #     - uses: actions/download-artifact@v6
  #       with:
  #         name: debug-macos-${{ github.run_number }}
  #         path: debug/
  #     - name: Unzip debug symbols
  #       run: |
  #         set -e
  #         for f in debug/debug-*.zip
  #           do unzip "$f" -d "${f%.zip}/"
  #         done
  #     - uses: actions/download-artifact@v6
  #       with:
  #         name: debug-web-${{ github.run_number }}
  #     # `sentry_dart_plugin` expects source maps to be in `build/web/` dir.
  #     - run: mkdir -p build/web/
  #     - name: Unzip web source maps
  #       run: unzip debug-*.zip -d build/web/

  #     - name: Parse semver versions from Git tag
  #       id: semver
  #       uses: actions-ecosystem/action-regex-match@v2
  #       with:
  #         text: ${{ github.ref }}
  #         regex: '^refs/tags/v(((([0-9]+)\.[0-9]+)\.[0-9]+)(-.+)?)$'
  #       if: ${{ startsWith(github.ref, 'refs/tags/v') }}

  #     - uses: subosito/flutter-action@v2
  #       with:
  #         flutter-version: ${{ env.FLUTTER_VER }}
  #         channel: stable
  #         cache: true

  #     - run: make sentry.upload
  #                 project=${{ secrets.SENTRY_PROJECT }}
  #                 org=${{ secrets.SENTRY_ORG }}
  #                 token=${{ secrets.SENTRY_TOKEN }}
  #                 release=${{ steps.semver.outputs.group1 }}
  #                 url=${{ secrets.SENTRY_URL }}

  deploy-staging:
    name: deploy (staging)
    if: ${{ github.ref == 'refs/heads/main' }}
    needs: ["docker-push", "helm-lint"]
    runs-on: ubuntu-latest
    steps:
      - uses: actions/checkout@v5

      - uses: azure/setup-kubectl@v4
      - name: Login to Kubernetes cluster
        run: |
          set -ex

          kubectl config set-cluster ${{ secrets.K8S_CLUSTER }} --server=${{ secrets.K8S_API }} --insecure-skip-tls-verify=true
          kubectl config set-credentials ${{ secrets.K8S_USER }} --token ${{ secrets.K8S_TOKEN }}
          kubectl config set-context ${{ secrets.K8S_CONTEXT }} --namespace=${{ secrets.K8S_NAMESPACE }} --cluster=${{ secrets.K8S_CLUSTER }} --user=${{ secrets.K8S_USER }}

      - name: Prepare secret Helm values
        run: echo "${{ secrets.K8S_VALUES }}"
             >> my.${{ secrets.K8S_CLUSTER }}.vals.yaml

      - run: make helm.up cluster=${{ secrets.K8S_CLUSTER }}

      - name: Cleanup secret Helm values
        run: rm -rf my.${{ secrets.K8S_CLUSTER }}.vals.yaml
        if: ${{ always() }}

      - name: Logout from Kubernetes cluster
        run: rm -rf ~/.kube/config
        if: ${{ always() }}<|MERGE_RESOLUTION|>--- conflicted
+++ resolved
@@ -750,48 +750,28 @@
         with:
           name: build-apk-${{ github.run_number }}
           path: build/web/artifacts/
-<<<<<<< HEAD
         if: ${{ false }} # TODO: Re-enable once ready to ship Android.
-      - uses: actions/download-artifact@v5
+      - uses: actions/download-artifact@v6
         with:
           name: build-appbundle-${{ github.run_number }}
           path: build/web/artifacts/
         if: ${{ false }} # TODO: Re-enable once ready to ship Android.
-      - uses: actions/download-artifact@v5
+      - uses: actions/download-artifact@v6
         with:
           name: build-ipa-${{ github.run_number }}
           path: build/web/artifacts/
         if: ${{ false }} # TODO: Re-enable once ready to ship iOS.
-      - uses: actions/download-artifact@v5
+      - uses: actions/download-artifact@v6
         with:
           name: build-linux-${{ github.run_number }}
           path: build/web/artifacts/
         if: ${{ false }} # TODO: Re-enable once ready to ship Linux.
-      - uses: actions/download-artifact@v5
+      - uses: actions/download-artifact@v6
         with:
           name: build-macos-${{ github.run_number }}
           path: build/web/artifacts/
         if: ${{ false }} # TODO: Re-enable once ready to ship macOS.
-      - uses: actions/download-artifact@v5
-=======
-      - uses: actions/download-artifact@v6
-        with:
-          name: build-appbundle-${{ github.run_number }}
-          path: build/web/artifacts/
-      - uses: actions/download-artifact@v6
-        with:
-          name: build-ipa-${{ github.run_number }}
-          path: build/web/artifacts/
-      - uses: actions/download-artifact@v6
-        with:
-          name: build-linux-${{ github.run_number }}
-          path: build/web/artifacts/
-      - uses: actions/download-artifact@v6
-        with:
-          name: build-macos-${{ github.run_number }}
-          path: build/web/artifacts/
-      - uses: actions/download-artifact@v6
->>>>>>> 009dd9f8
+      - uses: actions/download-artifact@v6
         with:
           name: build-windows-${{ github.run_number }}
           path: build/web/artifacts/
@@ -1303,48 +1283,28 @@
         with:
           name: build-apk-${{ github.run_number }}
           path: artifacts/
-<<<<<<< HEAD
         if: ${{ false }} # TODO: Re-enable once ready to ship Android.
-      - uses: actions/download-artifact@v5
+      - uses: actions/download-artifact@v6
         with:
           name: build-appbundle-${{ github.run_number }}
           path: artifacts/
         if: ${{ false }} # TODO: Re-enable once ready to ship Android.
-      - uses: actions/download-artifact@v5
+      - uses: actions/download-artifact@v6
         with:
           name: build-ipa-${{ github.run_number }}
           path: artifacts/
         if: ${{ false }} # TODO: Re-enable once ready to ship iOS.
-      - uses: actions/download-artifact@v5
+      - uses: actions/download-artifact@v6
         with:
           name: build-linux-${{ github.run_number }}
           path: artifacts/
         if: ${{ false }} # TODO: Re-enable once ready to ship Linux.
-      - uses: actions/download-artifact@v5
+      - uses: actions/download-artifact@v6
         with:
           name: build-macos-${{ github.run_number }}
           path: artifacts/
         if: ${{ false }} # TODO: Re-enable once ready to ship macOS.
-      - uses: actions/download-artifact@v5
-=======
-      - uses: actions/download-artifact@v6
-        with:
-          name: build-appbundle-${{ github.run_number }}
-          path: artifacts/
-      - uses: actions/download-artifact@v6
-        with:
-          name: build-ipa-${{ github.run_number }}
-          path: artifacts/
-      - uses: actions/download-artifact@v6
-        with:
-          name: build-linux-${{ github.run_number }}
-          path: artifacts/
-      - uses: actions/download-artifact@v6
-        with:
-          name: build-macos-${{ github.run_number }}
-          path: artifacts/
-      - uses: actions/download-artifact@v6
->>>>>>> 009dd9f8
+      - uses: actions/download-artifact@v6
         with:
           name: build-web-${{ github.run_number }}
           path: artifacts/
