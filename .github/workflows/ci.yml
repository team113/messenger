name: CI

on:
  push:
    branches: ["main", "stable-design"]
    tags: ["helm/**", "v*"]
  pull_request:
    branches: ["main"]

concurrency:
  group: ${{ github.workflow }}-${{ github.ref }}
  cancel-in-progress: true

env:
  FLUTTER_VER: "3.19"

jobs:

  ################
  # Pull Request #
  ################

  pr:
    if: ${{ github.event_name == 'pull_request' }}
    needs:
      - appcast-edge
      - build
      - build-linux
      - copyright
      # - dartanalyze
      # - dartdoc
      # - dartfmt
      - docker
      # - helm-lint
      # - pubspec
      # - test-e2e
      # - test-unit
    runs-on: ubuntu-latest
    steps:
      - run: true




  ##########################
  # Linting and formatting #
  ##########################

  copyright:
    runs-on: ubuntu-latest
    steps:
      - uses: actions/checkout@v4

      - run: make copyright check=yes

  # dartanalyze:
  #   runs-on: ubuntu-latest
  #   steps:
  #     - uses: actions/checkout@v4
  #     - uses: subosito/flutter-action@v2
  #       with:
  #         flutter-version: ${{ env.FLUTTER_VER }}
  #         channel: stable
  #         cache: true

  #     - run: make flutter.pub

  #     - run: make flutter.analyze

  # dartfmt:
  #   runs-on: ubuntu-latest
  #   steps:
  #     - uses: actions/checkout@v4
  #     - uses: subosito/flutter-action@v2
  #       with:
  #         flutter-version: ${{ env.FLUTTER_VER }}
  #         channel: stable
  #         cache: true

  #     - run: make flutter.fmt check=yes

  # helm-lint:
  #   name: helm lint
  #   if: ${{ !startsWith(github.ref, 'refs/tags/v') }}
  #   strategy:
  #     fail-fast: false
  #     matrix:
  #       chart: ["messenger"]
  #   runs-on: ubuntu-latest
  #   steps:
  #     - uses: actions/checkout@v4
  #     - uses: azure/setup-helm@v4

  #     - run: make helm.lint chart=${{ matrix.chart }}

  # pubspec:
  #   runs-on: ubuntu-latest
  #   steps:
  #     - uses: actions/checkout@v4
  #     - uses: subosito/flutter-action@v2
  #       with:
  #         flutter-version: ${{ env.FLUTTER_VER }}
  #         channel: stable
  #         cache: true

  #     - run: make flutter.pub

  #     - name: Check `pubspec.lock` is in sync with `pubspec.yaml`
  #       run: git diff --exit-code




  ############
  # Building #
  ############

  appcast-edge:
    name: appcast (edge)
    # Despite this CI job is not always needed, we intentionally keep it running
    # always, because we want the `docker` CI job to depend on it, and GitHub
    # Actions doesn't provide any conditional depending at the moment.
    #if: ${{ github.ref == 'refs/heads/main'
    #     || github.event_name == 'pull_request' }}
    runs-on: ubuntu-latest
    steps:
      - uses: actions/checkout@v4
        with:
          fetch-depth: 0 # for correct versioning via `git describe --tags`

      - run: make appcast.xml
        env:
          link: ${{ secrets.ARTIFACTS_EDGE }}
          notes: ${{ secrets.APPCAST_NOTES }}

      - uses: actions/upload-artifact@v4
        with:
          name: appcast-edge-${{ github.run_number }}
          path: appcast.xml
          if-no-files-found: error
          retention-days: 1

  build:
    strategy:
      fail-fast: false
      matrix:
        platform:
          - apk
          - appbundle
          - ios
          - macos
          - web
          - windows
    runs-on: ${{ (contains('ios macos', matrix.platform) && 'macos-latest')
              || (matrix.platform == 'windows'           && 'windows-latest')
              ||                                            'ubuntu-latest' }}
    steps:
      - uses: actions/checkout@v4
        with:
          # Unshallow the repository in order for `PubspecBuilder` and its
          # `git describe` to work.
          fetch-depth: 0
      - uses: subosito/flutter-action@v2
        with:
          flutter-version: ${{ env.FLUTTER_VER }}
          channel: stable
          cache: true

      - run: make flutter.pub

      # Running `build_runner` here ensures `PubspecBuilder` and its
      # `git describe` command returns the valid result without possible
      # `-dirty` part, that may happen during FCM configuration.
      - run: make flutter.gen overwrite=true
        if: ${{ contains('apk appbundle ios web', matrix.platform) }}

      - name: Configure FCM (Firebase Cloud Messaging)
        env:
          GOOGLE_APPLICATION_CREDENTIALS: ${{ runner.temp }}/service_account.json
        run: |
          set -ex
          npm install -g firebase-tools
          dart pub global activate flutterfire_cli
          echo '${{ secrets.FIREBASE_SERVICE_ACCOUNT }}' \
          > ${{ runner.temp }}/service_account.json

          make fcm.conf project-id=${{ secrets.FCM_PROJECT_ID }} \
                        platforms="android,ios,web" \
                        web-id=${{ secrets.FCM_WEB_APP_ID }} \
                        bundle-id=${{ secrets.FCM_BUNDLE_ID }}
        if: ${{ contains('apk appbundle ios web', matrix.platform) }}
      - name: Configure FCM (Firebase Cloud Messaging) service worker
        run: echo '${{ secrets.GOOGLE_SERVICES_JS }}'
             > web/firebase-messaging-sw.js
        if: ${{ matrix.platform == 'web' }}

      - name: Parse semver versions from Git tag
        id: semver
        uses: actions-ecosystem/action-regex-match@v2
        with:
          text: ${{ github.ref }}
          regex: '^refs/tags/v(((([0-9]+)\.[0-9]+)\.[0-9]+)(-.+)?)$'
        if: ${{ startsWith(github.ref, 'refs/tags/v') }}

      # TODO: Remove `profile=yes`, when self-hosted Sentry supports source
      #       maps reading.
      - run: make flutter.build platform=${{ matrix.platform }} profile=yes
                  dart-env='SOCAPP_FCM_VAPID_KEY=${{ secrets.FCM_VAPID_KEY }}
                            SOCAPP_LINK_PREFIX=${{ startsWith(github.ref, 'refs/tags/v') && secrets.LINK_STABLE || secrets.LINK_EDGE }}
                            SOCAPP_SENTRY_DSN=${{ startsWith(github.ref, 'refs/tags/v') && secrets.SENTRY_DSN_STABLE || secrets.SENTRY_DSN_EDGE }}'
        if: ${{ matrix.platform == 'web' }}

      - name: Prepare Android signing resources
        run: |
<<<<<<< HEAD
          echo "${{ secrets.ANDROID_KEYSTORE }}" | base64 -d > android/app/keystore.jks
          echo "${{ secrets.ANDROID_PROPERTIES }}" > android/key.properties
=======
          echo "${{ secrets.ANDROID_KEYSTORE }}" | base64 -d \
          > android/app/keystore.jks
          echo "${{ secrets.ANDROID_PROPERTIES }}" \
          > android/key.properties
>>>>>>> 4015309d
        if: ${{ contains('apk appbundle', matrix.platform) }}

      # TODO: Add the following `split-debug-info`, when self-hosted Sentry
      #       supports debug symbols:
      #       split-debug-info=${{ contains('web windows', matrix.platform) && 'no' || 'yes' }}
      # TODO: Use `split-debug-info` for Windows once Sentry supports it:
      #       https://github.com/getsentry/sentry-dart/issues/433
      #       https://github.com/getsentry/sentry-dart/issues/896
      - run: make flutter.build platform=${{ matrix.platform }}
                  dart-env='SOCAPP_HTTP_URL=${{ secrets.BACKEND_URL }}
                            SOCAPP_HTTP_PORT=${{ secrets.BACKEND_PORT }}
                            SOCAPP_WS_URL=${{ secrets.BACKEND_WS }}
                            SOCAPP_WS_PORT=${{ secrets.BACKEND_PORT }}
                            SOCAPP_APPCAST_URL=${{ startsWith(github.ref, 'refs/tags/v') && secrets.APPCAST_STABLE || secrets.APPCAST_EDGE }}
                            SOCAPP_LINK_PREFIX=${{ startsWith(github.ref, 'refs/tags/v') && secrets.LINK_STABLE || secrets.LINK_EDGE }}
                            SOCAPP_SENTRY_DSN=${{ startsWith(github.ref, 'refs/tags/v') && secrets.SENTRY_DSN_STABLE || secrets.SENTRY_DSN_EDGE }}
                            SOCAPP_USER_AGENT_VERSION=${{ steps.semver.outputs.group1 }}'
        if: ${{ matrix.platform != 'web' }}

      - name: Parse application name from Git repository name
        id: app
        uses: actions-ecosystem/action-regex-match@v2
        with:
          text: ${{ github.repository }}
          regex: '^${{ github.repository_owner }}/(.+)$'

      - run: mkdir artifacts/
      - run: mv build/app/outputs/flutter-apk/app-release.apk
                artifacts/${{ steps.app.outputs.group1 }}-android.apk
        if: ${{ matrix.platform == 'apk' }}
      - run: mv build/app/outputs/bundle/release/app-release.aab
                artifacts/${{ steps.app.outputs.group1 }}-android.aab
        if: ${{ matrix.platform == 'appbundle' }}
      - run: mkdir -p dist/ && mv *.app dist/  # `.app` executable is a folder itself
        working-directory: build/ios/iphoneos/
        if: ${{ matrix.platform == 'ios' }}
      - run: mkdir -p dist/ && mv *.app dist/  # `.app` executable is a folder itself
        working-directory: build/macos/Build/Products/Release/
        if: ${{ matrix.platform == 'macos' }}
      - uses: thedoctor0/zip-release@0.7.6
        with:
          custom: ${{ (runner.os == 'Windows' && ' ') || '--symlinks' }}  # preserve symlinks, instead of copying files
          filename: ${{ github.workspace }}/artifacts/${{ steps.app.outputs.group1 }}-${{ matrix.platform }}.zip
          directory: ${{ (matrix.platform == 'ios'
                          && 'build/ios/iphoneos/dist')
                      || (matrix.platform == 'macos'
                          && 'build/macos/Build/Products/Release/dist')
                      || (matrix.platform == 'windows'
                          && 'build/windows/x64/runner/Release')
                      ||     'build/web'}}
        if: ${{ contains('ios macos web windows', matrix.platform) }}

      - name: Generate SHA256 checksums
        run: ${{ (runner.os == 'Windows'
                  && 'forfiles /M *.zip /C "cmd /c sha256sum @file > @file.sha256sum"')
              || (runner.os == 'macOS'
                  && 'ls -1 | xargs -I {} sh -c "shasum -a 256 {} > {}.sha256sum"')
              ||     'ls -1 | xargs -I {} sh -c "sha256sum {} > {}.sha256sum"' }}
        working-directory: artifacts/
      - name: Show generated SHA256 checksums
        run: ${{ (runner.os == 'Windows'
                  && 'type *.sha256sum')
              ||     'cat *.sha256sum' }}
        working-directory: artifacts/

      - uses: actions/upload-artifact@v4
        with:
          name: build-${{ matrix.platform }}-${{ github.run_number }}
          path: artifacts/
          if-no-files-found: error
          retention-days: 1

      # TODO: Uncomment when self-hosted Sentry supports debug symbols:
      # Globstar is supported in Bash 4.0+, `macos-latest` runner uses Bash 3.2.
      # - name: Prepare `*.dSYM` debug symbols
      #   run: find build -name "*.dSYM" -prune -exec mv {} debug/ \;
      #   if: ${{ contains('ios macos', matrix.platform) }}
      # - name: Prepare debug web source maps
      #   run: |
      #     shopt -s globstar

      #     mkdir -p debug/
      #     mv build/web/**/*.map debug/
      #     cd build/web && cp --parents **/*.js ../../debug/
      #   if: ${{ matrix.platform == 'web' }}
      # - uses: thedoctor0/zip-release@0.7.6
      #   with:
      #     filename: ${{ github.workspace }}/debug-${{ matrix.platform }}.zip
      #     directory: debug
      #   if: ${{ contains('apk appbundle ios macos web', matrix.platform) }}
      # - uses: actions/upload-artifact@v4
      #   with:
      #     name: debug-${{ matrix.platform }}-${{ github.run_number }}
      #     path: debug-${{ matrix.platform }}.zip
      #     if-no-files-found: error
      #     retention-days: 1
      #   if: ${{ contains('apk appbundle ios macos web', matrix.platform) }}

      - name: Cleanup Android signing resources
<<<<<<< HEAD
        run: rm -rf android/key.properties android/app/keystore.jks
        if: ${{ always() && runner.os != 'Windows' }}
=======
        run: rm -rf android/app/keystore.jks
                    android/key.properties
        if: ${{ always()
             && runner.os != 'Windows' }}  # we don't use any for Windows anyway
>>>>>>> 4015309d

  build-linux:
    name: build (linux)
    runs-on: ubuntu-latest
    # Pin glibc to 2.31 version for better compatibility.
    container: debian:bullseye
    steps:
      - uses: actions/checkout@v4
        with:
          # Unshallow the repository in order for `PubspecBuilder` and its
          # `git describe` to work.
          fetch-depth: 0

      - run: apt-get update -y
      - run: apt-get install -y
                     ninja-build
                     libunwind-dev
                     libgtk-3-dev
                     libpulse-dev
                     libmpv-dev
                     mpv
                     jq
                     curl
                     git
                     make
                     procps
                     cmake
                     clang
                     zip

      - run: git config --global --add safe.directory '*'

      - uses: subosito/flutter-action@v2
        with:
          flutter-version: ${{ env.FLUTTER_VER }}
          channel: stable
          cache: true

      - name: Parse semver versions from Git tag
        id: semver
        uses: actions-ecosystem/action-regex-match@v2
        with:
          text: ${{ github.ref }}
          regex: '^refs/tags/v(((([0-9]+)\.[0-9]+)\.[0-9]+)(-.+)?)$'
        if: ${{ startsWith(github.ref, 'refs/tags/v') }}

      - run: make flutter.pub

      # TODO: Use `split-debug-info` when Sentry supports Linux debug symbols.
      #       https://github.com/getsentry/sentry-dart/issues/433
      - run: make flutter.build platform=linux
                  dart-env='SOCAPP_HTTP_URL=${{ secrets.BACKEND_URL }}
                            SOCAPP_HTTP_PORT=${{ secrets.BACKEND_PORT }}
                            SOCAPP_WS_URL=${{ secrets.BACKEND_WS }}
                            SOCAPP_WS_PORT=${{ secrets.BACKEND_PORT }}
                            SOCAPP_APPCAST_URL=${{ startsWith(github.ref, 'refs/tags/v') && secrets.APPCAST_STABLE || secrets.APPCAST_EDGE }}
                            SOCAPP_LINK_PREFIX=${{ startsWith(github.ref, 'refs/tags/v') && secrets.LINK_STABLE || secrets.LINK_EDGE }}
                            SOCAPP_SENTRY_DSN=${{ startsWith(github.ref, 'refs/tags/v') && secrets.SENTRY_DSN_STABLE || secrets.SENTRY_DSN_EDGE }}
                            SOCAPP_USER_AGENT_VERSION=${{ steps.semver.outputs.group1 }}'

      - name: Parse application name from Git repository name
        id: app
        uses: actions-ecosystem/action-regex-match@v2
        with:
          text: ${{ github.repository }}
          regex: '^${{ github.repository_owner }}/(.+)$'

      - run: mkdir artifacts/
      - uses: thedoctor0/zip-release@0.7.6
        with:
          filename: ${{ github.workspace }}/artifacts/${{ steps.app.outputs.group1 }}-linux.zip
          directory: build/linux/x64/release/bundle

      - name: Generate SHA256 checksums
        run: ${{ 'ls -1 | xargs -I {} sh -c "sha256sum {} > {}.sha256sum"' }}
        working-directory: artifacts/
      - name: Show generated SHA256 checksums
        run: ${{ 'cat *.sha256sum' }}
        working-directory: artifacts/

      - uses: actions/upload-artifact@v4
        with:
          name: build-linux-${{ github.run_number }}
          path: artifacts/
          if-no-files-found: error
          retention-days: 1

  # dartdoc:
  #   runs-on: ubuntu-latest
  #   steps:
  #     - uses: actions/checkout@v4
  #     - uses: subosito/flutter-action@v2
  #       with:
  #         flutter-version: ${{ env.FLUTTER_VER }}
  #         channel: stable
  #         cache: true

  #     - run: make flutter.pub

  #     - run: make docs.dart clean=yes

  #     - uses: actions/upload-artifact@v4
  #       with:
  #         name: dartdoc-${{ github.run_number }}
  #         path: doc/api/
  #         if-no-files-found: error
  #       if: ${{ github.ref == 'refs/heads/main'
  #            || startsWith(github.ref, 'refs/tags/v') }}

  docker:
    needs: ["appcast-edge", "build", "build-linux"]
    runs-on: ubuntu-latest
    steps:
      - uses: actions/checkout@v4
      - uses: docker/setup-buildx-action@v3

      - uses: actions/download-artifact@v4
        with:
          name: build-web-${{ github.run_number }}
      - run: mkdir -p build/web/
      - run: unzip *.zip -d build/web/

      - run: mkdir -p build/web/artifacts/
      - uses: actions/download-artifact@v4
        with:
          name: build-apk-${{ github.run_number }}
          path: build/web/artifacts/
      - uses: actions/download-artifact@v4
        with:
          name: build-appbundle-${{ github.run_number }}
          path: build/web/artifacts/
      - uses: actions/download-artifact@v4
        with:
          name: build-ios-${{ github.run_number }}
          path: build/web/artifacts/
      - uses: actions/download-artifact@v4
        with:
          name: build-linux-${{ github.run_number }}
          path: build/web/artifacts/
      - uses: actions/download-artifact@v4
        with:
          name: build-macos-${{ github.run_number }}
          path: build/web/artifacts/
      - uses: actions/download-artifact@v4
        with:
          name: build-windows-${{ github.run_number }}
          path: build/web/artifacts/

      - uses: actions/download-artifact@v4
        with:
          name: appcast-edge-${{ github.run_number }}
          path: build/web/
        if: ${{ github.ref == 'refs/heads/main' }}

      - run: make docker.image no-cache=yes
                  tag=build-${{ github.run_number }}

      - run: make docker.tar to-file=.cache/image.tar
                  tags=build-${{ github.run_number }}
      - uses: actions/upload-artifact@v4
        with:
          name: docker-${{ github.run_number }}
          path: .cache/image.tar
          if-no-files-found: error
          retention-days: 1




  ###########
  # Testing #
  ###########

  # test-e2e:
  #   name: test (E2E)
  #   runs-on: ubuntu-latest
  #   steps:
  #     - uses: actions/checkout@v4
  #       with:
  #         fetch-depth: ${{ (github.event_name == 'pull_request') && 2 || 1 }}
  #     - name: Retrieve commit messages
  #       id: commit
  #       run: |
  #         echo "messages=$(git log --grep='\[debug\]' \
  #                                  --grep='\[trace\]' \
  #                                  --format=%s)" \
  #         >> $GITHUB_OUTPUT

  #     - name: Determine log level
  #       id: log
  #       run: |
  #         echo "level=${{ (contains(steps.commit.outputs.messages, '[debug]')
  #                          && 'debug')
  #                      || (contains(steps.commit.outputs.messages, '[trace]')
  #                          && 'trace')
  #                      ||     'info' }}"
  #         >> $GITHUB_OUTPUT

  #     - uses: subosito/flutter-action@v2
  #       with:
  #         flutter-version: ${{ env.FLUTTER_VER }}
  #         channel: stable
  #         cache: true

  #     - name: Login to private E2E container registry
  #       uses: docker/login-action@v3
  #       with:
  #         registry: ${{ secrets.E2E_REGISTRY }}
  #         username: ${{ secrets.E2E_USER }}
  #         password: ${{ secrets.E2E_PASS }}

  #     - run: make flutter.pub

  #     - name: Prepare E2E environment
  #       uses: SpicyPizza/create-envfile@v2
  #       with:
  #         envkey_COMPOSE_BACKEND: ${{ secrets.E2E_BACKEND }}
  #         envkey_COMPOSE_COCKROACHDB: ${{ secrets.E2E_COCKROACH }}
  #         envkey_COMPOSE_FCM_SA_KEY: ${{ secrets.E2E_FCM_SA_KEY }}
  #         envkey_COMPOSE_FRONTEND_IMAGE: nginx
  #         envkey_COMPOSE_FRONTEND_TAG: stable-alpine
  #         envkey_COMPOSE_FILESERVER: ${{ secrets.E2E_FILESERVER }}
  #         envkey_COMPOSE_PROJECT_NAME: messenger
  #         fail_on_empty: true

  #     - run: mkdir build/

  #     # Run `chromedriver` and `make test.e2e` simultaneously, as `web-server`
  #     # device doesn't produce any progression logs, yet `--enable-chrome-logs`
  #     # passed to the `chromedriver` does.
  #     #
  #     # Use `grep` to remove the meaningless logs from the output.
  #     - uses: nanasess/setup-chromedriver@v2
  #     - run: |
  #         chromedriver --port=4444 --enable-chrome-logs \
  #                      --disable-dev-shm-usage \
  #                      2> >(grep -v -E '${{ join(fromJson(env.OMIT), '|') }}') &
  #         make test.e2e start-app=yes device=web-server pull=yes no-cache=yes \
  #              dart-env='SOCAPP_LOG_LEVEL=${{ steps.log.outputs.level }}'
  #       env:
  #         OMIT: |
  #           [
  #             ":INFO:CONSOLE\\(60603\\)] ",
  #             "\"Got object store box in database",
  #             "\\[CONFIG\\]: Remote configuration fetch failed"
  #           ]

  #     # Grant permissions to `.cache/` dir created in the previous step, since
  #     # `hashFile` may fail: https://github.com/actions/runner/issues/449
  #     - run: sudo chmod -R 755 .cache/

  # test-unit:
  #   name: test (unit)
  #   runs-on: ubuntu-latest
  #   steps:
  #     - uses: actions/checkout@v4
  #     - uses: subosito/flutter-action@v2
  #       with:
  #         flutter-version: ${{ env.FLUTTER_VER }}
  #         channel: stable
  #         cache: true

  #     - run: make flutter.pub

  #     - run: make test.unit




  #############
  # Releasing #
  #############

  docker-push:
    name: docker push
    if: ${{ github.ref == 'refs/heads/stable-design' }}
    needs:
      - docker
    strategy:
      fail-fast: false
      matrix:
        registry: ["ghcr.io"]
    runs-on: ubuntu-latest
    steps:
      # Skip if this is fork and no credentials are provided.
      - id: skip
        run: echo ::set-output name=no::${{ !(
               github.repository_owner != 'team113'
               && ((matrix.registry == 'quay.io'
                    && secrets.QUAYIO_ROBOT_USER == '')
                || (matrix.registry == 'docker.io'
                    && secrets.DOCKERHUB_BOT_USER == ''))
             ) }}

      - uses: actions/checkout@v4
        if: ${{ steps.skip.outputs.no == 'true' }}

      - uses: actions/download-artifact@v4
        with:
          name: docker-${{ github.run_number }}
          path: .cache/
        if: ${{ steps.skip.outputs.no == 'true' }}
      - run: make docker.untar from-file=.cache/image.tar
        if: ${{ steps.skip.outputs.no == 'true' }}

      - name: Login to ${{ matrix.registry }} container registry
        uses: docker/login-action@v3
        with:
          registry: ${{ matrix.registry }}
          username: ${{ (matrix.registry == 'docker.io'
                         && secrets.DOCKERHUB_BOT_USER)
                     || (matrix.registry == 'quay.io'
                         && secrets.QUAYIO_ROBOT_USER)
                     || github.repository_owner }}
          password: ${{ (matrix.registry == 'docker.io'
                         && secrets.DOCKERHUB_BOT_PASS)
                     || (matrix.registry == 'quay.io'
                         && secrets.QUAYIO_ROBOT_TOKEN)
                     || secrets.GITHUB_TOKEN }}
        if: ${{ steps.skip.outputs.no == 'true' }}

      - run: make docker.tags of=build-${{ github.run_number }}
                  registries=${{ matrix.registry }}
                  tags=${{ 'stable-design' }}
                  as=review
        if: ${{ steps.skip.outputs.no == 'true' }}
      - run: make docker.push
                  registries=${{ matrix.registry }}
                  tags=${{ 'stable-design' }}
                  image=review
        if: ${{ steps.skip.outputs.no == 'true' }}

  # helm-push:
  #   name: helm push
  #   if: ${{ startsWith(github.ref, 'refs/tags/helm/') }}
  #   needs: ["helm-lint"]
  #   strategy:
  #     max-parallel: 1
  #     matrix:
  #       chart: ["messenger"]
  #   runs-on: ubuntu-latest
  #   steps:
  #     - id: skip
  #       run: echo ::set-output name=no::${{
  #                startsWith(github.ref,
  #                           format('refs/tags/helm/{0}/', matrix.chart))
  #            }}

  #     - uses: actions/checkout@v4
  #       if: ${{ steps.skip.outputs.no == 'true' }}
  #     - uses: azure/setup-helm@v4
  #       if: ${{ steps.skip.outputs.no == 'true' }}

  #     - name: Parse semver versions from Git tag
  #       id: semver
  #       uses: actions-ecosystem/action-regex-match@v2
  #       with:
  #         text: ${{ github.ref }}
  #         regex: '^refs/tags/helm/${{ matrix.chart }}/((([0-9]+)\.[0-9]+)\.[0-9]+(-.+)?)$'
  #       if: ${{ steps.skip.outputs.no == 'true' }}
  #     - name: Verify Git tag version matches `Chart.yaml` version
  #       run: |
  #         test "${{ steps.semver.outputs.group1 }}" \
  #           == "$(grep -m1 'version: ' helm/${{ matrix.chart }}/Chart.yaml \
  #                 | cut -d' ' -f2)"
  #       if: ${{ steps.skip.outputs.no == 'true' }}

  #     - run: make helm.package chart=${{ matrix.chart }}
  #                 out-dir=.cache/helm/ clean=yes
  #       if: ${{ steps.skip.outputs.no == 'true' }}

  #     # Helm's digest is just SHA256 checksum:
  #     # https://github.com/helm/helm/blob/v3.9.2/pkg/provenance/sign.go#L417-L418
  #     - name: Generate SHA256 checksum
  #       run: ls -1 | xargs -I {} sh -c "sha256sum {} > {}.sha256sum"
  #       working-directory: .cache/helm/
  #       if: ${{ steps.skip.outputs.no == 'true' }}
  #     - name: Show generated SHA256 checksum
  #       run: cat *.sha256sum
  #       working-directory: .cache/helm/
  #       if: ${{ steps.skip.outputs.no == 'true' }}

  #     - name: Parse CHANGELOG link
  #       id: changelog
  #       run: echo ::set-output
  #                 name=link::${{ github.server_url }}/${{ github.repository }}/blob/helm%2F${{ matrix.chart }}%2F${{ steps.semver.outputs.group1 }}/helm/${{ matrix.chart }}/CHANGELOG.md#$(sed -n '/^## \[${{ steps.semver.outputs.group1 }}\]/{s/^## \[\(.*\)\][^0-9]*\([0-9].*\)/\1--\2/;s/[^0-9a-z-]*//g;p;}' helm/${{ matrix.chart }}/CHANGELOG.md)

  #     - name: Create GitHub release
  #       uses: softprops/action-gh-release@v2
  #       with:
  #         name: helm/${{ matrix.chart }} ${{ steps.semver.outputs.group1 }}
  #         body: >
  #           [Changelog](${{ steps.changelog.outputs.link }}) |
  #           [Overview](${{ github.server_url }}/${{ github.repository }}/tree/helm%2F${{ matrix.chart }}%2F${{ steps.semver.outputs.group1 }}/helm/${{ matrix.chart }}) |
  #           [Values](${{ github.server_url }}/${{ github.repository }}/blob/helm%2F${{ matrix.chart }}%2F${{ steps.semver.outputs.group1 }}/helm/${{ matrix.chart }}/values.yaml)
  #         files: |
  #           .cache/helm/*.tgz
  #           .cache/helm/*.sha256sum
  #         fail_on_unmatched_files: true
  #         prerelease: ${{ contains(steps.semver.outputs.group1, '-') }}
  #       if: ${{ steps.skip.outputs.no == 'true' }}

  #     - name: Parse Git repository name
  #       id: repo
  #       uses: actions-ecosystem/action-regex-match@v2
  #       with:
  #         text: ${{ github.repository }}
  #         regex: '^${{ github.repository_owner }}/(.+)$'

  #     # TODO: Find or write a tool to build index idempotently from GitHub
  #     #       releases, and keep on GitHub Pages only the built index.
  #     #       https://github.com/helm/chart-releaser/issues/133
  #     - name: Update Helm repository index
  #       run: |
  #         set -ex

  #         git config --local user.email 'github-actions[bot]@users.noreply.github.com'
  #         git config --local user.name 'github-actions[bot]'

  #         git fetch origin gh-pages:gh-pages
  #         git checkout gh-pages
  #         git reset --hard

  #         mkdir -p helm/
  #         cp -rf .cache/helm/*.tgz helm/
  #         helm repo index helm/ --url=https://${{ github.repository_owner }}.github.io/${{ steps.repo.outputs.group1 }}/helm

  #         git checkout --orphan orphan-gh-pages
  #         git add --all
  #         git commit -m 'Release ${{ steps.semver.outputs.group1 }} version of `${{ matrix.chart }}` Helm chart'
  #         git branch -M orphan-gh-pages gh-pages
  #         git push --force origin gh-pages
  #       if: ${{ steps.skip.outputs.no == 'true' }}

  # release-github:
  #   name: release (GitHub)
  #   if: ${{ startsWith(github.ref, 'refs/tags/v') }}
  #   needs:
  #     - build
  #     - build-linux
  #     - copyright
  #     - dartanalyze
  #     - dartdoc
  #     - dartfmt
  #     - docker-push
  #     - test-e2e
  #     - test-unit
  #   runs-on: ubuntu-latest
  #   steps:
  #     - uses: actions/checkout@v4

  #     - name: Parse semver versions from Git tag
  #       id: semver
  #       uses: actions-ecosystem/action-regex-match@v2
  #       with:
  #         text: ${{ github.ref }}
  #         regex: '^refs/tags/v(((([0-9]+)\.[0-9]+)\.[0-9]+)(-.+)?)$'
  #     - name: Verify Git tag version matches `pubspec.yaml` version
  #       run: |
  #         test "${{ steps.semver.outputs.group1 }}" \
  #           == "$(grep -m1 'version: ' pubspec.yaml | cut -d ' ' -f2)"

  #     - name: Parse CHANGELOG link
  #       id: changelog
  #       run: echo ::set-output
  #                 name=link::${{ github.server_url }}/${{ github.repository }}/blob/v${{ steps.semver.outputs.group1 }}/CHANGELOG.md#$(sed -n '/^## \[${{ steps.semver.outputs.group1 }}\]/{s/^## \[\(.*\)\][^0-9]*\([0-9].*\)/\1--\2/;s/[^0-9a-z-]*//g;p;}' CHANGELOG.md)
  #     - name: Parse milestone link
  #       id: milestone
  #       run: echo ::set-output
  #                 name=link::${{ github.server_url }}/${{ github.repository }}/milestone/$(sed -n '/^## \[${{ steps.semver.outputs.group1 }}\]/,/Milestone/{s/.*milestone.\([0-9]*\).*/\1/p;}' CHANGELOG.md)

  #     - uses: actions/download-artifact@v4
  #       with:
  #         name: build-apk-${{ github.run_number }}
  #         path: artifacts/
  #     - uses: actions/download-artifact@v4
  #       with:
  #         name: build-appbundle-${{ github.run_number }}
  #         path: artifacts/
  #     - uses: actions/download-artifact@v4
  #       with:
  #         name: build-ios-${{ github.run_number }}
  #         path: artifacts/
  #     - uses: actions/download-artifact@v4
  #       with:
  #         name: build-linux-${{ github.run_number }}
  #         path: artifacts/
  #     - uses: actions/download-artifact@v4
  #       with:
  #         name: build-macos-${{ github.run_number }}
  #         path: artifacts/
  #     - uses: actions/download-artifact@v4
  #       with:
  #         name: build-web-${{ github.run_number }}
  #         path: artifacts/
  #     - uses: actions/download-artifact@v4
  #       with:
  #         name: build-windows-${{ github.run_number }}
  #         path: artifacts/

  #     - uses: actions/download-artifact@v4
  #       with:
  #         name: dartdoc-${{ github.run_number }}
  #         path: .cache/dartdoc/
  #     - uses: thedoctor0/zip-release@0.7.6
  #       with:
  #         custom: --symlinks  # preserve symlinks, instead of copying files
  #         filename: artifacts/docs.zip
  #         path: .cache/dartdoc/
  #     - name: Generate dartdoc SHA256 checksum
  #       run: sh -c "sha256sum docs.zip > docs.zip.sha256sum"
  #       working-directory: artifacts/

  #     - name: Show artifacts SHA256 checksums
  #       run: cat *.sha256sum
  #       working-directory: artifacts/

  #     - name: Create GitHub release
  #       uses: softprops/action-gh-release@v2
  #       with:
  #         name: ${{ steps.semver.outputs.group1 }}
  #         body: >
  #           [Changelog](${{ steps.changelog.outputs.link }}) |
  #           [Milestone](${{ steps.milestone.outputs.link }})
  #         files: |
  #           artifacts/*.apk
  #           artifacts/*.aab
  #           artifacts/*.zip
  #           artifacts/*.sha256sum
  #         fail_on_unmatched_files: true
  #         prerelease: ${{ contains(steps.semver.outputs.group1, '-') }}




  #############
  # Deploying #
  #############

  # deploy-docs:
  #   name: deploy (dartdoc)
  #   if: ${{ github.ref == 'refs/heads/main'
  #        || startsWith(github.ref, 'refs/tags/v') }}
  #   needs: ["dartdoc"]
  #   runs-on: ubuntu-latest
  #   steps:
  #     - uses: actions/checkout@v4
  #       with:
  #         ref: gh-pages

  #     - run: rm -rf ${{ (github.ref_name == 'main' && 'main') || 'release' }}

  #     - uses: actions/download-artifact@v4
  #       with:
  #         name: dartdoc-${{ github.run_number }}
  #         path: ${{ (github.ref_name == 'main' && 'main') || 'release' }}

  #     - uses: peaceiris/actions-gh-pages@v4
  #       with:
  #         github_token: ${{ secrets.GITHUB_TOKEN }}
  #         publish_dir: .
  #         commit_message: ${{ github.event.head_commit.message }}
  #         force_orphan: true
  #         keep_files: true
  #         user_name: github-actions[bot]
  #         user_email: github-actions[bot]@users.noreply.github.com

  # TODO: Uncomment, when self-hosted Sentry supports debug symbols.
  # deploy-sentry:
  #   name: deploy (symbols, Sentry)
  #   if: ${{ startsWith(github.ref, 'refs/tags/v') }}
  #   needs: ["release-github"]
  #   runs-on: ubuntu-latest
  #   steps:
  #     - uses: actions/checkout@v4

  #     - uses: actions/download-artifact@v4
  #       with:
  #         name: debug-apk-${{ github.run_number }}
  #         path: debug/
  #     - uses: actions/download-artifact@v4
  #       with:
  #         name: debug-appbundle-${{ github.run_number }}
  #         path: debug/
  #     - uses: actions/download-artifact@v4
  #       with:
  #         name: debug-ios-${{ github.run_number }}
  #         path: debug/
  #     - uses: actions/download-artifact@v4
  #       with:
  #         name: debug-macos-${{ github.run_number }}
  #         path: debug/
  #     - name: Unzip debug symbols
  #       run: |
  #         set -e
  #         for f in debug/debug-*.zip
  #           do unzip "$f" -d "${f%.zip}/"
  #         done
  #     - uses: actions/download-artifact@v4
  #       with:
  #         name: debug-web-${{ github.run_number }}
  #     # `sentry_dart_plugin` expects source maps to be in `build/web/` dir.
  #     - run: mkdir -p build/web/
  #     - name: Unzip web source maps
  #       run: unzip debug-*.zip -d build/web/

  #     - name: Parse semver versions from Git tag
  #       id: semver
  #       uses: actions-ecosystem/action-regex-match@v2
  #       with:
  #         text: ${{ github.ref }}
  #         regex: '^refs/tags/v(((([0-9]+)\.[0-9]+)\.[0-9]+)(-.+)?)$'
  #       if: ${{ startsWith(github.ref, 'refs/tags/v') }}

  #     - uses: subosito/flutter-action@v2
  #       with:
  #         flutter-version: ${{ env.FLUTTER_VER }}
  #         channel: stable
  #         cache: true

  #     - run: make sentry.upload
  #                 project=${{ secrets.SENTRY_PROJECT }}
  #                 org=${{ secrets.SENTRY_ORG }}
  #                 token=${{ secrets.SENTRY_TOKEN }}
  #                 release=${{ steps.semver.outputs.group1 }}
  #                 url=${{ secrets.SENTRY_URL }}

  # deploy-staging:
  #   name: deploy (staging)
  #   if: ${{ github.ref == 'refs/heads/main' }}
  #   needs: ["docker-push", "helm-lint"]
  #   runs-on: ubuntu-latest
  #   steps:
  #     - uses: actions/checkout@v4

  #     - uses: azure/setup-kubectl@v4
  #     - name: Login to Kubernetes cluster
  #       run: |
  #         set -ex

  #         kubectl config set-cluster ${{ secrets.K8S_CLUSTER }} --server=${{ secrets.K8S_API }} --insecure-skip-tls-verify=true
  #         kubectl config set-credentials ${{ secrets.K8S_USER }} --token ${{ secrets.K8S_TOKEN }}
  #         kubectl config set-context ${{ secrets.K8S_CONTEXT }} --namespace=${{ secrets.K8S_NAMESPACE }} --cluster=${{ secrets.K8S_CLUSTER }} --user=${{ secrets.K8S_USER }}

  #     - name: Prepare secret Helm values
  #       run: echo "${{ secrets.K8S_VALUES }}"
  #            >> my.${{ secrets.K8S_CLUSTER }}.vals.yaml

  #     - run: make helm.up cluster=${{ secrets.K8S_CLUSTER }}

  #     - name: Cleanup secret Helm values
  #       run: rm -rf my.${{ secrets.K8S_CLUSTER }}.vals.yaml
  #       if: ${{ always() }}

  #     - name: Logout from Kubernetes cluster
  #       run: rm -rf ~/.kube/config
  #       if: ${{ always() }}<|MERGE_RESOLUTION|>--- conflicted
+++ resolved
@@ -212,15 +212,10 @@
 
       - name: Prepare Android signing resources
         run: |
-<<<<<<< HEAD
-          echo "${{ secrets.ANDROID_KEYSTORE }}" | base64 -d > android/app/keystore.jks
-          echo "${{ secrets.ANDROID_PROPERTIES }}" > android/key.properties
-=======
           echo "${{ secrets.ANDROID_KEYSTORE }}" | base64 -d \
           > android/app/keystore.jks
           echo "${{ secrets.ANDROID_PROPERTIES }}" \
           > android/key.properties
->>>>>>> 4015309d
         if: ${{ contains('apk appbundle', matrix.platform) }}
 
       # TODO: Add the following `split-debug-info`, when self-hosted Sentry
@@ -320,15 +315,10 @@
       #   if: ${{ contains('apk appbundle ios macos web', matrix.platform) }}
 
       - name: Cleanup Android signing resources
-<<<<<<< HEAD
-        run: rm -rf android/key.properties android/app/keystore.jks
-        if: ${{ always() && runner.os != 'Windows' }}
-=======
         run: rm -rf android/app/keystore.jks
                     android/key.properties
         if: ${{ always()
              && runner.os != 'Windows' }}  # we don't use any for Windows anyway
->>>>>>> 4015309d
 
   build-linux:
     name: build (linux)
