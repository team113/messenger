--- conflicted
+++ resolved
@@ -248,11 +248,7 @@
           source $RUNNER_TEMP/venv/bin/activate
           python3 -m pip install codemagic-cli-tools
 
-<<<<<<< HEAD
-          # Create variable.
-=======
           # Create variables.
->>>>>>> f295cfee
           CERTIFICATE_PATH=$RUNNER_TEMP/build_certificate.p12
           KEY_PATH=$RUNNER_TEMP/cert_key
 
@@ -267,37 +263,21 @@
           keychain initialize
 
           # Fetch the signing resources from App Store Connect.
-<<<<<<< HEAD
-          app-store-connect fetch-signing-files $(xcode-project detect-bundle-id) \
-=======
           app-store-connect fetch-signing-files \
                             $(xcode-project detect-bundle-id) \
->>>>>>> f295cfee
                             --platform IOS \
                             --type IOS_APP_STORE \
                             --certificate-key=@file:$KEY_PATH \
                             --create
-<<<<<<< HEAD
-
-          # Generate `.plist` file for signing.
           keychain add-certificates
-=======
-          keychain add-certificates
 
           # Export `export_options.plist` file to sign iOS application with.
->>>>>>> f295cfee
           xcode-project use-profiles
         env:
           APP_STORE_CONNECT_ISSUER_ID: ${{ secrets.APP_STORE_ISSUER }}
           APP_STORE_CONNECT_KEY_IDENTIFIER: ${{ secrets.APP_STORE_IDENTIFIER }}
           APP_STORE_CONNECT_PRIVATE_KEY: ${{ secrets.APP_STORE_KEY }}
           BUILD_CERTIFICATE_BASE64: ${{ secrets.IOS_SIGNING_CERTIFICATE }}
-<<<<<<< HEAD
-          BUILD_CERTIFICATE_IDENTITY: ${{ secrets.IOS_SIGNING_IDENTITY }}
-          BUILD_PROVISION_PROFILE_BASE64: ${{ secrets.IOS_PROVISION_PROFILE }}
-          KEYCHAIN_PASSWORD: ${{ secrets.KEYCHAIN_PASSWORD }}
-=======
->>>>>>> f295cfee
           P12_PASSWORD: ${{ secrets.IOS_SIGNING_CERTIFICATE_PASSWORD }}
         if: ${{ matrix.platform == 'ipa' }}
 
