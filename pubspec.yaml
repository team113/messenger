--- conflicted
+++ resolved
@@ -37,12 +37,8 @@
   flutter_background_service_ios: ^2.4.0
   flutter_list_view:
     git: https://github.com/krida2000/flutter_list_view.git
-<<<<<<< HEAD
-  flutter_local_notifications: ^12.0.3+1
-=======
   flutter_local_notifications: ^13.0.0
   flutter_spinkit: ^5.1.0
->>>>>>> 54a2b8c6
   flutter_staggered_animations: ^1.1.1
   flutter_svg: ^2.0.0-dev.2
   flutter_web_plugins:
