name: messenger
version: 0.1.0-alpha.5
publish_to: none

environment:
  flutter: ">=3.0.0"
  sdk: ">=2.16.0 <3.0.0"

dependencies:
  animated_size_and_fade: ^3.0.0
  async: ^2.8.2
  audioplayers: ^1.0.0-rc.4
  badges: ^2.0.2
  callkeep: ^0.3.2
  carousel_slider: ^4.1.1
  chewie: ^1.3.2
  collection: ^1.16.0
  desktop_drop: ^0.3.3
  dio: ^4.0.6
  dough:
    git:
      url: https://github.com/krida2000/dough
      path: packages/dough/
  email_validator: ^2.0.1
  expandable: ^5.0.1
  file_picker: ^5.0.0
  fluent:
    git: https://github.com/sagudev/fluent-dart.git
  flutter:
    sdk: flutter
  flutter_background_service: ^2.0.0
  flutter_background_service_android: ^2.0.0
  flutter_background_service_ios: ^2.0.0
  flutter_list_view: ^1.1.12
  flutter_local_notifications: ^10.0.0-dev.13
  flutter_svg: ^1.0.3
  flutter_web_plugins:
    sdk: flutter
  flutter_webrtc:
    git:
      url: https://github.com/instrumentisto/flutter-webrtc.git
  font_awesome_flutter: ^10.1.0
  get: ^4.6.3
  google_fonts: ^2.3.2
  graphql_flutter: ^5.1.1-beta.3
  hive_flutter: ^1.1.0
  hive: ^2.1.0
  http: ^0.13.4
  http_parser: ^4.0.0
  image_gallery_saver: ^1.7.1
  image_picker:
    git:
      url: https://github.com/krida2000/image_picker.git
  intl: ^0.17.0
  js: ^0.6.4
  material_floating_search_bar: ^0.3.7
  medea_jason:
    git:
      url: https://github.com/instrumentisto/medea-jason.git
      path: flutter/
  mime: ^1.0.2
  mutex: ^3.0.0
  open_file: ^3.2.1
  path: ^1.8.1
  path_provider: ^2.0.10
  path_provider_android: ^2.0.14
  path_provider_ios: ^2.0.9
  permission_handler: ^9.2.0
  phone_numbers_parser: ^5.0.3
  # TODO: Switch to pub.dev version when the following commit is merged into it:
  #       https://github.com/bluefireteam/photo_view/commit/23063d535909027b8e198c2cffa83bf8f0480c96
  photo_view:
    git:
      url: https://github.com/bluefireteam/photo_view.git
      ref: master
  platform_detect: ^2.0.3
  rive: ^0.9.0
  sentry_flutter: ^6.5.1
<<<<<<< HEAD
  share_plus: ^4.0.4
=======
  share_plus: ^4.0.9
>>>>>>> a57f26e2
  sliding_up_panel: ^2.0.0+1
  toml: ^0.13.1
  universal_io: ^2.0.4
  uuid: ^3.0.6
  vibration: ^1.7.4-nullsafety.0
  video_player: ^2.4.2
  visibility_detector: ^0.3.3
  web_socket_channel: ^2.2.0
  window_manager: ^0.2.3

dev_dependencies:
  artemis: ^7.7.0-beta
  build: ^2.3.0
  build_runner: ^2.1.10
  dartdoc: ^5.0.1
  flutter_driver:
    sdk: flutter
  flutter_gherkin:
    git:
      url: https://github.com/jonsamwell/flutter_gherkin.git
      ref: integration_test__package_support
  flutter_lints: ^2.0.1
  flutter_test:
    sdk: flutter
  integration_test:
    sdk: flutter
  gherkin: ^2.0.8
  hive_generator: ^1.1.2
  json_serializable: ^6.2.0
  mockito: ^5.1.0
  network_image_mock: ^2.1.0
  sentry_dart_plugin: ^1.0.0-beta.2
  yaml: ^3.1.0

dependency_overrides:
  # TODO: Remove when `flutter_gherkin` updates.
  analyzer: ^4.0.0

flutter:
  uses-material-design: true
  assets:
    - assets/audio/
    - assets/conf.toml
    - assets/fonts/
    - assets/icons/
    - assets/images/
    - assets/images/logo/
    - assets/l10n/

sentry:
  upload_native_symbols: true
  upload_source_maps: true
  include_native_sources: true
  wait_for_processing: true<|MERGE_RESOLUTION|>--- conflicted
+++ resolved
@@ -76,11 +76,7 @@
   platform_detect: ^2.0.3
   rive: ^0.9.0
   sentry_flutter: ^6.5.1
-<<<<<<< HEAD
-  share_plus: ^4.0.4
-=======
   share_plus: ^4.0.9
->>>>>>> a57f26e2
   sliding_up_panel: ^2.0.0+1
   toml: ^0.13.1
   universal_io: ^2.0.4
