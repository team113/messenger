name: messenger
version: 0.1.0-alpha.7
publish_to: none

environment:
  flutter: ">=3.7.0"
  sdk: ">=2.19.0 <3.0.0"

dependencies:
  animated_size_and_fade: ^3.0.0
<<<<<<< HEAD
  async: ^2.8.2
  audioplayers: ^1.0.1
  back_button_interceptor: ^6.0.1
  badges: ^2.0.3
  callkeep: ^0.3.2
  carousel_slider: ^4.1.1
  chewie: ^1.3.4
  collection: ^1.16.0
  desktop_drop: ^0.3.3
  desktop_multi_window:
    git:
      url: https://github.com/krida2000/desktop_multi_window
=======
  async: ^2.10.0
  audioplayers: ^3.0.0
  back_button_interceptor: ^6.0.2
  badges: ^3.0.2
  callkeep: ^0.3.3
  carousel_slider: ^4.2.1
  chewie: ^1.4.0
  collection: ^1.17.0
  desktop_drop: ^0.4.0
>>>>>>> c00164d1
  dio: ^4.0.6
  dough:
    git:
      url: https://github.com/krida2000/dough
      path: packages/dough/
  email_validator: ^2.1.17
  file_picker: ^5.0.1
  fluent:
    git: https://github.com/sagudev/fluent-dart.git
  flutter:
    sdk: flutter
  flutter_app_badger: ^1.5.0
  flutter_background_service: ^2.4.6
  flutter_background_service_android: ^3.0.3
  flutter_background_service_ios: ^2.4.0
  flutter_list_view:
    git: https://github.com/krida2000/flutter_list_view.git
  flutter_local_notifications: ^13.0.0
  flutter_staggered_animations: ^1.1.1
  flutter_svg: ^2.0.0-dev.2
  flutter_web_plugins:
    sdk: flutter
  font_awesome_flutter: ^10.3.0
  get: ^4.6.5
  google_fonts: ^3.0.1
  graphql_flutter: ^5.1.2
  hive_flutter: ^1.1.0
  hive: ^2.2.3
  http: ^0.13.5
  http_parser: ^4.0.2
  image_gallery_saver: ^1.7.1
  image_picker:
    git:
      url: https://github.com/krida2000/image_picker.git
  intl: ^0.17.0
  js: ^0.6.5
  material_floating_search_bar: ^0.3.7
  medea_flutter_webrtc: 0.8.0-dev+rev.51ffcc611768c889df9e53353c1ac6beb694e05b
  medea_jason: 0.3.0-dev+rev.4482bbca0f6ff09cdfcb1e9c791fde67ef1eedc2
  mime: ^1.0.4
  mutex: ^3.0.1
  # TODO: Switch to pub.dev version when the following pull request is merged
  #       into it:
  #       https://github.com/crazecoder/open_file/pull/205
  open_file:
    git:
      url: https://github.com/adaptolearning/open_file
  path: ^1.8.2
  path_provider: ^2.0.12
  path_provider_android: ^2.0.22
  permission_handler: ^10.2.0
  photo_view: ^0.14.0
  platform_detect: ^2.0.7
  rive: ^0.10.1
  sentry_flutter: ^6.19.0
  share_plus: ^6.3.0
  sliding_up_panel: ^2.0.0+1
  toml: ^0.13.1
  universal_io: ^2.0.4
  uuid: ^3.0.7
  vibration: ^1.7.6
  video_player: ^2.5.1
  wakelock: ^0.6.2
  web_socket_channel: ^2.2.0
  window_manager: ^0.3.0

dev_dependencies:
  artemis: ^7.11.0-beta.1
  build: ^2.3.1
  build_runner: ^2.3.3
  dartdoc: ^6.1.5
  flutter_driver:
    sdk: flutter
  flutter_gherkin:
    git:
      url: https://github.com/jonsamwell/flutter_gherkin.git
      ref: integration_test__package_support
  flutter_lints: ^2.0.1
  flutter_test:
    sdk: flutter
  integration_test:
    sdk: flutter
  gherkin: ^2.0.8
  hive_generator: ^2.0.0
  json_serializable: ^6.6.0
  mockito: ^5.3.2
  sentry_dart_plugin: ^1.0.0-beta.5
  yaml: ^3.1.1

dependency_overrides:
  # TODO: Remove when `flutter_gherkin` updates.
  analyzer: ^5.4.0
  # TODO: Remove when `medea_jason` updates.
  medea_flutter_webrtc: 0.8.0-dev+rev.51ffcc611768c889df9e53353c1ac6beb694e05b

flutter:
  uses-material-design: true
  assets:
    - assets/audio/
    - assets/conf.toml
    - assets/fonts/
    - assets/icons/
    - assets/images/
    - assets/images/logo/
    - assets/l10n/

sentry:
  upload_native_symbols: true
  upload_source_maps: true
  include_native_sources: true
  wait_for_processing: true<|MERGE_RESOLUTION|>--- conflicted
+++ resolved
@@ -8,20 +8,6 @@
 
 dependencies:
   animated_size_and_fade: ^3.0.0
-<<<<<<< HEAD
-  async: ^2.8.2
-  audioplayers: ^1.0.1
-  back_button_interceptor: ^6.0.1
-  badges: ^2.0.3
-  callkeep: ^0.3.2
-  carousel_slider: ^4.1.1
-  chewie: ^1.3.4
-  collection: ^1.16.0
-  desktop_drop: ^0.3.3
-  desktop_multi_window:
-    git:
-      url: https://github.com/krida2000/desktop_multi_window
-=======
   async: ^2.10.0
   audioplayers: ^3.0.0
   back_button_interceptor: ^6.0.2
@@ -31,7 +17,9 @@
   chewie: ^1.4.0
   collection: ^1.17.0
   desktop_drop: ^0.4.0
->>>>>>> c00164d1
+  desktop_multi_window:
+    git:
+      url: https://github.com/krida2000/desktop_multi_window
   dio: ^4.0.6
   dough:
     git:
