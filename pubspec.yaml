name: messenger
version: 0.1.0-alpha.13.5
publish_to: none

environment:
  flutter: ">=3.22.0"
  sdk: ">=3.4.0 <4.0.0"

dependencies:
  all_sensors: ^0.4.2
  animated_size_and_fade: ^4.0.0
  apple_product_name: ^3.0.0
  async: ^2.10.0
  audio_session: ^0.1.18
  back_button_interceptor: ^7.0.0
  collection: ^1.17.2
  crypto: ^3.0.3
  desktop_drop:
    git:
      url: https://github.com/MixinNetwork/flutter-plugins
      path: packages/desktop_drop
  device_info_plus: ^10.1.0
  dio: ^5.1.2
  dough:
    git:
      url: https://github.com/krida2000/dough
      path: packages/dough/
  drift: ^2.18.0
  email_validator: ^2.1.17
  ffi: ^2.0.2
  file_picker: ^8.0.3
  firebase_core: ^2.25.4
  firebase_messaging: ^14.7.16
  fluent:
    git: https://github.com/sagudev/fluent-dart.git
  flutter:
    sdk: flutter
  flutter_animate: ^4.5.0
  flutter_app_badger: ^1.5.0
  flutter_callkit_incoming:
    git: https://github.com/SleepySquash/flutter_callkit_incoming_android
  flutter_custom_cursor: ^0.0.4
  flutter_list_view:
    git: https://github.com/krida2000/flutter_list_view.git
  flutter_local_notifications: ^17.1.2
  flutter_markdown: ^0.7.1
  flutter_slidable: ^3.1.0
  flutter_spinkit: ^5.2.1
  flutter_staggered_animations: ^1.1.1
  flutter_svg: ^2.0.10+1
  flutter_thumbhash: ^0.1.0+1
  flutter_web_plugins:
    sdk: flutter
  flutter_widget_from_html_core: ^0.14.12
  flutter_xlider: ^3.5.0
  get: ^4.6.5
  graphql_flutter: ^5.2.0-beta.6
  hive_flutter: ^1.1.0
  hive: ^2.2.3
  http: ^0.13.6
  http_parser: ^4.0.2
  image_gallery_saver: ^2.0.3
  image_picker: ^1.1.1
  intl: ^0.17.0
  js: ^0.6.5
<<<<<<< HEAD
  json_annotation: ^4.9.0
  just_audio: ^0.9.36
=======
  just_audio: ^0.9.37
>>>>>>> 62dc780d
  log_me: ^0.1.2
  material_floating_search_bar: ^0.3.7
  medea_flutter_webrtc: 0.10.0-dev+rev.56483212e465ddaaee4593a4e4b7cc828e3faeb3
  medea_jason: 0.5.0-dev+rev.251b8abfcd67b4d60821ed1f7c15484c29b640a9
  media_kit: ^1.1.5
  media_kit_libs_android_video: ^1.3.2
  media_kit_libs_ios_video: ^1.1.3
  media_kit_libs_linux: ^1.1.1
  media_kit_libs_macos_video: ^1.1.3
  media_kit_libs_windows_video: ^1.0.7
  media_kit_native_event_loop: ^1.0.7
  media_kit_video: ^1.1.6
  mime: ^1.0.4
  mutex: ^3.0.1
  open_file: ^3.3.2
  path: ^1.8.2
  path_provider: ^2.1.3
  path_provider_android: ^2.1.0
  permission_handler: ^11.3.1
  photo_view: ^0.15.0
  platform_detect: ^2.0.7
  pub_semver: ^2.1.4
  scrollable_positioned_list:
    git:
      url: https://github.com/SleepySquash/scrollable_positioned_list
      path: packages/scrollable_positioned_list/
  sentry_flutter: ^8.2.0
  share_plus: ^9.0.0
  shared_preferences: ^2.0.18
  sliding_up_panel: ^2.0.0+1
  sound_fonts: ^0.1.1
  qr_flutter: ^4.1.0
  sqlite3: ^2.4.3
  sqlite3_flutter_libs: ^0.5.21
  stdlibc: ^0.1.4
  toml: ^0.15.0
  universal_io: ^2.2.2
  url_launcher: ^6.1.12
  uuid: ^4.3.3
  vibration: ^1.8.1
  wakelock_plus: ^1.1.4
  web_socket_channel: ^2.4.0
  win_toast: ^0.3.0
  win32: ^5.0.6
  window_manager: ^0.3.5
  windows_taskbar: ^1.1.1
  xml: ^6.5.0

dev_dependencies:
  artemis: ^7.13.1
  build: ^2.4.1
  build_runner: ^2.4.6
<<<<<<< HEAD
  dartdoc: ^8.0.5
  drift_dev: ^2.18.0
=======
  dartdoc: 8.0.6 # TODO: Unpin, when `analyzer: ^6.5.0` is used.
>>>>>>> 62dc780d
  flutter_driver:
    sdk: flutter
  flutter_gherkin:
    git:
      url: https://github.com/jonsamwell/flutter_gherkin.git
      ref: ea59f6376f2d78e5b2140980e74879b862218ea1
  flutter_lints: ^4.0.0
  flutter_test:
    sdk: flutter
  http_mock_adapter: ^0.6.0
  integration_test:
    sdk: flutter
  gherkin: ^2.0.8
  hive_generator: ^2.0.0
  json_serializable: ^6.6.2
  mockito: ^5.4.2
  sentry_dart_plugin: ^1.2.0
  yaml: ^3.1.2

dependency_overrides:
  # TODO: Remove when `flutter_gherkin` updates.
  analyzer: ^6.4.1
  # TODO: Remove when `artemis` updates.
  gql: ^1.0.0
  # TODO: Remove when `artemis` updates.
  gql_exec: ^1.0.0
  # TODO: Remove when `artemis` updates.
  gql_http_link: ^1.0.0
  # TODO: Remove when `artemis` updates.
  gql_link: ^1.0.0
  # TODO: Remove when hivedb/hive#1034 is fixed:
  #       https://github.com/hivedb/hive/issues/1034
  hive:
    git:
      url: https://github.com/SleepySquash/hive.git
      path: hive
  # TODO: Remove when `artemis` updates.
  http: ^1.1.0
  image_picker_ios:
    git:
      url: https://github.com/SleepySquash/image_picker.git
      path: packages/image_picker/image_picker_ios
  # TODO: Remove when `medea_jason` updates.
  medea_flutter_webrtc: 0.10.0-dev+rev.56483212e465ddaaee4593a4e4b7cc828e3faeb3
  # TODO: Remove when `medea_jason` updates.
  uuid: ^4.3.3

flutter:
  uses-material-design: true
  assets:
    - assets/audio/
    - assets/conf.toml
    - assets/fonts/
    - assets/icons/
    - assets/icons/application/
    - assets/icons/notification/
    - assets/images/
    - assets/images/logo/
    - assets/images/media_buttons/
    - assets/l10n/
    - assets/privacy.html
    - assets/terms.html
  fonts:
    - family: Roboto
      fonts:
        - asset: assets/fonts/Roboto-Regular.ttf
          weight: 400
        - asset: assets/fonts/Roboto-Bold.ttf
          weight: 700

sentry:
  upload_debug_symbols: true
  upload_source_maps: true
  upload_sources: true
  wait_for_processing: true
  ignore_missing: true<|MERGE_RESOLUTION|>--- conflicted
+++ resolved
@@ -63,12 +63,8 @@
   image_picker: ^1.1.1
   intl: ^0.17.0
   js: ^0.6.5
-<<<<<<< HEAD
   json_annotation: ^4.9.0
-  just_audio: ^0.9.36
-=======
   just_audio: ^0.9.37
->>>>>>> 62dc780d
   log_me: ^0.1.2
   material_floating_search_bar: ^0.3.7
   medea_flutter_webrtc: 0.10.0-dev+rev.56483212e465ddaaee4593a4e4b7cc828e3faeb3
@@ -121,12 +117,8 @@
   artemis: ^7.13.1
   build: ^2.4.1
   build_runner: ^2.4.6
-<<<<<<< HEAD
-  dartdoc: ^8.0.5
+  dartdoc: 8.0.6 # TODO: Unpin, when `analyzer: ^6.5.0` is used.
   drift_dev: ^2.18.0
-=======
-  dartdoc: 8.0.6 # TODO: Unpin, when `analyzer: ^6.5.0` is used.
->>>>>>> 62dc780d
   flutter_driver:
     sdk: flutter
   flutter_gherkin:
