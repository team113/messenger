--- conflicted
+++ resolved
@@ -52,11 +52,7 @@
   intl: ^0.17.0
   js: ^0.6.4
   material_floating_search_bar: ^0.3.7
-<<<<<<< HEAD
   medea_flutter_webrtc: 0.8.0-dev+rev.f5102ddedf681894234f79aa0ed2225c1c869898
-=======
-  medea_flutter_webrtc: 0.8.0-dev+rev.1c0c2769afb29a76f4e6b7c4707ab3526ceab937
->>>>>>> 960a804f
   medea_jason:
     git:
       url: https://github.com/instrumentisto/medea-jason.git
