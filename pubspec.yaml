--- conflicted
+++ resolved
@@ -22,11 +22,7 @@
   device_info_plus: ^11.4.0
   dio: ^5.1.2
   dough: ^2.0.0
-<<<<<<< HEAD
-  drift: ^2.25.0
-=======
   drift: ^2.26.1
->>>>>>> 36d7c540
   email_validator: ^3.0.0
   expandable_text: ^2.3.0
   ffi: ^2.0.2
@@ -131,13 +127,8 @@
   build: ^2.4.1
   build_runner: ^2.4.11
   change_app_package_name: ^1.4.0
-<<<<<<< HEAD
-  dartdoc: 8.3.0
-  drift_dev: ^2.25.0
-=======
   dartdoc: ^8.3.3
   drift_dev: ^2.26.1
->>>>>>> 36d7c540
   flutter_driver:
     sdk: flutter
   flutter_gherkin:
@@ -157,8 +148,7 @@
 
 dependency_overrides:
   # TODO: Remove when `flutter_gherkin` updates.
-<<<<<<< HEAD
-  analyzer: ^6.7.0
+  analyzer: ^7.4.5
   drift:
     git:
       url: https://github.com/simolus3/drift
@@ -169,9 +159,6 @@
       url: https://github.com/simolus3/drift
       path: drift_dev
       ref: develop
-=======
-  analyzer: ^7.4.5
->>>>>>> 36d7c540
   # TODO: Remove when `graphql` updates.
   graphql:
     git:
@@ -225,7 +212,6 @@
     git:
       url: https://github.com/media-kit/media-kit
       path: media_kit_video
-<<<<<<< HEAD
   sqlparser:
     git:
       url: https://github.com/simolus3/drift
@@ -240,10 +226,8 @@
   platform_detect:
     git:
       url: https://github.com/SleepySquash/platform_detect.git
-=======
   # TODO: Remove when `flutter_gherkin` updates.
   source_gen: ^2.0.0
->>>>>>> 36d7c540
   # TODO: Remove when `medea_jason` updates.
   uuid: ^4.3.3
   # TODO: Unpin, when `graphql_flutter` updates.
