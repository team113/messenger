name: messenger
version: 0.1.0-alpha.5
publish_to: none

environment:
  flutter: ">=3.0.0"
  sdk: ">=2.16.0 <3.0.0"

dependencies:
  animated_size_and_fade: ^3.0.0
  async: ^2.8.2
  audioplayers: ^1.0.0-rc.4
  badges: ^2.0.2
  callkeep: ^0.3.2
  carousel_slider: ^4.1.1
  chewie: ^1.3.2
  collection: ^1.16.0
  desktop_drop: ^0.3.3
  dio: ^4.0.6
  dough:
    git:
      url: https://github.com/krida2000/dough
      path: packages/dough/
  email_validator: ^2.0.1
  expandable: ^5.0.1
  file_picker: ^4.5.1
  fluent:
    git: https://github.com/sagudev/fluent-dart.git
  flutter:
    sdk: flutter
  flutter_background_service: ^2.0.0
  flutter_background_service_android: ^2.0.0
  flutter_background_service_ios: ^2.0.0
  flutter_list_view: ^1.1.12
  flutter_local_notifications: ^10.0.0-dev.13
  flutter_svg: ^1.0.3
  flutter_web_plugins:
    sdk: flutter
  flutter_webrtc:
    git:
      url: https://github.com/instrumentisto/flutter-webrtc.git
  font_awesome_flutter: ^10.1.0
  get: ^4.6.3
  google_fonts: ^2.3.2
  graphql_flutter: ^5.1.1-beta.3
  hive_flutter: ^1.1.0
  hive: ^2.1.0
  http: ^0.13.4
  http_parser: ^4.0.0
  image_gallery_saver: ^1.7.1
  image_picker:
    git:
      url: https://github.com/krida2000/image_picker.git
  intl: ^0.17.0
  js: ^0.6.4
  material_floating_search_bar: ^0.3.7
  medea_jason:
    git:
      url: https://github.com/instrumentisto/medea-jason.git
      path: flutter/
  mime: ^1.0.2
  mutex: ^3.0.0
  open_file: ^3.2.1
  path: ^1.8.1
  path_provider: ^2.0.10
  path_provider_android: ^2.0.14
  path_provider_ios: ^2.0.9
  permission_handler: ^9.2.0
  phone_numbers_parser: ^5.0.3
<<<<<<< HEAD
  photo_view: ^0.14.0
=======
  # TODO: Switch to pub.dev version when the following commit is merged into it:
  #       https://github.com/bluefireteam/photo_view/commit/23063d535909027b8e198c2cffa83bf8f0480c96
  photo_view:
    git:
      url: https://github.com/bluefireteam/photo_view.git
      ref: master
>>>>>>> 1b5a3f9a
  platform_detect: ^2.0.3
  rive: ^0.9.0
  sentry_flutter: ^6.5.1
  share_plus: ^4.0.4
  sliding_up_panel: ^2.0.0+1
  toml: ^0.12.0
  universal_io: ^2.0.4
  uuid: ^3.0.6
  vibration: ^1.7.4-nullsafety.0
  video_player: ^2.4.2
  visibility_detector: ^0.3.3
  web_socket_channel: ^2.2.0
  window_manager: ^0.2.3

dev_dependencies:
  artemis: ^7.7.0-beta
  build: ^2.3.0
  build_runner: ^2.1.10
  dartdoc: ^5.0.1
  flutter_driver:
    sdk: flutter
  flutter_gherkin:
    git:
      url: https://github.com/jonsamwell/flutter_gherkin.git
      ref: integration_test__package_support
  flutter_lints: ^2.0.1
  flutter_test:
    sdk: flutter
  integration_test:
    sdk: flutter
  gherkin: ^2.0.8
  hive_generator: ^1.1.2
  json_serializable: ^6.2.0
  mockito: ^5.1.0
  network_image_mock: ^2.1.0
  sentry_dart_plugin: ^1.0.0-beta.2
  yaml: ^3.1.0

dependency_overrides:
  # TODO: Remove when `flutter_gherkin` updates.
  analyzer: ^4.0.0

flutter:
  uses-material-design: true
  assets:
    - assets/audio/
    - assets/conf.toml
    - assets/fonts/
    - assets/icons/
    - assets/images/
    - assets/images/logo/
    - assets/l10n/

sentry:
  upload_native_symbols: true
  upload_source_maps: true
  include_native_sources: true
  wait_for_processing: true<|MERGE_RESOLUTION|>--- conflicted
+++ resolved
@@ -67,16 +67,12 @@
   path_provider_ios: ^2.0.9
   permission_handler: ^9.2.0
   phone_numbers_parser: ^5.0.3
-<<<<<<< HEAD
-  photo_view: ^0.14.0
-=======
   # TODO: Switch to pub.dev version when the following commit is merged into it:
   #       https://github.com/bluefireteam/photo_view/commit/23063d535909027b8e198c2cffa83bf8f0480c96
   photo_view:
     git:
       url: https://github.com/bluefireteam/photo_view.git
       ref: master
->>>>>>> 1b5a3f9a
   platform_detect: ^2.0.3
   rive: ^0.9.0
   sentry_flutter: ^6.5.1
