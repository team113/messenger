name: messenger
version: 0.1.0-alpha.5
publish_to: none

environment:
  flutter: ">=3.0.0"
  sdk: ">=2.16.0 <3.0.0"

dependencies:
  async: ^2.8.2
  audioplayers: ^1.0.0-rc.4
  badges: ^2.0.2
  callkeep: ^0.3.2
  carousel_slider: ^4.1.1
  chewie: ^1.3.2
  collection: ^1.16.0
  desktop_drop: ^0.3.3
  devicelocale: ^0.5.2
  dio: ^4.0.6
  email_validator: ^2.0.1
  expandable: ^5.0.1
  file_picker: ^4.5.1
  fluent:
    git: https://github.com/sagudev/fluent-dart.git
  flutter:
    sdk: flutter
  flutter_background_service: ^2.0.0
  flutter_background_service_android: ^2.0.0
  flutter_background_service_ios: ^2.0.0
  flutter_list_view: ^1.1.12
  flutter_local_notifications: ^10.0.0-dev.13
  flutter_localizations: 
    sdk: flutter 
  flutter_svg: ^1.0.3
  flutter_web_plugins:
    sdk: flutter
  flutter_webrtc:
    git:
      url: https://github.com/instrumentisto/flutter-webrtc.git
  font_awesome_flutter: ^10.1.0
  get: ^4.6.3
  google_fonts: ^2.3.2
  graphql_flutter: ^5.1.1-beta.3
  hive_flutter: ^1.1.0
  hive: ^2.1.0
  http: ^0.13.4
  http_parser: ^4.0.0
  image_picker:
    git:
      url: https://github.com/krida2000/image_picker
      ref: main
      path: packages/image_picker/image_picker/
  intl: ^0.17.0
  js: ^0.6.4
  material_floating_search_bar: ^0.3.7
  medea_jason:
    git:
      url: https://github.com/instrumentisto/medea-jason.git
      path: flutter/
  mime: ^1.0.2
  mutex: ^3.0.0
  path_provider: ^2.0.10
  path_provider_android: ^2.0.14
  path_provider_ios: ^2.0.9
  permission_handler: ^9.2.0
  phone_numbers_parser: ^5.0.3
  # TODO: Switch to pub.dev version when the following commit is merged into it:
  #       https://github.com/bluefireteam/photo_view/commit/23063d535909027b8e198c2cffa83bf8f0480c96
  photo_view:
    git:
      url: https://github.com/bluefireteam/photo_view
      ref: master
  platform_detect: ^2.0.3
  sentry_flutter: ^6.5.1
  sliding_up_panel: ^2.0.0+1
  toml: ^0.12.0
  universal_io: ^2.0.4
  uuid: ^3.0.6
  vibration: ^1.7.4-nullsafety.0
  video_player: ^2.4.2
  visibility_detector: ^0.3.3
  web_socket_channel: ^2.2.0
  window_manager: ^0.2.3

dev_dependencies:
  artemis: ^7.7.0-beta
  build: ^2.3.0
  build_runner: ^2.1.10
  dartdoc: ^5.0.1
  flutter_driver:
    sdk: flutter
  flutter_gherkin:
    git:
      url: https://github.com/jonsamwell/flutter_gherkin.git
      ref: integration_test__package_support
  flutter_lints: ^2.0.1
  flutter_test:
    sdk: flutter
  integration_test:
    sdk: flutter
  gherkin: ^2.0.8
  hive_generator: ^1.1.2
  json_serializable: ^6.2.0
  mockito: ^5.1.0
  network_image_mock: ^2.1.0
  sentry_dart_plugin: ^1.0.0-beta.2
  yaml: ^3.1.0

dependency_overrides:
  # TODO: Remove when `flutter_gherkin` updates.
  analyzer: ^4.0.0

flutter:
  uses-material-design: true
  assets:
    - assets/conf.toml
    - assets/images/
    - assets/images/logo/
    - assets/icons/
    - assets/audio/
<<<<<<< HEAD
    - pubspec.yaml
    - assets/translates/
=======
>>>>>>> 9020c948

sentry:
  upload_native_symbols: true
  upload_source_maps: true
  include_native_sources: true
  wait_for_processing: true<|MERGE_RESOLUTION|>--- conflicted
+++ resolved
@@ -118,11 +118,7 @@
     - assets/images/logo/
     - assets/icons/
     - assets/audio/
-<<<<<<< HEAD
-    - pubspec.yaml
     - assets/translates/
-=======
->>>>>>> 9020c948
 
 sentry:
   upload_native_symbols: true
