--- conflicted
+++ resolved
@@ -91,11 +91,7 @@
       url: https://github.com/SleepySquash/scrollable_positioned_list
       path: packages/scrollable_positioned_list/
   screen_brightness: any
-<<<<<<< HEAD
-  sentry_flutter: ^8.4.0
-=======
   sentry_flutter: ^8.12.0
->>>>>>> e112e735
   share_plus: ^10.0.0
   shared_preferences: ^2.0.18
   sliding_up_panel: ^2.0.0+1
