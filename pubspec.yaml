name: messenger
version: 0.1.0-alpha.8
publish_to: none

environment:
  flutter: ">=3.7.0"
  sdk: ">=2.19.0 <4.0.0"

dependencies:
  animated_size_and_fade: ^3.0.0
  async: ^2.10.0
  audioplayers: ^3.0.0
  back_button_interceptor: ^6.0.2
  badges: ^3.0.2
  callkeep: ^0.3.3
  carousel_slider: ^4.2.1
  chewie: ^1.4.0
  collection: ^1.17.0
  crypto: ^3.0.2
  desktop_drop: ^0.4.0
  dio: ^4.0.6
  dough:
    git:
      url: https://github.com/krida2000/dough
      path: packages/dough/
  email_validator: ^2.1.17
  file_picker: ^5.0.1
  fluent:
    git: https://github.com/sagudev/fluent-dart.git
  flutter:
    sdk: flutter
  flutter_app_badger: ^1.5.0
  flutter_background_service: ^2.4.6
  flutter_background_service_android: ^3.0.3
  flutter_background_service_ios: ^2.4.0
  flutter_list_view:
    git: https://github.com/krida2000/flutter_list_view.git
  flutter_local_notifications: ^13.0.0
  flutter_spinkit: ^5.1.0
  flutter_staggered_animations: ^1.1.1
  flutter_svg: ^2.0.0-dev.2
  flutter_web_plugins:
    sdk: flutter
  get: ^4.6.5
  graphql_flutter: ^5.1.2
  hive_flutter: ^1.1.0
  hive: ^2.2.3
  http: ^0.13.5
  http_parser: ^4.0.2
  image_gallery_saver: ^1.7.1
  image_picker:
    git:
      url: https://github.com/krida2000/image_picker.git
  intl: ^0.17.0
<<<<<<< HEAD
  js: ^0.6.4
  loading_indicator: ^3.1.0
=======
  js: ^0.6.5
>>>>>>> 391e82a8
  material_floating_search_bar: ^0.3.7
  medea_flutter_webrtc: 0.8.0-dev+rev.d1fa5bf748084feb988aa858487411164de58b7b
  medea_jason: 0.3.0-dev+rev.4482bbca0f6ff09cdfcb1e9c791fde67ef1eedc2
  mime: ^1.0.4
  mutex: ^3.0.1
  # TODO: Switch to pub.dev version when the following pull request is merged
  #       into it:
  #       https://github.com/crazecoder/open_file/pull/205
  open_file:
    git:
      url: https://github.com/adaptolearning/open_file
  path: ^1.8.2
  path_provider: ^2.0.12
  path_provider_android: ^2.0.22
  permission_handler: ^10.2.0
  photo_view: ^0.14.0
  platform_detect: ^2.0.7
  rive: ^0.10.1
  scrollable_positioned_list:
    git:
      url: https://github.com/SleepySquash/scrollable_positioned_list
      path: packages/scrollable_positioned_list/
  sentry_flutter: ^6.19.0
  share_plus: ^6.3.0
  sliding_up_panel: ^2.0.0+1
  toml: ^0.13.1
  universal_io: ^2.0.4
  uuid: ^3.0.7
  vibration: ^1.7.6
  video_player: ^2.5.1
  wakelock: ^0.6.2
  web_socket_channel: ^2.2.0
  window_manager: ^0.3.0
  windows_taskbar: ^1.1.1

dev_dependencies:
  artemis: ^7.11.0-beta.1
  build: ^2.3.1
  build_runner: ^2.3.3
  dartdoc: ^6.1.5
  flutter_driver:
    sdk: flutter
  flutter_gherkin:
    git:
      url: https://github.com/jonsamwell/flutter_gherkin.git
      ref: ea59f6376f2d78e5b2140980e74879b862218ea1
  flutter_lints: ^2.0.1
  flutter_test:
    sdk: flutter
  integration_test:
    sdk: flutter
  gherkin: ^2.0.8
  hive_generator: ^2.0.0
  json_serializable: ^6.6.0
  mockito: ^5.3.2
  sentry_dart_plugin: ^1.0.0-beta.5
  yaml: ^3.1.1

dependency_overrides:
  # TODO: Remove when `flutter_gherkin` updates.
  analyzer: ^5.4.0
  # TODO: Remove when `medea_jason` updates.
  medea_flutter_webrtc: 0.8.0-dev+rev.d1fa5bf748084feb988aa858487411164de58b7b

flutter:
  uses-material-design: true
  assets:
    - assets/audio/
    - assets/conf.toml
    - assets/fonts/
    - assets/icons/
    - assets/icons/notification/
    - assets/images/
    - assets/images/logo/
    - assets/l10n/
  fonts:
    - family: SFUI
      fonts:
        - asset: assets/fonts/SFUIDisplay-Regular.ttf
          weight: 400
        - asset: assets/fonts/SFUIDisplay-Light.ttf
          weight: 300
        - asset: assets/fonts/SFUIDisplay-Bold.ttf
          weight: 700

sentry:
  upload_native_symbols: true
  upload_source_maps: true
  include_native_sources: true
  wait_for_processing: true<|MERGE_RESOLUTION|>--- conflicted
+++ resolved
@@ -52,12 +52,8 @@
     git:
       url: https://github.com/krida2000/image_picker.git
   intl: ^0.17.0
-<<<<<<< HEAD
-  js: ^0.6.4
+  js: ^0.6.5
   loading_indicator: ^3.1.0
-=======
-  js: ^0.6.5
->>>>>>> 391e82a8
   material_floating_search_bar: ^0.3.7
   medea_flutter_webrtc: 0.8.0-dev+rev.d1fa5bf748084feb988aa858487411164de58b7b
   medea_jason: 0.3.0-dev+rev.4482bbca0f6ff09cdfcb1e9c791fde67ef1eedc2
