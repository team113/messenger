name: messenger
version: 0.1.0-alpha.9.4
publish_to: none

environment:
  flutter: ">=3.13.0"
  sdk: ">=3.1.0 <4.0.0"

dependencies:
<<<<<<< HEAD
  async: ^2.8.2
  audioplayers: ^1.0.1
  back_button_interceptor: ^6.0.1
  badges: ^2.0.3
  callkeep: ^0.3.2
  carousel_slider: ^4.1.1
  chewie: ^1.3.4
  collection: ^1.16.0
  desktop_drop: ^0.3.3
  dio: ^4.0.6
=======
  animated_size_and_fade: ^3.0.0
  async: ^2.10.0
  back_button_interceptor: ^7.0.0
  callkeep: ^0.3.3
  collection: ^1.17.2
  crypto: ^3.0.3
  desktop_drop: ^0.4.1
  device_info_plus: ^9.0.2
  dio: ^5.1.2
>>>>>>> 1f8c474f
  dough:
    git:
      url: https://github.com/krida2000/dough
      path: packages/dough/
  email_validator: ^2.1.17
  ffi: ^2.0.2
  file_picker: ^5.3.0
  fluent:
    git: https://github.com/sagudev/fluent-dart.git
  flutter:
    sdk: flutter
  flutter_app_badger: ^1.5.0
  flutter_background_service: ^2.4.6
  flutter_background_service_android: ^3.0.3
  flutter_background_service_ios: ^2.4.0
  flutter_list_view:
    git: https://github.com/krida2000/flutter_list_view.git
  flutter_local_notifications: ^15.1.0+1
  flutter_markdown: ^0.6.17+2
  flutter_spinkit: ^5.2.0
  flutter_staggered_animations: ^1.1.1
  flutter_svg: ^2.0.6
  flutter_web_plugins:
    sdk: flutter
  get: ^4.6.5
  graphql_flutter: ^5.1.2
  hive_flutter: ^1.1.0
  hive: ^2.2.3
  http: ^0.13.6
  http_parser: ^4.0.2
  image_gallery_saver: ^2.0.3
  image_picker:
    git:
      url: https://github.com/krida2000/image_picker.git
  intl: ^0.17.0
  js: ^0.6.5
  material_floating_search_bar: ^0.3.7
  medea_flutter_webrtc: 0.8.3-dev+rev.65596bcbac8d7aa997e4877697aaffec7dcf53f8
  medea_jason: ^0.4.0
  media_kit: ^1.1.5
  media_kit_libs_android_video: ^1.3.2
  media_kit_libs_ios_video: ^1.1.3
  media_kit_libs_linux: ^1.1.1
  media_kit_libs_macos_video: ^1.1.3
  media_kit_libs_windows_video: ^1.0.7
  media_kit_native_event_loop: ^1.0.7
  media_kit_video: ^1.1.6
  mime: ^1.0.4
  mutex: ^3.0.1
  open_file: ^3.3.2
  path: ^1.8.2
  path_provider: ^2.1.0
  path_provider_android: ^2.1.0
  permission_handler: ^10.2.0
  photo_view: ^0.14.0
  platform_detect: ^2.0.7
  scrollable_positioned_list:
    git:
      url: https://github.com/SleepySquash/scrollable_positioned_list
      path: packages/scrollable_positioned_list/
  sentry_flutter: ^7.9.0
  share_plus: ^7.0.0
  sliding_up_panel: ^2.0.0+1
  stdlibc: ^0.1.4
  toml: ^0.14.0
  universal_io: ^2.2.2
  url_launcher: ^6.1.12
  uuid: ^3.0.7
  vibration: ^1.8.1
  wakelock_plus: ^1.1.1
  web_socket_channel: ^2.4.0
  win32: ^5.0.6
  win_toast: ^0.3.0
  window_manager: ^0.3.5
  windows_taskbar: ^1.1.1

dev_dependencies:
  artemis: ^7.13.0-beta.2
  build: ^2.4.1
  build_runner: ^2.4.6
  dartdoc: ^6.3.0
  flutter_driver:
    sdk: flutter
  flutter_gherkin:
    git:
      url: https://github.com/jonsamwell/flutter_gherkin.git
      ref: ea59f6376f2d78e5b2140980e74879b862218ea1
  flutter_lints: ^2.0.1
  flutter_test:
    sdk: flutter
  http_mock_adapter: ^0.4.4
  integration_test:
    sdk: flutter
  gherkin: ^2.0.8
  hive_generator: ^2.0.0
  json_serializable: ^6.6.2
  mockito: ^5.4.2
  sentry_dart_plugin: ^1.2.0
  yaml: ^3.1.2

dependency_overrides:
  # TODO: Remove when `flutter_gherkin` updates.
  analyzer: ^6.2.0
  # TODO: Remove when `medea_jason` updates.
  flutter_rust_bridge: 1.81.0
  # TODO: Remove when hivedb/hive#1034 is fixed:
  #       https://github.com/hivedb/hive/issues/1034
  hive:
    git:
      url: https://github.com/krida2000/git-hive.git
  # TODO: Remove when comigor/artemis#417 is fixed:
  #       https://github.com/comigor/artemis/issues/417
  http: ^1.1.0
  # TODO: Remove when `sentry_flutter` updates.
  package_info_plus: ^4.0.0

flutter:
  uses-material-design: true
  assets:
    - assets/audio/
    - assets/conf.toml
    - assets/fonts/
    - assets/icons/
    - assets/icons/notification/
    - assets/images/
    - assets/images/logo/
    - assets/l10n/
  fonts:
    - family: SFUI
      fonts:
        - asset: assets/fonts/SFUIDisplay-Regular.ttf
          weight: 400
        - asset: assets/fonts/SFUIDisplay-Light.ttf
          weight: 300
        - asset: assets/fonts/SFUIDisplay-Bold.ttf
          weight: 700

sentry:
  upload_native_symbols: true
  upload_source_maps: true
  include_native_sources: true
  wait_for_processing: true<|MERGE_RESOLUTION|>--- conflicted
+++ resolved
@@ -7,19 +7,7 @@
   sdk: ">=3.1.0 <4.0.0"
 
 dependencies:
-<<<<<<< HEAD
-  async: ^2.8.2
-  audioplayers: ^1.0.1
-  back_button_interceptor: ^6.0.1
-  badges: ^2.0.3
-  callkeep: ^0.3.2
-  carousel_slider: ^4.1.1
-  chewie: ^1.3.4
-  collection: ^1.16.0
-  desktop_drop: ^0.3.3
-  dio: ^4.0.6
-=======
-  animated_size_and_fade: ^3.0.0
+  animated_size_and_fade: ^3.0.1
   async: ^2.10.0
   back_button_interceptor: ^7.0.0
   callkeep: ^0.3.3
@@ -28,7 +16,6 @@
   desktop_drop: ^0.4.1
   device_info_plus: ^9.0.2
   dio: ^5.1.2
->>>>>>> 1f8c474f
   dough:
     git:
       url: https://github.com/krida2000/dough
