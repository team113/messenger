name: messenger
version: 0.2.3
publish_to: none

environment:
  flutter: ">=3.24.4"
  sdk: ">=3.5.4 <4.0.0"

dependencies:
  all_sensors:
    git: https://github.com/SleepySquash/all_sensors
  animated_size_and_fade: ^4.0.0
  app_links: ^6.1.1
  apple_product_name: ^3.0.0
  async: ^2.10.0
  audio_session: ^0.1.18
  back_button_interceptor: ^7.0.0
<<<<<<< HEAD
  collection: ^1.17.2
  connectivity_plus: ^6.0.3
=======
  collection: ^1.18.0
  connectivity_plus: ^6.1.0
>>>>>>> 0df3e944
  crypto: ^3.0.3
  desktop_drop:
    git:
      url: https://github.com/MixinNetwork/flutter-plugins
      path: packages/desktop_drop
      ref: b2beb15590f7b6c38e650ae501923b9bd3e7849c
  device_info_plus: ^11.1.0
  dio: ^5.1.2
  dough: ^2.0.0
  drift: ^2.19.1+1
  email_validator: ^3.0.0
  ffi: ^2.0.2
  file_picker: ^8.0.3
<<<<<<< HEAD
  firebase_core: ^3.3.0
  firebase_messaging: ^15.0.4
=======
  firebase_core: ^3.6.0
  firebase_messaging: ^15.1.3
>>>>>>> 0df3e944
  fluent:
    git: https://github.com/sagudev/fluent-dart.git
  flutter:
    sdk: flutter
  flutter_animate: ^4.5.0
  flutter_callkit_incoming:
    git:
      url: https://github.com/SleepySquash/flutter_callkit_incoming_android
      ref: 150d74be19c808c08941cc92afdd13c99abaf0e5
  flutter_custom_cursor: ^0.0.4
  flutter_list_view:
    git: https://github.com/krida2000/flutter_list_view.git
  flutter_local_notifications: ^18.0.0
  flutter_markdown: ^0.7.1
  flutter_native_badge: ^1.0.5+dev
  flutter_slidable: ^3.1.0
  flutter_spinkit: ^5.2.1
  flutter_staggered_animations: ^1.1.1
  flutter_svg: ^2.0.10+1
  flutter_thumbhash: ^0.1.0+1
  flutter_web_plugins:
    sdk: flutter
  flutter_widget_from_html_core: ^0.14.12
  flutter_xlider: ^3.5.0
  get: ^4.6.5
  graphql_flutter: ^5.2.0-beta.7
  http: ">=0.13.6 <2.0.0"
  http_parser: ^4.0.2
  image_gallery_saver:
    git:
      url: https://github.com/SleepySquash/image_gallery_saver
      ref: 71b76be903b657ca08d524f003af7ba2a6741e38
  image_picker: ^1.1.1
  intl: ^0.17.0
  json_annotation: ^4.9.0
  just_audio: ^0.9.38
  log_me: ^0.1.2
  macos_haptic_feedback: ^1.0.0
  material_floating_search_bar: ^0.3.7
  medea_flutter_webrtc: 0.11.2
  medea_jason: 0.7.0
  media_kit: ^1.1.5
  media_kit_libs_android_video: ^1.3.2
  media_kit_libs_ios_video: ^1.1.3
  media_kit_libs_linux: ^1.1.1
  media_kit_libs_macos_video: ^1.1.3
  media_kit_libs_windows_video: ^1.0.7
  media_kit_native_event_loop: ^1.0.7
  media_kit_video: ^1.1.6
  mime: ^2.0.0
  mutex: ^3.0.1
  open_filex: ^4.5.0
  path: ^1.8.2
  path_provider: ^2.1.3
  path_provider_android: ^2.1.0
  permission_handler: ^11.3.1
  photo_view: ^0.15.0
  platform_detect: ^2.1.0
  pub_semver: ^2.1.4
  qr_flutter: ^4.1.0
  scrollable_positioned_list:
    git:
      url: https://github.com/SleepySquash/scrollable_positioned_list
      path: packages/scrollable_positioned_list/
  screen_brightness: any
  sentry_flutter: ^8.4.0
  share_plus: ^10.0.0
  shared_preferences: ^2.0.18
  sliding_up_panel: ^2.0.0+1
  sound_fonts: ^0.1.1
  sqlite3_flutter_libs: ^0.5.24
  sqlite3: ^2.4.4
  stdlibc: ^0.1.4
  toml: ^0.16.0
  universal_io: ^2.2.2
  url_launcher: ^6.1.12
  uuid: ^4.3.3
  vibration: ^1.8.1
  volume_controller: any
  wakelock_plus: ^1.1.4
<<<<<<< HEAD
  web_socket_channel: ^2.4.5
=======
  web_socket_channel: ^3.0.1
>>>>>>> 0df3e944
  web: ">=0.5.1 <2.0.0"
  win_toast: ^0.3.0
  win32: ^5.0.6
  win32_registry: ^1.1.3
  window_manager: ^0.4.3
  windows_taskbar: ^1.1.1
  xml: ^6.5.0
  yaml: ^3.1.2

dev_dependencies:
  artemis:
    git: https://github.com/SleepySquash/artemis
  build: ^2.4.1
  build_runner: ^2.4.11
  dartdoc: 8.1.0
  drift_dev: ^2.19.1
  flutter_driver:
    sdk: flutter
  flutter_gherkin:
    git:
      url: https://github.com/jonsamwell/flutter_gherkin.git
      ref: ea59f6376f2d78e5b2140980e74879b862218ea1
  flutter_lints: ^5.0.0
  flutter_test:
    sdk: flutter
  http_mock_adapter: ^0.6.0
  integration_test:
    sdk: flutter
  gherkin: ^2.0.8
  json_serializable: ^6.6.2
  mockito: ^5.4.2
  sentry_dart_plugin: ^1.2.0

dependency_overrides:
  # TODO: Remove when `flutter_gherkin` updates.
<<<<<<< HEAD
  analyzer: ^6.4.1
  drift:
    git:
      url: https://github.com/simolus3/drift
      path: drift
      ref: develop
  drift_dev:
    git:
      url: https://github.com/simolus3/drift
      path: drift_dev
      ref: develop
=======
  analyzer: ^6.7.0
  # TODO: Remove when `graphql` updates.
  graphql:
    git:
      url: https://github.com/hagen00/graphql-flutter.git
      path: packages/graphql
  # TODO: Remove when `graphql_flutter` updates.
  graphql_flutter:
    git:
      url: https://github.com/hagen00/graphql-flutter.git
      path: packages/graphql_flutter
>>>>>>> 0df3e944
  # TODO: Remove when `flutter_gherkin` updates.
  http: ^1.1.0
  image_picker_ios:
    git:
      url: https://github.com/SleepySquash/image_picker.git
      path: packages/image_picker/image_picker_ios
  # TODO: Remove when javaherisaber/open_filex#14 is merged:
  #       https://github.com/javaherisaber/open_filex/pull/14
  open_filex:
    git:
      url: https://github.com/raldhafiri/open_filex
  # TODO: Remove, when `media_kit` publishes its latest version to pub.dev.
  media_kit:
    git:
      url: https://github.com/SleepySquash/media-kit
      path: media_kit
      ref: migrate-to-wasm
  # TODO: Remove, when `media_kit` publishes its latest version to pub.dev.
  media_kit_libs_android_video:
    git:
      url: https://github.com/SleepySquash/media-kit
      path: libs/android/media_kit_libs_android_video
  # TODO: Remove, when `media_kit` publishes its latest version to pub.dev.
  media_kit_libs_ios_video:
    git:
      url: https://github.com/SleepySquash/media-kit
      path: libs/ios/media_kit_libs_ios_video
  # TODO: Remove, when `media_kit` publishes its latest version to pub.dev.
  media_kit_libs_linux:
    git:
      url: https://github.com/SleepySquash/media-kit
      path: libs/linux/media_kit_libs_linux
  # TODO: Remove, when `media_kit` publishes its latest version to pub.dev.
  media_kit_native_event_loop:
    git:
      url: https://github.com/SleepySquash/media-kit
      path: media_kit_native_event_loop
  # TODO: Remove, when `media_kit` publishes its latest version to pub.dev.
  media_kit_libs_windows_video:
    git:
      url: https://github.com/SleepySquash/media-kit
      path: libs/windows/media_kit_libs_windows_video
  # TODO: Remove, when `media_kit` publishes its latest version to pub.dev.
  media_kit_video:
    git:
      url: https://github.com/SleepySquash/media-kit
      path: media_kit_video
      ref: migrate-to-wasm
  sqlparser:
    git:
      url: https://github.com/simolus3/drift
      path: sqlparser
      ref: develop
  # TODO: Remove when Baseflow/flutter-permission-handler#1303 is merged:
  #       https://github.com/Baseflow/flutter-permission-handler/pull/1303
  permission_handler_html:
    git:
      url: https://github.com/raldhafiri/flutter-permission-handler.git
      path: permission_handler_html
  platform_detect:
    git:
      url: https://github.com/SleepySquash/platform_detect.git
  # TODO: Remove when `medea_jason` updates.
  uuid: ^4.3.3
  # TODO: Unpin, when `graphql_flutter` updates.
  web_socket_channel: ^2.4.5
  # TODO: Unpin, when `permission_handler_html` and `open_filex` update.
  web: ^1.0.0

flutter:
  uses-material-design: true
  assets:
    - assets/audio/
    - assets/conf.toml
    - assets/fonts/
    - assets/icons/
    - assets/icons/application/
    - assets/icons/notification/
    - assets/images/
    - assets/images/logo/
    - assets/images/media_buttons/
    - assets/l10n/
    - assets/privacy.html
    - assets/terms.html
  fonts:
    - family: Roboto
      fonts:
        - asset: assets/fonts/Roboto-Regular.ttf
          weight: 400
        - asset: assets/fonts/Roboto-Bold.ttf
          weight: 700

sentry:
  upload_debug_symbols: true
  upload_source_maps: true
  upload_sources: true
  wait_for_processing: true
  ignore_missing: true<|MERGE_RESOLUTION|>--- conflicted
+++ resolved
@@ -15,13 +15,8 @@
   async: ^2.10.0
   audio_session: ^0.1.18
   back_button_interceptor: ^7.0.0
-<<<<<<< HEAD
-  collection: ^1.17.2
-  connectivity_plus: ^6.0.3
-=======
   collection: ^1.18.0
   connectivity_plus: ^6.1.0
->>>>>>> 0df3e944
   crypto: ^3.0.3
   desktop_drop:
     git:
@@ -35,13 +30,8 @@
   email_validator: ^3.0.0
   ffi: ^2.0.2
   file_picker: ^8.0.3
-<<<<<<< HEAD
-  firebase_core: ^3.3.0
-  firebase_messaging: ^15.0.4
-=======
   firebase_core: ^3.6.0
   firebase_messaging: ^15.1.3
->>>>>>> 0df3e944
   fluent:
     git: https://github.com/sagudev/fluent-dart.git
   flutter:
@@ -122,11 +112,7 @@
   vibration: ^1.8.1
   volume_controller: any
   wakelock_plus: ^1.1.4
-<<<<<<< HEAD
-  web_socket_channel: ^2.4.5
-=======
   web_socket_channel: ^3.0.1
->>>>>>> 0df3e944
   web: ">=0.5.1 <2.0.0"
   win_toast: ^0.3.0
   win32: ^5.0.6
@@ -162,8 +148,7 @@
 
 dependency_overrides:
   # TODO: Remove when `flutter_gherkin` updates.
-<<<<<<< HEAD
-  analyzer: ^6.4.1
+  analyzer: ^6.7.0
   drift:
     git:
       url: https://github.com/simolus3/drift
@@ -174,8 +159,6 @@
       url: https://github.com/simolus3/drift
       path: drift_dev
       ref: develop
-=======
-  analyzer: ^6.7.0
   # TODO: Remove when `graphql` updates.
   graphql:
     git:
@@ -186,7 +169,6 @@
     git:
       url: https://github.com/hagen00/graphql-flutter.git
       path: packages/graphql_flutter
->>>>>>> 0df3e944
   # TODO: Remove when `flutter_gherkin` updates.
   http: ^1.1.0
   image_picker_ios:
