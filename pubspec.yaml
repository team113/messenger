name: messenger
version: 0.1.0-alpha.9.4
publish_to: none

environment:
  flutter: ">=3.13.0"
  sdk: ">=3.1.0 <4.0.0"

dependencies:
  animated_size_and_fade: ^3.0.0
  async: ^2.10.0
  back_button_interceptor: ^7.0.0
  callkeep: ^0.3.3
  collection: ^1.17.2
  crypto: ^3.0.3
  desktop_drop: ^0.4.1
  device_info_plus: ^9.0.2
  dio: ^5.1.2
  dough:
    git:
      url: https://github.com/krida2000/dough
      path: packages/dough/
  email_validator: ^2.1.17
  ffi: ^2.0.2
  file_picker: ^5.3.0
  fluent:
    git: https://github.com/sagudev/fluent-dart.git
  flutter:
    sdk: flutter
  flutter_app_badger: ^1.5.0
  flutter_background_service: ^2.4.6
  flutter_background_service_android: ^3.0.3
  flutter_background_service_ios: ^2.4.0
  flutter_list_view:
    git: https://github.com/krida2000/flutter_list_view.git
  flutter_local_notifications: ^15.1.0+1
  flutter_markdown: ^0.6.17+2
  flutter_spinkit: ^5.2.0
  flutter_staggered_animations: ^1.1.1
  flutter_svg: ^2.0.6
  flutter_web_plugins:
    sdk: flutter
  get: ^4.6.5
  graphql_flutter: ^5.1.2
  hive_flutter: ^1.1.0
  hive: ^2.2.3
  http: ^0.13.6
  http_parser: ^4.0.2
  image_gallery_saver: ^2.0.3
  image_picker:
    git:
      url: https://github.com/krida2000/image_picker.git
  intl: ^0.17.0
  js: ^0.6.5
  material_floating_search_bar: ^0.3.7
<<<<<<< HEAD
  medea_flutter_webrtc: 0.8.0-dev+rev.39f8181e33a20db445d16c1bfedd7d337a777fe3
  medea_jason: 0.3.0-dev+rev.5a333a88111679ea49dad035de709e7c0e037c1f
  mime: ^1.0.2
  mutex: ^3.0.0
  # TODO: Switch to pub.dev version when the following pull request is merged
  #       into it:
  #       https://github.com/crazecoder/open_file/pull/205
  open_file:
    git:
      url: https://github.com/adaptolearning/open_file
  path: ^1.8.1
  path_provider: ^2.0.11
  path_provider_android: ^2.0.20
  path_provider_ios: ^2.0.11
  permission_handler: ^9.2.0
  phone_numbers_parser: ^7.0.0
=======
  medea_flutter_webrtc: 0.8.2
  medea_jason: ^0.4.0
  media_kit: ^1.1.5
  media_kit_libs_android_video: ^1.3.2
  media_kit_libs_ios_video: ^1.1.3
  media_kit_libs_linux: ^1.1.1
  media_kit_libs_macos_video: ^1.1.3
  media_kit_libs_windows_video: ^1.0.7
  media_kit_native_event_loop: ^1.0.7
  media_kit_video: ^1.1.6
  mime: ^1.0.4
  mutex: ^3.0.1
  open_file: ^3.3.2
  path: ^1.8.2
  path_provider: ^2.1.0
  path_provider_android: ^2.1.0
  permission_handler: ^10.2.0
>>>>>>> 93d9dcf8
  photo_view: ^0.14.0
  platform_detect: ^2.0.7
  rive: ^0.11.14
  scrollable_positioned_list:
    git:
      url: https://github.com/SleepySquash/scrollable_positioned_list
      path: packages/scrollable_positioned_list/
  sentry_flutter: ^7.9.0
  share_plus: ^7.0.0
  sliding_up_panel: ^2.0.0+1
  stdlibc: ^0.1.4
  toml: ^0.14.0
  universal_io: ^2.2.2
  url_launcher: ^6.1.12
  uuid: ^3.0.7
  vibration: ^1.8.1
  wakelock_plus: ^1.1.1
  web_socket_channel: ^2.4.0
  win32: ^5.0.6
  win_toast: ^0.3.0
  window_manager: ^0.3.5
  windows_taskbar: ^1.1.1

dev_dependencies:
  artemis: ^7.13.0-beta.2
  build: ^2.4.1
  build_runner: ^2.4.6
  dartdoc: ^6.3.0
  flutter_driver:
    sdk: flutter
  flutter_gherkin:
    git:
      url: https://github.com/jonsamwell/flutter_gherkin.git
      ref: ea59f6376f2d78e5b2140980e74879b862218ea1
  flutter_lints: ^2.0.1
  flutter_test:
    sdk: flutter
  http_mock_adapter: ^0.4.4
  integration_test:
    sdk: flutter
  gherkin: ^2.0.8
  hive_generator: ^2.0.0
  json_serializable: ^6.6.2
  mockito: ^5.4.2
  sentry_dart_plugin: ^1.2.0
  yaml: ^3.1.2

dependency_overrides:
  # TODO: Remove when `flutter_gherkin` updates.
<<<<<<< HEAD
  analyzer: ^4.6.0
  js: ^0.6.5
=======
  analyzer: ^6.2.0
  # TODO: Remove when hivedb/hive#1034 is fixed:
  #       https://github.com/hivedb/hive/issues/1034
  hive:
    git:
      url: https://github.com/krida2000/git-hive.git
  # TODO: Remove when comigor/artemis#417 is fixed:
  #       https://github.com/comigor/artemis/issues/417
  http: ^1.1.0
  # TODO: Remove when `sentry_flutter` updates.
  package_info_plus: ^4.0.0
  # TODO: Remove when rive-app/rive-flutter#340 is fixed:
  #       https://github.com/rive-app/rive-flutter/issues/340
  rive_common:
    git:
      url: https://github.com/SleepySquash/rive_common_to_fix_cpp_issue.git
      ref: d9ee97afae0088b3b9f96f38a8ecd1d5dc893df5
>>>>>>> 93d9dcf8

flutter:
  uses-material-design: true
  assets:
    - assets/audio/
    - assets/conf.toml
    - assets/fonts/
    - assets/icons/
    - assets/icons/notification/
    - assets/images/
    - assets/images/logo/
    - assets/l10n/
  fonts:
    - family: SFUI
      fonts:
        - asset: assets/fonts/SFUIDisplay-Regular.ttf
          weight: 400
        - asset: assets/fonts/SFUIDisplay-Light.ttf
          weight: 300
        - asset: assets/fonts/SFUIDisplay-Bold.ttf
          weight: 700

sentry:
  upload_native_symbols: true
  upload_source_maps: true
  include_native_sources: true
  wait_for_processing: true<|MERGE_RESOLUTION|>--- conflicted
+++ resolved
@@ -53,24 +53,6 @@
   intl: ^0.17.0
   js: ^0.6.5
   material_floating_search_bar: ^0.3.7
-<<<<<<< HEAD
-  medea_flutter_webrtc: 0.8.0-dev+rev.39f8181e33a20db445d16c1bfedd7d337a777fe3
-  medea_jason: 0.3.0-dev+rev.5a333a88111679ea49dad035de709e7c0e037c1f
-  mime: ^1.0.2
-  mutex: ^3.0.0
-  # TODO: Switch to pub.dev version when the following pull request is merged
-  #       into it:
-  #       https://github.com/crazecoder/open_file/pull/205
-  open_file:
-    git:
-      url: https://github.com/adaptolearning/open_file
-  path: ^1.8.1
-  path_provider: ^2.0.11
-  path_provider_android: ^2.0.20
-  path_provider_ios: ^2.0.11
-  permission_handler: ^9.2.0
-  phone_numbers_parser: ^7.0.0
-=======
   medea_flutter_webrtc: 0.8.2
   medea_jason: ^0.4.0
   media_kit: ^1.1.5
@@ -88,7 +70,6 @@
   path_provider: ^2.1.0
   path_provider_android: ^2.1.0
   permission_handler: ^10.2.0
->>>>>>> 93d9dcf8
   photo_view: ^0.14.0
   platform_detect: ^2.0.7
   rive: ^0.11.14
@@ -138,10 +119,6 @@
 
 dependency_overrides:
   # TODO: Remove when `flutter_gherkin` updates.
-<<<<<<< HEAD
-  analyzer: ^4.6.0
-  js: ^0.6.5
-=======
   analyzer: ^6.2.0
   # TODO: Remove when hivedb/hive#1034 is fixed:
   #       https://github.com/hivedb/hive/issues/1034
@@ -159,7 +136,6 @@
     git:
       url: https://github.com/SleepySquash/rive_common_to_fix_cpp_issue.git
       ref: d9ee97afae0088b3b9f96f38a8ecd1d5dc893df5
->>>>>>> 93d9dcf8
 
 flutter:
   uses-material-design: true
