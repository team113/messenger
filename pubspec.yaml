--- conflicted
+++ resolved
@@ -62,11 +62,7 @@
   open_file: ^3.3.2
   path: ^1.8.2
   path_provider: ^2.1.0
-<<<<<<< HEAD
-  path_provider_android: ^2.0.22
-=======
   path_provider_android: ^2.1.0
->>>>>>> 80de5e59
   permission_handler: ^10.2.0
   photo_view: ^0.14.0
   platform_detect: ^2.0.7
