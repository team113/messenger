name: messenger
version: 0.1.4
publish_to: none

environment:
  flutter: ">=3.22.0"
  sdk: ">=3.4.0 <4.0.0"

dependencies:
  all_sensors: ^0.4.2
  animated_size_and_fade: ^4.0.0
  app_links: ^6.1.1
  apple_product_name: ^3.0.0
  async: ^2.10.0
  audio_session: ^0.1.18
  back_button_interceptor: ^7.0.0
  collection: ^1.17.2
  connectivity_plus: ^6.0.3
  crypto: ^3.0.3
  desktop_drop:
    git:
      url: https://github.com/MixinNetwork/flutter-plugins
      path: packages/desktop_drop
  device_info_plus: ^10.1.0
  dio: ^5.1.2
  dough:
    git:
      url: https://github.com/krida2000/dough
      path: packages/dough/
  drift: ^2.19.1+1
  email_validator: ^3.0.0
  ffi: ^2.0.2
  file_picker: ^8.0.3
  firebase_core: ^2.25.4
  firebase_messaging: ^14.7.16
  fluent:
    git: https://github.com/sagudev/fluent-dart.git
  flutter:
    sdk: flutter
  flutter_animate: ^4.5.0
  flutter_app_badger: ^1.5.0
  flutter_callkit_incoming:
    git: https://github.com/SleepySquash/flutter_callkit_incoming_android
  flutter_custom_cursor: ^0.0.4
  flutter_list_view:
    git: https://github.com/krida2000/flutter_list_view.git
  flutter_local_notifications: ^17.1.2
  flutter_markdown: ^0.7.1
  flutter_slidable: ^3.1.0
  flutter_spinkit: ^5.2.1
  flutter_staggered_animations: ^1.1.1
  flutter_svg: ^2.0.10+1
  flutter_thumbhash: ^0.1.0+1
  flutter_web_plugins:
    sdk: flutter
  flutter_widget_from_html_core: ^0.14.12
  flutter_xlider: ^3.5.0
  get: ^4.6.5
<<<<<<< HEAD
  graphql_flutter: ^5.2.0-beta.7
  http: ^0.13.6
=======
  graphql_flutter: ^5.2.0-beta.6
  http: ">=0.13.6 <2.0.0"
>>>>>>> ab5ed1cf
  http_parser: ^4.0.2
  image_gallery_saver: ^2.0.3
  image_picker: ^1.1.1
  intl: ^0.17.0
  json_annotation: ^4.9.0
  just_audio: ^0.9.38
  log_me: ^0.1.2
  material_floating_search_bar: ^0.3.7
  medea_flutter_webrtc: ^0.10.0
  medea_jason: 0.5.0-dev+rev.d615057ffe2c7031112c3047c1a11b4edc6c2454
  media_kit: ^1.1.5
  media_kit_libs_android_video: ^1.3.2
  media_kit_libs_ios_video: ^1.1.3
  media_kit_libs_linux: ^1.1.1
  media_kit_libs_macos_video: ^1.1.3
  media_kit_libs_windows_video: ^1.0.7
  media_kit_native_event_loop: ^1.0.7
  media_kit_video: ^1.1.6
  mime: ^1.0.4
  mutex: ^3.0.1
  open_filex: ^4.4.0
  path: ^1.8.2
  path_provider: ^2.1.3
  path_provider_android: ^2.1.0
  permission_handler: ^11.3.1
  photo_view: ^0.15.0
  platform_detect: ^2.1.0
  pub_semver: ^2.1.4
  scrollable_positioned_list:
    git:
      url: https://github.com/SleepySquash/scrollable_positioned_list
      path: packages/scrollable_positioned_list/
  sentry_flutter: ^8.4.0
  share_plus: ^10.0.0
  shared_preferences: ^2.0.18
  sliding_up_panel: ^2.0.0+1
  sound_fonts: ^0.1.1
  qr_flutter: ^4.1.0
  sqlite3: ^2.4.4
  sqlite3_flutter_libs: ^0.5.24
  stdlibc: ^0.1.4
  toml: ^0.16.0
  universal_io: ^2.2.2
  url_launcher: ^6.1.12
  uuid: ^4.3.3
  vibration: ^1.8.1
  wakelock_plus: ^1.1.4
  web_socket_channel: ^2.4.5
  web: ">=0.5.1 <2.0.0"
  win_toast: ^0.3.0
  win32: ^5.0.6
  win32_registry: ^1.1.3
  window_manager: ^0.3.5
  windows_taskbar: ^1.1.1
  xml: ^6.5.0
  yaml: ^3.1.2

dev_dependencies:
  artemis:
    git: https://github.com/SleepySquash/artemis
  build: ^2.4.1
  build_runner: ^2.4.11
  dartdoc: 8.0.6 # TODO: Unpin, when `analyzer: ^6.5.0` is used.
  drift_dev: ^2.19.1
  flutter_driver:
    sdk: flutter
  flutter_gherkin:
    git:
      url: https://github.com/jonsamwell/flutter_gherkin.git
      ref: ea59f6376f2d78e5b2140980e74879b862218ea1
  flutter_lints: ^4.0.0
  flutter_test:
    sdk: flutter
  http_mock_adapter: ^0.6.0
  integration_test:
    sdk: flutter
  gherkin: ^2.0.8
  json_serializable: ^6.6.2
  mockito: ^5.4.2
  sentry_dart_plugin: ^1.2.0

dependency_overrides:
  # TODO: Remove when `flutter_gherkin` updates.
  analyzer: ^6.4.1
<<<<<<< HEAD
  drift:
    git:
      url: https://github.com/simolus3/drift
      path: drift
      ref: develop
  drift_dev:
    git:
      url: https://github.com/simolus3/drift
      path: drift_dev
      ref: develop
  # TODO: Remove when `artemis` updates.
  gql: ^1.0.0
  # TODO: Remove when `artemis` updates.
  gql_exec: ^1.0.0
  # TODO: Remove when `artemis` updates.
  gql_http_link: ^1.0.0
  # TODO: Remove when `artemis` updates.
  gql_link: ^1.0.0
  # TODO: Remove when `artemis` updates.
  http: ^1.1.0
=======
  # TODO: Remove when `flutter_gherkin` updates.
  http: ^1.0.0
>>>>>>> ab5ed1cf
  image_picker_ios:
    git:
      url: https://github.com/SleepySquash/image_picker.git
      path: packages/image_picker/image_picker_ios
  # TODO: Remove when javaherisaber/open_filex#14 is merged:
  #       https://github.com/javaherisaber/open_filex/pull/14
  open_filex:
    git:
      url: https://github.com/raldhafiri/open_filex
  # TODO: Remove when `medea_jason` updates.
  medea_flutter_webrtc: ^0.10.0
  medea_jason:
    git:
      url: https://github.com/instrumentisto/medea-jason
      path: flutter
  # TODO: Remove, when `media_kit` publishes its latest version to pub.dev.
  media_kit:
    git:
      url: https://github.com/SleepySquash/media-kit.git
      path: media_kit
      ref: migrate-to-wasm
  # TODO: Remove, when `media_kit` publishes its latest version to pub.dev.
  media_kit_libs_android_video:
    git:
      url: https://github.com/media-kit/media-kit
      path: libs/android/media_kit_libs_android_video
  # TODO: Remove, when `media_kit` publishes its latest version to pub.dev.
  media_kit_libs_ios_video:
    git:
      url: https://github.com/media-kit/media-kit
      path: libs/ios/media_kit_libs_ios_video
  # TODO: Remove, when `media_kit` publishes its latest version to pub.dev.
  media_kit_libs_linux:
    git:
      url: https://github.com/media-kit/media-kit
      path: libs/linux/media_kit_libs_linux
  # TODO: Remove, when `media_kit` publishes its latest version to pub.dev.
  media_kit_native_event_loop:
    git:
      url: https://github.com/media-kit/media-kit
      path: media_kit_native_event_loop
  # TODO: Remove, when `media_kit` publishes its latest version to pub.dev.
  media_kit_libs_windows_video:
    git:
      url: https://github.com/media-kit/media-kit
      path: libs/windows/media_kit_libs_windows_video
  # TODO: Remove, when `media_kit` publishes its latest version to pub.dev.
  media_kit_video:
    git:
      url: https://github.com/SleepySquash/media-kit.git
      path: media_kit_video
      ref: migrate-to-wasm
  # TODO: Remove when Baseflow/flutter-permission-handler#1303 is merged:
  #       https://github.com/Baseflow/flutter-permission-handler/pull/1303
  permission_handler_html:
    git:
      url: https://github.com/raldhafiri/flutter-permission-handler.git
      path: permission_handler_html
  platform_detect:
    git:
      url: https://github.com/SleepySquash/platform_detect.git
  # TODO: Remove when `medea_jason` updates.
  uuid: ^4.3.3
  # TODO: Unpin, when `graphql_flutter` updates.
  web_socket_channel: ^2.4.5

flutter:
  uses-material-design: true
  assets:
    - assets/audio/
    - assets/conf.toml
    - assets/fonts/
    - assets/icons/
    - assets/icons/application/
    - assets/icons/notification/
    - assets/images/
    - assets/images/logo/
    - assets/images/media_buttons/
    - assets/l10n/
    - assets/privacy.html
    - assets/terms.html
  fonts:
    - family: Roboto
      fonts:
        - asset: assets/fonts/Roboto-Regular.ttf
          weight: 400
        - asset: assets/fonts/Roboto-Bold.ttf
          weight: 700

sentry:
  upload_debug_symbols: true
  upload_source_maps: true
  upload_sources: true
  wait_for_processing: true
  ignore_missing: true<|MERGE_RESOLUTION|>--- conflicted
+++ resolved
@@ -56,13 +56,8 @@
   flutter_widget_from_html_core: ^0.14.12
   flutter_xlider: ^3.5.0
   get: ^4.6.5
-<<<<<<< HEAD
   graphql_flutter: ^5.2.0-beta.7
-  http: ^0.13.6
-=======
-  graphql_flutter: ^5.2.0-beta.6
   http: ">=0.13.6 <2.0.0"
->>>>>>> ab5ed1cf
   http_parser: ^4.0.2
   image_gallery_saver: ^2.0.3
   image_picker: ^1.1.1
@@ -147,7 +142,6 @@
 dependency_overrides:
   # TODO: Remove when `flutter_gherkin` updates.
   analyzer: ^6.4.1
-<<<<<<< HEAD
   drift:
     git:
       url: https://github.com/simolus3/drift
@@ -158,20 +152,8 @@
       url: https://github.com/simolus3/drift
       path: drift_dev
       ref: develop
-  # TODO: Remove when `artemis` updates.
-  gql: ^1.0.0
-  # TODO: Remove when `artemis` updates.
-  gql_exec: ^1.0.0
-  # TODO: Remove when `artemis` updates.
-  gql_http_link: ^1.0.0
-  # TODO: Remove when `artemis` updates.
-  gql_link: ^1.0.0
-  # TODO: Remove when `artemis` updates.
+  # TODO: Remove when `flutter_gherkin` updates.
   http: ^1.1.0
-=======
-  # TODO: Remove when `flutter_gherkin` updates.
-  http: ^1.0.0
->>>>>>> ab5ed1cf
   image_picker_ios:
     git:
       url: https://github.com/SleepySquash/image_picker.git
