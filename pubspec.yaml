--- conflicted
+++ resolved
@@ -60,8 +60,8 @@
       path: flutter/
   mime: ^1.0.2
   mutex: ^3.0.0
-<<<<<<< HEAD
-  # TODO: Switch to pub.dev version when the following pull request is merged into it:
+  # TODO: Switch to pub.dev version when the following pull request is merged
+  #       into it:
   #       https://github.com/crazecoder/open_file/pull/205
   open_file:
     git:
@@ -70,11 +70,6 @@
   path_provider: ^2.0.10
   path_provider_android: ^2.0.14
   path_provider_ios: ^2.0.9
-=======
-  path_provider: ^2.0.11
-  path_provider_android: ^2.0.20
-  path_provider_ios: ^2.0.11
->>>>>>> 52e40017
   permission_handler: ^9.2.0
   phone_numbers_parser: ^7.0.0
   photo_view: ^0.14.0
