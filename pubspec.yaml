name: messenger
version: 0.1.0-alpha.7
publish_to: none

environment:
  flutter: ">=3.7.0"
  sdk: ">=2.19.0 <3.0.0"

dependencies:
  animated_size_and_fade: ^3.0.0
<<<<<<< HEAD
  async: ^2.8.2
  audioplayers: ^1.0.1
  back_button_interceptor: ^6.0.1
  badges: ^2.0.3
  callkeep: ^0.3.2
  carousel_slider: ^4.1.1
  chewie: ^1.3.4
  collection: ^1.16.0
  crypto: ^3.0.2
  desktop_drop: ^0.3.3
=======
  async: ^2.10.0
  audioplayers: ^3.0.0
  back_button_interceptor: ^6.0.2
  badges: ^3.0.2
  callkeep: ^0.3.3
  carousel_slider: ^4.2.1
  chewie: ^1.4.0
  collection: ^1.17.0
  desktop_drop: ^0.4.0
>>>>>>> b79b52ec
  dio: ^4.0.6
  dough:
    git:
      url: https://github.com/krida2000/dough
      path: packages/dough/
  email_validator: ^2.1.17
  file_picker: ^5.0.1
  fluent:
    git: https://github.com/sagudev/fluent-dart.git
  flutter:
    sdk: flutter
  flutter_app_badger: ^1.5.0
  flutter_background_service: ^2.4.6
  flutter_background_service_android: ^3.0.3
  flutter_background_service_ios: ^2.4.0
  flutter_list_view:
    git: https://github.com/krida2000/flutter_list_view.git
  flutter_local_notifications: ^13.0.0
  flutter_spinkit: ^5.1.0
  flutter_staggered_animations: ^1.1.1
  flutter_svg: ^2.0.0-dev.2
  flutter_web_plugins:
    sdk: flutter
  font_awesome_flutter: ^10.3.0
  get: ^4.6.5
  google_fonts: ^3.0.1
  graphql_flutter: ^5.1.2
  hive_flutter: ^1.1.0
  hive: ^2.2.3
  http: ^0.13.5
  http_parser: ^4.0.2
  image_gallery_saver: ^1.7.1
  image_picker:
    git:
      url: https://github.com/krida2000/image_picker.git
  intl: ^0.17.0
  js: ^0.6.5
  material_floating_search_bar: ^0.3.7
  medea_flutter_webrtc: 0.8.0-dev+rev.51ffcc611768c889df9e53353c1ac6beb694e05b
  medea_jason: 0.3.0-dev+rev.4482bbca0f6ff09cdfcb1e9c791fde67ef1eedc2
  mime: ^1.0.4
  mutex: ^3.0.1
  # TODO: Switch to pub.dev version when the following pull request is merged
  #       into it:
  #       https://github.com/crazecoder/open_file/pull/205
  open_file:
    git:
      url: https://github.com/adaptolearning/open_file
  path: ^1.8.2
  path_provider: ^2.0.12
  path_provider_android: ^2.0.22
  permission_handler: ^10.2.0
  photo_view: ^0.14.0
  platform_detect: ^2.0.7
  rive: ^0.10.1
  sentry_flutter: ^6.19.0
  share_plus: ^6.3.0
  sliding_up_panel: ^2.0.0+1
  toml: ^0.13.1
  universal_io: ^2.0.4
  uuid: ^3.0.7
  vibration: ^1.7.6
  video_player: ^2.5.1
  wakelock: ^0.6.2
  web_socket_channel: ^2.2.0
  window_manager: ^0.3.0

dev_dependencies:
  artemis: ^7.11.0-beta.1
  build: ^2.3.1
  build_runner: ^2.3.3
  dartdoc: ^6.1.5
  flutter_driver:
    sdk: flutter
  flutter_gherkin:
    git:
      url: https://github.com/jonsamwell/flutter_gherkin.git
      ref: integration_test__package_support
  flutter_lints: ^2.0.1
  flutter_test:
    sdk: flutter
  integration_test:
    sdk: flutter
  gherkin: ^2.0.8
  hive_generator: ^2.0.0
  json_serializable: ^6.6.0
  mockito: ^5.3.2
  sentry_dart_plugin: ^1.0.0-beta.5
  yaml: ^3.1.1

dependency_overrides:
  # TODO: Remove when `flutter_gherkin` updates.
  analyzer: ^5.4.0
  # TODO: Remove when `medea_jason` updates.
  medea_flutter_webrtc: 0.8.0-dev+rev.51ffcc611768c889df9e53353c1ac6beb694e05b

flutter:
  uses-material-design: true
  assets:
    - assets/audio/
    - assets/conf.toml
    - assets/fonts/
    - assets/icons/
    - assets/images/
    - assets/images/logo/
    - assets/l10n/

sentry:
  upload_native_symbols: true
  upload_source_maps: true
  include_native_sources: true
  wait_for_processing: true<|MERGE_RESOLUTION|>--- conflicted
+++ resolved
@@ -8,18 +8,6 @@
 
 dependencies:
   animated_size_and_fade: ^3.0.0
-<<<<<<< HEAD
-  async: ^2.8.2
-  audioplayers: ^1.0.1
-  back_button_interceptor: ^6.0.1
-  badges: ^2.0.3
-  callkeep: ^0.3.2
-  carousel_slider: ^4.1.1
-  chewie: ^1.3.4
-  collection: ^1.16.0
-  crypto: ^3.0.2
-  desktop_drop: ^0.3.3
-=======
   async: ^2.10.0
   audioplayers: ^3.0.0
   back_button_interceptor: ^6.0.2
@@ -28,8 +16,8 @@
   carousel_slider: ^4.2.1
   chewie: ^1.4.0
   collection: ^1.17.0
+  crypto: ^3.0.2
   desktop_drop: ^0.4.0
->>>>>>> b79b52ec
   dio: ^4.0.6
   dough:
     git:
