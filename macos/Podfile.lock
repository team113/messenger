--- conflicted
+++ resolved
@@ -44,7 +44,6 @@
   - flutter_local_notifications (0.0.1):
     - FlutterMacOS
   - FlutterMacOS (1.0.0)
-<<<<<<< HEAD
   - GoogleDataTransport (9.2.5):
     - GoogleUtilities/Environment (~> 7.7)
     - nanopb (< 2.30910.0, >= 2.30908.0)
@@ -66,10 +65,7 @@
     - GoogleUtilities/Logger
   - GoogleUtilities/UserDefaults (7.11.5):
     - GoogleUtilities/Logger
-  - medea_flutter_webrtc (0.8.2):
-=======
   - medea_flutter_webrtc (0.8.3-dev):
->>>>>>> f450708e
     - FlutterMacOS
   - medea_jason (0.4.0):
     - FlutterMacOS
@@ -210,13 +206,9 @@
   flutter_app_badger: 55a64b179f8438e89d574320c77b306e327a1730
   flutter_local_notifications: 3805ca215b2fb7f397d78b66db91f6a747af52e4
   FlutterMacOS: 8f6f14fa908a6fb3fba0cd85dbd81ec4b251fb24
-<<<<<<< HEAD
   GoogleDataTransport: 54dee9d48d14580407f8f5fbf2f496e92437a2f2
   GoogleUtilities: 13e2c67ede716b8741c7989e26893d151b2b2084
-  medea_flutter_webrtc: 3df07fdf7f364256674e060fba563c8ba1379b73
-=======
   medea_flutter_webrtc: 84357e70fe63bb79f5002762b79e03d245eaa428
->>>>>>> f450708e
   medea_jason: b3355be56a78da19da91aee19a3ac56356d18997
   media_kit_libs_macos_video: b3e2bbec2eef97c285f2b1baa7963c67c753fb82
   media_kit_native_event_loop: 81fd5b45192b72f8b5b69eaf5b540f45777eb8d5
