PODS:
  - audioplayers_darwin (0.0.1):
    - FlutterMacOS
  - connectivity_plus (0.0.1):
    - FlutterMacOS
    - ReachabilitySwift
  - desktop_drop (0.0.1):
    - FlutterMacOS
  - Firebase/CoreOnly (10.3.0):
    - FirebaseCore (= 10.3.0)
  - Firebase/Messaging (10.3.0):
    - Firebase/CoreOnly
    - FirebaseMessaging (~> 10.3.0)
  - firebase_core (2.7.1):
    - Firebase/CoreOnly (~> 10.3.0)
    - FlutterMacOS
  - firebase_messaging (14.2.6):
    - Firebase/CoreOnly (~> 10.3.0)
    - Firebase/Messaging (~> 10.3.0)
    - firebase_core
    - FlutterMacOS
  - FirebaseCore (10.3.0):
    - FirebaseCoreInternal (~> 10.0)
    - GoogleUtilities/Environment (~> 7.8)
    - GoogleUtilities/Logger (~> 7.8)
  - FirebaseCoreInternal (10.9.0):
    - "GoogleUtilities/NSData+zlib (~> 7.8)"
  - FirebaseInstallations (10.9.0):
    - FirebaseCore (~> 10.0)
    - GoogleUtilities/Environment (~> 7.8)
    - GoogleUtilities/UserDefaults (~> 7.8)
    - PromisesObjC (~> 2.1)
  - FirebaseMessaging (10.3.0):
    - FirebaseCore (~> 10.0)
    - FirebaseInstallations (~> 10.0)
    - GoogleDataTransport (~> 9.2)
    - GoogleUtilities/AppDelegateSwizzler (~> 7.8)
    - GoogleUtilities/Environment (~> 7.8)
    - GoogleUtilities/Reachability (~> 7.8)
    - GoogleUtilities/UserDefaults (~> 7.8)
    - nanopb (< 2.30910.0, >= 2.30908.0)
  - flutter_app_badger (1.3.0):
    - FlutterMacOS
  - flutter_local_notifications (0.0.1):
    - FlutterMacOS
  - flutter_meedu_videoplayer (0.0.1):
    - FlutterMacOS
  - FlutterMacOS (1.0.0)
  - GoogleDataTransport (9.2.2):
    - GoogleUtilities/Environment (~> 7.7)
    - nanopb (< 2.30910.0, >= 2.30908.0)
    - PromisesObjC (< 3.0, >= 1.2)
  - GoogleUtilities/AppDelegateSwizzler (7.11.1):
    - GoogleUtilities/Environment
    - GoogleUtilities/Logger
    - GoogleUtilities/Network
  - GoogleUtilities/Environment (7.11.1):
    - PromisesObjC (< 3.0, >= 1.2)
  - GoogleUtilities/Logger (7.11.1):
    - GoogleUtilities/Environment
  - GoogleUtilities/Network (7.11.1):
    - GoogleUtilities/Logger
    - "GoogleUtilities/NSData+zlib"
    - GoogleUtilities/Reachability
  - "GoogleUtilities/NSData+zlib (7.11.1)"
  - GoogleUtilities/Reachability (7.11.1):
    - GoogleUtilities/Logger
  - GoogleUtilities/UserDefaults (7.11.1):
    - GoogleUtilities/Logger
  - medea_flutter_webrtc (0.8.0-dev):
    - FlutterMacOS
  - medea_jason (0.3.0-dev):
    - FlutterMacOS
<<<<<<< HEAD
  - nanopb (2.30909.0):
    - nanopb/decode (= 2.30909.0)
    - nanopb/encode (= 2.30909.0)
  - nanopb/decode (2.30909.0)
  - nanopb/encode (2.30909.0)
=======
  - media_kit_libs_macos_video (1.0.4):
    - FlutterMacOS
  - media_kit_native_event_loop (1.0.0):
    - FlutterMacOS
  - media_kit_video (0.0.1):
    - FlutterMacOS
>>>>>>> 65451e27
  - package_info_plus (0.0.1):
    - FlutterMacOS
  - path_provider_foundation (0.0.1):
    - Flutter
    - FlutterMacOS
  - PromisesObjC (2.2.0)
  - ReachabilitySwift (5.0.0)
  - rive_common (0.0.1):
    - FlutterMacOS
  - screen_brightness_macos (0.1.0):
    - FlutterMacOS
  - screen_retriever (0.0.1):
    - FlutterMacOS
  - Sentry/HybridSDK (8.5.0):
    - SentryPrivate (= 8.5.0)
  - sentry_flutter (0.0.1):
    - Flutter
    - FlutterMacOS
    - Sentry/HybridSDK (= 8.5.0)
  - SentryPrivate (8.5.0)
  - share_plus (0.0.1):
    - FlutterMacOS
  - shared_preferences_foundation (0.0.1):
    - Flutter
    - FlutterMacOS
  - url_launcher_macos (0.0.1):
    - FlutterMacOS
  - wakelock_macos (0.0.1):
    - FlutterMacOS
  - window_manager (0.2.0):
    - FlutterMacOS

DEPENDENCIES:
  - audioplayers_darwin (from `Flutter/ephemeral/.symlinks/plugins/audioplayers_darwin/macos`)
  - connectivity_plus (from `Flutter/ephemeral/.symlinks/plugins/connectivity_plus/macos`)
  - desktop_drop (from `Flutter/ephemeral/.symlinks/plugins/desktop_drop/macos`)
  - firebase_core (from `Flutter/ephemeral/.symlinks/plugins/firebase_core/macos`)
  - firebase_messaging (from `Flutter/ephemeral/.symlinks/plugins/firebase_messaging/macos`)
  - flutter_app_badger (from `Flutter/ephemeral/.symlinks/plugins/flutter_app_badger/macos`)
  - flutter_local_notifications (from `Flutter/ephemeral/.symlinks/plugins/flutter_local_notifications/macos`)
  - flutter_meedu_videoplayer (from `Flutter/ephemeral/.symlinks/plugins/flutter_meedu_videoplayer/macos`)
  - FlutterMacOS (from `Flutter/ephemeral`)
  - medea_flutter_webrtc (from `Flutter/ephemeral/.symlinks/plugins/medea_flutter_webrtc/macos`)
  - medea_jason (from `Flutter/ephemeral/.symlinks/plugins/medea_jason/macos`)
  - media_kit_libs_macos_video (from `Flutter/ephemeral/.symlinks/plugins/media_kit_libs_macos_video/macos`)
  - media_kit_native_event_loop (from `Flutter/ephemeral/.symlinks/plugins/media_kit_native_event_loop/macos`)
  - media_kit_video (from `Flutter/ephemeral/.symlinks/plugins/media_kit_video/macos`)
  - package_info_plus (from `Flutter/ephemeral/.symlinks/plugins/package_info_plus/macos`)
  - path_provider_foundation (from `Flutter/ephemeral/.symlinks/plugins/path_provider_foundation/darwin`)
  - rive_common (from `Flutter/ephemeral/.symlinks/plugins/rive_common/macos`)
  - screen_brightness_macos (from `Flutter/ephemeral/.symlinks/plugins/screen_brightness_macos/macos`)
  - screen_retriever (from `Flutter/ephemeral/.symlinks/plugins/screen_retriever/macos`)
  - sentry_flutter (from `Flutter/ephemeral/.symlinks/plugins/sentry_flutter/macos`)
  - share_plus (from `Flutter/ephemeral/.symlinks/plugins/share_plus/macos`)
  - shared_preferences_foundation (from `Flutter/ephemeral/.symlinks/plugins/shared_preferences_foundation/darwin`)
  - url_launcher_macos (from `Flutter/ephemeral/.symlinks/plugins/url_launcher_macos/macos`)
  - wakelock_macos (from `Flutter/ephemeral/.symlinks/plugins/wakelock_macos/macos`)
  - window_manager (from `Flutter/ephemeral/.symlinks/plugins/window_manager/macos`)

SPEC REPOS:
  trunk:
    - Firebase
    - FirebaseCore
    - FirebaseCoreInternal
    - FirebaseInstallations
    - FirebaseMessaging
    - GoogleDataTransport
    - GoogleUtilities
    - nanopb
    - PromisesObjC
    - ReachabilitySwift
    - Sentry
    - SentryPrivate

EXTERNAL SOURCES:
  audioplayers_darwin:
    :path: Flutter/ephemeral/.symlinks/plugins/audioplayers_darwin/macos
  connectivity_plus:
    :path: Flutter/ephemeral/.symlinks/plugins/connectivity_plus/macos
  desktop_drop:
    :path: Flutter/ephemeral/.symlinks/plugins/desktop_drop/macos
  firebase_core:
    :path: Flutter/ephemeral/.symlinks/plugins/firebase_core/macos
  firebase_messaging:
    :path: Flutter/ephemeral/.symlinks/plugins/firebase_messaging/macos
  flutter_app_badger:
    :path: Flutter/ephemeral/.symlinks/plugins/flutter_app_badger/macos
  flutter_local_notifications:
    :path: Flutter/ephemeral/.symlinks/plugins/flutter_local_notifications/macos
  flutter_meedu_videoplayer:
    :path: Flutter/ephemeral/.symlinks/plugins/flutter_meedu_videoplayer/macos
  FlutterMacOS:
    :path: Flutter/ephemeral
  medea_flutter_webrtc:
    :path: Flutter/ephemeral/.symlinks/plugins/medea_flutter_webrtc/macos
  medea_jason:
    :path: Flutter/ephemeral/.symlinks/plugins/medea_jason/macos
  media_kit_libs_macos_video:
    :path: Flutter/ephemeral/.symlinks/plugins/media_kit_libs_macos_video/macos
  media_kit_native_event_loop:
    :path: Flutter/ephemeral/.symlinks/plugins/media_kit_native_event_loop/macos
  media_kit_video:
    :path: Flutter/ephemeral/.symlinks/plugins/media_kit_video/macos
  package_info_plus:
    :path: Flutter/ephemeral/.symlinks/plugins/package_info_plus/macos
  path_provider_foundation:
    :path: Flutter/ephemeral/.symlinks/plugins/path_provider_foundation/darwin
  rive_common:
    :path: Flutter/ephemeral/.symlinks/plugins/rive_common/macos
  screen_brightness_macos:
    :path: Flutter/ephemeral/.symlinks/plugins/screen_brightness_macos/macos
  screen_retriever:
    :path: Flutter/ephemeral/.symlinks/plugins/screen_retriever/macos
  sentry_flutter:
    :path: Flutter/ephemeral/.symlinks/plugins/sentry_flutter/macos
  share_plus:
    :path: Flutter/ephemeral/.symlinks/plugins/share_plus/macos
  shared_preferences_foundation:
    :path: Flutter/ephemeral/.symlinks/plugins/shared_preferences_foundation/darwin
  url_launcher_macos:
    :path: Flutter/ephemeral/.symlinks/plugins/url_launcher_macos/macos
  wakelock_macos:
    :path: Flutter/ephemeral/.symlinks/plugins/wakelock_macos/macos
  window_manager:
    :path: Flutter/ephemeral/.symlinks/plugins/window_manager/macos

SPEC CHECKSUMS:
  audioplayers_darwin: dcad41de4fbd0099cb3749f7ab3b0cb8f70b810c
  connectivity_plus: 18d3c32514c886e046de60e9c13895109866c747
  desktop_drop: 69eeff437544aa619c8db7f4481b3a65f7696898
  Firebase: f92fc551ead69c94168d36c2b26188263860acd9
  firebase_core: 82d0bad907d4128050efaaaa978f9d313b2ef167
  firebase_messaging: e3a99b4c6fb6f593c6f21d959f9b998967d3367c
  FirebaseCore: 988754646ab3bd4bdcb740f1bfe26b9f6c0d5f2a
  FirebaseCoreInternal: d2b4acb827908e72eca47a9fd896767c3053921e
  FirebaseInstallations: c58489c9caacdbf27d1da60891a87318e20218e0
  FirebaseMessaging: e345b219fd15d325f0cf2fef28cb8ce00d851b3f
  flutter_app_badger: 55a64b179f8438e89d574320c77b306e327a1730
  flutter_local_notifications: 3805ca215b2fb7f397d78b66db91f6a747af52e4
  flutter_meedu_videoplayer: fceb30a833044aaf6410c5da53c3d61ab3d6abbb
  FlutterMacOS: 8f6f14fa908a6fb3fba0cd85dbd81ec4b251fb24
  GoogleDataTransport: 8378d1fa8ac49753ea6ce70d65a7cb70ce5f66e6
  GoogleUtilities: 9aa0ad5a7bc171f8bae016300bfcfa3fb8425749
  medea_flutter_webrtc: 028a81d72434f27a0004d2847055dfbb3be11d19
  medea_jason: 2ce5ea82a8352f8de793306d7e2df15f9c06588c
<<<<<<< HEAD
  nanopb: b552cce312b6c8484180ef47159bc0f65a1f0431
=======
  media_kit_libs_macos_video: 0a4a5bf21533cba968c0833f1b59e9af8b5847f1
  media_kit_native_event_loop: 6cf347b98de9735713a86c188467a008af5f860e
  media_kit_video: 1e311a3dfe41f276935f95518b51a0c3ff72114f
>>>>>>> 65451e27
  package_info_plus: 02d7a575e80f194102bef286361c6c326e4c29ce
  path_provider_foundation: 37748e03f12783f9de2cb2c4eadfaa25fe6d4852
  PromisesObjC: 09985d6d70fbe7878040aa746d78236e6946d2ef
  ReachabilitySwift: 985039c6f7b23a1da463388634119492ff86c825
  rive_common: e966d74ca90edb3761cfc559d0f4c884ee947576
  screen_brightness_macos: 2d6d3af2165592d9a55ffcd95b7550970e41ebda
  screen_retriever: 59634572a57080243dd1bf715e55b6c54f241a38
  Sentry: 3be3f42e40e5a552935552e115744d5810a216d9
  sentry_flutter: c75806c304706163b2c129394c4621a786ad84e9
  SentryPrivate: 8c9463280e282527f938d1a5d1d60f8e10ff279b
  share_plus: 76dd39142738f7a68dd57b05093b5e8193f220f7
<<<<<<< HEAD
  shared_preferences_foundation: 986fc17f3d3251412d18b0265f9c64113a8c2472
=======
  shared_preferences_foundation: e2dae3258e06f44cc55f49d42024fd8dd03c590c
>>>>>>> 65451e27
  url_launcher_macos: 5335912b679c073563f29d89d33d10d459f95451
  wakelock_macos: bc3f2a9bd8d2e6c89fee1e1822e7ddac3bd004a9
  window_manager: 3a1844359a6295ab1e47659b1a777e36773cd6e8

PODFILE CHECKSUM: 36d17fab14a2fedf13ab7502b4c049f7629115db

COCOAPODS: 1.12.1<|MERGE_RESOLUTION|>--- conflicted
+++ resolved
@@ -71,20 +71,17 @@
     - FlutterMacOS
   - medea_jason (0.3.0-dev):
     - FlutterMacOS
-<<<<<<< HEAD
+  - media_kit_libs_macos_video (1.0.4):
+    - FlutterMacOS
+  - media_kit_native_event_loop (1.0.0):
+    - FlutterMacOS
+  - media_kit_video (0.0.1):
+    - FlutterMacOS
   - nanopb (2.30909.0):
     - nanopb/decode (= 2.30909.0)
     - nanopb/encode (= 2.30909.0)
   - nanopb/decode (2.30909.0)
   - nanopb/encode (2.30909.0)
-=======
-  - media_kit_libs_macos_video (1.0.4):
-    - FlutterMacOS
-  - media_kit_native_event_loop (1.0.0):
-    - FlutterMacOS
-  - media_kit_video (0.0.1):
-    - FlutterMacOS
->>>>>>> 65451e27
   - package_info_plus (0.0.1):
     - FlutterMacOS
   - path_provider_foundation (0.0.1):
@@ -230,13 +227,10 @@
   GoogleUtilities: 9aa0ad5a7bc171f8bae016300bfcfa3fb8425749
   medea_flutter_webrtc: 028a81d72434f27a0004d2847055dfbb3be11d19
   medea_jason: 2ce5ea82a8352f8de793306d7e2df15f9c06588c
-<<<<<<< HEAD
-  nanopb: b552cce312b6c8484180ef47159bc0f65a1f0431
-=======
   media_kit_libs_macos_video: 0a4a5bf21533cba968c0833f1b59e9af8b5847f1
   media_kit_native_event_loop: 6cf347b98de9735713a86c188467a008af5f860e
   media_kit_video: 1e311a3dfe41f276935f95518b51a0c3ff72114f
->>>>>>> 65451e27
+  nanopb: b552cce312b6c8484180ef47159bc0f65a1f0431
   package_info_plus: 02d7a575e80f194102bef286361c6c326e4c29ce
   path_provider_foundation: 37748e03f12783f9de2cb2c4eadfaa25fe6d4852
   PromisesObjC: 09985d6d70fbe7878040aa746d78236e6946d2ef
@@ -248,11 +242,7 @@
   sentry_flutter: c75806c304706163b2c129394c4621a786ad84e9
   SentryPrivate: 8c9463280e282527f938d1a5d1d60f8e10ff279b
   share_plus: 76dd39142738f7a68dd57b05093b5e8193f220f7
-<<<<<<< HEAD
-  shared_preferences_foundation: 986fc17f3d3251412d18b0265f9c64113a8c2472
-=======
   shared_preferences_foundation: e2dae3258e06f44cc55f49d42024fd8dd03c590c
->>>>>>> 65451e27
   url_launcher_macos: 5335912b679c073563f29d89d33d10d459f95451
   wakelock_macos: bc3f2a9bd8d2e6c89fee1e1822e7ddac3bd004a9
   window_manager: 3a1844359a6295ab1e47659b1a777e36773cd6e8
