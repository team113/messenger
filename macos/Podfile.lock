PODS:
  - app_links (1.0.0):
    - FlutterMacOS
  - audio_session (0.0.1):
    - FlutterMacOS
  - connectivity_plus (0.0.1):
    - Flutter
    - FlutterMacOS
  - desktop_drop (0.0.1):
    - FlutterMacOS
  - device_info_plus (0.0.1):
    - FlutterMacOS
  - file_selector_macos (0.0.1):
    - FlutterMacOS
  - Firebase/CoreOnly (11.0.0):
    - FirebaseCore (= 11.0.0)
  - Firebase/Messaging (11.0.0):
    - Firebase/CoreOnly
    - FirebaseMessaging (~> 11.0.0)
  - firebase_core (3.4.0):
    - Firebase/CoreOnly (~> 11.0.0)
    - FlutterMacOS
  - firebase_messaging (15.1.0):
    - Firebase/CoreOnly (~> 11.0.0)
    - Firebase/Messaging (~> 11.0.0)
    - firebase_core
    - FlutterMacOS
<<<<<<< HEAD
  - FirebaseCore (11.0.0):
    - FirebaseCoreInternal (~> 11.0)
    - GoogleUtilities/Environment (~> 8.0)
    - GoogleUtilities/Logger (~> 8.0)
  - FirebaseCoreInternal (11.1.0):
    - "GoogleUtilities/NSData+zlib (~> 8.0)"
  - FirebaseInstallations (11.1.0):
    - FirebaseCore (~> 11.0)
    - GoogleUtilities/Environment (~> 8.0)
    - GoogleUtilities/UserDefaults (~> 8.0)
    - PromisesObjC (~> 2.4)
  - FirebaseMessaging (11.0.0):
    - FirebaseCore (~> 11.0)
    - FirebaseInstallations (~> 11.0)
    - GoogleDataTransport (~> 10.0)
    - GoogleUtilities/AppDelegateSwizzler (~> 8.0)
    - GoogleUtilities/Environment (~> 8.0)
    - GoogleUtilities/Reachability (~> 8.0)
    - GoogleUtilities/UserDefaults (~> 8.0)
    - nanopb (~> 3.30910.0)
  - flutter_app_badger (1.3.0):
    - FlutterMacOS
=======
  - FirebaseCore (10.25.0):
    - FirebaseCoreInternal (~> 10.0)
    - GoogleUtilities/Environment (~> 7.12)
    - GoogleUtilities/Logger (~> 7.12)
  - FirebaseCoreInternal (10.29.0):
    - "GoogleUtilities/NSData+zlib (~> 7.8)"
  - FirebaseInstallations (10.29.0):
    - FirebaseCore (~> 10.0)
    - GoogleUtilities/Environment (~> 7.8)
    - GoogleUtilities/UserDefaults (~> 7.8)
    - PromisesObjC (~> 2.1)
  - FirebaseMessaging (10.25.0):
    - FirebaseCore (~> 10.0)
    - FirebaseInstallations (~> 10.0)
    - GoogleDataTransport (~> 9.3)
    - GoogleUtilities/AppDelegateSwizzler (~> 7.8)
    - GoogleUtilities/Environment (~> 7.8)
    - GoogleUtilities/Reachability (~> 7.8)
    - GoogleUtilities/UserDefaults (~> 7.8)
    - nanopb (< 2.30911.0, >= 2.30908.0)
>>>>>>> 583ed824
  - flutter_custom_cursor (0.0.1):
    - FlutterMacOS
  - flutter_local_notifications (0.0.1):
    - FlutterMacOS
  - flutter_native_badge_foundation (1.0.4-dev):
    - FlutterMacOS
  - FlutterMacOS (1.0.0)
  - GoogleDataTransport (10.1.0):
    - nanopb (~> 3.30910.0)
    - PromisesObjC (~> 2.4)
  - GoogleUtilities/AppDelegateSwizzler (8.0.2):
    - GoogleUtilities/Environment
    - GoogleUtilities/Logger
    - GoogleUtilities/Network
    - GoogleUtilities/Privacy
  - GoogleUtilities/Environment (8.0.2):
    - GoogleUtilities/Privacy
  - GoogleUtilities/Logger (8.0.2):
    - GoogleUtilities/Environment
    - GoogleUtilities/Privacy
  - GoogleUtilities/Network (8.0.2):
    - GoogleUtilities/Logger
    - "GoogleUtilities/NSData+zlib"
    - GoogleUtilities/Privacy
    - GoogleUtilities/Reachability
  - "GoogleUtilities/NSData+zlib (8.0.2)":
    - GoogleUtilities/Privacy
  - GoogleUtilities/Privacy (8.0.2)
  - GoogleUtilities/Reachability (8.0.2):
    - GoogleUtilities/Logger
    - GoogleUtilities/Privacy
  - GoogleUtilities/UserDefaults (8.0.2):
    - GoogleUtilities/Logger
    - GoogleUtilities/Privacy
  - just_audio (0.0.1):
    - FlutterMacOS
  - medea_flutter_webrtc (0.11.0):
    - FlutterMacOS
  - medea_jason (0.4.0):
    - FlutterMacOS
  - media_kit_libs_macos_video (1.0.4):
    - FlutterMacOS
  - media_kit_native_event_loop (1.0.0):
    - FlutterMacOS
  - media_kit_video (0.0.1):
    - FlutterMacOS
<<<<<<< HEAD
  - nanopb (3.30910.0):
    - nanopb/decode (= 3.30910.0)
    - nanopb/encode (= 3.30910.0)
  - nanopb/decode (3.30910.0)
  - nanopb/encode (3.30910.0)
=======
  - nanopb (2.30910.0):
    - nanopb/decode (= 2.30910.0)
    - nanopb/encode (= 2.30910.0)
  - nanopb/decode (2.30910.0)
  - nanopb/encode (2.30910.0)
  - open_file_mac (0.0.1):
    - FlutterMacOS
>>>>>>> 583ed824
  - package_info_plus (0.0.1):
    - FlutterMacOS
  - path_provider_foundation (0.0.1):
    - Flutter
    - FlutterMacOS
  - PromisesObjC (2.4.0)
  - screen_brightness_macos (0.1.0):
    - FlutterMacOS
  - screen_retriever (0.0.1):
    - FlutterMacOS
  - Sentry/HybridSDK (8.35.1)
  - sentry_flutter (8.8.0):
    - Flutter
    - FlutterMacOS
    - Sentry/HybridSDK (= 8.35.1)
  - share_plus (0.0.1):
    - FlutterMacOS
  - shared_preferences_foundation (0.0.1):
    - Flutter
    - FlutterMacOS
  - "sqlite3 (3.46.1+1)":
    - "sqlite3/common (= 3.46.1+1)"
  - "sqlite3/common (3.46.1+1)"
  - "sqlite3/dbstatvtab (3.46.1+1)":
    - sqlite3/common
  - "sqlite3/fts5 (3.46.1+1)":
    - sqlite3/common
  - "sqlite3/perf-threadsafe (3.46.1+1)":
    - sqlite3/common
  - "sqlite3/rtree (3.46.1+1)":
    - sqlite3/common
  - sqlite3_flutter_libs (0.0.1):
    - FlutterMacOS
    - "sqlite3 (~> 3.46.0+1)"
    - sqlite3/dbstatvtab
    - sqlite3/fts5
    - sqlite3/perf-threadsafe
    - sqlite3/rtree
  - url_launcher_macos (0.0.1):
    - FlutterMacOS
  - wakelock_plus (0.0.1):
    - FlutterMacOS
  - window_manager (0.2.0):
    - FlutterMacOS

DEPENDENCIES:
  - app_links (from `Flutter/ephemeral/.symlinks/plugins/app_links/macos`)
  - audio_session (from `Flutter/ephemeral/.symlinks/plugins/audio_session/macos`)
  - connectivity_plus (from `Flutter/ephemeral/.symlinks/plugins/connectivity_plus/darwin`)
  - desktop_drop (from `Flutter/ephemeral/.symlinks/plugins/desktop_drop/macos`)
  - device_info_plus (from `Flutter/ephemeral/.symlinks/plugins/device_info_plus/macos`)
  - file_selector_macos (from `Flutter/ephemeral/.symlinks/plugins/file_selector_macos/macos`)
  - firebase_core (from `Flutter/ephemeral/.symlinks/plugins/firebase_core/macos`)
  - firebase_messaging (from `Flutter/ephemeral/.symlinks/plugins/firebase_messaging/macos`)
  - flutter_custom_cursor (from `Flutter/ephemeral/.symlinks/plugins/flutter_custom_cursor/macos`)
  - flutter_local_notifications (from `Flutter/ephemeral/.symlinks/plugins/flutter_local_notifications/macos`)
  - flutter_native_badge_foundation (from `Flutter/ephemeral/.symlinks/plugins/flutter_native_badge_foundation/macos`)
  - FlutterMacOS (from `Flutter/ephemeral`)
  - just_audio (from `Flutter/ephemeral/.symlinks/plugins/just_audio/macos`)
  - medea_flutter_webrtc (from `Flutter/ephemeral/.symlinks/plugins/medea_flutter_webrtc/macos`)
  - medea_jason (from `Flutter/ephemeral/.symlinks/plugins/medea_jason/macos`)
  - media_kit_libs_macos_video (from `Flutter/ephemeral/.symlinks/plugins/media_kit_libs_macos_video/macos`)
  - media_kit_native_event_loop (from `Flutter/ephemeral/.symlinks/plugins/media_kit_native_event_loop/macos`)
  - media_kit_video (from `Flutter/ephemeral/.symlinks/plugins/media_kit_video/macos`)
  - open_file_mac (from `Flutter/ephemeral/.symlinks/plugins/open_file_mac/macos`)
  - package_info_plus (from `Flutter/ephemeral/.symlinks/plugins/package_info_plus/macos`)
  - path_provider_foundation (from `Flutter/ephemeral/.symlinks/plugins/path_provider_foundation/darwin`)
  - screen_brightness_macos (from `Flutter/ephemeral/.symlinks/plugins/screen_brightness_macos/macos`)
  - screen_retriever (from `Flutter/ephemeral/.symlinks/plugins/screen_retriever/macos`)
  - sentry_flutter (from `Flutter/ephemeral/.symlinks/plugins/sentry_flutter/macos`)
  - share_plus (from `Flutter/ephemeral/.symlinks/plugins/share_plus/macos`)
  - shared_preferences_foundation (from `Flutter/ephemeral/.symlinks/plugins/shared_preferences_foundation/darwin`)
  - sqlite3_flutter_libs (from `Flutter/ephemeral/.symlinks/plugins/sqlite3_flutter_libs/macos`)
  - url_launcher_macos (from `Flutter/ephemeral/.symlinks/plugins/url_launcher_macos/macos`)
  - wakelock_plus (from `Flutter/ephemeral/.symlinks/plugins/wakelock_plus/macos`)
  - window_manager (from `Flutter/ephemeral/.symlinks/plugins/window_manager/macos`)

SPEC REPOS:
  trunk:
    - Firebase
    - FirebaseCore
    - FirebaseCoreInternal
    - FirebaseInstallations
    - FirebaseMessaging
    - GoogleDataTransport
    - GoogleUtilities
    - nanopb
    - PromisesObjC
    - Sentry
    - sqlite3

EXTERNAL SOURCES:
  app_links:
    :path: Flutter/ephemeral/.symlinks/plugins/app_links/macos
  audio_session:
    :path: Flutter/ephemeral/.symlinks/plugins/audio_session/macos
  connectivity_plus:
    :path: Flutter/ephemeral/.symlinks/plugins/connectivity_plus/darwin
  desktop_drop:
    :path: Flutter/ephemeral/.symlinks/plugins/desktop_drop/macos
  device_info_plus:
    :path: Flutter/ephemeral/.symlinks/plugins/device_info_plus/macos
  file_selector_macos:
    :path: Flutter/ephemeral/.symlinks/plugins/file_selector_macos/macos
  firebase_core:
    :path: Flutter/ephemeral/.symlinks/plugins/firebase_core/macos
  firebase_messaging:
    :path: Flutter/ephemeral/.symlinks/plugins/firebase_messaging/macos
  flutter_custom_cursor:
    :path: Flutter/ephemeral/.symlinks/plugins/flutter_custom_cursor/macos
  flutter_local_notifications:
    :path: Flutter/ephemeral/.symlinks/plugins/flutter_local_notifications/macos
  flutter_native_badge_foundation:
    :path: Flutter/ephemeral/.symlinks/plugins/flutter_native_badge_foundation/macos
  FlutterMacOS:
    :path: Flutter/ephemeral
  just_audio:
    :path: Flutter/ephemeral/.symlinks/plugins/just_audio/macos
  medea_flutter_webrtc:
    :path: Flutter/ephemeral/.symlinks/plugins/medea_flutter_webrtc/macos
  medea_jason:
    :path: Flutter/ephemeral/.symlinks/plugins/medea_jason/macos
  media_kit_libs_macos_video:
    :path: Flutter/ephemeral/.symlinks/plugins/media_kit_libs_macos_video/macos
  media_kit_native_event_loop:
    :path: Flutter/ephemeral/.symlinks/plugins/media_kit_native_event_loop/macos
  media_kit_video:
    :path: Flutter/ephemeral/.symlinks/plugins/media_kit_video/macos
  open_file_mac:
    :path: Flutter/ephemeral/.symlinks/plugins/open_file_mac/macos
  package_info_plus:
    :path: Flutter/ephemeral/.symlinks/plugins/package_info_plus/macos
  path_provider_foundation:
    :path: Flutter/ephemeral/.symlinks/plugins/path_provider_foundation/darwin
  screen_brightness_macos:
    :path: Flutter/ephemeral/.symlinks/plugins/screen_brightness_macos/macos
  screen_retriever:
    :path: Flutter/ephemeral/.symlinks/plugins/screen_retriever/macos
  sentry_flutter:
    :path: Flutter/ephemeral/.symlinks/plugins/sentry_flutter/macos
  share_plus:
    :path: Flutter/ephemeral/.symlinks/plugins/share_plus/macos
  shared_preferences_foundation:
    :path: Flutter/ephemeral/.symlinks/plugins/shared_preferences_foundation/darwin
  sqlite3_flutter_libs:
    :path: Flutter/ephemeral/.symlinks/plugins/sqlite3_flutter_libs/macos
  url_launcher_macos:
    :path: Flutter/ephemeral/.symlinks/plugins/url_launcher_macos/macos
  wakelock_plus:
    :path: Flutter/ephemeral/.symlinks/plugins/wakelock_plus/macos
  window_manager:
    :path: Flutter/ephemeral/.symlinks/plugins/window_manager/macos

SPEC CHECKSUMS:
  app_links: 10e0a0ab602ffaf34d142cd4862f29d34b303b2a
  audio_session: dea1f41890dbf1718f04a56f1d6150fd50039b72
  connectivity_plus: ddd7f30999e1faaef5967c23d5b6d503d10434db
  desktop_drop: 69eeff437544aa619c8db7f4481b3a65f7696898
  device_info_plus: ce1b7762849d3ec103d0e0517299f2db7ad60720
  file_selector_macos: 54fdab7caa3ac3fc43c9fac4d7d8d231277f8cf2
<<<<<<< HEAD
  Firebase: 9f574c08c2396885b5e7e100ed4293d956218af9
  firebase_core: ca9bcfb9835e1bcd5ff205e24a541f6bc04e7a35
  firebase_messaging: c834894f659ce965ba4f93fe5d0dc5d705a3cc88
  FirebaseCore: 3cf438f431f18c12cdf2aaf64434648b63f7e383
  FirebaseCoreInternal: adefedc9a88dbe393c4884640a73ec9e8e790f8c
  FirebaseInstallations: d0a8fea5a6fa91abc661591cf57c0f0d70863e57
  FirebaseMessaging: d2d1d9c62c46dd2db49a952f7deb5b16ad2c9742
  flutter_app_badger: 55a64b179f8438e89d574320c77b306e327a1730
=======
  Firebase: 0312a2352584f782ea56f66d91606891d4607f06
  firebase_core: b5b8b60dad71f93132bbaa21e8d1379367d824f0
  firebase_messaging: d821ad7103878837085612e389fe66203c5c6c0c
  FirebaseCore: 7ec4d0484817f12c3373955bc87762d96842d483
  FirebaseCoreInternal: df84dd300b561c27d5571684f389bf60b0a5c934
  FirebaseInstallations: 913cf60d0400ebd5d6b63a28b290372ab44590dd
  FirebaseMessaging: 88950ba9485052891ebe26f6c43a52bb62248952
>>>>>>> 583ed824
  flutter_custom_cursor: 629957115075c672287bd0fa979d863ccf6024f7
  flutter_local_notifications: 3805ca215b2fb7f397d78b66db91f6a747af52e4
  flutter_native_badge_foundation: e2adb104d13821f6553e664d72522ad3a0011eab
  FlutterMacOS: 8f6f14fa908a6fb3fba0cd85dbd81ec4b251fb24
  GoogleDataTransport: aae35b7ea0c09004c3797d53c8c41f66f219d6a7
  GoogleUtilities: 26a3abef001b6533cf678d3eb38fd3f614b7872d
  just_audio: 9b67ca7b97c61cfc9784ea23cd8cc55eb226d489
  medea_flutter_webrtc: d2feb7c8e2ca9a165ad8a00db8ec9867c90b174c
  medea_jason: b3355be56a78da19da91aee19a3ac56356d18997
  media_kit_libs_macos_video: b3e2bbec2eef97c285f2b1baa7963c67c753fb82
  media_kit_native_event_loop: 81fd5b45192b72f8b5b69eaf5b540f45777eb8d5
  media_kit_video: c75b07f14d59706c775778e4dd47dd027de8d1e5
<<<<<<< HEAD
  nanopb: fad817b59e0457d11a5dfbde799381cd727c1275
=======
  nanopb: 438bc412db1928dac798aa6fd75726007be04262
  open_file_mac: 0e554648e2a87ce59e9438e3e5ca3e552e90d89a
>>>>>>> 583ed824
  package_info_plus: fa739dd842b393193c5ca93c26798dff6e3d0e0c
  path_provider_foundation: 2b6b4c569c0fb62ec74538f866245ac84301af46
  PromisesObjC: f5707f49cb48b9636751c5b2e7d227e43fba9f47
  screen_brightness_macos: 2d6d3af2165592d9a55ffcd95b7550970e41ebda
  screen_retriever: 59634572a57080243dd1bf715e55b6c54f241a38
  Sentry: 1fe34e9c2cbba1e347623610d26db121dcb569f1
  sentry_flutter: a39c2a2d67d5e5b9cb0b94a4985c76dd5b3fc737
  share_plus: 36537c04ce0c3e3f5bd297ce4318b6d5ee5fd6cf
  shared_preferences_foundation: fcdcbc04712aee1108ac7fda236f363274528f78
  sqlite3: 0bb0e6389d824e40296f531b858a2a0b71c0d2fb
  sqlite3_flutter_libs: 5ca46c1a04eddfbeeb5b16566164aa7ad1616e7b
  url_launcher_macos: 5f437abeda8c85500ceb03f5c1938a8c5a705399
  wakelock_plus: 4783562c9a43d209c458cb9b30692134af456269
  window_manager: 3a1844359a6295ab1e47659b1a777e36773cd6e8

PODFILE CHECKSUM: d31615892e294512c5c96e376ac03ed16d1d001d

COCOAPODS: 1.15.2<|MERGE_RESOLUTION|>--- conflicted
+++ resolved
@@ -25,7 +25,6 @@
     - Firebase/Messaging (~> 11.0.0)
     - firebase_core
     - FlutterMacOS
-<<<<<<< HEAD
   - FirebaseCore (11.0.0):
     - FirebaseCoreInternal (~> 11.0)
     - GoogleUtilities/Environment (~> 8.0)
@@ -48,28 +47,6 @@
     - nanopb (~> 3.30910.0)
   - flutter_app_badger (1.3.0):
     - FlutterMacOS
-=======
-  - FirebaseCore (10.25.0):
-    - FirebaseCoreInternal (~> 10.0)
-    - GoogleUtilities/Environment (~> 7.12)
-    - GoogleUtilities/Logger (~> 7.12)
-  - FirebaseCoreInternal (10.29.0):
-    - "GoogleUtilities/NSData+zlib (~> 7.8)"
-  - FirebaseInstallations (10.29.0):
-    - FirebaseCore (~> 10.0)
-    - GoogleUtilities/Environment (~> 7.8)
-    - GoogleUtilities/UserDefaults (~> 7.8)
-    - PromisesObjC (~> 2.1)
-  - FirebaseMessaging (10.25.0):
-    - FirebaseCore (~> 10.0)
-    - FirebaseInstallations (~> 10.0)
-    - GoogleDataTransport (~> 9.3)
-    - GoogleUtilities/AppDelegateSwizzler (~> 7.8)
-    - GoogleUtilities/Environment (~> 7.8)
-    - GoogleUtilities/Reachability (~> 7.8)
-    - GoogleUtilities/UserDefaults (~> 7.8)
-    - nanopb (< 2.30911.0, >= 2.30908.0)
->>>>>>> 583ed824
   - flutter_custom_cursor (0.0.1):
     - FlutterMacOS
   - flutter_local_notifications (0.0.1):
@@ -116,21 +93,11 @@
     - FlutterMacOS
   - media_kit_video (0.0.1):
     - FlutterMacOS
-<<<<<<< HEAD
   - nanopb (3.30910.0):
     - nanopb/decode (= 3.30910.0)
     - nanopb/encode (= 3.30910.0)
   - nanopb/decode (3.30910.0)
   - nanopb/encode (3.30910.0)
-=======
-  - nanopb (2.30910.0):
-    - nanopb/decode (= 2.30910.0)
-    - nanopb/encode (= 2.30910.0)
-  - nanopb/decode (2.30910.0)
-  - nanopb/encode (2.30910.0)
-  - open_file_mac (0.0.1):
-    - FlutterMacOS
->>>>>>> 583ed824
   - package_info_plus (0.0.1):
     - FlutterMacOS
   - path_provider_foundation (0.0.1):
@@ -291,7 +258,6 @@
   desktop_drop: 69eeff437544aa619c8db7f4481b3a65f7696898
   device_info_plus: ce1b7762849d3ec103d0e0517299f2db7ad60720
   file_selector_macos: 54fdab7caa3ac3fc43c9fac4d7d8d231277f8cf2
-<<<<<<< HEAD
   Firebase: 9f574c08c2396885b5e7e100ed4293d956218af9
   firebase_core: ca9bcfb9835e1bcd5ff205e24a541f6bc04e7a35
   firebase_messaging: c834894f659ce965ba4f93fe5d0dc5d705a3cc88
@@ -300,15 +266,6 @@
   FirebaseInstallations: d0a8fea5a6fa91abc661591cf57c0f0d70863e57
   FirebaseMessaging: d2d1d9c62c46dd2db49a952f7deb5b16ad2c9742
   flutter_app_badger: 55a64b179f8438e89d574320c77b306e327a1730
-=======
-  Firebase: 0312a2352584f782ea56f66d91606891d4607f06
-  firebase_core: b5b8b60dad71f93132bbaa21e8d1379367d824f0
-  firebase_messaging: d821ad7103878837085612e389fe66203c5c6c0c
-  FirebaseCore: 7ec4d0484817f12c3373955bc87762d96842d483
-  FirebaseCoreInternal: df84dd300b561c27d5571684f389bf60b0a5c934
-  FirebaseInstallations: 913cf60d0400ebd5d6b63a28b290372ab44590dd
-  FirebaseMessaging: 88950ba9485052891ebe26f6c43a52bb62248952
->>>>>>> 583ed824
   flutter_custom_cursor: 629957115075c672287bd0fa979d863ccf6024f7
   flutter_local_notifications: 3805ca215b2fb7f397d78b66db91f6a747af52e4
   flutter_native_badge_foundation: e2adb104d13821f6553e664d72522ad3a0011eab
@@ -321,12 +278,7 @@
   media_kit_libs_macos_video: b3e2bbec2eef97c285f2b1baa7963c67c753fb82
   media_kit_native_event_loop: 81fd5b45192b72f8b5b69eaf5b540f45777eb8d5
   media_kit_video: c75b07f14d59706c775778e4dd47dd027de8d1e5
-<<<<<<< HEAD
   nanopb: fad817b59e0457d11a5dfbde799381cd727c1275
-=======
-  nanopb: 438bc412db1928dac798aa6fd75726007be04262
-  open_file_mac: 0e554648e2a87ce59e9438e3e5ca3e552e90d89a
->>>>>>> 583ed824
   package_info_plus: fa739dd842b393193c5ca93c26798dff6e3d0e0c
   path_provider_foundation: 2b6b4c569c0fb62ec74538f866245ac84301af46
   PromisesObjC: f5707f49cb48b9636751c5b2e7d227e43fba9f47
