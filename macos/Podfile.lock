PODS:
  - app_links (1.0.0):
    - FlutterMacOS
  - audio_session (0.0.1):
    - FlutterMacOS
  - connectivity_plus (0.0.1):
    - Flutter
    - FlutterMacOS
  - desktop_drop (0.0.1):
    - FlutterMacOS
  - device_info_plus (0.0.1):
    - FlutterMacOS
  - file_selector_macos (0.0.1):
    - FlutterMacOS
  - Firebase/CoreOnly (10.25.0):
    - FirebaseCore (= 10.25.0)
  - Firebase/Messaging (10.25.0):
    - Firebase/CoreOnly
    - FirebaseMessaging (~> 10.25.0)
  - firebase_core (2.32.0):
    - Firebase/CoreOnly (~> 10.25.0)
    - FlutterMacOS
  - firebase_messaging (14.9.4):
    - Firebase/CoreOnly (~> 10.25.0)
    - Firebase/Messaging (~> 10.25.0)
    - firebase_core
    - FlutterMacOS
  - FirebaseCore (10.25.0):
    - FirebaseCoreInternal (~> 10.0)
    - GoogleUtilities/Environment (~> 7.12)
    - GoogleUtilities/Logger (~> 7.12)
  - FirebaseCoreInternal (10.29.0):
    - "GoogleUtilities/NSData+zlib (~> 7.8)"
  - FirebaseInstallations (10.29.0):
    - FirebaseCore (~> 10.0)
    - GoogleUtilities/Environment (~> 7.8)
    - GoogleUtilities/UserDefaults (~> 7.8)
    - PromisesObjC (~> 2.1)
  - FirebaseMessaging (10.25.0):
    - FirebaseCore (~> 10.0)
    - FirebaseInstallations (~> 10.0)
    - GoogleDataTransport (~> 9.3)
    - GoogleUtilities/AppDelegateSwizzler (~> 7.8)
    - GoogleUtilities/Environment (~> 7.8)
    - GoogleUtilities/Reachability (~> 7.8)
    - GoogleUtilities/UserDefaults (~> 7.8)
    - nanopb (< 2.30911.0, >= 2.30908.0)
  - flutter_custom_cursor (0.0.1):
    - FlutterMacOS
  - flutter_local_notifications (0.0.1):
    - FlutterMacOS
  - flutter_native_badge_foundation (1.0.4-dev):
    - FlutterMacOS
  - FlutterMacOS (1.0.0)
  - GoogleDataTransport (9.4.1):
    - GoogleUtilities/Environment (~> 7.7)
    - nanopb (< 2.30911.0, >= 2.30908.0)
    - PromisesObjC (< 3.0, >= 1.2)
  - GoogleUtilities/AppDelegateSwizzler (7.13.3):
    - GoogleUtilities/Environment
    - GoogleUtilities/Logger
    - GoogleUtilities/Network
    - GoogleUtilities/Privacy
  - GoogleUtilities/Environment (7.13.3):
    - GoogleUtilities/Privacy
    - PromisesObjC (< 3.0, >= 1.2)
  - GoogleUtilities/Logger (7.13.3):
    - GoogleUtilities/Environment
    - GoogleUtilities/Privacy
  - GoogleUtilities/Network (7.13.3):
    - GoogleUtilities/Logger
    - "GoogleUtilities/NSData+zlib"
    - GoogleUtilities/Privacy
    - GoogleUtilities/Reachability
  - "GoogleUtilities/NSData+zlib (7.13.3)":
    - GoogleUtilities/Privacy
  - GoogleUtilities/Privacy (7.13.3)
  - GoogleUtilities/Reachability (7.13.3):
    - GoogleUtilities/Logger
    - GoogleUtilities/Privacy
  - GoogleUtilities/UserDefaults (7.13.3):
    - GoogleUtilities/Logger
    - GoogleUtilities/Privacy
  - just_audio (0.0.1):
    - FlutterMacOS
<<<<<<< HEAD
  - macos_haptic_feedback (1.0.0):
    - FlutterMacOS
  - medea_flutter_webrtc (0.11.0):
=======
  - medea_flutter_webrtc (0.11.1):
>>>>>>> 5d168e0f
    - FlutterMacOS
  - medea_jason (0.4.0):
    - FlutterMacOS
  - media_kit_libs_macos_video (1.0.4):
    - FlutterMacOS
  - media_kit_native_event_loop (1.0.0):
    - FlutterMacOS
  - media_kit_video (0.0.1):
    - FlutterMacOS
  - nanopb (2.30910.0):
    - nanopb/decode (= 2.30910.0)
    - nanopb/encode (= 2.30910.0)
  - nanopb/decode (2.30910.0)
  - nanopb/encode (2.30910.0)
  - open_file_mac (0.0.1):
    - FlutterMacOS
  - package_info_plus (0.0.1):
    - FlutterMacOS
  - path_provider_foundation (0.0.1):
    - Flutter
    - FlutterMacOS
  - PromisesObjC (2.4.0)
  - screen_brightness_macos (0.1.0):
    - FlutterMacOS
  - screen_retriever (0.0.1):
    - FlutterMacOS
  - Sentry/HybridSDK (8.36.0)
  - sentry_flutter (8.9.0):
    - Flutter
    - FlutterMacOS
    - Sentry/HybridSDK (= 8.36.0)
  - share_plus (0.0.1):
    - FlutterMacOS
  - shared_preferences_foundation (0.0.1):
    - Flutter
    - FlutterMacOS
  - "sqlite3 (3.46.1+1)":
    - "sqlite3/common (= 3.46.1+1)"
  - "sqlite3/common (3.46.1+1)"
  - "sqlite3/dbstatvtab (3.46.1+1)":
    - sqlite3/common
  - "sqlite3/fts5 (3.46.1+1)":
    - sqlite3/common
  - "sqlite3/perf-threadsafe (3.46.1+1)":
    - sqlite3/common
  - "sqlite3/rtree (3.46.1+1)":
    - sqlite3/common
  - sqlite3_flutter_libs (0.0.1):
    - FlutterMacOS
    - "sqlite3 (~> 3.46.0+1)"
    - sqlite3/dbstatvtab
    - sqlite3/fts5
    - sqlite3/perf-threadsafe
    - sqlite3/rtree
  - url_launcher_macos (0.0.1):
    - FlutterMacOS
  - wakelock_plus (0.0.1):
    - FlutterMacOS
  - window_manager (0.2.0):
    - FlutterMacOS

DEPENDENCIES:
  - app_links (from `Flutter/ephemeral/.symlinks/plugins/app_links/macos`)
  - audio_session (from `Flutter/ephemeral/.symlinks/plugins/audio_session/macos`)
  - connectivity_plus (from `Flutter/ephemeral/.symlinks/plugins/connectivity_plus/darwin`)
  - desktop_drop (from `Flutter/ephemeral/.symlinks/plugins/desktop_drop/macos`)
  - device_info_plus (from `Flutter/ephemeral/.symlinks/plugins/device_info_plus/macos`)
  - file_selector_macos (from `Flutter/ephemeral/.symlinks/plugins/file_selector_macos/macos`)
  - firebase_core (from `Flutter/ephemeral/.symlinks/plugins/firebase_core/macos`)
  - firebase_messaging (from `Flutter/ephemeral/.symlinks/plugins/firebase_messaging/macos`)
  - flutter_custom_cursor (from `Flutter/ephemeral/.symlinks/plugins/flutter_custom_cursor/macos`)
  - flutter_local_notifications (from `Flutter/ephemeral/.symlinks/plugins/flutter_local_notifications/macos`)
  - flutter_native_badge_foundation (from `Flutter/ephemeral/.symlinks/plugins/flutter_native_badge_foundation/macos`)
  - FlutterMacOS (from `Flutter/ephemeral`)
  - just_audio (from `Flutter/ephemeral/.symlinks/plugins/just_audio/macos`)
  - macos_haptic_feedback (from `Flutter/ephemeral/.symlinks/plugins/macos_haptic_feedback/macos`)
  - medea_flutter_webrtc (from `Flutter/ephemeral/.symlinks/plugins/medea_flutter_webrtc/macos`)
  - medea_jason (from `Flutter/ephemeral/.symlinks/plugins/medea_jason/macos`)
  - media_kit_libs_macos_video (from `Flutter/ephemeral/.symlinks/plugins/media_kit_libs_macos_video/macos`)
  - media_kit_native_event_loop (from `Flutter/ephemeral/.symlinks/plugins/media_kit_native_event_loop/macos`)
  - media_kit_video (from `Flutter/ephemeral/.symlinks/plugins/media_kit_video/macos`)
  - open_file_mac (from `Flutter/ephemeral/.symlinks/plugins/open_file_mac/macos`)
  - package_info_plus (from `Flutter/ephemeral/.symlinks/plugins/package_info_plus/macos`)
  - path_provider_foundation (from `Flutter/ephemeral/.symlinks/plugins/path_provider_foundation/darwin`)
  - screen_brightness_macos (from `Flutter/ephemeral/.symlinks/plugins/screen_brightness_macos/macos`)
  - screen_retriever (from `Flutter/ephemeral/.symlinks/plugins/screen_retriever/macos`)
  - sentry_flutter (from `Flutter/ephemeral/.symlinks/plugins/sentry_flutter/macos`)
  - share_plus (from `Flutter/ephemeral/.symlinks/plugins/share_plus/macos`)
  - shared_preferences_foundation (from `Flutter/ephemeral/.symlinks/plugins/shared_preferences_foundation/darwin`)
  - sqlite3_flutter_libs (from `Flutter/ephemeral/.symlinks/plugins/sqlite3_flutter_libs/macos`)
  - url_launcher_macos (from `Flutter/ephemeral/.symlinks/plugins/url_launcher_macos/macos`)
  - wakelock_plus (from `Flutter/ephemeral/.symlinks/plugins/wakelock_plus/macos`)
  - window_manager (from `Flutter/ephemeral/.symlinks/plugins/window_manager/macos`)

SPEC REPOS:
  trunk:
    - Firebase
    - FirebaseCore
    - FirebaseCoreInternal
    - FirebaseInstallations
    - FirebaseMessaging
    - GoogleDataTransport
    - GoogleUtilities
    - nanopb
    - PromisesObjC
    - Sentry
    - sqlite3

EXTERNAL SOURCES:
  app_links:
    :path: Flutter/ephemeral/.symlinks/plugins/app_links/macos
  audio_session:
    :path: Flutter/ephemeral/.symlinks/plugins/audio_session/macos
  connectivity_plus:
    :path: Flutter/ephemeral/.symlinks/plugins/connectivity_plus/darwin
  desktop_drop:
    :path: Flutter/ephemeral/.symlinks/plugins/desktop_drop/macos
  device_info_plus:
    :path: Flutter/ephemeral/.symlinks/plugins/device_info_plus/macos
  file_selector_macos:
    :path: Flutter/ephemeral/.symlinks/plugins/file_selector_macos/macos
  firebase_core:
    :path: Flutter/ephemeral/.symlinks/plugins/firebase_core/macos
  firebase_messaging:
    :path: Flutter/ephemeral/.symlinks/plugins/firebase_messaging/macos
  flutter_custom_cursor:
    :path: Flutter/ephemeral/.symlinks/plugins/flutter_custom_cursor/macos
  flutter_local_notifications:
    :path: Flutter/ephemeral/.symlinks/plugins/flutter_local_notifications/macos
  flutter_native_badge_foundation:
    :path: Flutter/ephemeral/.symlinks/plugins/flutter_native_badge_foundation/macos
  FlutterMacOS:
    :path: Flutter/ephemeral
  just_audio:
    :path: Flutter/ephemeral/.symlinks/plugins/just_audio/macos
  macos_haptic_feedback:
    :path: Flutter/ephemeral/.symlinks/plugins/macos_haptic_feedback/macos
  medea_flutter_webrtc:
    :path: Flutter/ephemeral/.symlinks/plugins/medea_flutter_webrtc/macos
  medea_jason:
    :path: Flutter/ephemeral/.symlinks/plugins/medea_jason/macos
  media_kit_libs_macos_video:
    :path: Flutter/ephemeral/.symlinks/plugins/media_kit_libs_macos_video/macos
  media_kit_native_event_loop:
    :path: Flutter/ephemeral/.symlinks/plugins/media_kit_native_event_loop/macos
  media_kit_video:
    :path: Flutter/ephemeral/.symlinks/plugins/media_kit_video/macos
  open_file_mac:
    :path: Flutter/ephemeral/.symlinks/plugins/open_file_mac/macos
  package_info_plus:
    :path: Flutter/ephemeral/.symlinks/plugins/package_info_plus/macos
  path_provider_foundation:
    :path: Flutter/ephemeral/.symlinks/plugins/path_provider_foundation/darwin
  screen_brightness_macos:
    :path: Flutter/ephemeral/.symlinks/plugins/screen_brightness_macos/macos
  screen_retriever:
    :path: Flutter/ephemeral/.symlinks/plugins/screen_retriever/macos
  sentry_flutter:
    :path: Flutter/ephemeral/.symlinks/plugins/sentry_flutter/macos
  share_plus:
    :path: Flutter/ephemeral/.symlinks/plugins/share_plus/macos
  shared_preferences_foundation:
    :path: Flutter/ephemeral/.symlinks/plugins/shared_preferences_foundation/darwin
  sqlite3_flutter_libs:
    :path: Flutter/ephemeral/.symlinks/plugins/sqlite3_flutter_libs/macos
  url_launcher_macos:
    :path: Flutter/ephemeral/.symlinks/plugins/url_launcher_macos/macos
  wakelock_plus:
    :path: Flutter/ephemeral/.symlinks/plugins/wakelock_plus/macos
  window_manager:
    :path: Flutter/ephemeral/.symlinks/plugins/window_manager/macos

SPEC CHECKSUMS:
  app_links: 10e0a0ab602ffaf34d142cd4862f29d34b303b2a
  audio_session: dea1f41890dbf1718f04a56f1d6150fd50039b72
  connectivity_plus: ddd7f30999e1faaef5967c23d5b6d503d10434db
  desktop_drop: 69eeff437544aa619c8db7f4481b3a65f7696898
  device_info_plus: ce1b7762849d3ec103d0e0517299f2db7ad60720
  file_selector_macos: 54fdab7caa3ac3fc43c9fac4d7d8d231277f8cf2
  Firebase: 0312a2352584f782ea56f66d91606891d4607f06
  firebase_core: b5b8b60dad71f93132bbaa21e8d1379367d824f0
  firebase_messaging: d821ad7103878837085612e389fe66203c5c6c0c
  FirebaseCore: 7ec4d0484817f12c3373955bc87762d96842d483
  FirebaseCoreInternal: df84dd300b561c27d5571684f389bf60b0a5c934
  FirebaseInstallations: 913cf60d0400ebd5d6b63a28b290372ab44590dd
  FirebaseMessaging: 88950ba9485052891ebe26f6c43a52bb62248952
  flutter_custom_cursor: 629957115075c672287bd0fa979d863ccf6024f7
  flutter_local_notifications: 3805ca215b2fb7f397d78b66db91f6a747af52e4
  flutter_native_badge_foundation: e2adb104d13821f6553e664d72522ad3a0011eab
  FlutterMacOS: 8f6f14fa908a6fb3fba0cd85dbd81ec4b251fb24
  GoogleDataTransport: 6c09b596d841063d76d4288cc2d2f42cc36e1e2a
  GoogleUtilities: ea963c370a38a8069cc5f7ba4ca849a60b6d7d15
  just_audio: 9b67ca7b97c61cfc9784ea23cd8cc55eb226d489
<<<<<<< HEAD
  macos_haptic_feedback: 6b19c192ff0e8137774eccb8a42227af688da8ee
  medea_flutter_webrtc: d2feb7c8e2ca9a165ad8a00db8ec9867c90b174c
=======
  medea_flutter_webrtc: db468951140e8752e97058b657fd5cc1d9da7791
>>>>>>> 5d168e0f
  medea_jason: b3355be56a78da19da91aee19a3ac56356d18997
  media_kit_libs_macos_video: b3e2bbec2eef97c285f2b1baa7963c67c753fb82
  media_kit_native_event_loop: 81fd5b45192b72f8b5b69eaf5b540f45777eb8d5
  media_kit_video: c75b07f14d59706c775778e4dd47dd027de8d1e5
  nanopb: 438bc412db1928dac798aa6fd75726007be04262
  open_file_mac: 0e554648e2a87ce59e9438e3e5ca3e552e90d89a
  package_info_plus: fa739dd842b393193c5ca93c26798dff6e3d0e0c
  path_provider_foundation: 2b6b4c569c0fb62ec74538f866245ac84301af46
  PromisesObjC: f5707f49cb48b9636751c5b2e7d227e43fba9f47
  screen_brightness_macos: 2d6d3af2165592d9a55ffcd95b7550970e41ebda
  screen_retriever: 59634572a57080243dd1bf715e55b6c54f241a38
  Sentry: f8374b5415bc38dfb5645941b3ae31230fbeae57
  sentry_flutter: 0eb93e5279eb41e2392212afe1ccd2fecb4f8cbe
  share_plus: 36537c04ce0c3e3f5bd297ce4318b6d5ee5fd6cf
  shared_preferences_foundation: fcdcbc04712aee1108ac7fda236f363274528f78
  sqlite3: 0bb0e6389d824e40296f531b858a2a0b71c0d2fb
  sqlite3_flutter_libs: 5ca46c1a04eddfbeeb5b16566164aa7ad1616e7b
  url_launcher_macos: 5f437abeda8c85500ceb03f5c1938a8c5a705399
  wakelock_plus: 4783562c9a43d209c458cb9b30692134af456269
  window_manager: 3a1844359a6295ab1e47659b1a777e36773cd6e8

PODFILE CHECKSUM: 1eb246b7252feb97518a5c5b6e33b324dc30a54d

COCOAPODS: 1.15.2<|MERGE_RESOLUTION|>--- conflicted
+++ resolved
@@ -83,13 +83,9 @@
     - GoogleUtilities/Privacy
   - just_audio (0.0.1):
     - FlutterMacOS
-<<<<<<< HEAD
   - macos_haptic_feedback (1.0.0):
     - FlutterMacOS
-  - medea_flutter_webrtc (0.11.0):
-=======
   - medea_flutter_webrtc (0.11.1):
->>>>>>> 5d168e0f
     - FlutterMacOS
   - medea_jason (0.4.0):
     - FlutterMacOS
@@ -283,12 +279,8 @@
   GoogleDataTransport: 6c09b596d841063d76d4288cc2d2f42cc36e1e2a
   GoogleUtilities: ea963c370a38a8069cc5f7ba4ca849a60b6d7d15
   just_audio: 9b67ca7b97c61cfc9784ea23cd8cc55eb226d489
-<<<<<<< HEAD
   macos_haptic_feedback: 6b19c192ff0e8137774eccb8a42227af688da8ee
-  medea_flutter_webrtc: d2feb7c8e2ca9a165ad8a00db8ec9867c90b174c
-=======
   medea_flutter_webrtc: db468951140e8752e97058b657fd5cc1d9da7791
->>>>>>> 5d168e0f
   medea_jason: b3355be56a78da19da91aee19a3ac56356d18997
   media_kit_libs_macos_video: b3e2bbec2eef97c285f2b1baa7963c67c753fb82
   media_kit_native_event_loop: 81fd5b45192b72f8b5b69eaf5b540f45777eb8d5
