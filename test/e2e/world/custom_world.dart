// Copyright © 2022 IT ENGINEERING MANAGEMENT INC, <https://github.com/team113>
//
// This program is free software: you can redistribute it and/or modify it under
// the terms of the GNU Affero General Public License v3.0 as published by the
// Free Software Foundation, either version 3 of the License, or (at your
// option) any later version.
//
// This program is distributed in the hope that it will be useful, but WITHOUT
// ANY WARRANTY; without even the implied warranty of MERCHANTABILITY or FITNESS
// FOR A PARTICULAR PURPOSE. See the GNU Affero General Public License v3.0 for
// more details.
//
// You should have received a copy of the GNU Affero General Public License v3.0
// along with this program. If not, see
// <https://www.gnu.org/licenses/agpl-3.0.html>.

import 'package:flutter/services.dart' show ClipboardData;
import 'package:flutter_gherkin/flutter_gherkin.dart';
import 'package:messenger/domain/model/chat.dart';
import 'package:messenger/domain/model/session.dart';
import 'package:messenger/domain/model/user.dart';

/// [FlutterWidgetTesterWorld] storing a custom state during a single test.
class CustomWorld extends FlutterWidgetTesterWorld {
  /// [Map] of [Session]s simulating [User]s identified by their names.
  Map<String, CustomUser> sessions = {};

<<<<<<< HEAD
  /// Field that allows to save some [String] value and get it if needed.
  String? clipboardValue;
=======
  /// [ClipboardData] currently stored in this [CustomWorld].
  ClipboardData? clipboard;
>>>>>>> a57f26e2
}

/// [Session] with some additional info about the [User] it represents.
class CustomUser {
  CustomUser(this.session, this.userId, this.userNum);

  /// [Session] of this [CustomUser].
  final Session session;

  /// [UserId] of this [CustomUser].
  final UserId userId;

  /// [UserNum] of this [CustomUser].
  final UserNum userNum;

  /// ID of the [Chat]-dialog with the authenticated [MyUser].
  ChatId? dialog;
}<|MERGE_RESOLUTION|>--- conflicted
+++ resolved
@@ -25,13 +25,8 @@
   /// [Map] of [Session]s simulating [User]s identified by their names.
   Map<String, CustomUser> sessions = {};
 
-<<<<<<< HEAD
-  /// Field that allows to save some [String] value and get it if needed.
-  String? clipboardValue;
-=======
   /// [ClipboardData] currently stored in this [CustomWorld].
   ClipboardData? clipboard;
->>>>>>> a57f26e2
 }
 
 /// [Session] with some additional info about the [User] it represents.
