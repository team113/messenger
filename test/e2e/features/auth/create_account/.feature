--- conflicted
+++ resolved
@@ -37,7 +37,23 @@
     And I tap `CloseButton` button
     Then I wait until `ChangePassword` is present
 
-<<<<<<< HEAD
+    When I scroll `MenuListView` until `DangerZone` is present
+    And I tap `DangerZone` button
+    And I scroll `MyProfileScrollable` until `DeleteAccount` is present
+    And I tap `DeleteAccount` button
+    Then I wait until `EraseView` is present
+
+    When I scroll `EraseScrollable` until `ConfirmDelete` is present
+    And I tap `ConfirmDelete` button
+    And I tap `Proceed` button
+    Then I wait until `ConfirmAccountDeletion` is present
+
+    When I fill `PasswordField` field with "123"
+    And I tap `Proceed` button
+
+    Then I wait until `AuthView` is present
+    And I pause for 1 second
+
   Scenario: User creates a new account with login and password
     When I tap `RegisterButton` button
     Then I wait until `LoginView` is present
@@ -54,22 +70,4 @@
     And I tap `PublicInformation` button
     Then I wait until `MyProfileView` is present
     And I scroll `MyProfileScrollable` until `LoginField` is present
-    And I scroll `MyProfileScrollable` until `ChangePassword` is present
-=======
-    When I scroll `MenuListView` until `DangerZone` is present
-    And I tap `DangerZone` button
-    And I scroll `MyProfileScrollable` until `DeleteAccount` is present
-    And I tap `DeleteAccount` button
-    Then I wait until `EraseView` is present
-
-    When I scroll `EraseScrollable` until `ConfirmDelete` is present
-    And I tap `ConfirmDelete` button
-    And I tap `Proceed` button
-    Then I wait until `ConfirmAccountDeletion` is present
-
-    When I fill `PasswordField` field with "123"
-    And I tap `Proceed` button
-
-    Then I wait until `AuthView` is present
-    And I pause for 1 second
->>>>>>> 30e8a50c
+    And I scroll `MyProfileScrollable` until `ChangePassword` is present