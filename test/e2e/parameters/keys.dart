--- conflicted
+++ resolved
@@ -41,11 +41,8 @@
   Delete,
   DeleteAccountButton,
   DeleteAvatar,
-<<<<<<< HEAD
+  DeleteForAll,
   DraftMessage,
-=======
-  DeleteForAll,
->>>>>>> 6b4f222a
   EmailsExpandable,
   ForwardButton,
   ForwardField,
