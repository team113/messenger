// Copyright © 2022-2023 IT ENGINEERING MANAGEMENT INC,
//                       <https://github.com/team113>
//
// This program is free software: you can redistribute it and/or modify it under
// the terms of the GNU Affero General Public License v3.0 as published by the
// Free Software Foundation, either version 3 of the License, or (at your
// option) any later version.
//
// This program is distributed in the hope that it will be useful, but WITHOUT
// ANY WARRANTY; without even the implied warranty of MERCHANTABILITY or FITNESS
// FOR A PARTICULAR PURPOSE. See the GNU Affero General Public License v3.0 for
// more details.
//
// You should have received a copy of the GNU Affero General Public License v3.0
// along with this program. If not, see
// <https://www.gnu.org/licenses/agpl-3.0.html>.

// ignore_for_file: avoid_print

import 'package:flutter/material.dart';
import 'package:flutter_gherkin/flutter_gherkin_with_driver.dart';
import 'package:flutter_test/flutter_test.dart';
import 'package:get/get.dart';
import 'package:gherkin/gherkin.dart';
import 'package:messenger/domain/model/session.dart';
import 'package:messenger/domain/model/user.dart';
import 'package:messenger/main.dart' as app;
import 'package:messenger/provider/gql/graphql.dart';
import 'package:messenger/util/platform_utils.dart';

import 'hook/reset_app.dart';
import 'mock/graphql.dart';
import 'mock/platform_utils.dart';
import 'parameters/attachment.dart';
import 'parameters/availability_status.dart';
import 'parameters/chat.dart';
import 'parameters/download_status.dart';
import 'parameters/enabled_status.dart';
import 'parameters/exception.dart';
import 'parameters/favorite_status.dart';
import 'parameters/fetch_status.dart';
import 'parameters/hand_status.dart';
import 'parameters/iterable_amount.dart';
import 'parameters/keys.dart';
import 'parameters/muted_status.dart';
import 'parameters/online_status.dart';
import 'parameters/position_status.dart';
import 'parameters/search_category.dart';
import 'parameters/selection_status.dart';
import 'parameters/sending_status.dart';
import 'parameters/users.dart';
import 'steps/add_user_to_call.dart';
import 'steps/attach_file.dart';
import 'steps/change_chat_avatar.dart';
import 'steps/chat_is_favorite.dart';
import 'steps/chat_is_muted.dart';
import 'steps/contact.dart';
import 'steps/contact_is_favorite.dart';
import 'steps/download_file.dart';
import 'steps/drag_chat.dart';
import 'steps/drag_contact.dart';
import 'steps/go_to.dart';
import 'steps/has_chat.dart';
import 'steps/in_chat_with.dart';
import 'steps/in_monolog.dart';
import 'steps/internet.dart';
import 'steps/long_press_chat.dart';
import 'steps/long_press_contact.dart';
import 'steps/long_press_message.dart';
import 'steps/long_press_widget.dart';
import 'steps/monolog_availability.dart';
import 'steps/open_chat_info.dart';
import 'steps/popup_windows.dart';
import 'steps/restart_app.dart';
import 'steps/right_click_widget.dart';
import 'steps/scroll_chat.dart';
import 'steps/scroll_until.dart';
import 'steps/see_chat_avatar.dart';
import 'steps/see_chat_messages.dart';
import 'steps/see_chat_position.dart';
import 'steps/see_chat_selection.dart';
import 'steps/see_contact_position.dart';
import 'steps/see_contact_selection.dart';
import 'steps/see_draft.dart';
import 'steps/see_favorite_chat.dart';
import 'steps/see_favorite_contact.dart';
import 'steps/see_favorite_monolog.dart';
import 'steps/see_search_results.dart';
import 'steps/sees_as_online.dart';
import 'steps/sees_dialog.dart';
import 'steps/sees_muted_chat.dart';
import 'steps/select_text.dart';
import 'steps/sends_attachment.dart';
import 'steps/sends_message.dart';
import 'steps/tap_chat.dart';
import 'steps/tap_chat_in_search_view.dart';
import 'steps/tap_contact.dart';
import 'steps/tap_dropdown_item.dart';
import 'steps/tap_message.dart';
import 'steps/tap_search_result.dart';
import 'steps/tap_text.dart';
import 'steps/tap_widget.dart';
import 'steps/text_field.dart';
import 'steps/update_app_version.dart';
import 'steps/update_avatar.dart';
import 'steps/updates_name.dart';
import 'steps/calls.dart';
import 'steps/user_hand.dart';
import 'steps/users.dart';
import 'steps/wait_to_settle.dart';
import 'steps/wait_until_attachment.dart';
import 'steps/wait_until_attachment_fetched.dart';
import 'steps/wait_until_attachment_status.dart';
import 'steps/wait_until_chat.dart';
import 'steps/wait_until_contact.dart';
import 'steps/wait_until_file_status.dart';
import 'steps/wait_until_in_call.dart';
import 'steps/wait_until_message.dart';
import 'steps/wait_until_message_status.dart';
import 'steps/wait_until_text.dart';
import 'steps/wait_until_text_within.dart';
import 'steps/wait_until_user_hand.dart';
import 'steps/wait_until_widget.dart';
import 'world/custom_world.dart';

/// Configuration of a Gherkin test suite.
final FlutterTestConfiguration gherkinTestConfiguration =
    FlutterTestConfiguration()
      ..stepDefinitions = [
        addsUserToCall,
        attachFile,
        cancelFileDownload,
        changeChatAvatar,
        chatIsFavorite,
        chatIsMuted,
        checkCopyText,
        contact,
        contactIsFavorite,
        copyFromField,
        countUsers,
        downloadFile,
        dragChatDown,
        dragContactDown,
        fillField,
        fillFieldN,
        fillFieldWithUser,
        goToUserPage,
<<<<<<< HEAD
        hasDialog,
        hasGroupNamed,
=======
        hasDialogWithMe,
        hasGroups,
>>>>>>> 273b769e
        haveGroupNamed,
        haveInternetWithDelay,
        haveInternetWithoutDelay,
        iAm,
        iAmInChatNamed,
        iAmInChatWith,
        iAmInMonolog,
        iTapChatWith,
        longPressChat,
        longPressContact,
        longPressMessageByAttachment,
        longPressMessageByText,
        longPressWidget,
        monologAvailability,
        noInternetConnection,
        openChatInfo,
        pasteToField,
        popupWindows,
        raiseHand,
        restartApp,
        returnToPreviousPage,
        rightClickWidget,
        scrollAndSee,
        scrollUntilPresent,
        seeChatAsFavorite,
        seeChatAsMuted,
        seeChatAvatarAs,
        seeChatAvatarAsNone,
        seeChatInSearchResults,
        seeChatMessages,
        seeChatSelection,
        seeContactAsFavorite,
        seeContactPosition,
        seeContactSelection,
        seeDraftInDialog,
        seeFavoriteChatPosition,
        seeMonologAsFavorite,
        seeUserInSearchResults,
        seesAs,
        seesDialogWithMe,
        seesNoDialogWithMe,
        selectMessageText,
        sendsAttachmentToMe,
        sendsMessageToMe,
        sendsMessageWithException,
        signInAs,
        tapChat,
        tapContact,
        tapDropdownItem,
        tapMessage,
        tapText,
        tapUserInSearchResults,
        tapWidget,
        twoContacts,
        twoUsers,
        untilAttachmentExists,
        untilAttachmentFetched,
        untilChatExists,
        untilContactExists,
        untilMessageExists,
        untilMyUserHand,
        untilTextExists,
        untilTextExistsWithin,
        untilUserHand,
        untilUserInCallExists,
        updateAppVersion,
        updateAvatar,
        updateName,
        user,
        userDeclineCall,
        userEndCall,
        userJoinCall,
        userStartCallInDialog,
        userStartCallInGroup,
        waitForAppToSettle,
        waitUntilAttachmentStatus,
        waitUntilFileStatus,
        waitUntilKeyExists,
        waitUntilMessageStatus,
      ]
      ..hooks = [ResetAppHook()]
      ..reporters = [
        StdoutReporter(MessageLevel.verbose)
          ..setWriteLineFn(print)
          ..setWriteFn(print),
        ProgressReporter()
          ..setWriteLineFn(print)
          ..setWriteFn(print),
        TestRunSummaryReporter()
          ..setWriteLineFn(print)
          ..setWriteFn(print),
        FlutterDriverReporter(logInfoMessages: true),
        if (!PlatformUtils.isWeb) JsonReporter(),
      ]
      ..semanticsEnabled = false
      ..defaultTimeout = const Duration(seconds: 30)
      ..customStepParameterDefinitions = [
        AttachmentTypeParameter(),
        ChatTypeParameter(),
        AvailabilityStatusParameter(),
        DownloadStatusParameter(),
        EnabledParameter(),
        ExceptionParameter(),
        FavoriteStatusParameter(),
        HandStatusParameter(),
        ImageFetchStatusParameter(),
        IterableAmountParameter(),
        MutedStatusParameter(),
        OnlineStatusParameter(),
        PositionStatusParameter(),
        SearchCategoryParameter(),
        SelectionStatusParameter(),
        SendingStatusParameter(),
        UsersParameter(),
        WidgetKeyParameter(),
      ]
      ..createWorld = (config) => Future.sync(() => CustomWorld());

/// Application's initialization function.
Future<void> appInitializationFn(World world) {
  PlatformUtils = PlatformUtilsMock();
  Get.put<GraphQlProvider>(MockGraphQlProvider());
  return Future.sync(app.main);
}

/// Creates a new [Session] for an [User] identified by the provided [name].
Future<CustomUser> createUser(
  TestUser user,
  CustomWorld world, {
  UserPassword? password,
}) async {
  final provider = GraphQlProvider();
  final result = await provider.signUp();

  final CustomUser customUser = CustomUser(
    Credentials(
      Session(
        result.createUser.session.token,
        result.createUser.session.expireAt,
      ),
      RememberedSession(
        result.createUser.remembered!.token,
        result.createUser.remembered!.expireAt,
      ),
      result.createUser.user.id,
    ),
    result.createUser.user.id,
    result.createUser.user.num,
  );

  world.sessions[user.name] = customUser;

  provider.token = result.createUser.session.token;
  await provider.updateUserName(UserName(user.name));
  if (password != null) {
    await provider.updateUserPassword(null, password);
  }
  provider.disconnect();

  return customUser;
}

/// Extension adding an ability to find the [Widget]s without skipping the
/// offstage to [AppDriverAdapter].
extension SkipOffstageExtension on AppDriverAdapter {
  /// Finds the [Widget] by its [key] without skipping the offstage.
  Finder findByKeySkipOffstage(String key) =>
      find.byKey(Key(key), skipOffstage: false);

  /// Finds the [Widget] by its [text] without skipping the offstage.
  Finder findByTextSkipOffstage(String text) =>
      find.text(text, skipOffstage: false);
}<|MERGE_RESOLUTION|>--- conflicted
+++ resolved
@@ -145,13 +145,8 @@
         fillFieldN,
         fillFieldWithUser,
         goToUserPage,
-<<<<<<< HEAD
         hasDialog,
         hasGroupNamed,
-=======
-        hasDialogWithMe,
-        hasGroups,
->>>>>>> 273b769e
         haveGroupNamed,
         haveInternetWithDelay,
         haveInternetWithoutDelay,
