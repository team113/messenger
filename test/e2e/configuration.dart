// Copyright © 2022 IT ENGINEERING MANAGEMENT INC, <https://github.com/team113>
//
// This program is free software: you can redistribute it and/or modify it under
// the terms of the GNU Affero General Public License v3.0 as published by the
// Free Software Foundation, either version 3 of the License, or (at your
// option) any later version.
//
// This program is distributed in the hope that it will be useful, but WITHOUT
// ANY WARRANTY; without even the implied warranty of MERCHANTABILITY or FITNESS
// FOR A PARTICULAR PURPOSE. See the GNU Affero General Public License v3.0 for
// more details.
//
// You should have received a copy of the GNU Affero General Public License v3.0
// along with this program. If not, see
// <https://www.gnu.org/licenses/agpl-3.0.html>.

// ignore_for_file: avoid_print

import 'package:flutter/material.dart';
import 'package:flutter_gherkin/flutter_gherkin_with_driver.dart';
import 'package:flutter_test/flutter_test.dart';
import 'package:get/get.dart';
import 'package:gherkin/gherkin.dart';
import 'package:messenger/domain/model/session.dart';
import 'package:messenger/domain/model/user.dart';
import 'package:messenger/main.dart' as app;
import 'package:messenger/provider/gql/graphql.dart';
import 'package:messenger/util/platform_utils.dart';

import 'hook/reset_app.dart';
import 'mock/graphql.dart';
import 'mock/platform_utils.dart';
import 'parameters/attachment.dart';
import 'parameters/download_status.dart';
import 'parameters/favorite_status.dart';
import 'parameters/fetch_status.dart';
import 'parameters/keys.dart';
import 'parameters/muted_status.dart';
import 'parameters/online_status.dart';
<<<<<<< HEAD
import 'parameters/search_category.dart';
=======
import 'parameters/position_status.dart';
>>>>>>> 7d6dc659
import 'parameters/sending_status.dart';
import 'parameters/users.dart';
import 'steps/attach_file.dart';
import 'steps/change_chat_avatar.dart';
import 'steps/chat_is_favorite.dart';
import 'steps/chat_is_muted.dart';
import 'steps/contact.dart';
import 'steps/download_file.dart';
import 'steps/go_to.dart';
import 'steps/has_dialog.dart';
import 'steps/has_group.dart';
import 'steps/in_chat_with.dart';
import 'steps/internet.dart';
import 'steps/long_press_chat.dart';
import 'steps/long_press_message.dart';
import 'steps/long_press_widget.dart';
import 'steps/open_chat_info.dart';
import 'steps/restart_app.dart';
import 'steps/scroll_chat.dart';
import 'steps/see_chat_position.dart';
import 'steps/see_draft.dart';
<<<<<<< HEAD
import 'steps/see_search_results.dart';
=======
import 'steps/see_favorite_chat.dart';
>>>>>>> 7d6dc659
import 'steps/sees_as.dart';
import 'steps/sees_muted_chat.dart';
import 'steps/sends_attachment.dart';
import 'steps/sends_message.dart';
import 'steps/tap_dropdown_item.dart';
import 'steps/tap_text.dart';
import 'steps/tap_widget.dart';
import 'steps/text_field.dart';
import 'steps/updates_bio.dart';
import 'steps/users.dart';
import 'steps/wait_until_attachment.dart';
import 'steps/wait_until_attachment_fetched.dart';
import 'steps/wait_until_attachment_status.dart';
import 'steps/wait_until_file_status.dart';
import 'steps/wait_until_message_status.dart';
import 'steps/wait_until_text.dart';
import 'steps/wait_until_text_within.dart';
import 'steps/wait_until_widget.dart';
import 'world/custom_world.dart';

/// Configuration of a Gherkin test suite.
final FlutterTestConfiguration gherkinTestConfiguration =
    FlutterTestConfiguration()
      ..stepDefinitions = [
        attachFile,
        cancelFileDownload,
        changeChatAvatar,
        chatIsFavorite,
        chatIsMuted,
        contact,
        copyFromField,
        downloadFile,
        fillField,
        fillFieldN,
        goToUserPage,
        hasDialogWithMe,
        haveGroupNamed,
        haveInternetWithDelay,
        haveInternetWithoutDelay,
        iAm,
        iAmInChatNamed,
        iAmInChatWith,
        longPressChat,
        longPressMessageByAttachment,
        longPressMessageByText,
        longPressWidget,
        noInternetConnection,
        openChatInfo,
        pasteToField,
        restartApp,
        returnToPreviousPage,
        scrollAndSee,
        seeChatAsFavorite,
        seeChatAsMuted,
<<<<<<< HEAD
        seeChatInSearchResults,
        seeDraftInDialog,
        seeUserInSearchResults,
=======
        seeChatPosition,
        seeDraftInDialog,
>>>>>>> 7d6dc659
        seesAs,
        sendsAttachmentToMe,
        sendsMessageToMe,
        signInAs,
        tapDropdownItem,
        tapText,
        tapWidget,
        twoUsers,
        untilAttachmentExists,
        untilAttachmentFetched,
        untilTextExists,
        untilTextExistsWithin,
        updateBio,
        user,
        waitUntilAttachmentStatus,
        waitUntilFileStatus,
        waitUntilKeyExists,
        waitUntilMessageStatus,
      ]
      ..hooks = [ResetAppHook()]
      ..reporters = [
        StdoutReporter(MessageLevel.verbose)
          ..setWriteLineFn(print)
          ..setWriteFn(print),
        ProgressReporter()
          ..setWriteLineFn(print)
          ..setWriteFn(print),
        TestRunSummaryReporter()
          ..setWriteLineFn(print)
          ..setWriteFn(print),
        FlutterDriverReporter(logInfoMessages: true),
        if (!PlatformUtils.isWeb) JsonReporter(),
      ]
      ..semanticsEnabled = false
      ..defaultTimeout = const Duration(seconds: 30)
      ..customStepParameterDefinitions = [
        AttachmentTypeParameter(),
        DownloadStatusParameter(),
        FavoriteStatusParameter(),
        ImageFetchStatusParameter(),
        MutedStatusParameter(),
        OnlineStatusParameter(),
<<<<<<< HEAD
        SearchCategoryParameter(),
=======
        PositionStatusParameter(),
>>>>>>> 7d6dc659
        SendingStatusParameter(),
        UsersParameter(),
        WidgetKeyParameter(),
      ]
      ..createWorld = (config) => Future.sync(() => CustomWorld());

/// Application's initialization function.
Future<void> appInitializationFn(World world) {
  PlatformUtils = PlatformUtilsMock();
  Get.put<GraphQlProvider>(MockGraphQlProvider());
  return Future.sync(app.main);
}

/// Creates a new [Session] for an [User] identified by the provided [name].
Future<Session> createUser(
  TestUser user,
  CustomWorld world, {
  UserPassword? password,
}) async {
  final provider = GraphQlProvider();
  final result = await provider.signUp();

  world.sessions[user.name] = CustomUser(
    Session(
      result.createUser.session.token,
      result.createUser.session.expireAt,
    ),
    result.createUser.user.id,
    result.createUser.user.num,
  );

  provider.token = result.createUser.session.token;
  await provider.updateUserName(UserName(user.name));
  if (password != null) {
    await provider.updateUserPassword(null, password);
  }
  provider.disconnect();
  return Session(
    result.createUser.session.token,
    result.createUser.session.expireAt,
  );
}

/// Extension adding an ability to find the [Widget]s without skipping the
/// offstage to [AppDriverAdapter].
extension SkipOffstageExtension on AppDriverAdapter {
  /// Finds the [Widget] by its [key] without skipping the offstage.
  Finder findByKeySkipOffstage(String key) =>
      find.byKey(Key(key), skipOffstage: false);

  /// Finds the [Widget] by its [text] without skipping the offstage.
  Finder findByTextSkipOffstage(String text) =>
      find.text(text, skipOffstage: false);
}<|MERGE_RESOLUTION|>--- conflicted
+++ resolved
@@ -37,11 +37,8 @@
 import 'parameters/keys.dart';
 import 'parameters/muted_status.dart';
 import 'parameters/online_status.dart';
-<<<<<<< HEAD
+import 'parameters/position_status.dart';
 import 'parameters/search_category.dart';
-=======
-import 'parameters/position_status.dart';
->>>>>>> 7d6dc659
 import 'parameters/sending_status.dart';
 import 'parameters/users.dart';
 import 'steps/attach_file.dart';
@@ -63,11 +60,8 @@
 import 'steps/scroll_chat.dart';
 import 'steps/see_chat_position.dart';
 import 'steps/see_draft.dart';
-<<<<<<< HEAD
+import 'steps/see_favorite_chat.dart';
 import 'steps/see_search_results.dart';
-=======
-import 'steps/see_favorite_chat.dart';
->>>>>>> 7d6dc659
 import 'steps/sees_as.dart';
 import 'steps/sees_muted_chat.dart';
 import 'steps/sends_attachment.dart';
@@ -122,15 +116,11 @@
         scrollAndSee,
         seeChatAsFavorite,
         seeChatAsMuted,
-<<<<<<< HEAD
         seeChatInSearchResults,
-        seeDraftInDialog,
-        seeUserInSearchResults,
-=======
         seeChatPosition,
         seeDraftInDialog,
->>>>>>> 7d6dc659
         seesAs,
+        seeUserInSearchResults,
         sendsAttachmentToMe,
         sendsMessageToMe,
         signInAs,
@@ -172,11 +162,8 @@
         ImageFetchStatusParameter(),
         MutedStatusParameter(),
         OnlineStatusParameter(),
-<<<<<<< HEAD
+        PositionStatusParameter(),
         SearchCategoryParameter(),
-=======
-        PositionStatusParameter(),
->>>>>>> 7d6dc659
         SendingStatusParameter(),
         UsersParameter(),
         WidgetKeyParameter(),
