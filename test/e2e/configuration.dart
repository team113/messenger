// Copyright © 2022 IT ENGINEERING MANAGEMENT INC, <https://github.com/team113>
//
// This program is free software: you can redistribute it and/or modify it under
// the terms of the GNU Affero General Public License v3.0 as published by the
// Free Software Foundation, either version 3 of the License, or (at your
// option) any later version.
//
// This program is distributed in the hope that it will be useful, but WITHOUT
// ANY WARRANTY; without even the implied warranty of MERCHANTABILITY or FITNESS
// FOR A PARTICULAR PURPOSE. See the GNU Affero General Public License v3.0 for
// more details.
//
// You should have received a copy of the GNU Affero General Public License v3.0
// along with this program. If not, see
// <https://www.gnu.org/licenses/agpl-3.0.html>.

// ignore_for_file: avoid_print

import 'package:flutter/material.dart';
import 'package:flutter_gherkin/flutter_gherkin_with_driver.dart';
import 'package:flutter_test/flutter_test.dart';
import 'package:get/get.dart';
import 'package:gherkin/gherkin.dart';
import 'package:messenger/domain/model/session.dart';
import 'package:messenger/domain/model/user.dart';
import 'package:messenger/main.dart' as app;
import 'package:messenger/provider/gql/graphql.dart';
import 'package:messenger/util/platform_utils.dart';

import 'hook/reset_app.dart';
import 'mock/graphql.dart';
import 'mock/platform_utils.dart';
import 'parameters/attachment.dart';
import 'parameters/download_status.dart';
import 'parameters/keys.dart';
import 'parameters/muted_status.dart';
import 'parameters/online_status.dart';
import 'parameters/sending_status.dart';
import 'parameters/users.dart';
import 'steps/attach_file.dart';
import 'steps/change_chat_avatar.dart';
import 'steps/chat_is_muted.dart';
import 'steps/download_file.dart';
import 'steps/go_to.dart';
import 'steps/has_dialog.dart';
import 'steps/has_group.dart';
import 'steps/in_chat_with.dart';
import 'steps/internet.dart';
import 'steps/long_press_chat.dart';
import 'steps/long_press_message.dart';
import 'steps/long_press_widget.dart';
import 'steps/open_chat_info.dart';
import 'steps/restart_app.dart';
import 'steps/scroll_chat.dart';
import 'steps/see_draft.dart';
import 'steps/sees_as.dart';
import 'steps/sees_muted_chat.dart';
import 'steps/sends_attachment.dart';
import 'steps/sends_message.dart';
import 'steps/tap_chat_in_search_view.dart';
import 'steps/tap_dropdown_item.dart';
import 'steps/tap_text.dart';
import 'steps/tap_widget.dart';
import 'steps/text_field.dart';
import 'steps/updates_bio.dart';
import 'steps/users.dart';
import 'steps/wait_until_attachment.dart';
import 'steps/wait_until_attachment_status.dart';
import 'steps/wait_until_file_status.dart';
import 'steps/wait_until_message_status.dart';
import 'steps/wait_until_text.dart';
import 'steps/wait_until_text_within.dart';
import 'steps/wait_until_widget.dart';
import 'world/custom_world.dart';

/// Configuration of a Gherkin test suite.
final FlutterTestConfiguration gherkinTestConfiguration =
    FlutterTestConfiguration()
      ..stepDefinitions = [
        attachFile,
        cancelFileDownload,
        changeChatAvatar,
        chatIsMuted,
        copyFromField,
        downloadFile,
        fillField,
        fillFieldN,
        goToUserPage,
        hasDialogWithMe,
        haveGroupNamed,
        haveInternetWithDelay,
        haveInternetWithoutDelay,
        iAm,
        iAmInChatNamed,
        iAmInChatWith,
<<<<<<< HEAD
        iTapChatWith,
=======
        longPressChat,
>>>>>>> 2814a6f5
        longPressMessageByAttachment,
        longPressMessageByText,
        longPressWidget,
        noInternetConnection,
        openChatInfo,
        pasteToField,
        restartApp,
        returnToPreviousPage,
        scrollAndSee,
        seeChatAsMuted,
        seesAs,
        seeDraftInDialog,
        sendsAttachmentToMe,
        sendsMessageToMe,
        signInAs,
        tapDropdownItem,
        tapText,
        tapWidget,
        twoUsers,
        untilAttachmentExists,
        untilTextExists,
        untilTextExistsWithin,
        updateBio,
        user,
        waitUntilAttachmentStatus,
        waitUntilFileStatus,
        waitUntilKeyExists,
        waitUntilMessageStatus,
      ]
      ..hooks = [ResetAppHook()]
      ..reporters = [
        StdoutReporter(MessageLevel.verbose)
          ..setWriteLineFn(print)
          ..setWriteFn(print),
        ProgressReporter()
          ..setWriteLineFn(print)
          ..setWriteFn(print),
        TestRunSummaryReporter()
          ..setWriteLineFn(print)
          ..setWriteFn(print),
        FlutterDriverReporter(logInfoMessages: true),
        if (!PlatformUtils.isWeb) JsonReporter(),
      ]
      ..semanticsEnabled = false
      ..defaultTimeout = const Duration(seconds: 30)
      ..customStepParameterDefinitions = [
        AttachmentTypeParameter(),
        DownloadStatusParameter(),
        MutedStatusParameter(),
        OnlineStatusParameter(),
        SendingStatusParameter(),
        UsersParameter(),
        WidgetKeyParameter(),
      ]
      ..createWorld = (config) => Future.sync(() => CustomWorld());

/// Application's initialization function.
Future<void> appInitializationFn(World world) {
  PlatformUtils = PlatformUtilsMock();
  Get.put<GraphQlProvider>(MockGraphQlProvider());
  return Future.sync(app.main);
}

/// Creates a new [Session] for an [User] identified by the provided [name].
Future<Session> createUser(
  TestUser user,
  CustomWorld world, {
  UserPassword? password,
}) async {
  final provider = GraphQlProvider();
  final result = await provider.signUp();

  world.sessions[user.name] = CustomUser(
    Session(
      result.createUser.session.token,
      result.createUser.session.expireAt,
    ),
    result.createUser.user.id,
    result.createUser.user.num,
  );

  provider.token = result.createUser.session.token;
  await provider.updateUserName(UserName(user.name));
  if (password != null) {
    await provider.updateUserPassword(null, password);
  }
  provider.disconnect();
  return Session(
    result.createUser.session.token,
    result.createUser.session.expireAt,
  );
}

/// Extension adding an ability to find the [Widget]s without skipping the
/// offstage to [AppDriverAdapter].
extension SkipOffstageExtension on AppDriverAdapter {
  /// Finds the [Widget] by its [key] without skipping the offstage.
  Finder findByKeySkipOffstage(String key) =>
      find.byKey(Key(key), skipOffstage: false);

  /// Finds the [Widget] by its [text] without skipping the offstage.
  Finder findByTextSkipOffstage(String text) =>
      find.text(text, skipOffstage: false);
}<|MERGE_RESOLUTION|>--- conflicted
+++ resolved
@@ -93,11 +93,8 @@
         iAm,
         iAmInChatNamed,
         iAmInChatWith,
-<<<<<<< HEAD
         iTapChatWith,
-=======
         longPressChat,
->>>>>>> 2814a6f5
         longPressMessageByAttachment,
         longPressMessageByText,
         longPressWidget,
