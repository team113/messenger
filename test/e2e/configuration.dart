// Copyright © 2022 IT ENGINEERING MANAGEMENT INC, <https://github.com/team113>
//
// This program is free software: you can redistribute it and/or modify it under
// the terms of the GNU Affero General Public License v3.0 as published by the
// Free Software Foundation, either version 3 of the License, or (at your
// option) any later version.
//
// This program is distributed in the hope that it will be useful, but WITHOUT
// ANY WARRANTY; without even the implied warranty of MERCHANTABILITY or FITNESS
// FOR A PARTICULAR PURPOSE. See the GNU Affero General Public License v3.0 for
// more details.
//
// You should have received a copy of the GNU Affero General Public License v3.0
// along with this program. If not, see
// <https://www.gnu.org/licenses/agpl-3.0.html>.

// ignore_for_file: avoid_print

import 'package:flutter/material.dart';
import 'package:flutter_gherkin/flutter_gherkin_with_driver.dart';
import 'package:flutter_test/flutter_test.dart';
import 'package:get/get.dart';
import 'package:gherkin/gherkin.dart';
import 'package:messenger/domain/model/session.dart';
import 'package:messenger/domain/model/user.dart';
import 'package:messenger/main.dart' as app;
import 'package:messenger/provider/gql/graphql.dart';
import 'package:messenger/util/platform_utils.dart';

import 'hook/reset_app.dart';
import 'mock/graphql.dart';
import 'mock/platform_utils.dart';
import 'parameters/attachment.dart';
<<<<<<< HEAD
import 'parameters/chat.dart';
import 'parameters/enabled.dart';
import 'parameters/hand_status.dart';
=======
import 'parameters/download_status.dart';
>>>>>>> eea09c23
import 'parameters/keys.dart';
import 'parameters/online_status.dart';
import 'parameters/sending_status.dart';
import 'parameters/users.dart';
import 'steps/add_user_to_call.dart';
import 'steps/attach_file.dart';
import 'steps/download_file.dart';
import 'steps/expect_n_widget.dart';
import 'steps/go_to.dart';
import 'steps/has_chat.dart';
import 'steps/in_chat_with.dart';
import 'steps/internet.dart';
import 'steps/long_press_message.dart';
import 'steps/long_press_widget.dart';
import 'steps/popup.dart';
import 'steps/restart_app.dart';
import 'steps/sees_as.dart';
import 'steps/sends_attachment.dart';
import 'steps/sends_message.dart';
import 'steps/tap_dropdown_item.dart';
import 'steps/tap_text.dart';
import 'steps/tap_user_in_search.dart';
import 'steps/tap_widget.dart';
import 'steps/text_field.dart';
import 'steps/updates_bio.dart';
import 'steps/user_call.dart';
import 'steps/user_hand.dart';
import 'steps/users.dart';
import 'steps/wait_until_attachment.dart';
import 'steps/wait_until_attachment_status.dart';
<<<<<<< HEAD
import 'steps/wait_until_in_call.dart';
=======
import 'steps/wait_until_file_status.dart';
>>>>>>> eea09c23
import 'steps/wait_until_message_status.dart';
import 'steps/wait_until_popup_call.dart';
import 'steps/wait_until_text.dart';
import 'steps/wait_until_user_hand.dart';
import 'steps/wait_until_widget.dart';
import 'world/custom_world.dart';

/// Configuration of a Gherkin test suite.
final FlutterTestConfiguration gherkinTestConfiguration =
    FlutterTestConfiguration()
      ..stepDefinitions = [
        addsUserToCall,
        attachFile,
        cancelFileDownload,
        copyFromField,
        downloadFile,
        expectNWidget,
        fillField,
<<<<<<< HEAD
        fillFieldWithUser,
=======
        fillFieldN,
>>>>>>> eea09c23
        goToUserPage,
        hasChat,
        haveInternetWithDelay,
        haveInternetWithoutDelay,
        iAm,
        iAmInChatWith,
        longPressMessageByAttachment,
        longPressMessageByText,
        longPressWidget,
        noInternetConnection,
        pasteToField,
        popupWindows,
        raiseHand,
        restartApp,
        seesAs,
        sendsAttachmentToMe,
        sendsMessageToMe,
        signInAs,
        tapDropdownItem,
        tapText,
        tapUserInSearch,
        tapWidget,
        twoUsers,
<<<<<<< HEAD
        untilMyUserHand,
        untilPopupCall,
=======
        untilAttachmentExists,
>>>>>>> eea09c23
        untilTextExists,
        untilUserHand,
        untilUserInCallExists,
        updateBio,
        user,
        userDeclineCall,
        userEndCall,
        userJoinCall,
        userStartCall,
        waitUntilAttachmentStatus,
        waitUntilFileStatus,
        waitUntilKeyExists,
        waitUntilMessageStatus,
      ]
      ..hooks = [ResetAppHook()]
      ..reporters = [
        StdoutReporter(MessageLevel.verbose)
          ..setWriteLineFn(print)
          ..setWriteFn(print),
        ProgressReporter()
          ..setWriteLineFn(print)
          ..setWriteFn(print),
        TestRunSummaryReporter()
          ..setWriteLineFn(print)
          ..setWriteFn(print),
        FlutterDriverReporter(logInfoMessages: true),
        if (!PlatformUtils.isWeb) JsonReporter(),
      ]
      ..semanticsEnabled = false
      ..defaultTimeout = const Duration(seconds: 30)
      ..customStepParameterDefinitions = [
        AttachmentTypeParameter(),
<<<<<<< HEAD
        ChatTypeParameter(),
        EnabledParameter(),
        HandStatusParameter(),
=======
        DownloadStatusParameter(),
>>>>>>> eea09c23
        OnlineStatusParameter(),
        SendingStatusParameter(),
        UsersParameter(),
        WidgetKeyParameter(),
      ]
      ..createWorld = (config) => Future.sync(() => CustomWorld());

/// Application's initialization function.
Future<void> appInitializationFn(World world) {
  PlatformUtils = PlatformUtilsMock();
  Get.put<GraphQlProvider>(MockGraphQlProvider());
  return Future.sync(app.main);
}

/// Creates a new [Session] for an [User] identified by the provided [name].
Future<Session> createUser(
  TestUser user,
  CustomWorld world, {
  UserPassword? password,
}) async {
  final provider = GraphQlProvider();
  final result = await provider.signUp();

  world.sessions[user.name] = CustomUser(
    Session(
      result.createUser.session.token,
      result.createUser.session.expireAt,
    ),
    result.createUser.user.id,
    result.createUser.user.num,
  );

  provider.token = result.createUser.session.token;
  await provider.updateUserName(UserName(user.name));
  if (password != null) {
    await provider.updateUserPassword(null, password);
  }
  provider.disconnect();
  return Session(
    result.createUser.session.token,
    result.createUser.session.expireAt,
  );
}

/// Extension adding an ability to find the [Widget]s without skipping the
/// offstage to [AppDriverAdapter].
extension SkipOffstageExtension on AppDriverAdapter {
  /// Finds the [Widget] by its [key] without skipping the offstage.
  Finder findByKeySkipOffstage(String key) =>
      find.byKey(Key(key), skipOffstage: false);

  /// Finds the [Widget] by its [text] without skipping the offstage.
  Finder findByTextSkipOffstage(String text) =>
      find.text(text, skipOffstage: false);
}<|MERGE_RESOLUTION|>--- conflicted
+++ resolved
@@ -31,13 +31,10 @@
 import 'mock/graphql.dart';
 import 'mock/platform_utils.dart';
 import 'parameters/attachment.dart';
-<<<<<<< HEAD
+import 'parameters/download_status.dart';
 import 'parameters/chat.dart';
 import 'parameters/enabled.dart';
 import 'parameters/hand_status.dart';
-=======
-import 'parameters/download_status.dart';
->>>>>>> eea09c23
 import 'parameters/keys.dart';
 import 'parameters/online_status.dart';
 import 'parameters/sending_status.dart';
@@ -68,11 +65,8 @@
 import 'steps/users.dart';
 import 'steps/wait_until_attachment.dart';
 import 'steps/wait_until_attachment_status.dart';
-<<<<<<< HEAD
+import 'steps/wait_until_file_status.dart';
 import 'steps/wait_until_in_call.dart';
-=======
-import 'steps/wait_until_file_status.dart';
->>>>>>> eea09c23
 import 'steps/wait_until_message_status.dart';
 import 'steps/wait_until_popup_call.dart';
 import 'steps/wait_until_text.dart';
@@ -91,11 +85,8 @@
         downloadFile,
         expectNWidget,
         fillField,
-<<<<<<< HEAD
+        fillFieldN,
         fillFieldWithUser,
-=======
-        fillFieldN,
->>>>>>> eea09c23
         goToUserPage,
         hasChat,
         haveInternetWithDelay,
@@ -119,12 +110,9 @@
         tapUserInSearch,
         tapWidget,
         twoUsers,
-<<<<<<< HEAD
+        untilAttachmentExists,
         untilMyUserHand,
         untilPopupCall,
-=======
-        untilAttachmentExists,
->>>>>>> eea09c23
         untilTextExists,
         untilUserHand,
         untilUserInCallExists,
@@ -157,13 +145,10 @@
       ..defaultTimeout = const Duration(seconds: 30)
       ..customStepParameterDefinitions = [
         AttachmentTypeParameter(),
-<<<<<<< HEAD
+        DownloadStatusParameter(),
         ChatTypeParameter(),
         EnabledParameter(),
         HandStatusParameter(),
-=======
-        DownloadStatusParameter(),
->>>>>>> eea09c23
         OnlineStatusParameter(),
         SendingStatusParameter(),
         UsersParameter(),
