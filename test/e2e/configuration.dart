// Copyright © 2022-2023 IT ENGINEERING MANAGEMENT INC,
//                       <https://github.com/team113>
//
// This program is free software: you can redistribute it and/or modify it under
// the terms of the GNU Affero General Public License v3.0 as published by the
// Free Software Foundation, either version 3 of the License, or (at your
// option) any later version.
//
// This program is distributed in the hope that it will be useful, but WITHOUT
// ANY WARRANTY; without even the implied warranty of MERCHANTABILITY or FITNESS
// FOR A PARTICULAR PURPOSE. See the GNU Affero General Public License v3.0 for
// more details.
//
// You should have received a copy of the GNU Affero General Public License v3.0
// along with this program. If not, see
// <https://www.gnu.org/licenses/agpl-3.0.html>.

// ignore_for_file: avoid_print

import 'package:flutter/material.dart';
import 'package:flutter_gherkin/flutter_gherkin_with_driver.dart';
import 'package:flutter_test/flutter_test.dart';
import 'package:get/get.dart';
import 'package:gherkin/gherkin.dart';
import 'package:messenger/api/backend/extension/credentials.dart';
import 'package:messenger/domain/model/session.dart';
import 'package:messenger/domain/model/user.dart';
import 'package:messenger/main.dart' as app;
import 'package:messenger/provider/gql/graphql.dart';
import 'package:messenger/util/platform_utils.dart';

import 'hook/reset_app.dart';
import 'mock/graphql.dart';
import 'mock/platform_utils.dart';
import 'parameters/attachment.dart';
import 'parameters/availability_status.dart';
import 'parameters/download_status.dart';
import 'parameters/enabled_status.dart';
import 'parameters/exception.dart';
import 'parameters/favorite_status.dart';
import 'parameters/fetch_status.dart';
import 'parameters/iterable_amount.dart';
import 'parameters/keys.dart';
import 'parameters/muted_status.dart';
import 'parameters/online_status.dart';
import 'parameters/position_status.dart';
import 'parameters/search_category.dart';
import 'parameters/selection_status.dart';
import 'parameters/sending_status.dart';
import 'parameters/users.dart';
import 'steps/attach_file.dart';
import 'steps/has_blocked_users.dart';
import 'steps/change_chat_avatar.dart';
import 'steps/chat_is_favorite.dart';
import 'steps/chat_is_hidden.dart';
import 'steps/chat_is_muted.dart';
import 'steps/chats_availability.dart';
import 'steps/contact.dart';
import 'steps/contact_is_deleted.dart';
import 'steps/contact_is_favorite.dart';
import 'steps/dismiss_chat.dart';
import 'steps/dismiss_contact.dart';
import 'steps/download_file.dart';
import 'steps/drag_chat.dart';
import 'steps/drag_contact.dart';
import 'steps/go_to.dart';
import 'steps/has_contact.dart';
import 'steps/has_dialog.dart';
import 'steps/has_group.dart';
import 'steps/in_chat_with.dart';
import 'steps/in_monolog.dart';
import 'steps/internet.dart';
import 'steps/long_press_chat.dart';
import 'steps/long_press_contact.dart';
import 'steps/long_press_message.dart';
import 'steps/long_press_widget.dart';
import 'steps/monolog_availability.dart';
import 'steps/open_chat_info.dart';
import 'steps/popup_windows.dart';
import 'steps/reads_message.dart';
import 'steps/restart_app.dart';
import 'steps/right_click_message.dart';
import 'steps/right_click_widget.dart';
import 'steps/scroll_chat.dart';
import 'steps/scroll_until.dart';
import 'steps/see_blocked_users.dart';
import 'steps/see_chat_avatar.dart';
import 'steps/see_chat_dismissed.dart';
import 'steps/see_chat_members.dart';
import 'steps/see_chat_messages.dart';
import 'steps/see_chat_position.dart';
import 'steps/see_chat_selection.dart';
import 'steps/see_chats.dart';
import 'steps/see_contact_dismissed.dart';
import 'steps/see_contact_position.dart';
import 'steps/see_contact_selection.dart';
import 'steps/see_contacts.dart';
import 'steps/see_draft.dart';
import 'steps/see_favorite_chat.dart';
import 'steps/see_favorite_contact.dart';
import 'steps/see_favorite_monolog.dart';
import 'steps/see_search_results.dart';
import 'steps/sees_as_online.dart';
import 'steps/sees_dialog.dart';
import 'steps/sees_muted_chat.dart';
import 'steps/select_text.dart';
import 'steps/sends_attachment.dart';
import 'steps/sends_message.dart';
import 'steps/tap_chat.dart';
import 'steps/tap_chat_in_search_view.dart';
import 'steps/tap_contact.dart';
import 'steps/tap_dropdown_item.dart';
import 'steps/tap_message.dart';
import 'steps/tap_search_result.dart';
import 'steps/tap_text.dart';
import 'steps/tap_widget.dart';
import 'steps/text_field.dart';
import 'steps/update_app_version.dart';
import 'steps/update_avatar.dart';
import 'steps/updates_name.dart';
import 'steps/users.dart';
import 'steps/wait_to_settle.dart';
import 'steps/wait_until_attachment.dart';
import 'steps/wait_until_attachment_fetched.dart';
import 'steps/wait_until_attachment_status.dart';
import 'steps/wait_until_chat.dart';
import 'steps/wait_until_contact.dart';
import 'steps/wait_until_file_status.dart';
import 'steps/wait_until_message.dart';
import 'steps/wait_until_message_status.dart';
import 'steps/wait_until_text.dart';
import 'steps/wait_until_text_within.dart';
import 'steps/wait_until_widget.dart';
import 'world/custom_world.dart';

/// Configuration of a Gherkin test suite.
final FlutterTestConfiguration gherkinTestConfiguration =
    FlutterTestConfiguration()
      ..stepDefinitions = [
        attachFile,
        blockedCountUsers,
        cancelFileDownload,
        changeChatAvatar,
        chatIsFavorite,
        chatIsIndeedHidden,
        chatIsMuted,
        chatsAvailability,
        checkCopyText,
        contact,
        contactIsFavorite,
        contactIsIndeedDeleted,
        copyFromField,
        countUsers,
        dismissChat,
        dismissContact,
        downloadFile,
        dragChatDown,
        dragContactDown,
        fillField,
        fillFieldN,
        goToUserPage,
        hasContacts,
        hasDialogWithMe,
        hasFavoriteContacts,
        hasFavoriteGroups,
        hasGroupWithMembers,
        hasGroups,
        haveGroup1Named,
        haveGroup2Named,
        haveGroupNamed,
        haveInternetWithDelay,
        haveInternetWithoutDelay,
        iAm,
        iAmInChatNamed,
        iAmInChatWith,
        iAmInMonolog,
        iTapChatGroup,
        iTapChatWith,
        longPressChat,
        longPressContact,
        longPressMessageByAttachment,
        longPressMessageByText,
        longPressWidget,
        monologAvailability,
        noInternetConnection,
        openChatInfo,
        pasteToField,
        popupWindows,
        readsMessage,
        restartApp,
        returnToPreviousPage,
        rightClickMessage,
        rightClickWidget,
        scrollAndSee,
        scrollToBottom,
        scrollUntilPresent,
        seeBlockedUsers,
        seeChatAsDismissed,
        seeChatAsFavorite,
        seeChatAsMuted,
        seeChatAvatarAs,
        seeChatAvatarAsNone,
        seeChatInSearchResults,
        seeChatMembers,
        seeChatMessages,
        seeChatSelection,
        seeContactAsDismissed,
        seeContactAsFavorite,
        seeContactPosition,
        seeContactSelection,
        seeCountChats,
        seeCountContacts,
        seeCountFavoriteChats,
        seeDraftInDialog,
        seeFavoriteChatPosition,
        seeMonologAsFavorite,
        seeNoChatsDismissed,
        seeNoContactsDismissed,
        seeUserInSearchResults,
        seesAs,
        seesDialogWithMe,
        seesNoDialogWithMe,
        selectMessageText,
        sendsAttachmentToMe,
        sendsMessageToMe,
        sendsMessageWithException,
        signInAs,
        tapChat,
        tapContact,
        tapDropdownItem,
        tapMessage,
        tapText,
        tapUserInSearchResults,
        tapWidget,
        twoContacts,
        twoUsers,
        untilAttachmentExists,
        untilAttachmentFetched,
        untilChatExists,
        untilContactExists,
        untilMessageExists,
        untilTextExists,
        untilTextExistsWithin,
        updateAppVersion,
        updateAvatar,
        updateName,
        user,
        waitForAppToSettle,
        waitUntilAttachmentStatus,
        waitUntilFileStatus,
        waitUntilKeyExists,
        waitUntilMessageStatus,
      ]
      ..hooks = [ResetAppHook()]
      ..reporters = [
        StdoutReporter(MessageLevel.verbose)
          ..setWriteLineFn(print)
          ..setWriteFn(print),
        ProgressReporter()
          ..setWriteLineFn(print)
          ..setWriteFn(print),
        TestRunSummaryReporter()
          ..setWriteLineFn(print)
          ..setWriteFn(print),
        FlutterDriverReporter(logInfoMessages: true),
        if (!PlatformUtils.isWeb) JsonReporter(),
      ]
      ..semanticsEnabled = false
      ..defaultTimeout = const Duration(seconds: 30)
      ..customStepParameterDefinitions = [
        AttachmentTypeParameter(),
        AvailabilityStatusParameter(),
        DownloadStatusParameter(),
        EnabledParameter(),
        ExceptionParameter(),
        FavoriteStatusParameter(),
        ImageFetchStatusParameter(),
        IterableAmountParameter(),
        MessageSentStatusParameter(),
        MutedStatusParameter(),
        OnlineStatusParameter(),
        PositionStatusParameter(),
        SearchCategoryParameter(),
        SelectionStatusParameter(),
        UsersParameter(),
        WidgetKeyParameter(),
      ]
      ..createWorld = (config) => Future.sync(() => CustomWorld());

/// Application's initialization function.
Future<void> appInitializationFn(World world) {
  PlatformUtils = PlatformUtilsMock();
  Get.put<GraphQlProvider>(MockGraphQlProvider());
  return Future.sync(app.main);
}

<<<<<<< HEAD
/// Creates a new [Session] for an [User] identified by the provided [user].
=======
/// Creates a new [Session] for an [User] identified by the provided [name].
>>>>>>> cec273c5
Future<CustomUser> createUser({
  TestUser? user,
  CustomWorld? world,
  UserPassword? password,
}) async {
  final provider = GraphQlProvider();
  final result = await provider.signUp();

  final CustomUser customUser = CustomUser(
    result.toModel(),
    result.createUser.user.num,
  );

  if (user != null && world != null) {
    world.sessions[user.name] = customUser;

    provider.token = result.createUser.session.token;
    await provider.updateUserName(UserName(user.name));
    if (password != null) {
      await provider.updateUserPassword(null, password);

      final result = await provider.signIn(
        password,
        null,
        customUser.userNum,
        null,
        null,
        true,
      );
      world.sessions[user.name]?.credentials = result.toModel();
    }
  }

  provider.disconnect();

  return customUser;
}

/// Extension adding an ability to find the [Widget]s without skipping the
/// offstage to [AppDriverAdapter].
extension SkipOffstageExtension on AppDriverAdapter {
  /// Finds the [Widget] by its [key] without skipping the offstage.
  Finder findByKeySkipOffstage(String key) =>
      find.byKey(Key(key), skipOffstage: false);

  /// Finds the [Widget] by its [text] without skipping the offstage.
  Finder findByTextSkipOffstage(String text) =>
      find.text(text, skipOffstage: false);
}<|MERGE_RESOLUTION|>--- conflicted
+++ resolved
@@ -294,11 +294,7 @@
   return Future.sync(app.main);
 }
 
-<<<<<<< HEAD
-/// Creates a new [Session] for an [User] identified by the provided [user].
-=======
 /// Creates a new [Session] for an [User] identified by the provided [name].
->>>>>>> cec273c5
 Future<CustomUser> createUser({
   TestUser? user,
   CustomWorld? world,
