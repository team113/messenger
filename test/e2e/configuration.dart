// Copyright © 2022-2023 IT ENGINEERING MANAGEMENT INC,
//                       <https://github.com/team113>
//
// This program is free software: you can redistribute it and/or modify it under
// the terms of the GNU Affero General Public License v3.0 as published by the
// Free Software Foundation, either version 3 of the License, or (at your
// option) any later version.
//
// This program is distributed in the hope that it will be useful, but WITHOUT
// ANY WARRANTY; without even the implied warranty of MERCHANTABILITY or FITNESS
// FOR A PARTICULAR PURPOSE. See the GNU Affero General Public License v3.0 for
// more details.
//
// You should have received a copy of the GNU Affero General Public License v3.0
// along with this program. If not, see
// <https://www.gnu.org/licenses/agpl-3.0.html>.

// ignore_for_file: avoid_print

import 'package:flutter/material.dart';
import 'package:flutter_gherkin/flutter_gherkin_with_driver.dart';
import 'package:flutter_test/flutter_test.dart';
import 'package:get/get.dart';
import 'package:gherkin/gherkin.dart';
import 'package:messenger/api/backend/extension/credentials.dart';
import 'package:messenger/domain/model/session.dart';
import 'package:messenger/domain/model/user.dart';
import 'package:messenger/main.dart' as app;
import 'package:messenger/provider/gql/graphql.dart';
import 'package:messenger/util/platform_utils.dart';

import 'hook/reset_app.dart';
import 'mock/graphql.dart';
import 'mock/platform_utils.dart';
import 'parameters/attachment.dart';
import 'parameters/availability_status.dart';
import 'parameters/download_status.dart';
import 'parameters/enabled_status.dart';
import 'parameters/exception.dart';
import 'parameters/favorite_status.dart';
import 'parameters/fetch_status.dart';
import 'parameters/iterable_amount.dart';
import 'parameters/keys.dart';
import 'parameters/muted_status.dart';
import 'parameters/online_status.dart';
import 'parameters/position_status.dart';
import 'parameters/search_category.dart';
import 'parameters/selection_status.dart';
import 'parameters/sending_status.dart';
import 'parameters/users.dart';
import 'steps/attach_file.dart';
import 'steps/change_chat_avatar.dart';
import 'steps/chat_is_favorite.dart';
import 'steps/chat_is_muted.dart';
import 'steps/chats_availability.dart';
import 'steps/contact.dart';
import 'steps/contact_is_favorite.dart';
import 'steps/download_file.dart';
import 'steps/drag_chat.dart';
import 'steps/drag_contact.dart';
import 'steps/go_to.dart';
import 'steps/has_contact.dart';
import 'steps/has_dialog.dart';
import 'steps/has_group.dart';
import 'steps/in_chat_with.dart';
import 'steps/in_monolog.dart';
import 'steps/internet.dart';
import 'steps/long_press_chat.dart';
import 'steps/long_press_contact.dart';
import 'steps/long_press_message.dart';
import 'steps/long_press_widget.dart';
import 'steps/monolog_availability.dart';
import 'steps/open_chat_info.dart';
import 'steps/popup_windows.dart';
import 'steps/reads_message.dart';
import 'steps/restart_app.dart';
import 'steps/right_click_message.dart';
import 'steps/right_click_widget.dart';
import 'steps/scroll_chat.dart';
import 'steps/scroll_until.dart';
import 'steps/see_chat_avatar.dart';
import 'steps/see_chat_messages.dart';
import 'steps/see_chat_position.dart';
import 'steps/see_chat_selection.dart';
import 'steps/see_chats.dart';
import 'steps/see_contact_position.dart';
import 'steps/see_contact_selection.dart';
import 'steps/see_contacts.dart';
import 'steps/see_draft.dart';
import 'steps/see_favorite_chat.dart';
import 'steps/see_favorite_contact.dart';
import 'steps/see_favorite_monolog.dart';
import 'steps/see_search_results.dart';
import 'steps/sees_as_online.dart';
import 'steps/sees_dialog.dart';
import 'steps/sees_muted_chat.dart';
import 'steps/select_text.dart';
import 'steps/sends_attachment.dart';
import 'steps/sends_message.dart';
import 'steps/tap_chat.dart';
import 'steps/tap_chat_in_search_view.dart';
import 'steps/tap_contact.dart';
import 'steps/tap_dropdown_item.dart';
import 'steps/tap_message.dart';
import 'steps/tap_search_result.dart';
import 'steps/tap_text.dart';
import 'steps/tap_widget.dart';
import 'steps/text_field.dart';
import 'steps/update_app_version.dart';
import 'steps/update_avatar.dart';
import 'steps/updates_name.dart';
import 'steps/users.dart';
import 'steps/wait_to_settle.dart';
import 'steps/wait_until_attachment.dart';
import 'steps/wait_until_attachment_fetched.dart';
import 'steps/wait_until_attachment_status.dart';
import 'steps/wait_until_chat.dart';
import 'steps/wait_until_contact.dart';
import 'steps/wait_until_file_status.dart';
import 'steps/wait_until_message.dart';
import 'steps/wait_until_message_status.dart';
import 'steps/wait_until_text.dart';
import 'steps/wait_until_text_within.dart';
import 'steps/wait_until_widget.dart';
import 'world/custom_world.dart';

/// Configuration of a Gherkin test suite.
final FlutterTestConfiguration gherkinTestConfiguration =
    FlutterTestConfiguration()
      ..stepDefinitions = [
        attachFile,
        cancelFileDownload,
        changeChatAvatar,
        chatIsFavorite,
        chatIsMuted,
        chatsAvailability,
        checkCopyText,
        contact,
        contactIsFavorite,
        copyFromField,
        countUsers,
        downloadFile,
        dragChatDown,
        dragContactDown,
        fillField,
        fillFieldN,
        goToUserPage,
        hasDialogWithMe,
        hasFavoriteGroups,
        hasGroups,
        hasContacts,
        hasFavoriteContacts,
        haveGroup2Named,
        haveGroupNamed,
        haveInternetWithDelay,
        haveInternetWithoutDelay,
        iAm,
        iAmInChatNamed,
        iAmInChatWith,
        iAmInMonolog,
        iTapChatWith,
        longPressChat,
        longPressContact,
        longPressMessageByAttachment,
        longPressMessageByText,
        longPressWidget,
        monologAvailability,
        noInternetConnection,
        openChatInfo,
        pasteToField,
        popupWindows,
        readsMessage,
        restartApp,
        returnToPreviousPage,
        rightClickMessage,
        rightClickWidget,
        scrollAndSee,
        scrollToBottom,
        scrollUntilPresent,
        seeChatAsFavorite,
        seeChatAsMuted,
        seeChatAvatarAs,
        seeChatAvatarAsNone,
        seeChatInSearchResults,
        seeChatMessages,
        seeChatSelection,
        seeContactAsFavorite,
        seeContactPosition,
        seeContactSelection,
        seeCountChats,
<<<<<<< HEAD
        seeCountFavoriteChats,
=======
        seeCountContacts,
>>>>>>> eb28ebd6
        seeDraftInDialog,
        seeFavoriteChatPosition,
        seeMonologAsFavorite,
        seeUserInSearchResults,
        seesAs,
        seesDialogWithMe,
        seesNoDialogWithMe,
        selectMessageText,
        sendsAttachmentToMe,
        sendsMessageToMe,
        sendsMessageWithException,
        signInAs,
        tapChat,
        tapContact,
        tapDropdownItem,
        tapMessage,
        tapText,
        tapUserInSearchResults,
        tapWidget,
        twoContacts,
        twoUsers,
        untilAttachmentExists,
        untilAttachmentFetched,
        untilChatExists,
        untilContactExists,
        untilMessageExists,
        untilTextExists,
        untilTextExistsWithin,
        updateAppVersion,
        updateAvatar,
        updateName,
        user,
        waitForAppToSettle,
        waitUntilAttachmentStatus,
        waitUntilFileStatus,
        waitUntilKeyExists,
        waitUntilMessageStatus,
      ]
      ..hooks = [ResetAppHook()]
      ..reporters = [
        StdoutReporter(MessageLevel.verbose)
          ..setWriteLineFn(print)
          ..setWriteFn(print),
        ProgressReporter()
          ..setWriteLineFn(print)
          ..setWriteFn(print),
        TestRunSummaryReporter()
          ..setWriteLineFn(print)
          ..setWriteFn(print),
        FlutterDriverReporter(logInfoMessages: true),
        if (!PlatformUtils.isWeb) JsonReporter(),
      ]
      ..semanticsEnabled = false
      ..defaultTimeout = const Duration(seconds: 30)
      ..customStepParameterDefinitions = [
        AttachmentTypeParameter(),
        AvailabilityStatusParameter(),
        DownloadStatusParameter(),
        EnabledParameter(),
        ExceptionParameter(),
        FavoriteStatusParameter(),
        ImageFetchStatusParameter(),
        IterableAmountParameter(),
        MessageSentStatusParameter(),
        MutedStatusParameter(),
        OnlineStatusParameter(),
        PositionStatusParameter(),
        SearchCategoryParameter(),
        SelectionStatusParameter(),
        UsersParameter(),
        WidgetKeyParameter(),
      ]
      ..createWorld = (config) => Future.sync(() => CustomWorld());

/// Application's initialization function.
Future<void> appInitializationFn(World world) {
  PlatformUtils = PlatformUtilsMock();
  Get.put<GraphQlProvider>(MockGraphQlProvider());
  return Future.sync(app.main);
}

/// Creates a new [Session] for an [User] identified by the provided [name].
Future<CustomUser> createUser(
  TestUser user,
  CustomWorld world, {
  UserPassword? password,
}) async {
  final provider = GraphQlProvider();
  final result = await provider.signUp();

  final CustomUser customUser = CustomUser(
    result.toModel(),
    result.createUser.user.num,
  );

  world.sessions[user.name] = customUser;

  provider.token = result.createUser.session.token;
  await provider.updateUserName(UserName(user.name));
  if (password != null) {
    await provider.updateUserPassword(null, password);

    final result = await provider.signIn(
      password,
      null,
      customUser.userNum,
      null,
      null,
      true,
    );
    world.sessions[user.name]?.credentials = result.toModel();
  }
  provider.disconnect();

  return customUser;
}

/// Extension adding an ability to find the [Widget]s without skipping the
/// offstage to [AppDriverAdapter].
extension SkipOffstageExtension on AppDriverAdapter {
  /// Finds the [Widget] by its [key] without skipping the offstage.
  Finder findByKeySkipOffstage(String key) =>
      find.byKey(Key(key), skipOffstage: false);

  /// Finds the [Widget] by its [text] without skipping the offstage.
  Finder findByTextSkipOffstage(String text) =>
      find.text(text, skipOffstage: false);
}<|MERGE_RESOLUTION|>--- conflicted
+++ resolved
@@ -188,11 +188,8 @@
         seeContactPosition,
         seeContactSelection,
         seeCountChats,
-<<<<<<< HEAD
+        seeCountContacts,
         seeCountFavoriteChats,
-=======
-        seeCountContacts,
->>>>>>> eb28ebd6
         seeDraftInDialog,
         seeFavoriteChatPosition,
         seeMonologAsFavorite,
