// Copyright © 2022-2023 IT ENGINEERING MANAGEMENT INC,
//                       <https://github.com/team113>
//
// This program is free software: you can redistribute it and/or modify it under
// the terms of the GNU Affero General Public License v3.0 as published by the
// Free Software Foundation, either version 3 of the License, or (at your
// option) any later version.
//
// This program is distributed in the hope that it will be useful, but WITHOUT
// ANY WARRANTY; without even the implied warranty of MERCHANTABILITY or FITNESS
// FOR A PARTICULAR PURPOSE. See the GNU Affero General Public License v3.0 for
// more details.
//
// You should have received a copy of the GNU Affero General Public License v3.0
// along with this program. If not, see
// <https://www.gnu.org/licenses/agpl-3.0.html>.

// ignore_for_file: avoid_print

import 'package:flutter/material.dart';
import 'package:flutter_gherkin/flutter_gherkin_with_driver.dart';
import 'package:flutter_test/flutter_test.dart';
import 'package:get/get.dart';
import 'package:gherkin/gherkin.dart';
import 'package:messenger/domain/model/session.dart';
import 'package:messenger/domain/model/user.dart';
import 'package:messenger/main.dart' as app;
import 'package:messenger/provider/gql/graphql.dart';
import 'package:messenger/util/platform_utils.dart';

import 'hook/reset_app.dart';
import 'mock/graphql.dart';
import 'mock/platform_utils.dart';
import 'parameters/attachment.dart';
<<<<<<< HEAD
import 'parameters/chat.dart';
import 'parameters/download_status.dart';
import 'parameters/enabled.dart';
import 'parameters/exception.dart';
import 'parameters/favorite_status.dart';
import 'parameters/fetch_status.dart';
import 'parameters/hand_status.dart';
=======
import 'parameters/availability_status.dart';
import 'parameters/download_status.dart';
import 'parameters/enabled_status.dart';
import 'parameters/exception.dart';
import 'parameters/favorite_status.dart';
import 'parameters/fetch_status.dart';
import 'parameters/iterable_amount.dart';
>>>>>>> 1f8c474f
import 'parameters/keys.dart';
import 'parameters/muted_status.dart';
import 'parameters/online_status.dart';
import 'parameters/position_status.dart';
import 'parameters/search_category.dart';
import 'parameters/selection_status.dart';
import 'parameters/sending_status.dart';
import 'parameters/users.dart';
import 'steps/add_user_to_call.dart';
import 'steps/attach_file.dart';
import 'steps/change_chat_avatar.dart';
import 'steps/chat_is_favorite.dart';
import 'steps/chat_is_muted.dart';
import 'steps/contact.dart';
import 'steps/contact_is_favorite.dart';
import 'steps/download_file.dart';
import 'steps/drag_chat.dart';
import 'steps/drag_contact.dart';
import 'steps/go_to.dart';
import 'steps/has_chat.dart';
import 'steps/in_chat_with.dart';
import 'steps/in_monolog.dart';
import 'steps/internet.dart';
import 'steps/long_press_chat.dart';
import 'steps/long_press_contact.dart';
import 'steps/long_press_message.dart';
import 'steps/long_press_widget.dart';
import 'steps/monolog_availability.dart';
import 'steps/open_chat_info.dart';
<<<<<<< HEAD
import 'steps/popup.dart';
=======
import 'steps/popup_windows.dart';
>>>>>>> 1f8c474f
import 'steps/restart_app.dart';
import 'steps/right_click_widget.dart';
import 'steps/scroll_chat.dart';
import 'steps/scroll_until.dart';
import 'steps/see_chat_avatar.dart';
import 'steps/see_chat_messages.dart';
import 'steps/see_chat_position.dart';
import 'steps/see_chat_selection.dart';
import 'steps/see_contact_position.dart';
import 'steps/see_contact_selection.dart';
import 'steps/see_draft.dart';
import 'steps/see_favorite_chat.dart';
import 'steps/see_favorite_contact.dart';
import 'steps/see_favorite_monolog.dart';
import 'steps/see_search_results.dart';
import 'steps/sees_as_online.dart';
import 'steps/sees_dialog.dart';
import 'steps/sees_muted_chat.dart';
import 'steps/select_text.dart';
import 'steps/sends_attachment.dart';
import 'steps/sends_message.dart';
import 'steps/tap_chat.dart';
import 'steps/tap_chat_in_search_view.dart';
import 'steps/tap_contact.dart';
import 'steps/tap_dropdown_item.dart';
import 'steps/tap_message.dart';
import 'steps/tap_search_result.dart';
import 'steps/tap_text.dart';
import 'steps/tap_user_in_search.dart';
import 'steps/tap_widget.dart';
import 'steps/text_field.dart';
import 'steps/update_app_version.dart';
import 'steps/update_avatar.dart';
import 'steps/updates_name.dart';
import 'steps/calls.dart';
import 'steps/user_hand.dart';
import 'steps/users.dart';
import 'steps/wait_to_settle.dart';
import 'steps/wait_until_attachment.dart';
import 'steps/wait_until_attachment_fetched.dart';
import 'steps/wait_until_attachment_status.dart';
import 'steps/wait_until_chat.dart';
import 'steps/wait_until_contact.dart';
import 'steps/wait_until_file_status.dart';
<<<<<<< HEAD
import 'steps/wait_until_in_call.dart';
=======
import 'steps/wait_until_message.dart';
>>>>>>> 1f8c474f
import 'steps/wait_until_message_status.dart';
import 'steps/wait_until_text.dart';
import 'steps/wait_until_text_within.dart';
import 'steps/wait_until_user_hand.dart';
import 'steps/wait_until_widget.dart';
import 'world/custom_world.dart';

/// Configuration of a Gherkin test suite.
final FlutterTestConfiguration gherkinTestConfiguration =
    FlutterTestConfiguration()
      ..stepDefinitions = [
        addsUserToCall,
        attachFile,
        cancelFileDownload,
        changeChatAvatar,
        chatIsFavorite,
        chatIsMuted,
<<<<<<< HEAD
=======
        checkCopyText,
>>>>>>> 1f8c474f
        contact,
        contactIsFavorite,
        copyFromField,
        countUsers,
        downloadFile,
        dragChatDown,
        dragContactDown,
        fillField,
        fillFieldN,
        fillFieldWithUser,
        goToUserPage,
        hasDialog,
        hasGroup,
        haveInternetWithDelay,
        haveInternetWithoutDelay,
        iAm,
        iAmInChatNamed,
        iAmInChatWith,
        iAmInMonolog,
        iTapChatWith,
        longPressChat,
        longPressContact,
        longPressMessageByAttachment,
        longPressMessageByText,
        longPressWidget,
        monologAvailability,
        noInternetConnection,
        openChatInfo,
        pasteToField,
        popupWindows,
<<<<<<< HEAD
        raiseHand,
=======
>>>>>>> 1f8c474f
        restartApp,
        returnToPreviousPage,
        rightClickWidget,
        scrollAndSee,
        scrollUntilPresent,
        seeChatAsFavorite,
        seeChatAsMuted,
        seeChatAvatarAs,
        seeChatAvatarAsNone,
        seeChatInSearchResults,
        seeChatMessages,
        seeChatSelection,
        seeContactAsFavorite,
        seeContactPosition,
        seeContactSelection,
        seeDraftInDialog,
        seeFavoriteChatPosition,
        seeMonologAsFavorite,
        seeUserInSearchResults,
        seesAs,
        seesDialogWithMe,
        seesNoDialogWithMe,
        selectMessageText,
        sendsAttachmentToMe,
        sendsMessageToMe,
        sendsMessageWithException,
        signInAs,
        tapChat,
        tapContact,
        tapDropdownItem,
        tapMessage,
        tapText,
<<<<<<< HEAD
        tapUserInSearch,
=======
        tapUserInSearchResults,
>>>>>>> 1f8c474f
        tapWidget,
        twoContacts,
        twoUsers,
        untilAttachmentExists,
        untilAttachmentFetched,
<<<<<<< HEAD
        untilMyUserHand,
        untilTextExists,
        untilTextExistsWithin,
        untilUserHand,
        untilUserInCallExists,
=======
        untilChatExists,
        untilContactExists,
        untilMessageExists,
        untilTextExists,
        untilTextExistsWithin,
        updateAppVersion,
        updateAvatar,
>>>>>>> 1f8c474f
        updateName,
        user,
        userDeclineCall,
        userEndCall,
        userJoinCall,
        userStartCallInDialog,
        userStartCallInGroup,
        waitForAppToSettle,
        waitUntilAttachmentStatus,
        waitUntilFileStatus,
        waitUntilKeyExists,
        waitUntilMessageStatus,
      ]
      ..hooks = [ResetAppHook()]
      ..reporters = [
        StdoutReporter(MessageLevel.verbose)
          ..setWriteLineFn(print)
          ..setWriteFn(print),
        ProgressReporter()
          ..setWriteLineFn(print)
          ..setWriteFn(print),
        TestRunSummaryReporter()
          ..setWriteLineFn(print)
          ..setWriteFn(print),
        FlutterDriverReporter(logInfoMessages: true),
        if (!PlatformUtils.isWeb) JsonReporter(),
      ]
      ..semanticsEnabled = false
      ..defaultTimeout = const Duration(seconds: 30)
      ..customStepParameterDefinitions = [
        AttachmentTypeParameter(),
<<<<<<< HEAD
        ChatTypeParameter(),
=======
        AvailabilityStatusParameter(),
>>>>>>> 1f8c474f
        DownloadStatusParameter(),
        EnabledParameter(),
        ExceptionParameter(),
        FavoriteStatusParameter(),
        HandStatusParameter(),
        ImageFetchStatusParameter(),
        IterableAmountParameter(),
        MutedStatusParameter(),
        OnlineStatusParameter(),
        PositionStatusParameter(),
        SearchCategoryParameter(),
        SelectionStatusParameter(),
        SendingStatusParameter(),
        UsersParameter(),
        WidgetKeyParameter(),
      ]
      ..createWorld = (config) => Future.sync(() => CustomWorld());

/// Application's initialization function.
Future<void> appInitializationFn(World world) {
  PlatformUtils = PlatformUtilsMock();
  Get.put<GraphQlProvider>(MockGraphQlProvider());
  return Future.sync(app.main);
}

/// Creates a new [Session] for an [User] identified by the provided [name].
Future<CustomUser> createUser(
  TestUser user,
  CustomWorld world, {
  UserPassword? password,
}) async {
  final provider = GraphQlProvider();
  final result = await provider.signUp();

  final CustomUser customUser = CustomUser(
    Session(
      result.createUser.session.token,
      result.createUser.session.expireAt,
    ),
    result.createUser.user.id,
    result.createUser.user.num,
  );

  world.sessions[user.name] = customUser;

  provider.token = result.createUser.session.token;
  await provider.updateUserName(UserName(user.name));
  if (password != null) {
    await provider.updateUserPassword(null, password);
  }
  provider.disconnect();

  return customUser;
}

/// Extension adding an ability to find the [Widget]s without skipping the
/// offstage to [AppDriverAdapter].
extension SkipOffstageExtension on AppDriverAdapter {
  /// Finds the [Widget] by its [key] without skipping the offstage.
  Finder findByKeySkipOffstage(String key) =>
      find.byKey(Key(key), skipOffstage: false);

  /// Finds the [Widget] by its [text] without skipping the offstage.
  Finder findByTextSkipOffstage(String text) =>
      find.text(text, skipOffstage: false);
}<|MERGE_RESOLUTION|>--- conflicted
+++ resolved
@@ -32,15 +32,6 @@
 import 'mock/graphql.dart';
 import 'mock/platform_utils.dart';
 import 'parameters/attachment.dart';
-<<<<<<< HEAD
-import 'parameters/chat.dart';
-import 'parameters/download_status.dart';
-import 'parameters/enabled.dart';
-import 'parameters/exception.dart';
-import 'parameters/favorite_status.dart';
-import 'parameters/fetch_status.dart';
-import 'parameters/hand_status.dart';
-=======
 import 'parameters/availability_status.dart';
 import 'parameters/download_status.dart';
 import 'parameters/enabled_status.dart';
@@ -48,7 +39,6 @@
 import 'parameters/favorite_status.dart';
 import 'parameters/fetch_status.dart';
 import 'parameters/iterable_amount.dart';
->>>>>>> 1f8c474f
 import 'parameters/keys.dart';
 import 'parameters/muted_status.dart';
 import 'parameters/online_status.dart';
@@ -78,11 +68,7 @@
 import 'steps/long_press_widget.dart';
 import 'steps/monolog_availability.dart';
 import 'steps/open_chat_info.dart';
-<<<<<<< HEAD
-import 'steps/popup.dart';
-=======
 import 'steps/popup_windows.dart';
->>>>>>> 1f8c474f
 import 'steps/restart_app.dart';
 import 'steps/right_click_widget.dart';
 import 'steps/scroll_chat.dart';
@@ -127,11 +113,7 @@
 import 'steps/wait_until_chat.dart';
 import 'steps/wait_until_contact.dart';
 import 'steps/wait_until_file_status.dart';
-<<<<<<< HEAD
-import 'steps/wait_until_in_call.dart';
-=======
 import 'steps/wait_until_message.dart';
->>>>>>> 1f8c474f
 import 'steps/wait_until_message_status.dart';
 import 'steps/wait_until_text.dart';
 import 'steps/wait_until_text_within.dart';
@@ -149,10 +131,7 @@
         changeChatAvatar,
         chatIsFavorite,
         chatIsMuted,
-<<<<<<< HEAD
-=======
         checkCopyText,
->>>>>>> 1f8c474f
         contact,
         contactIsFavorite,
         copyFromField,
@@ -183,10 +162,6 @@
         openChatInfo,
         pasteToField,
         popupWindows,
-<<<<<<< HEAD
-        raiseHand,
-=======
->>>>>>> 1f8c474f
         restartApp,
         returnToPreviousPage,
         rightClickWidget,
@@ -219,31 +194,21 @@
         tapDropdownItem,
         tapMessage,
         tapText,
-<<<<<<< HEAD
-        tapUserInSearch,
-=======
         tapUserInSearchResults,
->>>>>>> 1f8c474f
         tapWidget,
         twoContacts,
         twoUsers,
         untilAttachmentExists,
         untilAttachmentFetched,
-<<<<<<< HEAD
-        untilMyUserHand,
-        untilTextExists,
-        untilTextExistsWithin,
-        untilUserHand,
-        untilUserInCallExists,
-=======
+        untilMyUserHand
         untilChatExists,
         untilContactExists,
         untilMessageExists,
         untilTextExists,
+        untilUserHand
         untilTextExistsWithin,
         updateAppVersion,
         updateAvatar,
->>>>>>> 1f8c474f
         updateName,
         user,
         userDeclineCall,
@@ -275,11 +240,8 @@
       ..defaultTimeout = const Duration(seconds: 30)
       ..customStepParameterDefinitions = [
         AttachmentTypeParameter(),
-<<<<<<< HEAD
         ChatTypeParameter(),
-=======
         AvailabilityStatusParameter(),
->>>>>>> 1f8c474f
         DownloadStatusParameter(),
         EnabledParameter(),
         ExceptionParameter(),
