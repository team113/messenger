--- conflicted
+++ resolved
@@ -195,13 +195,9 @@
       ..createWorld = (config) => Future.sync(() => CustomWorld());
 
 /// Application's initialization function.
-<<<<<<< HEAD
 Future<void> appInitializationFn(World world) async {
-=======
-Future<void> appInitializationFn(World world) {
   FlutterError.onError = ignoreOverflowErrors;
   PlatformUtils = PlatformUtilsMock();
->>>>>>> c00164d1
   Get.put<GraphQlProvider>(MockGraphQlProvider());
   await app.main([]);
 }
