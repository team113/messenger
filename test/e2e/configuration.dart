--- conflicted
+++ resolved
@@ -145,12 +145,9 @@
         scrollUntilPresent,
         seeChatAsFavorite,
         seeChatAsMuted,
-<<<<<<< HEAD
         seeChatAsSelected,
-=======
         seeChatAvatarAs,
         seeChatAvatarAsNone,
->>>>>>> ec278d23
         seeChatInSearchResults,
         seeChatPosition,
         seeContactAsFavorite,
