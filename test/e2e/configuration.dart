--- conflicted
+++ resolved
@@ -33,14 +33,11 @@
 import 'parameters/attachment.dart';
 import 'parameters/chat.dart';
 import 'parameters/download_status.dart';
-<<<<<<< HEAD
 import 'parameters/enabled.dart';
-import 'parameters/hand_status.dart';
-=======
 import 'parameters/exception.dart';
 import 'parameters/favorite_status.dart';
 import 'parameters/fetch_status.dart';
->>>>>>> d6f5589b
+import 'parameters/hand_status.dart';
 import 'parameters/keys.dart';
 import 'parameters/muted_status.dart';
 import 'parameters/online_status.dart';
@@ -53,8 +50,8 @@
 import 'steps/change_chat_avatar.dart';
 import 'steps/chat_is_favorite.dart';
 import 'steps/chat_is_muted.dart';
+import 'steps/contact.dart';
 import 'steps/contact_is_favorite.dart';
-import 'steps/contact.dart';
 import 'steps/download_file.dart';
 import 'steps/go_to.dart';
 import 'steps/has_chat.dart';
@@ -84,13 +81,10 @@
 import 'steps/tap_user_in_search.dart';
 import 'steps/tap_widget.dart';
 import 'steps/text_field.dart';
-<<<<<<< HEAD
 import 'steps/updates_bio.dart';
+import 'steps/updates_name.dart';
 import 'steps/user_call.dart';
 import 'steps/user_hand.dart';
-=======
-import 'steps/updates_name.dart';
->>>>>>> d6f5589b
 import 'steps/users.dart';
 import 'steps/wait_to_settle.dart';
 import 'steps/wait_until_attachment.dart';
@@ -115,8 +109,8 @@
         changeChatAvatar,
         chatIsFavorite,
         chatIsMuted,
+        contact,
         contactIsFavorite,
-        contact,
         copyFromField,
         downloadFile,
         fillField,
@@ -163,25 +157,19 @@
         twoContacts,
         twoUsers,
         untilAttachmentExists,
-<<<<<<< HEAD
+        untilAttachmentFetched,
         untilMyUserHand,
-=======
-        untilAttachmentFetched,
->>>>>>> d6f5589b
         untilTextExists,
+        untilTextExistsWithin,
         untilUserHand,
         untilUserInCallExists,
-        untilTextExistsWithin,
         updateName,
         user,
-<<<<<<< HEAD
         userDeclineCall,
         userEndCall,
         userJoinCall,
         userStartCall,
-=======
         waitForAppToSettle,
->>>>>>> d6f5589b
         waitUntilAttachmentStatus,
         waitUntilFileStatus,
         waitUntilKeyExists,
@@ -205,16 +193,13 @@
       ..defaultTimeout = const Duration(seconds: 30)
       ..customStepParameterDefinitions = [
         AttachmentTypeParameter(),
+        ChatTypeParameter(),
         DownloadStatusParameter(),
-<<<<<<< HEAD
-        ChatTypeParameter(),
         EnabledParameter(),
-        HandStatusParameter(),
-=======
         ExceptionParameter(),
         FavoriteStatusParameter(),
+        HandStatusParameter(),
         ImageFetchStatusParameter(),
->>>>>>> d6f5589b
         MutedStatusParameter(),
         OnlineStatusParameter(),
         PositionStatusParameter(),
