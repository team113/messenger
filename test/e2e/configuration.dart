--- conflicted
+++ resolved
@@ -46,22 +46,15 @@
 import 'steps/chat_is_muted.dart';
 import 'steps/download_file.dart';
 import 'steps/go_to.dart';
-<<<<<<< HEAD
 import 'steps/has_chat.dart';
-=======
-import 'steps/has_dialog.dart';
 import 'steps/has_group.dart';
->>>>>>> afd928d7
 import 'steps/in_chat_with.dart';
 import 'steps/internet.dart';
 import 'steps/long_press_chat.dart';
 import 'steps/long_press_message.dart';
 import 'steps/long_press_widget.dart';
-<<<<<<< HEAD
 import 'steps/popup.dart';
-=======
 import 'steps/open_chat_info.dart';
->>>>>>> afd928d7
 import 'steps/restart_app.dart';
 import 'steps/scroll_chat.dart';
 import 'steps/see_draft.dart';
@@ -85,11 +78,8 @@
 import 'steps/wait_until_message_status.dart';
 import 'steps/wait_until_popup_call.dart';
 import 'steps/wait_until_text.dart';
-<<<<<<< HEAD
 import 'steps/wait_until_user_hand.dart';
-=======
 import 'steps/wait_until_text_within.dart';
->>>>>>> afd928d7
 import 'steps/wait_until_widget.dart';
 import 'world/custom_world.dart';
 
@@ -108,12 +98,8 @@
         fillFieldN,
         fillFieldWithUser,
         goToUserPage,
-<<<<<<< HEAD
         hasChat,
-=======
-        hasDialogWithMe,
         haveGroupNamed,
->>>>>>> afd928d7
         haveInternetWithDelay,
         haveInternetWithoutDelay,
         iAm,
@@ -146,12 +132,9 @@
         untilMyUserHand,
         untilPopupCall,
         untilTextExists,
-<<<<<<< HEAD
         untilUserHand,
         untilUserInCallExists,
-=======
         untilTextExistsWithin,
->>>>>>> afd928d7
         updateBio,
         user,
         userDeclineCall,
@@ -182,13 +165,10 @@
       ..customStepParameterDefinitions = [
         AttachmentTypeParameter(),
         DownloadStatusParameter(),
-<<<<<<< HEAD
         ChatTypeParameter(),
         EnabledParameter(),
         HandStatusParameter(),
-=======
         MutedStatusParameter(),
->>>>>>> afd928d7
         OnlineStatusParameter(),
         SendingStatusParameter(),
         UsersParameter(),
