// Copyright © 2022-2023 IT ENGINEERING MANAGEMENT INC,
//                       <https://github.com/team113>
//
// This program is free software: you can redistribute it and/or modify it under
// the terms of the GNU Affero General Public License v3.0 as published by the
// Free Software Foundation, either version 3 of the License, or (at your
// option) any later version.
//
// This program is distributed in the hope that it will be useful, but WITHOUT
// ANY WARRANTY; without even the implied warranty of MERCHANTABILITY or FITNESS
// FOR A PARTICULAR PURPOSE. See the GNU Affero General Public License v3.0 for
// more details.
//
// You should have received a copy of the GNU Affero General Public License v3.0
// along with this program. If not, see
// <https://www.gnu.org/licenses/agpl-3.0.html>.

// ignore_for_file: avoid_print

import 'package:flutter/material.dart';
import 'package:flutter_gherkin/flutter_gherkin_with_driver.dart';
import 'package:flutter_test/flutter_test.dart';
import 'package:get/get.dart';
import 'package:gherkin/gherkin.dart';
import 'package:messenger/api/backend/extension/credentials.dart';
import 'package:messenger/domain/model/session.dart';
import 'package:messenger/domain/model/user.dart';
import 'package:messenger/main.dart' as app;
import 'package:messenger/provider/gql/graphql.dart';
import 'package:messenger/util/platform_utils.dart';

import 'hook/reset_app.dart';
import 'mock/graphql.dart';
import 'mock/platform_utils.dart';
import 'parameters/attachment.dart';
import 'parameters/availability_status.dart';
import 'parameters/download_status.dart';
import 'parameters/enabled_status.dart';
import 'parameters/exception.dart';
import 'parameters/favorite_status.dart';
import 'parameters/fetch_status.dart';
import 'parameters/iterable_amount.dart';
import 'parameters/keys.dart';
import 'parameters/muted_status.dart';
import 'parameters/online_status.dart';
import 'parameters/position_status.dart';
import 'parameters/search_category.dart';
import 'parameters/selection_status.dart';
import 'parameters/sending_status.dart';
import 'parameters/users.dart';
import 'steps/attach_file.dart';
import 'steps/block_users.dart';
import 'steps/change_chat_avatar.dart';
import 'steps/chat_is_favorite.dart';
import 'steps/chat_is_hidden.dart';
import 'steps/chat_is_muted.dart';
import 'steps/chats_availability.dart';
import 'steps/contact.dart';
import 'steps/contact_is_deleted.dart';
import 'steps/contact_is_favorite.dart';
import 'steps/dismiss_chat.dart';
import 'steps/dismiss_contact.dart';
import 'steps/download_file.dart';
import 'steps/drag_chat.dart';
import 'steps/drag_contact.dart';
import 'steps/go_to.dart';
import 'steps/has_contact.dart';
import 'steps/has_dialog.dart';
import 'steps/has_group.dart';
import 'steps/in_chat_with.dart';
import 'steps/in_monolog.dart';
import 'steps/internet.dart';
import 'steps/long_press_chat.dart';
import 'steps/long_press_contact.dart';
import 'steps/long_press_message.dart';
import 'steps/long_press_widget.dart';
import 'steps/monolog_availability.dart';
import 'steps/open_chat_info.dart';
import 'steps/popup_windows.dart';
import 'steps/reads_message.dart';
import 'steps/restart_app.dart';
import 'steps/right_click_message.dart';
import 'steps/right_click_widget.dart';
import 'steps/scroll_chat.dart';
import 'steps/scroll_until.dart';
import 'steps/see_blocked_users.dart';
import 'steps/see_chat_avatar.dart';
import 'steps/see_chat_dismissed.dart';
import 'steps/see_chat_messages.dart';
import 'steps/see_chat_position.dart';
import 'steps/see_chat_selection.dart';
import 'steps/see_chats.dart';
import 'steps/see_contact_dismissed.dart';
import 'steps/see_contact_position.dart';
import 'steps/see_contact_selection.dart';
import 'steps/see_contacts.dart';
import 'steps/see_draft.dart';
import 'steps/see_favorite_chat.dart';
import 'steps/see_favorite_contact.dart';
import 'steps/see_favorite_monolog.dart';
import 'steps/see_search_results.dart';
import 'steps/sees_as_online.dart';
import 'steps/sees_dialog.dart';
import 'steps/sees_muted_chat.dart';
import 'steps/select_text.dart';
import 'steps/sends_attachment.dart';
import 'steps/sends_message.dart';
import 'steps/tap_chat.dart';
import 'steps/tap_chat_in_search_view.dart';
import 'steps/tap_contact.dart';
import 'steps/tap_dropdown_item.dart';
import 'steps/tap_message.dart';
import 'steps/tap_search_result.dart';
import 'steps/tap_text.dart';
import 'steps/tap_widget.dart';
import 'steps/text_field.dart';
import 'steps/update_app_version.dart';
import 'steps/update_avatar.dart';
import 'steps/updates_name.dart';
import 'steps/users.dart';
import 'steps/wait_to_settle.dart';
import 'steps/wait_until_attachment.dart';
import 'steps/wait_until_attachment_fetched.dart';
import 'steps/wait_until_attachment_status.dart';
import 'steps/wait_until_chat.dart';
import 'steps/wait_until_contact.dart';
import 'steps/wait_until_file_status.dart';
import 'steps/wait_until_message.dart';
import 'steps/wait_until_message_status.dart';
import 'steps/wait_until_text.dart';
import 'steps/wait_until_text_within.dart';
import 'steps/wait_until_widget.dart';
import 'world/custom_world.dart';

/// Configuration of a Gherkin test suite.
final FlutterTestConfiguration gherkinTestConfiguration =
    FlutterTestConfiguration()
      ..stepDefinitions = [
        attachFile,
        blockedCountUsers,
        cancelFileDownload,
        changeChatAvatar,
        chatIsFavorite,
        chatIsIndeedHidden,
        chatIsMuted,
        chatsAvailability,
        checkCopyText,
        contact,
        contactIsFavorite,
        contactIsIndeedDeleted,
        copyFromField,
        countUsers,
        dismissChat,
        dismissContact,
        downloadFile,
        dragChatDown,
        dragContactDown,
        fillField,
        fillFieldN,
        goToUserPage,
        hasContacts,
        hasDialogWithMe,
        hasFavoriteContacts,
        hasFavoriteGroups,
        hasGroups,

        // Don't resort the `haveGroup` steps, as `gherkin` packages checks its
        // regular expression in the provided order.
        haveGroup2Named,
        haveGroup1Named,
        haveGroupNamed,

        haveInternetWithDelay,
        haveInternetWithoutDelay,
        iAm,
        iAmInChatNamed,
        iAmInChatWith,
        iAmInMonolog,
        iTapChatWith,
        longPressChat,
        longPressContact,
        longPressMessageByAttachment,
        longPressMessageByText,
        longPressWidget,
        monologAvailability,
        noInternetConnection,
        openChatInfo,
        pasteToField,
        popupWindows,
        readsMessage,
        restartApp,
        returnToPreviousPage,
        rightClickMessage,
        rightClickWidget,
        scrollAndSee,
        scrollToBottom,
        scrollUntilPresent,
<<<<<<< HEAD
        seeBlockedUsers,
=======
        seeChatAsDismissed,
>>>>>>> d7793a19
        seeChatAsFavorite,
        seeChatAsMuted,
        seeChatAvatarAs,
        seeChatAvatarAsNone,
        seeChatInSearchResults,
        seeChatMessages,
        seeChatSelection,
        seeContactAsDismissed,
        seeContactAsFavorite,
        seeContactPosition,
        seeContactSelection,
        seeCountChats,
        seeCountContacts,
        seeCountFavoriteChats,
        seeDraftInDialog,
        seeFavoriteChatPosition,
        seeMonologAsFavorite,
        seeNoChatsDismissed,
        seeNoContactsDismissed,
        seesAs,
        seesDialogWithMe,
        seesNoDialogWithMe,
        seeUserInSearchResults,
        selectMessageText,
        sendsAttachmentToMe,
        sendsMessageToMe,
        sendsMessageWithException,
        signInAs,
        tapChat,
        tapContact,
        tapDropdownItem,
        tapMessage,
        tapText,
        tapUserInSearchResults,
        tapWidget,
        twoContacts,
        twoUsers,
        untilAttachmentExists,
        untilAttachmentFetched,
        untilChatExists,
        untilContactExists,
        untilMessageExists,
        untilTextExists,
        untilTextExistsWithin,
        updateAppVersion,
        updateAvatar,
        updateName,
        user,
        waitForAppToSettle,
        waitUntilAttachmentStatus,
        waitUntilFileStatus,
        waitUntilKeyExists,
        waitUntilMessageStatus,
      ]
      ..hooks = [ResetAppHook()]
      ..reporters = [
        StdoutReporter(MessageLevel.verbose)
          ..setWriteLineFn(print)
          ..setWriteFn(print),
        ProgressReporter()
          ..setWriteLineFn(print)
          ..setWriteFn(print),
        TestRunSummaryReporter()
          ..setWriteLineFn(print)
          ..setWriteFn(print),
        FlutterDriverReporter(logInfoMessages: true),
        if (!PlatformUtils.isWeb) JsonReporter(),
      ]
      ..semanticsEnabled = false
      ..defaultTimeout = const Duration(seconds: 30)
      ..customStepParameterDefinitions = [
        AttachmentTypeParameter(),
        AvailabilityStatusParameter(),
        DownloadStatusParameter(),
        EnabledParameter(),
        ExceptionParameter(),
        FavoriteStatusParameter(),
        ImageFetchStatusParameter(),
        IterableAmountParameter(),
        MessageSentStatusParameter(),
        MutedStatusParameter(),
        OnlineStatusParameter(),
        PositionStatusParameter(),
        SearchCategoryParameter(),
        SelectionStatusParameter(),
        UsersParameter(),
        WidgetKeyParameter(),
      ]
      ..createWorld = (config) => Future.sync(() => CustomWorld());

/// Application's initialization function.
Future<void> appInitializationFn(World world) {
  PlatformUtils = PlatformUtilsMock();
  Get.put<GraphQlProvider>(MockGraphQlProvider());
  return Future.sync(app.main);
}

/// Creates a new [Session] for an [User] identified by the provided [name].
Future<CustomUser> createUser(
  TestUser user,
  CustomWorld world, {
  UserPassword? password,
}) async {
  final provider = GraphQlProvider();
  final result = await provider.signUp();

  final CustomUser customUser = CustomUser(
    result.toModel(),
    result.createUser.user.num,
  );

  world.sessions[user.name] = customUser;

  provider.token = result.createUser.session.token;
  await provider.updateUserName(UserName(user.name));
  if (password != null) {
    await provider.updateUserPassword(null, password);

    final result = await provider.signIn(
      password,
      null,
      customUser.userNum,
      null,
      null,
      true,
    );
    world.sessions[user.name]?.credentials = result.toModel();
  }
  provider.disconnect();

  return customUser;
}

/// Extension adding an ability to find the [Widget]s without skipping the
/// offstage to [AppDriverAdapter].
extension SkipOffstageExtension on AppDriverAdapter {
  /// Finds the [Widget] by its [key] without skipping the offstage.
  Finder findByKeySkipOffstage(String key) =>
      find.byKey(Key(key), skipOffstage: false);

  /// Finds the [Widget] by its [text] without skipping the offstage.
  Finder findByTextSkipOffstage(String text) =>
      find.text(text, skipOffstage: false);
}<|MERGE_RESOLUTION|>--- conflicted
+++ resolved
@@ -195,11 +195,8 @@
         scrollAndSee,
         scrollToBottom,
         scrollUntilPresent,
-<<<<<<< HEAD
         seeBlockedUsers,
-=======
         seeChatAsDismissed,
->>>>>>> d7793a19
         seeChatAsFavorite,
         seeChatAsMuted,
         seeChatAvatarAs,
