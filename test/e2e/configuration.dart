--- conflicted
+++ resolved
@@ -150,16 +150,12 @@
         seeChatAvatarAs,
         seeChatAvatarAsNone,
         seeChatInSearchResults,
-<<<<<<< HEAD
-        seeFavoriteChatPosition,
-=======
         seeChatMessages,
-        seeChatPosition,
         seeChatSelection,
->>>>>>> d129020c
         seeContactAsFavorite,
         seeContactPosition,
         seeContactSelection,
+        seeFavoriteChatPosition,
         seeDraftInDialog,
         seeUserInSearchResults,
         seesAs,
