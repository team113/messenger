// Copyright © 2022 IT ENGINEERING MANAGEMENT INC, <https://github.com/team113>
//
// This program is free software: you can redistribute it and/or modify it under
// the terms of the GNU Affero General Public License v3.0 as published by the
// Free Software Foundation, either version 3 of the License, or (at your
// option) any later version.
//
// This program is distributed in the hope that it will be useful, but WITHOUT
// ANY WARRANTY; without even the implied warranty of MERCHANTABILITY or FITNESS
// FOR A PARTICULAR PURPOSE. See the GNU Affero General Public License v3.0 for
// more details.
//
// You should have received a copy of the GNU Affero General Public License v3.0
// along with this program. If not, see
// <https://www.gnu.org/licenses/agpl-3.0.html>.

// ignore_for_file: avoid_print

import 'package:flutter/material.dart';
import 'package:flutter_gherkin/flutter_gherkin_with_driver.dart';
import 'package:flutter_test/flutter_test.dart';
import 'package:get/get.dart';
import 'package:gherkin/gherkin.dart';
import 'package:messenger/domain/model/session.dart';
import 'package:messenger/domain/model/user.dart';
import 'package:messenger/main.dart' as app;
import 'package:messenger/provider/gql/graphql.dart';
import 'package:messenger/util/platform_utils.dart';

import 'hook/reset_app.dart';
import 'mock/graphql.dart';
import 'parameters/attachment_type.dart';
import 'parameters/keys.dart';
import 'parameters/online_status.dart';
import 'parameters/sending_status.dart';
import 'parameters/users.dart';
import 'steps/attach_file.dart';
import 'steps/fill_field.dart';
import 'steps/go_to.dart';
import 'steps/has_dialog.dart';
import 'steps/in_chat_with.dart';
import 'steps/internet.dart';
import 'steps/long_press_message.dart';
import 'steps/long_press_widget.dart';
import 'steps/restart_app.dart';
import 'steps/sees_as.dart';
import 'steps/sends_message.dart';
<<<<<<< HEAD
import 'steps/tap_text.dart';
=======
import 'steps/tap_dropdown_item.dart';
>>>>>>> 44ed6459
import 'steps/tap_widget.dart';
import 'steps/updates_bio.dart';
import 'steps/users.dart';
import 'steps/wait_until_file_status.dart';
import 'steps/wait_until_image_status.dart';
import 'steps/wait_until_message_status.dart';
import 'steps/wait_until_text_exists.dart';
import 'steps/wait_until_widget.dart';
import 'world/custom_world.dart';

/// Configuration of a Gherkin test suite.
final FlutterTestConfiguration gherkinTestConfiguration =
    FlutterTestConfiguration()
      ..stepDefinitions = [
        attachFile,
        fillField,
        goToUserPage,
        hasDialogWithMe,
        haveInternetWithDelay,
        haveInternetWithoutDelay,
        iAm,
        iAmInChatWith,
        longPressMessage,
        longPressWidget,
        noInternetConnection,
        restartApp,
        seesAs,
        sendsMessageToMe,
        signInAs,
<<<<<<< HEAD
        tapText,
=======
        tapDropdownItem,
>>>>>>> 44ed6459
        tapWidget,
        twoUsers,
        untilTextExists,
        updateBio,
        user,
        waitUntilFileStatus,
        waitUntilImageStatus,
        waitUntilKeyExists,
        waitUntilMessageStatus,
      ]
      ..hooks = [ResetAppHook()]
      ..reporters = [
        StdoutReporter(MessageLevel.verbose)
          ..setWriteLineFn(print)
          ..setWriteFn(print),
        ProgressReporter()
          ..setWriteLineFn(print)
          ..setWriteFn(print),
        TestRunSummaryReporter()
          ..setWriteLineFn(print)
          ..setWriteFn(print),
        FlutterDriverReporter(logInfoMessages: true),
        if (!PlatformUtils.isWeb) JsonReporter(),
      ]
      ..semanticsEnabled = false
      ..defaultTimeout = const Duration(seconds: 30)
      ..customStepParameterDefinitions = [
        AttachmentTypeParameter(),
        OnlineStatusParameter(),
        SendingStatusParameter(),
        UsersParameter(),
        WidgetKeyParameter(),
      ]
      ..createWorld = (config) => Future.sync(() => CustomWorld());

/// Application's initialization function.
Future<void> appInitializationFn(World world) {
  Get.put<GraphQlProvider>(MockGraphQlProvider());
  return Future.sync(app.main);
}

/// Creates a new [Session] for an [User] identified by the provided [name].
Future<Session> createUser(
  TestUser user,
  CustomWorld world, {
  UserPassword? password,
}) async {
  final provider = GraphQlProvider();
  final result = await provider.signUp();

  world.sessions[user.name] = CustomUser(
    Session(
      result.createUser.session.token,
      result.createUser.session.expireAt,
    ),
    result.createUser.user.id,
    result.createUser.user.num,
  );

  provider.token = result.createUser.session.token;
  await provider.updateUserName(UserName(user.name));
  if (password != null) {
    await provider.updateUserPassword(null, password);
  }
  provider.disconnect();
  return Session(
    result.createUser.session.token,
    result.createUser.session.expireAt,
  );
}

/// Extension adding ability to find widget with `skipOffstage`: `false`.
extension SkipOffstageExtension on AppDriverAdapter {
  /// Finds widget by provided [key] with `skipOffstage`: `false`.
  Finder findByKeySkipOffstage(String key) =>
      find.byKey(Key(key), skipOffstage: false);
}<|MERGE_RESOLUTION|>--- conflicted
+++ resolved
@@ -45,11 +45,8 @@
 import 'steps/restart_app.dart';
 import 'steps/sees_as.dart';
 import 'steps/sends_message.dart';
-<<<<<<< HEAD
+import 'steps/tap_dropdown_item.dart';
 import 'steps/tap_text.dart';
-=======
-import 'steps/tap_dropdown_item.dart';
->>>>>>> 44ed6459
 import 'steps/tap_widget.dart';
 import 'steps/updates_bio.dart';
 import 'steps/users.dart';
@@ -79,11 +76,8 @@
         seesAs,
         sendsMessageToMe,
         signInAs,
-<<<<<<< HEAD
+        tapDropdownItem,
         tapText,
-=======
-        tapDropdownItem,
->>>>>>> 44ed6459
         tapWidget,
         twoUsers,
         untilTextExists,
