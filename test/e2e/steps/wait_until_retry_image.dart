--- conflicted
+++ resolved
@@ -34,15 +34,9 @@
 /// - Then I wait until "test.jpg" attachment is loaded
 final StepDefinitionGeneric untilAttachmentLoaded =
     then2<String, RetryImageStatus, FlutterWorld>(
-<<<<<<< HEAD
-  'I wait until image {string} is {retry_status}',
-  (filename, status, context) async {
-    RxChat? chat =
-=======
   'I wait until attachment {string} is {retry_status}',
   (filename, status, context) async {
     final RxChat? chat =
->>>>>>> cf883438
         Get.find<ChatService>().chats[ChatId(router.route.split('/').last)];
 
     await context.world.appDriver.waitUntil(
