--- conflicted
+++ resolved
@@ -59,15 +59,11 @@
       ..onGet('*', (_) {});
 
     Timer(delay.seconds, () {
-<<<<<<< HEAD
-      PlatformUtils.dio.httpClientAdapter = WebUtils.httpClientAdapter;
+      PlatformUtils.dio.httpClientAdapter = WebUtils.defaultClientAdapter;
       if (provider is MockGraphQlProvider) {
         provider.client.delay = null;
         provider.client.throwException = false;
       }
-=======
-      PlatformUtils.dio.httpClientAdapter = WebUtils.defaultClientAdapter;
->>>>>>> cf883438
     });
   }),
 );
