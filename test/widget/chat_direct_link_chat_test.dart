--- conflicted
+++ resolved
@@ -253,17 +253,6 @@
         backgroundProvider,
       ),
     );
-<<<<<<< HEAD
-    AbstractChatRepository chatRepository =
-        Get.put<AbstractChatRepository>(ChatRepository(
-      graphQlProvider,
-      chatProvider,
-      draftProvider,
-      userRepository,
-    ));
-    AbstractCallRepository callRepository =
-        CallRepository(graphQlProvider, userRepository);
-=======
     AbstractCallRepository callRepository = CallRepository(
       graphQlProvider,
       userRepository,
@@ -274,10 +263,10 @@
         graphQlProvider,
         chatProvider,
         callRepository,
+        draftProvider,
         userRepository,
       ),
     );
->>>>>>> 6b4f222a
     AbstractContactRepository contactRepository = ContactRepository(
       graphQlProvider,
       contactProvider,
