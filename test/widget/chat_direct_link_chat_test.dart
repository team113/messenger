--- conflicted
+++ resolved
@@ -103,16 +103,13 @@
   await sessionProvider.clear();
   when(graphQlProvider.recentChatsTopEvents(3))
       .thenAnswer((_) => Future.value(const Stream.empty()));
-<<<<<<< HEAD
   when(graphQlProvider.incomingCallsTopEvents(3))
       .thenAnswer((_) => Future.value(const Stream.empty()));
-=======
 
   when(graphQlProvider.favoriteChatsEvents(null)).thenAnswer(
     (_) => Future.value(const Stream.empty()),
   );
 
->>>>>>> e5975498
   AuthService authService =
       Get.put(AuthService(AuthRepository(graphQlProvider), sessionProvider));
   await authService.init();
