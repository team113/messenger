// Copyright © 2022-2023 IT ENGINEERING MANAGEMENT INC,
//                       <https://github.com/team113>
//
// This program is free software: you can redistribute it and/or modify it under
// the terms of the GNU Affero General Public License v3.0 as published by the
// Free Software Foundation, either version 3 of the License, or (at your
// option) any later version.
//
// This program is distributed in the hope that it will be useful, but WITHOUT
// ANY WARRANTY; without even the implied warranty of MERCHANTABILITY or FITNESS
// FOR A PARTICULAR PURPOSE. See the GNU Affero General Public License v3.0 for
// more details.
//
// You should have received a copy of the GNU Affero General Public License v3.0
// along with this program. If not, see
// <https://www.gnu.org/licenses/agpl-3.0.html>.

import 'dart:async';

import 'package:flutter_test/flutter_test.dart';
import 'package:flutter/material.dart';
import 'package:get/get.dart';
import 'package:graphql_flutter/graphql_flutter.dart';
import 'package:hive_flutter/hive_flutter.dart';
import 'package:messenger/api/backend/schema.dart';
import 'package:messenger/domain/model/chat.dart';
import 'package:messenger/domain/model/precise_date_time/src/non_web.dart';
import 'package:messenger/domain/model/session.dart';
import 'package:messenger/domain/model/user.dart';
import 'package:messenger/domain/repository/call.dart';
import 'package:messenger/domain/repository/chat.dart';
import 'package:messenger/domain/repository/contact.dart';
import 'package:messenger/domain/repository/settings.dart';
import 'package:messenger/domain/service/auth.dart';
import 'package:messenger/domain/service/call.dart';
import 'package:messenger/domain/service/chat.dart';
import 'package:messenger/domain/service/contact.dart';
import 'package:messenger/domain/service/user.dart';
import 'package:messenger/provider/gql/graphql.dart';
import 'package:messenger/provider/hive/application_settings.dart';
import 'package:messenger/provider/hive/background.dart';
import 'package:messenger/provider/hive/chat_call_credentials.dart';
import 'package:messenger/provider/hive/chat_item.dart';
import 'package:messenger/provider/hive/chat.dart';
import 'package:messenger/provider/hive/contact.dart';
import 'package:messenger/provider/hive/draft.dart';
import 'package:messenger/provider/hive/gallery_item.dart';
import 'package:messenger/provider/hive/media_settings.dart';
import 'package:messenger/provider/hive/session.dart';
import 'package:messenger/provider/hive/user.dart';
import 'package:messenger/routes.dart';
import 'package:messenger/store/auth.dart';
import 'package:messenger/store/call.dart';
import 'package:messenger/store/chat.dart';
import 'package:messenger/store/contact.dart';
import 'package:messenger/store/settings.dart';
import 'package:messenger/store/user.dart';
import 'package:messenger/themes.dart';
import 'package:messenger/ui/page/home/page/chat/info/view.dart';
import 'package:mockito/annotations.dart';
import 'package:mockito/mockito.dart';

import '../mock/overflow_error.dart';
import 'chat_direct_link_chat_test.mocks.dart';

@GenerateMocks([GraphQlProvider, PlatformRouteInformationProvider])
void main() async {
  TestWidgetsFlutterBinding.ensureInitialized();
  Hive.init('./test/.temp_hive/chat_direct_link_widget');

  var chatData = {
    '__typename': 'Chat',
    'id': '0d72d245-8425-467a-9ebd-082d4f47850b',
    'avatar': null,
    'name': 'null',
    'members': {'nodes': []},
    'kind': 'GROUP',
    'isHidden': false,
    'muted': null,
    'directLink': null,
    'createdAt': '2021-12-27T14:19:14.828+00:00',
    'updatedAt': '2021-12-27T14:19:14.828+00:00',
    'lastReads': [],
    'lastDelivery': '1970-01-01T00:00:00+00:00',
    'lastItem': null,
    'lastReadItem': null,
    'gallery': {'nodes': []},
    'unreadCount': 0,
    'totalCount': 0,
    'ongoingCall': null,
    'ver': '0'
  };

  var recentChats = {
    'recentChats': {
      'edges': [
        {
          'node': chatData,
          'cursor': 'cursor',
        }
      ],
      'pageInfo': {
        'endCursor': 'endCursor',
        'hasNextPage': false,
        'startCursor': 'endCursor',
        'hasPreviousPage': false,
      },
    }
  };

  var chatContacts = {
    'chatContacts': {
      'edges': [],
      'pageInfo': {
        'endCursor': 'endCursor',
        'hasNextPage': false,
        'startCursor': 'endCursor',
        'hasPreviousPage': false,
      },
      'ver': '0'
    }
  };

  var graphQlProvider = Get.put(MockGraphQlProvider());
  when(graphQlProvider.disconnect()).thenAnswer((_) => Future.value);
  when(graphQlProvider.contactsEvents(any)).thenAnswer(
    (_) => Future.value(const Stream.empty()),
  );

  var sessionProvider = Get.put(SessionDataHiveProvider());
  await sessionProvider.init();
  await sessionProvider.clear();
  sessionProvider.setCredentials(
    Credentials(
      Session(
        const AccessToken('token'),
        PreciseDateTime.now().add(const Duration(days: 1)),
      ),
      RememberedSession(
        const RememberToken('token'),
        PreciseDateTime.now().add(const Duration(days: 1)),
      ),
      const UserId('me'),
    ),
  );

  when(graphQlProvider.recentChatsTopEvents(3))
      .thenAnswer((_) => const Stream.empty());
  when(graphQlProvider.incomingCallsTopEvents(3))
      .thenAnswer((_) => const Stream.empty());

<<<<<<< HEAD
  when(graphQlProvider.favoriteChatsEvents(null)).thenAnswer(
    (_) => Future.value(const Stream.empty()),
  );
  when(graphQlProvider.contactsEvents(any)).thenAnswer(
    (_) => Future.value(const Stream.empty()),
  );
=======
  when(graphQlProvider.favoriteChatsEvents(any))
      .thenAnswer((_) => const Stream.empty());
>>>>>>> a3be6e54

  AuthService authService =
      Get.put(AuthService(AuthRepository(graphQlProvider), sessionProvider));
  await authService.init();

  router = RouterState(authService);
  router.provider = MockPlatformRouteInformationProvider();

  var galleryItemProvider = Get.put(GalleryItemHiveProvider());
  await galleryItemProvider.init();
  await galleryItemProvider.clear();
  var contactProvider = Get.put(ContactHiveProvider());
  await contactProvider.init();
  await contactProvider.clear();
  var userProvider = Get.put(UserHiveProvider());
  await userProvider.init();
  await userProvider.clear();
  var chatProvider = Get.put(ChatHiveProvider());
  await chatProvider.init();
  await chatProvider.clear();
  var draftProvider = Get.put(DraftHiveProvider());
  await draftProvider.init();
  await draftProvider.clear();
  var mediaSettingsProvider = MediaSettingsHiveProvider();
  await mediaSettingsProvider.init();
  await mediaSettingsProvider.clear();
  var applicationSettingsProvider = ApplicationSettingsHiveProvider();
  await applicationSettingsProvider.init();
  var backgroundProvider = BackgroundHiveProvider();
  await backgroundProvider.init();
  var chatItemHiveProvider = ChatItemHiveProvider(
      const ChatId('0d72d245-8425-467a-9ebd-082d4f47850b'));
  await chatItemHiveProvider.init();
  await chatItemHiveProvider.clear();
  var credentialsProvider = ChatCallCredentialsHiveProvider();
  await credentialsProvider.init();

  Widget createWidgetForTesting({required Widget child}) {
    FlutterError.onError = ignoreOverflowErrors;
    return MaterialApp(
      theme: Themes.light(),
      home: Scaffold(body: child),
    );
  }

  testWidgets('ChatInfoView successfully updates ChatDirectLink',
      (WidgetTester tester) async {
    BigInt ver = BigInt.one;
    when(graphQlProvider.disconnect()).thenAnswer((_) => Future.value);
    when(graphQlProvider.keepOnline()).thenAnswer((_) => const Stream.empty());

    final StreamController<QueryResult> chatEvents = StreamController();
    when(graphQlProvider.chatEvents(
      const ChatId('0d72d245-8425-467a-9ebd-082d4f47850b'),
      any,
    )).thenAnswer((_) => const Stream.empty());

    when(graphQlProvider
            .getChat(const ChatId('0d72d245-8425-467a-9ebd-082d4f47850b')))
        .thenAnswer(
            (_) => Future.value(GetChat$Query.fromJson({'chat': chatData})));

    when(graphQlProvider.recentChats(
      first: 120,
      after: null,
      last: null,
      before: null,
    )).thenAnswer((_) => Future.value(RecentChats$Query.fromJson(recentChats)));

    when(graphQlProvider.chatContacts(first: 120)).thenAnswer(
      (_) => Future.value(Contacts$Query.fromJson(chatContacts).chatContacts),
    );

    when(graphQlProvider.incomingCalls()).thenAnswer((_) => Future.value(
        IncomingCalls$Query$IncomingChatCalls.fromJson({'nodes': []})));

    when(graphQlProvider.incomingCallsTopEvents(3))
        .thenAnswer((_) => const Stream.empty());

    when(graphQlProvider.createChatDirectLink(any,
            groupId: const ChatId('0d72d245-8425-467a-9ebd-082d4f47850b')))
        .thenAnswer((_) {
      ver = ver + BigInt.one;
      var event = {
        '__typename': 'ChatEventsVersioned',
        'events': [
          {
            '__typename': 'EventChatDirectLinkUpdated',
            'chatId': '0d72d245-8425-467a-9ebd-082d4f47850b',
            'directLink': {'slug': 'link', 'usageCount': 0}
          }
        ],
        'ver': '$ver'
      };

      chatEvents.add(QueryResult.internal(
        data: {'chatEvents': event},
        parserFn: (_) => null,
        source: null,
      ));

      return Future.value(CreateChatDirectLink$Mutation.fromJson({
        'createChatDirectLink': event,
      }).createChatDirectLink as ChatEventsVersionedMixin?);
    });

    when(graphQlProvider.deleteChatDirectLink(
      groupId: const ChatId('0d72d245-8425-467a-9ebd-082d4f47850b'),
    )).thenAnswer(
      (_) {
        ver = ver + BigInt.one;
        var event = {
          '__typename': 'ChatEventsVersioned',
          'events': [
            {
              '__typename': 'EventChatDirectLinkDeleted',
              'chatId': '0d72d245-8425-467a-9ebd-082d4f47850b',
            }
          ],
          'ver': '$ver'
        };
        chatEvents.add(QueryResult.internal(
          data: {'chatEvents': event},
          parserFn: (_) => null,
          source: null,
        ));

        return Future.value();
      },
    );

    when(graphQlProvider.contactsEvents(any)).thenAnswer(
      (_) => Stream.fromIterable([
        QueryResult.internal(
          parserFn: (_) => null,
          source: null,
          data: {
            'chatContactsEvents': {
              '__typename': 'ChatContactsList',
              'chatContacts': {'nodes': [], 'ver': '0'},
              'favoriteChatContacts': {'nodes': []},
            }
          },
        )
      ]),
    );

    UserRepository userRepository = Get.put(
        UserRepository(graphQlProvider, userProvider, galleryItemProvider));
    AbstractSettingsRepository settingsRepository = Get.put(
      SettingsRepository(
        mediaSettingsProvider,
        applicationSettingsProvider,
        backgroundProvider,
      ),
    );
    AbstractCallRepository callRepository = CallRepository(
      graphQlProvider,
      userRepository,
      credentialsProvider,
      settingsRepository,
      me: const UserId('me'),
    );
    AbstractChatRepository chatRepository = Get.put<AbstractChatRepository>(
      ChatRepository(
        graphQlProvider,
        chatProvider,
        callRepository,
        draftProvider,
        userRepository,
        sessionProvider,
      ),
    );
    AbstractContactRepository contactRepository = ContactRepository(
      graphQlProvider,
      contactProvider,
      UserRepository(graphQlProvider, userProvider, galleryItemProvider),
      sessionProvider,
    );

    Get.put(ContactService(contactRepository));
    Get.put(UserService(userRepository));
    ChatService chatService = Get.put(ChatService(chatRepository, authService));
    Get.put(CallService(authService, chatService, callRepository));

    await tester.pumpWidget(createWidgetForTesting(
      child: const ChatInfoView(ChatId('0d72d245-8425-467a-9ebd-082d4f47850b')),
    ));
    await tester.pumpAndSettle(const Duration(seconds: 20));

    final link = find.byKey(const Key('LinkField'), skipOffstage: false);
    await tester.dragUntilVisible(
      link,
      find.byKey(const Key('ChatInfoListView')),
      const Offset(1, 0),
    );

    await tester.pumpAndSettle();

    await tester.tap(link);
    await tester.pumpAndSettle();

    await tester.enterText(link, 'newlink');
    await tester.pumpAndSettle();

    await tester.testTextInput.receiveAction(TextInputAction.done);
    await tester.pumpAndSettle();

    await tester.pumpAndSettle(const Duration(seconds: 2));
    expect(find.byIcon(Icons.check), findsNothing);

    verify(graphQlProvider.createChatDirectLink(
      any,
      groupId: const ChatId('0d72d245-8425-467a-9ebd-082d4f47850b'),
    ));

    await Get.deleteAll(force: true);
  });

  await galleryItemProvider.clear();
  await contactProvider.clear();
  await userProvider.clear();
  await chatProvider.clear();
}<|MERGE_RESOLUTION|>--- conflicted
+++ resolved
@@ -149,17 +149,12 @@
   when(graphQlProvider.incomingCallsTopEvents(3))
       .thenAnswer((_) => const Stream.empty());
 
-<<<<<<< HEAD
-  when(graphQlProvider.favoriteChatsEvents(null)).thenAnswer(
-    (_) => Future.value(const Stream.empty()),
+  when(graphQlProvider.favoriteChatsEvents(any)).thenAnswer(
+    (_) => const Stream.empty()
   );
   when(graphQlProvider.contactsEvents(any)).thenAnswer(
-    (_) => Future.value(const Stream.empty()),
+    (_) => const Stream.empty()
   );
-=======
-  when(graphQlProvider.favoriteChatsEvents(any))
-      .thenAnswer((_) => const Stream.empty());
->>>>>>> a3be6e54
 
   AuthService authService =
       Get.put(AuthService(AuthRepository(graphQlProvider), sessionProvider));
