--- conflicted
+++ resolved
@@ -67,12 +67,8 @@
   await accountProvider.init();
   var contactProvider = ContactHiveProvider();
   await contactProvider.init();
-<<<<<<< HEAD
-  final userProvider = Get.put(UserDriftProvider(database));
-=======
   final myUserProvider = Get.put(MyUserDriftProvider(common));
   final userProvider = UserDriftProvider(common, scoped);
->>>>>>> 8bc182a3
   var chatProvider = ChatHiveProvider();
   await chatProvider.init();
 
