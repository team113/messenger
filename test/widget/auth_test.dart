--- conflicted
+++ resolved
@@ -49,12 +49,9 @@
 
 void main() async {
   TestWidgetsFlutterBinding.ensureInitialized();
-<<<<<<< HEAD
   Config.disableInfiniteAnimations = true;
-=======
   await L10n.init();
 
->>>>>>> 0cd91e7c
   Hive.init('./test/.temp_hive/auth_widget');
 
   var sessionProvider = SessionDataHiveProvider();
