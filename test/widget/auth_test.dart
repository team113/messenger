// Copyright © 2022-2023 IT ENGINEERING MANAGEMENT INC,
//                       <https://github.com/team113>
//
// This program is free software: you can redistribute it and/or modify it under
// the terms of the GNU Affero General Public License v3.0 as published by the
// Free Software Foundation, either version 3 of the License, or (at your
// option) any later version.
//
// This program is distributed in the hope that it will be useful, but WITHOUT
// ANY WARRANTY; without even the implied warranty of MERCHANTABILITY or FITNESS
// FOR A PARTICULAR PURPOSE. See the GNU Affero General Public License v3.0 for
// more details.
//
// You should have received a copy of the GNU Affero General Public License v3.0
// along with this program. If not, see
// <https://www.gnu.org/licenses/agpl-3.0.html>.

import 'package:flutter/material.dart';
import 'package:flutter_test/flutter_test.dart';
import 'package:get/get.dart';
import 'package:graphql_flutter/graphql_flutter.dart';
import 'package:hive_flutter/hive_flutter.dart';
import 'package:messenger/api/backend/schema.dart';
import 'package:messenger/config.dart';
import 'package:messenger/domain/model/chat.dart';
import 'package:messenger/domain/model/session.dart';
import 'package:messenger/domain/model/user.dart';
import 'package:messenger/domain/repository/auth.dart';
import 'package:messenger/domain/service/auth.dart';
import 'package:messenger/domain/service/notification.dart';
import 'package:messenger/l10n/l10n.dart';
import 'package:messenger/main.dart';
import 'package:messenger/provider/gql/exceptions.dart';
import 'package:messenger/provider/gql/graphql.dart';
import 'package:messenger/provider/hive/application_settings.dart';
import 'package:messenger/provider/hive/background.dart';
import 'package:messenger/provider/hive/blocklist.dart';
import 'package:messenger/provider/hive/call_rect.dart';
import 'package:messenger/provider/hive/chat.dart';
import 'package:messenger/provider/hive/chat_call_credentials.dart';
import 'package:messenger/provider/hive/contact.dart';
import 'package:messenger/provider/hive/draft.dart';
import 'package:messenger/provider/hive/gallery_item.dart';
import 'package:messenger/provider/hive/media_settings.dart';
import 'package:messenger/provider/hive/monolog.dart';
import 'package:messenger/provider/hive/my_user.dart';
import 'package:messenger/provider/hive/session.dart';
import 'package:messenger/provider/hive/user.dart';
import 'package:messenger/routes.dart';
import 'package:messenger/store/auth.dart';
import 'package:messenger/store/model/chat.dart';
import 'package:messenger/store/model/my_user.dart';
import 'package:messenger/ui/page/auth/view.dart';
import 'package:messenger/ui/page/home/view.dart';
import 'package:messenger/ui/worker/background/background.dart';

import '../mock/graphql_provider.dart';
import '../mock/route_information_provider.dart';

void main() async {
  TestWidgetsFlutterBinding.ensureInitialized();
  Config.disableInfiniteAnimations = true;
  await L10n.init();

  Hive.init('./test/.temp_hive/auth_widget');

  var sessionProvider = SessionDataHiveProvider();
  var graphQlProvider = _FakeGraphQlProvider();
  AuthRepository authRepository = AuthRepository(graphQlProvider);
  AuthService authService = AuthService(authRepository, sessionProvider);
  await authService.init();
  await sessionProvider.clear();

  var myUserProvider = MyUserHiveProvider();
  await myUserProvider.init(userId: const UserId('me'));
  var galleryItemProvider = GalleryItemHiveProvider();
  await galleryItemProvider.init(userId: const UserId('me'));
  var contactProvider = ContactHiveProvider();
  await contactProvider.init(userId: const UserId('me'));
  var userProvider = UserHiveProvider();
  await userProvider.init(userId: const UserId('me'));
  var chatProvider = ChatHiveProvider();
  await chatProvider.init(userId: const UserId('me'));
  var settingsProvider = MediaSettingsHiveProvider();
  await settingsProvider.init(userId: const UserId('me'));
  var draftProvider = DraftHiveProvider();
  await draftProvider.init(userId: const UserId('me'));
  var applicationSettingsProvider = ApplicationSettingsHiveProvider();
  await applicationSettingsProvider.init(userId: const UserId('me'));
  var backgroundProvider = BackgroundHiveProvider();
  await backgroundProvider.init(userId: const UserId('me'));
  var credentialsProvider = ChatCallCredentialsHiveProvider();
  await credentialsProvider.init(userId: const UserId('me'));
  var blacklistedUsersProvider = BlocklistHiveProvider();
  await blacklistedUsersProvider.init(userId: const UserId('me'));
  var callRectProvider = CallRectHiveProvider();
  await callRectProvider.init(userId: const UserId('me'));
  var monologProvider = MonologHiveProvider();
  await monologProvider.init(userId: const UserId('me'));

  testWidgets('AuthView logins a user and redirects to HomeView',
      (WidgetTester tester) async {
    Get.put(myUserProvider);
    Get.put(galleryItemProvider);
    Get.put(contactProvider);
    Get.put(userProvider);
    Get.put<GraphQlProvider>(graphQlProvider);
    Get.put(sessionProvider);
    Get.put(chatProvider);
    Get.put(draftProvider);
    Get.put(settingsProvider);
    Get.put(credentialsProvider);
    Get.put(NotificationService());
    Get.put(BackgroundWorker(sessionProvider));
    Get.put(monologProvider);

    AuthService authService = Get.put(
      AuthService(
        Get.put<AbstractAuthRepository>(AuthRepository(Get.find())),
        sessionProvider,
      ),
    );
    await authService.init();
    router = RouterState(authService);
    router.provider = MockedPlatformRouteInformationProvider();

    await tester.pumpWidget(const App());
    await tester.pumpAndSettle();
    final authView = find.byType(AuthView);
    expect(authView, findsOneWidget);

    final goToLoginButton = find.text('btn_login'.l10n);
    expect(goToLoginButton, findsOneWidget);

    await tester.tap(goToLoginButton);
    await tester.pumpAndSettle();

    final loginTile = find.byKey(const ValueKey('LoginButton'));
    expect(loginTile, findsOneWidget);

    final usernameField = find.byKey(const ValueKey('UsernameField'));
    expect(usernameField, findsOneWidget);
    await tester.enterText(usernameField, 'user');
    await tester.pumpAndSettle();

    await tester.tap(loginTile);
    await tester.pumpAndSettle();
    await tester.pump(const Duration(seconds: 1));

    final passwordField = find.byKey(const Key('PasswordField'));
    expect(passwordField, findsOneWidget);

    await tester.enterText(passwordField, 'password');
    await tester.pumpAndSettle();

    await tester.tap(loginTile);
    await tester.pump(const Duration(seconds: 5));

    await tester.runAsync(() {
      return Future.delayed(const Duration(seconds: 2));
    });
    await tester.pumpAndSettle(const Duration(seconds: 5));
    await tester.pump(const Duration(seconds: 5));
    final homeView = find.byType(HomeView);
    expect(homeView, findsOneWidget);

    await tester.runAsync(() => Future.delayed(const Duration(seconds: 15)));
    await Get.deleteAll(force: true);
  });
}

class _FakeGraphQlProvider extends MockedGraphQlProvider {
  @override
  AccessToken? token;

  @override
  Future<void> Function(AuthorizationException)? authExceptionHandler;

  @override
<<<<<<< HEAD
  void reconnect() {}
=======
  Future<bool> checkUserIdentifiable(UserLogin? login, UserNum? num,
      UserEmail? email, UserPhone? phone) async {
    return (login?.val == 'user');
  }

  @override
  Future<void> reconnect() async {}
>>>>>>> f3c51e5b

  var userData = {
    'id': 'me',
    'num': '1234567890123456',
    'login': 'login',
    'name': 'name',
    'bio': 'bio',
    'emails': {'confirmed': [], 'unconfirmed': null},
    'phones': {'confirmed': []},
    'gallery': {'nodes': []},
    'hasPassword': true,
    'unreadChatsCount': 0,
    'ver': '0',
    'presence': 'AWAY',
    'online': {'__typename': 'UserOnline'},
  };

  var blacklist = {
    'edges': [],
    'pageInfo': {
      'endCursor': 'endCursor',
      'hasNextPage': false,
      'startCursor': 'startCursor',
      'hasPreviousPage': false,
    }
  };

  @override
  Future<SignIn$Mutation$CreateSession$CreateSessionOk> signIn(
      UserPassword password,
      UserLogin? username,
      UserNum? num,
      UserEmail? email,
      UserPhone? phone,
      bool remember) async {
    if (username == null && num == null && email == null && phone == null) {
      throw Exception('Username or num or email or phone must not be null');
    }

    return SignIn$Mutation$CreateSession$CreateSessionOk.fromJson(
      {
        'session': {
          'token': 'token',
          'expireAt': DateTime.now().add(const Duration(days: 1)).toString(),
          'ver': '0',
        },
        'remembered': {
          'token': 'token',
          'expireAt': DateTime.now().add(const Duration(days: 1)).toString(),
          'ver': '30066501444801094020394372057490153134',
        },
        'user': userData
      },
    );
  }

  @override
  Stream<QueryResult> recentChatsTopEvents(
    int count, {
    bool noFavorite = false,
    bool? withOngoingCalls,
  }) {
    return const Stream.empty();
  }

  @override
  Stream<QueryResult<Object?>> keepOnline() {
    return const Stream.empty();
  }

  @override
  Future<GetBlocklist$Query$Blocklist> getBlocklist({
    BlocklistCursor? after,
    BlocklistCursor? before,
    int? first,
    int? last,
  }) {
    return Future.value(GetBlocklist$Query$Blocklist.fromJson(blacklist));
  }

  @override
  Future<ChatMixin?> getMonolog() async {
    return GetMonolog$Query.fromJson({'monolog': null}).monolog;
  }

  @override
  Future<GetUser$Query> getUser(UserId id) async {
    return GetUser$Query.fromJson({'user': null});
  }

  @override
  Stream<QueryResult> chatEvents(ChatId id, ChatVersion? Function()? getVer) {
    Future.delayed(
      Duration.zero,
      () => chatEventsStream.add(QueryResult.internal(
        source: QueryResultSource.network,
        data: {
          'chatEvents': {
            '__typename': 'SubscriptionInitialized',
            'ok': true,
          }
        },
        parserFn: (_) => null,
      )),
    );
    return chatEventsStream.stream;
  }
}<|MERGE_RESOLUTION|>--- conflicted
+++ resolved
@@ -177,17 +177,7 @@
   Future<void> Function(AuthorizationException)? authExceptionHandler;
 
   @override
-<<<<<<< HEAD
-  void reconnect() {}
-=======
-  Future<bool> checkUserIdentifiable(UserLogin? login, UserNum? num,
-      UserEmail? email, UserPhone? phone) async {
-    return (login?.val == 'user');
-  }
-
-  @override
   Future<void> reconnect() async {}
->>>>>>> f3c51e5b
 
   var userData = {
     'id': 'me',
