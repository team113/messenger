// Copyright © 2022-2024 IT ENGINEERING MANAGEMENT INC,
//                       <https://github.com/team113>
//
// This program is free software: you can redistribute it and/or modify it under
// the terms of the GNU Affero General Public License v3.0 as published by the
// Free Software Foundation, either version 3 of the License, or (at your
// option) any later version.
//
// This program is distributed in the hope that it will be useful, but WITHOUT
// ANY WARRANTY; without even the implied warranty of MERCHANTABILITY or FITNESS
// FOR A PARTICULAR PURPOSE. See the GNU Affero General Public License v3.0 for
// more details.
//
// You should have received a copy of the GNU Affero General Public License v3.0
// along with this program. If not, see
// <https://www.gnu.org/licenses/agpl-3.0.html>.

import 'dart:async';

import 'package:flutter/material.dart';
import 'package:flutter_test/flutter_test.dart';
import 'package:get/get.dart';
import 'package:graphql_flutter/graphql_flutter.dart';
import 'package:hive_flutter/hive_flutter.dart';
import 'package:messenger/api/backend/schema.dart';
import 'package:messenger/config.dart';
import 'package:messenger/domain/model/chat.dart';
import 'package:messenger/domain/model/session.dart';
import 'package:messenger/domain/model/user.dart';
import 'package:messenger/domain/repository/auth.dart';
import 'package:messenger/domain/service/auth.dart';
import 'package:messenger/domain/service/notification.dart';
import 'package:messenger/l10n/l10n.dart';
import 'package:messenger/provider/gql/exceptions.dart';
import 'package:messenger/provider/gql/graphql.dart';
import 'package:messenger/provider/hive/account.dart';
import 'package:messenger/provider/hive/application_settings.dart';
import 'package:messenger/provider/hive/background.dart';
import 'package:messenger/provider/hive/blocklist.dart';
import 'package:messenger/provider/hive/call_credentials.dart';
import 'package:messenger/provider/hive/call_rect.dart';
import 'package:messenger/provider/hive/chat.dart';
import 'package:messenger/provider/hive/contact.dart';
import 'package:messenger/provider/hive/credentials.dart';
import 'package:messenger/provider/hive/draft.dart';
import 'package:messenger/provider/hive/media_settings.dart';
import 'package:messenger/provider/hive/monolog.dart';
import 'package:messenger/provider/hive/my_user.dart';
import 'package:messenger/provider/hive/user.dart';
import 'package:messenger/routes.dart';
import 'package:messenger/store/auth.dart';
import 'package:messenger/store/model/chat.dart';
import 'package:messenger/store/model/my_user.dart';
import 'package:messenger/themes.dart';
import 'package:messenger/ui/page/auth/view.dart';
import 'package:messenger/util/audio_utils.dart';
import 'package:mockito/annotations.dart';
import 'package:mockito/mockito.dart';

import '../mock/audio_utils.dart';
import '../mock/graphql_provider.dart';
import '../mock/route_information_provider.dart';
import 'auth_test.mocks.dart';

@GenerateMocks([RouterState])
void main() async {
  AudioUtils = AudioUtilsMock();
  TestWidgetsFlutterBinding.ensureInitialized();
  Config.disableInfiniteAnimations = true;
  Config.clsid = 'clsid';
  await L10n.init();

  Hive.init('./test/.temp_hive/auth_widget');

  var credentialsProvider = CredentialsHiveProvider();
  await credentialsProvider.init();
  await credentialsProvider.clear();

  final accountProvider = AccountHiveProvider();
  await accountProvider.init();
  var myUserProvider = MyUserHiveProvider();
  await myUserProvider.init();

  var graphQlProvider = _FakeGraphQlProvider();
  AuthRepository authRepository = AuthRepository(
    graphQlProvider,
    myUserProvider,
    credentialsProvider,
  );
  AuthService authService = AuthService(
    authRepository,
    credentialsProvider,
    accountProvider,
  );
  authService.init();

  var contactProvider = ContactHiveProvider();
  await contactProvider.init(userId: const UserId('me'));
  var userProvider = UserHiveProvider();
  await userProvider.init(userId: const UserId('me'));
  var chatProvider = ChatHiveProvider();
  await chatProvider.init(userId: const UserId('me'));
  var settingsProvider = MediaSettingsHiveProvider();
  await settingsProvider.init(userId: const UserId('me'));
  var draftProvider = DraftHiveProvider();
  await draftProvider.init(userId: const UserId('me'));
  var applicationSettingsProvider = ApplicationSettingsHiveProvider();
  await applicationSettingsProvider.init(userId: const UserId('me'));
  var backgroundProvider = BackgroundHiveProvider();
  await backgroundProvider.init(userId: const UserId('me'));
  var callCredentialsProvider = CallCredentialsHiveProvider();
  await callCredentialsProvider.init(userId: const UserId('me'));
  var blockedUsersProvider = BlocklistHiveProvider();
  await blockedUsersProvider.init(userId: const UserId('me'));
  var callRectProvider = CallRectHiveProvider();
  await callRectProvider.init(userId: const UserId('me'));
  var monologProvider = MonologHiveProvider();
  await monologProvider.init(userId: const UserId('me'));

  Widget createWidgetForTesting({required Widget child}) {
    return MaterialApp(
      theme: Themes.light(),
      home: Builder(
        builder: (BuildContext context) {
          router.context = context;
          return Scaffold(body: child);
        },
      ),
    );
  }

  testWidgets('AuthView logins a user and redirects to HomeView',
      (WidgetTester tester) async {
    Get.put(myUserProvider);
    Get.put(contactProvider);
    Get.put(userProvider);
    Get.put<GraphQlProvider>(graphQlProvider);
    Get.put(credentialsProvider);
    Get.put(chatProvider);
    Get.put(draftProvider);
    Get.put(settingsProvider);
    Get.put(callCredentialsProvider);
    Get.put(NotificationService(graphQlProvider));
<<<<<<< HEAD
=======
    Get.put(BackgroundWorker(credentialsProvider, accountProvider));
>>>>>>> 9d8e2b4e
    Get.put(monologProvider);

    AuthService authService = Get.put(
      AuthService(
        Get.put<AbstractAuthRepository>(AuthRepository(
          Get.find(),
          myUserProvider,
          credentialsProvider,
        )),
        credentialsProvider,
        accountProvider,
      ),
    );

    authService.init();

    router = MockRouterState();
    router.provider = MockedPlatformRouteInformationProvider();

    await tester.pumpWidget(createWidgetForTesting(child: const AuthView()));
    await tester.pumpAndSettle();
    final authView = find.byType(AuthView);
    expect(authView, findsOneWidget);

    final goToLoginButton = find.byKey(const Key('SignInButton'));
    expect(goToLoginButton, findsOneWidget);

    await tester.tap(goToLoginButton);
    await tester.pumpAndSettle();

    final passwordButton = find.byKey(const Key('PasswordButton'));
    expect(passwordButton, findsOneWidget);

    await tester.tap(passwordButton);
    await tester.pumpAndSettle();

    final usernameField = find.byKey(const Key('UsernameField'));
    expect(usernameField, findsOneWidget);
    await tester.enterText(usernameField, 'user');
    await tester.pumpAndSettle();

    final loginTile = find.byKey(const Key('LoginButton'));
    expect(loginTile, findsOneWidget);
    await tester.tap(loginTile);

    await tester.pumpAndSettle();
    await tester.pump(const Duration(seconds: 1));

    final passwordField = find.byKey(const Key('PasswordField'));
    expect(passwordField, findsOneWidget);

    await tester.enterText(passwordField, 'password');
    await tester.pumpAndSettle();

    await tester.tap(loginTile);
    await tester.pump(const Duration(seconds: 5));

    // TODO: This waits for lazy [Hive] boxes to finish receiving events, which
    //       should be done in a more strict way.
    for (int i = 0; i < 25; i++) {
      await tester.runAsync(() => Future.delayed(1.milliseconds));
      await tester.pump(const Duration(seconds: 2));
    }

    await tester.pumpAndSettle(const Duration(seconds: 5));

    verify(router.go(Routes.home));

    await Get.deleteAll(force: true);
  });
}

class _FakeGraphQlProvider extends MockedGraphQlProvider {
  @override
  AccessTokenSecret? token;

  @override
  Future<void> Function(AuthorizationException)? authExceptionHandler;

  @override
  Future<void> reconnect() async {}

  var userData = {
    'id': 'me',
    'num': '1234567890123456',
    'login': 'login',
    'name': 'name',
    'emails': {'confirmed': [], 'unconfirmed': null},
    'phones': {'confirmed': []},
    'hasPassword': true,
    'unreadChatsCount': 0,
    'ver': '0',
    'presence': 'AWAY',
    'online': {'__typename': 'UserOnline'},
  };

  var blocklist = {
    'edges': [],
    'pageInfo': {
      'endCursor': 'endCursor',
      'hasNextPage': false,
      'startCursor': 'startCursor',
      'hasPreviousPage': false,
    }
  };

  @override
  Future<SignIn$Mutation$CreateSession$CreateSessionOk> signIn(
    UserPassword password,
    UserLogin? username,
    UserNum? num,
    UserEmail? email,
    UserPhone? phone,
  ) async {
    if (username == null && num == null && email == null && phone == null) {
      throw Exception('Username or num or email or phone must not be null');
    }

    return SignIn$Mutation$CreateSession$CreateSessionOk.fromJson(
      {
        'session': {
          '__typename': 'Session',
          'id': '1ba588ce-d084-486d-9087-3999c8f56596',
          'userAgent':
              'Mozilla/5.0 (Macintosh; Intel Mac OS X 10_15_7) AppleWebKit/537.36 (KHTML, like Gecko) Chrome/123.0.0.0 Safari/537.36',
          'isCurrent': true,
          'lastActivatedAt': DateTime.now().toString(),
          'ver': '031592915314290362597742826064324903711'
        },
        'accessToken': {
          '__typename': 'AccessToken',
          'secret': 'token',
          'expiresAt': DateTime.now().add(const Duration(days: 1)).toString(),
        },
        'refreshToken': {
          '__typename': 'RefreshToken',
          'secret': 'token',
          'expiresAt': DateTime.now().add(const Duration(days: 1)).toString(),
        },
        'user': userData,
      },
    );
  }

  @override
  Stream<QueryResult> recentChatsTopEvents(
    int count, {
    bool noFavorite = false,
    bool? withOngoingCalls,
  }) {
    return Stream.value(
      QueryResult.internal(
        source: QueryResultSource.network,
        data: {
          'recentChatsTopEvents': {
            '__typename': 'SubscriptionInitialized',
            'ok': true
          }
        },
        parserFn: (_) => null,
      ),
    );
  }

  @override
  Stream<QueryResult<Object?>> keepOnline() {
    return const Stream.empty();
  }

  @override
  Future<GetBlocklist$Query$Blocklist> getBlocklist({
    BlocklistCursor? after,
    BlocklistCursor? before,
    int? first,
    int? last,
  }) {
    return Future.value(GetBlocklist$Query$Blocklist.fromJson(blocklist));
  }

  @override
  Future<ChatMixin?> getMonolog() async {
    return GetMonolog$Query.fromJson({'monolog': null}).monolog;
  }

  @override
  Future<GetUser$Query> getUser(UserId id) async {
    return GetUser$Query.fromJson({'user': null});
  }

  @override
  Stream<QueryResult> chatEvents(
    ChatId id,
    ChatVersion? ver,
    FutureOr<ChatVersion?> Function() onVer,
  ) {
    Future.delayed(
      Duration.zero,
      () => chatEventsStream.add(QueryResult.internal(
        source: QueryResultSource.network,
        data: {
          'chatEvents': {
            '__typename': 'SubscriptionInitialized',
            'ok': true,
          }
        },
        parserFn: (_) => null,
      )),
    );
    return chatEventsStream.stream;
  }
}<|MERGE_RESOLUTION|>--- conflicted
+++ resolved
@@ -141,10 +141,6 @@
     Get.put(settingsProvider);
     Get.put(callCredentialsProvider);
     Get.put(NotificationService(graphQlProvider));
-<<<<<<< HEAD
-=======
-    Get.put(BackgroundWorker(credentialsProvider, accountProvider));
->>>>>>> 9d8e2b4e
     Get.put(monologProvider);
 
     AuthService authService = Get.put(
