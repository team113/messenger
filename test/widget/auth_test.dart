--- conflicted
+++ resolved
@@ -61,11 +61,7 @@
 void main() async {
   TestWidgetsFlutterBinding.ensureInitialized();
   Config.disableInfiniteAnimations = true;
-<<<<<<< HEAD
-  Config.clsid = '';
-=======
   Config.clsid = 'clsid';
->>>>>>> 41890393
   await L10n.init();
 
   Hive.init('./test/.temp_hive/auth_widget');
