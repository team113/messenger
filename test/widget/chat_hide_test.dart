// Copyright © 2022-2023 IT ENGINEERING MANAGEMENT INC,
//                       <https://github.com/team113>
//
// This program is free software: you can redistribute it and/or modify it under
// the terms of the GNU Affero General Public License v3.0 as published by the
// Free Software Foundation, either version 3 of the License, or (at your
// option) any later version.
//
// This program is distributed in the hope that it will be useful, but WITHOUT
// ANY WARRANTY; without even the implied warranty of MERCHANTABILITY or FITNESS
// FOR A PARTICULAR PURPOSE. See the GNU Affero General Public License v3.0 for
// more details.
//
// You should have received a copy of the GNU Affero General Public License v3.0
// along with this program. If not, see
// <https://www.gnu.org/licenses/agpl-3.0.html>.

import 'dart:async';

import 'package:flutter/material.dart';
import 'package:flutter_test/flutter_test.dart';
import 'package:get/get.dart';
import 'package:graphql_flutter/graphql_flutter.dart';
import 'package:hive_flutter/hive_flutter.dart';
import 'package:messenger/api/backend/schema.dart';
import 'package:messenger/domain/model/chat.dart';
import 'package:messenger/domain/model/user.dart';
import 'package:messenger/domain/repository/call.dart';
import 'package:messenger/domain/repository/chat.dart';
import 'package:messenger/domain/repository/contact.dart';
import 'package:messenger/domain/repository/settings.dart';
import 'package:messenger/domain/service/auth.dart';
import 'package:messenger/domain/service/call.dart';
import 'package:messenger/domain/service/chat.dart';
import 'package:messenger/domain/service/contact.dart';
import 'package:messenger/domain/service/my_user.dart';
import 'package:messenger/domain/service/user.dart';
import 'package:messenger/provider/gql/graphql.dart';
import 'package:messenger/provider/hive/application_settings.dart';
import 'package:messenger/provider/hive/background.dart';
import 'package:messenger/provider/hive/blacklist.dart';
import 'package:messenger/provider/hive/chat.dart';
import 'package:messenger/provider/hive/chat_call_credentials.dart';
import 'package:messenger/provider/hive/chat_item.dart';
import 'package:messenger/provider/hive/contact.dart';
import 'package:messenger/provider/hive/draft.dart';
import 'package:messenger/provider/hive/gallery_item.dart';
import 'package:messenger/provider/hive/media_settings.dart';
import 'package:messenger/provider/hive/my_user.dart';
import 'package:messenger/provider/hive/session.dart';
import 'package:messenger/provider/hive/user.dart';
import 'package:messenger/routes.dart';
import 'package:messenger/store/auth.dart';
import 'package:messenger/store/call.dart';
import 'package:messenger/store/chat.dart';
import 'package:messenger/store/contact.dart';
import 'package:messenger/store/model/chat.dart';
import 'package:messenger/store/my_user.dart';
import 'package:messenger/store/settings.dart';
import 'package:messenger/store/user.dart';
import 'package:messenger/themes.dart';
import 'package:messenger/ui/page/home/tab/chats/view.dart';
import 'package:messenger/ui/widget/context_menu/region.dart';
import 'package:mockito/annotations.dart';
import 'package:mockito/mockito.dart';

import 'chat_hide_test.mocks.dart';

@GenerateMocks([GraphQlProvider, PlatformRouteInformationProvider])
void main() async {
  TestWidgetsFlutterBinding.ensureInitialized();
  Hive.init('./test/.temp_hive/chat_hide_widget');

  var chatData = {
    'id': '0d72d245-8425-467a-9ebd-082d4f47850b',
    'name': 'chatname',
    'avatar': null,
    'members': {'nodes': []},
    'kind': 'GROUP',
    'isHidden': false,
    'muted': null,
    'directLink': null,
    'createdAt': '2021-12-15T15:11:18.316846+00:00',
    'updatedAt': '2021-12-15T15:11:18.316846+00:00',
    'lastReads': [],
    'lastDelivery': '1970-01-01T00:00:00+00:00',
    'lastItem': null,
    'lastReadItem': null,
    'gallery': {'nodes': []},
    'unreadCount': 0,
    'totalCount': 0,
    'ongoingCall': null,
    'ver': '0'
  };

  var recentChats = {
    'recentChats': {
      'edges': [
        {
          'node': chatData,
          'cursor': 'cursor',
        }
      ],
      'pageInfo': {
        'endCursor': 'endCursor',
        'hasNextPage': false,
        'startCursor': 'endCursor',
        'hasPreviousPage': false,
      },
    }
  };

  var chatContacts = {
    'chatContacts': {
      'edges': [],
      'pageInfo': {
        'endCursor': 'endCursor',
        'hasNextPage': false,
        'startCursor': 'endCursor',
        'hasPreviousPage': false,
      },
      'ver': '0'
    }
  };

  var blacklist = {
    'edges': [],
    'pageInfo': {
      'endCursor': 'endCursor',
      'hasNextPage': false,
      'startCursor': 'startCursor',
      'hasPreviousPage': false,
    }
  };

  var sessionProvider = Get.put(SessionDataHiveProvider());
  await sessionProvider.init();
  await sessionProvider.clear();

  var graphQlProvider = Get.put(MockGraphQlProvider());
  when(graphQlProvider.disconnect()).thenAnswer((_) => () {});
  when(graphQlProvider.recentChatsTopEvents(3))
      .thenAnswer((_) => Future.value(const Stream.empty()));
  when(graphQlProvider.incomingCallsTopEvents(3))
      .thenAnswer((_) => Future.value(const Stream.empty()));

  when(graphQlProvider.favoriteChatsEvents(null)).thenAnswer(
    (_) => Future.value(const Stream.empty()),
  );
<<<<<<< HEAD
  when(graphQlProvider.contactsEvents(any)).thenAnswer(
    (_) => Future.value(const Stream.empty()),
  );

  when(graphQlProvider.chatContacts(first: 120)).thenAnswer(
    (_) => Future.value(Contacts$Query.fromJson(chatContacts).chatContacts),
  );
=======
  when(graphQlProvider.myUserEvents(null))
      .thenAnswer((realInvocation) => Future.value(const Stream.empty()));
>>>>>>> e2e41826

  AuthService authService =
      Get.put(AuthService(AuthRepository(graphQlProvider), sessionProvider));
  await authService.init();

  router = RouterState(authService);
  router.provider = MockPlatformRouteInformationProvider();

  var galleryItemProvider = Get.put(GalleryItemHiveProvider());
  await galleryItemProvider.init();
  await galleryItemProvider.clear();
  var contactProvider = Get.put(ContactHiveProvider());
  await contactProvider.clear();
  await contactProvider.init();
  var userProvider = Get.put(UserHiveProvider());
  await userProvider.init();
  await userProvider.clear();
  var chatProvider = Get.put(ChatHiveProvider());
  await chatProvider.init();
  await chatProvider.clear();
  var settingsProvider = MediaSettingsHiveProvider();
  await settingsProvider.init();
  await settingsProvider.clear();
  var draftProvider = Get.put(DraftHiveProvider());
  await draftProvider.init();
  await draftProvider.clear();
  var applicationSettingsProvider = ApplicationSettingsHiveProvider();
  await applicationSettingsProvider.init();
  var backgroundProvider = BackgroundHiveProvider();
  await backgroundProvider.init();
  var credentialsProvider = ChatCallCredentialsHiveProvider();
  await credentialsProvider.init();
  var myUserProvider = MyUserHiveProvider();
  await myUserProvider.init();
  await myUserProvider.clear();
  var blacklistedUsersProvider = BlacklistHiveProvider();
  await blacklistedUsersProvider.init();

  var messagesProvider = Get.put(ChatItemHiveProvider(
    const ChatId('0d72d245-8425-467a-9ebd-082d4f47850b'),
  ));
  await messagesProvider.init();

  Widget createWidgetForTesting({required Widget child}) {
    return MaterialApp(
      theme: Themes.light(),
      home: Builder(
        builder: (BuildContext context) {
          router.context = context;
          return Scaffold(body: child);
        },
      ),
    );
  }

  testWidgets('ChatsTabView successfully hides a chat',
      (WidgetTester tester) async {
    final StreamController<QueryResult> chatEvents = StreamController();
    when(graphQlProvider.chatEvents(
      const ChatId('0d72d245-8425-467a-9ebd-082d4f47850b'),
      ChatVersion('0'),
    )).thenAnswer((_) => Future.value(chatEvents.stream));

    when(graphQlProvider.contactsEvents(null)).thenAnswer(
      (_) => Future.value(Stream.fromIterable([
        QueryResult.internal(
          parserFn: (_) => null,
          source: null,
          data: {
            'chatContactsEvents': {
              '__typename': 'ChatContactsList',
              'chatContacts': {'nodes': [], 'ver': '0'},
              'favoriteChatContacts': {'nodes': []},
            }
          },
        )
      ])),
    );
    when(graphQlProvider.keepOnline())
        .thenAnswer((_) => Future.value(const Stream.empty()));

    when(graphQlProvider.hideChat(
      const ChatId('0d72d245-8425-467a-9ebd-082d4f47850b'),
    )).thenAnswer((_) {
      var event = {
        '__typename': 'ChatEventsVersioned',
        'events': [
          {
            '__typename': 'EventChatHidden',
            'chatId': '0d72d245-8425-467a-9ebd-082d4f47850b',
            'at': DateTime.now().toString(),
          }
        ],
        'ver': '1'
      };

      chatEvents.add(QueryResult.internal(
        data: {'chatEvents': event},
        parserFn: (_) => null,
        source: null,
      ));

      return Future.value(HideChat$Mutation.fromJson({'hideChat': event})
          .hideChat as HideChat$Mutation$HideChat$ChatEventsVersioned);
    });

    when(graphQlProvider.recentChats(
      first: 120,
      after: null,
      last: null,
      before: null,
    )).thenAnswer((_) => Future.value(RecentChats$Query.fromJson(recentChats)));

    when(graphQlProvider.incomingCalls()).thenAnswer((_) => Future.value(
        IncomingCalls$Query$IncomingChatCalls.fromJson({'nodes': []})));
    when(graphQlProvider.incomingCallsTopEvents(3))
        .thenAnswer((_) => Future.value(const Stream.empty()));

    when(graphQlProvider.getBlacklist(
      first: 120,
      after: null,
      last: null,
      before: null,
    )).thenAnswer(
      (_) => Future.value(GetBlacklist$Query$Blacklist.fromJson(blacklist)),
    );

    UserRepository userRepository =
        UserRepository(graphQlProvider, userProvider, galleryItemProvider);
    Get.put(UserService(userRepository));

    Get.put(
      ContactService(
        Get.put<AbstractContactRepository>(
          ContactRepository(
            graphQlProvider,
            contactProvider,
            userRepository,
            sessionProvider,
          ),
        ),
      ),
    );

    MyUserRepository myUserRepository = MyUserRepository(
      graphQlProvider,
      myUserProvider,
      blacklistedUsersProvider,
      galleryItemProvider,
      userRepository,
    );
    Get.put(MyUserService(authService, myUserRepository));

    AbstractSettingsRepository settingsRepository = Get.put(
      SettingsRepository(
        settingsProvider,
        applicationSettingsProvider,
        backgroundProvider,
      ),
    );

    AbstractCallRepository callRepository = CallRepository(
      graphQlProvider,
      userRepository,
      credentialsProvider,
      settingsRepository,
      me: const UserId('me'),
    );
    AbstractChatRepository chatRepository = Get.put<AbstractChatRepository>(
      ChatRepository(
        graphQlProvider,
        chatProvider,
        callRepository,
        draftProvider,
        userRepository,
        sessionProvider,
      ),
    );
    ChatService chatService = Get.put(ChatService(chatRepository, authService));

    Get.put(CallService(authService, chatService, callRepository));

    await tester
        .pumpWidget(createWidgetForTesting(child: const ChatsTabView()));
    await tester.pumpAndSettle(const Duration(seconds: 2));

    expect(find.text('chatname'), findsOneWidget);

    await tester.longPress(find.byType(ContextMenuRegion));
    await tester.pumpAndSettle(const Duration(seconds: 2));
    await tester.tap(find.byKey(const Key('ButtonHideChat')));
    await tester.pumpAndSettle(const Duration(seconds: 2));
    await tester.tap(find.byKey(const Key('Proceed')));
    await tester.pumpAndSettle(const Duration(seconds: 2));

    expect(find.text('chatname'), findsNothing);

    verify(
      graphQlProvider.hideChat(
        const ChatId('0d72d245-8425-467a-9ebd-082d4f47850b'),
      ),
    );

    await Get.deleteAll(force: true);
  });

  await contactProvider.clear();
}<|MERGE_RESOLUTION|>--- conflicted
+++ resolved
@@ -147,18 +147,15 @@
   when(graphQlProvider.favoriteChatsEvents(null)).thenAnswer(
     (_) => Future.value(const Stream.empty()),
   );
-<<<<<<< HEAD
   when(graphQlProvider.contactsEvents(any)).thenAnswer(
     (_) => Future.value(const Stream.empty()),
   );
+  when(graphQlProvider.myUserEvents(null))
+      .thenAnswer((realInvocation) => Future.value(const Stream.empty()));
 
   when(graphQlProvider.chatContacts(first: 120)).thenAnswer(
     (_) => Future.value(Contacts$Query.fromJson(chatContacts).chatContacts),
   );
-=======
-  when(graphQlProvider.myUserEvents(null))
-      .thenAnswer((realInvocation) => Future.value(const Stream.empty()));
->>>>>>> e2e41826
 
   AuthService authService =
       Get.put(AuthService(AuthRepository(graphQlProvider), sessionProvider));
