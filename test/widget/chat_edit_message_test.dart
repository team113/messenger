// Copyright © 2022-2025 IT ENGINEERING MANAGEMENT INC,
//                       <https://github.com/team113>
//
// This program is free software: you can redistribute it and/or modify it under
// the terms of the GNU Affero General Public License v3.0 as published by the
// Free Software Foundation, either version 3 of the License, or (at your
// option) any later version.
//
// This program is distributed in the hope that it will be useful, but WITHOUT
// ANY WARRANTY; without even the implied warranty of MERCHANTABILITY or FITNESS
// FOR A PARTICULAR PURPOSE. See the GNU Affero General Public License v3.0 for
// more details.
//
// You should have received a copy of the GNU Affero General Public License v3.0
// along with this program. If not, see
// <https://www.gnu.org/licenses/agpl-3.0.html>.

import 'dart:async';

import 'package:flutter/material.dart';
import 'package:flutter_test/flutter_test.dart';
import 'package:get/get.dart';
import 'package:graphql_flutter/graphql_flutter.dart';
import 'package:messenger/api/backend/schema.dart' hide ChatMessageTextInput;
import 'package:messenger/api/backend/schema.dart' as api;
import 'package:messenger/config.dart';
import 'package:messenger/domain/model/chat.dart';
import 'package:messenger/domain/model/chat_item.dart';
import 'package:messenger/domain/model/precise_date_time/precise_date_time.dart';
import 'package:messenger/domain/model/session.dart';
import 'package:messenger/domain/model/user.dart';
import 'package:messenger/domain/repository/auth.dart';
import 'package:messenger/domain/repository/chat.dart';
import 'package:messenger/domain/repository/settings.dart';
import 'package:messenger/domain/service/auth.dart';
import 'package:messenger/domain/service/call.dart';
import 'package:messenger/domain/service/chat.dart';
import 'package:messenger/domain/service/contact.dart';
import 'package:messenger/domain/service/my_user.dart';
import 'package:messenger/domain/service/user.dart';
import 'package:messenger/provider/drift/account.dart';
import 'package:messenger/provider/drift/background.dart';
import 'package:messenger/provider/drift/blocklist.dart';
import 'package:messenger/provider/drift/call_credentials.dart';
import 'package:messenger/provider/drift/call_rect.dart';
import 'package:messenger/provider/drift/chat.dart';
import 'package:messenger/provider/drift/chat_credentials.dart';
import 'package:messenger/provider/drift/chat_item.dart';
import 'package:messenger/provider/drift/chat_member.dart';
import 'package:messenger/provider/drift/credentials.dart';
import 'package:messenger/provider/drift/draft.dart';
import 'package:messenger/provider/drift/drift.dart';
import 'package:messenger/provider/drift/monolog.dart';
import 'package:messenger/provider/drift/my_user.dart';
import 'package:messenger/provider/drift/settings.dart';
import 'package:messenger/provider/drift/user.dart';
import 'package:messenger/provider/drift/version.dart';
import 'package:messenger/provider/gql/graphql.dart';
import 'package:messenger/routes.dart';
import 'package:messenger/store/auth.dart';
import 'package:messenger/store/blocklist.dart';
import 'package:messenger/store/call.dart';
import 'package:messenger/store/chat.dart';
import 'package:messenger/store/contact.dart';
import 'package:messenger/store/my_user.dart';
import 'package:messenger/store/settings.dart';
import 'package:messenger/store/user.dart';
import 'package:messenger/themes.dart';
import 'package:messenger/ui/page/home/page/chat/view.dart';
import 'package:messenger/util/audio_utils.dart';
import 'package:messenger/util/platform_utils.dart';
import 'package:mockito/annotations.dart';
import 'package:mockito/mockito.dart';

import '../mock/audio_utils.dart';
import '../mock/platform_utils.dart';
import 'chat_edit_message_test.mocks.dart';
import 'extension/rich_text.dart';

@GenerateMocks([GraphQlProvider, PlatformRouteInformationProvider])
void main() async {
  PlatformUtils = PlatformUtilsMock();
  AudioUtils = AudioUtilsMock();
  TestWidgetsFlutterBinding.ensureInitialized();

  final CommonDriftProvider common = CommonDriftProvider.memory();
  final ScopedDriftProvider scoped = ScopedDriftProvider.memory();

  Config.disableDragArea = true;

  var graphQlProvider = MockGraphQlProvider();
  Get.put<GraphQlProvider>(graphQlProvider);
  when(graphQlProvider.disconnect()).thenAnswer((_) => () {});
  when(graphQlProvider.keepOnline()).thenAnswer((_) => const Stream.empty());

  when(
    graphQlProvider.recentChatsTopEvents(3),
  ).thenAnswer((_) => const Stream.empty());

  final StreamController<QueryResult> contactEvents = StreamController();
  when(
    graphQlProvider.contactsEvents(any),
  ).thenAnswer((_) => contactEvents.stream);

  final StreamController<QueryResult> chatEvents = StreamController();
  when(
    graphQlProvider.chatEvents(
      const ChatId('0d72d245-8425-467a-9ebd-082d4f47850b'),
      any,
      any,
    ),
  ).thenAnswer((_) => chatEvents.stream);

  when(
    graphQlProvider.keepTyping(
      const ChatId('0d72d245-8425-467a-9ebd-082d4f47850b'),
    ),
  ).thenAnswer((_) => const Stream.empty());

  when(
    graphQlProvider.getChat(
      const ChatId('0d72d245-8425-467a-9ebd-082d4f47850b'),
    ),
  ).thenAnswer((_) => Future.value(GetChat$Query.fromJson({'chat': chatData})));

  when(
    graphQlProvider.readChat(
      const ChatId('0d72d245-8425-467a-9ebd-082d4f47850b'),
      const ChatItemId('91e6e597-e6ca-4b1f-ad70-83dd621e4cb2'),
    ),
  ).thenAnswer((_) => Future.value(null));

  when(
    graphQlProvider.chatItems(
      const ChatId('0d72d245-8425-467a-9ebd-082d4f47850b'),
      last: 50,
    ),
  ).thenAnswer(
    (_) => Future.value(
      GetMessages$Query.fromJson({
        'chat': {
          'items': {
            'edges': [
              {
                'node': {
                  '__typename': 'ChatMessage',
                  'id': '91e6e597-e6ca-4b1f-ad70-83dd621e4cb2',
                  'chatId': '0d72d245-8425-467a-9ebd-082d4f47850b',
                  'author': {
                    'id': 'me',
                    'num': '1234567890123456',
                    'mutualContactsCount': 0,
                    'contacts': [],
                    'isDeleted': false,
                    'isBlocked': {'ver': '0'},
                    'presence': 'AWAY',
                    'ver': '0',
                  },
                  'at': DateTime.now().toIso8601String(),
                  'ver': '0',
                  'repliesTo': [],
                  'text': 'edit message',
                  'editedAt': null,
                  'attachments': [],
                },
                'cursor':
                    'IjkxZTZlNTk3LWU2Y2EtNGIxZi1hZDcwLTgzZGQ2MjFlNGNiNCI=',
              },
            ],
            'pageInfo': {
              'endCursor': 'endCursor',
              'hasNextPage': false,
              'startCursor': 'startCursor',
              'hasPreviousPage': false,
            },
          },
        },
      }),
    ),
  );

  when(graphQlProvider.chatItem(any)).thenAnswer(
    (_) => Future.value(GetMessage$Query.fromJson({'chatItem': null})),
  );

  when(
    graphQlProvider.recentChats(
      first: anyNamed('first'),
      after: null,
      last: null,
      before: null,
      noFavorite: anyNamed('noFavorite'),
      withOngoingCalls: anyNamed('withOngoingCalls'),
    ),
  ).thenAnswer((_) => Future.value(RecentChats$Query.fromJson(recentChats)));

  when(
    graphQlProvider.favoriteChats(
      first: anyNamed('first'),
      after: null,
      last: null,
      before: null,
    ),
  ).thenAnswer(
    (_) => Future.value(FavoriteChats$Query.fromJson(favoriteChats)),
  );

  when(graphQlProvider.incomingCalls()).thenAnswer(
    (_) => Future.value(
      IncomingCalls$Query$IncomingChatCalls.fromJson({'nodes': []}),
    ),
  );
  when(
    graphQlProvider.incomingCallsTopEvents(3),
  ).thenAnswer((_) => const Stream.empty());

  when(
    graphQlProvider.editChatMessage(
      const ChatItemId('91e6e597-e6ca-4b1f-ad70-83dd621e4cb2'),
      text: api.ChatMessageTextInput(kw$new: const ChatMessageText('new text')),
    ),
  ).thenAnswer((_) {
    var event = {
      '__typename': 'ChatEventsVersioned',
      'events': [
        {
          '__typename': 'EventChatItemTextEdited',
          'chatId': '0d72d245-8425-467a-9ebd-082d4f47850b',
          'itemId': '91e6e597-e6ca-4b1f-ad70-83dd621e4cb2',
          'text': {'changed': 'new text'},
        },
      ],
      'ver': '1',
    };

    chatEvents.add(
      QueryResult.internal(
        data: {'chatEvents': event},
        parserFn: (_) => null,
        source: null,
      ),
    );

    return Future.value(
      EditChatMessage$Mutation.fromJson({
            'editChatMessage': event,
          }).editChatMessage
          as ChatEventsVersionedMixin?,
    );
  });

<<<<<<< HEAD
  when(graphQlProvider.favoriteChatsEvents(any))
      .thenAnswer((_) => const Stream.empty());
  when(graphQlProvider.blocklistEvents(any))
      .thenAnswer((_) => const Stream.empty());
  when(graphQlProvider.myUserEvents(any))
      .thenAnswer((_) async => const Stream.empty());
  when(graphQlProvider.sessionsEvents(any))
      .thenAnswer((_) => const Stream.empty());
=======
  when(
    graphQlProvider.favoriteChatsEvents(any),
  ).thenAnswer((_) => const Stream.empty());

  when(
    graphQlProvider.myUserEvents(any),
  ).thenAnswer((_) async => const Stream.empty());

  when(
    graphQlProvider.sessionsEvents(any),
  ).thenAnswer((_) => const Stream.empty());
>>>>>>> c3c73baf

  when(
    graphQlProvider.getBlocklist(
      first: anyNamed('first'),
      after: null,
      last: null,
      before: null,
    ),
  ).thenAnswer(
    (_) => Future.value(GetBlocklist$Query$Blocklist.fromJson(blocklist)),
  );

  when(
    graphQlProvider.getUser(any),
  ).thenAnswer((_) => Future.value(GetUser$Query.fromJson({'user': null})));
  when(graphQlProvider.getMonolog()).thenAnswer(
    (_) => Future.value(GetMonolog$Query.fromJson({'monolog': null}).monolog),
  );

  when(
    graphQlProvider.chatMembers(
      const ChatId('0d72d245-8425-467a-9ebd-082d4f47850b'),
      first: anyNamed('first'),
    ),
  ).thenAnswer(
    (_) => Future.value(
      GetMembers$Query.fromJson({
        'chat': {
          'members': {
            'edges': [],
            'pageInfo': {
              'endCursor': 'endCursor',
              'hasNextPage': false,
              'startCursor': 'startCursor',
              'hasPreviousPage': false,
            },
          },
        },
      }),
    ),
  );

  final credentialsProvider = Get.put(CredentialsDriftProvider(common));
  final accountProvider = Get.put(AccountDriftProvider(common));

  await accountProvider.upsert(const UserId('me'));
  await credentialsProvider.upsert(
    Credentials(
      AccessToken(
        const AccessTokenSecret('token'),
        PreciseDateTime.now().add(const Duration(days: 1)),
      ),
      RefreshToken(
        const RefreshTokenSecret('token'),
        PreciseDateTime.now().add(const Duration(days: 1)),
      ),
      const SessionId('me'),
      const UserId('me'),
    ),
  );

  final settingsProvider = Get.put(SettingsDriftProvider(common));
  final myUserProvider = Get.put(MyUserDriftProvider(common));
  final userProvider = Get.put(UserDriftProvider(common, scoped));
  final chatItemProvider = Get.put(ChatItemDriftProvider(common, scoped));
  final chatMemberProvider = Get.put(ChatMemberDriftProvider(common, scoped));
  final chatProvider = Get.put(ChatDriftProvider(common, scoped));
  final backgroundProvider = Get.put(BackgroundDriftProvider(common));
  final blocklistProvider = Get.put(BlocklistDriftProvider(common, scoped));
  final callCredentialsProvider = Get.put(
    CallCredentialsDriftProvider(common, scoped),
  );
  final chatCredentialsProvider = Get.put(
    ChatCredentialsDriftProvider(common, scoped),
  );
  final callRectProvider = Get.put(CallRectDriftProvider(common, scoped));
  final draftProvider = Get.put(DraftDriftProvider(common, scoped));
  final monologProvider = Get.put(MonologDriftProvider(common));
  final versionProvider = Get.put(VersionDriftProvider(common));

  Widget createWidgetForTesting({required Widget child}) {
    return MaterialApp(
      theme: Themes.light(),
      home: Builder(
        builder: (BuildContext context) {
          router.context = context;
          return Scaffold(body: child);
        },
      ),
    );
  }

  testWidgets('ChatView successfully edits a ChatMessage', (
    WidgetTester tester,
  ) async {
    AuthService authService = Get.put(
      AuthService(
        Get.put<AbstractAuthRepository>(
          AuthRepository(Get.find(), myUserProvider, credentialsProvider),
        ),
        credentialsProvider,
        accountProvider,
      ),
    );
    authService.init();

    router = RouterState(authService);
    router.provider = MockPlatformRouteInformationProvider();

    AbstractSettingsRepository settingsRepository = Get.put(
      SettingsRepository(
        const UserId('me'),
        settingsProvider,
        backgroundProvider,
        callRectProvider,
      ),
    );
    UserRepository userRepository = UserRepository(
      graphQlProvider,
      userProvider,
    );
    BlocklistRepository blocklistRepository = Get.put(
      BlocklistRepository(
        graphQlProvider,
        blocklistProvider,
        userRepository,
        versionProvider,
        me: const UserId('me'),
      ),
    );
    final callRepository = CallRepository(
      graphQlProvider,
      userRepository,
      callCredentialsProvider,
      chatCredentialsProvider,
      settingsRepository,
      me: const UserId('me'),
    );
    AbstractChatRepository chatRepository = Get.put<AbstractChatRepository>(
      ChatRepository(
        graphQlProvider,
        chatProvider,
        chatItemProvider,
        chatMemberProvider,
        callRepository,
        draftProvider,
        userRepository,
        versionProvider,
        monologProvider,
        me: const UserId('me'),
      ),
    );

    final contactRepository = Get.put(
      ContactRepository(
        graphQlProvider,
        userRepository,
        versionProvider,
        me: const UserId('me'),
      ),
    );
    Get.put(ContactService(contactRepository));

    MyUserRepository myUserRepository = MyUserRepository(
      graphQlProvider,
      myUserProvider,
      blocklistRepository,
      userRepository,
      accountProvider,
    );
    Get.put(MyUserService(authService, myUserRepository));

    Get.put(UserService(userRepository));
    ChatService chatService = Get.put(ChatService(chatRepository, authService));
    Get.put(CallService(authService, chatService, callRepository));

    await tester.pumpWidget(
      createWidgetForTesting(
        child: const ChatView(ChatId('0d72d245-8425-467a-9ebd-082d4f47850b')),
      ),
    );

    for (int i = 0; i < 20; i++) {
      await tester.pump(const Duration(seconds: 2));
      await tester.runAsync(() => Future.delayed(1.milliseconds));
    }

    await tester.pumpAndSettle(const Duration(seconds: 2));

    var message = find.richText('edit message', skipOffstage: false);
    expect(message, findsOneWidget);
    await tester.longPress(message);
    await tester.pumpAndSettle(const Duration(seconds: 10));

    await tester.tap(find.byKey(const Key('EditButton')));
    await tester.pumpAndSettle(const Duration(seconds: 2));

    await tester.enterText(find.byKey(const Key('MessageField')), 'new text');
    await tester.pumpAndSettle(const Duration(seconds: 2));

    await tester.testTextInput.receiveAction(TextInputAction.done);
    await tester.pumpAndSettle(const Duration(seconds: 2));

    expect(find.text('edit message', skipOffstage: false), findsNothing);
    expect(find.richText('new text', skipOffstage: false), findsOneWidget);

    await Future.wait([common.close(), scoped.close()]);
    await Get.deleteAll(force: true);
  });
}

final chatData = {
  'id': '0d72d245-8425-467a-9ebd-082d4f47850b',
  'name': 'startname',
  'avatar': null,
  'members': {'nodes': [], 'totalCount': 0},
  'kind': 'GROUP',
  'isHidden': false,
  'muted': null,
  'directLink': null,
  'createdAt': '2021-12-15T15:11:18.316846+00:00',
  'updatedAt': '2021-12-15T15:11:18.316846+00:00',
  'lastReads': [
    {'memberId': 'me', 'at': '2022-01-01T07:27:30.151628+00:00'},
  ],
  'lastDelivery': '1970-01-01T00:00:00+00:00',
  'lastItem': null,
  'lastReadItem': null,
  'unreadCount': 0,
  'totalCount': 0,
  'ongoingCall': null,
  'ver': '0',
};

final recentChats = {
  'recentChats': {
    'edges': [
      {'node': chatData, 'cursor': 'cursor'},
    ],
    'pageInfo': {
      'endCursor': 'endCursor',
      'hasNextPage': false,
      'startCursor': 'startCursor',
      'hasPreviousPage': false,
    },
  },
};

final favoriteChats = {
  'favoriteChats': {
    'edges': [],
    'pageInfo': {
      'endCursor': 'endCursor',
      'hasNextPage': false,
      'startCursor': 'startCursor',
      'hasPreviousPage': false,
    },
    'ver': '0',
  },
};

final chatContacts = {
  'chatContacts': {
    'edges': [],
    'pageInfo': {
      'endCursor': 'endCursor',
      'hasNextPage': false,
      'startCursor': 'startCursor',
      'hasPreviousPage': false,
    },
    'ver': '0',
  },
};

final favoriteChatContacts = {
  'favoriteChatContacts': {
    'edges': [],
    'pageInfo': {
      'endCursor': 'endCursor',
      'hasNextPage': false,
      'startCursor': 'startCursor',
      'hasPreviousPage': false,
    },
    'ver': '0',
  },
};

final blocklist = {
  'edges': [],
  'pageInfo': {
    'endCursor': 'endCursor',
    'hasNextPage': false,
    'startCursor': 'startCursor',
    'hasPreviousPage': false,
  },
};<|MERGE_RESOLUTION|>--- conflicted
+++ resolved
@@ -249,28 +249,18 @@
     );
   });
 
-<<<<<<< HEAD
-  when(graphQlProvider.favoriteChatsEvents(any))
-      .thenAnswer((_) => const Stream.empty());
-  when(graphQlProvider.blocklistEvents(any))
-      .thenAnswer((_) => const Stream.empty());
-  when(graphQlProvider.myUserEvents(any))
-      .thenAnswer((_) async => const Stream.empty());
-  when(graphQlProvider.sessionsEvents(any))
-      .thenAnswer((_) => const Stream.empty());
-=======
   when(
     graphQlProvider.favoriteChatsEvents(any),
   ).thenAnswer((_) => const Stream.empty());
-
+  when(
+    graphQlProvider.blocklistEvents(any),
+  ).thenAnswer((_) => const Stream.empty());
   when(
     graphQlProvider.myUserEvents(any),
   ).thenAnswer((_) async => const Stream.empty());
-
   when(
     graphQlProvider.sessionsEvents(any),
   ).thenAnswer((_) => const Stream.empty());
->>>>>>> c3c73baf
 
   when(
     graphQlProvider.getBlocklist(
