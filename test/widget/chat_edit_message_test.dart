--- conflicted
+++ resolved
@@ -261,15 +261,6 @@
 
     UserRepository userRepository =
         UserRepository(graphQlProvider, userProvider, galleryItemProvider);
-<<<<<<< HEAD
-    AbstractChatRepository chatRepository =
-        Get.put<AbstractChatRepository>(ChatRepository(
-      graphQlProvider,
-      chatProvider,
-      draftProvider,
-      userRepository,
-    ));
-=======
     AbstractCallRepository callRepository = CallRepository(
       graphQlProvider,
       userRepository,
@@ -280,10 +271,10 @@
         graphQlProvider,
         chatProvider,
         callRepository,
+        draftProvider,
         userRepository,
       ),
     );
->>>>>>> 6b4f222a
     AbstractSettingsRepository settingsRepository = Get.put(
       SettingsRepository(
         settingsProvider,
