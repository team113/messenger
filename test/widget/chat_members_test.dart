--- conflicted
+++ resolved
@@ -347,17 +347,6 @@
 
     UserRepository userRepository =
         UserRepository(graphQlProvider, userProvider, galleryItemProvider);
-<<<<<<< HEAD
-    AbstractChatRepository chatRepository =
-        Get.put<AbstractChatRepository>(ChatRepository(
-      graphQlProvider,
-      chatProvider,
-      draftProvider,
-      userRepository,
-    ));
-    AbstractCallRepository callRepository =
-        CallRepository(graphQlProvider, userRepository);
-=======
     AbstractCallRepository callRepository = CallRepository(
       graphQlProvider,
       userRepository,
@@ -368,10 +357,10 @@
         graphQlProvider,
         chatProvider,
         callRepository,
+        draftProvider,
         userRepository,
       ),
     );
->>>>>>> 6b4f222a
     AbstractContactRepository contactRepository = ContactRepository(
       graphQlProvider,
       contactProvider,
