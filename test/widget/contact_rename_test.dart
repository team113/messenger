--- conflicted
+++ resolved
@@ -125,15 +125,13 @@
   );
   when(graphQlProvider.keepOnline())
       .thenAnswer((_) => Future.value(const Stream.empty()));
-<<<<<<< HEAD
   when(graphQlProvider.recentChatsTopEvents(3))
       .thenAnswer((_) => Future.value(const Stream.empty()));
-=======
+      
   when(graphQlProvider.favoriteChatsEvents(null)).thenAnswer(
     (_) => Future.value(const Stream.empty()),
   );
 
->>>>>>> e5975498
   await authService.init();
 
   router = RouterState(authService);
