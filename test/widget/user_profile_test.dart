// Copyright © 2022-2023 IT ENGINEERING MANAGEMENT INC,
//                       <https://github.com/team113>
//
// This program is free software: you can redistribute it and/or modify it under
// the terms of the GNU Affero General Public License v3.0 as published by the
// Free Software Foundation, either version 3 of the License, or (at your
// option) any later version.
//
// This program is distributed in the hope that it will be useful, but WITHOUT
// ANY WARRANTY; without even the implied warranty of MERCHANTABILITY or FITNESS
// FOR A PARTICULAR PURPOSE. See the GNU Affero General Public License v3.0 for
// more details.
//
// You should have received a copy of the GNU Affero General Public License v3.0
// along with this program. If not, see
// <https://www.gnu.org/licenses/agpl-3.0.html>.

import 'dart:async';

import 'package:flutter/material.dart';
import 'package:flutter_test/flutter_test.dart';
import 'package:get/get.dart';
import 'package:graphql_flutter/graphql_flutter.dart';
import 'package:hive_flutter/hive_flutter.dart';
import 'package:messenger/api/backend/schema.dart';
import 'package:messenger/domain/model/contact.dart';
import 'package:messenger/domain/model/user.dart';
import 'package:messenger/domain/repository/auth.dart';
import 'package:messenger/domain/service/auth.dart';
import 'package:messenger/domain/service/call.dart';
import 'package:messenger/domain/service/chat.dart';
import 'package:messenger/domain/service/contact.dart';
import 'package:messenger/domain/service/my_user.dart';
import 'package:messenger/domain/service/user.dart';
import 'package:messenger/provider/gql/graphql.dart';
import 'package:messenger/provider/hive/application_settings.dart';
import 'package:messenger/provider/hive/background.dart';
import 'package:messenger/provider/hive/blocklist.dart';
import 'package:messenger/provider/hive/call_rect.dart';
import 'package:messenger/provider/hive/chat.dart';
import 'package:messenger/provider/hive/chat_call_credentials.dart';
import 'package:messenger/provider/hive/contact.dart';
import 'package:messenger/provider/hive/draft.dart';
import 'package:messenger/provider/hive/favorite_chat.dart';
import 'package:messenger/provider/hive/session_data.dart';
import 'package:messenger/provider/hive/media_settings.dart';
import 'package:messenger/provider/hive/monolog.dart';
import 'package:messenger/provider/hive/my_user.dart';
import 'package:messenger/provider/hive/recent_chat.dart';
import 'package:messenger/provider/hive/credentials.dart';
import 'package:messenger/provider/hive/user.dart';
import 'package:messenger/routes.dart';
import 'package:messenger/store/auth.dart';
import 'package:messenger/store/blocklist.dart';
import 'package:messenger/store/call.dart';
import 'package:messenger/store/chat.dart';
import 'package:messenger/store/contact.dart';
import 'package:messenger/store/my_user.dart';
import 'package:messenger/store/settings.dart';
import 'package:messenger/store/user.dart';
import 'package:messenger/themes.dart';
import 'package:messenger/ui/page/home/page/my_profile/widget/copyable.dart';
import 'package:messenger/ui/page/home/page/user/view.dart';
import 'package:mockito/annotations.dart';
import 'package:mockito/mockito.dart';

import 'user_profile_test.mocks.dart';

@GenerateMocks([GraphQlProvider, PlatformRouteInformationProvider])
void main() async {
  TestWidgetsFlutterBinding.ensureInitialized();
  Hive.init('./test/.temp_hive/user_profile_widget');

  var recentChats = {
    'recentChats': {
      'edges': [],
      'pageInfo': {
        'endCursor': 'endCursor',
        'hasNextPage': false,
        'startCursor': 'startCursor',
        'hasPreviousPage': false,
      }
    }
  };

  var favoriteChats = {
    'favoriteChats': {
      'edges': [],
      'pageInfo': {
        'endCursor': 'endCursor',
        'hasNextPage': false,
        'startCursor': 'startCursor',
        'hasPreviousPage': false,
      }
    }
  };

  var userData = {
    'id': '12345',
    'num': '1234567890123456',
    'login': 'login',
    'name': 'name',
    'emails': {'confirmed': [], 'unconfirmed': null},
    'phones': {'confirmed': [], 'unconfirmed': null},
    'hasPassword': true,
    'unreadChatsCount': 0,
    'ver': '0',
    'online': {'__typename': 'UserOnline'},
    'presence': 'AWAY',
  };

  var newUserData = {
    '__typename': 'User',
    'id': '9188c6b1-c2d7-4af2-a662-f68c0a00a1be',
    'num': '5769236098621822',
    'name': 'user name',
    'avatar': null,
    'callCover': null,
    'mutualContactsCount': 0,
    'online': {
      '__typename': 'UserOffline',
      'lastSeenAt': '2022-03-14T12:55:28.415454+00:00'
    },
    'presence': 'PRESENT',
    'status': null,
    'isDeleted': false,
    'dialog': {'id': '004ac2ab-911e-4d67-8671-ebba02758807'},
    'isBlocked': {'ver': '2'},
    'ver': '1'
  };

  var chatContacts = {
    'chatContacts': {
      'edges': [],
      'pageInfo': {
        'endCursor': 'endCursor',
        'hasNextPage': false,
        'startCursor': 'startCursor',
        'hasPreviousPage': false,
      },
      'ver': '0',
    }
  };

  var favoriteChatContacts = {
    'favoriteChatContacts': {
      'edges': [],
      'pageInfo': {
        'endCursor': 'endCursor',
        'hasNextPage': false,
        'startCursor': 'startCursor',
        'hasPreviousPage': false,
      },
      'ver': '0',
    }
  };

  var blacklist = {
    'edges': [],
    'pageInfo': {
      'endCursor': 'endCursor',
      'hasNextPage': false,
      'startCursor': 'startCursor',
      'hasPreviousPage': false,
    }
  };

  var credentialsProvider = CredentialsHiveProvider();
  var graphQlProvider = MockGraphQlProvider();
  when(graphQlProvider.disconnect()).thenAnswer((_) => () {});
  when(graphQlProvider.favoriteChatsEvents(any)).thenAnswer(
    (_) => const Stream.empty(),
  );

  when(graphQlProvider.getUser(any))
      .thenAnswer((_) => Future.value(GetUser$Query.fromJson({'user': null})));
  when(graphQlProvider.getMonolog()).thenAnswer(
    (_) => Future.value(GetMonolog$Query.fromJson({'monolog': null}).monolog),
  );

  AuthService authService =
      AuthService(AuthRepository(graphQlProvider), credentialsProvider);
  await authService.init();
  await credentialsProvider.init();

  router = RouterState(authService);
  router.provider = MockPlatformRouteInformationProvider();

  var myUserProvider = MyUserHiveProvider();
  await myUserProvider.init();
  await myUserProvider.clear();

  var contactProvider = ContactHiveProvider();
  await contactProvider.init();
  await contactProvider.clear();
  var userProvider = UserHiveProvider();
  await userProvider.init();
  await userProvider.clear();
  var chatProvider = ChatHiveProvider();
  await chatProvider.init();
  await chatProvider.clear();
  var draftProvider = Get.put(DraftHiveProvider());
  await draftProvider.init();
  await draftProvider.clear();
  var mediaSettingsProvider = MediaSettingsHiveProvider();
  await mediaSettingsProvider.init();
  var applicationSettingsProvider = ApplicationSettingsHiveProvider();
  await applicationSettingsProvider.init();
  var backgroundProvider = BackgroundHiveProvider();
  await backgroundProvider.init();
<<<<<<< HEAD
  var credentialsProvider = ChatCallCredentialsHiveProvider();
  await credentialsProvider.init();
  var blockedUsersProvider = BlocklistHiveProvider();
  await blockedUsersProvider.init();
=======
  var callCredentialsProvider = ChatCallCredentialsHiveProvider();
  await callCredentialsProvider.init();
  var blacklistedUsersProvider = BlocklistHiveProvider();
  await blacklistedUsersProvider.init();
>>>>>>> 628e9db5
  var callRectProvider = CallRectHiveProvider();
  await callRectProvider.init();
  var monologProvider = MonologHiveProvider();
  await monologProvider.init();
  var recentChatProvider = RecentChatHiveProvider();
  await recentChatProvider.init();
  var favoriteChatProvider = FavoriteChatHiveProvider();
  await favoriteChatProvider.init();
  var sessionProvider = SessionDataHiveProvider();
  await sessionProvider.init();

  Get.put(myUserProvider);
  Get.put(contactProvider);
  Get.put(userProvider);
  Get.put<GraphQlProvider>(graphQlProvider);
  Get.put(credentialsProvider);
  Get.put(chatProvider);
  Get.put(callCredentialsProvider);

  Widget createWidgetForTesting({required Widget child}) {
    return MaterialApp(
      theme: Themes.light(),
      home: Builder(
        builder: (BuildContext context) {
          router.context = context;
          return Scaffold(body: child);
        },
      ),
    );
  }

  testWidgets(
      'UserView correctly displays data and implements correct functionality',
      (WidgetTester tester) async {
    final StreamController<QueryResult> contactEvents = StreamController();
    when(
      graphQlProvider.contactsEvents(any),
    ).thenAnswer((_) => contactEvents.stream);

    when(graphQlProvider.recentChatsTopEvents(3))
        .thenAnswer((_) => const Stream.empty());
    when(graphQlProvider.keepOnline()).thenAnswer((_) => const Stream.empty());

    when(graphQlProvider.chatContacts(
      first: anyNamed('first'),
      noFavorite: true,
      before: null,
      after: null,
      last: null,
    )).thenAnswer((_) =>
        Future.value(Contacts$Query.fromJson(chatContacts).chatContacts));

    when(graphQlProvider.favoriteChatContacts(
      first: anyNamed('first'),
      before: null,
      after: null,
      last: null,
    )).thenAnswer(
      (_) => Future.value(FavoriteContacts$Query.fromJson(favoriteChatContacts)
          .favoriteChatContacts),
    );

    when(graphQlProvider.myUserEvents(any)).thenAnswer(
      (_) => const Stream.empty(),
    );

    when(graphQlProvider.recentChats(
      first: anyNamed('first'),
      after: null,
      last: null,
      before: null,
      noFavorite: anyNamed('noFavorite'),
      withOngoingCalls: anyNamed('withOngoingCalls'),
    )).thenAnswer((_) => Future.value(RecentChats$Query.fromJson(recentChats)));

    when(graphQlProvider.favoriteChats(
      first: anyNamed('first'),
      after: null,
      last: null,
      before: null,
    )).thenAnswer(
        (_) => Future.value(FavoriteChats$Query.fromJson(favoriteChats)));

    when(graphQlProvider.getBlocklist(
      first: anyNamed('first'),
      after: null,
      last: null,
      before: null,
    )).thenAnswer(
      (_) => Future.value(GetBlocklist$Query$Blocklist.fromJson(blacklist)),
    );

    when(graphQlProvider.contactsEvents(any))
        .thenAnswer((realInvocation) => const Stream.empty());

    when(graphQlProvider.myUserEvents(any))
        .thenAnswer((realInvocation) => const Stream.empty());

    when(graphQlProvider.userEvents(
      const UserId('9188c6b1-c2d7-4af2-a662-f68c0a00a1be'),
      any,
    )).thenAnswer((realInvocation) => const Stream.empty());

    when(graphQlProvider.incomingCalls()).thenAnswer((_) => Future.value(
        IncomingCalls$Query$IncomingChatCalls.fromJson({'nodes': []})));
    when(graphQlProvider.incomingCallsTopEvents(3))
        .thenAnswer((_) => const Stream.empty());

    when(graphQlProvider.getMyUser()).thenAnswer(
      (_) => Future.value(GetMyUser$Query.fromJson({'myUser': userData})),
    );

    final StreamController<QueryResult> myUserEvents = StreamController();
    when(
      graphQlProvider.myUserEvents(any),
    ).thenAnswer((_) => myUserEvents.stream);

    when(graphQlProvider.createChatContact(
        name: UserName('user name'),
        records: [
          ChatContactRecord(
              userId: const UserId('9188c6b1-c2d7-4af2-a662-f68c0a00a1be'))
        ])).thenAnswer((_) {
      var event1 = {
        '__typename': 'EventChatContactCreated',
        'contactId': '9188c6b1-c2d7-4af2-a662-f68c0a00a1b2',
        'at': DateTime.now().toString(),
        'name': '1009422423626377'
      };

      var event2 = {
        '__typename': 'EventChatContactUserAdded',
        'contactId': '9188c6b1-c2d7-4af2-a662-f68c0a00a1b2',
        'at': DateTime.now().toString(),
        'user': {
          '__typename': 'User',
          'id': '9188c6b1-c2d7-4af2-a662-f68c0a00a1be',
          'num': '5769236098621822',
          'name': 'user name',
          'avatar': null,
          'callCover': null,
          'mutualContactsCount': 0,
          'online': {
            '__typename': 'UserOffline',
            'lastSeenAt': '2022-03-14T12:55:28.415454+00:00'
          },
          'presence': 'PRESENT',
          'status': null,
          'isDeleted': false,
          'dialog': null,
          'isBlocked': {'ver': '5'},
          'ver': '4'
        },
      };

      contactEvents.add(QueryResult.internal(
        data: {
          'chatContactsEvents': {
            '__typename': 'ChatContactEventsVersioned',
            'events': [event1, event2],
            'ver': '5',
            'listVer': '5',
          }
        },
        parserFn: (_) => null,
        source: null,
      ));

      return Future.value(CreateChatContact$Mutation.fromJson({
        'createChatContact': {
          '__typename': 'ChatContactEventsVersioned',
          'events': [event1, event2],
          'ver': '6',
          'listVer': '6',
        }
      }).createChatContact as ChatContactEventsVersionedMixin?);
    });

    when(graphQlProvider.deleteChatContact(
      const ChatContactId('9188c6b1-c2d7-4af2-a662-f68c0a00a1b2'),
    )).thenAnswer((_) {
      var event = {
        '__typename': 'ChatContactEventsVersioned',
        'events': [
          {
            '__typename': 'EventChatContactDeleted',
            'contactId': '9188c6b1-c2d7-4af2-a662-f68c0a00a1b2',
            'at': '2022-03-21T12:58:29.700441900+00:00',
          }
        ],
        'ver': '3',
        'listVer': '3'
      };

      contactEvents.add(QueryResult.internal(
        data: {'chatContactsEvents': event},
        parserFn: (_) => null,
        source: null,
      ));

      return Future.value(
          DeleteChatContact$Mutation.fromJson({'deleteChatContact': event}));
    });

    when(graphQlProvider
            .getUser(const UserId('9188c6b1-c2d7-4af2-a662-f68c0a00a1be')))
        .thenAnswer(
            (_) => Future.value(GetUser$Query.fromJson({'user': newUserData})));

    final authService = Get.put(
      AuthService(
        Get.put<AbstractAuthRepository>(AuthRepository(Get.find())),
        credentialsProvider,
      ),
    );
    await authService.init();

    final userRepository =
        Get.put(UserRepository(graphQlProvider, userProvider));
    BlocklistRepository blocklistRepository = Get.put(
      BlocklistRepository(
        graphQlProvider,
        blockedUsersProvider,
        userRepository,
      ),
    );
    Get.put(UserService(userRepository));
    final myUserRepository = Get.put(
      MyUserRepository(
        graphQlProvider,
        myUserProvider,
        blocklistRepository,
        userRepository,
      ),
    );
    Get.put(MyUserService(authService, myUserRepository));

    final settingsRepository = Get.put(
      SettingsRepository(
        mediaSettingsProvider,
        applicationSettingsProvider,
        backgroundProvider,
        callRectProvider,
      ),
    );
    final contactRepository = Get.put(
      ContactRepository(
        graphQlProvider,
        contactProvider,
        userRepository,
        sessionProvider,
      ),
    );
    Get.put(ContactService(contactRepository));

    final callRepository = Get.put(
      CallRepository(
        graphQlProvider,
        userRepository,
        callCredentialsProvider,
        settingsRepository,
        me: const UserId('me'),
      ),
    );
    final chatRepository = Get.put(
      ChatRepository(
        graphQlProvider,
        chatProvider,
        recentChatProvider,
        favoriteChatProvider,
        callRepository,
        draftProvider,
        userRepository,
        sessionProvider,
        monologProvider,
        me: const UserId('me'),
      ),
    );
    final chatService = Get.put(ChatService(chatRepository, authService));

    Get.put(CallService(authService, chatService, callRepository));

    await tester.pumpWidget(createWidgetForTesting(
      child: const UserView(UserId('9188c6b1-c2d7-4af2-a662-f68c0a00a1be')),
    ));
    await tester.pumpAndSettle(const Duration(seconds: 2));

    expect(find.widgetWithText(CopyableTextField, 'user name'), findsOneWidget);
    expect(find.byKey(const Key('Present')), findsOneWidget);
    await tester.dragUntilVisible(find.byKey(const Key('UserNum')),
        find.byKey(const Key('UserScrollable')), const Offset(1, 1));
    await tester.pumpAndSettle(const Duration(seconds: 2));
    expect(find.text('5769space2360space9862space1822'), findsOneWidget);

    await tester.tap(find.byKey(const Key('AddToContactsButton')));
    await tester.pumpAndSettle(const Duration(seconds: 2));

    var deleteFromContacts = find.byKey(const Key('DeleteFromContactsButton'));
    expect(deleteFromContacts, findsOneWidget);
    await tester.tap(deleteFromContacts);
    await tester.pumpAndSettle(const Duration(seconds: 2));

    await tester.tap(find.byKey(const Key('Proceed')));
    await tester.pumpAndSettle(const Duration(seconds: 3));

    expect(find.byKey(const Key('AddToContactsButton')), findsOneWidget);

    await Get.deleteAll(force: true);
  });
}<|MERGE_RESOLUTION|>--- conflicted
+++ resolved
@@ -208,17 +208,10 @@
   await applicationSettingsProvider.init();
   var backgroundProvider = BackgroundHiveProvider();
   await backgroundProvider.init();
-<<<<<<< HEAD
-  var credentialsProvider = ChatCallCredentialsHiveProvider();
-  await credentialsProvider.init();
+  var callCredentialsProvider = ChatCallCredentialsHiveProvider();
+  await callCredentialsProvider.init();
   var blockedUsersProvider = BlocklistHiveProvider();
   await blockedUsersProvider.init();
-=======
-  var callCredentialsProvider = ChatCallCredentialsHiveProvider();
-  await callCredentialsProvider.init();
-  var blacklistedUsersProvider = BlocklistHiveProvider();
-  await blacklistedUsersProvider.init();
->>>>>>> 628e9db5
   var callRectProvider = CallRectHiveProvider();
   await callRectProvider.init();
   var monologProvider = MonologHiveProvider();
