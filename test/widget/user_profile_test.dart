// Copyright © 2022-2025 IT ENGINEERING MANAGEMENT INC,
//                       <https://github.com/team113>
//
// This program is free software: you can redistribute it and/or modify it under
// the terms of the GNU Affero General Public License v3.0 as published by the
// Free Software Foundation, either version 3 of the License, or (at your
// option) any later version.
//
// This program is distributed in the hope that it will be useful, but WITHOUT
// ANY WARRANTY; without even the implied warranty of MERCHANTABILITY or FITNESS
// FOR A PARTICULAR PURPOSE. See the GNU Affero General Public License v3.0 for
// more details.
//
// You should have received a copy of the GNU Affero General Public License v3.0
// along with this program. If not, see
// <https://www.gnu.org/licenses/agpl-3.0.html>.

import 'dart:async';

import 'package:flutter/material.dart';
import 'package:flutter_test/flutter_test.dart';
import 'package:get/get.dart';
import 'package:graphql_flutter/graphql_flutter.dart';
import 'package:messenger/api/backend/schema.dart';
import 'package:messenger/domain/model/user.dart';
import 'package:messenger/domain/repository/auth.dart';
import 'package:messenger/domain/service/auth.dart';
import 'package:messenger/domain/service/call.dart';
import 'package:messenger/domain/service/chat.dart';
import 'package:messenger/domain/service/contact.dart';
import 'package:messenger/domain/service/my_user.dart';
import 'package:messenger/domain/service/session.dart';
import 'package:messenger/domain/service/user.dart';
import 'package:messenger/provider/drift/account.dart';
import 'package:messenger/provider/drift/background.dart';
import 'package:messenger/provider/drift/blocklist.dart';
import 'package:messenger/provider/drift/call_credentials.dart';
import 'package:messenger/provider/drift/call_rect.dart';
import 'package:messenger/provider/drift/chat.dart';
import 'package:messenger/provider/drift/chat_credentials.dart';
import 'package:messenger/provider/drift/chat_item.dart';
import 'package:messenger/provider/drift/chat_member.dart';
import 'package:messenger/provider/drift/credentials.dart';
import 'package:messenger/provider/drift/draft.dart';
import 'package:messenger/provider/drift/drift.dart';
import 'package:messenger/provider/drift/geolocation.dart';
import 'package:messenger/provider/drift/monolog.dart';
import 'package:messenger/provider/drift/my_user.dart';
import 'package:messenger/provider/drift/session.dart';
import 'package:messenger/provider/drift/settings.dart';
import 'package:messenger/provider/drift/user.dart';
import 'package:messenger/provider/drift/version.dart';
import 'package:messenger/provider/gql/graphql.dart';
import 'package:messenger/routes.dart';
import 'package:messenger/store/auth.dart';
import 'package:messenger/store/blocklist.dart';
import 'package:messenger/store/call.dart';
import 'package:messenger/store/chat.dart';
import 'package:messenger/store/contact.dart';
import 'package:messenger/store/my_user.dart';
import 'package:messenger/store/session.dart';
import 'package:messenger/store/settings.dart';
import 'package:messenger/store/user.dart';
import 'package:messenger/themes.dart';
import 'package:messenger/ui/page/home/page/user/view.dart';
import 'package:messenger/util/platform_utils.dart';
import 'package:mockito/annotations.dart';
import 'package:mockito/mockito.dart';

import '../mock/geo_provider.dart';
import 'user_profile_test.mocks.dart';

@GenerateMocks([GraphQlProvider, PlatformRouteInformationProvider])
void main() async {
  TestWidgetsFlutterBinding.ensureInitialized();

  final CommonDriftProvider common = CommonDriftProvider.memory();
  final ScopedDriftProvider scoped = ScopedDriftProvider.memory();

  final credentialsProvider = Get.put(CredentialsDriftProvider(common));
  final accountProvider = Get.put(AccountDriftProvider(common));
  final myUserProvider = Get.put(MyUserDriftProvider(common));

  await accountProvider.upsert(const UserId('me'));

  final graphQlProvider = MockGraphQlProvider();
  when(graphQlProvider.connected).thenReturn(RxBool(true));
  when(graphQlProvider.disconnect()).thenAnswer((_) => () {});
  when(
    graphQlProvider.favoriteChatsEvents(any),
  ).thenAnswer((_) => const Stream.empty());

  when(
    graphQlProvider.getUser(any),
  ).thenAnswer((_) => Future.value(GetUser$Query.fromJson({'user': null})));
  when(graphQlProvider.getMonolog()).thenAnswer(
    (_) => Future.value(GetMonolog$Query.fromJson({'monolog': null}).monolog),
  );

  final AuthService authService = AuthService(
    AuthRepository(graphQlProvider, myUserProvider, credentialsProvider),
    credentialsProvider,
    accountProvider,
  );
  authService.init();

  router = RouterState(authService);
  router.provider = MockPlatformRouteInformationProvider();

  final settingsProvider = Get.put(SettingsDriftProvider(common));
  final userProvider = Get.put(UserDriftProvider(common, scoped));
  final chatItemProvider = Get.put(ChatItemDriftProvider(common, scoped));
  final chatMemberProvider = Get.put(ChatMemberDriftProvider(common, scoped));
  final chatProvider = Get.put(ChatDriftProvider(common, scoped));
  final backgroundProvider = Get.put(BackgroundDriftProvider(common));
  final blocklistProvider = Get.put(BlocklistDriftProvider(common, scoped));
  final callCredentialsProvider = Get.put(
    CallCredentialsDriftProvider(common, scoped),
  );
  final chatCredentialsProvider = Get.put(
    ChatCredentialsDriftProvider(common, scoped),
  );
  final callRectProvider = Get.put(CallRectDriftProvider(common, scoped));
  final draftProvider = Get.put(DraftDriftProvider(common, scoped));
  final monologProvider = Get.put(MonologDriftProvider(common));
  final versionProvider = Get.put(VersionDriftProvider(common));
  final sessionProvider = Get.put(SessionDriftProvider(common, scoped));
  final geoProvider = Get.put(GeoLocationDriftProvider(common));

  Get.put(myUserProvider);
  Get.put(userProvider);
  Get.put<GraphQlProvider>(graphQlProvider);
  Get.put(credentialsProvider);
  Get.put(chatProvider);
  Get.put(callCredentialsProvider);

  Widget createWidgetForTesting({required Widget child}) {
    return MaterialApp(
      theme: Themes.light(),
      home: Builder(
        builder: (BuildContext context) {
          router.context = context;
          return Scaffold(body: child);
        },
      ),
    );
  }

  testWidgets(
<<<<<<< HEAD
      'UserView correctly displays data and implements correct functionality',
      (WidgetTester tester) async {
    final StreamController<QueryResult> contactEvents = StreamController();
    when(
      graphQlProvider.contactsEvents(any),
    ).thenAnswer((_) => contactEvents.stream);

    when(graphQlProvider.recentChatsTopEvents(3))
        .thenAnswer((_) => const Stream.empty());
    when(graphQlProvider.keepOnline()).thenAnswer((_) => const Stream.empty());
    when(graphQlProvider.myUserEvents(any)).thenAnswer(
      (_) async => const Stream.empty(),
    );
    when(graphQlProvider.blocklistEvents(any))
        .thenAnswer((_) => const Stream.empty());
    when(graphQlProvider.sessionsEvents(any))
        .thenAnswer((_) => const Stream.empty());

    when(graphQlProvider.recentChats(
      first: anyNamed('first'),
      after: null,
      last: null,
      before: null,
      noFavorite: anyNamed('noFavorite'),
      withOngoingCalls: anyNamed('withOngoingCalls'),
    )).thenAnswer((_) => Future.value(RecentChats$Query.fromJson(recentChats)));

    when(graphQlProvider.favoriteChats(
      first: anyNamed('first'),
      after: null,
      last: null,
      before: null,
    )).thenAnswer(
      (_) => Future.value(FavoriteChats$Query.fromJson(favoriteChats)),
    );

    when(graphQlProvider.getBlocklist(
      first: anyNamed('first'),
      after: null,
      last: null,
      before: null,
    )).thenAnswer(
      (_) => Future.value(GetBlocklist$Query$Blocklist.fromJson(blacklist)),
    );

    when(graphQlProvider.myUserEvents(any))
        .thenAnswer((_) async => const Stream.empty());

    when(graphQlProvider.userEvents(
      const UserId('9188c6b1-c2d7-4af2-a662-f68c0a00a1be'),
      any,
    )).thenAnswer((_) async => const Stream.empty());

    when(graphQlProvider.incomingCalls()).thenAnswer((_) => Future.value(
        IncomingCalls$Query$IncomingChatCalls.fromJson({'nodes': []})));
    when(graphQlProvider.incomingCallsTopEvents(3))
        .thenAnswer((_) => const Stream.empty());

    when(graphQlProvider.getMyUser()).thenAnswer(
      (_) => Future.value(GetMyUser$Query.fromJson({'myUser': userData})),
    );

    final StreamController<QueryResult> myUserEvents = StreamController();
    when(
      graphQlProvider.myUserEvents(any),
    ).thenAnswer((_) async => myUserEvents.stream);

    // when(graphQlProvider.createChatContact(
    //   name: UserName('user name'),
    //   records: [
    //     ChatContactRecord(
    //       userId: const UserId('9188c6b1-c2d7-4af2-a662-f68c0a00a1be'),
    //     )
    //   ],
    // )).thenAnswer((_) {
    //   var event1 = {
    //     '__typename': 'EventChatContactCreated',
    //     'contactId': '9188c6b1-c2d7-4af2-a662-f68c0a00a1b2',
    //     'at': DateTime.now().toString(),
    //     'name': '1009422423626377'
    //   };

    //   var event2 = {
    //     '__typename': 'EventChatContactUserAdded',
    //     'contactId': '9188c6b1-c2d7-4af2-a662-f68c0a00a1b2',
    //     'at': DateTime.now().toString(),
    //     'user': {
    //       '__typename': 'User',
    //       'id': '9188c6b1-c2d7-4af2-a662-f68c0a00a1be',
    //       'num': '5769236098621822',
    //       'name': 'user name',
    //       'avatar': null,
    //       'callCover': null,
    //       'mutualContactsCount': 0,
    //       'contacts': [
    //         {
    //           'id': '9188c6b1-c2d7-4af2-a662-f68c0a00a1b2',
    //           'name': '1009422423626377',
    //         }
    //       ],
    //       'online': {
    //         '__typename': 'UserOffline',
    //         'lastSeenAt': '2022-03-14T12:55:28.415454+00:00'
    //       },
    //       'presence': 'PRESENT',
    //       'status': null,
    //       'isDeleted': false,
    //       'dialog': null,
    //       'isBlocked': {'ver': '5'},
    //       'ver': '4'
    //     },
    //   };

    //   contactEvents.add(QueryResult.internal(
    //     data: {
    //       'chatContactsEvents': {
    //         '__typename': 'ChatContactEventsVersioned',
    //         'events': [event1, event2],
    //         'ver': '5',
    //         'listVer': '5',
    //       }
    //     },
    //     parserFn: (_) => null,
    //     source: null,
    //   ));

    //   return Future.value(CreateChatContact$Mutation.fromJson({
    //     'createChatContact': {
    //       '__typename': 'ChatContactEventsVersioned',
    //       'events': [event1, event2],
    //       'ver': '6',
    //       'listVer': '6',
    //     }
    //   }).createChatContact as ChatContactEventsVersionedMixin?);
    // });

    // when(graphQlProvider.deleteChatContact(
    //   const ChatContactId('9188c6b1-c2d7-4af2-a662-f68c0a00a1b2'),
    // )).thenAnswer((_) {
    //   var event = {
    //     '__typename': 'ChatContactEventsVersioned',
    //     'events': [
    //       {
    //         '__typename': 'EventChatContactDeleted',
    //         'contactId': '9188c6b1-c2d7-4af2-a662-f68c0a00a1b2',
    //         'at': '2022-03-21T12:58:29.700441900+00:00',
    //       }
    //     ],
    //     'ver': '7',
    //     'listVer': '7'
    //   };

    //   contactEvents.add(QueryResult.internal(
    //     data: {'chatContactsEvents': event},
    //     parserFn: (_) => null,
    //     source: null,
    //   ));

    //   return Future.value(
    //       DeleteChatContact$Mutation.fromJson({'deleteChatContact': event}));
    // });

    // when(graphQlProvider.chatContact(
    //   const ChatContactId('9188c6b1-c2d7-4af2-a662-f68c0a00a1b2'),
    // )).thenAnswer(
    //   (_) => Future.value(GetContact$Query.fromJson({
    //     'chatContact': {
    //       'id': '9188c6b1-c2d7-4af2-a662-f68c0a00a1b2',
    //       'name': '1009422423626377',
    //       'users': [newUserData],
    //       'groups': [],
    //       'emails': [],
    //       'phones': [],
    //       'favoritePosition': null,
    //       'ver': '0',
    //     }
    //   })),
    // );

    when(graphQlProvider.getUser(
      const UserId('9188c6b1-c2d7-4af2-a662-f68c0a00a1be'),
    )).thenAnswer(
      (_) => Future.value(GetUser$Query.fromJson({'user': newUserData})),
    );

    final authService = Get.put(
      AuthService(
        Get.put<AbstractAuthRepository>(AuthRepository(
          Get.find(),
          myUserProvider,
          credentialsProvider,
        )),
        credentialsProvider,
        accountProvider,
      ),
    );
    authService.init();

    final userRepository =
        Get.put(UserRepository(graphQlProvider, userProvider));
    final BlocklistRepository blocklistRepository = Get.put(
      BlocklistRepository(
        graphQlProvider,
        blocklistProvider,
        userRepository,
        versionProvider,
        me: const UserId('me'),
      ),
    );
    Get.put(UserService(userRepository));

    final myUserRepository = Get.put(
      MyUserRepository(
        graphQlProvider,
        myUserProvider,
        blocklistRepository,
        userRepository,
        accountProvider,
      ),
    );
    Get.put(MyUserService(authService, myUserRepository));

    final sessionRepository = Get.put(
      SessionRepository(
        graphQlProvider,
        accountProvider,
        versionProvider,
        sessionProvider,
        geoProvider,
        MockedGeoLocationProvider(),
      ),
    );
    Get.put(SessionService(sessionRepository));

    final settingsRepository = Get.put(
      SettingsRepository(
        const UserId('me'),
        settingsProvider,
        backgroundProvider,
        callRectProvider,
      ),
    );
    final contactRepository = Get.put(
      ContactRepository(
        graphQlProvider,
        userRepository,
        versionProvider,
        me: const UserId('me'),
      ),
    );
    Get.put(ContactService(contactRepository));
    userRepository.getContact = contactRepository.get;

    final callRepository = Get.put(
      CallRepository(
        graphQlProvider,
        userRepository,
        callCredentialsProvider,
        chatCredentialsProvider,
        settingsRepository,
        me: const UserId('me'),
      ),
    );
    final chatRepository = Get.put(
      ChatRepository(
        graphQlProvider,
        chatProvider,
        chatItemProvider,
        chatMemberProvider,
        callRepository,
        draftProvider,
        userRepository,
        versionProvider,
        monologProvider,
        me: const UserId('me'),
      ),
    );
    final chatService = Get.put(ChatService(chatRepository, authService));

    Get.put(CallService(authService, chatService, callRepository));

    await tester.pumpWidget(createWidgetForTesting(
      child: const UserView(UserId('9188c6b1-c2d7-4af2-a662-f68c0a00a1be')),
    ));

    await tester.runAsync(() => Future.delayed(const Duration(seconds: 1)));

    await tester.pumpAndSettle(const Duration(seconds: 2));

    expect(find.text('user name'), findsAny);
    await tester.dragUntilVisible(
      find.byKey(const Key('NumCopyable')),
      find.byKey(const Key('UserScrollable')),
      const Offset(1, 1),
    );
    await tester.pumpAndSettle(const Duration(seconds: 2));
    expect(find.byKey(const Key('Present')), findsOneWidget);
    expect(find.text('5769space2360space9862space1822'), findsOneWidget);

    // TODO: Uncomment, when contacts are implemented.
    // await tester.tap(find.byKey(const Key('MoreButton')));
    // await tester.pumpAndSettle(const Duration(seconds: 2));
    // await tester.tap(find.byKey(const Key('AddToContactsButton')));
    //
    // for (int i = 0; i < 20; i++) {
    //   await tester.runAsync(() => Future.delayed(1.milliseconds));
    // }
    // await tester.pumpAndSettle(const Duration(seconds: 2));
    //
    // await tester.tap(find.byKey(const Key('MoreButton')));
    // await tester.pumpAndSettle(const Duration(seconds: 2));
    // var deleteFromContacts = find.byKey(const Key('DeleteFromContactsButton'));
    // expect(deleteFromContacts, findsOneWidget);
    // await tester.tap(deleteFromContacts);
    // await tester.pumpAndSettle(const Duration(seconds: 2));
    //
    // await tester.tap(find.byKey(const Key('MoreButton')));
    // await tester.pumpAndSettle(const Duration(seconds: 2));
    // expect(find.byKey(const Key('AddToContactsButton')), findsOneWidget);

    PlatformUtils.activityTimer?.cancel();

    await Future.wait([common.close(), scoped.close()]);
    await Get.deleteAll(force: true);
  });
=======
    'UserView correctly displays data and implements correct functionality',
    (WidgetTester tester) async {
      final StreamController<QueryResult> contactEvents = StreamController();
      when(
        graphQlProvider.contactsEvents(any),
      ).thenAnswer((_) => contactEvents.stream);

      when(
        graphQlProvider.recentChatsTopEvents(3),
      ).thenAnswer((_) => const Stream.empty());
      when(
        graphQlProvider.keepOnline(),
      ).thenAnswer((_) => const Stream.empty());

      when(
        graphQlProvider.myUserEvents(any),
      ).thenAnswer((_) async => const Stream.empty());

      when(
        graphQlProvider.sessionsEvents(any),
      ).thenAnswer((_) => const Stream.empty());

      when(
        graphQlProvider.recentChats(
          first: anyNamed('first'),
          after: null,
          last: null,
          before: null,
          noFavorite: anyNamed('noFavorite'),
          withOngoingCalls: anyNamed('withOngoingCalls'),
        ),
      ).thenAnswer(
        (_) => Future.value(RecentChats$Query.fromJson(recentChats)),
      );

      when(
        graphQlProvider.favoriteChats(
          first: anyNamed('first'),
          after: null,
          last: null,
          before: null,
        ),
      ).thenAnswer(
        (_) => Future.value(FavoriteChats$Query.fromJson(favoriteChats)),
      );

      when(
        graphQlProvider.getBlocklist(
          first: anyNamed('first'),
          after: null,
          last: null,
          before: null,
        ),
      ).thenAnswer(
        (_) => Future.value(GetBlocklist$Query$Blocklist.fromJson(blacklist)),
      );

      when(
        graphQlProvider.myUserEvents(any),
      ).thenAnswer((_) async => const Stream.empty());

      when(
        graphQlProvider.userEvents(
          const UserId('9188c6b1-c2d7-4af2-a662-f68c0a00a1be'),
          any,
        ),
      ).thenAnswer((_) async => const Stream.empty());

      when(graphQlProvider.incomingCalls()).thenAnswer(
        (_) => Future.value(
          IncomingCalls$Query$IncomingChatCalls.fromJson({'nodes': []}),
        ),
      );
      when(
        graphQlProvider.incomingCallsTopEvents(3),
      ).thenAnswer((_) => const Stream.empty());

      when(graphQlProvider.getMyUser()).thenAnswer(
        (_) => Future.value(GetMyUser$Query.fromJson({'myUser': userData})),
      );

      final StreamController<QueryResult> myUserEvents = StreamController();
      when(
        graphQlProvider.myUserEvents(any),
      ).thenAnswer((_) async => myUserEvents.stream);

      // when(graphQlProvider.createChatContact(
      //   name: UserName('user name'),
      //   records: [
      //     ChatContactRecord(
      //       userId: const UserId('9188c6b1-c2d7-4af2-a662-f68c0a00a1be'),
      //     )
      //   ],
      // )).thenAnswer((_) {
      //   var event1 = {
      //     '__typename': 'EventChatContactCreated',
      //     'contactId': '9188c6b1-c2d7-4af2-a662-f68c0a00a1b2',
      //     'at': DateTime.now().toString(),
      //     'name': '1009422423626377'
      //   };

      //   var event2 = {
      //     '__typename': 'EventChatContactUserAdded',
      //     'contactId': '9188c6b1-c2d7-4af2-a662-f68c0a00a1b2',
      //     'at': DateTime.now().toString(),
      //     'user': {
      //       '__typename': 'User',
      //       'id': '9188c6b1-c2d7-4af2-a662-f68c0a00a1be',
      //       'num': '5769236098621822',
      //       'name': 'user name',
      //       'avatar': null,
      //       'callCover': null,
      //       'mutualContactsCount': 0,
      //       'contacts': [
      //         {
      //           'id': '9188c6b1-c2d7-4af2-a662-f68c0a00a1b2',
      //           'name': '1009422423626377',
      //         }
      //       ],
      //       'online': {
      //         '__typename': 'UserOffline',
      //         'lastSeenAt': '2022-03-14T12:55:28.415454+00:00'
      //       },
      //       'presence': 'PRESENT',
      //       'status': null,
      //       'isDeleted': false,
      //       'dialog': null,
      //       'isBlocked': {'ver': '5'},
      //       'ver': '4'
      //     },
      //   };

      //   contactEvents.add(QueryResult.internal(
      //     data: {
      //       'chatContactsEvents': {
      //         '__typename': 'ChatContactEventsVersioned',
      //         'events': [event1, event2],
      //         'ver': '5',
      //         'listVer': '5',
      //       }
      //     },
      //     parserFn: (_) => null,
      //     source: null,
      //   ));

      //   return Future.value(CreateChatContact$Mutation.fromJson({
      //     'createChatContact': {
      //       '__typename': 'ChatContactEventsVersioned',
      //       'events': [event1, event2],
      //       'ver': '6',
      //       'listVer': '6',
      //     }
      //   }).createChatContact as ChatContactEventsVersionedMixin?);
      // });

      // when(graphQlProvider.deleteChatContact(
      //   const ChatContactId('9188c6b1-c2d7-4af2-a662-f68c0a00a1b2'),
      // )).thenAnswer((_) {
      //   var event = {
      //     '__typename': 'ChatContactEventsVersioned',
      //     'events': [
      //       {
      //         '__typename': 'EventChatContactDeleted',
      //         'contactId': '9188c6b1-c2d7-4af2-a662-f68c0a00a1b2',
      //         'at': '2022-03-21T12:58:29.700441900+00:00',
      //       }
      //     ],
      //     'ver': '7',
      //     'listVer': '7'
      //   };

      //   contactEvents.add(QueryResult.internal(
      //     data: {'chatContactsEvents': event},
      //     parserFn: (_) => null,
      //     source: null,
      //   ));

      //   return Future.value(
      //       DeleteChatContact$Mutation.fromJson({'deleteChatContact': event}));
      // });

      // when(graphQlProvider.chatContact(
      //   const ChatContactId('9188c6b1-c2d7-4af2-a662-f68c0a00a1b2'),
      // )).thenAnswer(
      //   (_) => Future.value(GetContact$Query.fromJson({
      //     'chatContact': {
      //       'id': '9188c6b1-c2d7-4af2-a662-f68c0a00a1b2',
      //       'name': '1009422423626377',
      //       'users': [newUserData],
      //       'groups': [],
      //       'emails': [],
      //       'phones': [],
      //       'favoritePosition': null,
      //       'ver': '0',
      //     }
      //   })),
      // );

      when(
        graphQlProvider.getUser(
          const UserId('9188c6b1-c2d7-4af2-a662-f68c0a00a1be'),
        ),
      ).thenAnswer(
        (_) => Future.value(GetUser$Query.fromJson({'user': newUserData})),
      );

      final authService = Get.put(
        AuthService(
          Get.put<AbstractAuthRepository>(
            AuthRepository(Get.find(), myUserProvider, credentialsProvider),
          ),
          credentialsProvider,
          accountProvider,
        ),
      );
      authService.init();

      final userRepository = Get.put(
        UserRepository(graphQlProvider, userProvider),
      );
      final BlocklistRepository blocklistRepository = Get.put(
        BlocklistRepository(
          graphQlProvider,
          blocklistProvider,
          userRepository,
          versionProvider,
          myUserProvider,
          me: const UserId('me'),
        ),
      );
      Get.put(UserService(userRepository));

      final myUserRepository = Get.put(
        MyUserRepository(
          graphQlProvider,
          myUserProvider,
          blocklistRepository,
          userRepository,
          accountProvider,
        ),
      );
      Get.put(MyUserService(authService, myUserRepository));

      final sessionRepository = Get.put(
        SessionRepository(
          graphQlProvider,
          accountProvider,
          versionProvider,
          sessionProvider,
          geoProvider,
          MockedGeoLocationProvider(),
        ),
      );
      Get.put(SessionService(sessionRepository));

      final settingsRepository = Get.put(
        SettingsRepository(
          const UserId('me'),
          settingsProvider,
          backgroundProvider,
          callRectProvider,
        ),
      );
      final contactRepository = Get.put(
        ContactRepository(
          graphQlProvider,
          userRepository,
          versionProvider,
          me: const UserId('me'),
        ),
      );
      Get.put(ContactService(contactRepository));
      userRepository.getContact = contactRepository.get;

      final callRepository = Get.put(
        CallRepository(
          graphQlProvider,
          userRepository,
          callCredentialsProvider,
          chatCredentialsProvider,
          settingsRepository,
          me: const UserId('me'),
        ),
      );
      final chatRepository = Get.put(
        ChatRepository(
          graphQlProvider,
          chatProvider,
          chatItemProvider,
          chatMemberProvider,
          callRepository,
          draftProvider,
          userRepository,
          versionProvider,
          monologProvider,
          me: const UserId('me'),
        ),
      );
      final chatService = Get.put(ChatService(chatRepository, authService));

      Get.put(CallService(authService, chatService, callRepository));

      await tester.pumpWidget(
        createWidgetForTesting(
          child: const UserView(UserId('9188c6b1-c2d7-4af2-a662-f68c0a00a1be')),
        ),
      );

      await tester.runAsync(() => Future.delayed(const Duration(seconds: 1)));

      await tester.pumpAndSettle(const Duration(seconds: 2));

      expect(find.text('user name'), findsAny);
      await tester.dragUntilVisible(
        find.byKey(const Key('NumCopyable')),
        find.byKey(const Key('UserScrollable')),
        const Offset(1, 1),
      );
      await tester.pumpAndSettle(const Duration(seconds: 2));
      expect(find.byKey(const Key('Present')), findsOneWidget);
      expect(find.text('5769space2360space9862space1822'), findsOneWidget);

      // TODO: Uncomment, when contacts are implemented.
      // await tester.tap(find.byKey(const Key('MoreButton')));
      // await tester.pumpAndSettle(const Duration(seconds: 2));
      // await tester.tap(find.byKey(const Key('AddToContactsButton')));
      //
      // for (int i = 0; i < 20; i++) {
      //   await tester.runAsync(() => Future.delayed(1.milliseconds));
      // }
      // await tester.pumpAndSettle(const Duration(seconds: 2));
      //
      // await tester.tap(find.byKey(const Key('MoreButton')));
      // await tester.pumpAndSettle(const Duration(seconds: 2));
      // var deleteFromContacts = find.byKey(const Key('DeleteFromContactsButton'));
      // expect(deleteFromContacts, findsOneWidget);
      // await tester.tap(deleteFromContacts);
      // await tester.pumpAndSettle(const Duration(seconds: 2));
      //
      // await tester.tap(find.byKey(const Key('MoreButton')));
      // await tester.pumpAndSettle(const Duration(seconds: 2));
      // expect(find.byKey(const Key('AddToContactsButton')), findsOneWidget);

      PlatformUtils.activityTimer?.cancel();

      await Future.wait([common.close(), scoped.close()]);
      await Get.deleteAll(force: true);
    },
  );
>>>>>>> c3c73baf
}

final recentChats = {
  'recentChats': {
    'edges': [],
    'pageInfo': {
      'endCursor': 'endCursor',
      'hasNextPage': false,
      'startCursor': 'startCursor',
      'hasPreviousPage': false,
    },
  },
};

final favoriteChats = {
  'favoriteChats': {
    'edges': [],
    'pageInfo': {
      'endCursor': 'endCursor',
      'hasNextPage': false,
      'startCursor': 'startCursor',
      'hasPreviousPage': false,
    },
    'ver': '0',
  },
};

final userData = {
  'id': '12345',
  'num': '1234567890123456',
  'login': 'login',
  'name': 'name',
  'emails': {'confirmed': [], 'unconfirmed': null},
  'phones': {'confirmed': [], 'unconfirmed': null},
  'hasPassword': true,
  'unreadChatsCount': 0,
  'ver': '0',
  'online': {'__typename': 'UserOnline'},
  'presence': 'AWAY',
};

final newUserData = {
  '__typename': 'User',
  'id': '9188c6b1-c2d7-4af2-a662-f68c0a00a1be',
  'num': '5769236098621822',
  'name': 'user name',
  'avatar': null,
  'callCover': null,
  'mutualContactsCount': 0,
  'contacts': [],
  'online': {
    '__typename': 'UserOffline',
    'lastSeenAt': '2022-03-14T12:55:28.415454+00:00',
  },
  'presence': 'PRESENT',
  'status': null,
  'isDeleted': false,
  'dialog': {'id': '004ac2ab-911e-4d67-8671-ebba02758807'},
  'isBlocked': {'ver': '2'},
  'ver': '1',
};

final chatContacts = {
  'chatContacts': {
    'edges': [],
    'pageInfo': {
      'endCursor': 'endCursor',
      'hasNextPage': false,
      'startCursor': 'startCursor',
      'hasPreviousPage': false,
    },
    'ver': '0',
  },
};

final favoriteChatContacts = {
  'favoriteChatContacts': {
    'edges': [],
    'pageInfo': {
      'endCursor': 'endCursor',
      'hasNextPage': false,
      'startCursor': 'startCursor',
      'hasPreviousPage': false,
    },
    'ver': '0',
  },
};

final blacklist = {
  'edges': [],
  'pageInfo': {
    'endCursor': 'endCursor',
    'hasNextPage': false,
    'startCursor': 'startCursor',
    'hasPreviousPage': false,
  },
};<|MERGE_RESOLUTION|>--- conflicted
+++ resolved
@@ -147,333 +147,6 @@
   }
 
   testWidgets(
-<<<<<<< HEAD
-      'UserView correctly displays data and implements correct functionality',
-      (WidgetTester tester) async {
-    final StreamController<QueryResult> contactEvents = StreamController();
-    when(
-      graphQlProvider.contactsEvents(any),
-    ).thenAnswer((_) => contactEvents.stream);
-
-    when(graphQlProvider.recentChatsTopEvents(3))
-        .thenAnswer((_) => const Stream.empty());
-    when(graphQlProvider.keepOnline()).thenAnswer((_) => const Stream.empty());
-    when(graphQlProvider.myUserEvents(any)).thenAnswer(
-      (_) async => const Stream.empty(),
-    );
-    when(graphQlProvider.blocklistEvents(any))
-        .thenAnswer((_) => const Stream.empty());
-    when(graphQlProvider.sessionsEvents(any))
-        .thenAnswer((_) => const Stream.empty());
-
-    when(graphQlProvider.recentChats(
-      first: anyNamed('first'),
-      after: null,
-      last: null,
-      before: null,
-      noFavorite: anyNamed('noFavorite'),
-      withOngoingCalls: anyNamed('withOngoingCalls'),
-    )).thenAnswer((_) => Future.value(RecentChats$Query.fromJson(recentChats)));
-
-    when(graphQlProvider.favoriteChats(
-      first: anyNamed('first'),
-      after: null,
-      last: null,
-      before: null,
-    )).thenAnswer(
-      (_) => Future.value(FavoriteChats$Query.fromJson(favoriteChats)),
-    );
-
-    when(graphQlProvider.getBlocklist(
-      first: anyNamed('first'),
-      after: null,
-      last: null,
-      before: null,
-    )).thenAnswer(
-      (_) => Future.value(GetBlocklist$Query$Blocklist.fromJson(blacklist)),
-    );
-
-    when(graphQlProvider.myUserEvents(any))
-        .thenAnswer((_) async => const Stream.empty());
-
-    when(graphQlProvider.userEvents(
-      const UserId('9188c6b1-c2d7-4af2-a662-f68c0a00a1be'),
-      any,
-    )).thenAnswer((_) async => const Stream.empty());
-
-    when(graphQlProvider.incomingCalls()).thenAnswer((_) => Future.value(
-        IncomingCalls$Query$IncomingChatCalls.fromJson({'nodes': []})));
-    when(graphQlProvider.incomingCallsTopEvents(3))
-        .thenAnswer((_) => const Stream.empty());
-
-    when(graphQlProvider.getMyUser()).thenAnswer(
-      (_) => Future.value(GetMyUser$Query.fromJson({'myUser': userData})),
-    );
-
-    final StreamController<QueryResult> myUserEvents = StreamController();
-    when(
-      graphQlProvider.myUserEvents(any),
-    ).thenAnswer((_) async => myUserEvents.stream);
-
-    // when(graphQlProvider.createChatContact(
-    //   name: UserName('user name'),
-    //   records: [
-    //     ChatContactRecord(
-    //       userId: const UserId('9188c6b1-c2d7-4af2-a662-f68c0a00a1be'),
-    //     )
-    //   ],
-    // )).thenAnswer((_) {
-    //   var event1 = {
-    //     '__typename': 'EventChatContactCreated',
-    //     'contactId': '9188c6b1-c2d7-4af2-a662-f68c0a00a1b2',
-    //     'at': DateTime.now().toString(),
-    //     'name': '1009422423626377'
-    //   };
-
-    //   var event2 = {
-    //     '__typename': 'EventChatContactUserAdded',
-    //     'contactId': '9188c6b1-c2d7-4af2-a662-f68c0a00a1b2',
-    //     'at': DateTime.now().toString(),
-    //     'user': {
-    //       '__typename': 'User',
-    //       'id': '9188c6b1-c2d7-4af2-a662-f68c0a00a1be',
-    //       'num': '5769236098621822',
-    //       'name': 'user name',
-    //       'avatar': null,
-    //       'callCover': null,
-    //       'mutualContactsCount': 0,
-    //       'contacts': [
-    //         {
-    //           'id': '9188c6b1-c2d7-4af2-a662-f68c0a00a1b2',
-    //           'name': '1009422423626377',
-    //         }
-    //       ],
-    //       'online': {
-    //         '__typename': 'UserOffline',
-    //         'lastSeenAt': '2022-03-14T12:55:28.415454+00:00'
-    //       },
-    //       'presence': 'PRESENT',
-    //       'status': null,
-    //       'isDeleted': false,
-    //       'dialog': null,
-    //       'isBlocked': {'ver': '5'},
-    //       'ver': '4'
-    //     },
-    //   };
-
-    //   contactEvents.add(QueryResult.internal(
-    //     data: {
-    //       'chatContactsEvents': {
-    //         '__typename': 'ChatContactEventsVersioned',
-    //         'events': [event1, event2],
-    //         'ver': '5',
-    //         'listVer': '5',
-    //       }
-    //     },
-    //     parserFn: (_) => null,
-    //     source: null,
-    //   ));
-
-    //   return Future.value(CreateChatContact$Mutation.fromJson({
-    //     'createChatContact': {
-    //       '__typename': 'ChatContactEventsVersioned',
-    //       'events': [event1, event2],
-    //       'ver': '6',
-    //       'listVer': '6',
-    //     }
-    //   }).createChatContact as ChatContactEventsVersionedMixin?);
-    // });
-
-    // when(graphQlProvider.deleteChatContact(
-    //   const ChatContactId('9188c6b1-c2d7-4af2-a662-f68c0a00a1b2'),
-    // )).thenAnswer((_) {
-    //   var event = {
-    //     '__typename': 'ChatContactEventsVersioned',
-    //     'events': [
-    //       {
-    //         '__typename': 'EventChatContactDeleted',
-    //         'contactId': '9188c6b1-c2d7-4af2-a662-f68c0a00a1b2',
-    //         'at': '2022-03-21T12:58:29.700441900+00:00',
-    //       }
-    //     ],
-    //     'ver': '7',
-    //     'listVer': '7'
-    //   };
-
-    //   contactEvents.add(QueryResult.internal(
-    //     data: {'chatContactsEvents': event},
-    //     parserFn: (_) => null,
-    //     source: null,
-    //   ));
-
-    //   return Future.value(
-    //       DeleteChatContact$Mutation.fromJson({'deleteChatContact': event}));
-    // });
-
-    // when(graphQlProvider.chatContact(
-    //   const ChatContactId('9188c6b1-c2d7-4af2-a662-f68c0a00a1b2'),
-    // )).thenAnswer(
-    //   (_) => Future.value(GetContact$Query.fromJson({
-    //     'chatContact': {
-    //       'id': '9188c6b1-c2d7-4af2-a662-f68c0a00a1b2',
-    //       'name': '1009422423626377',
-    //       'users': [newUserData],
-    //       'groups': [],
-    //       'emails': [],
-    //       'phones': [],
-    //       'favoritePosition': null,
-    //       'ver': '0',
-    //     }
-    //   })),
-    // );
-
-    when(graphQlProvider.getUser(
-      const UserId('9188c6b1-c2d7-4af2-a662-f68c0a00a1be'),
-    )).thenAnswer(
-      (_) => Future.value(GetUser$Query.fromJson({'user': newUserData})),
-    );
-
-    final authService = Get.put(
-      AuthService(
-        Get.put<AbstractAuthRepository>(AuthRepository(
-          Get.find(),
-          myUserProvider,
-          credentialsProvider,
-        )),
-        credentialsProvider,
-        accountProvider,
-      ),
-    );
-    authService.init();
-
-    final userRepository =
-        Get.put(UserRepository(graphQlProvider, userProvider));
-    final BlocklistRepository blocklistRepository = Get.put(
-      BlocklistRepository(
-        graphQlProvider,
-        blocklistProvider,
-        userRepository,
-        versionProvider,
-        me: const UserId('me'),
-      ),
-    );
-    Get.put(UserService(userRepository));
-
-    final myUserRepository = Get.put(
-      MyUserRepository(
-        graphQlProvider,
-        myUserProvider,
-        blocklistRepository,
-        userRepository,
-        accountProvider,
-      ),
-    );
-    Get.put(MyUserService(authService, myUserRepository));
-
-    final sessionRepository = Get.put(
-      SessionRepository(
-        graphQlProvider,
-        accountProvider,
-        versionProvider,
-        sessionProvider,
-        geoProvider,
-        MockedGeoLocationProvider(),
-      ),
-    );
-    Get.put(SessionService(sessionRepository));
-
-    final settingsRepository = Get.put(
-      SettingsRepository(
-        const UserId('me'),
-        settingsProvider,
-        backgroundProvider,
-        callRectProvider,
-      ),
-    );
-    final contactRepository = Get.put(
-      ContactRepository(
-        graphQlProvider,
-        userRepository,
-        versionProvider,
-        me: const UserId('me'),
-      ),
-    );
-    Get.put(ContactService(contactRepository));
-    userRepository.getContact = contactRepository.get;
-
-    final callRepository = Get.put(
-      CallRepository(
-        graphQlProvider,
-        userRepository,
-        callCredentialsProvider,
-        chatCredentialsProvider,
-        settingsRepository,
-        me: const UserId('me'),
-      ),
-    );
-    final chatRepository = Get.put(
-      ChatRepository(
-        graphQlProvider,
-        chatProvider,
-        chatItemProvider,
-        chatMemberProvider,
-        callRepository,
-        draftProvider,
-        userRepository,
-        versionProvider,
-        monologProvider,
-        me: const UserId('me'),
-      ),
-    );
-    final chatService = Get.put(ChatService(chatRepository, authService));
-
-    Get.put(CallService(authService, chatService, callRepository));
-
-    await tester.pumpWidget(createWidgetForTesting(
-      child: const UserView(UserId('9188c6b1-c2d7-4af2-a662-f68c0a00a1be')),
-    ));
-
-    await tester.runAsync(() => Future.delayed(const Duration(seconds: 1)));
-
-    await tester.pumpAndSettle(const Duration(seconds: 2));
-
-    expect(find.text('user name'), findsAny);
-    await tester.dragUntilVisible(
-      find.byKey(const Key('NumCopyable')),
-      find.byKey(const Key('UserScrollable')),
-      const Offset(1, 1),
-    );
-    await tester.pumpAndSettle(const Duration(seconds: 2));
-    expect(find.byKey(const Key('Present')), findsOneWidget);
-    expect(find.text('5769space2360space9862space1822'), findsOneWidget);
-
-    // TODO: Uncomment, when contacts are implemented.
-    // await tester.tap(find.byKey(const Key('MoreButton')));
-    // await tester.pumpAndSettle(const Duration(seconds: 2));
-    // await tester.tap(find.byKey(const Key('AddToContactsButton')));
-    //
-    // for (int i = 0; i < 20; i++) {
-    //   await tester.runAsync(() => Future.delayed(1.milliseconds));
-    // }
-    // await tester.pumpAndSettle(const Duration(seconds: 2));
-    //
-    // await tester.tap(find.byKey(const Key('MoreButton')));
-    // await tester.pumpAndSettle(const Duration(seconds: 2));
-    // var deleteFromContacts = find.byKey(const Key('DeleteFromContactsButton'));
-    // expect(deleteFromContacts, findsOneWidget);
-    // await tester.tap(deleteFromContacts);
-    // await tester.pumpAndSettle(const Duration(seconds: 2));
-    //
-    // await tester.tap(find.byKey(const Key('MoreButton')));
-    // await tester.pumpAndSettle(const Duration(seconds: 2));
-    // expect(find.byKey(const Key('AddToContactsButton')), findsOneWidget);
-
-    PlatformUtils.activityTimer?.cancel();
-
-    await Future.wait([common.close(), scoped.close()]);
-    await Get.deleteAll(force: true);
-  });
-=======
     'UserView correctly displays data and implements correct functionality',
     (WidgetTester tester) async {
       final StreamController<QueryResult> contactEvents = StreamController();
@@ -487,11 +160,12 @@
       when(
         graphQlProvider.keepOnline(),
       ).thenAnswer((_) => const Stream.empty());
-
       when(
         graphQlProvider.myUserEvents(any),
       ).thenAnswer((_) async => const Stream.empty());
-
+      when(
+        graphQlProvider.blocklistEvents(any),
+      ).thenAnswer((_) => const Stream.empty());
       when(
         graphQlProvider.sessionsEvents(any),
       ).thenAnswer((_) => const Stream.empty());
@@ -700,7 +374,6 @@
           blocklistProvider,
           userRepository,
           versionProvider,
-          myUserProvider,
           me: const UserId('me'),
         ),
       );
@@ -823,7 +496,6 @@
       await Get.deleteAll(force: true);
     },
   );
->>>>>>> c3c73baf
 }
 
 final recentChats = {
