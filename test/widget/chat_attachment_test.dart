// Copyright © 2022 IT ENGINEERING MANAGEMENT INC, <https://github.com/team113>
//
// This program is free software: you can redistribute it and/or modify it under
// the terms of the GNU Affero General Public License v3.0 as published by the
// Free Software Foundation, either version 3 of the License, or (at your
// option) any later version.
//
// This program is distributed in the hope that it will be useful, but WITHOUT
// ANY WARRANTY; without even the implied warranty of MERCHANTABILITY or FITNESS
// FOR A PARTICULAR PURPOSE. See the GNU Affero General Public License v3.0 for
// more details.
//
// You should have received a copy of the GNU Affero General Public License v3.0
// along with this program. If not, see
// <https://www.gnu.org/licenses/agpl-3.0.html>.

import 'dart:async';
import 'dart:typed_data';
import 'dart:ui';

import 'package:file_picker/file_picker.dart';
import 'package:flutter/material.dart';
import 'package:flutter_test/flutter_test.dart';
import 'package:get/get.dart';
import 'package:graphql_flutter/graphql_flutter.dart';
import 'package:hive_flutter/hive_flutter.dart';
import 'package:messenger/api/backend/schema.dart';
import 'package:messenger/domain/model/attachment.dart';
import 'package:messenger/domain/model/chat.dart';
import 'package:messenger/domain/model/chat_item.dart';
import 'package:messenger/domain/model/precise_date_time/precise_date_time.dart';
import 'package:messenger/domain/model/session.dart';
import 'package:messenger/domain/model/user.dart';
import 'package:messenger/domain/repository/auth.dart';
import 'package:messenger/domain/repository/call.dart';
import 'package:messenger/domain/repository/chat.dart';
import 'package:messenger/domain/repository/settings.dart';
import 'package:messenger/domain/service/auth.dart';
import 'package:messenger/domain/service/call.dart';
import 'package:messenger/domain/service/chat.dart';
import 'package:messenger/domain/service/user.dart';
import 'package:messenger/provider/gql/graphql.dart';
import 'package:messenger/provider/hive/application_settings.dart';
import 'package:messenger/provider/hive/background.dart';
import 'package:messenger/provider/hive/chat.dart';
import 'package:messenger/provider/hive/chat_item.dart';
import 'package:messenger/provider/hive/contact.dart';
import 'package:messenger/provider/hive/gallery_item.dart';
import 'package:messenger/provider/hive/media_settings.dart';
import 'package:messenger/provider/hive/session.dart';
import 'package:messenger/provider/hive/user.dart';
import 'package:messenger/routes.dart';
import 'package:messenger/store/auth.dart';
import 'package:messenger/store/call.dart';
import 'package:messenger/store/chat.dart';
import 'package:messenger/store/model/chat.dart';
import 'package:messenger/store/settings.dart';
import 'package:messenger/store/user.dart';
import 'package:messenger/themes.dart';
import 'package:messenger/ui/page/home/page/chat/controller.dart';
import 'package:mockito/annotations.dart';
import 'package:mockito/mockito.dart';

import '../mock/overflow_error.dart';
import 'chat_attachment_test.mocks.dart';

@GenerateMocks([GraphQlProvider, PlatformRouteInformationProvider])
void main() async {
  TestWidgetsFlutterBinding.ensureInitialized();
  Hive.init('./test/.temp_hive/chat_attachment_widget');

  var chatData = {
    'id': '0d72d245-8425-467a-9ebd-082d4f47850b',
    'name': 'startname',
    'avatar': null,
    'members': {'nodes': []},
    'kind': 'GROUP',
    'isHidden': false,
    'muted': null,
    'directLink': null,
    'createdAt': '2021-12-15T15:11:18.316846+00:00',
    'updatedAt': '2021-12-15T15:11:18.316846+00:00',
    'lastReads': [
      {'memberId': 'me', 'at': '2022-01-01T07:27:30.151628+00:00'},
    ],
    'lastDelivery': '1970-01-01T00:00:00+00:00',
    'lastItem': null,
    'lastReadItem': null,
    'gallery': {'nodes': []},
    'unreadCount': 0,
    'totalCount': 0,
    'ongoingCall': null,
    'ver': '0'
  };

  var recentChats = {
    'recentChats': {
      'nodes': [chatData]
    }
  };

  var graphQlProvider = Get.put<GraphQlProvider>(MockGraphQlProvider());
  when(graphQlProvider.disconnect()).thenAnswer((_) => () {});
  when(graphQlProvider.keepOnline())
      .thenAnswer((_) => Future.value(const Stream.empty()));

  when(graphQlProvider.recentChatsTopEvents(3))
      .thenAnswer((_) => Future.value(const Stream.empty()));

  final StreamController<QueryResult> chatEvents = StreamController();
  when(graphQlProvider.chatEvents(
    const ChatId('0d72d245-8425-467a-9ebd-082d4f47850b'),
    ChatVersion('0'),
  )).thenAnswer((_) => Future.value(chatEvents.stream));

  when(graphQlProvider
          .getChat(const ChatId('0d72d245-8425-467a-9ebd-082d4f47850b')))
      .thenAnswer((_) => Future.value(GetChat$Query.fromJson(chatData)));

  when(graphQlProvider.readChat(
          const ChatId('0d72d245-8425-467a-9ebd-082d4f47850b'),
          const ChatItemId('91e6e597-e6ca-4b1f-ad70-83dd621e4cb4')))
      .thenAnswer((_) => Future.value(null));

  when(graphQlProvider.readChat(
          const ChatId('0d72d245-8425-467a-9ebd-082d4f47850b'),
          const ChatItemId('91e6e597-e6ca-4b1f-ad70-83dd621e4cb2')))
      .thenAnswer((_) => Future.value(null));

  when(graphQlProvider.chatItems(
          const ChatId('0d72d245-8425-467a-9ebd-082d4f47850b'),
          first: 120))
      .thenAnswer((_) => Future.value(GetMessages$Query.fromJson({
            'chat': {
              'items': {'edges': []}
            }
          })));

  when(
    graphQlProvider.postChatMessage(
      const ChatId('0d72d245-8425-467a-9ebd-082d4f47850b'),
      text: null,
      attachments: [
        const AttachmentId('0d72d245-8425-467a-9ebd-082d4f47850ca'),
      ],
      repliesTo: [],
    ),
  ).thenAnswer((_) {
    var event = {
      '__typename': 'ChatEventsVersioned',
      'events': [
        {
          '__typename': 'EventChatItemPosted',
          'chatId': '0d72d245-8425-467a-9ebd-082d4f47850b',
          'item': {
            'node': {
              '__typename': 'ChatMessage',
              'id': '6d1c8e23-8583-4e3d-9ebb-413c95c786b0',
              'chatId': '0d72d245-8425-467a-9ebd-082d4f47850b',
              'authorId': 'me',
              'at': '2022-02-01T09:32:52.246988+00:00',
              'ver': '10',
              'repliesTo': [],
              'text': null,
              'editedAt': null,
              'attachments': [
                {
                  '__typename': 'FileAttachment',
                  'id': '0d72d245-8425-467a-9ebd-082d4f47850ca',
                  'original': {'relativeRef': 'orig.aaf'},
                  'filename': 'test.txt',
                  'size': 2
                }
              ]
            },
            'cursor': '123'
          },
        }
      ],
      'ver': '1'
    };

    chatEvents.add(QueryResult.internal(
      data: {'chatEvents': event},
      parserFn: (_) => null,
      source: null,
    ));
    return Future.value(
        PostChatMessage$Mutation.fromJson({'postChatMessage': event})
                .postChatMessage
            as PostChatMessage$Mutation$PostChatMessage$ChatEventsVersioned);
  });

  when(graphQlProvider.recentChats(
    first: 120,
    after: null,
    last: null,
    before: null,
  )).thenAnswer((_) => Future.value(RecentChats$Query.fromJson(recentChats)));

  when(
    graphQlProvider.uploadAttachment(
      any,
      onSendProgress: anyNamed('onSendProgress'),
    ),
  ).thenAnswer((_) => Future.value((UploadAttachment$Mutation.fromJson({
        'uploadAttachment': {
          '__typename': 'UploadAttachmentOk',
          'attachment': {
            '__typename': 'FileAttachment',
            'id': '0d72d245-8425-467a-9ebd-082d4f47850ca',
            'original': {'relativeRef': 'orig.aaf'},
            'filename': 'test.txt',
            'size': 2
          }
        }
      })).uploadAttachment
          as UploadAttachment$Mutation$UploadAttachment$UploadAttachmentOk));

  when(graphQlProvider.incomingCalls()).thenAnswer((_) => Future.value(
      IncomingCalls$Query$IncomingChatCalls.fromJson({'nodes': []})));
  when(graphQlProvider.incomingCallsTopEvents(3))
      .thenAnswer((_) => Future.value(const Stream.empty()));

  var sessionProvider = Get.put(SessionDataHiveProvider());
  await sessionProvider.init();
  await sessionProvider.clear();
  sessionProvider.setCredentials(
    Credentials(
      Session(
        const AccessToken('token'),
        PreciseDateTime.now().add(const Duration(days: 1)),
      ),
      RememberedSession(
        const RememberToken('token'),
        PreciseDateTime.now().add(const Duration(days: 1)),
      ),
      const UserId('me'),
    ),
  );

  var galleryItemProvider = Get.put(GalleryItemHiveProvider());
  await galleryItemProvider.init();
  await galleryItemProvider.clear();
  var contactProvider = Get.put(ContactHiveProvider());
  await contactProvider.init();
  await contactProvider.clear();
  var userProvider = Get.put(UserHiveProvider());
  await userProvider.init();
  await userProvider.clear();
  var chatProvider = Get.put(ChatHiveProvider());
  await chatProvider.init();
  await chatProvider.clear();
  var settingsProvider = MediaSettingsHiveProvider();
  await settingsProvider.init();
  await settingsProvider.clear();
  var applicationSettingsProvider = ApplicationSettingsHiveProvider();
  await applicationSettingsProvider.init();
  var backgroundProvider = BackgroundHiveProvider();
  await backgroundProvider.init();

  var messagesProvider = Get.put(ChatItemHiveProvider(
    const ChatId('0d72d245-8425-467a-9ebd-082d4f47850b'),
  ));
  await messagesProvider.init(userId: const UserId('me'));
  await messagesProvider.clear();

  Widget createWidgetForTesting({required Widget child}) {
    FlutterError.onError = ignoreOverflowErrors;
    return MaterialApp(
        theme: Themes.light(),
        home: Builder(
          builder: (BuildContext context) {
            router.context = context;
            return Scaffold(body: child);
          },
        ));
  }

  testWidgets('ChatView successfully sends a message with an attachment',
      (WidgetTester tester) async {
    AuthService authService = Get.put(
      AuthService(
        Get.put<AbstractAuthRepository>(AuthRepository(Get.find())),
        sessionProvider,
      ),
    );
    await authService.init();

    router = RouterState(authService);
    router.provider = MockPlatformRouteInformationProvider();

    UserRepository userRepository = Get.put(
        UserRepository(graphQlProvider, userProvider, galleryItemProvider));
    AbstractSettingsRepository settingsRepository = Get.put(
      SettingsRepository(
        settingsProvider,
        applicationSettingsProvider,
        backgroundProvider,
      ),
    );
    AbstractChatRepository chatRepository = Get.put<AbstractChatRepository>(
      ChatRepository(
        graphQlProvider,
        chatProvider,
        userRepository,
        me: const UserId('me'),
      ),
    );
    AbstractCallRepository callRepository =
        CallRepository(graphQlProvider, userRepository);

    Get.put(UserService(userRepository));
    Get.put(CallService(authService, settingsRepository, callRepository));
    Get.put(ChatService(chatRepository, authService));

    await tester.pumpWidget(createWidgetForTesting(
      child: const ChatView(ChatId('0d72d245-8425-467a-9ebd-082d4f47850b')),
    ));
    await tester.pumpAndSettle(const Duration(seconds: 2));

<<<<<<< HEAD
    final gesture = await tester.createGesture(kind: PointerDeviceKind.mouse);
    await gesture.addPointer(location: Offset.zero);
    addTearDown(gesture.removePointer);

    Get.find<ChatController>(tag: '0d72d245-8425-467a-9ebd-082d4f47850b')
        .addPlatformAttachment(
=======
    ChatController chatController =
        Get.find(tag: '0d72d245-8425-467a-9ebd-082d4f47850b');
    chatController.addPlatformAttachment(
>>>>>>> 67cdca46
      PlatformFile(
        name: 'test.txt',
        size: 2,
        bytes: Uint8List.fromList([1, 1]),
      ),
    );
    await tester.pumpAndSettle(const Duration(seconds: 2));

    AttachmentId id =
        Get.find<ChatController>(tag: '0d72d245-8425-467a-9ebd-082d4f47850b')
            .attachments
            .first
            .value
            .id;

    expect(find.byKey(const Key('Send')), findsOneWidget);

    await gesture.moveTo(tester.getCenter(find.byKey(Key('Attachment_$id'))));
    await tester.pumpAndSettle(const Duration(seconds: 2));

    await tester.tap(find.byKey(const Key('RemovePickedFile')));
    await tester.pumpAndSettle(const Duration(seconds: 2));

    chatController.addPlatformAttachment(
      PlatformFile(
        name: 'test.txt',
        size: 2,
        bytes: Uint8List.fromList([1, 1]),
      ),
    );
    await tester.pumpAndSettle(const Duration(seconds: 2));

    await tester.tap(find.byKey(const Key('Send')));
    await tester.pumpAndSettle(const Duration(seconds: 2));

    AttachmentId id = (chatController.chat!.messages.last.value as ChatMessage)
        .attachments
        .first
        .id;
    expect(find.byKey(Key('File_$id'), skipOffstage: false), findsOneWidget);

    await Get.deleteAll(force: true);
  });
}<|MERGE_RESOLUTION|>--- conflicted
+++ resolved
@@ -319,18 +319,13 @@
     ));
     await tester.pumpAndSettle(const Duration(seconds: 2));
 
-<<<<<<< HEAD
     final gesture = await tester.createGesture(kind: PointerDeviceKind.mouse);
     await gesture.addPointer(location: Offset.zero);
     addTearDown(gesture.removePointer);
 
-    Get.find<ChatController>(tag: '0d72d245-8425-467a-9ebd-082d4f47850b')
-        .addPlatformAttachment(
-=======
     ChatController chatController =
         Get.find(tag: '0d72d245-8425-467a-9ebd-082d4f47850b');
     chatController.addPlatformAttachment(
->>>>>>> 67cdca46
       PlatformFile(
         name: 'test.txt',
         size: 2,
@@ -339,7 +334,7 @@
     );
     await tester.pumpAndSettle(const Duration(seconds: 2));
 
-    AttachmentId id =
+    AttachmentId id1 =
         Get.find<ChatController>(tag: '0d72d245-8425-467a-9ebd-082d4f47850b')
             .attachments
             .first
@@ -348,7 +343,7 @@
 
     expect(find.byKey(const Key('Send')), findsOneWidget);
 
-    await gesture.moveTo(tester.getCenter(find.byKey(Key('Attachment_$id'))));
+    await gesture.moveTo(tester.getCenter(find.byKey(Key('Attachment_$id1'))));
     await tester.pumpAndSettle(const Duration(seconds: 2));
 
     await tester.tap(find.byKey(const Key('RemovePickedFile')));
@@ -366,11 +361,12 @@
     await tester.tap(find.byKey(const Key('Send')));
     await tester.pumpAndSettle(const Duration(seconds: 2));
 
-    AttachmentId id = (chatController.chat!.messages.last.value as ChatMessage)
+    AttachmentId id2 = (chatController.chat!.messages.last.value as ChatMessage)
         .attachments
         .first
         .id;
-    expect(find.byKey(Key('File_$id'), skipOffstage: false), findsOneWidget);
+
+    expect(find.byKey(Key('File_$id2'), skipOffstage: false), findsOneWidget);
 
     await Get.deleteAll(force: true);
   });
