// Copyright © 2022-2025 IT ENGINEERING MANAGEMENT INC,
//                       <https://github.com/team113>
//
// This program is free software: you can redistribute it and/or modify it under
// the terms of the GNU Affero General Public License v3.0 as published by the
// Free Software Foundation, either version 3 of the License, or (at your
// option) any later version.
//
// This program is distributed in the hope that it will be useful, but WITHOUT
// ANY WARRANTY; without even the implied warranty of MERCHANTABILITY or FITNESS
// FOR A PARTICULAR PURPOSE. See the GNU Affero General Public License v3.0 for
// more details.
//
// You should have received a copy of the GNU Affero General Public License v3.0
// along with this program. If not, see
// <https://www.gnu.org/licenses/agpl-3.0.html>.

import 'dart:async';
import 'dart:typed_data';
import 'dart:ui';

import 'package:file_picker/file_picker.dart';
import 'package:flutter/material.dart';
import 'package:flutter_test/flutter_test.dart';
import 'package:get/get.dart';
import 'package:graphql_flutter/graphql_flutter.dart';
import 'package:messenger/api/backend/schema.dart';
import 'package:messenger/config.dart';
import 'package:messenger/domain/model/attachment.dart';
import 'package:messenger/domain/model/chat.dart';
import 'package:messenger/domain/model/chat_item.dart';
import 'package:messenger/domain/model/precise_date_time/precise_date_time.dart';
import 'package:messenger/domain/model/session.dart';
import 'package:messenger/domain/model/user.dart';
import 'package:messenger/domain/repository/auth.dart';
import 'package:messenger/domain/repository/chat.dart';
import 'package:messenger/domain/repository/settings.dart';
import 'package:messenger/domain/service/auth.dart';
import 'package:messenger/domain/service/call.dart';
import 'package:messenger/domain/service/chat.dart';
import 'package:messenger/domain/service/contact.dart';
import 'package:messenger/domain/service/my_user.dart';
import 'package:messenger/domain/service/user.dart';
import 'package:messenger/provider/drift/account.dart';
import 'package:messenger/provider/drift/background.dart';
import 'package:messenger/provider/drift/blocklist.dart';
import 'package:messenger/provider/drift/call_credentials.dart';
import 'package:messenger/provider/drift/call_rect.dart';
import 'package:messenger/provider/drift/chat.dart';
import 'package:messenger/provider/drift/chat_credentials.dart';
import 'package:messenger/provider/drift/chat_item.dart';
import 'package:messenger/provider/drift/chat_member.dart';
import 'package:messenger/provider/drift/credentials.dart';
import 'package:messenger/provider/drift/draft.dart';
import 'package:messenger/provider/drift/drift.dart';
import 'package:messenger/provider/drift/monolog.dart';
import 'package:messenger/provider/drift/my_user.dart';
import 'package:messenger/provider/drift/settings.dart';
import 'package:messenger/provider/drift/user.dart';
import 'package:messenger/provider/drift/version.dart';
import 'package:messenger/provider/gql/graphql.dart';
import 'package:messenger/routes.dart';
import 'package:messenger/store/auth.dart';
import 'package:messenger/store/blocklist.dart';
import 'package:messenger/store/call.dart';
import 'package:messenger/store/chat.dart';
import 'package:messenger/store/contact.dart';
import 'package:messenger/store/my_user.dart';
import 'package:messenger/store/settings.dart';
import 'package:messenger/store/user.dart';
import 'package:messenger/themes.dart';
import 'package:messenger/ui/page/home/page/chat/controller.dart';
import 'package:messenger/ui/worker/cache.dart';
import 'package:messenger/util/audio_utils.dart';
import 'package:messenger/util/platform_utils.dart';
import 'package:mockito/annotations.dart';
import 'package:mockito/mockito.dart';

import '../mock/audio_utils.dart';
import '../mock/platform_utils.dart';
import 'chat_attachment_test.mocks.dart';

@GenerateMocks([GraphQlProvider, PlatformRouteInformationProvider])
void main() async {
  PlatformUtils = PlatformUtilsMock();
  AudioUtils = AudioUtilsMock();
  TestWidgetsFlutterBinding.ensureInitialized();

  final CommonDriftProvider common = CommonDriftProvider.memory();
  final ScopedDriftProvider scoped = ScopedDriftProvider.memory();

  Config.files = 'test';
  Config.disableDragArea = true;

  var graphQlProvider = MockGraphQlProvider();
  Get.put<GraphQlProvider>(graphQlProvider);
  when(graphQlProvider.disconnect()).thenAnswer((_) => () {});
  when(graphQlProvider.keepOnline()).thenAnswer((_) => const Stream.empty());

  when(
    graphQlProvider.recentChatsTopEvents(3),
  ).thenAnswer((_) => const Stream.empty());

  final StreamController<QueryResult> chatEvents = StreamController();
  when(
    graphQlProvider.chatEvents(
      const ChatId('0d72d245-8425-467a-9ebd-082d4f47850b'),
      any,
      any,
    ),
  ).thenAnswer((_) => const Stream.empty());

  final StreamController<QueryResult> contactEvents = StreamController();
  when(
    graphQlProvider.contactsEvents(any),
  ).thenAnswer((_) => contactEvents.stream);

  when(
    graphQlProvider.getChat(
      const ChatId('0d72d245-8425-467a-9ebd-082d4f47850b'),
    ),
  ).thenAnswer((_) => Future.value(GetChat$Query.fromJson({'chat': chatData})));

  when(
    graphQlProvider.readChat(
      const ChatId('0d72d245-8425-467a-9ebd-082d4f47850b'),
      const ChatItemId('91e6e597-e6ca-4b1f-ad70-83dd621e4cb4'),
    ),
  ).thenAnswer((_) => Future.value(null));

  when(
    graphQlProvider.readChat(
      const ChatId('0d72d245-8425-467a-9ebd-082d4f47850b'),
      const ChatItemId('91e6e597-e6ca-4b1f-ad70-83dd621e4cb2'),
    ),
  ).thenAnswer((_) => Future.value(null));

  when(
    graphQlProvider.readChat(
      const ChatId('0d72d245-8425-467a-9ebd-082d4f47850b'),
      const ChatItemId('6d1c8e23-8583-4e3d-9ebb-413c95c786b0'),
    ),
  ).thenAnswer((_) => Future.value(null));

  when(
    graphQlProvider.chatItems(
      const ChatId('0d72d245-8425-467a-9ebd-082d4f47850b'),
      last: 50,
    ),
  ).thenAnswer(
    (_) => Future.value(
      GetMessages$Query.fromJson({
        'chat': {
          'items': {
            'edges': [],
            'pageInfo': {
              'endCursor': 'endCursor',
              'hasNextPage': false,
              'startCursor': 'startCursor',
              'hasPreviousPage': false,
            },
          },
        },
      }),
    ),
  );

  when(
    graphQlProvider.chatMembers(
      const ChatId('0d72d245-8425-467a-9ebd-082d4f47850b'),
      first: anyNamed('first'),
    ),
  ).thenAnswer(
    (_) => Future.value(
      GetMembers$Query.fromJson({
        'chat': {
          'members': {
            'edges': [],
            'pageInfo': {
              'endCursor': 'endCursor',
              'hasNextPage': false,
              'startCursor': 'startCursor',
              'hasPreviousPage': false,
            },
          },
        },
      }),
    ),
  );

  when(graphQlProvider.chatItem(any)).thenAnswer(
    (_) => Future.value(GetMessage$Query.fromJson({'chatItem': null})),
  );

  when(
    graphQlProvider.postChatMessage(
      const ChatId('0d72d245-8425-467a-9ebd-082d4f47850b'),
      text: null,
      attachments: [
        const AttachmentId('0d72d245-8425-467a-9ebd-082d4f47850ca'),
      ],
      repliesTo: [],
    ),
  ).thenAnswer((_) {
    var event = {
      '__typename': 'ChatEventsVersioned',
      'events': [
        {
          '__typename': 'EventChatItemPosted',
          'chatId': '0d72d245-8425-467a-9ebd-082d4f47850b',
          'item': {
            'node': {
              '__typename': 'ChatMessage',
              'id': '6d1c8e23-8583-4e3d-9ebb-413c95c786b0',
              'chatId': '0d72d245-8425-467a-9ebd-082d4f47850b',
              'author': {
                'id': 'me',
                'num': '1234567890123456',
                'mutualContactsCount': 0,
                'contacts': [],
                'isDeleted': false,
                'isBlocked': {'ver': '0'},
                'presence': 'AWAY',
                'ver': '0',
              },
              'at': '2022-02-01T09:32:52.246988+00:00',
              'ver': '10',
              'repliesTo': [],
              'text': null,
              'editedAt': null,
              'attachments': [
                {
                  '__typename': 'FileAttachment',
                  'id': '0d72d245-8425-467a-9ebd-082d4f47850ca',
                  'original': {'relativeRef': 'orig.aaf'},
                  'filename': 'test.txt',
                  'size': 2,
                },
              ],
            },
            'cursor': '123',
          },
        },
      ],
      'ver': '1',
    };

    chatEvents.add(
      QueryResult.internal(
        data: {'chatEvents': event},
        parserFn: (_) => null,
        source: null,
      ),
    );
    return Future.value(
      PostChatMessage$Mutation.fromJson({
            'postChatMessage': event,
          }).postChatMessage
          as PostChatMessage$Mutation$PostChatMessage$ChatEventsVersioned,
    );
  });

  when(
    graphQlProvider.uploadAttachment(
      any,
      onSendProgress: anyNamed('onSendProgress'),
    ),
  ).thenAnswer(
    (_) => Future.value(
      (UploadAttachment$Mutation.fromJson({
            'uploadAttachment': {
              '__typename': 'UploadAttachmentOk',
              'attachment': {
                '__typename': 'FileAttachment',
                'id': '0d72d245-8425-467a-9ebd-082d4f47850ca',
                'original': {'relativeRef': 'orig.aaf'},
                'filename': 'test.txt',
                'size': 2,
              },
            },
          })).uploadAttachment
          as UploadAttachment$Mutation$UploadAttachment$UploadAttachmentOk,
    ),
  );

<<<<<<< HEAD
  when(graphQlProvider.incomingCalls()).thenAnswer((_) => Future.value(
      IncomingCalls$Query$IncomingChatCalls.fromJson({'nodes': []})));
  when(graphQlProvider.incomingCallsTopEvents(3))
      .thenAnswer((_) => const Stream.empty());
  when(graphQlProvider.favoriteChatsEvents(any))
      .thenAnswer((_) => const Stream.empty());
  when(graphQlProvider.myUserEvents(any))
      .thenAnswer((_) async => const Stream.empty());
  when(graphQlProvider.sessionsEvents(any))
      .thenAnswer((_) => const Stream.empty());
  when(graphQlProvider.blocklistEvents(any))
      .thenAnswer((_) => const Stream.empty());
  when(graphQlProvider.getUser(any))
      .thenAnswer((_) => Future.value(GetUser$Query.fromJson({'user': null})));
=======
  when(graphQlProvider.incomingCalls()).thenAnswer(
    (_) => Future.value(
      IncomingCalls$Query$IncomingChatCalls.fromJson({'nodes': []}),
    ),
  );
  when(
    graphQlProvider.incomingCallsTopEvents(3),
  ).thenAnswer((_) => const Stream.empty());
  when(
    graphQlProvider.favoriteChatsEvents(any),
  ).thenAnswer((_) => const Stream.empty());
  when(
    graphQlProvider.myUserEvents(any),
  ).thenAnswer((_) async => const Stream.empty());
  when(
    graphQlProvider.sessionsEvents(any),
  ).thenAnswer((_) => const Stream.empty());
  when(
    graphQlProvider.getUser(any),
  ).thenAnswer((_) => Future.value(GetUser$Query.fromJson({'user': null})));
>>>>>>> c3c73baf
  when(graphQlProvider.getMonolog()).thenAnswer(
    (_) => Future.value(GetMonolog$Query.fromJson({'monolog': null}).monolog),
  );

  when(
    graphQlProvider.getBlocklist(
      first: anyNamed('first'),
      after: null,
      last: null,
      before: null,
    ),
  ).thenAnswer(
    (_) => Future.value(GetBlocklist$Query$Blocklist.fromJson(blacklist)),
  );

  when(
    graphQlProvider.recentChats(
      first: anyNamed('first'),
      after: null,
      last: null,
      before: null,
      noFavorite: anyNamed('noFavorite'),
      withOngoingCalls: anyNamed('withOngoingCalls'),
    ),
  ).thenAnswer((_) => Future.value(RecentChats$Query.fromJson(recentChats)));

  when(
    graphQlProvider.favoriteChats(
      first: anyNamed('first'),
      after: null,
      last: null,
      before: null,
    ),
  ).thenAnswer(
    (_) => Future.value(FavoriteChats$Query.fromJson(favoriteChats)),
  );

  final credentialsProvider = Get.put(CredentialsDriftProvider(common));
  final accountProvider = Get.put(AccountDriftProvider(common));

  await accountProvider.upsert(const UserId('me'));
  await credentialsProvider.upsert(
    Credentials(
      AccessToken(
        const AccessTokenSecret('token'),
        PreciseDateTime.now().add(const Duration(days: 1)),
      ),
      RefreshToken(
        const RefreshTokenSecret('token'),
        PreciseDateTime.now().add(const Duration(days: 1)),
      ),
      const SessionId('me'),
      const UserId('me'),
    ),
  );

  final settingsProvider = Get.put(SettingsDriftProvider(common));
  final myUserProvider = Get.put(MyUserDriftProvider(common));
  final userProvider = Get.put(UserDriftProvider(common, scoped));
  final chatItemProvider = Get.put(ChatItemDriftProvider(common, scoped));
  final chatMemberProvider = Get.put(ChatMemberDriftProvider(common, scoped));
  final chatProvider = Get.put(ChatDriftProvider(common, scoped));
  final backgroundProvider = Get.put(BackgroundDriftProvider(common));
  final blocklistProvider = Get.put(BlocklistDriftProvider(common, scoped));
  final callCredentialsProvider = Get.put(
    CallCredentialsDriftProvider(common, scoped),
  );
  final chatCredentialsProvider = Get.put(
    ChatCredentialsDriftProvider(common, scoped),
  );
  final callRectProvider = Get.put(CallRectDriftProvider(common, scoped));
  final draftProvider = Get.put(DraftDriftProvider(common, scoped));
  final monologProvider = Get.put(MonologDriftProvider(common));
  final versionProvider = Get.put(VersionDriftProvider(common));

  Widget createWidgetForTesting({required Widget child}) {
    return MaterialApp(
      theme: Themes.light(),
      home: Builder(
        builder: (BuildContext context) {
          router.context = context;
          return Scaffold(body: child);
        },
      ),
    );
  }

  testWidgets('ChatView successfully sends a message with an attachment', (
    WidgetTester tester,
  ) async {
    CacheWorker.instance = CacheWorker(null, null);

    final AuthService authService = Get.put(
      AuthService(
        Get.put<AbstractAuthRepository>(
          AuthRepository(Get.find(), myUserProvider, credentialsProvider),
        ),
        credentialsProvider,
        accountProvider,
      ),
    );
    authService.init();

    router = RouterState(authService);
    router.provider = MockPlatformRouteInformationProvider();

    final UserRepository userRepository = Get.put(
      UserRepository(graphQlProvider, userProvider),
    );
    final BlocklistRepository blocklistRepository = Get.put(
      BlocklistRepository(
        graphQlProvider,
        blocklistProvider,
        userRepository,
        versionProvider,
        me: const UserId('me'),
      ),
    );
    final AbstractSettingsRepository settingsRepository = Get.put(
      SettingsRepository(
        const UserId('me'),
        settingsProvider,
        backgroundProvider,
        callRectProvider,
      ),
    );
    final callRepository = CallRepository(
      graphQlProvider,
      userRepository,
      callCredentialsProvider,
      chatCredentialsProvider,
      settingsRepository,
      me: const UserId('me'),
    );
    final AbstractChatRepository chatRepository =
        Get.put<AbstractChatRepository>(
          ChatRepository(
            graphQlProvider,
            chatProvider,
            chatItemProvider,
            chatMemberProvider,
            callRepository,
            draftProvider,
            userRepository,
            versionProvider,
            monologProvider,
            me: const UserId('me'),
          ),
        );

    final MyUserRepository myUserRepository = MyUserRepository(
      graphQlProvider,
      myUserProvider,
      blocklistRepository,
      userRepository,
      accountProvider,
    );
    Get.put(MyUserService(authService, myUserRepository));

    final contactRepository = Get.put(
      ContactRepository(
        graphQlProvider,
        userRepository,
        versionProvider,
        me: const UserId('me'),
      ),
    );
    Get.put(ContactService(contactRepository));

    Get.put(UserService(userRepository));
    final ChatService chatService = Get.put(
      ChatService(chatRepository, authService),
    );
    Get.put(CallService(authService, chatService, callRepository));

    await tester.pumpWidget(
      createWidgetForTesting(
        child: const ChatView(ChatId('0d72d245-8425-467a-9ebd-082d4f47850b')),
      ),
    );

    for (int i = 0; i < 20; i++) {
      await tester.pump(const Duration(seconds: 2));
      await tester.runAsync(() => Future.delayed(1.milliseconds));
    }

    await tester.pumpAndSettle(const Duration(seconds: 2));

    final gesture = await tester.createGesture(kind: PointerDeviceKind.mouse);
    await gesture.addPointer(location: Offset.zero);
    addTearDown(gesture.removePointer);

    ChatController chatController = Get.find(
      tag: '0d72d245-8425-467a-9ebd-082d4f47850b',
    );
    chatController.send.addPlatformAttachment(
      PlatformFile(
        name: 'test.txt',
        size: 2,
        bytes: Uint8List.fromList([1, 1]),
      ),
    );
    await tester.pumpAndSettle(const Duration(seconds: 2));

    AttachmentId id1 =
        Get.find<ChatController>(
          tag: '0d72d245-8425-467a-9ebd-082d4f47850b',
        ).send.attachments.first.value.id;

    expect(find.byKey(const Key('Send')), findsOneWidget);

    await gesture.moveTo(tester.getCenter(find.byKey(Key('Attachment_$id1'))));
    await tester.pumpAndSettle(const Duration(seconds: 2));

    await tester.tap(find.byKey(const Key('RemovePickedFile')));
    await tester.pumpAndSettle(const Duration(seconds: 2));

    chatController.send.addPlatformAttachment(
      PlatformFile(
        name: 'test.txt',
        size: 2,
        bytes: Uint8List.fromList([1, 1]),
      ),
    );
    await tester.pumpAndSettle(const Duration(seconds: 2));

    await tester.tap(find.byKey(const Key('Send')));
    await tester.pumpAndSettle(const Duration(seconds: 2));

    await tester.pumpAndSettle(const Duration(seconds: 2));

    AttachmentId id2 =
        (chatController.chat!.messages.last.value as ChatMessage)
            .attachments
            .first
            .id;

    expect(find.byKey(Key('File_$id2'), skipOffstage: false), findsOneWidget);

    await Future.wait([common.close(), scoped.close()]);
    await Get.deleteAll(force: true);

    for (int i = 0; i < 25; i++) {
      await tester.runAsync(() => Future.delayed(1.milliseconds));
    }
    await tester.pumpAndSettle(const Duration(seconds: 2));
  });
}

final chatData = {
  'id': '0d72d245-8425-467a-9ebd-082d4f47850b',
  'name': 'startname',
  'avatar': null,
  'members': {'nodes': [], 'totalCount': 0},
  'kind': 'GROUP',
  'isHidden': false,
  'muted': null,
  'directLink': null,
  'createdAt': '2021-12-15T15:11:18.316846+00:00',
  'updatedAt': '2021-12-15T15:11:18.316846+00:00',
  'lastReads': [
    {'memberId': 'me', 'at': '2022-01-01T07:27:30.151628+00:00'},
  ],
  'lastDelivery': '1970-01-01T00:00:00+00:00',
  'lastItem': null,
  'lastReadItem': null,
  'unreadCount': 0,
  'totalCount': 0,
  'ongoingCall': null,
  'ver': '0',
};

final recentChats = {
  'recentChats': {
    'edges': [
      {'node': chatData, 'cursor': 'cursor'},
    ],
    'pageInfo': {
      'endCursor': 'endCursor',
      'hasNextPage': false,
      'startCursor': 'startCursor',
      'hasPreviousPage': false,
    },
  },
};

final favoriteChats = {
  'favoriteChats': {
    'edges': [],
    'pageInfo': {
      'endCursor': 'endCursor',
      'hasNextPage': false,
      'startCursor': 'startCursor',
      'hasPreviousPage': false,
    },
    'ver': '0',
  },
};

final chatContacts = {
  'chatContacts': {
    'edges': [],
    'pageInfo': {
      'endCursor': 'endCursor',
      'hasNextPage': false,
      'startCursor': 'startCursor',
      'hasPreviousPage': false,
    },
    'ver': '0',
  },
};

final favoriteChatContacts = {
  'favoriteChatContacts': {
    'edges': [],
    'pageInfo': {
      'endCursor': 'endCursor',
      'hasNextPage': false,
      'startCursor': 'startCursor',
      'hasPreviousPage': false,
    },
    'ver': '0',
  },
};

final blacklist = {
  'edges': [],
  'pageInfo': {
    'endCursor': 'endCursor',
    'hasNextPage': false,
    'startCursor': 'startCursor',
    'hasPreviousPage': false,
  },
};<|MERGE_RESOLUTION|>--- conflicted
+++ resolved
@@ -283,22 +283,6 @@
     ),
   );
 
-<<<<<<< HEAD
-  when(graphQlProvider.incomingCalls()).thenAnswer((_) => Future.value(
-      IncomingCalls$Query$IncomingChatCalls.fromJson({'nodes': []})));
-  when(graphQlProvider.incomingCallsTopEvents(3))
-      .thenAnswer((_) => const Stream.empty());
-  when(graphQlProvider.favoriteChatsEvents(any))
-      .thenAnswer((_) => const Stream.empty());
-  when(graphQlProvider.myUserEvents(any))
-      .thenAnswer((_) async => const Stream.empty());
-  when(graphQlProvider.sessionsEvents(any))
-      .thenAnswer((_) => const Stream.empty());
-  when(graphQlProvider.blocklistEvents(any))
-      .thenAnswer((_) => const Stream.empty());
-  when(graphQlProvider.getUser(any))
-      .thenAnswer((_) => Future.value(GetUser$Query.fromJson({'user': null})));
-=======
   when(graphQlProvider.incomingCalls()).thenAnswer(
     (_) => Future.value(
       IncomingCalls$Query$IncomingChatCalls.fromJson({'nodes': []}),
@@ -317,9 +301,11 @@
     graphQlProvider.sessionsEvents(any),
   ).thenAnswer((_) => const Stream.empty());
   when(
+    graphQlProvider.blocklistEvents(any),
+  ).thenAnswer((_) => const Stream.empty());
+  when(
     graphQlProvider.getUser(any),
   ).thenAnswer((_) => Future.value(GetUser$Query.fromJson({'user': null})));
->>>>>>> c3c73baf
   when(graphQlProvider.getMonolog()).thenAnswer(
     (_) => Future.value(GetMonolog$Query.fromJson({'monolog': null}).monolog),
   );
