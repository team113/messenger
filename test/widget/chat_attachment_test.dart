// Copyright © 2022 IT ENGINEERING MANAGEMENT INC, <https://github.com/team113>
//
// This program is free software: you can redistribute it and/or modify it under
// the terms of the GNU Affero General Public License v3.0 as published by the
// Free Software Foundation, either version 3 of the License, or (at your
// option) any later version.
//
// This program is distributed in the hope that it will be useful, but WITHOUT
// ANY WARRANTY; without even the implied warranty of MERCHANTABILITY or FITNESS
// FOR A PARTICULAR PURPOSE. See the GNU Affero General Public License v3.0 for
// more details.
//
// You should have received a copy of the GNU Affero General Public License v3.0
// along with this program. If not, see
// <https://www.gnu.org/licenses/agpl-3.0.html>.

import 'dart:async';
import 'dart:typed_data';
import 'dart:ui';

import 'package:file_picker/file_picker.dart';
import 'package:flutter/material.dart';
import 'package:flutter_test/flutter_test.dart';
import 'package:get/get.dart';
import 'package:graphql_flutter/graphql_flutter.dart';
import 'package:hive_flutter/hive_flutter.dart';
import 'package:messenger/api/backend/schema.dart';
import 'package:messenger/config.dart';
import 'package:messenger/domain/model/attachment.dart';
import 'package:messenger/domain/model/chat.dart';
import 'package:messenger/domain/model/chat_item.dart';
import 'package:messenger/domain/model/precise_date_time/precise_date_time.dart';
import 'package:messenger/domain/model/session.dart';
import 'package:messenger/domain/model/user.dart';
import 'package:messenger/domain/repository/auth.dart';
import 'package:messenger/domain/repository/call.dart';
import 'package:messenger/domain/repository/chat.dart';
import 'package:messenger/domain/repository/settings.dart';
import 'package:messenger/domain/service/auth.dart';
import 'package:messenger/domain/service/call.dart';
import 'package:messenger/domain/service/chat.dart';
import 'package:messenger/domain/service/user.dart';
import 'package:messenger/provider/gql/graphql.dart';
import 'package:messenger/provider/hive/application_settings.dart';
import 'package:messenger/provider/hive/background.dart';
import 'package:messenger/provider/hive/chat.dart';
import 'package:messenger/provider/hive/chat_call_credentials.dart';
import 'package:messenger/provider/hive/chat_item.dart';
import 'package:messenger/provider/hive/contact.dart';
import 'package:messenger/provider/hive/draft.dart';
import 'package:messenger/provider/hive/gallery_item.dart';
import 'package:messenger/provider/hive/media_settings.dart';
import 'package:messenger/provider/hive/session.dart';
import 'package:messenger/provider/hive/user.dart';
import 'package:messenger/routes.dart';
import 'package:messenger/store/auth.dart';
import 'package:messenger/store/call.dart';
import 'package:messenger/store/chat.dart';
import 'package:messenger/store/model/chat.dart';
import 'package:messenger/store/settings.dart';
import 'package:messenger/store/user.dart';
import 'package:messenger/themes.dart';
import 'package:messenger/ui/page/home/page/chat/controller.dart';
import 'package:messenger/util/platform_utils.dart';
import 'package:mockito/annotations.dart';
import 'package:mockito/mockito.dart';

import '../mock/overflow_error.dart';
import '../mock/platform_utils.dart';
import 'chat_attachment_test.mocks.dart';

@GenerateMocks([GraphQlProvider, PlatformRouteInformationProvider])
void main() async {
  PlatformUtils = PlatformUtilsMock();
  TestWidgetsFlutterBinding.ensureInitialized();
  Hive.init('./test/.temp_hive/chat_attachment_widget');
  Config.files = 'test';

  var chatData = {
    'id': '0d72d245-8425-467a-9ebd-082d4f47850b',
    'name': 'startname',
    'avatar': null,
    'members': {'nodes': []},
    'kind': 'GROUP',
    'isHidden': false,
    'muted': null,
    'directLink': null,
    'createdAt': '2021-12-15T15:11:18.316846+00:00',
    'updatedAt': '2021-12-15T15:11:18.316846+00:00',
    'lastReads': [
      {'memberId': 'me', 'at': '2022-01-01T07:27:30.151628+00:00'},
    ],
    'lastDelivery': '1970-01-01T00:00:00+00:00',
    'lastItem': null,
    'lastReadItem': null,
    'gallery': {'nodes': []},
    'unreadCount': 0,
    'totalCount': 0,
    'ongoingCall': null,
    'ver': '0'
  };

  var recentChats = {
    'recentChats': {
      'nodes': [chatData]
    }
  };

  var graphQlProvider = Get.put<GraphQlProvider>(MockGraphQlProvider());
  when(graphQlProvider.disconnect()).thenAnswer((_) => () {});
  when(graphQlProvider.keepOnline())
      .thenAnswer((_) => Future.value(const Stream.empty()));

  when(graphQlProvider.recentChatsTopEvents(3))
      .thenAnswer((_) => Future.value(const Stream.empty()));

  final StreamController<QueryResult> chatEvents = StreamController();
  when(graphQlProvider.chatEvents(
    const ChatId('0d72d245-8425-467a-9ebd-082d4f47850b'),
    ChatVersion('0'),
  )).thenAnswer((_) => Future.value(chatEvents.stream));

  when(graphQlProvider
          .getChat(const ChatId('0d72d245-8425-467a-9ebd-082d4f47850b')))
      .thenAnswer((_) => Future.value(GetChat$Query.fromJson(chatData)));

  when(graphQlProvider.readChat(
          const ChatId('0d72d245-8425-467a-9ebd-082d4f47850b'),
          const ChatItemId('91e6e597-e6ca-4b1f-ad70-83dd621e4cb4')))
      .thenAnswer((_) => Future.value(null));

  when(graphQlProvider.readChat(
          const ChatId('0d72d245-8425-467a-9ebd-082d4f47850b'),
          const ChatItemId('91e6e597-e6ca-4b1f-ad70-83dd621e4cb2')))
      .thenAnswer((_) => Future.value(null));

  when(graphQlProvider.chatItems(
          const ChatId('0d72d245-8425-467a-9ebd-082d4f47850b'),
          first: 120))
      .thenAnswer((_) => Future.value(GetMessages$Query.fromJson({
            'chat': {
              'items': {'edges': []}
            }
          })));

  when(
    graphQlProvider.postChatMessage(
      const ChatId('0d72d245-8425-467a-9ebd-082d4f47850b'),
      text: null,
      attachments: [
        const AttachmentId('0d72d245-8425-467a-9ebd-082d4f47850ca'),
      ],
      repliesTo: [],
    ),
  ).thenAnswer((_) {
    var event = {
      '__typename': 'ChatEventsVersioned',
      'events': [
        {
          '__typename': 'EventChatItemPosted',
          'chatId': '0d72d245-8425-467a-9ebd-082d4f47850b',
          'item': {
            'node': {
              '__typename': 'ChatMessage',
              'id': '6d1c8e23-8583-4e3d-9ebb-413c95c786b0',
              'chatId': '0d72d245-8425-467a-9ebd-082d4f47850b',
              'authorId': 'me',
              'at': '2022-02-01T09:32:52.246988+00:00',
              'ver': '10',
              'repliesTo': [],
              'text': null,
              'editedAt': null,
              'attachments': [
                {
                  '__typename': 'FileAttachment',
                  'id': '0d72d245-8425-467a-9ebd-082d4f47850ca',
                  'original': {'relativeRef': 'orig.aaf'},
                  'filename': 'test.txt',
                  'size': 2
                }
              ]
            },
            'cursor': '123'
          },
        }
      ],
      'ver': '1'
    };

    chatEvents.add(QueryResult.internal(
      data: {'chatEvents': event},
      parserFn: (_) => null,
      source: null,
    ));
    return Future.value(
        PostChatMessage$Mutation.fromJson({'postChatMessage': event})
                .postChatMessage
            as PostChatMessage$Mutation$PostChatMessage$ChatEventsVersioned);
  });

  when(graphQlProvider.recentChats(
    first: 120,
    after: null,
    last: null,
    before: null,
  )).thenAnswer((_) => Future.value(RecentChats$Query.fromJson(recentChats)));

  when(
    graphQlProvider.uploadAttachment(
      any,
      onSendProgress: anyNamed('onSendProgress'),
    ),
  ).thenAnswer((_) => Future.value((UploadAttachment$Mutation.fromJson({
        'uploadAttachment': {
          '__typename': 'UploadAttachmentOk',
          'attachment': {
            '__typename': 'FileAttachment',
            'id': '0d72d245-8425-467a-9ebd-082d4f47850ca',
            'original': {'relativeRef': 'orig.aaf'},
            'filename': 'test.txt',
            'size': 2
          }
        }
      })).uploadAttachment
          as UploadAttachment$Mutation$UploadAttachment$UploadAttachmentOk));

  when(graphQlProvider.incomingCalls()).thenAnswer((_) => Future.value(
      IncomingCalls$Query$IncomingChatCalls.fromJson({'nodes': []})));
  when(graphQlProvider.incomingCallsTopEvents(3))
      .thenAnswer((_) => Future.value(const Stream.empty()));

  var sessionProvider = Get.put(SessionDataHiveProvider());
  await sessionProvider.init();
  await sessionProvider.clear();
  sessionProvider.setCredentials(
    Credentials(
      Session(
        const AccessToken('token'),
        PreciseDateTime.now().add(const Duration(days: 1)),
      ),
      RememberedSession(
        const RememberToken('token'),
        PreciseDateTime.now().add(const Duration(days: 1)),
      ),
      const UserId('me'),
    ),
  );

  var galleryItemProvider = Get.put(GalleryItemHiveProvider());
  await galleryItemProvider.init();
  await galleryItemProvider.clear();
  var contactProvider = Get.put(ContactHiveProvider());
  await contactProvider.init();
  await contactProvider.clear();
  var draftProvider = Get.put(DraftHiveProvider());
  await draftProvider.init();
  await draftProvider.clear();
  var userProvider = Get.put(UserHiveProvider());
  await userProvider.init();
  await userProvider.clear();
  var chatProvider = Get.put(ChatHiveProvider());
  await chatProvider.init();
  await chatProvider.clear();
  var settingsProvider = MediaSettingsHiveProvider();
  await settingsProvider.init();
  await settingsProvider.clear();
  var applicationSettingsProvider = ApplicationSettingsHiveProvider();
  await applicationSettingsProvider.init();
  var backgroundProvider = BackgroundHiveProvider();
  await backgroundProvider.init();

  var messagesProvider = Get.put(ChatItemHiveProvider(
    const ChatId('0d72d245-8425-467a-9ebd-082d4f47850b'),
  ));
  await messagesProvider.init(userId: const UserId('me'));
  await messagesProvider.clear();
  var credentialsProvider = ChatCallCredentialsHiveProvider();
  await credentialsProvider.init();

  Widget createWidgetForTesting({required Widget child}) {
    FlutterError.onError = ignoreOverflowErrors;
    return MaterialApp(
        theme: Themes.light(),
        home: Builder(
          builder: (BuildContext context) {
            router.context = context;
            return Scaffold(body: child);
          },
        ));
  }

  testWidgets('ChatView successfully sends a message with an attachment',
      (WidgetTester tester) async {
    AuthService authService = Get.put(
      AuthService(
        Get.put<AbstractAuthRepository>(AuthRepository(Get.find())),
        sessionProvider,
      ),
    );
    await authService.init();

    router = RouterState(authService);
    router.provider = MockPlatformRouteInformationProvider();

    UserRepository userRepository = Get.put(
        UserRepository(graphQlProvider, userProvider, galleryItemProvider));
    AbstractSettingsRepository settingsRepository = Get.put(
      SettingsRepository(
        settingsProvider,
        applicationSettingsProvider,
        backgroundProvider,
      ),
    );
    AbstractCallRepository callRepository = CallRepository(
      graphQlProvider,
      userRepository,
      credentialsProvider,
    );
    AbstractChatRepository chatRepository = Get.put<AbstractChatRepository>(
      ChatRepository(
        graphQlProvider,
        chatProvider,
<<<<<<< HEAD
        draftProvider,
=======
        callRepository,
>>>>>>> 6b4f222a
        userRepository,
        me: const UserId('me'),
      ),
    );

    Get.put(UserService(userRepository));
    ChatService chatService = Get.put(ChatService(chatRepository, authService));
    Get.put(
      CallService(authService, chatService, settingsRepository, callRepository),
    );

    await tester.pumpWidget(createWidgetForTesting(
      child: const ChatView(ChatId('0d72d245-8425-467a-9ebd-082d4f47850b')),
    ));
    await tester.pumpAndSettle(const Duration(seconds: 2));

    final gesture = await tester.createGesture(kind: PointerDeviceKind.mouse);
    await gesture.addPointer(location: Offset.zero);
    addTearDown(gesture.removePointer);

    ChatController chatController =
        Get.find(tag: '0d72d245-8425-467a-9ebd-082d4f47850b');
    chatController.addPlatformAttachment(
      PlatformFile(
        name: 'test.txt',
        size: 2,
        bytes: Uint8List.fromList([1, 1]),
      ),
    );
    await tester.pumpAndSettle(const Duration(seconds: 2));

    AttachmentId id1 =
        Get.find<ChatController>(tag: '0d72d245-8425-467a-9ebd-082d4f47850b')
            .attachments
            .first
            .value
            .id;

    expect(find.byKey(const Key('Send')), findsOneWidget);

    await gesture.moveTo(tester.getCenter(find.byKey(Key('Attachment_$id1'))));
    await tester.pumpAndSettle(const Duration(seconds: 2));

    await tester.tap(find.byKey(const Key('RemovePickedFile')));
    await tester.pumpAndSettle(const Duration(seconds: 2));

    chatController.addPlatformAttachment(
      PlatformFile(
        name: 'test.txt',
        size: 2,
        bytes: Uint8List.fromList([1, 1]),
      ),
    );
    await tester.pumpAndSettle(const Duration(seconds: 2));

    await tester.tap(find.byKey(const Key('Send')));
    await tester.pumpAndSettle(const Duration(seconds: 2));

    AttachmentId id2 = (chatController.chat!.messages.last.value as ChatMessage)
        .attachments
        .first
        .id;

    expect(find.byKey(Key('File_$id2'), skipOffstage: false), findsOneWidget);

    await Get.deleteAll(force: true);
  });
}<|MERGE_RESOLUTION|>--- conflicted
+++ resolved
@@ -320,11 +320,8 @@
       ChatRepository(
         graphQlProvider,
         chatProvider,
-<<<<<<< HEAD
+        callRepository,
         draftProvider,
-=======
-        callRepository,
->>>>>>> 6b4f222a
         userRepository,
         me: const UserId('me'),
       ),
