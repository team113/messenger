--- conflicted
+++ resolved
@@ -94,17 +94,15 @@
   var sessionProvider = Get.put(SessionDataHiveProvider());
   var graphQlProvider = Get.put<GraphQlProvider>(MockGraphQlProvider());
   when(graphQlProvider.disconnect()).thenAnswer((_) => () {});
-<<<<<<< HEAD
   when(graphQlProvider.recentChatsTopEvents(3))
       .thenAnswer((_) => Future.value(const Stream.empty()));
   when(graphQlProvider.incomingCallsTopEvents(3))
       .thenAnswer((_) => Future.value(const Stream.empty()));
-=======
+      
   when(graphQlProvider.favoriteChatsEvents(null)).thenAnswer(
     (_) => Future.value(const Stream.empty()),
   );
 
->>>>>>> e5975498
   AuthService authService =
       AuthService(AuthRepository(graphQlProvider), SessionDataHiveProvider());
   await authService.init();
