// Copyright © 2022-2025 IT ENGINEERING MANAGEMENT INC,
//                       <https://github.com/team113>
//
// This program is free software: you can redistribute it and/or modify it under
// the terms of the GNU Affero General Public License v3.0 as published by the
// Free Software Foundation, either version 3 of the License, or (at your
// option) any later version.
//
// This program is distributed in the hope that it will be useful, but WITHOUT
// ANY WARRANTY; without even the implied warranty of MERCHANTABILITY or FITNESS
// FOR A PARTICULAR PURPOSE. See the GNU Affero General Public License v3.0 for
// more details.
//
// You should have received a copy of the GNU Affero General Public License v3.0
// along with this program. If not, see
// <https://www.gnu.org/licenses/agpl-3.0.html>.

import 'dart:async';

import 'package:flutter/material.dart';
import 'package:flutter_test/flutter_test.dart';
import 'package:get/get.dart';
import 'package:graphql_flutter/graphql_flutter.dart';
import 'package:messenger/api/backend/schema.dart';
import 'package:messenger/config.dart';
import 'package:messenger/domain/model/chat.dart';
import 'package:messenger/domain/model/precise_date_time/precise_date_time.dart';
import 'package:messenger/domain/model/session.dart';
import 'package:messenger/domain/model/user.dart';
import 'package:messenger/domain/repository/auth.dart';
import 'package:messenger/domain/repository/chat.dart';
import 'package:messenger/domain/repository/settings.dart';
import 'package:messenger/domain/service/auth.dart';
import 'package:messenger/domain/service/call.dart';
import 'package:messenger/domain/service/chat.dart';
import 'package:messenger/domain/service/my_user.dart';
import 'package:messenger/domain/service/user.dart';
import 'package:messenger/provider/drift/account.dart';
import 'package:messenger/provider/drift/background.dart';
import 'package:messenger/provider/drift/blocklist.dart';
import 'package:messenger/provider/drift/call_credentials.dart';
import 'package:messenger/provider/drift/call_rect.dart';
import 'package:messenger/provider/drift/chat.dart';
import 'package:messenger/provider/drift/chat_credentials.dart';
import 'package:messenger/provider/drift/chat_item.dart';
import 'package:messenger/provider/drift/chat_member.dart';
import 'package:messenger/provider/drift/credentials.dart';
import 'package:messenger/provider/drift/draft.dart';
import 'package:messenger/provider/drift/drift.dart';
import 'package:messenger/provider/drift/monolog.dart';
import 'package:messenger/provider/drift/my_user.dart';
import 'package:messenger/provider/drift/settings.dart';
import 'package:messenger/provider/drift/user.dart';
import 'package:messenger/provider/drift/version.dart';
import 'package:messenger/provider/gql/graphql.dart';
import 'package:messenger/routes.dart';
import 'package:messenger/store/auth.dart';
import 'package:messenger/store/blocklist.dart';
import 'package:messenger/store/call.dart';
import 'package:messenger/store/chat.dart';
import 'package:messenger/store/my_user.dart';
import 'package:messenger/store/settings.dart';
import 'package:messenger/store/user.dart';
import 'package:messenger/themes.dart';
import 'package:messenger/ui/page/home/page/chat/info/controller.dart';
import 'package:messenger/util/platform_utils.dart';
import 'package:mockito/annotations.dart';
import 'package:mockito/mockito.dart';

import '../mock/platform_utils.dart';
import 'chat_rename_test.mocks.dart';

@GenerateMocks([GraphQlProvider, PlatformRouteInformationProvider])
void main() async {
  PlatformUtils = PlatformUtilsMock();
  TestWidgetsFlutterBinding.ensureInitialized();
  Config.disableInfiniteAnimations = true;

  final CommonDriftProvider common = CommonDriftProvider.memory();
  final ScopedDriftProvider scoped = ScopedDriftProvider.memory();

  final settingsProvider = Get.put(SettingsDriftProvider(common));
  final myUserProvider = Get.put(MyUserDriftProvider(common));
  final credentialsProvider = Get.put(CredentialsDriftProvider(common));
  final accountProvider = Get.put(AccountDriftProvider(common));

  await accountProvider.upsert(const UserId('me'));
  await credentialsProvider.upsert(
    Credentials(
      AccessToken(
        const AccessTokenSecret('token'),
        PreciseDateTime.now().add(const Duration(days: 1)),
      ),
      RefreshToken(
        const RefreshTokenSecret('token'),
        PreciseDateTime.now().add(const Duration(days: 1)),
      ),
      const SessionId('me'),
      const UserId('me'),
    ),
  );

  var graphQlProvider = MockGraphQlProvider();
  Get.put<GraphQlProvider>(graphQlProvider);
  when(graphQlProvider.disconnect()).thenAnswer((_) => () {});
<<<<<<< HEAD
  when(graphQlProvider.recentChatsTopEvents(3))
      .thenAnswer((_) => const Stream.empty());
  when(graphQlProvider.incomingCallsTopEvents(3))
      .thenAnswer((_) => const Stream.empty());
  when(graphQlProvider.blocklistEvents(any))
      .thenAnswer((_) => const Stream.empty());
  when(graphQlProvider.favoriteChatsEvents(any))
      .thenAnswer((_) => const Stream.empty());

  when(graphQlProvider.getUser(any))
      .thenAnswer((_) => Future.value(GetUser$Query.fromJson({'user': null})));
=======
  when(
    graphQlProvider.recentChatsTopEvents(3),
  ).thenAnswer((_) => const Stream.empty());
  when(
    graphQlProvider.incomingCallsTopEvents(3),
  ).thenAnswer((_) => const Stream.empty());

  when(
    graphQlProvider.favoriteChatsEvents(any),
  ).thenAnswer((_) => const Stream.empty());

  when(
    graphQlProvider.getUser(any),
  ).thenAnswer((_) => Future.value(GetUser$Query.fromJson({'user': null})));
>>>>>>> c3c73baf
  when(graphQlProvider.getMonolog()).thenAnswer(
    (_) => Future.value(GetMonolog$Query.fromJson({'monolog': null}).monolog),
  );

  AuthService authService = AuthService(
    AuthRepository(graphQlProvider, myUserProvider, credentialsProvider),
    credentialsProvider,
    accountProvider,
  );
  authService.init();

  router = RouterState(authService);
  router.provider = MockPlatformRouteInformationProvider();

  final userProvider = Get.put(UserDriftProvider(common, scoped));
  final chatItemProvider = Get.put(ChatItemDriftProvider(common, scoped));
  final chatMemberProvider = Get.put(ChatMemberDriftProvider(common, scoped));
  final chatProvider = Get.put(ChatDriftProvider(common, scoped));
  final backgroundProvider = Get.put(BackgroundDriftProvider(common));
  final blocklistProvider = Get.put(BlocklistDriftProvider(common, scoped));
  final callCredentialsProvider = Get.put(
    CallCredentialsDriftProvider(common, scoped),
  );
  final chatCredentialsProvider = Get.put(
    ChatCredentialsDriftProvider(common, scoped),
  );
  final callRectProvider = Get.put(CallRectDriftProvider(common, scoped));
  final draftProvider = Get.put(DraftDriftProvider(common, scoped));
  final monologProvider = Get.put(MonologDriftProvider(common));
  final versionProvider = Get.put(VersionDriftProvider(common));

  Widget createWidgetForTesting({required Widget child}) {
    return MaterialApp(theme: Themes.light(), home: Scaffold(body: child));
  }

  testWidgets('ChatView successfully changes chat name', (
    WidgetTester tester,
  ) async {
    when(
      graphQlProvider.recentChatsTopEvents(3),
    ).thenAnswer((_) => const Stream.empty());

    final StreamController<QueryResult> chatEvents = StreamController();
    when(
      graphQlProvider.chatEvents(
        const ChatId('0d72d245-8425-467a-9ebd-082d4f47850b'),
        any,
        any,
      ),
    ).thenAnswer((_) => const Stream.empty());

    when(
      graphQlProvider.getChat(
        const ChatId('0d72d245-8425-467a-9ebd-082d4f47850b'),
      ),
    ).thenAnswer(
      (_) => Future.value(GetChat$Query.fromJson({'chat': chatData})),
    );

    when(
      graphQlProvider.chatItems(
        const ChatId('0d72d245-8425-467a-9ebd-082d4f47850b'),
        last: 50,
      ),
    ).thenAnswer(
      (_) => Future.value(
        GetMessages$Query.fromJson({
          'chat': {
            'items': {'edges': []},
          },
        }),
      ),
    );

    when(
      graphQlProvider.recentChats(
        first: anyNamed('first'),
        after: null,
        last: null,
        before: null,
        noFavorite: anyNamed('noFavorite'),
        withOngoingCalls: anyNamed('withOngoingCalls'),
      ),
    ).thenAnswer((_) => Future.value(RecentChats$Query.fromJson(recentChats)));

    when(
      graphQlProvider.favoriteChats(
        first: anyNamed('first'),
        after: null,
        last: null,
        before: null,
      ),
    ).thenAnswer(
      (_) => Future.value(FavoriteChats$Query.fromJson(favoriteChats)),
    );

    when(graphQlProvider.keepOnline()).thenAnswer((_) => const Stream.empty());

    when(graphQlProvider.incomingCalls()).thenAnswer(
      (_) => Future.value(
        IncomingCalls$Query$IncomingChatCalls.fromJson({'nodes': []}),
      ),
    );
    when(
      graphQlProvider.incomingCallsTopEvents(3),
    ).thenAnswer((_) => const Stream.empty());

    when(
      graphQlProvider.renameChat(
        const ChatId('0d72d245-8425-467a-9ebd-082d4f47850b'),
        ChatName('newname'),
      ),
    ).thenAnswer((_) {
      var event = {
        '__typename': 'ChatEventsVersioned',
        'events': [
          {
            '__typename': 'EventChatRenamed',
            'chatId': '0d72d245-8425-467a-9ebd-082d4f47850b',
            'name': 'newname',
            'byUser': {
              '__typename': 'User',
              'id': '0d72d245-8425-467a-9ebd-082d4f47850a',
              'num': '1234567890123456',
              'login': null,
              'name': null,
              'emails': {'confirmed': []},
              'phones': {'confirmed': []},
              'chatDirectLink': null,
              'hasPassword': false,
              'unreadChatsCount': 0,
              'ver': '0',
              'presence': 'AWAY',
              'online': {'__typename': 'UserOnline'},
              'mutualContactsCount': 0,
              'contacts': [],
              'isDeleted': false,
              'isBlocked': {'ver': '0'},
            },
            'at': DateTime.now().toString(),
          },
        ],
        'ver': '1',
      };

      chatEvents.add(
        QueryResult.internal(
          data: {'chatEvents': event},
          parserFn: (_) => null,
          source: null,
        ),
      );

      return Future.value(
        RenameChat$Mutation.fromJson({'renameChat': event}).renameChat
            as RenameChat$Mutation$RenameChat$ChatEventsVersioned,
      );
    });

    when(
      graphQlProvider.chatMembers(
        const ChatId('0d72d245-8425-467a-9ebd-082d4f47850b'),
        first: anyNamed('first'),
      ),
    ).thenAnswer(
      (_) => Future.value(
        GetMembers$Query.fromJson({
          'chat': {
            'members': {
              'edges': [],
              'pageInfo': {
                'endCursor': 'endCursor',
                'hasNextPage': false,
                'startCursor': 'startCursor',
                'hasPreviousPage': false,
              },
            },
          },
        }),
      ),
    );

    when(
      graphQlProvider.myUserEvents(any),
    ).thenAnswer((_) async => const Stream.empty());

    when(
      graphQlProvider.sessionsEvents(any),
    ).thenAnswer((_) => const Stream.empty());

    AuthService authService = Get.put(
      AuthService(
        Get.put<AbstractAuthRepository>(
          AuthRepository(Get.find(), myUserProvider, credentialsProvider),
        ),
        credentialsProvider,
        accountProvider,
      ),
    );
    authService.init();

    UserRepository userRepository = Get.put(
      UserRepository(graphQlProvider, userProvider),
    );
    AbstractSettingsRepository settingsRepository = Get.put(
      SettingsRepository(
        const UserId('me'),
        settingsProvider,
        backgroundProvider,
        callRectProvider,
      ),
    );
    final callRepository = CallRepository(
      graphQlProvider,
      userRepository,
      callCredentialsProvider,
      chatCredentialsProvider,
      settingsRepository,
      me: const UserId('me'),
    );
    AbstractChatRepository chatRepository = Get.put<AbstractChatRepository>(
      ChatRepository(
        graphQlProvider,
        chatProvider,
        chatItemProvider,
        chatMemberProvider,
        callRepository,
        draftProvider,
        userRepository,
        versionProvider,
        monologProvider,
        me: const UserId('me'),
      ),
    );

    Get.put(UserService(userRepository));
    ChatService chatService = Get.put(ChatService(chatRepository, authService));
    Get.put(CallService(authService, chatService, callRepository));

    BlocklistRepository blocklistRepository = BlocklistRepository(
      graphQlProvider,
      blocklistProvider,
      userRepository,
      versionProvider,
      me: const UserId('me'),
    );

    MyUserRepository myUserRepository = Get.put(
      MyUserRepository(
        graphQlProvider,
        myUserProvider,
        blocklistRepository,
        userRepository,
        accountProvider,
      ),
    );
    Get.put(MyUserService(authService, myUserRepository));

    await tester.pumpWidget(
      createWidgetForTesting(
        child: const ChatInfoView(
          ChatId('0d72d245-8425-467a-9ebd-082d4f47850b'),
        ),
      ),
    );

    for (int i = 0; i < 20; i++) {
      await tester.runAsync(() => Future.delayed(1.milliseconds));
    }
    await tester.pumpAndSettle(const Duration(seconds: 2));

    await tester.tap(
      find.byKey(const Key('EditProfileButton'), skipOffstage: false),
    );
    await tester.pumpAndSettle();

    var field = find.byKey(const Key('RenameChatField'));
    expect(field, findsOneWidget);

    await tester.tap(field);
    await tester.pumpAndSettle();

    await tester.enterText(field, 'newname');
    await tester.pumpAndSettle();

    await tester.tap(
      find.byKey(const Key('SaveEditingButton'), skipOffstage: false),
    );
    await tester.pumpAndSettle();

    await tester.testTextInput.receiveAction(TextInputAction.done);
    await tester.pumpAndSettle();

    await tester.pumpAndSettle(const Duration(seconds: 2));
    expect(find.byIcon(Icons.check), findsNothing);

    verify(
      graphQlProvider.renameChat(
        const ChatId('0d72d245-8425-467a-9ebd-082d4f47850b'),
        ChatName('newname'),
      ),
    );

    expect(find.text('newname'), findsNWidgets(1));

    await Future.wait([common.close(), scoped.close()]);
    await Get.deleteAll(force: true);
  });

  await myUserProvider.clear();
  await chatProvider.clear();
}

final chatData = {
  'id': '0d72d245-8425-467a-9ebd-082d4f47850b',
  'name': 'startname',
  'avatar': null,
  'members': {'nodes': [], 'totalCount': 0},
  'kind': 'GROUP',
  'isHidden': false,
  'muted': null,
  'directLink': null,
  'createdAt': '2021-12-15T15:11:18.316846+00:00',
  'updatedAt': '2021-12-15T15:11:18.316846+00:00',
  'lastReads': [],
  'lastDelivery': '1970-01-01T00:00:00+00:00',
  'lastItem': null,
  'lastReadItem': null,
  'unreadCount': 0,
  'totalCount': 0,
  'ongoingCall': null,
  'ver': '0',
};

final recentChats = {
  'recentChats': {
    'edges': [
      {'node': chatData, 'cursor': 'cursor'},
    ],
    'pageInfo': {
      'endCursor': 'endCursor',
      'hasNextPage': false,
      'startCursor': 'startCursor',
      'hasPreviousPage': false,
    },
  },
};

final favoriteChats = {
  'favoriteChats': {
    'edges': [],
    'pageInfo': {
      'endCursor': 'endCursor',
      'hasNextPage': false,
      'startCursor': 'startCursor',
      'hasPreviousPage': false,
    },
    'ver': '0',
  },
};<|MERGE_RESOLUTION|>--- conflicted
+++ resolved
@@ -103,26 +103,15 @@
   var graphQlProvider = MockGraphQlProvider();
   Get.put<GraphQlProvider>(graphQlProvider);
   when(graphQlProvider.disconnect()).thenAnswer((_) => () {});
-<<<<<<< HEAD
-  when(graphQlProvider.recentChatsTopEvents(3))
-      .thenAnswer((_) => const Stream.empty());
-  when(graphQlProvider.incomingCallsTopEvents(3))
-      .thenAnswer((_) => const Stream.empty());
-  when(graphQlProvider.blocklistEvents(any))
-      .thenAnswer((_) => const Stream.empty());
-  when(graphQlProvider.favoriteChatsEvents(any))
-      .thenAnswer((_) => const Stream.empty());
-
-  when(graphQlProvider.getUser(any))
-      .thenAnswer((_) => Future.value(GetUser$Query.fromJson({'user': null})));
-=======
   when(
     graphQlProvider.recentChatsTopEvents(3),
   ).thenAnswer((_) => const Stream.empty());
   when(
     graphQlProvider.incomingCallsTopEvents(3),
   ).thenAnswer((_) => const Stream.empty());
-
+  when(
+    graphQlProvider.blocklistEvents(any),
+  ).thenAnswer((_) => const Stream.empty());
   when(
     graphQlProvider.favoriteChatsEvents(any),
   ).thenAnswer((_) => const Stream.empty());
@@ -130,7 +119,6 @@
   when(
     graphQlProvider.getUser(any),
   ).thenAnswer((_) => Future.value(GetUser$Query.fromJson({'user': null})));
->>>>>>> c3c73baf
   when(graphQlProvider.getMonolog()).thenAnswer(
     (_) => Future.value(GetMonolog$Query.fromJson({'monolog': null}).monolog),
   );
