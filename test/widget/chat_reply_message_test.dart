// Copyright © 2022-2025 IT ENGINEERING MANAGEMENT INC,
//                       <https://github.com/team113>
//
// This program is free software: you can redistribute it and/or modify it under
// the terms of the GNU Affero General Public License v3.0 as published by the
// Free Software Foundation, either version 3 of the License, or (at your
// option) any later version.
//
// This program is distributed in the hope that it will be useful, but WITHOUT
// ANY WARRANTY; without even the implied warranty of MERCHANTABILITY or FITNESS
// FOR A PARTICULAR PURPOSE. See the GNU Affero General Public License v3.0 for
// more details.
//
// You should have received a copy of the GNU Affero General Public License v3.0
// along with this program. If not, see
// <https://www.gnu.org/licenses/agpl-3.0.html>.

import 'dart:async';
import 'dart:ui';

import 'package:flutter/material.dart';
import 'package:flutter_test/flutter_test.dart';
import 'package:get/get.dart';
import 'package:graphql_flutter/graphql_flutter.dart';
import 'package:messenger/api/backend/schema.dart';
import 'package:messenger/config.dart';
import 'package:messenger/domain/model/chat.dart';
import 'package:messenger/domain/model/chat_item.dart';
import 'package:messenger/domain/model/precise_date_time/precise_date_time.dart';
import 'package:messenger/domain/model/session.dart';
import 'package:messenger/domain/model/user.dart';
import 'package:messenger/domain/repository/chat.dart';
import 'package:messenger/domain/repository/settings.dart';
import 'package:messenger/domain/service/auth.dart';
import 'package:messenger/domain/service/call.dart';
import 'package:messenger/domain/service/chat.dart';
import 'package:messenger/domain/service/contact.dart';
import 'package:messenger/domain/service/my_user.dart';
import 'package:messenger/domain/service/user.dart';
import 'package:messenger/provider/drift/account.dart';
import 'package:messenger/provider/drift/background.dart';
import 'package:messenger/provider/drift/blocklist.dart';
import 'package:messenger/provider/drift/call_credentials.dart';
import 'package:messenger/provider/drift/call_rect.dart';
import 'package:messenger/provider/drift/chat.dart';
import 'package:messenger/provider/drift/chat_credentials.dart';
import 'package:messenger/provider/drift/chat_item.dart';
import 'package:messenger/provider/drift/chat_member.dart';
import 'package:messenger/provider/drift/credentials.dart';
import 'package:messenger/provider/drift/draft.dart';
import 'package:messenger/provider/drift/drift.dart';
import 'package:messenger/provider/drift/monolog.dart';
import 'package:messenger/provider/drift/my_user.dart';
import 'package:messenger/provider/drift/settings.dart';
import 'package:messenger/provider/drift/user.dart';
import 'package:messenger/provider/drift/version.dart';
import 'package:messenger/provider/gql/graphql.dart';
import 'package:messenger/routes.dart';
import 'package:messenger/store/auth.dart';
import 'package:messenger/store/blocklist.dart';
import 'package:messenger/store/call.dart';
import 'package:messenger/store/chat.dart';
import 'package:messenger/store/contact.dart';
import 'package:messenger/store/my_user.dart';
import 'package:messenger/store/settings.dart';
import 'package:messenger/store/user.dart';
import 'package:messenger/themes.dart';
import 'package:messenger/ui/page/home/page/chat/view.dart';
import 'package:messenger/util/audio_utils.dart';
import 'package:messenger/util/platform_utils.dart';
import 'package:mockito/annotations.dart';
import 'package:mockito/mockito.dart';

import '../mock/audio_utils.dart';
import '../mock/platform_utils.dart';
import 'chat_reply_message_test.mocks.dart';
import 'extension/rich_text.dart';

@GenerateMocks([GraphQlProvider, PlatformRouteInformationProvider])
void main() async {
  PlatformUtils = PlatformUtilsMock();
  TestWidgetsFlutterBinding.ensureInitialized();
  AudioUtils = AudioUtilsMock();

  final CommonDriftProvider common = CommonDriftProvider.memory();
  final ScopedDriftProvider scoped = ScopedDriftProvider.memory();

  Config.disableDragArea = true;

  var graphQlProvider = MockGraphQlProvider();
  Get.put<GraphQlProvider>(graphQlProvider);
  when(graphQlProvider.disconnect()).thenAnswer((_) => () {});

  when(
    graphQlProvider.getUser(const UserId('me')),
  ).thenAnswer((_) => Future.value(GetUser$Query.fromJson(userData)));

  when(graphQlProvider.recentChatsTopEvents(3)).thenAnswer(
    (_) => Stream.value(
      QueryResult.internal(
        source: QueryResultSource.network,
        data: {
          'recentChatsTopEvents': {
            '__typename': 'SubscriptionInitialized',
            'ok': true,
          },
        },
        parserFn: (_) => null,
      ),
    ),
  );

  final StreamController<QueryResult> contactEvents = StreamController();
  when(
    graphQlProvider.contactsEvents(any),
  ).thenAnswer((_) => contactEvents.stream);

  final StreamController<QueryResult> chatEvents = StreamController();
  when(
    graphQlProvider.chatEvents(
      const ChatId('0d72d245-8425-467a-9ebd-082d4f47850b'),
      any,
      any,
    ),
  ).thenAnswer((_) => const Stream.empty());

  when(
    graphQlProvider.keepTyping(
      const ChatId('0d72d245-8425-467a-9ebd-082d4f47850b'),
    ),
  ).thenAnswer((_) => const Stream.empty());

  when(
    graphQlProvider.getChat(
      const ChatId('0d72d245-8425-467a-9ebd-082d4f47850b'),
    ),
  ).thenAnswer((_) => Future.value(GetChat$Query.fromJson({'chat': chatData})));

  when(
    graphQlProvider.readChat(
      const ChatId('0d72d245-8425-467a-9ebd-082d4f47850b'),
      const ChatItemId('91e6e597-e6ca-4b1f-ad70-83dd621e4cb4'),
    ),
  ).thenAnswer((_) => Future.value(null));

  when(
    graphQlProvider.readChat(
      const ChatId('0d72d245-8425-467a-9ebd-082d4f47850b'),
      const ChatItemId('145f6006-82b9-4d07-9229-354146e4f332'),
    ),
  ).thenAnswer((_) => Future.value(null));

  when(graphQlProvider.keepOnline()).thenAnswer((_) => const Stream.empty());

  when(
    graphQlProvider.chatItems(
      const ChatId('0d72d245-8425-467a-9ebd-082d4f47850b'),
      last: 50,
    ),
  ).thenAnswer(
    (_) => Future.value(
      GetMessages$Query.fromJson({
        'chat': {
          'items': {
            'edges': [
              {
                'node': {
                  '__typename': 'ChatMessage',
                  'id': '91e6e597-e6ca-4b1f-ad70-83dd621e4cb4',
                  'chatId': '0d72d245-8425-467a-9ebd-082d4f47850b',
                  'author': {
                    'id': 'me',
                    'num': '1234567890123456',
                    'mutualContactsCount': 0,
                    'contacts': [],
                    'isDeleted': false,
                    'isBlocked': {'ver': '0'},
                    'presence': 'AWAY',
                    'ver': '0',
                  },
                  'at': '2022-01-05T15:40:57.010950+00:00',
                  'ver': '1',
                  'repliesTo': [],
                  'text': 'text message',
                  'editedAt': null,
                  'attachments': [],
                },
                'cursor':
                    'IjkxZTZlNTk3LWU2Y2EtNGIxZi1hZDcwLTgzZGQ2MjFlNGNiNCI=',
              },
            ],
            'pageInfo': {
              'endCursor': 'endCursor',
              'hasNextPage': false,
              'startCursor': 'startCursor',
              'hasPreviousPage': false,
            },
          },
        },
      }),
    ),
  );

  when(graphQlProvider.chatItem(any)).thenAnswer(
    (_) => Future.value(GetMessage$Query.fromJson({'chatItem': null})),
  );

  when(
    graphQlProvider.recentChats(
      first: anyNamed('first'),
      after: null,
      last: null,
      before: null,
      noFavorite: anyNamed('noFavorite'),
      withOngoingCalls: anyNamed('withOngoingCalls'),
    ),
  ).thenAnswer((_) => Future.value(RecentChats$Query.fromJson(recentChats)));

  when(
    graphQlProvider.favoriteChats(
      first: anyNamed('first'),
      after: null,
      last: null,
      before: null,
    ),
  ).thenAnswer(
    (_) => Future.value(FavoriteChats$Query.fromJson(favoriteChats)),
  );

  when(
    graphQlProvider.postChatMessage(
      const ChatId('0d72d245-8425-467a-9ebd-082d4f47850b'),
      text: const ChatMessageText('reply message'),
      attachments: anyNamed('attachments'),
      repliesTo: [],
    ),
  ).thenAnswer((_) {
    var event = {
      '__typename': 'ChatEventsVersioned',
      'events': [
        {
          '__typename': 'EventChatItemPosted',
          'chatId': '0d72d245-8425-467a-9ebd-082d4f47850b',
          'item': {
            'node': {
              '__typename': 'ChatMessage',
              'id': '145f6006-82b9-4d07-9229-354146e4f332',
              'chatId': '0d72d245-8425-467a-9ebd-082d4f47850b',
              'author': {
                'id': 'me',
                'num': '1234567890123456',
                'mutualContactsCount': 0,
                'contacts': [],
                'isDeleted': false,
                'isBlocked': {'ver': '0'},
                'presence': 'AWAY',
                'ver': '0',
              },
              'at': '2022-01-27T11:34:37.191440+00:00',
              'ver': '1',
              'repliesTo': [
                {
                  '__typename': 'ChatMessageQuote',
                  'author': {
                    'id': 'me',
                    'num': '1234567890123456',
                    'mutualContactsCount': 0,
                    'contacts': [],
                    'isDeleted': false,
                    'isBlocked': {'ver': '0'},
                    'presence': 'AWAY',
                    'ver': '0',
                  },
                  'at': '2022-01-27T10:53:21.405546+00:00',
                  'text': '123',
                  'attachments': [],
                },
              ],
              'text': 'reply message',
              'editedAt': null,
              'attachments': [],
            },
            'cursor': '123',
          },
        },
      ],
      'ver': '1',
    };

    chatEvents.add(
      QueryResult.internal(
        data: {'chatEvents': event},
        parserFn: (_) => null,
        source: null,
      ),
    );

    return Future.value(
      PostChatMessage$Mutation.fromJson({
            'postChatMessage': event,
          }).postChatMessage
          as PostChatMessage$Mutation$PostChatMessage$ChatEventsVersioned,
    );
  });

<<<<<<< HEAD
  when(graphQlProvider.incomingCalls()).thenAnswer((_) => Future.value(
      IncomingCalls$Query$IncomingChatCalls.fromJson({'nodes': []})));
  when(graphQlProvider.incomingCallsTopEvents(3))
      .thenAnswer((_) => const Stream.empty());
  when(graphQlProvider.favoriteChatsEvents(any))
      .thenAnswer((_) => const Stream.empty());
  when(graphQlProvider.blocklistEvents(any))
      .thenAnswer((_) => const Stream.empty());
  when(graphQlProvider.myUserEvents(any))
      .thenAnswer((_) async => const Stream.empty());
  when(graphQlProvider.sessionsEvents(any))
      .thenAnswer((_) => const Stream.empty());
=======
  when(graphQlProvider.incomingCalls()).thenAnswer(
    (_) => Future.value(
      IncomingCalls$Query$IncomingChatCalls.fromJson({'nodes': []}),
    ),
  );
  when(
    graphQlProvider.incomingCallsTopEvents(3),
  ).thenAnswer((_) => const Stream.empty());

  when(
    graphQlProvider.favoriteChatsEvents(any),
  ).thenAnswer((_) => const Stream.empty());

  when(
    graphQlProvider.myUserEvents(any),
  ).thenAnswer((_) async => const Stream.empty());

  when(
    graphQlProvider.sessionsEvents(any),
  ).thenAnswer((_) => const Stream.empty());
>>>>>>> c3c73baf

  when(
    graphQlProvider.getBlocklist(
      first: anyNamed('first'),
      after: null,
      last: null,
      before: null,
    ),
  ).thenAnswer(
    (_) => Future.value(GetBlocklist$Query$Blocklist.fromJson(blacklist)),
  );

  when(graphQlProvider.getMonolog()).thenAnswer(
    (_) => Future.value(GetMonolog$Query.fromJson({'monolog': null}).monolog),
  );

  when(
    graphQlProvider.chatMembers(
      const ChatId('0d72d245-8425-467a-9ebd-082d4f47850b'),
      first: anyNamed('first'),
    ),
  ).thenAnswer(
    (_) => Future.value(
      GetMembers$Query.fromJson({
        'chat': {
          'members': {
            'edges': [],
            'pageInfo': {
              'endCursor': 'endCursor',
              'hasNextPage': false,
              'startCursor': 'startCursor',
              'hasPreviousPage': false,
            },
          },
        },
      }),
    ),
  );

  final credentialsProvider = Get.put(CredentialsDriftProvider(common));
  final accountProvider = Get.put(AccountDriftProvider(common));
  final settingsProvider = Get.put(SettingsDriftProvider(common));
  final myUserProvider = Get.put(MyUserDriftProvider(common));
  final userProvider = Get.put(UserDriftProvider(common, scoped));
  final chatItemProvider = Get.put(ChatItemDriftProvider(common, scoped));
  final chatMemberProvider = Get.put(ChatMemberDriftProvider(common, scoped));
  final chatProvider = Get.put(ChatDriftProvider(common, scoped));
  final backgroundProvider = Get.put(BackgroundDriftProvider(common));
  final blocklistProvider = Get.put(BlocklistDriftProvider(common, scoped));
  final callCredentialsProvider = Get.put(
    CallCredentialsDriftProvider(common, scoped),
  );
  final chatCredentialsProvider = Get.put(
    ChatCredentialsDriftProvider(common, scoped),
  );
  final callRectProvider = Get.put(CallRectDriftProvider(common, scoped));
  final draftProvider = Get.put(DraftDriftProvider(common, scoped));
  final monologProvider = Get.put(MonologDriftProvider(common));
  final versionProvider = Get.put(VersionDriftProvider(common));

  await accountProvider.upsert(const UserId('me'));
  await credentialsProvider.upsert(
    Credentials(
      AccessToken(
        const AccessTokenSecret('token'),
        PreciseDateTime.now().add(const Duration(days: 1)),
      ),
      RefreshToken(
        const RefreshTokenSecret('token'),
        PreciseDateTime.now().add(const Duration(days: 1)),
      ),
      const SessionId('me'),
      const UserId('me'),
    ),
  );

  final AuthService authService = Get.put(
    AuthService(
      AuthRepository(graphQlProvider, myUserProvider, credentialsProvider),
      credentialsProvider,
      accountProvider,
    ),
  );
  authService.init();

  router = RouterState(authService);
  router.provider = MockPlatformRouteInformationProvider();

  Widget createWidgetForTesting({required Widget child}) {
    return MaterialApp(
      theme: Themes.light(),
      home: Builder(
        builder: (BuildContext context) {
          router.context = context;
          return Scaffold(body: child);
        },
      ),
    );
  }

  testWidgets('ChatView successfully replies to a message', (
    WidgetTester tester,
  ) async {
    authService.init();

    final UserRepository userRepository = Get.put(
      UserRepository(graphQlProvider, userProvider),
    );
    final BlocklistRepository blocklistRepository = Get.put(
      BlocklistRepository(
        graphQlProvider,
        blocklistProvider,
        userRepository,
        versionProvider,
        me: const UserId('me'),
      ),
    );
    final AbstractSettingsRepository settingsRepository = Get.put(
      SettingsRepository(
        const UserId('me'),
        settingsProvider,
        backgroundProvider,
        callRectProvider,
      ),
    );
    final callRepository = CallRepository(
      graphQlProvider,
      userRepository,
      callCredentialsProvider,
      chatCredentialsProvider,
      settingsRepository,
      me: const UserId('me'),
    );
    final AbstractChatRepository chatRepository =
        Get.put<AbstractChatRepository>(
          ChatRepository(
            graphQlProvider,
            chatProvider,
            chatItemProvider,
            chatMemberProvider,
            callRepository,
            draftProvider,
            userRepository,
            versionProvider,
            monologProvider,
            me: const UserId('me'),
          ),
        );

    final contactRepository = Get.put(
      ContactRepository(
        graphQlProvider,
        userRepository,
        versionProvider,
        me: const UserId('me'),
      ),
    );
    Get.put(ContactService(contactRepository));

    final MyUserRepository myUserRepository = MyUserRepository(
      graphQlProvider,
      myUserProvider,
      blocklistRepository,
      userRepository,
      accountProvider,
    );
    Get.put(MyUserService(authService, myUserRepository));

    Get.put(UserService(userRepository));
    ChatService chatService = Get.put(ChatService(chatRepository, authService));
    Get.put(CallService(authService, chatService, callRepository));

    await tester.pumpWidget(
      createWidgetForTesting(
        child: const ChatView(ChatId('0d72d245-8425-467a-9ebd-082d4f47850b')),
      ),
    );

    for (int i = 0; i < 20; i++) {
      await tester.pump(const Duration(seconds: 2));
      await tester.runAsync(() => Future.delayed(1.milliseconds));
    }

    await tester.pumpAndSettle(const Duration(seconds: 2));

    final gesture = await tester.createGesture(kind: PointerDeviceKind.mouse);
    await gesture.addPointer(location: Offset.zero);
    addTearDown(gesture.removePointer);

    await tester.pumpAndSettle(const Duration(seconds: 2));

    var message = find.richText('text message', skipOffstage: false);
    expect(message, findsOneWidget);

    await tester.longPress(message);
    await tester.pumpAndSettle(const Duration(seconds: 2));

    await tester.tap(find.byKey(const Key('ReplyButton')));
    await tester.pumpAndSettle(const Duration(seconds: 2));

    await gesture.moveTo(tester.getCenter(find.byKey(const Key('Reply_0'))));
    await tester.pumpAndSettle(const Duration(seconds: 2));

    await tester.tap(find.byKey(const Key('CancelReplyButton')));
    await tester.pumpAndSettle(const Duration(seconds: 2));

    await tester.longPress(message);
    await tester.pumpAndSettle(const Duration(seconds: 2));

    await tester.enterText(
      find.byKey(const Key('MessageField')),
      'reply message',
    );
    await tester.pumpAndSettle(const Duration(seconds: 10));

    await tester.testTextInput.receiveAction(TextInputAction.done);
    await tester.pumpAndSettle(const Duration(seconds: 2));

    await tester.pumpAndSettle(const Duration(seconds: 2));

    expect(find.richText('reply message', skipOffstage: false), findsOneWidget);

    await Future.wait([common.close(), scoped.close()]);
    await Get.deleteAll(force: true);
  });
}

final userData = {
  'id': 'me',
  'num': '1234567890123456',
  'login': 'login',
  'name': 'name',
  'emails': {'confirmed': [], 'unconfirmed': null},
  'phones': {'confirmed': [], 'unconfirmed': null},
  'hasPassword': true,
  'unreadChatsCount': 0,
  'ver': '0',
  'online': {'__typename': 'UserOnline'},
  'presence': 'AWAY',
};

final chatData = {
  'id': '0d72d245-8425-467a-9ebd-082d4f47850b',
  'name': 'startname',
  'avatar': null,
  'members': {'nodes': [], 'totalCount': 0},
  'kind': 'GROUP',
  'isHidden': false,
  'muted': null,
  'directLink': null,
  'createdAt': '2021-12-15T15:11:18.316846+00:00',
  'updatedAt': '2021-12-15T15:11:18.316846+00:00',
  'lastReads': [
    {'memberId': 'me', 'at': '2022-01-01T07:27:30.151628+00:00'},
  ],
  'lastDelivery': '1970-01-01T00:00:00+00:00',
  'lastItem': null,
  'lastReadItem': null,
  'unreadCount': 0,
  'totalCount': 0,
  'ongoingCall': null,
  'ver': '0',
};

final recentChats = {
  'recentChats': {
    'edges': [
      {'node': chatData, 'cursor': 'cursor'},
    ],
    'pageInfo': {
      'endCursor': 'endCursor',
      'hasNextPage': false,
      'startCursor': 'startCursor',
      'hasPreviousPage': false,
    },
  },
};

final favoriteChats = {
  'favoriteChats': {
    'edges': [],
    'pageInfo': {
      'endCursor': 'endCursor',
      'hasNextPage': false,
      'startCursor': 'startCursor',
      'hasPreviousPage': false,
    },
    'ver': '0',
  },
};

final chatContacts = {
  'chatContacts': {
    'edges': [],
    'pageInfo': {
      'endCursor': 'endCursor',
      'hasNextPage': false,
      'startCursor': 'startCursor',
      'hasPreviousPage': false,
    },
    'ver': '0',
  },
};

final favoriteChatContacts = {
  'favoriteChatContacts': {
    'edges': [],
    'pageInfo': {
      'endCursor': 'endCursor',
      'hasNextPage': false,
      'startCursor': 'startCursor',
      'hasPreviousPage': false,
    },
    'ver': '0',
  },
};

final blacklist = {
  'edges': [],
  'pageInfo': {
    'endCursor': 'endCursor',
    'hasNextPage': false,
    'startCursor': 'startCursor',
    'hasPreviousPage': false,
  },
};<|MERGE_RESOLUTION|>--- conflicted
+++ resolved
@@ -303,20 +303,6 @@
     );
   });
 
-<<<<<<< HEAD
-  when(graphQlProvider.incomingCalls()).thenAnswer((_) => Future.value(
-      IncomingCalls$Query$IncomingChatCalls.fromJson({'nodes': []})));
-  when(graphQlProvider.incomingCallsTopEvents(3))
-      .thenAnswer((_) => const Stream.empty());
-  when(graphQlProvider.favoriteChatsEvents(any))
-      .thenAnswer((_) => const Stream.empty());
-  when(graphQlProvider.blocklistEvents(any))
-      .thenAnswer((_) => const Stream.empty());
-  when(graphQlProvider.myUserEvents(any))
-      .thenAnswer((_) async => const Stream.empty());
-  when(graphQlProvider.sessionsEvents(any))
-      .thenAnswer((_) => const Stream.empty());
-=======
   when(graphQlProvider.incomingCalls()).thenAnswer(
     (_) => Future.value(
       IncomingCalls$Query$IncomingChatCalls.fromJson({'nodes': []}),
@@ -325,19 +311,18 @@
   when(
     graphQlProvider.incomingCallsTopEvents(3),
   ).thenAnswer((_) => const Stream.empty());
-
   when(
     graphQlProvider.favoriteChatsEvents(any),
   ).thenAnswer((_) => const Stream.empty());
-
+  when(
+    graphQlProvider.blocklistEvents(any),
+  ).thenAnswer((_) => const Stream.empty());
   when(
     graphQlProvider.myUserEvents(any),
   ).thenAnswer((_) async => const Stream.empty());
-
   when(
     graphQlProvider.sessionsEvents(any),
   ).thenAnswer((_) => const Stream.empty());
->>>>>>> c3c73baf
 
   when(
     graphQlProvider.getBlocklist(
