--- conflicted
+++ resolved
@@ -207,18 +207,15 @@
       }).createChatDirectLink as MyUserEventsVersionedMixin?),
     );
 
-<<<<<<< HEAD
-=======
-    UserRepository userRepository = Get.put(
-        UserRepository(graphQlProvider, userProvider, galleryItemProvider));
-    CallRepository callRepository = Get.put(
-      CallRepository(
-        graphQlProvider,
-        userRepository,
-        credentialsProvider,
-      ),
-    );
->>>>>>> 6b4f222a
+    UserRepository userRepository = Get.put(
+        UserRepository(graphQlProvider, userProvider, galleryItemProvider));
+    CallRepository callRepository = Get.put(
+      CallRepository(
+        graphQlProvider,
+        userRepository,
+        credentialsProvider,
+      ),
+    );
     AbstractChatRepository chatRepository = Get.put<AbstractChatRepository>(
       ChatRepository(
         graphQlProvider,
