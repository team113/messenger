// Copyright © 2022-2024 IT ENGINEERING MANAGEMENT INC,
//                       <https://github.com/team113>
//
// This program is free software: you can redistribute it and/or modify it under
// the terms of the GNU Affero General Public License v3.0 as published by the
// Free Software Foundation, either version 3 of the License, or (at your
// option) any later version.
//
// This program is distributed in the hope that it will be useful, but WITHOUT
// ANY WARRANTY; without even the implied warranty of MERCHANTABILITY or FITNESS
// FOR A PARTICULAR PURPOSE. See the GNU Affero General Public License v3.0 for
// more details.
//
// You should have received a copy of the GNU Affero General Public License v3.0
// along with this program. If not, see
// <https://www.gnu.org/licenses/agpl-3.0.html>.

import 'package:flutter_test/flutter_test.dart';
import 'package:get/get.dart';
import 'package:graphql_flutter/graphql_flutter.dart';
import 'package:hive_flutter/hive_flutter.dart';
import 'package:messenger/api/backend/schema.dart';
import 'package:messenger/domain/model/chat.dart';
import 'package:messenger/domain/model/user.dart';
import 'package:messenger/domain/repository/auth.dart';
import 'package:messenger/domain/repository/chat.dart';
import 'package:messenger/domain/repository/my_user.dart';
import 'package:messenger/domain/repository/settings.dart';
import 'package:messenger/domain/service/auth.dart';
import 'package:messenger/domain/service/chat.dart';
import 'package:messenger/domain/service/my_user.dart';
import 'package:messenger/provider/drift/background.dart';
import 'package:messenger/provider/drift/blocklist.dart';
import 'package:messenger/provider/drift/call_credentials.dart';
import 'package:messenger/provider/drift/call_rect.dart';
import 'package:messenger/provider/drift/chat.dart';
import 'package:messenger/provider/drift/chat_credentials.dart';
import 'package:messenger/provider/drift/chat_item.dart';
import 'package:messenger/provider/drift/chat_member.dart';
import 'package:messenger/provider/drift/draft.dart';
import 'package:messenger/provider/drift/drift.dart';
import 'package:messenger/provider/drift/monolog.dart';
import 'package:messenger/provider/drift/my_user.dart';
import 'package:messenger/provider/drift/settings.dart';
import 'package:messenger/provider/drift/user.dart';
import 'package:messenger/provider/gql/exceptions.dart';
import 'package:messenger/provider/gql/graphql.dart';
import 'package:messenger/provider/hive/account.dart';
import 'package:messenger/provider/hive/session_data.dart';
import 'package:messenger/provider/hive/credentials.dart';
import 'package:messenger/store/auth.dart';
import 'package:messenger/store/blocklist.dart';
import 'package:messenger/store/call.dart';
import 'package:messenger/store/chat.dart';
import 'package:messenger/store/my_user.dart';
import 'package:messenger/store/settings.dart';
import 'package:messenger/store/user.dart';
import 'package:mockito/annotations.dart';
import 'package:mockito/mockito.dart';

import 'chat_direct_link_test.mocks.dart';

@GenerateMocks([GraphQlProvider])
void main() async {
  setUp(() async {
    final graphQlProvider = MockGraphQlProvider();
    Get.put<GraphQlProvider>(graphQlProvider);

    when(graphQlProvider.myUserEvents(any)).thenAnswer(
      (_) async => Stream.fromIterable([
        QueryResult.internal(
          parserFn: (_) => null,
          source: null,
          data: {
            'myUserEvents': {'__typename': 'MyUser', ...myUserData},
          },
        ),
      ]),
    );

    when(graphQlProvider.disconnect()).thenAnswer((_) => Future.value);
    when(graphQlProvider.keepOnline()).thenAnswer((_) => const Stream.empty());

    when(graphQlProvider.favoriteChatsEvents(any))
        .thenAnswer((_) => const Stream.empty());

    when(graphQlProvider.getBlocklist(
      first: anyNamed('first'),
      after: null,
      last: null,
      before: null,
    )).thenAnswer(
      (_) => Future.value(GetBlocklist$Query$Blocklist.fromJson(blocklist)),
    );

    when(graphQlProvider.recentChatsTopEvents(3))
        .thenAnswer((_) => const Stream.empty());
    when(graphQlProvider.incomingCallsTopEvents(3))
        .thenAnswer((_) => const Stream.empty());

    when(graphQlProvider.chatEvents(
      const ChatId('0d72d245-8425-467a-9ebd-082d4f47850b'),
      any,
      any,
    )).thenAnswer((_) => const Stream.empty());

    when(graphQlProvider.recentChats(
      first: anyNamed('first'),
      after: null,
      last: null,
      before: null,
      noFavorite: anyNamed('noFavorite'),
      withOngoingCalls: anyNamed('withOngoingCalls'),
    )).thenAnswer((_) => Future.value(RecentChats$Query.fromJson(recentChats)));

    when(graphQlProvider.favoriteChats(
      first: anyNamed('first'),
      after: null,
      last: null,
      before: null,
    )).thenAnswer(
      (_) => Future.value(FavoriteChats$Query.fromJson(favoriteChats)),
    );

    when(graphQlProvider.getUser(any)).thenAnswer(
      (_) => Future.value(GetUser$Query.fromJson({'user': null})),
    );
    when(graphQlProvider.getMonolog()).thenAnswer(
      (_) => Future.value(GetMonolog$Query.fromJson({'monolog': null}).monolog),
    );

    final common = Get.put(CommonDriftProvider.memory());
    final scoped = Get.put(ScopedDriftProvider.memory());

    Hive.init('./test/.temp_hive/chat_direct_link_unit');
    await Get.put(CredentialsHiveProvider()).init();
    final settingsProvider = Get.put(SettingsDriftProvider(common));
    final myUserProvider = Get.put(MyUserDriftProvider(common));
    final userProvider = Get.put(UserDriftProvider(common, scoped));
    final chatItemProvider = Get.put(ChatItemDriftProvider(common, scoped));
    final chatMemberProvider = Get.put(ChatMemberDriftProvider(common, scoped));
    final chatProvider = Get.put(ChatDriftProvider(common, scoped));
    final backgroundProvider = Get.put(BackgroundDriftProvider(common));
    final blocklistProvider = Get.put(BlocklistDriftProvider(common, scoped));
    final callCredentialsProvider =
        Get.put(CallCredentialsDriftProvider(common, scoped));
    final chatCredentialsProvider =
        Get.put(ChatCredentialsDriftProvider(common, scoped));
    final callRectProvider = Get.put(CallRectDriftProvider(common, scoped));
<<<<<<< HEAD
    final monologProvider = Get.put(MonologDriftProvider(common));
=======
    final draftProvider = Get.put(DraftDriftProvider(common, scoped));
    await Get.put(MonologHiveProvider()).init();
>>>>>>> 54312604
    await Get.put(SessionDataHiveProvider()).init();
    await Get.put(AccountHiveProvider()).init();

    final AuthService authService = Get.put(
      AuthService(
        Get.put<AbstractAuthRepository>(AuthRepository(
          graphQlProvider,
          myUserProvider,
          Get.find(),
        )),
        Get.find(),
        Get.find(),
      ),
    );
    authService.init();

    final UserRepository userRepository =
        Get.put(UserRepository(graphQlProvider, userProvider));

    final BlocklistRepository blocklistRepository = Get.put(
      BlocklistRepository(
        graphQlProvider,
        blocklistProvider,
        userRepository,
        Get.find(),
        myUserProvider,
        me: const UserId('me'),
      ),
    );

    final AbstractMyUserRepository myUserRepository = MyUserRepository(
      graphQlProvider,
      myUserProvider,
      blocklistRepository,
      userRepository,
      Get.find(),
    );

    Get.put(MyUserService(authService, myUserRepository));

    final AbstractSettingsRepository settingsRepository = Get.put(
      SettingsRepository(
        const UserId('me'),
        settingsProvider,
        backgroundProvider,
        callRectProvider,
      ),
    );

    final CallRepository callRepository = Get.put(
      CallRepository(
        graphQlProvider,
        userRepository,
        callCredentialsProvider,
        chatCredentialsProvider,
        settingsRepository,
        me: const UserId('me'),
      ),
    );
    final AbstractChatRepository chatRepository =
        Get.put<AbstractChatRepository>(
      ChatRepository(
        graphQlProvider,
        chatProvider,
        chatItemProvider,
        chatMemberProvider,
        callRepository,
        draftProvider,
        userRepository,
        Get.find(),
        monologProvider,
        me: const UserId('me'),
      ),
    );

    Get.put(ChatService(chatRepository, Get.find()));
  });

  test('ChatService and UserService successfully create ChatDirectLink',
      () async {
    final GraphQlProvider graphQlProvider = Get.find();
    final ChatService chatService = Get.find();
    final MyUserService myUserService = Get.find();

    when(graphQlProvider.createChatDirectLink(
      ChatDirectLinkSlug('link'),
      groupId: const ChatId('0d72d245-8425-467a-9ebd-082d4f47850b'),
    )).thenAnswer(
      (_) => Future.value(CreateChatDirectLink$Mutation.fromJson({
        'createChatDirectLink': {
          '__typename': 'ChatEventsVersioned',
          'events': [
            {
              '__typename': 'EventChatDirectLinkUpdated',
              'chatId': '0d72d245-8425-467a-9ebd-082d4f47850b',
              'directLink': {
                'slug': 'link',
                'usageCount': 0,
              },
            }
          ],
          'ver': '0',
        }
      }).createChatDirectLink as ChatEventsVersionedMixin?),
    );

    when(graphQlProvider.createUserDirectLink(ChatDirectLinkSlug('link')))
        .thenAnswer(
      (_) => Future.value(CreateUserDirectLink$Mutation.fromJson({
        'createChatDirectLink': {
          '__typename': 'MyUserEventsVersioned',
          'events': [
            {
              '__typename': 'EventUserDirectLinkUpdated',
              'userId': '0d72d245-8425-467a-9ebd-082d4f47850b',
              'directLink': {
                'slug': 'link',
                'usageCount': 0,
              },
            }
          ],
          'myUser': myUserData,
          'ver': '0',
        },
      }).createChatDirectLink as MyUserEventsVersionedMixin?),
    );

    await chatService.createChatDirectLink(
      const ChatId('0d72d245-8425-467a-9ebd-082d4f47850b'),
      ChatDirectLinkSlug('link'),
    );

    await myUserService.createChatDirectLink(ChatDirectLinkSlug('link'));

    verifyInOrder([
      graphQlProvider.createChatDirectLink(
        ChatDirectLinkSlug('link'),
        groupId: const ChatId('0d72d245-8425-467a-9ebd-082d4f47850b'),
      ),
      graphQlProvider.createUserDirectLink(ChatDirectLinkSlug('link')),
    ]);
  });

  test('ChatService successfully deletes ChatDirectLink', () async {
    final GraphQlProvider graphQlProvider = Get.find();
    final ChatService chatService = Get.find();

    when(graphQlProvider.deleteChatDirectLink(
      groupId: const ChatId('0d72d245-8425-467a-9ebd-082d4f47850b'),
    )).thenAnswer(
      (_) => Future.value(),
    );

    await chatService.deleteChatDirectLink(
      const ChatId('0d72d245-8425-467a-9ebd-082d4f47850b'),
    );

    verify(
      graphQlProvider.deleteChatDirectLink(
        groupId: const ChatId('0d72d245-8425-467a-9ebd-082d4f47850b'),
      ),
    );
  });

  test('ChatService successfully uses ChatDirectLink', () async {
    final GraphQlProvider graphQlProvider = Get.find();
    final AuthService authService = Get.find();

    when(graphQlProvider.useChatDirectLink(
      ChatDirectLinkSlug('link'),
    )).thenAnswer(
      (_) => Future.value(UseChatDirectLink$Mutation.fromJson({
        'useChatDirectLink': {
          '__typename': 'UseChatDirectLinkOk',
          'chat': {
            'id': '0d72d245-8425-467a-9ebd-082d4f47850b',
            'name': 'null',
            'members': {'nodes': [], 'totalCount': 0},
            'kind': 'GROUP',
            'isHidden': false,
            'muted': null,
            'directLink': null,
            'createdAt': '2021-12-15T15:11:18.316846+00:00',
            'updatedAt': '2021-12-15T15:11:18.316846+00:00',
            'lastReads': [],
            'lastDelivery': '1970-01-01T00:00:00+00:00',
            'lastItem': null,
            'lastReadItem': null,
            'unreadCount': 0,
            'totalCount': 0,
            'ongoingCall': null,
            'ver': '0'
          },
          'event': null
        }
      }).useChatDirectLink
          as UseChatDirectLink$Mutation$UseChatDirectLink$UseChatDirectLinkOk),
    );

    await authService.useChatDirectLink(ChatDirectLinkSlug('link'));

    verify(
      graphQlProvider.useChatDirectLink(ChatDirectLinkSlug('link')),
    );
  });

  test(
      'ChatService and UserService throw CreateChatDirectLinkException on ChatDirectLink creation',
      () async {
    final GraphQlProvider graphQlProvider = Get.find();
    final ChatService chatService = Get.find();
    final MyUserService myUserService = Get.find();

    when(graphQlProvider.createChatDirectLink(
      ChatDirectLinkSlug('link'),
      groupId: const ChatId('0d72d245-8425-467a-9ebd-082d4f47850b'),
    )).thenThrow(
      const CreateChatDirectLinkException(
        CreateChatDirectLinkErrorCode.unknownChat,
      ),
    );

    when(graphQlProvider.createUserDirectLink(ChatDirectLinkSlug('link')))
        .thenThrow(
      const CreateChatDirectLinkException(
        CreateChatDirectLinkErrorCode.unknownChat,
      ),
    );

    await expectLater(
      () async => await chatService.createChatDirectLink(
        const ChatId('0d72d245-8425-467a-9ebd-082d4f47850b'),
        ChatDirectLinkSlug('link'),
      ),
      throwsA(isA<CreateChatDirectLinkException>()),
    );

    await expectLater(
      () async =>
          await myUserService.createChatDirectLink(ChatDirectLinkSlug('link')),
      throwsA(isA<CreateChatDirectLinkException>()),
    );

    verifyInOrder([
      graphQlProvider.createChatDirectLink(
        ChatDirectLinkSlug('link'),
        groupId: const ChatId('0d72d245-8425-467a-9ebd-082d4f47850b'),
      ),
      graphQlProvider.createUserDirectLink(ChatDirectLinkSlug('link')),
    ]);
  });

  test(
      'ChatService throws DeleteChatDirectLinkException on ChatDirectLink deletion',
      () async {
    final GraphQlProvider graphQlProvider = Get.find();
    final ChatService chatService = Get.find();

    when(
      graphQlProvider.deleteChatDirectLink(
        groupId: const ChatId('0d72d245-8425-467a-9ebd-082d4f47850b'),
      ),
    ).thenThrow(
      const DeleteChatDirectLinkException(
        DeleteChatDirectLinkErrorCode.unknownChat,
      ),
    );

    expect(
      () async => await chatService.deleteChatDirectLink(
        const ChatId('0d72d245-8425-467a-9ebd-082d4f47850b'),
      ),
      throwsA(isA<DeleteChatDirectLinkException>()),
    );

    verify(
      graphQlProvider.deleteChatDirectLink(
        groupId: const ChatId('0d72d245-8425-467a-9ebd-082d4f47850b'),
      ),
    );
  });

  test(
      'ChatService throws DeleteChatDirectLinkException on ChatDirectLink deletion',
      () async {
    final GraphQlProvider graphQlProvider = Get.find();
    final AuthService authService = Get.find();

    when(
      graphQlProvider.useChatDirectLink(ChatDirectLinkSlug('link')),
    ).thenThrow(
      const UseChatDirectLinkException(
        UseChatDirectLinkErrorCode.unknownDirectLink,
      ),
    );

    expect(
      () => authService.useChatDirectLink(ChatDirectLinkSlug('link')),
      throwsA(isA<UseChatDirectLinkException>()),
    );

    verify(graphQlProvider.useChatDirectLink(ChatDirectLinkSlug('link')));
  });

  tearDown(() async {
    await Get.find<CommonDriftProvider>().close();
    await Get.find<ScopedDriftProvider>().close();
    await Get.deleteAll(force: true);
  });
}

final chatData = {
  'id': '0d72d245-8425-467a-9ebd-082d4f47850b',
  'name': 'null',
  'members': {'nodes': [], 'totalCount': 0},
  'kind': 'GROUP',
  'isHidden': false,
  'muted': null,
  'directLink': null,
  'createdAt': '2021-12-15T15:11:18.316846+00:00',
  'updatedAt': '2021-12-15T15:11:18.316846+00:00',
  'lastReads': [],
  'lastDelivery': '1970-01-01T00:00:00+00:00',
  'lastItem': null,
  'lastReadItem': null,
  'unreadCount': 0,
  'totalCount': 0,
  'ongoingCall': null,
  'ver': '0',
};

final recentChats = {
  'recentChats': {
    'edges': [
      {
        'node': chatData,
        'cursor': 'cursor',
      }
    ],
    'pageInfo': {
      'endCursor': 'endCursor',
      'hasNextPage': false,
      'startCursor': 'startCursor',
      'hasPreviousPage': false,
    }
  }
};

final favoriteChats = {
  'favoriteChats': {
    'edges': [],
    'pageInfo': {
      'endCursor': 'endCursor',
      'hasNextPage': false,
      'startCursor': 'startCursor',
      'hasPreviousPage': false,
    },
    'ver': '0'
  }
};

final myUserData = {
  'id': '0d72d245-8425-467a-9ebd-082d4f47850b',
  'num': '1234567890123456',
  'login': null,
  'name': null,
  'emails': {'confirmed': []},
  'phones': {'confirmed': []},
  'chatDirectLink': null,
  'hasPassword': false,
  'unreadChatsCount': 0,
  'ver': '0',
  'presence': 'AWAY',
  'online': {'__typename': 'UserOnline'},
  'blocklist': {'totalCount': 0},
};

final blocklist = {
  'edges': [],
  'pageInfo': {
    'endCursor': 'endCursor',
    'hasNextPage': false,
    'startCursor': 'startCursor',
    'hasPreviousPage': false,
  }
};<|MERGE_RESOLUTION|>--- conflicted
+++ resolved
@@ -147,12 +147,8 @@
     final chatCredentialsProvider =
         Get.put(ChatCredentialsDriftProvider(common, scoped));
     final callRectProvider = Get.put(CallRectDriftProvider(common, scoped));
-<<<<<<< HEAD
+    final draftProvider = Get.put(DraftDriftProvider(common, scoped));
     final monologProvider = Get.put(MonologDriftProvider(common));
-=======
-    final draftProvider = Get.put(DraftDriftProvider(common, scoped));
-    await Get.put(MonologHiveProvider()).init();
->>>>>>> 54312604
     await Get.put(SessionDataHiveProvider()).init();
     await Get.put(AccountHiveProvider()).init();
 
