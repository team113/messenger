--- conflicted
+++ resolved
@@ -59,15 +59,8 @@
   when(graphQlProvider.disconnect()).thenAnswer((_) => () {});
   await credentialsProvider.init();
 
-<<<<<<< HEAD
-  var myUserProvider = MyUserHiveProvider();
-  await myUserProvider.init();
-  await myUserProvider.clear();
-  final userProvider = Get.put(UserDriftProvider(database));
-=======
   final myUserProvider = Get.put(MyUserDriftProvider(common));
   final userProvider = UserDriftProvider(common, scoped);
->>>>>>> 8bc182a3
   var blockedUsersProvider = BlocklistHiveProvider();
   await blockedUsersProvider.init();
   var sessionProvider = SessionDataHiveProvider();
