--- conflicted
+++ resolved
@@ -132,20 +132,15 @@
                 as AddUserEmail$Mutation$AddUserEmail$MyUserEventsVersioned,
       );
 
-<<<<<<< HEAD
-    when(graphQlProvider.keepOnline()).thenAnswer((_) => const Stream.empty());
-    when(graphQlProvider.sessionsEvents(any))
-        .thenAnswer((_) => const Stream.empty());
-    when(graphQlProvider.blocklistEvents(any))
-        .thenAnswer((_) => const Stream.empty());
-=======
       when(
         graphQlProvider.keepOnline(),
       ).thenAnswer((_) => const Stream.empty());
       when(
         graphQlProvider.sessionsEvents(any),
       ).thenAnswer((_) => const Stream.empty());
->>>>>>> c3c73baf
+      when(
+        graphQlProvider.blocklistEvents(any),
+      ).thenAnswer((_) => const Stream.empty());
 
       when(
         graphQlProvider.deleteUserEmail(UserEmail('test@dummy.com')),
@@ -171,15 +166,14 @@
       );
 
       when(
-        graphQlProvider.getBlocklist(
-          first: anyNamed('first'),
-          after: null,
-          last: null,
-          before: null,
-        ),
-      ).thenAnswer(
-        (_) => Future.value(GetBlocklist$Query$Blocklist.fromJson(blocklist)),
-      );
+        graphQlProvider.keepOnline(),
+      ).thenAnswer((_) => const Stream.empty());
+      when(
+        graphQlProvider.sessionsEvents(any),
+      ).thenAnswer((_) => const Stream.empty());
+      when(
+        graphQlProvider.blocklistEvents(any),
+      ).thenAnswer((_) => const Stream.empty());
 
       AuthService authService = Get.put(
         AuthService(
@@ -200,33 +194,12 @@
           blocklistProvider,
           userRepository,
           versionProvider,
-          myUserProvider,
           me: const UserId('me'),
         ),
       );
 
       AbstractMyUserRepository myUserRepository = MyUserRepository(
         graphQlProvider,
-<<<<<<< HEAD
-        blocklistProvider,
-        userRepository,
-        versionProvider,
-        me: const UserId('me'),
-      ),
-    );
-
-    AbstractMyUserRepository myUserRepository = MyUserRepository(
-      graphQlProvider,
-      myUserProvider,
-      blocklistRepository,
-      userRepository,
-      accountProvider,
-    );
-    myUserRepository.init(onUserDeleted: () {}, onPasswordUpdated: () {});
-    await Future.delayed(Duration.zero);
-
-    MyUserService myUserService = MyUserService(authService, myUserRepository);
-=======
         myUserProvider,
         blocklistRepository,
         userRepository,
@@ -234,7 +207,6 @@
       );
       myUserRepository.init(onUserDeleted: () {}, onPasswordUpdated: () {});
       await Future.delayed(Duration.zero);
->>>>>>> c3c73baf
 
       MyUserService myUserService = MyUserService(
         authService,
@@ -307,35 +279,12 @@
           blocklistProvider,
           userRepository,
           versionProvider,
-          myUserProvider,
           me: const UserId('me'),
         ),
       );
 
       final AbstractMyUserRepository myUserRepository = MyUserRepository(
         graphQlProvider,
-<<<<<<< HEAD
-        blocklistProvider,
-        userRepository,
-        versionProvider,
-        me: const UserId('me'),
-      ),
-    );
-
-    final AbstractMyUserRepository myUserRepository = MyUserRepository(
-      graphQlProvider,
-      myUserProvider,
-      blocklistRepository,
-      userRepository,
-      accountProvider,
-    );
-    myUserRepository.init(onUserDeleted: () {}, onPasswordUpdated: () {});
-    final MyUserService myUserService = MyUserService(
-      authService,
-      myUserRepository,
-    );
-    await Future.delayed(Duration.zero);
-=======
         myUserProvider,
         blocklistRepository,
         userRepository,
@@ -347,7 +296,6 @@
         myUserRepository,
       );
       await Future.delayed(Duration.zero);
->>>>>>> c3c73baf
 
       await expectLater(
         () async =>
