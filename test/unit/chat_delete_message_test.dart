--- conflicted
+++ resolved
@@ -142,19 +142,18 @@
   when(graphQlProvider.getChat(
     const ChatId('0d72d245-8425-467a-9ebd-082d4f47850b'),
   )).thenAnswer((_) => Future.value(GetChat$Query.fromJson(chatData)));
-
-<<<<<<< HEAD
+  
+  when(graphQlProvider.favoriteChatsEvents(null)).thenAnswer(
+    (_) => Future.value(const Stream.empty()),
+  );
+
   AbstractSettingsRepository settingsRepository = Get.put(
     SettingsRepository(
       mediaSettingsProvider,
       applicationSettingsProvider,
       backgroundProvider,
     ),
-=======
-  when(graphQlProvider.favoriteChatsEvents(null)).thenAnswer(
-    (_) => Future.value(const Stream.empty()),
->>>>>>> e5975498
-  );
+    );
 
   AuthService authService = Get.put(
     AuthService(
