// Copyright © 2022 IT ENGINEERING MANAGEMENT INC, <https://github.com/team113>
//
// This program is free software: you can redistribute it and/or modify it under
// the terms of the GNU Affero General Public License v3.0 as published by the
// Free Software Foundation, either version 3 of the License, or (at your
// option) any later version.
//
// This program is distributed in the hope that it will be useful, but WITHOUT
// ANY WARRANTY; without even the implied warranty of MERCHANTABILITY or FITNESS
// FOR A PARTICULAR PURPOSE. See the GNU Affero General Public License v3.0 for
// more details.
//
// You should have received a copy of the GNU Affero General Public License v3.0
// along with this program. If not, see
// <https://www.gnu.org/licenses/agpl-3.0.html>.

import 'package:flutter_test/flutter_test.dart';
import 'package:get/get.dart';
import 'package:hive_flutter/hive_flutter.dart';
import 'package:messenger/api/backend/schema.dart';
import 'package:messenger/domain/model/chat.dart';
import 'package:messenger/domain/model/chat_item.dart';
import 'package:messenger/domain/model/precise_date_time/precise_date_time.dart';
import 'package:messenger/domain/model/sending_status.dart';
import 'package:messenger/domain/model/session.dart';
import 'package:messenger/domain/model/user.dart';
import 'package:messenger/domain/repository/auth.dart';
import 'package:messenger/domain/repository/chat.dart';
import 'package:messenger/domain/service/auth.dart';
import 'package:messenger/domain/service/chat.dart';
import 'package:messenger/provider/gql/exceptions.dart';
import 'package:messenger/provider/gql/graphql.dart';
import 'package:messenger/provider/hive/chat.dart';
<<<<<<< HEAD
import 'package:messenger/provider/hive/draft.dart';
=======
import 'package:messenger/provider/hive/chat_call_credentials.dart';
>>>>>>> 6b4f222a
import 'package:messenger/provider/hive/gallery_item.dart';
import 'package:messenger/provider/hive/session.dart';
import 'package:messenger/provider/hive/user.dart';
import 'package:messenger/store/auth.dart';
import 'package:messenger/store/call.dart';
import 'package:messenger/store/chat.dart';
import 'package:messenger/store/model/chat.dart';
import 'package:messenger/store/user.dart';
import 'package:mockito/annotations.dart';
import 'package:mockito/mockito.dart';

import 'chat_delete_message_test.mocks.dart';

@GenerateMocks([GraphQlProvider])
void main() async {
  setUp(Get.reset);

  Hive.init('./test/.temp_hive/chat_delete_message_unit');

  final graphQlProvider = MockGraphQlProvider();
  when(graphQlProvider.disconnect()).thenAnswer((_) => () {});

  var galleryItemProvider = GalleryItemHiveProvider();
  await galleryItemProvider.init();
  var sessionProvider = Get.put(SessionDataHiveProvider());
  await sessionProvider.init();
  var draftProvider = DraftHiveProvider();
  await draftProvider.init();
  sessionProvider.setCredentials(
    Credentials(
      Session(
        const AccessToken('token'),
        PreciseDateTime.now().add(const Duration(days: 1)),
      ),
      RememberedSession(
        const RememberToken('token'),
        PreciseDateTime.now().add(const Duration(days: 1)),
      ),
      const UserId('me'),
    ),
  );
  var userProvider = UserHiveProvider();
  await userProvider.init();
  var chatProvider = ChatHiveProvider();
  await chatProvider.init();
  var credentialsProvider = ChatCallCredentialsHiveProvider();
  await credentialsProvider.init();

  var chatData = {
    'id': '0d72d245-8425-467a-9ebd-082d4f47850b',
    'name': null,
    'avatar': null,
    'members': {'nodes': []},
    'kind': 'GROUP',
    'isHidden': false,
    'muted': null,
    'directLink': null,
    'createdAt': '2021-12-15T15:11:18.316846+00:00',
    'updatedAt': '2021-12-15T15:11:18.316846+00:00',
    'lastReads': [],
    'lastDelivery': '1970-01-01T00:00:00+00:00',
    'lastItem': null,
    'lastReadItem': null,
    'gallery': {'nodes': []},
    'unreadCount': 0,
    'totalCount': 0,
    'ongoingCall': null,
    'ver': '0'
  };

  var recentChats = {
    'recentChats': {
      'nodes': [chatData]
    }
  };

  when(graphQlProvider.recentChatsTopEvents(3))
      .thenAnswer((_) => Future.value(const Stream.empty()));
  when(graphQlProvider.keepOnline())
      .thenAnswer((_) => Future.value(const Stream.empty()));

  when(graphQlProvider.chatEvents(
    const ChatId('0d72d245-8425-467a-9ebd-082d4f47850b'),
    ChatVersion('0'),
  )).thenAnswer((_) => Future.value(const Stream.empty()));

  when(graphQlProvider.recentChats(
    first: 120,
    after: null,
    last: null,
    before: null,
  )).thenAnswer((_) => Future.value(RecentChats$Query.fromJson(recentChats)));

  when(graphQlProvider.getChat(
    const ChatId('0d72d245-8425-467a-9ebd-082d4f47850b'),
  )).thenAnswer((_) => Future.value(GetChat$Query.fromJson(chatData)));

  AuthService authService = Get.put(
    AuthService(
      Get.put<AbstractAuthRepository>(AuthRepository(graphQlProvider)),
      sessionProvider,
    ),
  );
  await authService.init();

  UserRepository userRepository = Get.put(
      UserRepository(graphQlProvider, userProvider, galleryItemProvider));
<<<<<<< HEAD
  AbstractChatRepository chatRepository =
      Get.put<AbstractChatRepository>(ChatRepository(
    graphQlProvider,
    chatHiveProvider,
    draftProvider,
    userRepository,
  ));
=======
  CallRepository callRepository = Get.put(
    CallRepository(
      graphQlProvider,
      userRepository,
      credentialsProvider,
    ),
  );
  AbstractChatRepository chatRepository = Get.put<AbstractChatRepository>(
    ChatRepository(
      graphQlProvider,
      chatProvider,
      callRepository,
      userRepository,
    ),
  );
>>>>>>> 6b4f222a
  ChatService chatService = Get.put(ChatService(chatRepository, authService));

  test('ChatService successfully deletes chat message', () async {
    when(graphQlProvider.deleteChatMessage(
      const ChatItemId('0d72d245-8425-467a-9ebd-082d4f47850b'),
    )).thenAnswer((_) => Future.value());

    Get.put(chatProvider);

    await chatService.deleteChatItem(
      ChatMessage(
        const ChatItemId('0d72d245-8425-467a-9ebd-082d4f47850b'),
        const ChatId('0d72d245-8425-467a-9ebd-082d4f47850b'),
        const UserId('me'),
        PreciseDateTime.now(),
        status: SendingStatus.sent,
      ),
    );

    verify(graphQlProvider.deleteChatMessage(
      const ChatItemId('0d72d245-8425-467a-9ebd-082d4f47850b'),
    ));
  });

  test('ChatService throws a DeleteChatMessageException when delete message',
      () async {
    when(graphQlProvider.deleteChatMessage(
      const ChatItemId('0d72d245-8425-467a-9ebd-082d4f47850b'),
    )).thenThrow(const DeleteChatMessageException(
        DeleteChatMessageErrorCode.unknownChatItem));
    Get.put(chatProvider);

    expect(
      () async => await chatService.deleteChatItem(ChatMessage(
        const ChatItemId('0d72d245-8425-467a-9ebd-082d4f47850b'),
        const ChatId('0d72d245-8425-467a-9ebd-082d4f47850b'),
        const UserId('me'),
        PreciseDateTime.now(),
        status: SendingStatus.sent,
      )),
      throwsA(isA<DeleteChatMessageException>()),
    );

    verify(graphQlProvider.deleteChatMessage(
      const ChatItemId('0d72d245-8425-467a-9ebd-082d4f47850b'),
    ));
  });

  test('ChatService successfully hide ChatItem', () async {
    when(graphQlProvider.hideChatItem(
      const ChatItemId('0d72d245-8425-467a-9ebd-082d4f47850b'),
    )).thenAnswer((_) => Future.value());

    Get.put(chatProvider);

    await chatService.hideChatItem(ChatMessage(
      const ChatItemId('0d72d245-8425-467a-9ebd-082d4f47850b'),
      const ChatId('0d72d245-8425-467a-9ebd-082d4f47850b'),
      const UserId('me'),
      PreciseDateTime.now(),
      status: SendingStatus.sent,
    ));

    verify(graphQlProvider.hideChatItem(
      const ChatItemId('0d72d245-8425-467a-9ebd-082d4f47850b'),
    ));
  });

  test('ChatService throws a HideChatItemException when hide ChatItem',
      () async {
    when(graphQlProvider.hideChatItem(
      const ChatItemId('0d72d245-8425-467a-9ebd-082d4f47850b'),
    )).thenThrow(
        const HideChatItemException(HideChatItemErrorCode.unknownChatItem));

    Get.put(chatProvider);

    expect(
      () async => await chatService.hideChatItem(ChatMessage(
        const ChatItemId('0d72d245-8425-467a-9ebd-082d4f47850b'),
        const ChatId('0d72d245-8425-467a-9ebd-082d4f47850b'),
        const UserId('me'),
        PreciseDateTime.now(),
        status: SendingStatus.sent,
      )),
      throwsA(isA<HideChatItemException>()),
    );

    verify(graphQlProvider.hideChatItem(
      const ChatItemId('0d72d245-8425-467a-9ebd-082d4f47850b'),
    ));
  });
}<|MERGE_RESOLUTION|>--- conflicted
+++ resolved
@@ -31,11 +31,8 @@
 import 'package:messenger/provider/gql/exceptions.dart';
 import 'package:messenger/provider/gql/graphql.dart';
 import 'package:messenger/provider/hive/chat.dart';
-<<<<<<< HEAD
+import 'package:messenger/provider/hive/chat_call_credentials.dart';
 import 'package:messenger/provider/hive/draft.dart';
-=======
-import 'package:messenger/provider/hive/chat_call_credentials.dart';
->>>>>>> 6b4f222a
 import 'package:messenger/provider/hive/gallery_item.dart';
 import 'package:messenger/provider/hive/session.dart';
 import 'package:messenger/provider/hive/user.dart';
@@ -143,15 +140,6 @@
 
   UserRepository userRepository = Get.put(
       UserRepository(graphQlProvider, userProvider, galleryItemProvider));
-<<<<<<< HEAD
-  AbstractChatRepository chatRepository =
-      Get.put<AbstractChatRepository>(ChatRepository(
-    graphQlProvider,
-    chatHiveProvider,
-    draftProvider,
-    userRepository,
-  ));
-=======
   CallRepository callRepository = Get.put(
     CallRepository(
       graphQlProvider,
@@ -164,10 +152,10 @@
       graphQlProvider,
       chatProvider,
       callRepository,
+      draftProvider,
       userRepository,
     ),
   );
->>>>>>> 6b4f222a
   ChatService chatService = Get.put(ChatService(chatRepository, authService));
 
   test('ChatService successfully deletes chat message', () async {
