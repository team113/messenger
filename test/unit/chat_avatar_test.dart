// Copyright © 2022 IT ENGINEERING MANAGEMENT INC, <https://github.com/team113>
//
// This program is free software: you can redistribute it and/or modify it under
// the terms of the GNU Affero General Public License v3.0 as published by the
// Free Software Foundation, either version 3 of the License, or (at your
// option) any later version.
//
// This program is distributed in the hope that it will be useful, but WITHOUT
// ANY WARRANTY; without even the implied warranty of MERCHANTABILITY or FITNESS
// FOR A PARTICULAR PURPOSE. See the GNU Affero General Public License v3.0 for
// more details.
//
// You should have received a copy of the GNU Affero General Public License v3.0
// along with this program. If not, see
// <https://www.gnu.org/licenses/agpl-3.0.html>.

import 'dart:typed_data';

import 'package:flutter_test/flutter_test.dart';
import 'package:get/get.dart';
import 'package:hive_flutter/hive_flutter.dart';
import 'package:messenger/api/backend/schema.dart';
import 'package:messenger/domain/model/chat.dart';
import 'package:messenger/domain/model/native_file.dart';
import 'package:messenger/domain/repository/auth.dart';
import 'package:messenger/domain/service/auth.dart';
import 'package:messenger/domain/service/chat.dart';
import 'package:messenger/provider/gql/exceptions.dart';
import 'package:messenger/provider/gql/graphql.dart';
import 'package:messenger/provider/hive/chat.dart';
<<<<<<< HEAD
import 'package:messenger/provider/hive/draft.dart';
=======
import 'package:messenger/provider/hive/chat_call_credentials.dart';
>>>>>>> 6b4f222a
import 'package:messenger/provider/hive/gallery_item.dart';
import 'package:messenger/provider/hive/my_user.dart';
import 'package:messenger/provider/hive/session.dart';
import 'package:messenger/provider/hive/user.dart';
import 'package:messenger/store/auth.dart';
import 'package:messenger/store/call.dart';
import 'package:messenger/store/chat.dart';
import 'package:messenger/store/user.dart';
import 'package:mockito/annotations.dart';
import 'package:mockito/mockito.dart';

import 'my_profile_gallery_test.mocks.dart';

@GenerateMocks([GraphQlProvider])
void main() async {
  Hive.init('./test/.temp_hive/chat_avatar_unit');
  var userData = {
    '__typename': 'User',
    'id': '6a9e0b6e-61ab-43cb-a8d4-dabaf065e5a3',
    'num': '7461878581615099',
    'name': 'user',
    'bio': null,
    'avatar': null,
    'callCover': null,
    'gallery': {'nodes': []},
    'mutualContactsCount': 0,
    'online': {'__typename': 'UserOnline'},
    'presence': 'PRESENT',
    'status': null,
    'isDeleted': false,
    'dialog': null,
    'isBlacklisted': {'blacklisted': false, 'ver': '1'},
    'ver': '2'
  };

  var sessionProvider = SessionDataHiveProvider();
  var graphQlProvider = MockGraphQlProvider();
  when(graphQlProvider.disconnect()).thenAnswer((_) => () {});
  await sessionProvider.init();

  var myUserProvider = MyUserHiveProvider();
  await myUserProvider.init();
  await myUserProvider.clear();
  var chatHiveProvider = ChatHiveProvider();
  await chatHiveProvider.init();
  await chatHiveProvider.clear();
  var userHiveProvider = UserHiveProvider();
  await userHiveProvider.init();
  await userHiveProvider.clear();
  var galleryItemProvider = GalleryItemHiveProvider();
  await galleryItemProvider.init();
  await galleryItemProvider.clear();
<<<<<<< HEAD
  var draftProvider = DraftHiveProvider();
  await draftProvider.init();
  await draftProvider.clear();
=======
  var credentialsProvider = ChatCallCredentialsHiveProvider();
  await credentialsProvider.init();
>>>>>>> 6b4f222a

  Get.put(myUserProvider);
  Get.put(galleryItemProvider);
  Get.put(userHiveProvider);
  Get.put(chatHiveProvider);
  Get.put(sessionProvider);
  Get.put<GraphQlProvider>(graphQlProvider);

  test('ChatService successfully adds and resets chat avatar', () async {
    when(graphQlProvider.updateChatAvatar(
      const ChatId('123'),
      file: null,
      onSendProgress: null,
    )).thenAnswer(
      (_) => Future.value(UpdateChatAvatar$Mutation.fromJson({
        'updateChatAvatar': {
          '__typename': 'ChatEventsVersioned',
          'events': [
            {
              'chatId': '123',
              'byUser': userData,
              'at': DateTime.now().toString(),
            }
          ],
          'ver': '2'
        }
      }).updateChatAvatar as ChatEventsVersionedMixin?),
    );

    when(graphQlProvider.updateChatAvatar(
      const ChatId('123'),
      file: captureThat(isNotNull, named: 'file'),
      onSendProgress: null,
    )).thenAnswer(
      (_) => Future.value(UpdateChatAvatar$Mutation.fromJson({
        'updateChatAvatar': {
          '__typename': 'ChatEventsVersioned',
          'events': [
            {
              'chatId': '123',
              'avatar': {
                'full': {'relativeRef': ''},
                'big': {'relativeRef': ''},
                'medium': {'relativeRef': ''},
                'small': {'relativeRef': ''},
                'original': {'relativeRef': ''},
              },
              'byUser': userData,
              'at': DateTime.now().toString(),
            }
          ],
          'ver': '1'
        }
      }).updateChatAvatar as ChatEventsVersionedMixin?),
    );

    AuthService authService = Get.put(
      AuthService(
        Get.put<AbstractAuthRepository>(AuthRepository(Get.find())),
        sessionProvider,
      ),
    );
    await authService.init();

    UserRepository userRepository = UserRepository(
      graphQlProvider,
      userHiveProvider,
      galleryItemProvider,
    );
    CallRepository callRepository = Get.put(
      CallRepository(
        graphQlProvider,
        userRepository,
        credentialsProvider,
      ),
    );
    ChatRepository chatRepository = ChatRepository(
      graphQlProvider,
      chatHiveProvider,
<<<<<<< HEAD
      draftProvider,
=======
      callRepository,
>>>>>>> 6b4f222a
      userRepository,
    );

    ChatService chatService = ChatService(chatRepository, authService);

    await chatService.updateChatAvatar(
      const ChatId('123'),
      file: NativeFile(
        name: 'test',
        size: 2,
        bytes: Uint8List.fromList([1, 1]),
      ),
      onSendProgress: null,
    );

    await chatService.updateChatAvatar(
      const ChatId('123'),
      file: null,
      onSendProgress: null,
    );

    verifyInOrder([
      graphQlProvider.updateChatAvatar(
        const ChatId('123'),
        file: captureThat(isNotNull, named: 'file'),
        onSendProgress: null,
      ),
      graphQlProvider.updateChatAvatar(
        const ChatId('123'),
        file: null,
        onSendProgress: null,
      ),
    ]);
  });

  test(
      'ChatService throws UpdateChatAvatarErrorCode.tooBigSize, UpdateChatAvatarErrorCode.unknownChat',
      () async {
    when(graphQlProvider.updateChatAvatar(
      const ChatId('123'),
      file: captureThat(isNotNull, named: 'file'),
      onSendProgress: null,
    )).thenThrow(
      const UpdateChatAvatarException(UpdateChatAvatarErrorCode.tooBigSize),
    );

    when(graphQlProvider.updateChatAvatar(
      const ChatId('123'),
      file: null,
      onSendProgress: null,
    )).thenThrow(
      const UpdateChatAvatarException(UpdateChatAvatarErrorCode.unknownChat),
    );

    AuthService authService = Get.put(
      AuthService(
        Get.put<AbstractAuthRepository>(AuthRepository(Get.find())),
        sessionProvider,
      ),
    );
    await authService.init();

    UserRepository userRepository = UserRepository(
      graphQlProvider,
      userHiveProvider,
      galleryItemProvider,
    );
    CallRepository callRepository = Get.put(
      CallRepository(
        graphQlProvider,
        userRepository,
        credentialsProvider,
      ),
    );
    ChatRepository chatRepository = ChatRepository(
      graphQlProvider,
      chatHiveProvider,
<<<<<<< HEAD
      draftProvider,
=======
      callRepository,
>>>>>>> 6b4f222a
      userRepository,
    );

    ChatService chatService = ChatService(chatRepository, authService);

    Object? exception;

    try {
      await chatService.updateChatAvatar(
        const ChatId('123'),
        file: NativeFile(
          name: 'test',
          size: 2,
          bytes: Uint8List.fromList([1, 1]),
        ),
        onSendProgress: null,
      );
    } catch (e) {
      exception = e;
    }

    if (exception !=
        const UpdateChatAvatarException(UpdateChatAvatarErrorCode.tooBigSize)) {
      fail('UpdateChatAvatarErrorCode.tooBigSize not thrown');
    }

    try {
      await chatService.updateChatAvatar(
        const ChatId('123'),
        file: null,
        onSendProgress: null,
      );
    } catch (e) {
      exception = e;
    }

    if (exception !=
        const UpdateChatAvatarException(
            UpdateChatAvatarErrorCode.unknownChat)) {
      fail('UpdateChatAvatarErrorCode.unknownChat not thrown');
    }

    verifyInOrder([
      graphQlProvider.updateChatAvatar(
        const ChatId('123'),
        file: captureThat(isNotNull, named: 'file'),
        onSendProgress: null,
      ),
      graphQlProvider.updateChatAvatar(
        const ChatId('123'),
        file: null,
        onSendProgress: null,
      ),
    ]);
  });
}<|MERGE_RESOLUTION|>--- conflicted
+++ resolved
@@ -28,11 +28,8 @@
 import 'package:messenger/provider/gql/exceptions.dart';
 import 'package:messenger/provider/gql/graphql.dart';
 import 'package:messenger/provider/hive/chat.dart';
-<<<<<<< HEAD
+import 'package:messenger/provider/hive/chat_call_credentials.dart';
 import 'package:messenger/provider/hive/draft.dart';
-=======
-import 'package:messenger/provider/hive/chat_call_credentials.dart';
->>>>>>> 6b4f222a
 import 'package:messenger/provider/hive/gallery_item.dart';
 import 'package:messenger/provider/hive/my_user.dart';
 import 'package:messenger/provider/hive/session.dart';
@@ -85,14 +82,11 @@
   var galleryItemProvider = GalleryItemHiveProvider();
   await galleryItemProvider.init();
   await galleryItemProvider.clear();
-<<<<<<< HEAD
+  var credentialsProvider = ChatCallCredentialsHiveProvider();
+  await credentialsProvider.init();
   var draftProvider = DraftHiveProvider();
   await draftProvider.init();
   await draftProvider.clear();
-=======
-  var credentialsProvider = ChatCallCredentialsHiveProvider();
-  await credentialsProvider.init();
->>>>>>> 6b4f222a
 
   Get.put(myUserProvider);
   Get.put(galleryItemProvider);
@@ -172,11 +166,8 @@
     ChatRepository chatRepository = ChatRepository(
       graphQlProvider,
       chatHiveProvider,
-<<<<<<< HEAD
+      callRepository,
       draftProvider,
-=======
-      callRepository,
->>>>>>> 6b4f222a
       userRepository,
     );
 
@@ -254,11 +245,8 @@
     ChatRepository chatRepository = ChatRepository(
       graphQlProvider,
       chatHiveProvider,
-<<<<<<< HEAD
+      callRepository,
       draftProvider,
-=======
-      callRepository,
->>>>>>> 6b4f222a
       userRepository,
     );
 
