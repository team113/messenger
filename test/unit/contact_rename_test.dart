--- conflicted
+++ resolved
@@ -55,17 +55,12 @@
   await chatHiveProvider.init();
   final graphQlProvider = Get.put(MockGraphQlProvider());
   when(graphQlProvider.disconnect()).thenAnswer((_) => () {});
-<<<<<<< HEAD
-  when(graphQlProvider.favoriteChatsEvents(null)).thenAnswer(
-    (_) => Future.value(const Stream.empty()),
+  when(graphQlProvider.favoriteChatsEvents(any)).thenAnswer(
+    (_) => const Stream.empty()
   );
   when(graphQlProvider.contactsEvents(any)).thenAnswer(
-    (_) => Future.value(const Stream.empty()),
+    (_) => const Stream.empty()
   );
-=======
-  when(graphQlProvider.favoriteChatsEvents(any))
-      .thenAnswer((_) => const Stream.empty());
->>>>>>> a3be6e54
 
   setUp(() async {
     Get.reset();
@@ -137,17 +132,6 @@
   }
 
   test('ContactService successfully renames contact', () async {
-<<<<<<< HEAD
-    when(graphQlProvider.contactsEvents(null)).thenAnswer(
-      (_) => Future.value(const Stream.empty()),
-    );
-
-    when(graphQlProvider.chatContacts(first: 120)).thenAnswer(
-      (_) => Future.value(Contacts$Query.fromJson(chatContacts).chatContacts),
-    );
-    when(graphQlProvider.keepOnline())
-        .thenAnswer((_) => Future.value(const Stream.empty()));
-=======
     when(graphQlProvider.contactsEvents(any)).thenAnswer(
       (_) => Stream.fromIterable([
         QueryResult.internal(
@@ -171,8 +155,10 @@
       before: null,
     )).thenAnswer(
         (_) => Future.value(RecentChats$Query.fromJson(chatContactsData)));
+        when(graphQlProvider.chatContacts(first: 120)).thenAnswer(
+      (_) => Future.value(Contacts$Query.fromJson(chatContacts).chatContacts),
+    );
     when(graphQlProvider.keepOnline()).thenAnswer((_) => const Stream.empty());
->>>>>>> a3be6e54
 
     when(
       graphQlProvider.changeContactName(
@@ -203,10 +189,6 @@
 
   test('ContactService throws UpdateChatContactNameException on contact rename',
       () async {
-<<<<<<< HEAD
-    when(graphQlProvider.contactsEvents(null)).thenAnswer(
-      (_) => Future.value(const Stream.empty()),
-=======
     when(graphQlProvider.contactsEvents(any)).thenAnswer(
       (_) => Stream.fromIterable([
         QueryResult.internal(
@@ -221,7 +203,6 @@
           },
         )
       ]),
->>>>>>> a3be6e54
     );
 
     when(
