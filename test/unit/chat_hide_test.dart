// Copyright © 2022-2023 IT ENGINEERING MANAGEMENT INC,
//                       <https://github.com/team113>
//
// This program is free software: you can redistribute it and/or modify it under
// the terms of the GNU Affero General Public License v3.0 as published by the
// Free Software Foundation, either version 3 of the License, or (at your
// option) any later version.
//
// This program is distributed in the hope that it will be useful, but WITHOUT
// ANY WARRANTY; without even the implied warranty of MERCHANTABILITY or FITNESS
// FOR A PARTICULAR PURPOSE. See the GNU Affero General Public License v3.0 for
// more details.
//
// You should have received a copy of the GNU Affero General Public License v3.0
// along with this program. If not, see
// <https://www.gnu.org/licenses/agpl-3.0.html>.

import 'package:flutter_test/flutter_test.dart';
import 'package:get/get.dart';
import 'package:hive_flutter/hive_flutter.dart';
import 'package:messenger/api/backend/schema.dart';
import 'package:messenger/domain/model/chat.dart';
import 'package:messenger/domain/model/user.dart';
import 'package:messenger/domain/repository/auth.dart';
import 'package:messenger/domain/repository/chat.dart';
import 'package:messenger/domain/repository/settings.dart';
import 'package:messenger/domain/service/auth.dart';
import 'package:messenger/domain/service/chat.dart';
import 'package:messenger/provider/gql/exceptions.dart';
import 'package:messenger/provider/gql/graphql.dart';
import 'package:messenger/provider/hive/application_settings.dart';
import 'package:messenger/provider/hive/background.dart';
import 'package:messenger/provider/hive/call_rect.dart';
import 'package:messenger/provider/hive/chat.dart';
import 'package:messenger/provider/hive/chat_call_credentials.dart';
import 'package:messenger/provider/hive/draft.dart';
import 'package:messenger/provider/hive/media_settings.dart';
import 'package:messenger/provider/hive/monolog.dart';
import 'package:messenger/provider/hive/session.dart';
import 'package:messenger/provider/hive/user.dart';
import 'package:messenger/routes.dart';
import 'package:messenger/store/auth.dart';
import 'package:messenger/store/call.dart';
import 'package:messenger/store/chat.dart';
import 'package:messenger/store/settings.dart';
import 'package:messenger/store/user.dart';
import 'package:mockito/annotations.dart';
import 'package:mockito/mockito.dart';

import 'chat_hide_test.mocks.dart';

@GenerateMocks([GraphQlProvider])
void main() async {
  setUp(Get.reset);

  Hive.init('./test/.temp_hive/chat_hide_unit');

  final graphQlProvider = Get.put(MockGraphQlProvider());
  when(graphQlProvider.disconnect()).thenAnswer((_) => () {});

  var chatProvider = Get.put(ChatHiveProvider());
  await chatProvider.init();
  var sessionProvider = Get.put(SessionDataHiveProvider());
  await sessionProvider.init();
  var userProvider = UserHiveProvider();
  await userProvider.init();
  var credentialsProvider = ChatCallCredentialsHiveProvider();
  await credentialsProvider.init();
  var draftProvider = DraftHiveProvider();
  await draftProvider.init();
  var mediaSettingsProvider = MediaSettingsHiveProvider();
  await mediaSettingsProvider.init();
  var applicationSettingsProvider = ApplicationSettingsHiveProvider();
  await applicationSettingsProvider.init();
  var backgroundProvider = BackgroundHiveProvider();
  await backgroundProvider.init();
  var callRectProvider = CallRectHiveProvider();
  await callRectProvider.init();
  var monologProvider = MonologHiveProvider();
  await monologProvider.init();

  var chatData = {
    'id': '0d72d245-8425-467a-9ebd-082d4f47850b',
    'name': 'null',
    'members': {'nodes': []},
    'kind': 'GROUP',
    'isHidden': false,
    'muted': null,
    'directLink': null,
    'createdAt': '2021-12-15T15:11:18.316846+00:00',
    'updatedAt': '2021-12-15T15:11:18.316846+00:00',
    'lastReads': [],
    'lastDelivery': '1970-01-01T00:00:00+00:00',
    'lastItem': null,
    'lastReadItem': null,
    'gallery': {'nodes': []},
    'unreadCount': 0,
    'totalCount': 0,
    'ongoingCall': null,
    'ver': '0',
  };

  var recentChats = {
    'recentChats': {
<<<<<<< HEAD
      'nodes': [chatData],
=======
      'nodes': [
        {
          'id': '0d72d245-8425-467a-9ebd-082d4f47850b',
          'name': 'null',
          'members': {'nodes': []},
          'kind': 'GROUP',
          'isHidden': false,
          'muted': null,
          'directLink': null,
          'createdAt': '2021-12-15T15:11:18.316846+00:00',
          'updatedAt': '2021-12-15T15:11:18.316846+00:00',
          'lastReads': [],
          'lastDelivery': '1970-01-01T00:00:00+00:00',
          'lastItem': null,
          'lastReadItem': null,
          'unreadCount': 0,
          'totalCount': 0,
          'ongoingCall': null,
          'ver': '0'
        }
      ]
>>>>>>> 35790c78
    }
  };

  when(graphQlProvider.keepOnline()).thenAnswer((_) => const Stream.empty());

  AuthService authService = Get.put(
    AuthService(
      Get.put<AbstractAuthRepository>(AuthRepository(graphQlProvider)),
      sessionProvider,
    ),
  );
  await authService.init();

  router = RouterState(authService);

  when(graphQlProvider.recentChatsTopEvents(3))
      .thenAnswer((_) => const Stream.empty());
  when(graphQlProvider.incomingCallsTopEvents(3))
      .thenAnswer((_) => const Stream.empty());
  when(graphQlProvider.chatEvents(
    const ChatId('0d72d245-8425-467a-9ebd-082d4f47850b'),
    any,
  )).thenAnswer((_) => const Stream.empty());

  when(graphQlProvider.favoriteChatsEvents(any))
      .thenAnswer((_) => const Stream.empty());

  when(graphQlProvider.getUser(any))
      .thenAnswer((_) => Future.value(GetUser$Query.fromJson({'user': null})));
  when(graphQlProvider.getMonolog()).thenAnswer(
    (_) => Future.value(GetMonolog$Query.fromJson({'monolog': null}).monolog),
  );

  test('ChatService successfully hides a chat', () async {
    when(graphQlProvider.recentChats(
      first: 120,
      after: null,
      last: null,
      before: null,
    )).thenAnswer((_) => Future.value(RecentChats$Query.fromJson(recentChats)));

    when(graphQlProvider.hideChat(
      const ChatId('0d72d245-8425-467a-9ebd-082d4f47850b'),
    )).thenAnswer(
      (_) => Future.value(HideChat$Mutation.fromJson({
        'hideChat': {
          '__typename': 'ChatEventsVersioned',
          'events': [
            {
              '__typename': 'EventChatHidden',
              'chatId': '0d72d245-8425-467a-9ebd-082d4f47850b',
              'at': DateTime.now().toString(),
            }
          ],
          'ver': '30244932539809626167471501083997798235'
        }
      }).hideChat as HideChat$Mutation$HideChat$ChatEventsVersioned),
    );

    AbstractSettingsRepository settingsRepository = Get.put(
      SettingsRepository(
        mediaSettingsProvider,
        applicationSettingsProvider,
        backgroundProvider,
        callRectProvider,
      ),
    );

    UserRepository userRepository =
        Get.put(UserRepository(graphQlProvider, userProvider));
    CallRepository callRepository = Get.put(
      CallRepository(
        graphQlProvider,
        userRepository,
        credentialsProvider,
        settingsRepository,
        me: const UserId('me'),
      ),
    );
    AbstractChatRepository chatRepository = Get.put<AbstractChatRepository>(
      ChatRepository(
        graphQlProvider,
        chatProvider,
        callRepository,
        draftProvider,
        userRepository,
        sessionProvider,
        monologProvider,
        me: const UserId('me'),
      ),
    );
    ChatService chatService = Get.put(ChatService(chatRepository, authService));

    await chatService.hideChat(
      const ChatId('0d72d245-8425-467a-9ebd-082d4f47850b'),
    );

    verify(
      graphQlProvider.hideChat(
        const ChatId('0d72d245-8425-467a-9ebd-082d4f47850b'),
      ),
    );
  });

  test('ChatService throws HideChatException on chat hide', () async {
    when(graphQlProvider.recentChats(
      first: 120,
      after: null,
      last: null,
      before: null,
    )).thenAnswer((_) => Future.value(RecentChats$Query.fromJson(recentChats)));

    when(graphQlProvider.hideChat(
      const ChatId('0d72d245-8425-467a-9ebd-082d4f47850b'),
    )).thenThrow(const HideChatException(HideChatErrorCode.unknownChat));

    AbstractSettingsRepository settingsRepository = Get.put(
      SettingsRepository(
        mediaSettingsProvider,
        applicationSettingsProvider,
        backgroundProvider,
        callRectProvider,
      ),
    );

    UserRepository userRepository =
        Get.put(UserRepository(graphQlProvider, userProvider));
    CallRepository callRepository = Get.put(
      CallRepository(
        graphQlProvider,
        userRepository,
        credentialsProvider,
        settingsRepository,
        me: const UserId('me'),
      ),
    );
    AbstractChatRepository chatRepository = Get.put<AbstractChatRepository>(
      ChatRepository(
        graphQlProvider,
        chatProvider,
        callRepository,
        draftProvider,
        userRepository,
        sessionProvider,
        monologProvider,
        me: const UserId('me'),
      ),
    );
    ChatService chatService = Get.put(ChatService(chatRepository, authService));

    expect(
      () async => await chatService.hideChat(
        const ChatId('0d72d245-8425-467a-9ebd-082d4f47850b'),
      ),
      throwsA(isA<HideChatException>()),
    );

    verify(
      graphQlProvider.hideChat(
        const ChatId('0d72d245-8425-467a-9ebd-082d4f47850b'),
      ),
    );
  });
}<|MERGE_RESOLUTION|>--- conflicted
+++ resolved
@@ -93,7 +93,6 @@
     'lastDelivery': '1970-01-01T00:00:00+00:00',
     'lastItem': null,
     'lastReadItem': null,
-    'gallery': {'nodes': []},
     'unreadCount': 0,
     'totalCount': 0,
     'ongoingCall': null,
@@ -102,31 +101,7 @@
 
   var recentChats = {
     'recentChats': {
-<<<<<<< HEAD
       'nodes': [chatData],
-=======
-      'nodes': [
-        {
-          'id': '0d72d245-8425-467a-9ebd-082d4f47850b',
-          'name': 'null',
-          'members': {'nodes': []},
-          'kind': 'GROUP',
-          'isHidden': false,
-          'muted': null,
-          'directLink': null,
-          'createdAt': '2021-12-15T15:11:18.316846+00:00',
-          'updatedAt': '2021-12-15T15:11:18.316846+00:00',
-          'lastReads': [],
-          'lastDelivery': '1970-01-01T00:00:00+00:00',
-          'lastItem': null,
-          'lastReadItem': null,
-          'unreadCount': 0,
-          'totalCount': 0,
-          'ongoingCall': null,
-          'ver': '0'
-        }
-      ]
->>>>>>> 35790c78
     }
   };
 
