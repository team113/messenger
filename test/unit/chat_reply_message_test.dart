--- conflicted
+++ resolved
@@ -29,11 +29,8 @@
 import 'package:messenger/provider/gql/exceptions.dart';
 import 'package:messenger/provider/gql/graphql.dart';
 import 'package:messenger/provider/hive/chat.dart';
-<<<<<<< HEAD
+import 'package:messenger/provider/hive/chat_call_credentials.dart';
 import 'package:messenger/provider/hive/draft.dart';
-=======
-import 'package:messenger/provider/hive/chat_call_credentials.dart';
->>>>>>> 6b4f222a
 import 'package:messenger/provider/hive/gallery_item.dart';
 import 'package:messenger/provider/hive/session.dart';
 import 'package:messenger/provider/hive/user.dart';
@@ -199,13 +196,9 @@
     AbstractChatRepository chatRepository = Get.put<AbstractChatRepository>(
       ChatRepository(
         graphQlProvider,
-<<<<<<< HEAD
-        Get.find(),
-        draftProvider,
-=======
         chatProvider,
         callRepository,
->>>>>>> 6b4f222a
+        draftProvider,
         userRepository,
         me: const UserId('08164fb1-ff60-49f6-8ff2-7fede51c3aed'),
       ),
@@ -270,13 +263,9 @@
     AbstractChatRepository chatRepository = Get.put<AbstractChatRepository>(
       ChatRepository(
         graphQlProvider,
-<<<<<<< HEAD
-        Get.find(),
-        draftProvider,
-=======
         chatProvider,
         callRepository,
->>>>>>> 6b4f222a
+        draftProvider,
         userRepository,
         me: const UserId('08164fb1-ff60-49f6-8ff2-7fede51c3aed'),
       ),
