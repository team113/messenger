--- conflicted
+++ resolved
@@ -76,14 +76,7 @@
   final draftProvider = Get.put(DraftDriftProvider(common, scoped));
   var credentialsProvider = Get.put(CredentialsHiveProvider());
   await credentialsProvider.init();
-<<<<<<< HEAD
-  var draftProvider = Get.put(DraftHiveProvider());
-  await draftProvider.init();
   final monologProvider = Get.put(MonologDriftProvider(common));
-=======
-  var monologProvider = MonologHiveProvider();
-  await monologProvider.init();
->>>>>>> 54312604
   var sessionProvider = SessionDataHiveProvider();
   await sessionProvider.init();
   final accountProvider = AccountHiveProvider();
