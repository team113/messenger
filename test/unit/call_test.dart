// Copyright © 2022-2023 IT ENGINEERING MANAGEMENT INC,
//                       <https://github.com/team113>
//
// This program is free software: you can redistribute it and/or modify it under
// the terms of the GNU Affero General Public License v3.0 as published by the
// Free Software Foundation, either version 3 of the License, or (at your
// option) any later version.
//
// This program is distributed in the hope that it will be useful, but WITHOUT
// ANY WARRANTY; without even the implied warranty of MERCHANTABILITY or FITNESS
// FOR A PARTICULAR PURPOSE. See the GNU Affero General Public License v3.0 for
// more details.
//
// You should have received a copy of the GNU Affero General Public License v3.0
// along with this program. If not, see
// <https://www.gnu.org/licenses/agpl-3.0.html>.

import 'dart:async';

import 'package:flutter_test/flutter_test.dart';
import 'package:get/get.dart';
import 'package:graphql_flutter/graphql_flutter.dart';
import 'package:hive_flutter/hive_flutter.dart';
import 'package:messenger/api/backend/schema.dart';
import 'package:messenger/domain/model/chat.dart';
import 'package:messenger/domain/model/chat_call.dart';
import 'package:messenger/domain/model/chat_item.dart';
import 'package:messenger/domain/model/ongoing_call.dart';
import 'package:messenger/domain/model/precise_date_time/precise_date_time.dart';
import 'package:messenger/domain/model/session.dart';
import 'package:messenger/domain/model/user.dart';
import 'package:messenger/domain/repository/settings.dart';
import 'package:messenger/domain/service/auth.dart';
import 'package:messenger/domain/service/call.dart';
import 'package:messenger/domain/service/chat.dart';
import 'package:messenger/provider/gql/graphql.dart';
import 'package:messenger/provider/hive/application_settings.dart';
import 'package:messenger/provider/hive/background.dart';
import 'package:messenger/provider/hive/chat.dart';
import 'package:messenger/provider/hive/chat_call_credentials.dart';
import 'package:messenger/provider/hive/draft.dart';
import 'package:messenger/provider/hive/gallery_item.dart';
import 'package:messenger/provider/hive/media_settings.dart';
import 'package:messenger/provider/hive/my_user.dart';
import 'package:messenger/provider/hive/session.dart';
import 'package:messenger/provider/hive/user.dart';
import 'package:messenger/store/auth.dart';
import 'package:messenger/store/call.dart';
import 'package:messenger/store/chat.dart';
import 'package:messenger/store/model/chat.dart';
import 'package:messenger/store/settings.dart';
import 'package:messenger/store/user.dart';

import '../mock/graphql_provider.dart';

Map<String, dynamic> _caller([String? id]) => {
      'id': id ?? 'id',
      'num': '1234567890123456',
      'gallery': {'nodes': []},
      'mutualContactsCount': 0,
      'isDeleted': false,
      'isBlacklisted': {'blacklisted': false, 'ver': '0'},
      'presence': 'AWAY',
      'ver': '0',
    };

var chatData = {
  'id': 'chatId',
  'name': null,
  'avatar': null,
  'members': {'nodes': []},
  'kind': 'GROUP',
  'isHidden': false,
  'muted': null,
  'directLink': null,
  'createdAt': '2021-12-15T15:11:18.316846+00:00',
  'updatedAt': '2021-12-15T15:11:18.316846+00:00',
  'lastReads': [],
  'lastDelivery': '1970-01-01T00:00:00+00:00',
  'lastItem': null,
  'lastReadItem': null,
  'gallery': {'nodes': []},
  'unreadCount': 0,
  'totalCount': 0,
  'ongoingCall': null,
  'ver': '0'
};

var chatsQuery = {
  'recentChats': {
    'edges': [
      {
        'node': chatData,
        'cursor': 'cursor',
      }
    ],
    'pageInfo': {
      'endCursor': 'endCursor',
      'hasNextPage': false,
      'startCursor': 'endCursor',
      'hasPreviousPage': false,
    },
  }
};

void main() async {
  setUp(() => Get.reset());
  Hive.init('./test/.temp_hive/unit_call');

  var myUserProvider = MyUserHiveProvider();
  await myUserProvider.init();
  var userProvider = UserHiveProvider();
  await userProvider.init();
  var galleryItemProvider = GalleryItemHiveProvider();
  await galleryItemProvider.init();
  var provider = SessionDataHiveProvider();
  await provider.init();
  var mediaSettingsProvider = MediaSettingsHiveProvider();
  await mediaSettingsProvider.init();
  var applicationSettingsProvider = ApplicationSettingsHiveProvider();
  await applicationSettingsProvider.init();
  var backgroundProvider = BackgroundHiveProvider();
  await backgroundProvider.init();
  var credentialsProvider = ChatCallCredentialsHiveProvider();
  await credentialsProvider.init();
  var chatProvider = ChatHiveProvider();
  await chatProvider.init();
  await chatProvider.clear();
  var draftProvider = DraftHiveProvider();
  await draftProvider.init();

  test('CallService registers and handles all ongoing call events', () async {
    await userProvider.clear();
    provider.setCredentials(
      Credentials(
        Session(
          const AccessToken('token'),
          PreciseDateTime.now().add(const Duration(days: 1)),
        ),
        RememberedSession(
          const RememberToken('token'),
          PreciseDateTime.now().add(const Duration(days: 1)),
        ),
        const UserId('me'),
      ),
    );

    final graphQlProvider = _FakeGraphQlProvider(
      initialOngoingCalls: [
        {
          'id': 'first',
          'chatId': 'chatId',
          'authorId': 'authorId',
          'answered': false,
          'at': DateTime.now().toString(),
          'caller': _caller(),
          'withVideo': false,
          'members': [
            {
              'user': _caller(),
              'handRaised': false,
              'joinedAt': DateTime.now().toString(),
            }
          ],
          'ver': '1',
          'presence': 'AWAY',
          'online': {'__typename': 'UserOnline'},
        }
      ],
    );
    Get.put<GraphQlProvider>(graphQlProvider);

    AuthRepository authRepository = Get.put(AuthRepository(graphQlProvider));
    AuthService authService = Get.put(AuthService(authRepository, provider));
    await authService.init();

    UserRepository userRepository = Get.put(
        UserRepository(graphQlProvider, userProvider, galleryItemProvider));
    AbstractSettingsRepository settingsRepository = Get.put(
      SettingsRepository(
        mediaSettingsProvider,
        applicationSettingsProvider,
        backgroundProvider,
      ),
    );

    CallRepository callRepository = Get.put(
      CallRepository(
        graphQlProvider,
        userRepository,
        credentialsProvider,
        settingsRepository,
        me: const UserId('me'),
      ),
    );
    ChatRepository chatRepository = Get.put(
      ChatRepository(
        graphQlProvider,
        chatProvider,
        callRepository,
        draftProvider,
        userRepository,
        provider,
      ),
    );
    ChatService chatService = Get.put(ChatService(chatRepository, authService));
    CallService callService = Get.put(
      CallService(authService, chatService, callRepository),
    );
    callService.onReady();

    await Future.delayed(Duration.zero);
    expect(callService.calls.length, 1);
    expect(callService.calls.values.first.value.callChatItemId!.val, 'first');

    graphQlProvider.chatEventsStream.add(
      QueryResult.internal(
        source: QueryResultSource.network,
        data: {
          'chatEvents': {
            '__typename': 'ChatEventsVersioned',
            'ver': '1',
            'events': [
              {
                '__typename': 'EventChatCallFinished',
                'chatId': 'chatId',
                'callId': 'first',
                'call': {
                  '__typename': 'ChatCall',
                  'id': 'first',
                  'chatId': 'chatId',
                  'authorId': 'authorId',
                  'answered': false,
                  'at': DateTime.now().toString(),
                  'caller': _caller(),
                  'conversationStartedAt': null,
                  'finishReason': 'UNANSWERED',
                  'finishedAt': DateTime.now().toString(),
                  'joinLink': null,
                  'members': [
                    {
                      'user': _caller(),
                      'handRaised': false,
                      'joinedAt': DateTime.now().toString(),
                    }
                  ],
                  'ver': '1',
                  'withVideo': false
                },
                'reason': 'UNANSWERED',
                'at': DateTime.now().toString(),
              }
            ]
          }
        },
        parserFn: (_) => null,
      ),
    );

    await Future.delayed(Duration.zero);
    expect(callService.calls.length, 0);

    graphQlProvider.ongoingCallStream.add(QueryResult.internal(
      source: QueryResultSource.network,
      data: {
        'incomingChatCallsTopEvents': {
          '__typename': 'EventIncomingChatCallsTopChatCallAdded',
          'call': {
            'id': 'second',
            'chatId': 'chatId',
            'authorId': 'authorId',
            'answered': false,
            'at': DateTime.now().toString(),
            'caller': _caller(),
            'withVideo': false,
            'members': [
              {
                'user': _caller(),
                'handRaised': false,
                'joinedAt': DateTime.now().toString(),
              }
            ],
            'ver': '2',
            'presence': 'AWAY',
            'online': {'__typename': 'UserOnline'},
          },
        },
      },
      parserFn: (_) => null,
    ));

    await Future.delayed(Duration.zero);
    expect(callService.calls.length, 1);
    expect(callService.calls.values.first.value.callChatItemId!.val, 'second');
  });

  test('CallService registers and successfully answers the call', () async {
    final graphQlProvider = _FakeGraphQlProvider();
    Get.put<GraphQlProvider>(graphQlProvider);

    AuthRepository authRepository = Get.put(AuthRepository(graphQlProvider));
    AuthService authService = Get.put(AuthService(authRepository, provider));
    await authService.init();

    UserRepository userRepository = Get.put(
        UserRepository(graphQlProvider, userProvider, galleryItemProvider));
    AbstractSettingsRepository settingsRepository = Get.put(
      SettingsRepository(
        mediaSettingsProvider,
        applicationSettingsProvider,
        backgroundProvider,
      ),
    );

    CallRepository callRepository = Get.put(
      CallRepository(
        graphQlProvider,
        userRepository,
        credentialsProvider,
        settingsRepository,
        me: const UserId('me'),
      ),
    );
    ChatRepository chatRepository = Get.put(
      ChatRepository(
        graphQlProvider,
        chatProvider,
        callRepository,
        draftProvider,
        userRepository,
        provider,
      ),
    );
    ChatService chatService = Get.put(ChatService(chatRepository, authService));
    CallService callService = Get.put(
      CallService(authService, chatService, callRepository),
    );
    callService.onReady();

    await Future.delayed(Duration.zero);
    expect(callService.calls.length, 0);

    callService.call(
      const ChatId('outcoming'),
      withAudio: false,
      withVideo: false,
      withScreen: false,
    );
    expect(callService.calls.length, 1);
    expect(callService.calls.values.first.value.state.value,
        OngoingCallState.local);

    await Future.delayed(Duration.zero);
    expect(callService.calls.length, 1);
    expect(callService.calls.values.first.value.chatId.value.val, 'outcoming');
    expect(callService.calls.values.first.value.caller?.id.val, 'me');

    callService.leave(
      const ChatId('outcoming'),
      const ChatCallDeviceId('device'),
    );

    await Future.delayed(Duration.zero);
    expect(callService.calls.length, 0);
  });

  test('CallService registers and successfully starts the call', () async {
    final graphQlProvider = _FakeGraphQlProvider();

    AuthRepository authRepository = Get.put(AuthRepository(graphQlProvider));
    AuthService authService = Get.put(AuthService(authRepository, provider));
    await authService.init();

    AbstractSettingsRepository settingsRepository = Get.put(
      SettingsRepository(
        mediaSettingsProvider,
        applicationSettingsProvider,
        backgroundProvider,
      ),
    );
    UserRepository userRepository = Get.put(
        UserRepository(graphQlProvider, userProvider, galleryItemProvider));

    CallRepository callRepository = Get.put(
      CallRepository(
        graphQlProvider,
        userRepository,
        credentialsProvider,
        settingsRepository,
        me: const UserId('me'),
      ),
    );
    ChatRepository chatRepository = Get.put(
      ChatRepository(
        graphQlProvider,
        chatProvider,
        callRepository,
        draftProvider,
        userRepository,
        provider,
      ),
    );
    ChatService chatService = Get.put(ChatService(chatRepository, authService));
    CallService callService = Get.put(
      CallService(authService, chatService, callRepository),
    );
    callService.onReady();

    await Future.delayed(Duration.zero);
    expect(callService.calls.length, 0);

    graphQlProvider.ongoingCallStream.add(QueryResult.internal(
      source: QueryResultSource.network,
      data: {
        'incomingChatCallsTopEvents': {
          '__typename': 'EventIncomingChatCallsTopChatCallAdded',
          'call': {
            'id': 'id',
            'chatId': 'incoming',
            'authorId': 'authorId',
            'answered': false,
            'at': DateTime.now().toString(),
            'caller': _caller(),
            'withVideo': false,
            'members': [
              {
                'user': _caller(),
                'handRaised': false,
                'joinedAt': DateTime.now().toString(),
              }
            ],
            'ver': '1',
            'presence': 'AWAY',
            'online': {'__typename': 'UserOnline'},
          },
        },
      },
      parserFn: (_) => null,
    ));

    await Future.delayed(Duration.zero);
    expect(callService.calls.length, 1);
    expect(callService.calls.values.first.value.chatId.value.val, 'incoming');

    callService.decline(const ChatId('incoming'));

    await Future.delayed(Duration.zero);
    expect(callService.calls.length, 0);

    graphQlProvider.ongoingCallStream.add(QueryResult.internal(
      source: QueryResultSource.network,
      data: {
        'incomingChatCallsTopEvents': {
          '__typename': 'EventIncomingChatCallsTopChatCallAdded',
          'call': {
            'id': 'id',
            'chatId': 'incoming',
            'authorId': 'authorId',
            'answered': false,
            'at': DateTime.now().toString(),
            'caller': _caller(),
            'withVideo': false,
            'members': [
              {
                'user': _caller(),
                'handRaised': false,
                'joinedAt': DateTime.now().toString(),
              }
            ],
            'ver': '2',
            'PRESENCE': 'AWAY',
            'online': {'__typename': 'UserOnline'},
          },
        },
      },
      parserFn: (_) => null,
    ));

    await Future.delayed(Duration.zero);
    expect(callService.calls.length, 1);
    expect(callService.calls.values.first.value.chatId.value.val, 'incoming');

    callService.join(
      const ChatId('incoming'),
      withAudio: true,
      withVideo: false,
      withScreen: false,
    );

    await Future.delayed(Duration.zero);
    expect(callService.calls.length, 1);
  });
}

class _FakeGraphQlProvider extends MockedGraphQlProvider {
  _FakeGraphQlProvider({this.initialOngoingCalls});

  List<Map<String, dynamic>>? initialOngoingCalls;
  int latestVersion = 0;

  @override
  set authExceptionHandler(_) {}

  @override
  set token(_) {}

  final StreamController<QueryResult> _heartbeat = StreamController.broadcast();

  @override
  Stream<QueryResult> callEvents(
    ChatItemId id,
    ChatCallDeviceId deviceId,
  ) =>
      _heartbeat.stream;

  @override
  Stream<QueryResult> chatEvents(ChatId id, ChatVersion? Function()? getVer) {
    Future.delayed(
      Duration.zero,
      () => chatEventsStream.add(QueryResult.internal(
        source: QueryResultSource.network,
        data: {
          'chatEvents': {
            '__typename': 'SubscriptionInitialized',
            'ok': true,
          }
        },
        parserFn: (_) => null,
      )),
    );
    return chatEventsStream.stream;
  }

  @override
  Stream<QueryResult> incomingCallsTopEvents(int count) {
    ongoingCallStream.add(QueryResult.internal(
      source: QueryResultSource.network,
      data: {
        'incomingChatCallsTopEvents': {
          '__typename': 'IncomingChatCallsTop',
          'list': initialOngoingCalls ?? [],
        },
      },
      parserFn: (_) => null,
    ));
    return ongoingCallStream.stream;
  }

  @override
  Stream<QueryResult> recentChatsTopEvents(int count) => const Stream.empty();

  @override
  Future<StartCall$Mutation$StartChatCall$StartChatCallOk> startChatCall(
      ChatId chatId, ChatCallCredentials creds,
      [bool? withVideo]) async {
    latestVersion++;
    ongoingCallStream.add(QueryResult.internal(
      source: QueryResultSource.network,
      data: {
        'incomingChatCallsTopEvents': {
          '__typename': 'EventIncomingChatCallsTopChatCallAdded',
          'call': {
            'id': 'id',
            'chatId': chatId.val,
            'authorId': 'me',
            'answered': false,
            'at': DateTime.now().toString(),
            'caller': _caller('me'),
            'withVideo': false,
            'members': [
              {
                'user': _caller('me'),
                'handRaised': false,
                'joinedAt': DateTime.now().toString(),
              }
            ],
            'ver': '$latestVersion',
            'presence': 'AWAY',
            'online': {'__typename': 'UserOnline'},
          },
        },
      },
      parserFn: (_) => null,
    ));

    return (StartCall$Mutation.fromJson({
      'startChatCall': {
        '__typename': 'StartChatCallOk',
        'deviceId': 'deviceId',
        'event': {
          '__typename': 'ChatEventsVersioned',
          'events': [
            {
              '__typename': 'EventChatCallStarted',
              'callId': 'id',
              'chatId': chatId.val,
              'call': {
                'id': 'id',
                'chatId': chatId.val,
                'authorId': 'me',
                'answered': false,
                'at': DateTime.now().toString(),
                'caller': _caller('me'),
                'withVideo': false,
                'members': [
                  {
                    'user': _caller('me'),
                    'handRaised': false,
                    'joinedAt': DateTime.now().toString(),
                  }
                ],
                'ver': '$latestVersion',
                'presence': 'AWAY',
                'online': {'__typename': 'UserOnline'},
              },
            },
          ],
          'ver': '$latestVersion',
        }
      },
    }).startChatCall as StartCall$Mutation$StartChatCall$StartChatCallOk);
  }

  @override
  Future<RecentChats$Query> recentChats({
    int? first,
    RecentChatsCursor? after,
    int? last,
    RecentChatsCursor? before,
  }) async {
    return RecentChats$Query.fromJson(chatsQuery);
  }

  @override
  Future<ChatEventsVersionedMixin?> leaveChatCall(
      ChatId chatId, ChatCallDeviceId deviceId) async {
    chatEventsStream.add(
      QueryResult.internal(
        source: QueryResultSource.network,
        data: {
          'chatEvents': {
            '__typename': 'ChatEventsVersioned',
            'ver': '1',
            'events': [
              {
                '__typename': 'EventChatCallFinished',
                'chatId': chatId.val,
                'callId': 'id',
                'call': {
                  '__typename': 'ChatCall',
                  'id': 'id',
                  'chatId': chatId.val,
                  'authorId': 'authorId',
                  'answered': false,
                  'at': DateTime.now().toString(),
                  'caller': _caller('me'),
                  'conversationStartedAt': null,
                  'finishReason': 'UNANSWERED',
                  'finishedAt': DateTime.now().toString(),
                  'joinLink': null,
                  'members': [
                    {
                      'user': _caller('me'),
                      'handRaised': false,
                      'joinedAt': DateTime.now().toString(),
                    }
                  ],
                  'ver': '1',
                  'withVideo': false
                },
                'reason': 'DROPPED',
                'at': DateTime.now().toString(),
              }
            ]
          }
        },
        parserFn: (_) => null,
      ),
    );

    return null;
  }

  @override
  Future<ChatEventsVersionedMixin?> declineChatCall(ChatId chatId) async =>
      leaveChatCall(chatId, const ChatCallDeviceId(''));

  @override
  Future<JoinCall$Mutation$JoinChatCall$JoinChatCallOk> joinChatCall(
          ChatId chatId, ChatCallCredentials creds) async =>
      (JoinCall$Mutation.fromJson({
        'joinChatCall': {
          '__typename': 'JoinChatCallOk',
          'deviceId': 'deviceId',
          'event': {
            '__typename': 'ChatEventsVersioned',
            'events': [
              {
                '__typename': 'EventChatCallMemberJoined',
                'callId': 'id',
                'chatId': chatId.val,
                'call': {
                  'id': 'id',
                  'chatId': chatId.val,
                  'authorId': 'me',
                  'answered': false,
                  'at': DateTime.now().toString(),
                  'caller': _caller('me'),
                  'withVideo': false,
                  'members': [
                    {
                      'user': _caller('me'),
                      'handRaised': false,
                      'joinedAt': DateTime.now().toString(),
                    }
                  ],
                  'ver': '$latestVersion',
                  'presence': 'AWAY',
                  'online': {'__typename': 'UserOnline'},
                },
                'user': _caller('me'),
                'at': DateTime.now().toString(),
              },
            ],
            'ver': '$latestVersion',
          },
        },
      }).joinChatCall as JoinCall$Mutation$JoinChatCall$JoinChatCallOk);

  @override
  Future<GetChat$Query> getChat(ChatId id) async {
<<<<<<< HEAD
    return GetChat$Query.fromJson(chatsQuery);
=======
    return GetChat$Query.fromJson({'chat': chatData});
>>>>>>> a3be6e54
  }

  Map<String, dynamic> userData = {
    'id': 'id',
    'num': '1234567890123456',
    'login': null,
    'name': null,
    'bio': null,
    'emails': {'confirmed': []},
    'phones': {'confirmed': []},
    'gallery': {'nodes': []},
    'chatDirectLink': null,
    'hasPassword': false,
    'unreadChatsCount': 0,
    'ver': '30066501444801094020394372057490153134',
    'presence': 'AWAY',
    'online': {'__typename': 'UserOnline'},
  };
}<|MERGE_RESOLUTION|>--- conflicted
+++ resolved
@@ -729,11 +729,7 @@
 
   @override
   Future<GetChat$Query> getChat(ChatId id) async {
-<<<<<<< HEAD
     return GetChat$Query.fromJson(chatsQuery);
-=======
-    return GetChat$Query.fromJson({'chat': chatData});
->>>>>>> a3be6e54
   }
 
   Map<String, dynamic> userData = {
