--- conflicted
+++ resolved
@@ -79,22 +79,15 @@
     );
 
     when(graphQlProvider.keepOnline()).thenAnswer((_) => const Stream.empty());
-<<<<<<< HEAD
-    when(graphQlProvider.favoriteChatsEvents(any)).thenAnswer(
-      (_) => const Stream.empty(),
-    );
-    when(graphQlProvider.sessionsEvents(any))
-        .thenAnswer((_) => const Stream.empty());
-    when(graphQlProvider.blocklistEvents(any))
-        .thenAnswer((_) => const Stream.empty());
-=======
     when(
       graphQlProvider.favoriteChatsEvents(any),
     ).thenAnswer((_) => const Stream.empty());
     when(
       graphQlProvider.sessionsEvents(any),
     ).thenAnswer((_) => const Stream.empty());
->>>>>>> c3c73baf
+    when(
+      graphQlProvider.blocklistEvents(any),
+    ).thenAnswer((_) => const Stream.empty());
 
     when(graphQlProvider.toggleMyUserMute(null)).thenAnswer(
       (_) => Future.value(
@@ -206,39 +199,12 @@
           blocklistProvider,
           userRepository,
           versionProvider,
-          myUserProvider,
           me: const UserId('me'),
         ),
       );
 
       AbstractMyUserRepository myUserRepository = MyUserRepository(
         graphQlProvider,
-<<<<<<< HEAD
-        blocklistProvider,
-        userRepository,
-        versionProvider,
-        me: const UserId('me'),
-      ),
-    );
-
-    AbstractMyUserRepository myUserRepository = MyUserRepository(
-      graphQlProvider,
-      myUserProvider,
-      blocklistRepository,
-      userRepository,
-      accountProvider,
-    );
-    myUserRepository.init(onUserDeleted: () {}, onPasswordUpdated: () {});
-    MyUserService myUserService = MyUserService(authService, myUserRepository);
-
-    await expectLater(
-      () async => await myUserService.toggleMute(null),
-      throwsA(isA<ToggleMyUserMuteException>()),
-    );
-
-    verify(graphQlProvider.toggleMyUserMute(null));
-  });
-=======
         myUserProvider,
         blocklistRepository,
         userRepository,
@@ -258,7 +224,6 @@
       verify(graphQlProvider.toggleMyUserMute(null));
     },
   );
->>>>>>> c3c73baf
 
   tearDown(() async => await Future.wait([common.close(), scoped.close()]));
 }
