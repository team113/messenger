--- conflicted
+++ resolved
@@ -33,11 +33,8 @@
 import 'package:messenger/domain/service/chat.dart';
 import 'package:messenger/provider/gql/graphql.dart';
 import 'package:messenger/provider/hive/chat.dart';
-<<<<<<< HEAD
+import 'package:messenger/provider/hive/chat_call_credentials.dart';
 import 'package:messenger/provider/hive/draft.dart';
-=======
-import 'package:messenger/provider/hive/chat_call_credentials.dart';
->>>>>>> 6b4f222a
 import 'package:messenger/provider/hive/gallery_item.dart';
 import 'package:messenger/provider/hive/session.dart';
 import 'package:messenger/provider/hive/user.dart';
@@ -155,13 +152,9 @@
     AbstractChatRepository chatRepository = Get.put<AbstractChatRepository>(
       ChatRepository(
         graphQlProvider,
-<<<<<<< HEAD
-        Get.find(),
-        draftProvider,
-=======
         chatProvider,
         callRepository,
->>>>>>> 6b4f222a
+        draftProvider,
         userRepository,
         me: const UserId('me'),
       ),
@@ -223,13 +216,9 @@
     AbstractChatRepository chatRepository = Get.put<AbstractChatRepository>(
       ChatRepository(
         graphQlProvider,
-<<<<<<< HEAD
-        Get.find(),
-        draftProvider,
-=======
         chatProvider,
         callRepository,
->>>>>>> 6b4f222a
+        draftProvider,
         userRepository,
         me: const UserId('me'),
       ),
@@ -299,13 +288,9 @@
     AbstractChatRepository chatRepository = Get.put<AbstractChatRepository>(
       ChatRepository(
         graphQlProvider,
-<<<<<<< HEAD
-        Get.find(),
-        draftProvider,
-=======
         chatProvider,
         callRepository,
->>>>>>> 6b4f222a
+        draftProvider,
         userRepository,
         me: const UserId('me'),
       ),
@@ -369,13 +354,9 @@
     AbstractChatRepository chatRepository = Get.put<AbstractChatRepository>(
       ChatRepository(
         graphQlProvider,
-<<<<<<< HEAD
-        Get.find(),
-        draftProvider,
-=======
         chatProvider,
         callRepository,
->>>>>>> 6b4f222a
+        draftProvider,
         userRepository,
         me: const UserId('me'),
       ),
@@ -431,13 +412,9 @@
     AbstractChatRepository chatRepository = Get.put<AbstractChatRepository>(
       ChatRepository(
         graphQlProvider,
-<<<<<<< HEAD
-        Get.find(),
-        draftProvider,
-=======
         chatProvider,
         callRepository,
->>>>>>> 6b4f222a
+        draftProvider,
         userRepository,
         me: const UserId('me'),
       ),
@@ -507,13 +484,9 @@
     AbstractChatRepository chatRepository = Get.put<AbstractChatRepository>(
       ChatRepository(
         graphQlProvider,
-<<<<<<< HEAD
-        Get.find(),
-        draftProvider,
-=======
         chatProvider,
         callRepository,
->>>>>>> 6b4f222a
+        draftProvider,
         userRepository,
         me: const UserId('me'),
       ),
