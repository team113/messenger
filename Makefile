###############################
# Common defaults/definitions #
###############################

comma := ,

# Checks two given strings for equality.
eq = $(if $(or $(1),$(2)),$(and $(findstring $(1),$(2)),\
                                $(findstring $(2),$(1))),1)

# Recursively lists all files in the given directory with the given pattern.
rwildcard = $(strip $(wildcard $(1)$(2))\
                    $(foreach d,$(wildcard $(1)*),$(call rwildcard,$(d)/,$(2))))




######################
# Project parameters #
######################

NAME := $(strip $(shell grep -m1 'name: ' pubspec.yaml | cut -d ' ' -f2))
OWNER := $(or $(GITHUB_REPOSITORY_OWNER),team113)
REGISTRIES := $(strip $(subst $(comma), ,\
	$(shell grep -m1 'registry: \["' .github/workflows/ci.yml \
	        | cut -d':' -f2 | tr -d '"][')))

VERSION ?= $(strip $(shell grep -m1 'version: ' pubspec.yaml | cut -d ' ' -f2))
FLUTTER_VER ?= $(strip \
	$(shell grep -m1 'FLUTTER_VER: ' .github/workflows/ci.yml | cut -d':' -f2 \
                                                              | tr -d'"'))




###########
# Aliases #
###########

build: flutter.build


clean: clean.e2e clean.flutter


deps: flutter.pub


docs: docs.dart


e2e: test.e2e


fmt: flutter.fmt


gen: flutter.gen


lint: flutter.analyze


release: git.release


run: flutter.run


test: test.unit




####################
# Flutter commands #
####################

# Lint Flutter Dart sources with dartanalyzer.
#
# Usage:
#	make flutter.analyze [dockerized=(no|yes)]

flutter.analyze:
ifeq ($(wildcard lib/api/backend/*.graphql.dart),)
	@make flutter.gen overwrite=yes dockerized=$(dockerized)
endif
ifeq ($(dockerized),yes)
	docker run --rm --network=host -v "$(PWD)":/app -w /app \
	           -v "$(HOME)/.pub-cache":/usr/local/flutter/.pub-cache \
		ghcr.io/instrumentisto/flutter:$(FLUTTER_VER) \
			make flutter.analyze dockerized=no
else
	flutter analyze
endif


# Build Flutter project from sources.
#
# Usage:
#	make flutter.build [( [platform=apk] [split-per-abi=(no|yes)]
#	                    | platform=(appbundle|web|linux|macos|windows|ios) )]
#	                   [dart-env=<VAR1>=<VAL1>[,<VAR2>=<VAL2>...]]
#	                   [dockerized=(no|yes)]

flutter.build:
ifeq ($(wildcard lib/api/backend/*.graphql.dart),)
	@make flutter.gen overwrite=yes dockerized=$(dockerized)
endif
ifeq ($(dockerized),yes)
ifeq ($(platform),macos)
	$(error Dockerized macOS build is not supported)
else ifeq ($(platform),windows)
	$(error Dockerized Windows build is not supported)
else ifeq ($(platform),ios)
	$(error Dockerized iOS build is not supported)
else
	docker run --rm --network=host -v "$(PWD)":/app -w /app \
	           -v "$(HOME)/.pub-cache":/usr/local/flutter/.pub-cache \
		ghcr.io/instrumentisto/flutter:$(FLUTTER_VER) \
			make flutter.build platform=$(platform) dart-env='$(dart-env)' \
			                   dockerized=no
endif
else
# TODO: `--split-debug-info` should be used on any non-Web platform.
#       1) macOS/iOS `--split-debug-info` can be tracked here:
#          https://github.com/getsentry/sentry-dart/issues/444
#       2) Linux/Windows `--split-debug-info` can be tracked here:
#          https://github.com/getsentry/sentry-dart/issues/433
	flutter build $(or $(platform),apk) --release \
		$(if $(call eq,$(platform),web),--web-renderer html --source-maps,) \
		$(if $(call eq,$(or $(platform),apk),apk),\
		    --split-debug-info=symbols \
		    $(if $(call eq,$(split-per-abi),yes),--split-per-abi,), \
		) \
		$(if $(call eq,$(dart-env),),,--dart-define=$(dart-env)) \
		$(if $(call eq,$(platform),ios),--no-codesign,)
endif


# Clean all Flutter dependencies and generated files.
#
# Usage:
#	make flutter.clean [dockerized=(no|yes)]

flutter.clean:
ifeq ($(dockerized),yes)
	docker run --rm --network=host -v "$(PWD)":/app -w /app \
		ghcr.io/instrumentisto/flutter:$(FLUTTER_VER) \
			make flutter.clean dockerized=no
else
	flutter clean
	rm -rf .cache/pub/ doc/ \
	       lib/api/backend/*.dart \
	       lib/api/backend/*.g.dart \
	       lib/api/backend/*.graphql.dart \
	       lib/domain/model/*.g.dart
endif


# Format Flutter Dart sources with dartfmt.
#
# Usage:
#	make flutter.fmt [check=(no|yes)] [dockerized=(no|yes)]

flutter.fmt:
ifeq ($(dockerized),yes)
	docker run --rm --network=host -v "$(PWD)":/app -w /app \
		ghcr.io/instrumentisto/flutter:$(FLUTTER_VER) \
			make flutter.fmt check=$(check) dockerized=no
else
	flutter format $(if $(call eq,$(check),yes),-n --set-exit-if-changed,) .
endif


# Run `build_runner` Flutter tool to generate project Dart sources.
#
# Usage:
#	make flutter.gen [overwrite=(yes|no)] [dockerized=(no|yes)]

flutter.gen:
ifeq ($(dockerized),yes)
	docker run --rm --network=host -v "$(PWD)":/app -w /app \
	           -v "$(HOME)/.pub-cache":/usr/local/flutter/.pub-cache \
		ghcr.io/instrumentisto/flutter:$(FLUTTER_VER) \
			make flutter.gen overwrite=$(overwrite) dockerized=no
else
	flutter pub run build_runner build \
		$(if $(call eq,$(overwrite),no),,--delete-conflicting-outputs)
endif


# Resolve Flutter project dependencies.
#
# Usage:
#	make flutter.pub [cmd=(get|<pub-cmd>)] [dockerized=(no|yes)]

flutter.pub:
ifeq ($(dockerized),yes)
	docker run --rm --network=host -v "$(PWD)":/app -w /app \
	           -v "$(HOME)/.pub-cache":/usr/local/flutter/.pub-cache \
		ghcr.io/instrumentisto/flutter:$(FLUTTER_VER) \
			make flutter.pub cmd='$(cmd)' dockerized=no
else
	flutter pub $(or $(cmd),get)
endif


# Run built project on an attached device or in an emulator.
#
# Usage:
#	make flutter.run [debug=(yes|no)]
#	                 [device=(<device-id>|linux|macos|windows|chrome)]
#	                 [dart-env=<VAR1>=<VAL1>[,<VAR2>=<VAL2>...]]

flutter.run:
ifeq ($(wildcard lib/api/backend/*.graphql.dart),)
	@make flutter.gen overwrite=yes dockerized=$(dockerized)
endif
	flutter run $(if $(call eq,$(debug),no),--release,) \
		$(if $(call eq,$(device),),,-d $(device)) \
		$(if $(call eq,$(dart-env),),,--dart-define=$(dart-env))




####################
# Testing commands #
####################

# Run Flutter E2E tests.
#
# Usage:
#	make test.e2e [( [start-app=no]
#	               | start-app=yes [TAG=(dev|<docker-tag>)]
#	                               [no-cache=(no|yes)]
#	                               [pull=(no|yes)] )]
#	              [device=(chrome|web-server|macos|linux|windows|<device-id>)]
#	              [dockerized=(no|yes)]
#	              [gen=(no|yes)]

test.e2e:
ifeq ($(if $(call eq,$(gen),yes),,$(wildcard test/e2e/*.g.dart)),)
	@make flutter.gen overwrite=yes dockerized=$(dockerized)
endif
ifeq ($(start-app),yes)
	@make docker.up tag=$(tag) no-cache=$(no-cache) pull=$(pull) \
	                background=yes log=no
	while ! timeout 1 bash -c "echo > /dev/tcp/localhost/4444"; do sleep 1; done
	docker logs -f socmob-webdriver-chrome &
endif
ifeq ($(dockerized),yes)
	docker run --rm -v "$(PWD)":/app -w /app \
	           --network=container:socmob-mobile \
	           -v "$(HOME)/.pub-cache":/usr/local/flutter/.pub-cache \
		ghcr.io/instrumentisto/flutter:$(FLUTTER_VER) \
			make test.e2e dockerized=no start-app=no gen=no device=$(device)
else
	flutter drive --headless -d $(or $(device),chrome) \
		--web-renderer html --web-port 50000 \
		--driver=test_driver/integration_test_driver.dart \
		--target=test/e2e/suite.dart
endif
ifeq ($(start-app),yes)
	@make docker.down
endif

# Run Flutter unit tests.
#
# Usage:
#	make test.unit [dockerized=(no|yes)]

test.unit:
ifeq ($(wildcard lib/api/backend/*.graphql.dart),)
	@make flutter.gen overwrite=yes dockerized=$(dockerized)
endif
ifeq ($(dockerized),yes)
	docker run --rm -v "$(PWD)":/app -w /app \
	           -v "$(HOME)/.pub-cache":/usr/local/flutter/.pub-cache \
		ghcr.io/instrumentisto/flutter:$(FLUTTER_VER) \
			make test.unit dockerized=no
else
	flutter test
endif




##########################
# Documentation commands #
##########################

# Generate project documentation of Dart sources.
#
# Usage:
#	make docs.dart [( [dockerized=no] [open=(no|yes)]
#	                | dockerized=yes )]
#	               [clean=(no|yes)]

docs.dart:
ifeq ($(wildcard lib/api/backend/*.graphql.dart),)
	@make flutter.gen overwrite=yes dockerized=$(dockerized)
endif
ifeq ($(clean),yes)
	rm -rf doc/api
endif
ifeq ($(dockerized),yes)
	docker run --rm -v "$(PWD)":/app -w /app \
	           -v "$(HOME)/.pub-cache":/usr/local/flutter/.pub-cache \
		ghcr.io/instrumentisto/flutter:$(FLUTTER_VER) \
			make docs.dart open=no dockerized=no clean=no
else
	flutter pub run dartdoc
ifeq ($(open),yes)
	flutter pub global run dhttpd --path doc/api
endif
endif




#####################
# Cleaning commands #
#####################

# Clean E2E tests generated cache.
#
# Usage:
#	make clean.e2e

clean.e2e:
	rm -rf .dart_tool/build/generated/messenger/integration_test \
	       test/e2e/gherkin/reports/

clean.flutter: flutter.clean




######################
# Copyright commands #
######################

# Populate project sources with copyright notice.
#
# Usage:
#	make copyright [check=(no|yes)]

copyright:
	docker run --rm -v "$(PWD)":/src -w /src \
		ghcr.io/google/addlicense \
			-f NOTICE $(if $(call eq,$(check),yes),-check,-v) \
			$(foreach pat,\
				$(shell grep -v '#' .gitignore | sed 's/^\///' | grep '\S'),\
					-ignore '$(pat)') \
			$(call rwildcard,,*.dart) \
			$(call rwildcard,,*.feature) $(call rwildcard,,.feature) \
			$(call rwildcard,,*.ftl) \
			$(call rwildcard,,*.graphql) \
			$(call rwildcard,,*.kt) \
			web/index.html \
			Dockerfile




<<<<<<< HEAD

# Stop Docker Compose development environment and remove all related containers.
#
# Usage:
#	make docker.down

docker.down:
	docker compose down --rmi=local -v


# Run Docker Compose development environment.
#
# Usage:
#	make docker.up [pull=(no|yes)] [no-cache=(no|yes)]
#	               [tag=(dev|<tag>)]
#	               [rebuild=(no|yes)]
#	               [( [rebuild=no]
#	                | rebuild=yes [dart-env=<VAR1>=<VAL1>[,<VAR2>=<VAL2>...]]
#	                              [dockerized=(no|yes)] )]
#	               [( [background=no]
#	                | background=yes [log=(no|yes)] )]

docker.up: docker.down
ifeq ($(pull),yes)
	COMPOSE_FRONTEND_TAG=$(or $(tag),dev) \
	docker-compose pull --parallel --ignore-pull-failures
endif
ifeq ($(no-cache),yes)
	rm -rf .cache/cockroachdb/ .cache/coturn/ .cache/minio/
endif
ifeq ($(rebuild),yes)
	@make flutter.build platform=web dart-env='$(dart-env)' \
	                    dockerized=$(dockerized)
endif
=======
###################
# Docker commands #
###################

docker-env = $(strip $(if $(call eq,$(minikube),yes),\
	$(subst export,,$(shell minikube docker-env | cut -d '\#' -f1)),))
docker-registries = $(strip $(if $(call eq,$(registries),),\
                            $(REGISTRIES),$(subst $(comma), ,$(registries))))
docker-tags = $(strip $(if $(call eq,$(tags),),\
                      $(VERSION),$(subst $(comma), ,$(tags))))


# Build project Docker image.
#
# Usage:
#	make docker.image [tag=(dev|<tag>)]
#	                  [no-cache=(no|yes)]
#	                  [minikube=(no|yes)]

github_url := $(strip $(or $(GITHUB_SERVER_URL),https://github.com))
github_repo := $(strip $(or $(GITHUB_REPOSITORY),$(OWNER)/$(NAME)))

docker.image:
>>>>>>> bece25f1
ifeq ($(wildcard build/web),)
	@make flutter.build platform=web dart-env='$(dart-env)' \
	                    dockerized=$(dockerized)
endif
<<<<<<< HEAD
ifeq ($(wildcard .cache/minio),)
	@mkdir -p .cache/minio/data/
	@chown -R 1001:1001 .cache/minio/
endif
	COMPOSE_FRONTEND_TAG=$(or $(tag),dev) \
	docker-compose up \
		$(if $(call eq,$(background),yes),-d,--abort-on-container-exit)
ifeq ($(background),yes)
ifeq ($(log),yes)
	docker-compose logs -f
endif
endif
=======
	$(docker-env) \
	docker build --network=host --force-rm \
		$(if $(call eq,$(no-cache),yes),--no-cache --pull,) \
		--label org.opencontainers.image.source=$(github_url)/$(github_repo) \
		--label org.opencontainers.image.revision=$(strip \
			$(shell git show --pretty=format:%H --no-patch)) \
		--label org.opencontainers.image.version=$(strip $(VERSION)) \
		-t $(OWNER)/$(NAME):$(or $(tag),dev) .
# TODO: Enable after first release.
#		--label org.opencontainers.image.version=$(subst v,,$(strip \
			$(shell git describe --tags --dirty --match='v*')))


# Push project Docker images to container registries.
#
# Usage:
#	make docker.push [tags=($(VERSION)|<docker-tag-1>[,<docker-tag-2>...])]
#	                 [registries=($(REGISTRIES)|<prefix-1>[,<prefix-2>...])]
#	                 [minikube=(no|yes)]

docker.push:
	$(foreach tag,$(subst $(comma), ,$(docker-tags)),\
		$(foreach registry,$(subst $(comma), ,$(docker-registries)),\
			$(call docker.push.do,$(registry),$(tag))))
define docker.push.do
	$(eval repo := $(strip $(1)))
	$(eval tag := $(strip $(2)))
	$(docker-env) \
	docker push $(repo)/$(OWNER)/$(NAME):$(tag)
endef


# Tag project Docker image with given tags.
#
# Usage:
#	make docker.tags [of=(dev|<docker-tag>)]
#	                 [tags=($(VERSION)|<docker-tag-1>[,<docker-tag-2>...])]
#	                 [registries=($(REGISTRIES)|<prefix-1>[,<prefix-2>...])]
#	                 [minikube=(no|yes)]

docker.tags:
	$(foreach tag,$(subst $(comma), ,$(docker-tags)),\
		$(foreach registry,$(subst $(comma), ,$(docker-registries)),\
			$(call docker.tags.do,$(or $(of),dev),$(registry),$(tag))))
define docker.tags.do
	$(eval from := $(strip $(1)))
	$(eval repo := $(strip $(2)))
	$(eval to := $(strip $(3)))
	$(docker-env) \
	docker tag $(OWNER)/$(NAME):$(from) $(repo)/$(OWNER)/$(NAME):$(to)
endef


# Save project Docker images to a tarball file.
#
# Usage:
#	make docker.tar [to-file=(.cache/docker/image.tar|<file-path>)]
#	                [tags=($(VERSION)|<docker-tag-1>[,<docker-tag-2>...])]

docker-tar-file = $(or $(to-file),.cache/docker/image.tar)

docker.tar:
	@mkdir -p $(dir $(docker-tar-file))
	docker save -o $(docker-tar-file) \
		$(foreach tag,$(subst $(comma), ,$(or $(tags),$(VERSION))),\
			$(OWNER)/$(NAME):$(tag))


# Load project Docker images from a tarball file.
#
# Usage:
#	make docker.untar [from-file=(.cache/docker/image.tar|<file-path>)]

docker.untar:
	docker load -i $(or $(from-file),.cache/docker/image.tar)
>>>>>>> bece25f1




################
# Git commands #
################

# Release project version (apply version tag and push).
#
# Usage:
#	make git.release [ver=($(VERSION)|<proj-ver>)]

git-release-tag = $(strip $(or $(ver),$(VERSION)))

git.release:
ifeq ($(shell git rev-parse $(git-release-tag) >/dev/null 2>&1 && echo "ok"),ok)
	$(error "Git tag $(git-release-tag) already exists")
endif
	git tag $(git-release-tag) main
	git push origin refs/tags/$(git-release-tag)




##################
# .PHONY section #
##################

.PHONY: build clean deps docs fmt gen lint release run test \
        clean.e2e clean.flutter \
        copyright \
        docker.image docker.push docker.tags docker.tar docker.untar \
        docs.dart \
        flutter.analyze flutter.clean flutter.build flutter.fmt flutter.gen \
        flutter.pub flutter.run \
        git.release \
        test.unit<|MERGE_RESOLUTION|>--- conflicted
+++ resolved
@@ -364,42 +364,6 @@
 
 
 
-<<<<<<< HEAD
-
-# Stop Docker Compose development environment and remove all related containers.
-#
-# Usage:
-#	make docker.down
-
-docker.down:
-	docker compose down --rmi=local -v
-
-
-# Run Docker Compose development environment.
-#
-# Usage:
-#	make docker.up [pull=(no|yes)] [no-cache=(no|yes)]
-#	               [tag=(dev|<tag>)]
-#	               [rebuild=(no|yes)]
-#	               [( [rebuild=no]
-#	                | rebuild=yes [dart-env=<VAR1>=<VAL1>[,<VAR2>=<VAL2>...]]
-#	                              [dockerized=(no|yes)] )]
-#	               [( [background=no]
-#	                | background=yes [log=(no|yes)] )]
-
-docker.up: docker.down
-ifeq ($(pull),yes)
-	COMPOSE_FRONTEND_TAG=$(or $(tag),dev) \
-	docker-compose pull --parallel --ignore-pull-failures
-endif
-ifeq ($(no-cache),yes)
-	rm -rf .cache/cockroachdb/ .cache/coturn/ .cache/minio/
-endif
-ifeq ($(rebuild),yes)
-	@make flutter.build platform=web dart-env='$(dart-env)' \
-	                    dockerized=$(dockerized)
-endif
-=======
 ###################
 # Docker commands #
 ###################
@@ -423,25 +387,10 @@
 github_repo := $(strip $(or $(GITHUB_REPOSITORY),$(OWNER)/$(NAME)))
 
 docker.image:
->>>>>>> bece25f1
 ifeq ($(wildcard build/web),)
 	@make flutter.build platform=web dart-env='$(dart-env)' \
 	                    dockerized=$(dockerized)
 endif
-<<<<<<< HEAD
-ifeq ($(wildcard .cache/minio),)
-	@mkdir -p .cache/minio/data/
-	@chown -R 1001:1001 .cache/minio/
-endif
-	COMPOSE_FRONTEND_TAG=$(or $(tag),dev) \
-	docker-compose up \
-		$(if $(call eq,$(background),yes),-d,--abort-on-container-exit)
-ifeq ($(background),yes)
-ifeq ($(log),yes)
-	docker-compose logs -f
-endif
-endif
-=======
 	$(docker-env) \
 	docker build --network=host --force-rm \
 		$(if $(call eq,$(no-cache),yes),--no-cache --pull,) \
@@ -517,7 +466,54 @@
 
 docker.untar:
 	docker load -i $(or $(from-file),.cache/docker/image.tar)
->>>>>>> bece25f1
+
+
+# Stop Docker Compose development environment and remove all related containers.
+#
+# Usage:
+#	make docker.down
+
+docker.down:
+	docker compose down --rmi=local -v
+
+
+# Run Docker Compose development environment.
+#
+# Usage:
+#	make docker.up [pull=(no|yes)] [no-cache=(no|yes)]
+#	               [tag=(dev|<tag>)]
+#	               [rebuild=(no|yes)]
+#	               [( [rebuild=no]
+#	                | rebuild=yes [dart-env=<VAR1>=<VAL1>[,<VAR2>=<VAL2>...]]
+#	                              [dockerized=(no|yes)] )]
+#	               [( [background=no]
+#	                | background=yes [log=(no|yes)] )]
+
+docker.up: docker.down
+ifeq ($(pull),yes)
+	COMPOSE_FRONTEND_TAG=$(or $(tag),dev) \
+	docker-compose pull --parallel --ignore-pull-failures
+endif
+ifeq ($(no-cache),yes)
+	rm -rf .cache/cockroachdb/ .cache/coturn/ .cache/minio/
+endif
+ifeq ($(rebuild),yes)
+	@make flutter.build platform=web dart-env='$(dart-env)' \
+	                    dockerized=$(dockerized)
+endif
+ifeq ($(wildcard .cache/minio),)
+	@mkdir -p .cache/minio/data/
+	@chown -R 1001:1001 .cache/minio/
+endif
+	COMPOSE_FRONTEND_TAG=$(or $(tag),dev) \
+	docker-compose up \
+		$(if $(call eq,$(background),yes),-d,--abort-on-container-exit)
+ifeq ($(background),yes)
+ifeq ($(log),yes)
+	docker-compose logs -f
+endif
+endif
+
 
 
 
@@ -550,7 +546,8 @@
 .PHONY: build clean deps docs fmt gen lint release run test \
         clean.e2e clean.flutter \
         copyright \
-        docker.image docker.push docker.tags docker.tar docker.untar \
+        docker.down docker.image docker.push docker.tags docker.tar \
+		docker.untar docker.up \
         docs.dart \
         flutter.analyze flutter.clean flutter.build flutter.fmt flutter.gen \
         flutter.pub flutter.run \
