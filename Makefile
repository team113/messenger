--- conflicted
+++ resolved
@@ -159,21 +159,17 @@
 endif
 else
 	flutter build $(or $(platform),apk) \
+		--build-number=$(flutter-build-number) \
 		$(if $(call eq,$(profile),yes),--profile,--release) \
 		$(if $(call eq,$(platform),web),--web-renderer html --source-maps,) \
 		$(if $(call eq,$(split-debug-info),yes),--split-debug-info=debug,) \
 		$(if $(call eq,$(or $(platform),apk),apk),\
 			$(if $(call eq,$(split-per-abi),yes),--split-per-abi,),) \
 		$(foreach v,$(subst $(comma), ,$(dart-env)),--dart-define=$(v)) \
-<<<<<<< HEAD
-		$(if $(call eq,$(platform),ios),--no-codesign,) \
-		--build-number=$(flutter-build-number)
-=======
 		$(if $(call eq,$(platform),ios),--no-codesign,)\
 		$(if $(call eq,$(platform),ipa),\
 			$(if $(call eq,$(export-options),),,\
 				--export-options-plist=$(export-options)),)
->>>>>>> 8c1a7d14
 endif
 
 
