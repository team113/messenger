--- conflicted
+++ resolved
@@ -127,11 +127,7 @@
 #
 # Usage:
 #	make flutter.build [( [platform=apk] [split-per-abi=(no|yes)]
-<<<<<<< HEAD
-#	                    | [platform=ipa] [export-options=<path-to-plist>]
-=======
 #	                    | platform=ipa [export-options=<path-to-plist>]
->>>>>>> f295cfee
 #	                    | platform=(appbundle|web|linux|macos|windows|ios) )]
 #	                   [build=($(git rev-list HEAD --count)|<build-number>)]
 #	                   [dart-env=<VAR1>=<VAL1>[,<VAR2>=<VAL2>...]]
@@ -171,17 +167,10 @@
 		$(if $(call eq,$(or $(platform),apk),apk),\
 			$(if $(call eq,$(split-per-abi),yes),--split-per-abi,),) \
 		$(foreach v,$(subst $(comma), ,$(dart-env)),--dart-define=$(v)) \
-<<<<<<< HEAD
-		$(if $(call eq,$(platform),ios),--no-codesign,) \
-		$(if $(call eq,$(platform),ipa),\
-			$(if $(call eq,$(export-options),),,\
-			--export-options-plist=$(export-options)),)
-=======
 		$(if $(call eq,$(platform),ios),--no-codesign,)\
 		$(if $(call eq,$(platform),ipa),\
 			$(if $(call eq,$(export-options),),,\
 				--export-options-plist=$(export-options)),)
->>>>>>> f295cfee
 endif
 
 
