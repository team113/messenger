--- conflicted
+++ resolved
@@ -114,25 +114,15 @@
     - Flutter
   - image_picker_ios (0.0.1):
     - Flutter
-<<<<<<< HEAD
-  - instrumentisto-libwebrtc-bin (123.0.6312.105)
-=======
   - instrumentisto-libwebrtc-bin (127.0.6533.72)
->>>>>>> acc4853b
   - integration_test (0.0.1):
     - Flutter
   - just_audio (0.0.1):
     - Flutter
   - medea_flutter_webrtc (0.10.0):
     - Flutter
-<<<<<<< HEAD
-    - instrumentisto-libwebrtc-bin (= 123.0.6312.105)
-    - libyuv-iOS
-  - medea_jason (0.4.0):
-=======
     - instrumentisto-libwebrtc-bin (= 127.0.6533.72)
   - medea_jason (0.5.0):
->>>>>>> acc4853b
     - Flutter
   - media_kit_libs_ios_video (1.0.4):
     - Flutter
@@ -349,20 +339,11 @@
   GoogleUtilities: ea963c370a38a8069cc5f7ba4ca849a60b6d7d15
   image_gallery_saver: cb43cc43141711190510e92c460eb1655cd343cb
   image_picker_ios: c560581cceedb403a6ff17f2f816d7fea1421fc1
-<<<<<<< HEAD
-  instrumentisto-libwebrtc-bin: 23c5e86933e4db0182eddb026cf759e022e7a472
-  integration_test: ce0a3ffa1de96d1a89ca0ac26fca7ea18a749ef4
-  just_audio: baa7252489dbcf47a4c7cc9ca663e9661c99aafa
-  libyuv-iOS: 5a154ccc84ec754029886ecb607512731fe30640
-  medea_flutter_webrtc: d8362604099113b926295b4ab97b1d2064e3bcb4
-  medea_jason: 05d8174fd71ee885e68e40a50816d609d971f7b5
-=======
   instrumentisto-libwebrtc-bin: 56ed98f1c6354a4d6f80199922978ec74db208a7
   integration_test: 252f60fa39af5e17c3aa9899d35d908a0721b573
   just_audio: baa7252489dbcf47a4c7cc9ca663e9661c99aafa
   medea_flutter_webrtc: 661d80d1940c3335fa40ae91175bdab30a37cd4d
   medea_jason: 8ae6cad8f42474e0437eb1ed230be00eacfff464
->>>>>>> acc4853b
   media_kit_libs_ios_video: a5fe24bc7875ccd6378a0978c13185e1344651c1
   media_kit_native_event_loop: e6b2ab20cf0746eb1c33be961fcf79667304fa2a
   media_kit_video: 5da63f157170e5bf303bf85453b7ef6971218a2e
