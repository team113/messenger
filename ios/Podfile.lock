--- conflicted
+++ resolved
@@ -79,9 +79,6 @@
     - Flutter
   - flutter_local_notifications (0.0.1):
     - Flutter
-<<<<<<< HEAD
-  - flutter_meedu_videoplayer (0.0.1):
-    - Flutter
   - GoogleDataTransport (9.2.5):
     - GoogleUtilities/Environment (~> 7.7)
     - nanopb (< 2.30910.0, >= 2.30908.0)
@@ -103,8 +100,6 @@
     - GoogleUtilities/Logger
   - GoogleUtilities/UserDefaults (7.11.5):
     - GoogleUtilities/Logger
-=======
->>>>>>> f450708e
   - image_gallery_saver (2.0.2):
     - Flutter
   - image_picker_ios (0.0.1):
@@ -301,12 +296,8 @@
   flutter_app_badger: b87fc231847b03b92ce1412aa351842e7e97932f
   flutter_background_service_ios: e30e0d3ee69e4cee66272d0c78eacd48c2e94aac
   flutter_local_notifications: 0c0b1ae97e741e1521e4c1629a459d04b9aec743
-<<<<<<< HEAD
-  flutter_meedu_videoplayer: 5b898478d509443ff74817795882f5430e2b7001
   GoogleDataTransport: 54dee9d48d14580407f8f5fbf2f496e92437a2f2
   GoogleUtilities: 13e2c67ede716b8741c7989e26893d151b2b2084
-=======
->>>>>>> f450708e
   image_gallery_saver: cb43cc43141711190510e92c460eb1655cd343cb
   image_picker_ios: b786a5dcf033a8336a657191401bfdf12017dabb
   instrumentisto-libwebrtc-bin: 5fc9b7e7a46cc626c3f264022669f11e36de2053
