PODS:
  - all_sensors (0.0.1):
    - Flutter
  - app_links (0.0.2):
    - Flutter
  - audio_session (0.0.1):
    - Flutter
  - connectivity_plus (0.0.1):
    - Flutter
    - FlutterMacOS
  - device_info_plus (0.0.1):
    - Flutter
  - DKImagePickerController/Core (4.3.9):
    - DKImagePickerController/ImageDataManager
    - DKImagePickerController/Resource
  - DKImagePickerController/ImageDataManager (4.3.9)
  - DKImagePickerController/PhotoGallery (4.3.9):
    - DKImagePickerController/Core
    - DKPhotoGallery
  - DKImagePickerController/Resource (4.3.9)
  - DKPhotoGallery (0.0.19):
    - DKPhotoGallery/Core (= 0.0.19)
    - DKPhotoGallery/Model (= 0.0.19)
    - DKPhotoGallery/Preview (= 0.0.19)
    - DKPhotoGallery/Resource (= 0.0.19)
    - SDWebImage
    - SwiftyGif
  - DKPhotoGallery/Core (0.0.19):
    - DKPhotoGallery/Model
    - DKPhotoGallery/Preview
    - SDWebImage
    - SwiftyGif
  - DKPhotoGallery/Model (0.0.19):
    - SDWebImage
    - SwiftyGif
  - DKPhotoGallery/Preview (0.0.19):
    - DKPhotoGallery/Model
    - DKPhotoGallery/Resource
    - SDWebImage
    - SwiftyGif
  - DKPhotoGallery/Resource (0.0.19):
    - SDWebImage
    - SwiftyGif
  - file_picker (0.0.1):
    - DKImagePickerController/PhotoGallery
    - Flutter
<<<<<<< HEAD
  - Firebase/CoreOnly (11.0.0):
    - FirebaseCore (= 11.0.0)
  - Firebase/Messaging (11.0.0):
    - Firebase/CoreOnly
    - FirebaseMessaging (~> 11.0.0)
  - firebase_core (3.4.1):
    - Firebase/CoreOnly (= 11.0.0)
    - Flutter
  - firebase_messaging (15.1.1):
    - Firebase/Messaging (= 11.0.0)
    - firebase_core
    - Flutter
  - FirebaseCore (11.0.0):
    - FirebaseCoreInternal (~> 11.0)
    - GoogleUtilities/Environment (~> 8.0)
    - GoogleUtilities/Logger (~> 8.0)
  - FirebaseCoreInternal (11.2.0):
    - "GoogleUtilities/NSData+zlib (~> 8.0)"
  - FirebaseInstallations (11.2.0):
=======
  - Firebase/CoreOnly (11.2.0):
    - FirebaseCore (= 11.2.0)
  - Firebase/Messaging (11.2.0):
    - Firebase/CoreOnly
    - FirebaseMessaging (~> 11.2.0)
  - firebase_core (3.6.0):
    - Firebase/CoreOnly (= 11.2.0)
    - Flutter
  - firebase_messaging (15.1.3):
    - Firebase/Messaging (= 11.2.0)
    - firebase_core
    - Flutter
  - FirebaseCore (11.2.0):
    - FirebaseCoreInternal (~> 11.0)
    - GoogleUtilities/Environment (~> 8.0)
    - GoogleUtilities/Logger (~> 8.0)
  - FirebaseCoreInternal (11.4.2):
    - "GoogleUtilities/NSData+zlib (~> 8.0)"
  - FirebaseInstallations (11.4.0):
>>>>>>> 0df3e944
    - FirebaseCore (~> 11.0)
    - GoogleUtilities/Environment (~> 8.0)
    - GoogleUtilities/UserDefaults (~> 8.0)
    - PromisesObjC (~> 2.4)
<<<<<<< HEAD
  - FirebaseMessaging (11.0.0):
=======
  - FirebaseMessaging (11.2.0):
>>>>>>> 0df3e944
    - FirebaseCore (~> 11.0)
    - FirebaseInstallations (~> 11.0)
    - GoogleDataTransport (~> 10.0)
    - GoogleUtilities/AppDelegateSwizzler (~> 8.0)
    - GoogleUtilities/Environment (~> 8.0)
    - GoogleUtilities/Reachability (~> 8.0)
    - GoogleUtilities/UserDefaults (~> 8.0)
    - nanopb (~> 3.30910.0)
  - Flutter (1.0.0)
  - flutter_local_notifications (0.0.1):
    - Flutter
  - flutter_native_badge_foundation (1.0.4-dev):
    - Flutter
  - GoogleDataTransport (10.1.0):
    - nanopb (~> 3.30910.0)
    - PromisesObjC (~> 2.4)
  - GoogleUtilities/AppDelegateSwizzler (8.0.2):
    - GoogleUtilities/Environment
    - GoogleUtilities/Logger
    - GoogleUtilities/Network
    - GoogleUtilities/Privacy
  - GoogleUtilities/Environment (8.0.2):
    - GoogleUtilities/Privacy
  - GoogleUtilities/Logger (8.0.2):
    - GoogleUtilities/Environment
    - GoogleUtilities/Privacy
  - GoogleUtilities/Network (8.0.2):
    - GoogleUtilities/Logger
    - "GoogleUtilities/NSData+zlib"
    - GoogleUtilities/Privacy
    - GoogleUtilities/Reachability
  - "GoogleUtilities/NSData+zlib (8.0.2)":
    - GoogleUtilities/Privacy
  - GoogleUtilities/Privacy (8.0.2)
  - GoogleUtilities/Reachability (8.0.2):
    - GoogleUtilities/Logger
    - GoogleUtilities/Privacy
  - GoogleUtilities/UserDefaults (8.0.2):
    - GoogleUtilities/Logger
    - GoogleUtilities/Privacy
  - image_gallery_saver (2.0.2):
    - Flutter
  - image_picker_ios (0.0.1):
    - Flutter
  - instrumentisto-libwebrtc-bin (130.0.6723.69)
  - integration_test (0.0.1):
    - Flutter
  - just_audio (0.0.1):
    - Flutter
  - medea_flutter_webrtc (0.11.2):
    - Flutter
    - instrumentisto-libwebrtc-bin (= 130.0.6723.69)
  - medea_jason (0.7.0):
    - Flutter
  - media_kit_libs_ios_video (1.0.4):
    - Flutter
  - media_kit_native_event_loop (1.0.0):
    - Flutter
  - media_kit_video (0.0.1):
    - Flutter
  - nanopb (3.30910.0):
    - nanopb/decode (= 3.30910.0)
    - nanopb/encode (= 3.30910.0)
  - nanopb/decode (3.30910.0)
  - nanopb/encode (3.30910.0)
<<<<<<< HEAD
  - open_filex (0.0.2):
=======
  - open_file_ios (0.0.1):
>>>>>>> 0df3e944
    - Flutter
  - package_info_plus (0.4.5):
    - Flutter
  - path_provider_foundation (0.0.1):
    - Flutter
    - FlutterMacOS
  - permission_handler_apple (9.3.0):
    - Flutter
  - PromisesObjC (2.4.0)
  - screen_brightness_ios (0.1.0):
    - Flutter
  - SDWebImage (5.20.0):
    - SDWebImage/Core (= 5.20.0)
  - SDWebImage/Core (5.20.0)
  - Sentry/HybridSDK (8.36.0)
  - sentry_flutter (8.9.0):
    - Flutter
    - FlutterMacOS
    - Sentry/HybridSDK (= 8.36.0)
  - share_plus (0.0.1):
    - Flutter
  - shared_preferences_foundation (0.0.1):
    - Flutter
    - FlutterMacOS
  - SQLite.swift (0.15.3):
    - SQLite.swift/standard (= 0.15.3)
  - SQLite.swift/standard (0.15.3)
  - sqlite3 (3.47.0):
    - sqlite3/common (= 3.47.0)
  - sqlite3/common (3.47.0)
  - sqlite3/dbstatvtab (3.47.0):
    - sqlite3/common
  - sqlite3/fts5 (3.47.0):
    - sqlite3/common
  - sqlite3/perf-threadsafe (3.47.0):
    - sqlite3/common
  - sqlite3/rtree (3.47.0):
    - sqlite3/common
  - sqlite3_flutter_libs (0.0.1):
    - Flutter
    - sqlite3 (~> 3.47.0)
    - sqlite3/dbstatvtab
    - sqlite3/fts5
    - sqlite3/perf-threadsafe
    - sqlite3/rtree
  - SwiftyGif (5.4.5)
  - url_launcher_ios (0.0.1):
    - Flutter
  - vibration (1.7.5):
    - Flutter
  - volume_controller (0.0.1):
    - Flutter
  - wakelock_plus (0.0.1):
    - Flutter

DEPENDENCIES:
  - all_sensors (from `.symlinks/plugins/all_sensors/ios`)
  - app_links (from `.symlinks/plugins/app_links/ios`)
  - audio_session (from `.symlinks/plugins/audio_session/ios`)
  - connectivity_plus (from `.symlinks/plugins/connectivity_plus/darwin`)
  - device_info_plus (from `.symlinks/plugins/device_info_plus/ios`)
  - file_picker (from `.symlinks/plugins/file_picker/ios`)
  - Firebase/Messaging
  - firebase_core (from `.symlinks/plugins/firebase_core/ios`)
  - firebase_messaging (from `.symlinks/plugins/firebase_messaging/ios`)
  - Flutter (from `Flutter`)
  - flutter_local_notifications (from `.symlinks/plugins/flutter_local_notifications/ios`)
  - flutter_native_badge_foundation (from `.symlinks/plugins/flutter_native_badge_foundation/ios`)
  - image_gallery_saver (from `.symlinks/plugins/image_gallery_saver/ios`)
  - image_picker_ios (from `.symlinks/plugins/image_picker_ios/ios`)
  - integration_test (from `.symlinks/plugins/integration_test/ios`)
  - just_audio (from `.symlinks/plugins/just_audio/ios`)
  - medea_flutter_webrtc (from `.symlinks/plugins/medea_flutter_webrtc/ios`)
  - medea_jason (from `.symlinks/plugins/medea_jason/ios`)
  - media_kit_libs_ios_video (from `.symlinks/plugins/media_kit_libs_ios_video/ios`)
  - media_kit_native_event_loop (from `.symlinks/plugins/media_kit_native_event_loop/ios`)
  - media_kit_video (from `.symlinks/plugins/media_kit_video/ios`)
  - open_filex (from `.symlinks/plugins/open_filex/ios`)
  - package_info_plus (from `.symlinks/plugins/package_info_plus/ios`)
  - path_provider_foundation (from `.symlinks/plugins/path_provider_foundation/darwin`)
  - permission_handler_apple (from `.symlinks/plugins/permission_handler_apple/ios`)
  - screen_brightness_ios (from `.symlinks/plugins/screen_brightness_ios/ios`)
  - sentry_flutter (from `.symlinks/plugins/sentry_flutter/ios`)
  - share_plus (from `.symlinks/plugins/share_plus/ios`)
  - shared_preferences_foundation (from `.symlinks/plugins/shared_preferences_foundation/darwin`)
  - SQLite.swift
  - sqlite3_flutter_libs (from `.symlinks/plugins/sqlite3_flutter_libs/ios`)
  - url_launcher_ios (from `.symlinks/plugins/url_launcher_ios/ios`)
  - vibration (from `.symlinks/plugins/vibration/ios`)
  - volume_controller (from `.symlinks/plugins/volume_controller/ios`)
  - wakelock_plus (from `.symlinks/plugins/wakelock_plus/ios`)

SPEC REPOS:
  trunk:
    - DKImagePickerController
    - DKPhotoGallery
    - Firebase
    - FirebaseCore
    - FirebaseCoreInternal
    - FirebaseInstallations
    - FirebaseMessaging
    - GoogleDataTransport
    - GoogleUtilities
    - instrumentisto-libwebrtc-bin
    - nanopb
    - PromisesObjC
    - SDWebImage
    - Sentry
    - SQLite.swift
    - sqlite3
    - SwiftyGif

EXTERNAL SOURCES:
  all_sensors:
    :path: ".symlinks/plugins/all_sensors/ios"
  app_links:
    :path: ".symlinks/plugins/app_links/ios"
  audio_session:
    :path: ".symlinks/plugins/audio_session/ios"
  connectivity_plus:
    :path: ".symlinks/plugins/connectivity_plus/darwin"
  device_info_plus:
    :path: ".symlinks/plugins/device_info_plus/ios"
  file_picker:
    :path: ".symlinks/plugins/file_picker/ios"
  firebase_core:
    :path: ".symlinks/plugins/firebase_core/ios"
  firebase_messaging:
    :path: ".symlinks/plugins/firebase_messaging/ios"
  Flutter:
    :path: Flutter
  flutter_local_notifications:
    :path: ".symlinks/plugins/flutter_local_notifications/ios"
  flutter_native_badge_foundation:
    :path: ".symlinks/plugins/flutter_native_badge_foundation/ios"
  image_gallery_saver:
    :path: ".symlinks/plugins/image_gallery_saver/ios"
  image_picker_ios:
    :path: ".symlinks/plugins/image_picker_ios/ios"
  integration_test:
    :path: ".symlinks/plugins/integration_test/ios"
  just_audio:
    :path: ".symlinks/plugins/just_audio/ios"
  medea_flutter_webrtc:
    :path: ".symlinks/plugins/medea_flutter_webrtc/ios"
  medea_jason:
    :path: ".symlinks/plugins/medea_jason/ios"
  media_kit_libs_ios_video:
    :path: ".symlinks/plugins/media_kit_libs_ios_video/ios"
  media_kit_native_event_loop:
    :path: ".symlinks/plugins/media_kit_native_event_loop/ios"
  media_kit_video:
    :path: ".symlinks/plugins/media_kit_video/ios"
  open_filex:
    :path: ".symlinks/plugins/open_filex/ios"
  package_info_plus:
    :path: ".symlinks/plugins/package_info_plus/ios"
  path_provider_foundation:
    :path: ".symlinks/plugins/path_provider_foundation/darwin"
  permission_handler_apple:
    :path: ".symlinks/plugins/permission_handler_apple/ios"
  screen_brightness_ios:
    :path: ".symlinks/plugins/screen_brightness_ios/ios"
  sentry_flutter:
    :path: ".symlinks/plugins/sentry_flutter/ios"
  share_plus:
    :path: ".symlinks/plugins/share_plus/ios"
  shared_preferences_foundation:
    :path: ".symlinks/plugins/shared_preferences_foundation/darwin"
  sqlite3_flutter_libs:
    :path: ".symlinks/plugins/sqlite3_flutter_libs/ios"
  url_launcher_ios:
    :path: ".symlinks/plugins/url_launcher_ios/ios"
  vibration:
    :path: ".symlinks/plugins/vibration/ios"
  volume_controller:
    :path: ".symlinks/plugins/volume_controller/ios"
  wakelock_plus:
    :path: ".symlinks/plugins/wakelock_plus/ios"

SPEC CHECKSUMS:
  all_sensors: 13f46502204bebbd1e06b65ff3d7cdaa03d88b26
  app_links: e7a6750a915a9e161c58d91bc610e8cd1d4d0ad0
  audio_session: 088d2483ebd1dc43f51d253d4a1c517d9a2e7207
  connectivity_plus: 4c41c08fc6d7c91f63bc7aec70ffe3730b04f563
  device_info_plus: bf2e3232933866d73fe290f2942f2156cdd10342
  DKImagePickerController: 946cec48c7873164274ecc4624d19e3da4c1ef3c
  DKPhotoGallery: b3834fecb755ee09a593d7c9e389d8b5d6deed60
  file_picker: 09aa5ec1ab24135ccd7a1621c46c84134bfd6655
<<<<<<< HEAD
  Firebase: 9f574c08c2396885b5e7e100ed4293d956218af9
  firebase_core: ba84e940cf5cbbc601095f86556560937419195c
  firebase_messaging: c40f84e7a98da956d5262fada373b5c458edcf13
  FirebaseCore: 3cf438f431f18c12cdf2aaf64434648b63f7e383
  FirebaseCoreInternal: 0c569513412da9f3b31bd0b340013bbee8f295c5
  FirebaseInstallations: 771177d89d6c451dc6e50085ec82e2fc77ed0a4a
  FirebaseMessaging: d2d1d9c62c46dd2db49a952f7deb5b16ad2c9742
=======
  Firebase: 98e6bf5278170668a7983e12971a66b2cd57fc8c
  firebase_core: 2bedc3136ec7c7b8561c6123ed0239387b53f2af
  firebase_messaging: 15d114e1a41fc31e4fbabcd48d765a19eec94a38
  FirebaseCore: a282032ae9295c795714ded2ec9c522fc237f8da
  FirebaseCoreInternal: 35731192cab10797b88411be84940d2beb33a238
  FirebaseInstallations: 6ef4a1c7eb2a61ee1f74727d7f6ce2e72acf1414
  FirebaseMessaging: c9ec7b90c399c7a6100297e9d16f8a27fc7f7152
>>>>>>> 0df3e944
  Flutter: e0871f40cf51350855a761d2e70bf5af5b9b5de7
  flutter_local_notifications: df98d66e515e1ca797af436137b4459b160ad8c9
  flutter_native_badge_foundation: 8bfb64a8608e65e90471540b0d6c25f8e365fca9
  GoogleDataTransport: aae35b7ea0c09004c3797d53c8c41f66f219d6a7
  GoogleUtilities: 26a3abef001b6533cf678d3eb38fd3f614b7872d
  image_gallery_saver: cb43cc43141711190510e92c460eb1655cd343cb
  image_picker_ios: c560581cceedb403a6ff17f2f816d7fea1421fc1
  instrumentisto-libwebrtc-bin: 769972c5c8a2b370ab2d6b242180e0bba64bd5c3
  integration_test: 252f60fa39af5e17c3aa9899d35d908a0721b573
  just_audio: baa7252489dbcf47a4c7cc9ca663e9661c99aafa
  medea_flutter_webrtc: 2edd16f21de79901c91cd7dc3e132b3bf5af3b3a
  medea_jason: dd2579ca796f0bff007212896cc27e333d6b4c9c
  media_kit_libs_ios_video: a5fe24bc7875ccd6378a0978c13185e1344651c1
  media_kit_native_event_loop: e6b2ab20cf0746eb1c33be961fcf79667304fa2a
  media_kit_video: 5da63f157170e5bf303bf85453b7ef6971218a2e
  nanopb: fad817b59e0457d11a5dfbde799381cd727c1275
<<<<<<< HEAD
  open_filex: 6e26e659846ec990262224a12ef1c528bb4edbe4
  package_info_plus: 58f0028419748fad15bf008b270aaa8e54380b1c
  path_provider_foundation: 2b6b4c569c0fb62ec74538f866245ac84301af46
  permission_handler_apple: 9878588469a2b0d0fc1e048d9f43605f92e6cec2
  PromisesObjC: f5707f49cb48b9636751c5b2e7d227e43fba9f47
  screen_brightness_ios: 7437207a2a9bc56553aa10f782afecf830b4c4e2
  SDWebImage: 8a6b7b160b4d710e2a22b6900e25301075c34cb3
=======
  open_file_ios: 461db5853723763573e140de3193656f91990d9e
  package_info_plus: c0502532a26c7662a62a356cebe2692ec5fe4ec4
  path_provider_foundation: 2b6b4c569c0fb62ec74538f866245ac84301af46
  permission_handler_apple: 9878588469a2b0d0fc1e048d9f43605f92e6cec2
  PromisesObjC: f5707f49cb48b9636751c5b2e7d227e43fba9f47
  screen_brightness_ios: 715ca807df953bf676d339f11464e438143ee625
  SDWebImage: 73c6079366fea25fa4bb9640d5fb58f0893facd8
>>>>>>> 0df3e944
  Sentry: f8374b5415bc38dfb5645941b3ae31230fbeae57
  sentry_flutter: 0eb93e5279eb41e2392212afe1ccd2fecb4f8cbe
  share_plus: 8b6f8b3447e494cca5317c8c3073de39b3600d1f
  shared_preferences_foundation: fcdcbc04712aee1108ac7fda236f363274528f78
  SQLite.swift: 8d054987f02728cc912b0eb5a9659650573a65a2
  sqlite3: 0aa20658a9b238a3b1ff7175eb7bdd863b0ab4fd
  sqlite3_flutter_libs: b55ef23cfafea5318ae5081e0bf3fbbce8417c94
  SwiftyGif: 706c60cf65fa2bc5ee0313beece843c8eb8194d4
  url_launcher_ios: 5334b05cef931de560670eeae103fd3e431ac3fe
  vibration: 7d883d141656a1c1a6d8d238616b2042a51a1241
  volume_controller: 531ddf792994285c9b17f9d8a7e4dcdd29b3eae9
  wakelock_plus: 78ec7c5b202cab7761af8e2b2b3d0671be6c4ae1

PODFILE CHECKSUM: 9b3462c8576c33ce44d05061d54f03eb9377f0f9

COCOAPODS: 1.16.2<|MERGE_RESOLUTION|>--- conflicted
+++ resolved
@@ -44,27 +44,6 @@
   - file_picker (0.0.1):
     - DKImagePickerController/PhotoGallery
     - Flutter
-<<<<<<< HEAD
-  - Firebase/CoreOnly (11.0.0):
-    - FirebaseCore (= 11.0.0)
-  - Firebase/Messaging (11.0.0):
-    - Firebase/CoreOnly
-    - FirebaseMessaging (~> 11.0.0)
-  - firebase_core (3.4.1):
-    - Firebase/CoreOnly (= 11.0.0)
-    - Flutter
-  - firebase_messaging (15.1.1):
-    - Firebase/Messaging (= 11.0.0)
-    - firebase_core
-    - Flutter
-  - FirebaseCore (11.0.0):
-    - FirebaseCoreInternal (~> 11.0)
-    - GoogleUtilities/Environment (~> 8.0)
-    - GoogleUtilities/Logger (~> 8.0)
-  - FirebaseCoreInternal (11.2.0):
-    - "GoogleUtilities/NSData+zlib (~> 8.0)"
-  - FirebaseInstallations (11.2.0):
-=======
   - Firebase/CoreOnly (11.2.0):
     - FirebaseCore (= 11.2.0)
   - Firebase/Messaging (11.2.0):
@@ -84,16 +63,11 @@
   - FirebaseCoreInternal (11.4.2):
     - "GoogleUtilities/NSData+zlib (~> 8.0)"
   - FirebaseInstallations (11.4.0):
->>>>>>> 0df3e944
     - FirebaseCore (~> 11.0)
     - GoogleUtilities/Environment (~> 8.0)
     - GoogleUtilities/UserDefaults (~> 8.0)
     - PromisesObjC (~> 2.4)
-<<<<<<< HEAD
-  - FirebaseMessaging (11.0.0):
-=======
   - FirebaseMessaging (11.2.0):
->>>>>>> 0df3e944
     - FirebaseCore (~> 11.0)
     - FirebaseInstallations (~> 11.0)
     - GoogleDataTransport (~> 10.0)
@@ -159,11 +133,7 @@
     - nanopb/encode (= 3.30910.0)
   - nanopb/decode (3.30910.0)
   - nanopb/encode (3.30910.0)
-<<<<<<< HEAD
-  - open_filex (0.0.2):
-=======
   - open_file_ios (0.0.1):
->>>>>>> 0df3e944
     - Flutter
   - package_info_plus (0.4.5):
     - Flutter
@@ -353,15 +323,6 @@
   DKImagePickerController: 946cec48c7873164274ecc4624d19e3da4c1ef3c
   DKPhotoGallery: b3834fecb755ee09a593d7c9e389d8b5d6deed60
   file_picker: 09aa5ec1ab24135ccd7a1621c46c84134bfd6655
-<<<<<<< HEAD
-  Firebase: 9f574c08c2396885b5e7e100ed4293d956218af9
-  firebase_core: ba84e940cf5cbbc601095f86556560937419195c
-  firebase_messaging: c40f84e7a98da956d5262fada373b5c458edcf13
-  FirebaseCore: 3cf438f431f18c12cdf2aaf64434648b63f7e383
-  FirebaseCoreInternal: 0c569513412da9f3b31bd0b340013bbee8f295c5
-  FirebaseInstallations: 771177d89d6c451dc6e50085ec82e2fc77ed0a4a
-  FirebaseMessaging: d2d1d9c62c46dd2db49a952f7deb5b16ad2c9742
-=======
   Firebase: 98e6bf5278170668a7983e12971a66b2cd57fc8c
   firebase_core: 2bedc3136ec7c7b8561c6123ed0239387b53f2af
   firebase_messaging: 15d114e1a41fc31e4fbabcd48d765a19eec94a38
@@ -369,7 +330,6 @@
   FirebaseCoreInternal: 35731192cab10797b88411be84940d2beb33a238
   FirebaseInstallations: 6ef4a1c7eb2a61ee1f74727d7f6ce2e72acf1414
   FirebaseMessaging: c9ec7b90c399c7a6100297e9d16f8a27fc7f7152
->>>>>>> 0df3e944
   Flutter: e0871f40cf51350855a761d2e70bf5af5b9b5de7
   flutter_local_notifications: df98d66e515e1ca797af436137b4459b160ad8c9
   flutter_native_badge_foundation: 8bfb64a8608e65e90471540b0d6c25f8e365fca9
@@ -386,15 +346,6 @@
   media_kit_native_event_loop: e6b2ab20cf0746eb1c33be961fcf79667304fa2a
   media_kit_video: 5da63f157170e5bf303bf85453b7ef6971218a2e
   nanopb: fad817b59e0457d11a5dfbde799381cd727c1275
-<<<<<<< HEAD
-  open_filex: 6e26e659846ec990262224a12ef1c528bb4edbe4
-  package_info_plus: 58f0028419748fad15bf008b270aaa8e54380b1c
-  path_provider_foundation: 2b6b4c569c0fb62ec74538f866245ac84301af46
-  permission_handler_apple: 9878588469a2b0d0fc1e048d9f43605f92e6cec2
-  PromisesObjC: f5707f49cb48b9636751c5b2e7d227e43fba9f47
-  screen_brightness_ios: 7437207a2a9bc56553aa10f782afecf830b4c4e2
-  SDWebImage: 8a6b7b160b4d710e2a22b6900e25301075c34cb3
-=======
   open_file_ios: 461db5853723763573e140de3193656f91990d9e
   package_info_plus: c0502532a26c7662a62a356cebe2692ec5fe4ec4
   path_provider_foundation: 2b6b4c569c0fb62ec74538f866245ac84301af46
@@ -402,7 +353,6 @@
   PromisesObjC: f5707f49cb48b9636751c5b2e7d227e43fba9f47
   screen_brightness_ios: 715ca807df953bf676d339f11464e438143ee625
   SDWebImage: 73c6079366fea25fa4bb9640d5fb58f0893facd8
->>>>>>> 0df3e944
   Sentry: f8374b5415bc38dfb5645941b3ae31230fbeae57
   sentry_flutter: 0eb93e5279eb41e2392212afe1ccd2fecb4f8cbe
   share_plus: 8b6f8b3447e494cca5317c8c3073de39b3600d1f
