PODS:
  - audioplayers_darwin (0.0.1):
    - Flutter
  - auto_orientation (0.0.1):
    - Flutter
  - callkeep (0.0.1):
    - Flutter
  - connectivity_plus (0.0.1):
    - Flutter
    - ReachabilitySwift
  - DKImagePickerController/Core (4.3.4):
    - DKImagePickerController/ImageDataManager
    - DKImagePickerController/Resource
  - DKImagePickerController/ImageDataManager (4.3.4)
  - DKImagePickerController/PhotoGallery (4.3.4):
    - DKImagePickerController/Core
    - DKPhotoGallery
  - DKImagePickerController/Resource (4.3.4)
  - DKPhotoGallery (0.0.17):
    - DKPhotoGallery/Core (= 0.0.17)
    - DKPhotoGallery/Model (= 0.0.17)
    - DKPhotoGallery/Preview (= 0.0.17)
    - DKPhotoGallery/Resource (= 0.0.17)
    - SDWebImage
    - SwiftyGif
  - DKPhotoGallery/Core (0.0.17):
    - DKPhotoGallery/Model
    - DKPhotoGallery/Preview
    - SDWebImage
    - SwiftyGif
  - DKPhotoGallery/Model (0.0.17):
    - SDWebImage
    - SwiftyGif
  - DKPhotoGallery/Preview (0.0.17):
    - DKPhotoGallery/Model
    - DKPhotoGallery/Resource
    - SDWebImage
    - SwiftyGif
  - DKPhotoGallery/Resource (0.0.17):
    - SDWebImage
    - SwiftyGif
  - file_picker (0.0.1):
    - DKImagePickerController/PhotoGallery
    - Flutter
  - Firebase/CoreOnly (10.3.0):
    - FirebaseCore (= 10.3.0)
  - Firebase/Messaging (10.3.0):
    - Firebase/CoreOnly
    - FirebaseMessaging (~> 10.3.0)
  - firebase_core (2.7.1):
    - Firebase/CoreOnly (= 10.3.0)
    - Flutter
  - firebase_messaging (14.2.6):
    - Firebase/Messaging (= 10.3.0)
    - firebase_core
    - Flutter
  - FirebaseCore (10.3.0):
    - FirebaseCoreInternal (~> 10.0)
    - GoogleUtilities/Environment (~> 7.8)
    - GoogleUtilities/Logger (~> 7.8)
  - FirebaseCoreInternal (10.4.0):
    - "GoogleUtilities/NSData+zlib (~> 7.8)"
  - FirebaseInstallations (10.4.0):
    - FirebaseCore (~> 10.0)
    - GoogleUtilities/Environment (~> 7.8)
    - GoogleUtilities/UserDefaults (~> 7.8)
    - PromisesObjC (~> 2.1)
  - FirebaseMessaging (10.3.0):
    - FirebaseCore (~> 10.0)
    - FirebaseInstallations (~> 10.0)
    - GoogleDataTransport (~> 9.2)
    - GoogleUtilities/AppDelegateSwizzler (~> 7.8)
    - GoogleUtilities/Environment (~> 7.8)
    - GoogleUtilities/Reachability (~> 7.8)
    - GoogleUtilities/UserDefaults (~> 7.8)
    - nanopb (< 2.30910.0, >= 2.30908.0)
  - Flutter (1.0.0)
  - flutter_app_badger (1.3.0):
    - Flutter
  - flutter_background_service_ios (0.0.3):
    - Flutter
  - flutter_local_notifications (0.0.1):
    - Flutter
<<<<<<< HEAD
  - GoogleDataTransport (9.2.1):
    - GoogleUtilities/Environment (~> 7.7)
    - nanopb (< 2.30910.0, >= 2.30908.0)
    - PromisesObjC (< 3.0, >= 1.2)
  - GoogleUtilities/AppDelegateSwizzler (7.11.0):
    - GoogleUtilities/Environment
    - GoogleUtilities/Logger
    - GoogleUtilities/Network
  - GoogleUtilities/Environment (7.11.0):
    - PromisesObjC (< 3.0, >= 1.2)
  - GoogleUtilities/Logger (7.11.0):
    - GoogleUtilities/Environment
  - GoogleUtilities/Network (7.11.0):
    - GoogleUtilities/Logger
    - "GoogleUtilities/NSData+zlib"
    - GoogleUtilities/Reachability
  - "GoogleUtilities/NSData+zlib (7.11.0)"
  - GoogleUtilities/Reachability (7.11.0):
    - GoogleUtilities/Logger
  - GoogleUtilities/UserDefaults (7.11.0):
    - GoogleUtilities/Logger
=======
  - flutter_meedu_videoplayer (0.0.1):
    - Flutter
>>>>>>> 65451e27
  - image_gallery_saver (1.5.0):
    - Flutter
  - image_picker_ios (0.0.1):
    - Flutter
  - instrumentisto-libwebrtc-bin (108.0.5359.124)
  - integration_test (0.0.1):
    - Flutter
  - libyuv-iOS (1.0.2)
  - medea_flutter_webrtc (0.8.0-dev):
    - Flutter
    - instrumentisto-libwebrtc-bin (= 108.0.5359.124)
    - libyuv-iOS
  - medea_jason (0.3.0-dev):
    - Flutter
<<<<<<< HEAD
  - nanopb (2.30909.0):
    - nanopb/decode (= 2.30909.0)
    - nanopb/encode (= 2.30909.0)
  - nanopb/decode (2.30909.0)
  - nanopb/encode (2.30909.0)
=======
  - media_kit_libs_ios_video (1.0.4):
    - Flutter
  - media_kit_native_event_loop (1.0.0):
    - Flutter
  - media_kit_video (0.0.1):
    - Flutter
>>>>>>> 65451e27
  - open_file (0.0.1):
    - Flutter
  - package_info_plus (0.4.5):
    - Flutter
  - path_provider_foundation (0.0.1):
    - Flutter
    - FlutterMacOS
  - permission_handler_apple (9.0.4):
    - Flutter
  - PromisesObjC (2.1.1)
  - ReachabilitySwift (5.0.0)
  - rive_common (0.0.1):
    - Flutter
  - screen_brightness_ios (0.1.0):
    - Flutter
  - SDWebImage (5.15.7):
    - SDWebImage/Core (= 5.15.7)
  - SDWebImage/Core (5.15.7)
  - sensors (0.0.1):
    - Flutter
  - Sentry/HybridSDK (8.5.0):
    - SentryPrivate (= 8.5.0)
  - sentry_flutter (0.0.1):
    - Flutter
    - FlutterMacOS
    - Sentry/HybridSDK (= 8.5.0)
  - SentryPrivate (8.5.0)
  - share_plus (0.0.1):
    - Flutter
  - shared_preferences_foundation (0.0.1):
    - Flutter
    - FlutterMacOS
  - SwiftyGif (5.4.4)
  - url_launcher_ios (0.0.1):
    - Flutter
  - vibration (1.7.5):
    - Flutter
  - video_player_avfoundation (0.0.1):
    - Flutter
  - volume_controller (0.0.1):
    - Flutter
  - wakelock (0.0.1):
    - Flutter

DEPENDENCIES:
  - audioplayers_darwin (from `.symlinks/plugins/audioplayers_darwin/ios`)
  - auto_orientation (from `.symlinks/plugins/auto_orientation/ios`)
  - callkeep (from `.symlinks/plugins/callkeep/ios`)
  - connectivity_plus (from `.symlinks/plugins/connectivity_plus/ios`)
  - file_picker (from `.symlinks/plugins/file_picker/ios`)
  - Firebase/Messaging
  - firebase_core (from `.symlinks/plugins/firebase_core/ios`)
  - firebase_messaging (from `.symlinks/plugins/firebase_messaging/ios`)
  - Flutter (from `Flutter`)
  - flutter_app_badger (from `.symlinks/plugins/flutter_app_badger/ios`)
  - flutter_background_service_ios (from `.symlinks/plugins/flutter_background_service_ios/ios`)
  - flutter_local_notifications (from `.symlinks/plugins/flutter_local_notifications/ios`)
  - flutter_meedu_videoplayer (from `.symlinks/plugins/flutter_meedu_videoplayer/ios`)
  - image_gallery_saver (from `.symlinks/plugins/image_gallery_saver/ios`)
  - image_picker_ios (from `.symlinks/plugins/image_picker_ios/ios`)
  - integration_test (from `.symlinks/plugins/integration_test/ios`)
  - medea_flutter_webrtc (from `.symlinks/plugins/medea_flutter_webrtc/ios`)
  - medea_jason (from `.symlinks/plugins/medea_jason/ios`)
  - media_kit_libs_ios_video (from `.symlinks/plugins/media_kit_libs_ios_video/ios`)
  - media_kit_native_event_loop (from `.symlinks/plugins/media_kit_native_event_loop/ios`)
  - media_kit_video (from `.symlinks/plugins/media_kit_video/ios`)
  - open_file (from `.symlinks/plugins/open_file/ios`)
  - package_info_plus (from `.symlinks/plugins/package_info_plus/ios`)
  - path_provider_foundation (from `.symlinks/plugins/path_provider_foundation/darwin`)
  - permission_handler_apple (from `.symlinks/plugins/permission_handler_apple/ios`)
  - rive_common (from `.symlinks/plugins/rive_common/ios`)
  - screen_brightness_ios (from `.symlinks/plugins/screen_brightness_ios/ios`)
  - sensors (from `.symlinks/plugins/sensors/ios`)
  - sentry_flutter (from `.symlinks/plugins/sentry_flutter/ios`)
  - share_plus (from `.symlinks/plugins/share_plus/ios`)
<<<<<<< HEAD
  - shared_preferences_foundation (from `.symlinks/plugins/shared_preferences_foundation/ios`)
=======
  - shared_preferences_foundation (from `.symlinks/plugins/shared_preferences_foundation/darwin`)
>>>>>>> 65451e27
  - url_launcher_ios (from `.symlinks/plugins/url_launcher_ios/ios`)
  - vibration (from `.symlinks/plugins/vibration/ios`)
  - video_player_avfoundation (from `.symlinks/plugins/video_player_avfoundation/ios`)
  - volume_controller (from `.symlinks/plugins/volume_controller/ios`)
  - wakelock (from `.symlinks/plugins/wakelock/ios`)

SPEC REPOS:
  trunk:
    - DKImagePickerController
    - DKPhotoGallery
    - Firebase
    - FirebaseCore
    - FirebaseCoreInternal
    - FirebaseInstallations
    - FirebaseMessaging
    - GoogleDataTransport
    - GoogleUtilities
    - instrumentisto-libwebrtc-bin
    - libyuv-iOS
    - nanopb
    - PromisesObjC
    - ReachabilitySwift
    - SDWebImage
    - Sentry
    - SentryPrivate
    - SwiftyGif

EXTERNAL SOURCES:
  audioplayers_darwin:
    :path: ".symlinks/plugins/audioplayers_darwin/ios"
  auto_orientation:
    :path: ".symlinks/plugins/auto_orientation/ios"
  callkeep:
    :path: ".symlinks/plugins/callkeep/ios"
  connectivity_plus:
    :path: ".symlinks/plugins/connectivity_plus/ios"
  file_picker:
    :path: ".symlinks/plugins/file_picker/ios"
  firebase_core:
    :path: ".symlinks/plugins/firebase_core/ios"
  firebase_messaging:
    :path: ".symlinks/plugins/firebase_messaging/ios"
  Flutter:
    :path: Flutter
  flutter_app_badger:
    :path: ".symlinks/plugins/flutter_app_badger/ios"
  flutter_background_service_ios:
    :path: ".symlinks/plugins/flutter_background_service_ios/ios"
  flutter_local_notifications:
    :path: ".symlinks/plugins/flutter_local_notifications/ios"
  flutter_meedu_videoplayer:
    :path: ".symlinks/plugins/flutter_meedu_videoplayer/ios"
  image_gallery_saver:
    :path: ".symlinks/plugins/image_gallery_saver/ios"
  image_picker_ios:
    :path: ".symlinks/plugins/image_picker_ios/ios"
  integration_test:
    :path: ".symlinks/plugins/integration_test/ios"
  medea_flutter_webrtc:
    :path: ".symlinks/plugins/medea_flutter_webrtc/ios"
  medea_jason:
    :path: ".symlinks/plugins/medea_jason/ios"
  media_kit_libs_ios_video:
    :path: ".symlinks/plugins/media_kit_libs_ios_video/ios"
  media_kit_native_event_loop:
    :path: ".symlinks/plugins/media_kit_native_event_loop/ios"
  media_kit_video:
    :path: ".symlinks/plugins/media_kit_video/ios"
  open_file:
    :path: ".symlinks/plugins/open_file/ios"
  package_info_plus:
    :path: ".symlinks/plugins/package_info_plus/ios"
  path_provider_foundation:
    :path: ".symlinks/plugins/path_provider_foundation/darwin"
  permission_handler_apple:
    :path: ".symlinks/plugins/permission_handler_apple/ios"
  rive_common:
    :path: ".symlinks/plugins/rive_common/ios"
  screen_brightness_ios:
    :path: ".symlinks/plugins/screen_brightness_ios/ios"
  sensors:
    :path: ".symlinks/plugins/sensors/ios"
  sentry_flutter:
    :path: ".symlinks/plugins/sentry_flutter/ios"
  share_plus:
    :path: ".symlinks/plugins/share_plus/ios"
  shared_preferences_foundation:
<<<<<<< HEAD
    :path: ".symlinks/plugins/shared_preferences_foundation/ios"
=======
    :path: ".symlinks/plugins/shared_preferences_foundation/darwin"
>>>>>>> 65451e27
  url_launcher_ios:
    :path: ".symlinks/plugins/url_launcher_ios/ios"
  vibration:
    :path: ".symlinks/plugins/vibration/ios"
  video_player_avfoundation:
    :path: ".symlinks/plugins/video_player_avfoundation/ios"
  volume_controller:
    :path: ".symlinks/plugins/volume_controller/ios"
  wakelock:
    :path: ".symlinks/plugins/wakelock/ios"

SPEC CHECKSUMS:
  audioplayers_darwin: 877d9a4d06331c5c374595e46e16453ac7eafa40
  auto_orientation: 102ed811a5938d52c86520ddd7ecd3a126b5d39d
  callkeep: 6b21abbd46786a36e482190816db99b391ada1e3
  connectivity_plus: 413a8857dd5d9f1c399a39130850d02fe0feaf7e
  DKImagePickerController: b512c28220a2b8ac7419f21c491fc8534b7601ac
  DKPhotoGallery: fdfad5125a9fdda9cc57df834d49df790dbb4179
  file_picker: ce3938a0df3cc1ef404671531facef740d03f920
  Firebase: f92fc551ead69c94168d36c2b26188263860acd9
  firebase_core: 1ae9f9aa76e6e1edc14fb181637ad466fd6c6fa4
  firebase_messaging: f8c01f8b540feb4196e8dbe45ae17534747d779d
  FirebaseCore: 988754646ab3bd4bdcb740f1bfe26b9f6c0d5f2a
  FirebaseCoreInternal: e301297f4c15a17489e48ed722d733b1578e0c02
  FirebaseInstallations: 36b38c733fd37e50857e5e8d74138648f466f18c
  FirebaseMessaging: e345b219fd15d325f0cf2fef28cb8ce00d851b3f
  Flutter: f04841e97a9d0b0a8025694d0796dd46242b2854
  flutter_app_badger: b87fc231847b03b92ce1412aa351842e7e97932f
  flutter_background_service_ios: e30e0d3ee69e4cee66272d0c78eacd48c2e94aac
  flutter_local_notifications: 0c0b1ae97e741e1521e4c1629a459d04b9aec743
<<<<<<< HEAD
  GoogleDataTransport: ea169759df570f4e37bdee1623ec32a7e64e67c4
  GoogleUtilities: c2bdc4cf2ce786c4d2e6b3bcfd599a25ca78f06f
=======
  flutter_meedu_videoplayer: 5b898478d509443ff74817795882f5430e2b7001
>>>>>>> 65451e27
  image_gallery_saver: 259eab68fb271cfd57d599904f7acdc7832e7ef2
  image_picker_ios: b786a5dcf033a8336a657191401bfdf12017dabb
  instrumentisto-libwebrtc-bin: 2b00808e53f1ac6d2bf18dec0a5292e930cedbd5
  integration_test: 13825b8a9334a850581300559b8839134b124670
  libyuv-iOS: 5a154ccc84ec754029886ecb607512731fe30640
  medea_flutter_webrtc: e8b47e20ea87682e24ba41e6a5bc0fda5b0387f6
  medea_jason: 1088dc4572d2b14026ce84d44af0e7757dccc891
<<<<<<< HEAD
  nanopb: b552cce312b6c8484180ef47159bc0f65a1f0431
=======
  media_kit_libs_ios_video: 96259eccffaa309b63a7ee610c2c7786a3b335e5
  media_kit_native_event_loop: 9f9eb778d0d806ab9486eff7513f7f90f07d50f8
  media_kit_video: c6ae801433b484912087b519b45f1beac97b960b
>>>>>>> 65451e27
  open_file: 02eb5cb6b21264bd3a696876f5afbfb7ca4f4b7d
  package_info_plus: fd030dabf36271f146f1f3beacd48f564b0f17f7
  path_provider_foundation: 37748e03f12783f9de2cb2c4eadfaa25fe6d4852
  permission_handler_apple: 44366e37eaf29454a1e7b1b7d736c2cceaeb17ce
  PromisesObjC: ab77feca74fa2823e7af4249b8326368e61014cb
  ReachabilitySwift: 985039c6f7b23a1da463388634119492ff86c825
  rive_common: b5b1aa30c63b8f0f00f32cddc9ea394d3d3473b5
  screen_brightness_ios: 715ca807df953bf676d339f11464e438143ee625
  SDWebImage: 25bac438318faf37e35650619ebc288a9061d292
  sensors: 84eb7a30e47a649e4172b71d6e81be614c280336
  Sentry: 3be3f42e40e5a552935552e115744d5810a216d9
  sentry_flutter: c75806c304706163b2c129394c4621a786ad84e9
  SentryPrivate: 8c9463280e282527f938d1a5d1d60f8e10ff279b
  share_plus: 599aa54e4ea31d4b4c0e9c911bcc26c55e791028
  shared_preferences_foundation: e2dae3258e06f44cc55f49d42024fd8dd03c590c
  SwiftyGif: 93a1cc87bf3a51916001cf8f3d63835fb64c819f
  url_launcher_ios: 08a3dfac5fb39e8759aeb0abbd5d9480f30fc8b4
  vibration: 7d883d141656a1c1a6d8d238616b2042a51a1241
  video_player_avfoundation: e489aac24ef5cf7af82702979ed16f2a5ef84cff
  volume_controller: 531ddf792994285c9b17f9d8a7e4dcdd29b3eae9
  wakelock: d0fc7c864128eac40eba1617cb5264d9c940b46f

PODFILE CHECKSUM: 238c639bd3491b53058220b1fa592c2a1dee2bf5

COCOAPODS: 1.12.1<|MERGE_RESOLUTION|>--- conflicted
+++ resolved
@@ -81,7 +81,8 @@
     - Flutter
   - flutter_local_notifications (0.0.1):
     - Flutter
-<<<<<<< HEAD
+  - flutter_meedu_videoplayer (0.0.1):
+    - Flutter
   - GoogleDataTransport (9.2.1):
     - GoogleUtilities/Environment (~> 7.7)
     - nanopb (< 2.30910.0, >= 2.30908.0)
@@ -103,10 +104,6 @@
     - GoogleUtilities/Logger
   - GoogleUtilities/UserDefaults (7.11.0):
     - GoogleUtilities/Logger
-=======
-  - flutter_meedu_videoplayer (0.0.1):
-    - Flutter
->>>>>>> 65451e27
   - image_gallery_saver (1.5.0):
     - Flutter
   - image_picker_ios (0.0.1):
@@ -121,20 +118,17 @@
     - libyuv-iOS
   - medea_jason (0.3.0-dev):
     - Flutter
-<<<<<<< HEAD
+  - media_kit_libs_ios_video (1.0.4):
+    - Flutter
+  - media_kit_native_event_loop (1.0.0):
+    - Flutter
+  - media_kit_video (0.0.1):
+    - Flutter
   - nanopb (2.30909.0):
     - nanopb/decode (= 2.30909.0)
     - nanopb/encode (= 2.30909.0)
   - nanopb/decode (2.30909.0)
   - nanopb/encode (2.30909.0)
-=======
-  - media_kit_libs_ios_video (1.0.4):
-    - Flutter
-  - media_kit_native_event_loop (1.0.0):
-    - Flutter
-  - media_kit_video (0.0.1):
-    - Flutter
->>>>>>> 65451e27
   - open_file (0.0.1):
     - Flutter
   - package_info_plus (0.4.5):
@@ -210,11 +204,7 @@
   - sensors (from `.symlinks/plugins/sensors/ios`)
   - sentry_flutter (from `.symlinks/plugins/sentry_flutter/ios`)
   - share_plus (from `.symlinks/plugins/share_plus/ios`)
-<<<<<<< HEAD
-  - shared_preferences_foundation (from `.symlinks/plugins/shared_preferences_foundation/ios`)
-=======
   - shared_preferences_foundation (from `.symlinks/plugins/shared_preferences_foundation/darwin`)
->>>>>>> 65451e27
   - url_launcher_ios (from `.symlinks/plugins/url_launcher_ios/ios`)
   - vibration (from `.symlinks/plugins/vibration/ios`)
   - video_player_avfoundation (from `.symlinks/plugins/video_player_avfoundation/ios`)
@@ -302,11 +292,7 @@
   share_plus:
     :path: ".symlinks/plugins/share_plus/ios"
   shared_preferences_foundation:
-<<<<<<< HEAD
-    :path: ".symlinks/plugins/shared_preferences_foundation/ios"
-=======
     :path: ".symlinks/plugins/shared_preferences_foundation/darwin"
->>>>>>> 65451e27
   url_launcher_ios:
     :path: ".symlinks/plugins/url_launcher_ios/ios"
   vibration:
@@ -337,12 +323,9 @@
   flutter_app_badger: b87fc231847b03b92ce1412aa351842e7e97932f
   flutter_background_service_ios: e30e0d3ee69e4cee66272d0c78eacd48c2e94aac
   flutter_local_notifications: 0c0b1ae97e741e1521e4c1629a459d04b9aec743
-<<<<<<< HEAD
+  flutter_meedu_videoplayer: 5b898478d509443ff74817795882f5430e2b7001
   GoogleDataTransport: ea169759df570f4e37bdee1623ec32a7e64e67c4
   GoogleUtilities: c2bdc4cf2ce786c4d2e6b3bcfd599a25ca78f06f
-=======
-  flutter_meedu_videoplayer: 5b898478d509443ff74817795882f5430e2b7001
->>>>>>> 65451e27
   image_gallery_saver: 259eab68fb271cfd57d599904f7acdc7832e7ef2
   image_picker_ios: b786a5dcf033a8336a657191401bfdf12017dabb
   instrumentisto-libwebrtc-bin: 2b00808e53f1ac6d2bf18dec0a5292e930cedbd5
@@ -350,13 +333,10 @@
   libyuv-iOS: 5a154ccc84ec754029886ecb607512731fe30640
   medea_flutter_webrtc: e8b47e20ea87682e24ba41e6a5bc0fda5b0387f6
   medea_jason: 1088dc4572d2b14026ce84d44af0e7757dccc891
-<<<<<<< HEAD
-  nanopb: b552cce312b6c8484180ef47159bc0f65a1f0431
-=======
   media_kit_libs_ios_video: 96259eccffaa309b63a7ee610c2c7786a3b335e5
   media_kit_native_event_loop: 9f9eb778d0d806ab9486eff7513f7f90f07d50f8
   media_kit_video: c6ae801433b484912087b519b45f1beac97b960b
->>>>>>> 65451e27
+  nanopb: b552cce312b6c8484180ef47159bc0f65a1f0431
   open_file: 02eb5cb6b21264bd3a696876f5afbfb7ca4f4b7d
   package_info_plus: fd030dabf36271f146f1f3beacd48f564b0f17f7
   path_provider_foundation: 37748e03f12783f9de2cb2c4eadfaa25fe6d4852
