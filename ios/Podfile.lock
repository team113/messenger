PODS:
  - all_sensors (0.0.1):
    - Flutter
  - app_links (0.0.1):
    - Flutter
  - audio_session (0.0.1):
    - Flutter
  - connectivity_plus (0.0.1):
    - Flutter
    - FlutterMacOS
  - device_info_plus (0.0.1):
    - Flutter
  - DKImagePickerController/Core (4.3.9):
    - DKImagePickerController/ImageDataManager
    - DKImagePickerController/Resource
  - DKImagePickerController/ImageDataManager (4.3.9)
  - DKImagePickerController/PhotoGallery (4.3.9):
    - DKImagePickerController/Core
    - DKPhotoGallery
  - DKImagePickerController/Resource (4.3.9)
  - DKPhotoGallery (0.0.19):
    - DKPhotoGallery/Core (= 0.0.19)
    - DKPhotoGallery/Model (= 0.0.19)
    - DKPhotoGallery/Preview (= 0.0.19)
    - DKPhotoGallery/Resource (= 0.0.19)
    - SDWebImage
    - SwiftyGif
  - DKPhotoGallery/Core (0.0.19):
    - DKPhotoGallery/Model
    - DKPhotoGallery/Preview
    - SDWebImage
    - SwiftyGif
  - DKPhotoGallery/Model (0.0.19):
    - SDWebImage
    - SwiftyGif
  - DKPhotoGallery/Preview (0.0.19):
    - DKPhotoGallery/Model
    - DKPhotoGallery/Resource
    - SDWebImage
    - SwiftyGif
  - DKPhotoGallery/Resource (0.0.19):
    - SDWebImage
    - SwiftyGif
  - file_picker (0.0.1):
    - DKImagePickerController/PhotoGallery
    - Flutter
  - Firebase/CoreOnly (10.25.0):
    - FirebaseCore (= 10.25.0)
  - Firebase/Messaging (10.25.0):
    - Firebase/CoreOnly
    - FirebaseMessaging (~> 10.25.0)
  - firebase_core (2.32.0):
    - Firebase/CoreOnly (= 10.25.0)
    - Flutter
  - firebase_messaging (14.9.4):
    - Firebase/Messaging (= 10.25.0)
    - firebase_core
    - Flutter
  - FirebaseCore (10.25.0):
    - FirebaseCoreInternal (~> 10.0)
    - GoogleUtilities/Environment (~> 7.12)
    - GoogleUtilities/Logger (~> 7.12)
<<<<<<< HEAD
  - FirebaseCoreInternal (10.29.0):
    - "GoogleUtilities/NSData+zlib (~> 7.8)"
  - FirebaseInstallations (10.29.0):
=======
  - FirebaseCoreInternal (10.28.0):
    - "GoogleUtilities/NSData+zlib (~> 7.8)"
  - FirebaseInstallations (10.28.0):
>>>>>>> 93249094
    - FirebaseCore (~> 10.0)
    - GoogleUtilities/Environment (~> 7.8)
    - GoogleUtilities/UserDefaults (~> 7.8)
    - PromisesObjC (~> 2.1)
  - FirebaseMessaging (10.25.0):
    - FirebaseCore (~> 10.0)
    - FirebaseInstallations (~> 10.0)
    - GoogleDataTransport (~> 9.3)
    - GoogleUtilities/AppDelegateSwizzler (~> 7.8)
    - GoogleUtilities/Environment (~> 7.8)
    - GoogleUtilities/Reachability (~> 7.8)
    - GoogleUtilities/UserDefaults (~> 7.8)
    - nanopb (< 2.30911.0, >= 2.30908.0)
  - Flutter (1.0.0)
  - flutter_app_badger (1.3.0):
    - Flutter
  - flutter_local_notifications (0.0.1):
    - Flutter
  - GoogleDataTransport (9.4.1):
    - GoogleUtilities/Environment (~> 7.7)
    - nanopb (< 2.30911.0, >= 2.30908.0)
    - PromisesObjC (< 3.0, >= 1.2)
  - GoogleUtilities/AppDelegateSwizzler (7.13.3):
    - GoogleUtilities/Environment
    - GoogleUtilities/Logger
    - GoogleUtilities/Network
    - GoogleUtilities/Privacy
  - GoogleUtilities/Environment (7.13.3):
    - GoogleUtilities/Privacy
    - PromisesObjC (< 3.0, >= 1.2)
  - GoogleUtilities/Logger (7.13.3):
    - GoogleUtilities/Environment
    - GoogleUtilities/Privacy
  - GoogleUtilities/Network (7.13.3):
    - GoogleUtilities/Logger
    - "GoogleUtilities/NSData+zlib"
    - GoogleUtilities/Privacy
    - GoogleUtilities/Reachability
  - "GoogleUtilities/NSData+zlib (7.13.3)":
    - GoogleUtilities/Privacy
  - GoogleUtilities/Privacy (7.13.3)
  - GoogleUtilities/Reachability (7.13.3):
    - GoogleUtilities/Logger
    - GoogleUtilities/Privacy
  - GoogleUtilities/UserDefaults (7.13.3):
    - GoogleUtilities/Logger
    - GoogleUtilities/Privacy
  - image_gallery_saver (2.0.2):
    - Flutter
  - image_picker_ios (0.0.1):
    - Flutter
  - instrumentisto-libwebrtc-bin (123.0.6312.105)
  - integration_test (0.0.1):
    - Flutter
  - just_audio (0.0.1):
    - Flutter
  - libyuv-iOS (1.0.2)
  - medea_flutter_webrtc (0.10.0-dev):
    - Flutter
    - instrumentisto-libwebrtc-bin (= 123.0.6312.105)
    - libyuv-iOS
  - medea_jason (0.4.0):
    - Flutter
  - media_kit_libs_ios_video (1.0.4):
    - Flutter
  - media_kit_native_event_loop (1.0.0):
    - Flutter
  - media_kit_video (0.0.1):
    - Flutter
  - nanopb (2.30910.0):
    - nanopb/decode (= 2.30910.0)
    - nanopb/encode (= 2.30910.0)
  - nanopb/decode (2.30910.0)
  - nanopb/encode (2.30910.0)
  - open_filex (0.0.2):
    - Flutter
  - package_info_plus (0.4.5):
    - Flutter
  - path_provider_foundation (0.0.1):
    - Flutter
    - FlutterMacOS
  - permission_handler_apple (9.3.0):
    - Flutter
  - PromisesObjC (2.4.0)
<<<<<<< HEAD
=======
  - ReachabilitySwift (5.2.3)
>>>>>>> 93249094
  - screen_brightness_ios (0.1.0):
    - Flutter
  - SDWebImage (5.19.4):
    - SDWebImage/Core (= 5.19.4)
  - SDWebImage/Core (5.19.4)
  - sensors (0.0.1):
    - Flutter
  - Sentry/HybridSDK (8.30.1)
  - sentry_flutter (8.4.0):
    - Flutter
    - FlutterMacOS
    - Sentry/HybridSDK (= 8.30.1)
  - share_plus (0.0.1):
    - Flutter
  - shared_preferences_foundation (0.0.1):
    - Flutter
    - FlutterMacOS
<<<<<<< HEAD
  - "sqlite3 (3.46.0+1)":
    - "sqlite3/common (= 3.46.0+1)"
  - "sqlite3/common (3.46.0+1)"
  - "sqlite3/dbstatvtab (3.46.0+1)":
    - sqlite3/common
  - "sqlite3/fts5 (3.46.0+1)":
=======
  - SQLite.swift (0.15.3):
    - SQLite.swift/standard (= 0.15.3)
  - SQLite.swift/standard (0.15.3)
  - "sqlite3 (3.45.3+1)":
    - "sqlite3/common (= 3.45.3+1)"
  - "sqlite3/common (3.45.3+1)"
  - "sqlite3/fts5 (3.45.3+1)":
>>>>>>> 93249094
    - sqlite3/common
  - "sqlite3/perf-threadsafe (3.46.0+1)":
    - sqlite3/common
  - "sqlite3/rtree (3.46.0+1)":
    - sqlite3/common
  - sqlite3_flutter_libs (0.0.1):
    - Flutter
    - "sqlite3 (~> 3.46.0+1)"
    - sqlite3/dbstatvtab
    - sqlite3/fts5
    - sqlite3/perf-threadsafe
    - sqlite3/rtree
  - SwiftyGif (5.4.5)
  - url_launcher_ios (0.0.1):
    - Flutter
  - vibration (1.7.5):
    - Flutter
  - volume_controller (0.0.1):
    - Flutter
  - wakelock_plus (0.0.1):
    - Flutter

DEPENDENCIES:
  - all_sensors (from `.symlinks/plugins/all_sensors/ios`)
  - app_links (from `.symlinks/plugins/app_links/ios`)
  - audio_session (from `.symlinks/plugins/audio_session/ios`)
  - connectivity_plus (from `.symlinks/plugins/connectivity_plus/darwin`)
  - device_info_plus (from `.symlinks/plugins/device_info_plus/ios`)
  - file_picker (from `.symlinks/plugins/file_picker/ios`)
  - Firebase/Messaging
  - firebase_core (from `.symlinks/plugins/firebase_core/ios`)
  - firebase_messaging (from `.symlinks/plugins/firebase_messaging/ios`)
  - Flutter (from `Flutter`)
  - flutter_app_badger (from `.symlinks/plugins/flutter_app_badger/ios`)
  - flutter_local_notifications (from `.symlinks/plugins/flutter_local_notifications/ios`)
  - image_gallery_saver (from `.symlinks/plugins/image_gallery_saver/ios`)
  - image_picker_ios (from `.symlinks/plugins/image_picker_ios/ios`)
  - integration_test (from `.symlinks/plugins/integration_test/ios`)
  - just_audio (from `.symlinks/plugins/just_audio/ios`)
  - medea_flutter_webrtc (from `.symlinks/plugins/medea_flutter_webrtc/ios`)
  - medea_jason (from `.symlinks/plugins/medea_jason/ios`)
  - media_kit_libs_ios_video (from `.symlinks/plugins/media_kit_libs_ios_video/ios`)
  - media_kit_native_event_loop (from `.symlinks/plugins/media_kit_native_event_loop/ios`)
  - media_kit_video (from `.symlinks/plugins/media_kit_video/ios`)
  - open_filex (from `.symlinks/plugins/open_filex/ios`)
  - package_info_plus (from `.symlinks/plugins/package_info_plus/ios`)
  - path_provider_foundation (from `.symlinks/plugins/path_provider_foundation/darwin`)
  - permission_handler_apple (from `.symlinks/plugins/permission_handler_apple/ios`)
  - screen_brightness_ios (from `.symlinks/plugins/screen_brightness_ios/ios`)
  - sensors (from `.symlinks/plugins/sensors/ios`)
  - sentry_flutter (from `.symlinks/plugins/sentry_flutter/ios`)
  - share_plus (from `.symlinks/plugins/share_plus/ios`)
  - shared_preferences_foundation (from `.symlinks/plugins/shared_preferences_foundation/darwin`)
  - SQLite.swift
  - sqlite3_flutter_libs (from `.symlinks/plugins/sqlite3_flutter_libs/ios`)
  - url_launcher_ios (from `.symlinks/plugins/url_launcher_ios/ios`)
  - vibration (from `.symlinks/plugins/vibration/ios`)
  - volume_controller (from `.symlinks/plugins/volume_controller/ios`)
  - wakelock_plus (from `.symlinks/plugins/wakelock_plus/ios`)

SPEC REPOS:
  trunk:
    - DKImagePickerController
    - DKPhotoGallery
    - Firebase
    - FirebaseCore
    - FirebaseCoreInternal
    - FirebaseInstallations
    - FirebaseMessaging
    - GoogleDataTransport
    - GoogleUtilities
    - instrumentisto-libwebrtc-bin
    - libyuv-iOS
    - nanopb
    - PromisesObjC
    - SDWebImage
    - Sentry
    - SQLite.swift
    - sqlite3
    - SwiftyGif

EXTERNAL SOURCES:
  all_sensors:
    :path: ".symlinks/plugins/all_sensors/ios"
  app_links:
    :path: ".symlinks/plugins/app_links/ios"
  audio_session:
    :path: ".symlinks/plugins/audio_session/ios"
  connectivity_plus:
    :path: ".symlinks/plugins/connectivity_plus/darwin"
  device_info_plus:
    :path: ".symlinks/plugins/device_info_plus/ios"
  file_picker:
    :path: ".symlinks/plugins/file_picker/ios"
  firebase_core:
    :path: ".symlinks/plugins/firebase_core/ios"
  firebase_messaging:
    :path: ".symlinks/plugins/firebase_messaging/ios"
  Flutter:
    :path: Flutter
  flutter_app_badger:
    :path: ".symlinks/plugins/flutter_app_badger/ios"
  flutter_local_notifications:
    :path: ".symlinks/plugins/flutter_local_notifications/ios"
  image_gallery_saver:
    :path: ".symlinks/plugins/image_gallery_saver/ios"
  image_picker_ios:
    :path: ".symlinks/plugins/image_picker_ios/ios"
  integration_test:
    :path: ".symlinks/plugins/integration_test/ios"
  just_audio:
    :path: ".symlinks/plugins/just_audio/ios"
  medea_flutter_webrtc:
    :path: ".symlinks/plugins/medea_flutter_webrtc/ios"
  medea_jason:
    :path: ".symlinks/plugins/medea_jason/ios"
  media_kit_libs_ios_video:
    :path: ".symlinks/plugins/media_kit_libs_ios_video/ios"
  media_kit_native_event_loop:
    :path: ".symlinks/plugins/media_kit_native_event_loop/ios"
  media_kit_video:
    :path: ".symlinks/plugins/media_kit_video/ios"
  open_filex:
    :path: ".symlinks/plugins/open_filex/ios"
  package_info_plus:
    :path: ".symlinks/plugins/package_info_plus/ios"
  path_provider_foundation:
    :path: ".symlinks/plugins/path_provider_foundation/darwin"
  permission_handler_apple:
    :path: ".symlinks/plugins/permission_handler_apple/ios"
  screen_brightness_ios:
    :path: ".symlinks/plugins/screen_brightness_ios/ios"
  sensors:
    :path: ".symlinks/plugins/sensors/ios"
  sentry_flutter:
    :path: ".symlinks/plugins/sentry_flutter/ios"
  share_plus:
    :path: ".symlinks/plugins/share_plus/ios"
  shared_preferences_foundation:
    :path: ".symlinks/plugins/shared_preferences_foundation/darwin"
  sqlite3_flutter_libs:
    :path: ".symlinks/plugins/sqlite3_flutter_libs/ios"
  url_launcher_ios:
    :path: ".symlinks/plugins/url_launcher_ios/ios"
  vibration:
    :path: ".symlinks/plugins/vibration/ios"
  volume_controller:
    :path: ".symlinks/plugins/volume_controller/ios"
  wakelock_plus:
    :path: ".symlinks/plugins/wakelock_plus/ios"

SPEC CHECKSUMS:
  all_sensors: 13f46502204bebbd1e06b65ff3d7cdaa03d88b26
  app_links: e70ca16b4b0f88253b3b3660200d4a10b4ea9795
  audio_session: 088d2483ebd1dc43f51d253d4a1c517d9a2e7207
  connectivity_plus: ddd7f30999e1faaef5967c23d5b6d503d10434db
  device_info_plus: 97af1d7e84681a90d0693e63169a5d50e0839a0d
  DKImagePickerController: 946cec48c7873164274ecc4624d19e3da4c1ef3c
  DKPhotoGallery: b3834fecb755ee09a593d7c9e389d8b5d6deed60
  file_picker: 09aa5ec1ab24135ccd7a1621c46c84134bfd6655
  Firebase: 0312a2352584f782ea56f66d91606891d4607f06
  firebase_core: a626d00494efa398e7c54f25f1454a64c8abf197
  firebase_messaging: 06391e8f35dc65a00c56580266285263d2861f10
  FirebaseCore: 7ec4d0484817f12c3373955bc87762d96842d483
<<<<<<< HEAD
  FirebaseCoreInternal: df84dd300b561c27d5571684f389bf60b0a5c934
  FirebaseInstallations: 913cf60d0400ebd5d6b63a28b290372ab44590dd
=======
  FirebaseCoreInternal: 58d07f1362fddeb0feb6a857d1d1d1c5e558e698
  FirebaseInstallations: 60c1d3bc1beef809fd1ad1189a8057a040c59f2e
>>>>>>> 93249094
  FirebaseMessaging: 88950ba9485052891ebe26f6c43a52bb62248952
  Flutter: e0871f40cf51350855a761d2e70bf5af5b9b5de7
  flutter_app_badger: b87fc231847b03b92ce1412aa351842e7e97932f
  flutter_local_notifications: 4cde75091f6327eb8517fa068a0a5950212d2086
  GoogleDataTransport: 6c09b596d841063d76d4288cc2d2f42cc36e1e2a
  GoogleUtilities: ea963c370a38a8069cc5f7ba4ca849a60b6d7d15
  image_gallery_saver: cb43cc43141711190510e92c460eb1655cd343cb
  image_picker_ios: c560581cceedb403a6ff17f2f816d7fea1421fc1
  instrumentisto-libwebrtc-bin: 23c5e86933e4db0182eddb026cf759e022e7a472
  integration_test: ce0a3ffa1de96d1a89ca0ac26fca7ea18a749ef4
  just_audio: baa7252489dbcf47a4c7cc9ca663e9661c99aafa
  libyuv-iOS: 5a154ccc84ec754029886ecb607512731fe30640
  medea_flutter_webrtc: d8362604099113b926295b4ab97b1d2064e3bcb4
  medea_jason: 05d8174fd71ee885e68e40a50816d609d971f7b5
  media_kit_libs_ios_video: a5fe24bc7875ccd6378a0978c13185e1344651c1
  media_kit_native_event_loop: e6b2ab20cf0746eb1c33be961fcf79667304fa2a
  media_kit_video: 5da63f157170e5bf303bf85453b7ef6971218a2e
  nanopb: 438bc412db1928dac798aa6fd75726007be04262
  open_filex: 6e26e659846ec990262224a12ef1c528bb4edbe4
  package_info_plus: 58f0028419748fad15bf008b270aaa8e54380b1c
  path_provider_foundation: 2b6b4c569c0fb62ec74538f866245ac84301af46
  permission_handler_apple: 9878588469a2b0d0fc1e048d9f43605f92e6cec2
  PromisesObjC: f5707f49cb48b9636751c5b2e7d227e43fba9f47
<<<<<<< HEAD
=======
  ReachabilitySwift: 7f151ff156cea1481a8411701195ac6a984f4979
>>>>>>> 93249094
  screen_brightness_ios: 715ca807df953bf676d339f11464e438143ee625
  SDWebImage: 066c47b573f408f18caa467d71deace7c0f8280d
  sensors: 84eb7a30e47a649e4172b71d6e81be614c280336
  Sentry: 514a3ea653886e9a48c6287d8b7bf05ec24bf3be
  sentry_flutter: edc037f7af0dc1512d6c33a5c2c7c838bd0d6806
  share_plus: 8875f4f2500512ea181eef553c3e27dba5135aad
  shared_preferences_foundation: fcdcbc04712aee1108ac7fda236f363274528f78
<<<<<<< HEAD
  sqlite3: fc1bf263f36b89316edebfe48e2358334a9c79ad
  sqlite3_flutter_libs: c00457ebd31e59fa6bb830380ddba24d44fbcd3b
=======
  SQLite.swift: 8d054987f02728cc912b0eb5a9659650573a65a2
  sqlite3: 02d1f07eaaa01f80a1c16b4b31dfcbb3345ee01a
  sqlite3_flutter_libs: 9bfe005308998aeca155330bbc2ea6dddf834a3b
>>>>>>> 93249094
  SwiftyGif: 706c60cf65fa2bc5ee0313beece843c8eb8194d4
  url_launcher_ios: 5334b05cef931de560670eeae103fd3e431ac3fe
  vibration: 7d883d141656a1c1a6d8d238616b2042a51a1241
  volume_controller: 531ddf792994285c9b17f9d8a7e4dcdd29b3eae9
  wakelock_plus: 78ec7c5b202cab7761af8e2b2b3d0671be6c4ae1

PODFILE CHECKSUM: 9b3462c8576c33ce44d05061d54f03eb9377f0f9

COCOAPODS: 1.15.2<|MERGE_RESOLUTION|>--- conflicted
+++ resolved
@@ -60,15 +60,9 @@
     - FirebaseCoreInternal (~> 10.0)
     - GoogleUtilities/Environment (~> 7.12)
     - GoogleUtilities/Logger (~> 7.12)
-<<<<<<< HEAD
   - FirebaseCoreInternal (10.29.0):
     - "GoogleUtilities/NSData+zlib (~> 7.8)"
   - FirebaseInstallations (10.29.0):
-=======
-  - FirebaseCoreInternal (10.28.0):
-    - "GoogleUtilities/NSData+zlib (~> 7.8)"
-  - FirebaseInstallations (10.28.0):
->>>>>>> 93249094
     - FirebaseCore (~> 10.0)
     - GoogleUtilities/Environment (~> 7.8)
     - GoogleUtilities/UserDefaults (~> 7.8)
@@ -153,10 +147,7 @@
   - permission_handler_apple (9.3.0):
     - Flutter
   - PromisesObjC (2.4.0)
-<<<<<<< HEAD
-=======
   - ReachabilitySwift (5.2.3)
->>>>>>> 93249094
   - screen_brightness_ios (0.1.0):
     - Flutter
   - SDWebImage (5.19.4):
@@ -174,22 +165,15 @@
   - shared_preferences_foundation (0.0.1):
     - Flutter
     - FlutterMacOS
-<<<<<<< HEAD
+  - SQLite.swift (0.15.3):
+    - SQLite.swift/standard (= 0.15.3)
+  - SQLite.swift/standard (0.15.3)
   - "sqlite3 (3.46.0+1)":
     - "sqlite3/common (= 3.46.0+1)"
   - "sqlite3/common (3.46.0+1)"
   - "sqlite3/dbstatvtab (3.46.0+1)":
     - sqlite3/common
   - "sqlite3/fts5 (3.46.0+1)":
-=======
-  - SQLite.swift (0.15.3):
-    - SQLite.swift/standard (= 0.15.3)
-  - SQLite.swift/standard (0.15.3)
-  - "sqlite3 (3.45.3+1)":
-    - "sqlite3/common (= 3.45.3+1)"
-  - "sqlite3/common (3.45.3+1)"
-  - "sqlite3/fts5 (3.45.3+1)":
->>>>>>> 93249094
     - sqlite3/common
   - "sqlite3/perf-threadsafe (3.46.0+1)":
     - sqlite3/common
@@ -354,13 +338,8 @@
   firebase_core: a626d00494efa398e7c54f25f1454a64c8abf197
   firebase_messaging: 06391e8f35dc65a00c56580266285263d2861f10
   FirebaseCore: 7ec4d0484817f12c3373955bc87762d96842d483
-<<<<<<< HEAD
   FirebaseCoreInternal: df84dd300b561c27d5571684f389bf60b0a5c934
   FirebaseInstallations: 913cf60d0400ebd5d6b63a28b290372ab44590dd
-=======
-  FirebaseCoreInternal: 58d07f1362fddeb0feb6a857d1d1d1c5e558e698
-  FirebaseInstallations: 60c1d3bc1beef809fd1ad1189a8057a040c59f2e
->>>>>>> 93249094
   FirebaseMessaging: 88950ba9485052891ebe26f6c43a52bb62248952
   Flutter: e0871f40cf51350855a761d2e70bf5af5b9b5de7
   flutter_app_badger: b87fc231847b03b92ce1412aa351842e7e97932f
@@ -384,10 +363,7 @@
   path_provider_foundation: 2b6b4c569c0fb62ec74538f866245ac84301af46
   permission_handler_apple: 9878588469a2b0d0fc1e048d9f43605f92e6cec2
   PromisesObjC: f5707f49cb48b9636751c5b2e7d227e43fba9f47
-<<<<<<< HEAD
-=======
   ReachabilitySwift: 7f151ff156cea1481a8411701195ac6a984f4979
->>>>>>> 93249094
   screen_brightness_ios: 715ca807df953bf676d339f11464e438143ee625
   SDWebImage: 066c47b573f408f18caa467d71deace7c0f8280d
   sensors: 84eb7a30e47a649e4172b71d6e81be614c280336
@@ -395,14 +371,9 @@
   sentry_flutter: edc037f7af0dc1512d6c33a5c2c7c838bd0d6806
   share_plus: 8875f4f2500512ea181eef553c3e27dba5135aad
   shared_preferences_foundation: fcdcbc04712aee1108ac7fda236f363274528f78
-<<<<<<< HEAD
+  SQLite.swift: 8d054987f02728cc912b0eb5a9659650573a65a2
   sqlite3: fc1bf263f36b89316edebfe48e2358334a9c79ad
   sqlite3_flutter_libs: c00457ebd31e59fa6bb830380ddba24d44fbcd3b
-=======
-  SQLite.swift: 8d054987f02728cc912b0eb5a9659650573a65a2
-  sqlite3: 02d1f07eaaa01f80a1c16b4b31dfcbb3345ee01a
-  sqlite3_flutter_libs: 9bfe005308998aeca155330bbc2ea6dddf834a3b
->>>>>>> 93249094
   SwiftyGif: 706c60cf65fa2bc5ee0313beece843c8eb8194d4
   url_launcher_ios: 5334b05cef931de560670eeae103fd3e431ac3fe
   vibration: 7d883d141656a1c1a6d8d238616b2042a51a1241
