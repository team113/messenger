PODS:
  - all_sensors (0.0.1):
    - Flutter
  - app_links (0.0.2):
    - Flutter
  - audio_session (0.0.1):
    - Flutter
  - connectivity_plus (0.0.1):
    - Flutter
    - FlutterMacOS
  - CryptoSwift (1.8.4)
  - device_info_plus (0.0.1):
    - Flutter
  - DKImagePickerController/Core (4.3.9):
    - DKImagePickerController/ImageDataManager
    - DKImagePickerController/Resource
  - DKImagePickerController/ImageDataManager (4.3.9)
  - DKImagePickerController/PhotoGallery (4.3.9):
    - DKImagePickerController/Core
    - DKPhotoGallery
  - DKImagePickerController/Resource (4.3.9)
  - DKPhotoGallery (0.0.19):
    - DKPhotoGallery/Core (= 0.0.19)
    - DKPhotoGallery/Model (= 0.0.19)
    - DKPhotoGallery/Preview (= 0.0.19)
    - DKPhotoGallery/Resource (= 0.0.19)
    - SDWebImage
    - SwiftyGif
  - DKPhotoGallery/Core (0.0.19):
    - DKPhotoGallery/Model
    - DKPhotoGallery/Preview
    - SDWebImage
    - SwiftyGif
  - DKPhotoGallery/Model (0.0.19):
    - SDWebImage
    - SwiftyGif
  - DKPhotoGallery/Preview (0.0.19):
    - DKPhotoGallery/Model
    - DKPhotoGallery/Resource
    - SDWebImage
    - SwiftyGif
  - DKPhotoGallery/Resource (0.0.19):
    - SDWebImage
    - SwiftyGif
  - file_picker (0.0.1):
    - DKImagePickerController/PhotoGallery
    - Flutter
  - Firebase/CoreOnly (11.4.0):
    - FirebaseCore (= 11.4.0)
  - Firebase/Messaging (11.4.0):
    - Firebase/CoreOnly
    - FirebaseMessaging (~> 11.4.0)
  - firebase_core (3.8.1):
    - Firebase/CoreOnly (= 11.4.0)
    - Flutter
  - firebase_messaging (15.1.6):
    - Firebase/Messaging (= 11.4.0)
    - firebase_core
    - Flutter
  - FirebaseCore (11.4.0):
    - FirebaseCoreInternal (~> 11.0)
    - GoogleUtilities/Environment (~> 8.0)
    - GoogleUtilities/Logger (~> 8.0)
  - FirebaseCoreInternal (11.6.0):
    - "GoogleUtilities/NSData+zlib (~> 8.0)"
  - FirebaseInstallations (11.4.0):
    - FirebaseCore (~> 11.0)
    - GoogleUtilities/Environment (~> 8.0)
    - GoogleUtilities/UserDefaults (~> 8.0)
    - PromisesObjC (~> 2.4)
  - FirebaseMessaging (11.4.0):
    - FirebaseCore (~> 11.0)
    - FirebaseInstallations (~> 11.0)
    - GoogleDataTransport (~> 10.0)
    - GoogleUtilities/AppDelegateSwizzler (~> 8.0)
    - GoogleUtilities/Environment (~> 8.0)
    - GoogleUtilities/Reachability (~> 8.0)
    - GoogleUtilities/UserDefaults (~> 8.0)
    - nanopb (~> 3.30910.0)
  - Flutter (1.0.0)
  - flutter_callkit_incoming (0.0.1):
    - CryptoSwift
    - Flutter
  - flutter_local_notifications (0.0.1):
    - Flutter
  - flutter_native_badge_foundation (1.0.4-dev):
    - Flutter
  - GoogleDataTransport (10.1.0):
    - nanopb (~> 3.30910.0)
    - PromisesObjC (~> 2.4)
  - GoogleUtilities/AppDelegateSwizzler (8.0.2):
    - GoogleUtilities/Environment
    - GoogleUtilities/Logger
    - GoogleUtilities/Network
    - GoogleUtilities/Privacy
  - GoogleUtilities/Environment (8.0.2):
    - GoogleUtilities/Privacy
  - GoogleUtilities/Logger (8.0.2):
    - GoogleUtilities/Environment
    - GoogleUtilities/Privacy
  - GoogleUtilities/Network (8.0.2):
    - GoogleUtilities/Logger
    - "GoogleUtilities/NSData+zlib"
    - GoogleUtilities/Privacy
    - GoogleUtilities/Reachability
  - "GoogleUtilities/NSData+zlib (8.0.2)":
    - GoogleUtilities/Privacy
  - GoogleUtilities/Privacy (8.0.2)
  - GoogleUtilities/Reachability (8.0.2):
    - GoogleUtilities/Logger
    - GoogleUtilities/Privacy
  - GoogleUtilities/UserDefaults (8.0.2):
    - GoogleUtilities/Logger
    - GoogleUtilities/Privacy
  - image_gallery_saver (2.0.2):
    - Flutter
  - image_picker_ios (0.0.1):
    - Flutter
  - instrumentisto-libwebrtc-bin (131.0.6778.139)
  - integration_test (0.0.1):
    - Flutter
  - irondash_engine_context (0.0.1):
    - Flutter
  - just_audio (0.0.1):
    - Flutter
  - medea_flutter_webrtc (0.12.0):
    - Flutter
    - instrumentisto-libwebrtc-bin (= 131.0.6778.139)
  - medea_jason (0.7.1):
    - Flutter
  - media_kit_libs_ios_video (1.0.4):
    - Flutter
  - media_kit_native_event_loop (1.0.0):
    - Flutter
  - media_kit_video (0.0.1):
    - Flutter
  - nanopb (3.30910.0):
    - nanopb/decode (= 3.30910.0)
    - nanopb/encode (= 3.30910.0)
  - nanopb/decode (3.30910.0)
  - nanopb/encode (3.30910.0)
  - open_file_ios (0.0.1):
    - Flutter
  - package_info_plus (0.4.5):
    - Flutter
  - path_provider_foundation (0.0.1):
    - Flutter
    - FlutterMacOS
  - permission_handler_apple (9.3.0):
    - Flutter
  - PromisesObjC (2.4.0)
  - screen_brightness_ios (0.1.0):
    - Flutter
  - SDWebImage (5.20.0):
    - SDWebImage/Core (= 5.20.0)
  - SDWebImage/Core (5.20.0)
<<<<<<< HEAD
  - Sentry/HybridSDK (8.42.0)
  - sentry_flutter (8.12.0):
=======
  - Sentry/HybridSDK (8.40.1)
  - sentry_flutter (8.10.1):
>>>>>>> 2d49b858
    - Flutter
    - FlutterMacOS
    - Sentry/HybridSDK (= 8.42.0)
  - share_plus (0.0.1):
    - Flutter
  - shared_preferences_foundation (0.0.1):
    - Flutter
    - FlutterMacOS
  - SQLite.swift (0.15.3):
    - SQLite.swift/standard (= 0.15.3)
  - SQLite.swift/standard (0.15.3)
  - sqlite3 (3.47.2):
    - sqlite3/common (= 3.47.2)
  - sqlite3/common (3.47.2)
  - sqlite3/dbstatvtab (3.47.2):
    - sqlite3/common
  - sqlite3/fts5 (3.47.2):
    - sqlite3/common
  - sqlite3/perf-threadsafe (3.47.2):
    - sqlite3/common
  - sqlite3/rtree (3.47.2):
    - sqlite3/common
  - sqlite3_flutter_libs (0.0.1):
    - Flutter
    - FlutterMacOS
    - sqlite3 (~> 3.47.1)
    - sqlite3/dbstatvtab
    - sqlite3/fts5
    - sqlite3/perf-threadsafe
    - sqlite3/rtree
  - super_native_extensions (0.0.1):
    - Flutter
  - SwiftyGif (5.4.5)
  - url_launcher_ios (0.0.1):
    - Flutter
  - vibration (1.7.5):
    - Flutter
  - volume_controller (0.0.1):
    - Flutter
  - wakelock_plus (0.0.1):
    - Flutter

DEPENDENCIES:
  - all_sensors (from `.symlinks/plugins/all_sensors/ios`)
  - app_links (from `.symlinks/plugins/app_links/ios`)
  - audio_session (from `.symlinks/plugins/audio_session/ios`)
  - connectivity_plus (from `.symlinks/plugins/connectivity_plus/darwin`)
  - device_info_plus (from `.symlinks/plugins/device_info_plus/ios`)
  - file_picker (from `.symlinks/plugins/file_picker/ios`)
  - Firebase/Messaging
  - firebase_core (from `.symlinks/plugins/firebase_core/ios`)
  - firebase_messaging (from `.symlinks/plugins/firebase_messaging/ios`)
  - Flutter (from `Flutter`)
  - flutter_callkit_incoming (from `.symlinks/plugins/flutter_callkit_incoming/ios`)
  - flutter_local_notifications (from `.symlinks/plugins/flutter_local_notifications/ios`)
  - flutter_native_badge_foundation (from `.symlinks/plugins/flutter_native_badge_foundation/ios`)
  - image_gallery_saver (from `.symlinks/plugins/image_gallery_saver/ios`)
  - image_picker_ios (from `.symlinks/plugins/image_picker_ios/ios`)
  - integration_test (from `.symlinks/plugins/integration_test/ios`)
  - irondash_engine_context (from `.symlinks/plugins/irondash_engine_context/ios`)
  - just_audio (from `.symlinks/plugins/just_audio/ios`)
  - medea_flutter_webrtc (from `.symlinks/plugins/medea_flutter_webrtc/ios`)
  - medea_jason (from `.symlinks/plugins/medea_jason/ios`)
  - media_kit_libs_ios_video (from `.symlinks/plugins/media_kit_libs_ios_video/ios`)
  - media_kit_native_event_loop (from `.symlinks/plugins/media_kit_native_event_loop/ios`)
  - media_kit_video (from `.symlinks/plugins/media_kit_video/ios`)
  - open_file_ios (from `.symlinks/plugins/open_file_ios/ios`)
  - package_info_plus (from `.symlinks/plugins/package_info_plus/ios`)
  - path_provider_foundation (from `.symlinks/plugins/path_provider_foundation/darwin`)
  - permission_handler_apple (from `.symlinks/plugins/permission_handler_apple/ios`)
  - screen_brightness_ios (from `.symlinks/plugins/screen_brightness_ios/ios`)
  - sentry_flutter (from `.symlinks/plugins/sentry_flutter/ios`)
  - share_plus (from `.symlinks/plugins/share_plus/ios`)
  - shared_preferences_foundation (from `.symlinks/plugins/shared_preferences_foundation/darwin`)
  - SQLite.swift
  - sqlite3_flutter_libs (from `.symlinks/plugins/sqlite3_flutter_libs/darwin`)
  - super_native_extensions (from `.symlinks/plugins/super_native_extensions/ios`)
  - url_launcher_ios (from `.symlinks/plugins/url_launcher_ios/ios`)
  - vibration (from `.symlinks/plugins/vibration/ios`)
  - volume_controller (from `.symlinks/plugins/volume_controller/ios`)
  - wakelock_plus (from `.symlinks/plugins/wakelock_plus/ios`)

SPEC REPOS:
  trunk:
    - CryptoSwift
    - DKImagePickerController
    - DKPhotoGallery
    - Firebase
    - FirebaseCore
    - FirebaseCoreInternal
    - FirebaseInstallations
    - FirebaseMessaging
    - GoogleDataTransport
    - GoogleUtilities
    - instrumentisto-libwebrtc-bin
    - nanopb
    - PromisesObjC
    - SDWebImage
    - Sentry
    - SQLite.swift
    - sqlite3
    - SwiftyGif

EXTERNAL SOURCES:
  all_sensors:
    :path: ".symlinks/plugins/all_sensors/ios"
  app_links:
    :path: ".symlinks/plugins/app_links/ios"
  audio_session:
    :path: ".symlinks/plugins/audio_session/ios"
  connectivity_plus:
    :path: ".symlinks/plugins/connectivity_plus/darwin"
  device_info_plus:
    :path: ".symlinks/plugins/device_info_plus/ios"
  file_picker:
    :path: ".symlinks/plugins/file_picker/ios"
  firebase_core:
    :path: ".symlinks/plugins/firebase_core/ios"
  firebase_messaging:
    :path: ".symlinks/plugins/firebase_messaging/ios"
  Flutter:
    :path: Flutter
  flutter_callkit_incoming:
    :path: ".symlinks/plugins/flutter_callkit_incoming/ios"
  flutter_local_notifications:
    :path: ".symlinks/plugins/flutter_local_notifications/ios"
  flutter_native_badge_foundation:
    :path: ".symlinks/plugins/flutter_native_badge_foundation/ios"
  image_gallery_saver:
    :path: ".symlinks/plugins/image_gallery_saver/ios"
  image_picker_ios:
    :path: ".symlinks/plugins/image_picker_ios/ios"
  integration_test:
    :path: ".symlinks/plugins/integration_test/ios"
  irondash_engine_context:
    :path: ".symlinks/plugins/irondash_engine_context/ios"
  just_audio:
    :path: ".symlinks/plugins/just_audio/ios"
  medea_flutter_webrtc:
    :path: ".symlinks/plugins/medea_flutter_webrtc/ios"
  medea_jason:
    :path: ".symlinks/plugins/medea_jason/ios"
  media_kit_libs_ios_video:
    :path: ".symlinks/plugins/media_kit_libs_ios_video/ios"
  media_kit_native_event_loop:
    :path: ".symlinks/plugins/media_kit_native_event_loop/ios"
  media_kit_video:
    :path: ".symlinks/plugins/media_kit_video/ios"
  open_file_ios:
    :path: ".symlinks/plugins/open_file_ios/ios"
  package_info_plus:
    :path: ".symlinks/plugins/package_info_plus/ios"
  path_provider_foundation:
    :path: ".symlinks/plugins/path_provider_foundation/darwin"
  permission_handler_apple:
    :path: ".symlinks/plugins/permission_handler_apple/ios"
  screen_brightness_ios:
    :path: ".symlinks/plugins/screen_brightness_ios/ios"
  sentry_flutter:
    :path: ".symlinks/plugins/sentry_flutter/ios"
  share_plus:
    :path: ".symlinks/plugins/share_plus/ios"
  shared_preferences_foundation:
    :path: ".symlinks/plugins/shared_preferences_foundation/darwin"
  sqlite3_flutter_libs:
    :path: ".symlinks/plugins/sqlite3_flutter_libs/darwin"
  super_native_extensions:
    :path: ".symlinks/plugins/super_native_extensions/ios"
  url_launcher_ios:
    :path: ".symlinks/plugins/url_launcher_ios/ios"
  vibration:
    :path: ".symlinks/plugins/vibration/ios"
  volume_controller:
    :path: ".symlinks/plugins/volume_controller/ios"
  wakelock_plus:
    :path: ".symlinks/plugins/wakelock_plus/ios"

SPEC CHECKSUMS:
  all_sensors: 13f46502204bebbd1e06b65ff3d7cdaa03d88b26
  app_links: e7a6750a915a9e161c58d91bc610e8cd1d4d0ad0
  audio_session: 088d2483ebd1dc43f51d253d4a1c517d9a2e7207
  connectivity_plus: 18382e7311ba19efcaee94442b23b32507b20695
  CryptoSwift: e64e11850ede528a02a0f3e768cec8e9d92ecb90
  device_info_plus: bf2e3232933866d73fe290f2942f2156cdd10342
  DKImagePickerController: 946cec48c7873164274ecc4624d19e3da4c1ef3c
  DKPhotoGallery: b3834fecb755ee09a593d7c9e389d8b5d6deed60
  file_picker: 09aa5ec1ab24135ccd7a1621c46c84134bfd6655
  Firebase: cf1b19f21410b029b6786a54e9764a0cacad3c99
  firebase_core: 418aed674e9a0b8b6088aec16cde82a811f6261f
  firebase_messaging: 98619a0572d82cfb3668e78859ba9f1110e268c9
  FirebaseCore: e0510f1523bc0eb21653cac00792e1e2bd6f1771
  FirebaseCoreInternal: d98ab91e2d80a56d7b246856a8885443b302c0c2
  FirebaseInstallations: 6ef4a1c7eb2a61ee1f74727d7f6ce2e72acf1414
  FirebaseMessaging: f8a160d99c2c2e5babbbcc90c4a3e15db036aee2
  Flutter: e0871f40cf51350855a761d2e70bf5af5b9b5de7
  flutter_callkit_incoming: 417dd1b46541cdd5d855ad795ccbe97d1c18155e
  flutter_local_notifications: df98d66e515e1ca797af436137b4459b160ad8c9
  flutter_native_badge_foundation: 8bfb64a8608e65e90471540b0d6c25f8e365fca9
  GoogleDataTransport: aae35b7ea0c09004c3797d53c8c41f66f219d6a7
  GoogleUtilities: 26a3abef001b6533cf678d3eb38fd3f614b7872d
  image_gallery_saver: cb43cc43141711190510e92c460eb1655cd343cb
  image_picker_ios: c560581cceedb403a6ff17f2f816d7fea1421fc1
  instrumentisto-libwebrtc-bin: 3723ba1d34da2e573a8a18f7608415b5d885abaf
  integration_test: 252f60fa39af5e17c3aa9899d35d908a0721b573
  irondash_engine_context: 3458bf979b90d616ffb8ae03a150bafe2e860cc9
  just_audio: baa7252489dbcf47a4c7cc9ca663e9661c99aafa
  medea_flutter_webrtc: 4884e6472ec0a950588aa479b6c2dc57e3808a26
  medea_jason: 1799fe0087e1335b32a61b78bb9eef72d1fe7518
  media_kit_libs_ios_video: a5fe24bc7875ccd6378a0978c13185e1344651c1
  media_kit_native_event_loop: e6b2ab20cf0746eb1c33be961fcf79667304fa2a
  media_kit_video: 5da63f157170e5bf303bf85453b7ef6971218a2e
  nanopb: fad817b59e0457d11a5dfbde799381cd727c1275
  open_file_ios: 461db5853723763573e140de3193656f91990d9e
  package_info_plus: c0502532a26c7662a62a356cebe2692ec5fe4ec4
  path_provider_foundation: 2b6b4c569c0fb62ec74538f866245ac84301af46
  permission_handler_apple: 9878588469a2b0d0fc1e048d9f43605f92e6cec2
  PromisesObjC: f5707f49cb48b9636751c5b2e7d227e43fba9f47
  screen_brightness_ios: 715ca807df953bf676d339f11464e438143ee625
  SDWebImage: 73c6079366fea25fa4bb9640d5fb58f0893facd8
<<<<<<< HEAD
  Sentry: 38ed8bf38eab5812787274bf591e528074c19e02
  sentry_flutter: 7d1f1df30f3768c411603ed449519bbb90a7d87b
=======
  Sentry: e9215d7b17f7902692b4f8700e061e4f853e3521
  sentry_flutter: 927eed60d66951d1b0f1db37fe94ff5cb7c80231
>>>>>>> 2d49b858
  share_plus: 8b6f8b3447e494cca5317c8c3073de39b3600d1f
  shared_preferences_foundation: fcdcbc04712aee1108ac7fda236f363274528f78
  SQLite.swift: 8d054987f02728cc912b0eb5a9659650573a65a2
  sqlite3: 7559e33dae4c78538df563795af3a86fc887ee71
  sqlite3_flutter_libs: 1b4e98da20ebd4e9b1240269b78cdcf492dbe9f3
  super_native_extensions: 4916b3c627a9c7fffdc48a23a9eca0b1ac228fa7
  SwiftyGif: 706c60cf65fa2bc5ee0313beece843c8eb8194d4
  url_launcher_ios: 5334b05cef931de560670eeae103fd3e431ac3fe
  vibration: 7d883d141656a1c1a6d8d238616b2042a51a1241
  volume_controller: 531ddf792994285c9b17f9d8a7e4dcdd29b3eae9
  wakelock_plus: 78ec7c5b202cab7761af8e2b2b3d0671be6c4ae1

PODFILE CHECKSUM: 9b3462c8576c33ce44d05061d54f03eb9377f0f9

COCOAPODS: 1.16.2<|MERGE_RESOLUTION|>--- conflicted
+++ resolved
@@ -154,13 +154,8 @@
   - SDWebImage (5.20.0):
     - SDWebImage/Core (= 5.20.0)
   - SDWebImage/Core (5.20.0)
-<<<<<<< HEAD
   - Sentry/HybridSDK (8.42.0)
   - sentry_flutter (8.12.0):
-=======
-  - Sentry/HybridSDK (8.40.1)
-  - sentry_flutter (8.10.1):
->>>>>>> 2d49b858
     - Flutter
     - FlutterMacOS
     - Sentry/HybridSDK (= 8.42.0)
@@ -380,13 +375,8 @@
   PromisesObjC: f5707f49cb48b9636751c5b2e7d227e43fba9f47
   screen_brightness_ios: 715ca807df953bf676d339f11464e438143ee625
   SDWebImage: 73c6079366fea25fa4bb9640d5fb58f0893facd8
-<<<<<<< HEAD
   Sentry: 38ed8bf38eab5812787274bf591e528074c19e02
   sentry_flutter: 7d1f1df30f3768c411603ed449519bbb90a7d87b
-=======
-  Sentry: e9215d7b17f7902692b4f8700e061e4f853e3521
-  sentry_flutter: 927eed60d66951d1b0f1db37fe94ff5cb7c80231
->>>>>>> 2d49b858
   share_plus: 8b6f8b3447e494cca5317c8c3073de39b3600d1f
   shared_preferences_foundation: fcdcbc04712aee1108ac7fda236f363274528f78
   SQLite.swift: 8d054987f02728cc912b0eb5a9659650573a65a2
