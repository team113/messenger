// Copyright © 2022-2025 IT ENGINEERING MANAGEMENT INC,
//                       <https://github.com/team113>
//
// This program is free software: you can redistribute it and/or modify it under
// the terms of the GNU Affero General Public License v3.0 as published by the
// Free Software Foundation, either version 3 of the License, or (at your
// option) any later version.
//
// This program is distributed in the hope that it will be useful, but WITHOUT
// ANY WARRANTY; without even the implied warranty of MERCHANTABILITY or FITNESS
// FOR A PARTICULAR PURPOSE. See the GNU Affero General Public License v3.0 for
// more details.
//
// You should have received a copy of the GNU Affero General Public License v3.0
// along with this program. If not, see
// <https://www.gnu.org/licenses/agpl-3.0.html>.

import FirebaseMessaging
import SQLite
import UserNotifications

class NotificationService: UNNotificationServiceExtension {
  var contentHandler: ((UNNotificationContent) -> Void)?
  var bestAttemptContent: UNMutableNotificationContent?

  override func didReceive(
    _ request: UNNotificationRequest,
    withContentHandler contentHandler: @escaping (UNNotificationContent) -> Void
  ) {
    Task {
      let userInfo = request.content.userInfo

      Task {
        if let chatId = userInfo["thread"] as? String {
          await acknowledgeDelivery(chatId: chatId)
        }
      }

      if request.content.title == "Canceled" && request.content.body.isEmpty {
        if let thread = userInfo["thread"] as? String {
          let center = UNUserNotificationCenter.current()
          let notifications = await center.deliveredNotifications()

          if !notifications.filter { $0.request.content.threadIdentifier.contains(thread) }.isEmpty
          {
            try? await Task.sleep(nanoseconds: UInt64(0.01 * Double(NSEC_PER_SEC)))
            cancelNotificationsContaining(thread: thread)
          } else {

            cancelNotificationsContaining(thread: thread)
            try? await Task.sleep(nanoseconds: UInt64(0.01 * Double(NSEC_PER_SEC)))
            cancelNotificationsContaining(thread: thread)
            return
          }
        } else if let tag = userInfo["tag"] as? String {
          cancelNotification(tag: tag)
        }
      } else {
        self.contentHandler = contentHandler
        bestAttemptContent = (request.content.mutableCopy() as? UNMutableNotificationContent)

        if let bestAttemptContent = bestAttemptContent {
          Messaging.serviceExtension().populateNotificationContent(
            bestAttemptContent,
            withContentHandler: contentHandler
          )
        }
      }
    }
  }

  override func serviceExtensionTimeWillExpire() {
    // Called just before the extension will be terminated by the system.
    //
    // Use this as an opportunity to deliver your "best attempt" at modified
    // content, otherwise the original push payload will be used.
    if let contentHandler = contentHandler, let bestAttemptContent = bestAttemptContent {
      contentHandler(bestAttemptContent)
    }
  }

  func acknowledgeDelivery(chatId: String) async {
    if let containerURL = FileManager.default.containerURL(
      forSecurityApplicationGroupIdentifier: "group.com.team113.messenger")
    {
      let db = try! Connection("\(containerURL)common.sqlite")

      // TODO: Need to understand to who this notification was delivered to.
      let accounts = Table("accounts")
      let tokens = Table("tokens")

      let userId = SQLite.Expression<String>("user_id")
      let credentials = SQLite.Expression<String>("credentials")

      if let user = try! db.pluck(accounts) {
        let accountId = user[userId]

        let locks = LockProvider(db: db)
        let lock = await locks?.acquireLock(asOperation: "refreshSession(\(userId))")

        let query = tokens.select(credentials).where(userId == accountId).limit(1)
        let account = try! db.pluck(query)

        let decoder = JSONDecoder()
        let dateFormatter = DateFormatter()
        dateFormatter.dateFormat = "yyyy-MM-dd HH:mm:ss.mmmZ"
        dateFormatter.locale = Locale(identifier: "en_US")
        dateFormatter.timeZone = TimeZone(secondsFromGMT: 0)
        decoder.dateDecodingStrategy = .formatted(dateFormatter)

        let creds = try! decoder.decode(
          Credentials.self,
          from: account![credentials].data(using: .utf8)!
        )

        var fresh = creds

        if Date() > creds.access.expireAt {
          if #available(iOS 12.0, macOS 12.0, *) {
            if let refreshed = await refreshToken(creds: creds) {
              fresh = refreshed

              let encoder = JSONEncoder()
              let dateFormatter = DateFormatter()
              dateFormatter.dateFormat = "yyyy-MM-dd HH:mm:ss.mmmZ"
              dateFormatter.locale = Locale(identifier: "en_US")
              dateFormatter.timeZone = TimeZone(secondsFromGMT: 0)
              encoder.dateEncodingStrategy = .formatted(dateFormatter)

              let jsonData = try! encoder.encode(refreshed)
              let json = String(data: jsonData, encoding: String.Encoding.utf8)

              try! db.run(tokens.insert(or: .replace, userId <- accountId, credentials <- json!))
            }
          }
        }

        if #available(iOS 12.0, macOS 12.0, *) {
          await sendDelivery(creds: fresh, chatId: chatId)
        }

        if lock != nil {
          await locks?.releaseLock(holder: lock!)
        }
      }
    }
  }

  @available(macOS 12.0, *)
  @available(iOS 12.0, *)
  func refreshToken(creds: Credentials) async -> Credentials? {
    let dataToSend: [String: Any] = [
      "query": """
          mutation refresh {
              refreshSession(secret:\"\(creds.refresh.secret)\") {
                  __typename
                  ... on CreateSessionOk {
                      accessToken {
                          secret
                          expiresAt
                      }
                      refreshToken {
                          secret
                          expiresAt
                      }
                      user {
                          id
                      }
                  }
              }
          }
      """
    ]

    let defaults = UserDefaults(suiteName: "group.com.team113.messenger")
    let baseUrl = defaults!.value(forKey: "url") as! String
    let endpoint = defaults!.value(forKey: "endpoint") as! String

    if let url = URL(string: baseUrl + endpoint) {
      var request = URLRequest(url: url)
      request.httpMethod = "POST"
      request.addValue("application/json", forHTTPHeaderField: "Content-Type")

      do {
        request.httpBody = try JSONSerialization.data(withJSONObject: dataToSend)
        let (data, _) = try await URLSession.shared.data(for: request)

        if let response = try JSONSerialization.jsonObject(with: data) as? [String: Any] {
          NSLog("POST Response:", response)
        }

        let decoder = JSONDecoder()
        decoder.dateDecodingStrategy = .iso8601

        if let response = try decoder.decode(RefreshSessionResponse.self, from: data)
          as RefreshSessionResponse?
        {
          return Credentials(
            access: Token(
              secret: response.data.refreshSession.accessToken.secret,
              expireAt: response.data.refreshSession.accessToken.expiresAt
            ),
            refresh: Token(
              secret: response.data.refreshSession.refreshToken.secret,
              expireAt: response.data.refreshSession.refreshToken.expiresAt
            ),
            userId: response.data.refreshSession.user.id
          )
        }
        return creds
      } catch {
        print("POST Request Failed:", error)
      }
    }

    return nil
  }

  @available(macOS 12.0, *)
  @available(iOS 12.0, *)
  func sendDelivery(creds: Credentials, chatId: String) async {
    let dataToSend: [String: Any] = [
      "query": """
          query chat {
              chat(id: "\(chatId)") {
                  items(first: 1) {
                      __typename
                  }
              }
          }
      """
    ]

    let defaults = UserDefaults(suiteName: "group.com.team113.messenger")
    let baseUrl = defaults!.value(forKey: "url") as! String
    let endpoint = defaults!.value(forKey: "endpoint") as! String

    if let url = URL(string: baseUrl + endpoint) {
      var request = URLRequest(url: url)
      request.httpMethod = "POST"
      request.addValue("application/json", forHTTPHeaderField: "Content-Type")
      request.addValue("Bearer \(creds.access.secret)", forHTTPHeaderField: "Authorization")

      do {
        request.httpBody = try JSONSerialization.data(withJSONObject: dataToSend)
        let (data, _) = try await URLSession.shared.data(for: request)

        if let response = try JSONSerialization.jsonObject(with: data) as? [String: Any] {
          print("POST Response:", response)
        }
      } catch {
        print("POST Request Failed:", error)
      }
    }
  }

  struct Credentials: Codable {
    let access: Token
    let refresh: Token
    let userId: String
  }

  struct Token: Codable {
    let secret: String
    let expireAt: Date
  }

  struct RefreshSessionResponse: Decodable {
    let data: RefreshSessionResponseData
  }

  struct RefreshSessionResponseData: Decodable {
    let refreshSession: RefreshSessionResponseDataCredentials
  }

  struct RefreshSessionResponseDataCredentials: Decodable {
    let accessToken: RefreshSessionResponseDataToken
    let refreshToken: RefreshSessionResponseDataToken
    let user: RefreshSessionResponseDataCredentialsUser
  }

  struct RefreshSessionResponseDataToken: Decodable {
    let secret: String
    let expiresAt: Date
  }

  struct RefreshSessionResponseDataCredentialsUser: Decodable {
    let id: String
  }

  /// Remove the delivered notification with the provided tag.
  private func cancelNotification(tag: String) {
    if #available(iOS 10.0, *) {
      let center = UNUserNotificationCenter.current()
      center.removeDeliveredNotifications(withIdentifiers: [tag])
    }
  }

  /// Remove the delivered notifications containing the provided thread.
  private func cancelNotificationsContaining(thread: String) {
    if #available(iOS 10.0, *) {
      let center = UNUserNotificationCenter.current()
      center.getDeliveredNotifications { (notifications) in
        for notification in notifications {
          if notification.request.content.threadIdentifier.contains(thread) == true {
            center.removeDeliveredNotifications(withIdentifiers: [notification.request.identifier])
          }
        }
      }
    }
  }

  class LockProvider {
    let db: Connection

    required init?(db: Connection) {
      self.db = db
    }

    func acquireLock(asOperation: String) async -> String {
      let identifier: String = UUID().uuidString

<<<<<<< HEAD
      var acquired: Bool = false

      while !acquired {
        // Time in microseconds to consider `lockedAt` value as being outdated
        // or stale, so it can be safely overwritten.
        let lockedAtTtl: Int = 30_000_000

        let now: Date = Date()
        let timestamp: TimeInterval = now.timeIntervalSince1970
        let microseconds: Int = Int(timestamp * 1_000_000)
=======
      // Time in microseconds to consider `lockedAt` value as being outdated
      // or stale, so it can be safely overwritten.
      let lockedAtTtl: Int = 30_000_000 // 30s

      let retryDelay = UInt64(0.2 * Double(NSEC_PER_SEC)) // 200ms

      var acquired: Bool = false
      while !acquired {
        let now: Date = Date()
        let now_timestamp: TimeInterval = now.timeIntervalSince1970
        let now_microseconds: Int = Int(now_timestamp * 1_000_000)
>>>>>>> ac17da08

        // TODO: Replace with `SQLite.swift` statement methods when `RETURNING`
        //       and `DO UPDATE ... WHERE` are supported.
        let sql = """
          INSERT OR ROLLBACK INTO locks (operation, holder, locked_at)
          VALUES (?, ?, ?)
          ON CONFLICT(operation) DO UPDATE
          SET holder = excluded.holder,
              locked_at = excluded.locked_at
          WHERE IFNULL(locked_at, 0) <= excluded.locked_at - ?
          RETURNING *;
          """

        let statement = try? db.prepare(sql)
        if let rows = try? statement?.run(
          asOperation,
          identifier,
<<<<<<< HEAD
          microseconds,
=======
          now_microseconds,
>>>>>>> ac17da08
          lockedAtTtl
        ) {
          for row in rows {
            let returnedHolder = row[1] as? String
            acquired = returnedHolder == identifier
          }
        }

        if !acquired {
          let locksTable = Table("locks")
          let holderColumn = SQLite.Expression<String>("holder")

          // Run `SELECT` to check if the lock is held by the identifier, since
          // the previous `INSERT OR ROLLBACK` might not return any rows even if
          // the query was successful, which seems like a bug in `SQLite.swift`.
          if let lockOrNil = try? db.pluck(
            locksTable.select(holderColumn).where(holderColumn == identifier))
          {
            if let returnedHolder = try? lockOrNil.get(holderColumn) {
              acquired = returnedHolder == identifier
            }
          }

          if !acquired {
<<<<<<< HEAD
            let delay = UInt64(5.2 * Double(NSEC_PER_SEC))
            try? await Task.sleep(nanoseconds: delay)
=======
            try? await Task.sleep(nanoseconds: retryDelay)
>>>>>>> ac17da08
          }
        }
      }

      return identifier
    }

    func releaseLock(holder: String) async {
      let locksTable = Table("locks")
      let holderColumn = SQLite.Expression<String>("holder")

      try? db.run(locksTable.filter(holderColumn == holder).delete())
    }
  }
}<|MERGE_RESOLUTION|>--- conflicted
+++ resolved
@@ -320,30 +320,17 @@
     func acquireLock(asOperation: String) async -> String {
       let identifier: String = UUID().uuidString
 
-<<<<<<< HEAD
-      var acquired: Bool = false
-
-      while !acquired {
-        // Time in microseconds to consider `lockedAt` value as being outdated
-        // or stale, so it can be safely overwritten.
-        let lockedAtTtl: Int = 30_000_000
-
-        let now: Date = Date()
-        let timestamp: TimeInterval = now.timeIntervalSince1970
-        let microseconds: Int = Int(timestamp * 1_000_000)
-=======
       // Time in microseconds to consider `lockedAt` value as being outdated
       // or stale, so it can be safely overwritten.
-      let lockedAtTtl: Int = 30_000_000 // 30s
-
-      let retryDelay = UInt64(0.2 * Double(NSEC_PER_SEC)) // 200ms
+      let lockedAtTtl: Int = 30_000_000  // 30s
+
+      let retryDelay = UInt64(0.2 * Double(NSEC_PER_SEC))  // 200ms
 
       var acquired: Bool = false
       while !acquired {
         let now: Date = Date()
         let now_timestamp: TimeInterval = now.timeIntervalSince1970
         let now_microseconds: Int = Int(now_timestamp * 1_000_000)
->>>>>>> ac17da08
 
         // TODO: Replace with `SQLite.swift` statement methods when `RETURNING`
         //       and `DO UPDATE ... WHERE` are supported.
@@ -361,11 +348,7 @@
         if let rows = try? statement?.run(
           asOperation,
           identifier,
-<<<<<<< HEAD
-          microseconds,
-=======
           now_microseconds,
->>>>>>> ac17da08
           lockedAtTtl
         ) {
           for row in rows {
@@ -390,12 +373,7 @@
           }
 
           if !acquired {
-<<<<<<< HEAD
-            let delay = UInt64(5.2 * Double(NSEC_PER_SEC))
-            try? await Task.sleep(nanoseconds: delay)
-=======
             try? await Task.sleep(nanoseconds: retryDelay)
->>>>>>> ac17da08
           }
         }
       }
