--- conflicted
+++ resolved
@@ -100,12 +100,7 @@
     await authService.init();
     await L10n.init();
 
-<<<<<<< HEAD
-    Get.put(CacheWorker(Get.findOrNull()));
-=======
     Get.put(CacheWorker(Get.findOrNull(), Get.findOrNull()));
-    Get.put(BackgroundWorker(Get.find()));
->>>>>>> f450708e
 
     WebUtils.deleteLoader();
 
