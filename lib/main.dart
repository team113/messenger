--- conflicted
+++ resolved
@@ -52,11 +52,6 @@
 /// Entry point of this application.
 void main() async {
   await Config.init();
-<<<<<<< HEAD
-  YamlMap pubspec = loadYaml(await rootBundle.loadString('pubspec.yaml'));
-  WidgetsFlutterBinding.ensureInitialized();
-=======
->>>>>>> 9020c948
 
   // Initializes and runs the [App].
   Future<void> _appRunner() async {
