--- conflicted
+++ resolved
@@ -76,7 +76,9 @@
   // Initializes and runs the [App].
   Future<void> appRunner() async {
     WebUtils.setPathUrlStrategy();
-<<<<<<< HEAD
+
+    await _initHive(windowId: PlatformUtils.windowId, credentials: credentials);
+
     if (PlatformUtils.isDesktop && !PlatformUtils.isWeb && !isSeparateWindow) {
       await windowManager.ensureInitialized();
 
@@ -96,28 +98,14 @@
           });
         }));
       }
-    }
-
-    await _initHive(windowId: PlatformUtils.windowId, credentials: credentials);
-=======
-
-    await _initHive();
-
-    if (PlatformUtils.isDesktop && !PlatformUtils.isWeb) {
-      await windowManager.ensureInitialized();
 
       final WindowPreferencesHiveProvider preferences = Get.find();
       final WindowPreferences? prefs = preferences.get();
->>>>>>> c00164d1
 
       if (prefs?.size != null) {
         await windowManager.setSize(prefs!.size!);
       }
 
-<<<<<<< HEAD
-    var graphQlProvider = Get.put(GraphQlProvider());
-    graphQlProvider.token = credentials?.session.token;
-=======
       if (prefs?.position != null) {
         await windowManager.setPosition(prefs!.position!);
       }
@@ -128,26 +116,21 @@
     }
 
     final graphQlProvider = Get.put(GraphQlProvider());
->>>>>>> c00164d1
 
     Get.put<AbstractAuthRepository>(AuthRepository(graphQlProvider));
     final authService =
         Get.put(AuthService(AuthRepository(graphQlProvider), Get.find()));
     router = RouterState(authService);
-
-    Get.put(NotificationService())
-        .init(onNotificationResponse: onNotificationResponse);
-
-<<<<<<< HEAD
-    router = RouterState(authService);
     if (isSeparateWindow) {
       router.call = call;
       router.go('${Routes.call}/${call!.chatId}');
     }
-=======
+
+    Get.put(NotificationService())
+        .init(onNotificationResponse: onNotificationResponse);
+
     await authService.init();
     await L10n.init();
->>>>>>> c00164d1
 
     Get.put(BackgroundWorker(Get.find()));
 
@@ -254,16 +237,12 @@
     await Hive.initFlutter('hive/$windowId');
   }
 
-<<<<<<< HEAD
   var sessionProvider = Get.put(SessionDataHiveProvider());
   await sessionProvider.init();
   if (credentials != null) {
     await sessionProvider.setCredentials(credentials);
   }
-=======
-  await Get.put(SessionDataHiveProvider()).init();
   await Get.put(WindowPreferencesHiveProvider()).init();
->>>>>>> c00164d1
 }
 
 /// Extension adding an ability to clean [Hive].
