--- conflicted
+++ resolved
@@ -132,24 +132,11 @@
   /// Auth service used to determine the auth status.
   final AuthService _auth;
 
-<<<<<<< HEAD
-  /// Routes history stack.
-  final RxList<String> _routes = RxList<String>();
-
-=======
->>>>>>> 8e1190b1
   /// Current [Routes.home] tab.
   HomeTab _tab = HomeTab.chats;
 
   /// Current route (last in the [routes] history).
-<<<<<<< HEAD
-  String get route => _routes.lastOrNull == null ? Routes.home : _routes.last;
-
-  /// Route history stack.
-  RxList<String> get routes => _routes;
-=======
   String get route => routes.lastOrNull == null ? Routes.home : routes.last;
->>>>>>> 8e1190b1
 
   /// Current [Routes.home] tab.
   HomeTab get tab => _tab;
@@ -167,11 +154,7 @@
   /// Clears the whole [routes] stack.
   void go(String to) {
     arguments = null;
-<<<<<<< HEAD
-    _routes.value = [_guarded(to)];
-=======
     routes.value = [_guarded(to)];
->>>>>>> 8e1190b1
     notifyListeners();
   }
 
@@ -329,11 +312,7 @@
 
   @override
   Future<void> setNewRoutePath(RouteConfiguration configuration) async {
-<<<<<<< HEAD
-    _state._routes.value = [configuration.route];
-=======
     _state.routes.value = [configuration.route];
->>>>>>> 8e1190b1
     if (configuration.tab != null) {
       _state.tab = configuration.tab!;
     }
