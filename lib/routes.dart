// Copyright © 2022-2024 IT ENGINEERING MANAGEMENT INC,
//                       <https://github.com/team113>
//
// This program is free software: you can redistribute it and/or modify it under
// the terms of the GNU Affero General Public License v3.0 as published by the
// Free Software Foundation, either version 3 of the License, or (at your
// option) any later version.
//
// This program is distributed in the hope that it will be useful, but WITHOUT
// ANY WARRANTY; without even the implied warranty of MERCHANTABILITY or FITNESS
// FOR A PARTICULAR PURPOSE. See the GNU Affero General Public License v3.0 for
// more details.
//
// You should have received a copy of the GNU Affero General Public License v3.0
// along with this program. If not, see
// <https://www.gnu.org/licenses/agpl-3.0.html>.

import 'package:collection/collection.dart';
import 'package:flutter/foundation.dart';
import 'package:flutter/material.dart';
import 'package:get/get.dart';
import 'package:sentry_flutter/sentry_flutter.dart';

import 'domain/model/chat.dart';
import 'domain/model/chat_item.dart';
import 'domain/model/user.dart';
import 'domain/repository/blocklist.dart';
import 'domain/repository/call.dart';
import 'domain/repository/chat.dart';
import 'domain/repository/contact.dart';
import 'domain/repository/my_user.dart';
import 'domain/repository/settings.dart';
import 'domain/repository/user.dart';
import 'domain/service/auth.dart';
import 'domain/service/blocklist.dart';
import 'domain/service/call.dart';
import 'domain/service/chat.dart';
import 'domain/service/contact.dart';
import 'domain/service/my_user.dart';
import 'domain/service/notification.dart';
import 'domain/service/user.dart';
import 'firebase_options.dart';
import 'l10n/l10n.dart';
import 'main.dart' show handlePushNotification;
import 'provider/drift/blocklist.dart';
import 'provider/drift/call_credentials.dart';
import 'provider/drift/call_rect.dart';
import 'provider/drift/chat.dart';
import 'provider/drift/chat_credentials.dart';
import 'provider/drift/chat_item.dart';
import 'provider/drift/chat_member.dart';
import 'provider/drift/draft.dart';
import 'provider/drift/drift.dart';
import 'provider/drift/user.dart';
import 'provider/gql/graphql.dart';
<<<<<<< HEAD
import 'provider/hive/contact.dart';
import 'provider/hive/contact_sorting.dart';
import 'provider/hive/favorite_contact.dart';
=======
import 'provider/hive/draft.dart';
>>>>>>> dbd3ebca
import 'provider/hive/monolog.dart';
import 'provider/hive/session_data.dart';
import 'store/blocklist.dart';
import 'store/call.dart';
import 'store/chat.dart';
import 'store/contact.dart';
import 'store/my_user.dart';
import 'store/settings.dart';
import 'store/user.dart';
import 'themes.dart';
import 'ui/page/auth/view.dart';
import 'ui/page/chat_direct_link/view.dart';
import 'ui/page/erase/view.dart';
import 'ui/page/home/view.dart';
import 'ui/page/popup_call/view.dart';
import 'ui/page/style/view.dart';
import 'ui/page/support/view.dart';
import 'ui/page/unknown/view.dart';
import 'ui/page/work/view.dart';
import 'ui/widget/lifecycle_observer.dart';
import 'ui/widget/progress_indicator.dart';
import 'ui/worker/call.dart';
import 'ui/worker/chat.dart';
import 'ui/worker/my_user.dart';
import 'ui/worker/settings.dart';
import 'util/platform_utils.dart';
import 'util/scoped_dependencies.dart';
import 'util/web/web_utils.dart';

/// Application's global router state.
late RouterState router;

/// Application routes names.
class Routes {
  static const auth = '/';
  static const call = '/call';
  static const chatDirectLink = '/d';
  static const chatInfo = '/info';
  static const chats = '/chats';
  static const contacts = '/contacts';
  static const erase = '/erase';
  static const home = '/';
  static const me = '/me';
  static const menu = '/menu';
  static const support = '/support';
  static const user = '/user';
  static const work = '/work';

  // TODO: Dirty hack used to reinitialize the dependencies when changing
  //       accounts, should remove it.
  static const nowhere = '/nowhere';

  // E2E tests related page, should not be used in non-test environment.
  static const restart = '/restart';

  // TODO: Styles page related, should be removed at some point.
  static const style = '/dev/style';
}

/// List of [Routes.home] page tabs.
enum HomeTab { link, chats, menu }

/// List of [Routes.work] page sections.
enum WorkTab { frontend, backend, freelance }

/// List of [Routes.me] page sections.
enum ProfileTab {
  public,
  signing,
  link,
  background,
  chats,
  calls,
  media,
  notifications,
  storage,
  language,
  blocklist,
  devices,
  download,
  danger,
  legal,
  support,
  logout,
}

/// Application's router state.
///
/// Any change requires [notifyListeners] to be invoked in order for the router
/// to update its state.
class RouterState extends ChangeNotifier {
  RouterState(this._auth) {
    delegate = AppRouterDelegate(this);
    parser = AppRouteInformationParser();
  }

  /// Application's [RouterDelegate].
  late final RouterDelegate<Object> delegate;

  /// Application's [RouteInformationParser].
  late final RouteInformationParser<Object> parser;

  /// Application's optional [RouteInformationProvider].
  ///
  /// [PlatformRouteInformationProvider] is used on null.
  RouteInformationProvider? provider;

  /// This router's global [BuildContext] to use in contextless scenarios.
  ///
  /// Note that this [BuildContext] doesn't contain a [Overlay] widget. If you
  /// need one, use the [overlay].
  BuildContext? context;

  /// This router's global [OverlayState] to use in contextless scenarios.
  OverlayState? overlay;

  /// Reactive [AppLifecycleState].
  final Rx<AppLifecycleState> lifecycle =
      Rx<AppLifecycleState>(AppLifecycleState.resumed);

  /// Reactive title prefix of the current browser tab.
  final RxnString prefix = RxnString(null);

  /// Routes history stack.
  final RxList<String> routes = RxList([]);

  /// Indicator whether [HomeView] page navigation should be visible.
  final RxBool navigation = RxBool(true);

  /// [ModalRoute]s obscuring any [Navigator] being built.
  final RxList<ModalRoute> obscuring = RxList();

  /// Dynamic arguments of the [route].
  Map<String, dynamic>? arguments;

  /// Current [Routes.me] page section.
  final Rx<ProfileTab?> profileSection = Rx(null);

  /// Auth service used to determine the auth status.
  final AuthService _auth;

  /// Current [Routes.home] tab.
  HomeTab _tab = HomeTab.chats;

  /// Current route (last in the [routes] history).
  String get route => routes.lastOrNull == null ? Routes.home : routes.last;

  /// Current [Routes.home] tab.
  HomeTab get tab => _tab;

  /// Changes selected [tab] to the provided one.
  set tab(HomeTab to) {
    if (_tab != to) {
      _tab = to;
      notifyListeners();
    }
  }

  /// Sets the current [route] to [to] if guard allows it.
  ///
  /// Clears the whole [routes] stack.
  void go(String to) {
    arguments = null;
    routes.value = [_guarded(to)];
    notifyListeners();
  }

  /// Pushes [to] to the [routes] stack.
  void push(String to) {
    arguments = null;
    int pageIndex = routes.indexWhere((e) => e == to);
    if (pageIndex != -1) {
      while (routes.length - 1 > pageIndex) {
        pop();
      }
    } else {
      routes.add(_guarded(to));
    }

    notifyListeners();
  }

  /// Removes the last route in the [routes] history.
  ///
  /// If [routes] contain only one record, then removes segments of that record
  /// by `/` if any, otherwise replaces it with [Routes.home].
  void pop() {
    if (routes.isNotEmpty) {
      if (routes.length == 1) {
        String last = routes.last.split('/').last;
        routes.last = routes.last.replaceFirst('/$last', '');
        if (routes.last == '' ||
            (_auth.status.value.isSuccess && routes.last == Routes.work) ||
            routes.last == Routes.contacts ||
            routes.last == Routes.chats ||
            routes.last == Routes.menu ||
            routes.last == Routes.user) {
          routes.last = Routes.home;
        }
      } else {
        routes.removeLast();
        if (routes.isEmpty) {
          routes.add(Routes.home);
        }
      }

      notifyListeners();
    }
  }

  /// Removes the [routes] satisfying the provided [predicate].
  void removeWhere(bool Function(String element) predicate) {
    for (String e in routes.toList(growable: false)) {
      if (predicate(e)) {
        routes.remove(route);
      }
    }

    notifyListeners();
  }

  /// Replaces the provided [from] with the specified [to] in the [routes].
  void replace(String from, String to) {
    routes.value = routes.map((e) => e.replaceAll(from, to)).toList();
  }

  /// Returns guarded route based on [_auth] status.
  ///
  /// - [Routes.home] is allowed always.
  /// - Any other page is allowed to visit only on success auth status.
  String _guarded(String to) {
    if (to.startsWith(Routes.work) ||
        to.startsWith(Routes.erase) ||
        to.startsWith(Routes.support) ||
        to.startsWith(Routes.chatDirectLink)) {
      return to;
    }

    switch (to) {
      case Routes.home:
      case Routes.style:
        return to;
      default:
        if (_auth.status.value.isSuccess) {
          return to;
        } else {
          return route;
        }
    }
  }
}

/// Application's route configuration used to determine the current router state
/// to parse from/to [RouteInformation].
class RouteConfiguration {
  RouteConfiguration(
    this.route, {
    this.tab,
    this.authorized = true,
    this.arguments = const {},
  });

  /// Current route as a [String] value.
  ///
  /// e.g. `/auth`, `/chat/0`, etc.
  final String route;

  /// Current [Routes.home] [HomeTab] value. Non null if current [route] is
  /// [Routes.home].
  final HomeTab? tab;

  /// Whether current user is logged in or not.
  bool authorized;

  /// Query parameters of the [route].
  Map<String, dynamic> arguments;
}

/// Parses the [RouteConfiguration] from/to [RouteInformation].
class AppRouteInformationParser
    extends RouteInformationParser<RouteConfiguration> {
  @override
  SynchronousFuture<RouteConfiguration> parseRouteInformation(
    RouteInformation routeInformation,
  ) {
    String route = routeInformation.uri.path;
    HomeTab? tab;

    if (route.startsWith(Routes.chats)) {
      tab = HomeTab.chats;
    } else if (route.startsWith(Routes.menu) || route == Routes.me) {
      tab = HomeTab.menu;
    }

    if (route == Routes.work ||
        route == Routes.contacts ||
        route == Routes.chats ||
        route == Routes.menu) {
      route = Routes.home;
    }

    return SynchronousFuture(
      RouteConfiguration(
        route,
        tab: tab,
        arguments: routeInformation.uri.queryParameters,
      ),
    );
  }

  @override
  RouteInformation restoreRouteInformation(RouteConfiguration configuration) {
    String route = configuration.route;

    // If logged in and on [Routes.home] page, then modify the URL's route.
    if (configuration.authorized && configuration.route == Routes.home) {
      switch (configuration.tab!) {
        case HomeTab.link:
        case HomeTab.chats:
          route = Routes.chats;
          break;

        case HomeTab.menu:
          route = Routes.menu;
          break;
      }
    }

    return RouteInformation(
      uri: Uri(path: route),
      state: configuration.tab?.index,
    );
  }
}

/// Application's router delegate that builds the root [Navigator] based on
/// the [_state].
class AppRouterDelegate extends RouterDelegate<RouteConfiguration>
    with ChangeNotifier, PopNavigatorRouterDelegateMixin<RouteConfiguration> {
  AppRouterDelegate(this._state) {
    _state.addListener(notifyListeners);
    _prefixWorker = ever(_state.prefix, (_) => _updateTabTitle());
  }

  @override
  final GlobalKey<NavigatorState> navigatorKey = GlobalKey<NavigatorState>();

  /// Router's state used to determine current [Navigator]'s pages.
  final RouterState _state;

  /// Worker to react on the [RouterState.prefix] changes.
  late final Worker _prefixWorker;

  @override
  Future<void> setInitialRoutePath(RouteConfiguration configuration) async {
    Future.delayed(Duration.zero, () {
      _state.context = navigatorKey.currentContext;
      _state.overlay = navigatorKey.currentState?.overlay;
    });

    if (_state.routes.isEmpty) {
      await setNewRoutePath(configuration);
    }
  }

  @override
  Future<void> setNewRoutePath(RouteConfiguration configuration) async {
    _state.routes.value = [configuration.route];
    if (configuration.tab != null) {
      _state.tab = configuration.tab!;
    }
    _state.arguments = configuration.arguments;
    _state.notifyListeners();
  }

  @override
  RouteConfiguration get currentConfiguration => RouteConfiguration(
        _state.route,
        tab: _state.tab,
        authorized: _state._auth.status.value.isSuccess,
        arguments: _state.arguments ?? const {},
      );

  @override
  void dispose() {
    _prefixWorker.dispose();
    super.dispose();
  }

  /// Unknown page view.
  Page<dynamic> get _notFoundPage {
    return const MaterialPage(key: ValueKey('404'), child: UnknownView());
  }

  /// [Navigator]'s pages generation based on the [_state].
  List<Page<dynamic>> get _pages {
    if (_state.route == Routes.restart) {
      return [
        const MaterialPage(
          key: ValueKey('RestartPage'),
          name: Routes.restart,
          child: Center(child: Text('Restarting...')),
        ),
      ];
    } else if (_state.route == Routes.nowhere) {
      return [
        MaterialPage(
          key: const ValueKey('NowherePage'),
          name: Routes.nowhere,
          child: Scaffold(
            backgroundColor: Theme.of(router.context!).style.colors.background,
            body: const Center(child: CustomProgressIndicator.big()),
          ),
        ),
      ];
    } else if (_state.route == Routes.style) {
      return [
        const MaterialPage(
          key: ValueKey('StylePage'),
          name: Routes.style,
          child: StyleView(),
        ),
      ];
    } else if (_state.route.startsWith('${Routes.call}/')) {
      Uri uri = Uri.parse(_state.route);
      ChatId id = ChatId(uri.path.replaceFirst('${Routes.call}/', ''));

      return [
        MaterialPage(
          key: ValueKey('PopupCallView${id.val}'),
          name: '${Routes.call}/${id.val}',
          child: PopupCallView(
            chatId: id,
            depsFactory: () async {
              ScopedDependencies deps = ScopedDependencies();
              UserId me = _state._auth.userId!;

              await Future.wait([
                deps.put(SessionDataHiveProvider()).init(userId: me),
<<<<<<< HEAD
                deps.put(ContactHiveProvider()).init(userId: me),
                deps.put(FavoriteContactHiveProvider()).init(userId: me),
                deps.put(ContactSortingHiveProvider()).init(userId: me),
=======
                deps.put(DraftHiveProvider()).init(userId: me),
>>>>>>> dbd3ebca
                deps.put(MonologHiveProvider()).init(userId: me),
              ]);

              final ScopedDriftProvider scoped = deps
                  .put(ScopedDriftProvider.from(deps.put(ScopedDatabase(me))));

              deps.put(UserDriftProvider(Get.find(), scoped));
              deps.put(ChatItemDriftProvider(Get.find(), scoped));
              deps.put(ChatMemberDriftProvider(Get.find(), scoped));
              deps.put(ChatDriftProvider(Get.find(), scoped));
              deps.put(BlocklistDriftProvider(Get.find(), scoped));
              deps.put(CallCredentialsDriftProvider(Get.find(), scoped));
              deps.put(ChatCredentialsDriftProvider(Get.find(), scoped));
              deps.put(CallRectDriftProvider(Get.find(), scoped));
              deps.put(DraftDriftProvider(Get.find(), scoped));

              AbstractSettingsRepository settingsRepository =
                  deps.put<AbstractSettingsRepository>(
                SettingsRepository(me, Get.find(), Get.find(), Get.find()),
              );

              // Should be initialized before any [L10n]-dependant entities as
              // it sets the stored [Language] from the [SettingsRepository].
              await deps.put(SettingsWorker(settingsRepository)).init();

              GraphQlProvider graphQlProvider = Get.find();
              UserRepository userRepository =
                  UserRepository(graphQlProvider, Get.find());
              deps.put<AbstractUserRepository>(userRepository);
              AbstractCallRepository callRepository =
                  deps.put<AbstractCallRepository>(
                CallRepository(
                  graphQlProvider,
                  userRepository,
                  Get.find(),
                  Get.find(),
                  settingsRepository,
                  me: me,
                ),
              );
              AbstractChatRepository chatRepository =
                  deps.put<AbstractChatRepository>(
                ChatRepository(
                  graphQlProvider,
                  Get.find(),
                  Get.find(),
                  Get.find(),
                  callRepository,
                  Get.find(),
                  userRepository,
                  Get.find(),
                  Get.find(),
                  me: me,
                ),
              );

              userRepository.getChat = chatRepository.get;

              AbstractContactRepository contactRepository =
                  deps.put<AbstractContactRepository>(
                ContactRepository(graphQlProvider, userRepository, Get.find()),
              );
              userRepository.getContact = contactRepository.get;

              BlocklistRepository blocklistRepository = BlocklistRepository(
                graphQlProvider,
                Get.find(),
                userRepository,
                Get.find(),
                Get.find(),
                me: me,
              );
              deps.put<AbstractBlocklistRepository>(blocklistRepository);
              AbstractMyUserRepository myUserRepository =
                  deps.put<AbstractMyUserRepository>(
                MyUserRepository(
                  graphQlProvider,
                  Get.find(),
                  blocklistRepository,
                  userRepository,
                  Get.find(),
                ),
              );

              deps.put(MyUserService(Get.find(), myUserRepository));
              deps.put(UserService(userRepository));
              deps.put(ContactService(contactRepository));
              ChatService chatService =
                  deps.put(ChatService(chatRepository, Get.find()));
              deps.put(CallService(
                Get.find(),
                chatService,
                callRepository,
              ));
              deps.put(BlocklistService(blocklistRepository));

              return deps;
            },
          ),
        )
      ];
    }

    /// [Routes.home] or [Routes.auth] page is always included.
    List<Page<dynamic>> pages = [];

    if (_state._auth.status.value.isSuccess) {
      pages.add(MaterialPage(
        key: const ValueKey('HomePage'),
        name: Routes.home,
        child: HomeView(
          () async {
            final UserId? me = _state._auth.userId;
            if (me == null) {
              return null;
            }

            final ScopedDependencies deps = ScopedDependencies();

            final sessionProvider = deps.put(SessionDataHiveProvider());
<<<<<<< HEAD
            final contactProvider = deps.put(ContactHiveProvider());
            final contactFavoriteProvider =
                deps.put(FavoriteContactHiveProvider());
            final contactSortProvider = deps.put(ContactSortingHiveProvider());
=======
            final draftProvider = deps.put(DraftHiveProvider());
>>>>>>> dbd3ebca
            final monologProvider = deps.put(MonologHiveProvider());

            await Future.wait([
              sessionProvider.init(userId: me),
<<<<<<< HEAD
              contactProvider.init(userId: me),
              contactFavoriteProvider.init(userId: me),
              contactSortProvider.init(userId: me),
=======
              draftProvider.init(userId: me),
>>>>>>> dbd3ebca
              monologProvider.init(userId: me),
            ]);

            final ScopedDriftProvider scoped = deps
                .put(ScopedDriftProvider.from(deps.put(ScopedDatabase(me))));

            CommonDriftProvider common = Get.find();

            final userProvider = deps.put(UserDriftProvider(common, scoped));
            final chatProvider = deps.put(ChatDriftProvider(common, scoped));
            final chatItemProvider =
                deps.put(ChatItemDriftProvider(common, scoped));
            final chatMemberProvider =
                deps.put(ChatMemberDriftProvider(common, scoped));
            final blocklistProvider =
                deps.put(BlocklistDriftProvider(common, scoped));
            final callCredsProvider =
                deps.put(CallCredentialsDriftProvider(common, scoped));
            final chatCredsProvider =
                deps.put(ChatCredentialsDriftProvider(common, scoped));
            final callRectProvider =
                deps.put(CallRectDriftProvider(common, scoped));
            final draftProvider = deps.put(DraftDriftProvider(common, scoped));

            GraphQlProvider graphQlProvider = Get.find();

            NotificationService notificationService =
                deps.put(NotificationService(graphQlProvider));

            AbstractSettingsRepository settingsRepository =
                deps.put<AbstractSettingsRepository>(
              SettingsRepository(me, Get.find(), Get.find(), callRectProvider),
            );

            // Should be initialized before any [L10n]-dependant entities as
            // it sets the stored [Language] from the [SettingsRepository].
            await deps
                .put(
                  SettingsWorker(
                    settingsRepository,
                    onChanged: notificationService.setLanguage,
                  ),
                )
                .init();

            notificationService.init(
              language: L10n.chosen.value?.locale.toString(),
              firebaseOptions: PlatformUtils.pushNotifications
                  ? DefaultFirebaseOptions.currentPlatform
                  : null,
              onResponse: (payload) {
                if (payload.startsWith(Routes.chats)) {
                  router.push(payload);
                }
              },
              onBackground: handlePushNotification,
            );

            UserRepository userRepository =
                UserRepository(graphQlProvider, userProvider);
            deps.put<AbstractUserRepository>(userRepository);
            CallRepository callRepository = CallRepository(
              graphQlProvider,
              userRepository,
              callCredsProvider,
              chatCredsProvider,
              settingsRepository,
              me: me,
            );
            deps.put<AbstractCallRepository>(callRepository);
            ChatRepository chatRepository = ChatRepository(
              graphQlProvider,
              chatProvider,
              chatItemProvider,
              chatMemberProvider,
              callRepository,
              draftProvider,
              userRepository,
              sessionProvider,
              monologProvider,
              me: me,
            );
            deps.put<AbstractChatRepository>(chatRepository);

            userRepository.getChat = chatRepository.get;
            callRepository.ensureRemoteDialog =
                chatRepository.ensureRemoteDialog;

            AbstractContactRepository contactRepository =
                deps.put<AbstractContactRepository>(
              ContactRepository(
                graphQlProvider,
                userRepository,
                sessionProvider,
              ),
            );
            userRepository.getContact = contactRepository.get;

            BlocklistRepository blocklistRepository = BlocklistRepository(
              graphQlProvider,
              blocklistProvider,
              userRepository,
              sessionProvider,
              Get.find(),
              me: me,
            );
            deps.put<AbstractBlocklistRepository>(blocklistRepository);
            AbstractMyUserRepository myUserRepository =
                deps.put<AbstractMyUserRepository>(
              MyUserRepository(
                graphQlProvider,
                Get.find(),
                blocklistRepository,
                userRepository,
                Get.find(),
              ),
            );

            MyUserService myUserService =
                deps.put(MyUserService(Get.find(), myUserRepository));
            deps.put(UserService(userRepository));
            deps.put(ContactService(contactRepository));
            ChatService chatService =
                deps.put(ChatService(chatRepository, Get.find()));
            CallService callService = deps.put(CallService(
              Get.find(),
              chatService,
              callRepository,
            ));
            deps.put(BlocklistService(blocklistRepository));

            deps.put(CallWorker(
              callService,
              chatService,
              myUserService,
              Get.find(),
            ));

            deps.put(ChatWorker(chatService, myUserService, Get.find()));

            deps.put(MyUserWorker(myUserService));

            return deps;
          },
          signedUp: router.arguments?['signedUp'] as bool? ?? false,
          link: router.arguments?['link'] as ChatDirectLinkSlug?,
        ),
      ));
    } else if (_state.route.startsWith(Routes.work)) {
      return const [
        MaterialPage(
          key: ValueKey('WorkPage'),
          name: Routes.work,
          child: WorkView(),
        )
      ];
    } else if (_state.route.startsWith(Routes.erase)) {
      return const [
        MaterialPage(
          key: ValueKey('ErasePage'),
          name: Routes.erase,
          child: EraseView(),
        )
      ];
    } else if (_state.route.startsWith(Routes.support)) {
      return const [
        MaterialPage(
          key: ValueKey('SupportPage'),
          name: Routes.support,
          child: SupportView(),
        )
      ];
    } else if (_state.route.startsWith('${Routes.chatDirectLink}/')) {
      final String slug =
          _state.route.replaceFirst('${Routes.chatDirectLink}/', '');
      return [
        MaterialPage(
          key: ValueKey('ChatDirectLinkPage$slug'),
          name: Routes.chatDirectLink,
          child: ChatDirectLinkView(slug),
        )
      ];
    } else {
      pages.add(const MaterialPage(
        key: ValueKey('AuthPage'),
        name: Routes.auth,
        child: AuthView(),
      ));
    }

    if (_state.route.startsWith(Routes.chats) ||
        _state.route.startsWith(Routes.contacts) ||
        _state.route.startsWith(Routes.user) ||
        _state.route.startsWith(Routes.work) ||
        _state.route.startsWith(Routes.erase) ||
        _state.route.startsWith(Routes.support) ||
        _state.route.startsWith(Routes.chatDirectLink) ||
        _state.route == Routes.me ||
        _state.route == Routes.home) {
      _updateTabTitle();
    } else {
      pages.add(_notFoundPage);
    }

    return pages;
  }

  @override
  Widget build(BuildContext context) {
    return LifecycleObserver(
      onStateChange: (v) => _state.lifecycle.value = v,
      child: Listener(
        onPointerDown: (_) => PlatformUtils.keepActive(),
        onPointerHover: (_) => PlatformUtils.keepActive(),
        onPointerSignal: (_) => PlatformUtils.keepActive(),
        child: Scaffold(
          body: Navigator(
            key: navigatorKey,
            observers: [SentryNavigatorObserver(), ModalNavigatorObserver()],
            pages: _pages,
            onPopPage: (Route<dynamic> route, dynamic result) {
              final bool success = route.didPop(result);
              if (success) {
                _state.pop();
              }
              return success;
            },
          ),
        ),
      ),
    );
  }

  /// Sets the browser's tab title accordingly to the [_state.tab] value.
  void _updateTabTitle() {
    String? prefix = _state.prefix.value;
    if (prefix != null) {
      prefix = '$prefix ';
    }
    prefix ??= '';

    if (_state._auth.status.value.isSuccess) {
      switch (_state.tab) {
        case HomeTab.link:
        case HomeTab.chats:
          WebUtils.title('$prefix${'label_tab_chats'.l10n}');
          break;

        case HomeTab.menu:
          WebUtils.title('$prefix${'label_tab_menu'.l10n}');
          break;
      }
    } else {
      WebUtils.title('Gapopa');
    }
  }
}

/// [RouterState]'s extension shortcuts on [Routes] constants.
extension RouteLinks on RouterState {
  /// Changes router location to the [Routes.auth] page.
  ///
  /// Invokes [WebUtils.closeWindow], if called from a [WebUtils.isPopup].
  void auth() {
    if (WebUtils.isPopup) {
      WebUtils.closeWindow();
    } else {
      go(Routes.auth);
    }
  }

  /// Changes router location to the [Routes.home] page.
  void home({bool? signedUp}) {
    go(Routes.home);
    arguments = {'signedUp': signedUp};
  }

  /// Changes router location to the [Routes.me] page.
  void me() => go(Routes.me);

  /// Changes router location to the [Routes.contacts] page.
  ///
  /// If [push] is `true`, then location is pushed to the router location stack.
  void contact(UserId id, {bool push = false}) =>
      (push ? this.push : go)('${Routes.contacts}/$id');

  /// Changes router location to the [Routes.user] page.
  ///
  /// If [push] is `true`, then location is pushed to the router location stack.
  void user(UserId id, {bool push = false}) =>
      (push ? this.push : go)('${Routes.user}/$id');

  /// Changes router location to the [Routes.chats] page.
  ///
  /// If [push] is `true`, then location is pushed to the router location stack.
  void chat(
    ChatId id, {
    bool push = false,
    ChatItemId? itemId,
    ChatDirectLinkSlug? link,

    // TODO: Remove when backend supports welcome messages.
    ChatMessageText? welcome,
  }) {
    (push ? this.push : go)('${Routes.chats}/$id');

    arguments = {
      'itemId': itemId,
      'welcome': welcome,
      'link': link,
    };
  }

  /// Changes router location to the [Routes.chatInfo] page.
  void chatInfo(ChatId id, {bool push = false}) =>
      (push ? this.push : go)('${Routes.chats}/$id${Routes.chatInfo}');

  /// Changes router location to the [Routes.work] page.
  void work(WorkTab? tab, {bool push = false}) => (push
      ? this.push
      : go)('${Routes.work}${tab == null ? '' : '/${tab.name}'}');

  /// Changes router location to the [Routes.support] page.
  void support({bool push = false}) => (push ? this.push : go)(Routes.support);

  /// Changes router location to the [Routes.style] page.
  ///
  /// If [push] is `true`, then location is pushed to the router location stack.
  void style({bool push = false}) => (push ? this.push : go)(Routes.style);

  /// Changes router location to the [Routes.nowhere] page.
  void nowhere() => go(Routes.nowhere);

  /// Changes router location to the [Routes.chatDirectLink] page.
  void link(ChatDirectLinkSlug slug) => go('${Routes.chatDirectLink}/$slug');
}

/// Extension adding helper methods to an [AppLifecycleState].
extension AppLifecycleStateExtension on AppLifecycleState {
  /// Indicates whether this [AppLifecycleState] is considered as a foreground.
  bool get inForeground {
    switch (this) {
      case AppLifecycleState.resumed:
        return true;

      case AppLifecycleState.inactive:
      case AppLifecycleState.paused:
      case AppLifecycleState.detached:
      case AppLifecycleState.hidden:
        return false;
    }
  }
}

/// [NavigatorObserver] tracking [ModalRoute]s opened and closed via
/// [RouterState.obscuring].
class ModalNavigatorObserver extends NavigatorObserver {
  @override
  void didPush(Route route, Route? previousRoute) {
    if (route is ModalRoute && _isObscuring(route)) {
      router.obscuring.add(route);
    }
  }

  @override
  void didPop(Route route, Route? previousRoute) {
    if (route is ModalRoute && _isObscuring(route)) {
      router.obscuring.remove(route);
    }
  }

  @override
  void didRemove(Route route, Route? previousRoute) {
    if (route is ModalRoute && _isObscuring(route)) {
      router.obscuring.remove(route);
    }
  }

  @override
  void didReplace({Route? newRoute, Route? oldRoute}) {
    if (newRoute != null &&
        _isObscuring(newRoute) &&
        (oldRoute == null || !_isObscuring(oldRoute))) {
      router.obscuring.remove(newRoute);
    }
  }

  /// Indicates whether the [route] should be considered as one obscuring the
  /// content.
  bool _isObscuring(Route route) {
    return (route is RawDialogRoute && route is! DialogRoute) ||
        route is ModalBottomSheetRoute;
  }
}<|MERGE_RESOLUTION|>--- conflicted
+++ resolved
@@ -53,13 +53,6 @@
 import 'provider/drift/drift.dart';
 import 'provider/drift/user.dart';
 import 'provider/gql/graphql.dart';
-<<<<<<< HEAD
-import 'provider/hive/contact.dart';
-import 'provider/hive/contact_sorting.dart';
-import 'provider/hive/favorite_contact.dart';
-=======
-import 'provider/hive/draft.dart';
->>>>>>> dbd3ebca
 import 'provider/hive/monolog.dart';
 import 'provider/hive/session_data.dart';
 import 'store/blocklist.dart';
@@ -499,13 +492,6 @@
 
               await Future.wait([
                 deps.put(SessionDataHiveProvider()).init(userId: me),
-<<<<<<< HEAD
-                deps.put(ContactHiveProvider()).init(userId: me),
-                deps.put(FavoriteContactHiveProvider()).init(userId: me),
-                deps.put(ContactSortingHiveProvider()).init(userId: me),
-=======
-                deps.put(DraftHiveProvider()).init(userId: me),
->>>>>>> dbd3ebca
                 deps.put(MonologHiveProvider()).init(userId: me),
               ]);
 
@@ -626,25 +612,10 @@
             final ScopedDependencies deps = ScopedDependencies();
 
             final sessionProvider = deps.put(SessionDataHiveProvider());
-<<<<<<< HEAD
-            final contactProvider = deps.put(ContactHiveProvider());
-            final contactFavoriteProvider =
-                deps.put(FavoriteContactHiveProvider());
-            final contactSortProvider = deps.put(ContactSortingHiveProvider());
-=======
-            final draftProvider = deps.put(DraftHiveProvider());
->>>>>>> dbd3ebca
             final monologProvider = deps.put(MonologHiveProvider());
 
             await Future.wait([
               sessionProvider.init(userId: me),
-<<<<<<< HEAD
-              contactProvider.init(userId: me),
-              contactFavoriteProvider.init(userId: me),
-              contactSortProvider.init(userId: me),
-=======
-              draftProvider.init(userId: me),
->>>>>>> dbd3ebca
               monologProvider.init(userId: me),
             ]);
 
