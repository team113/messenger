// Copyright © 2022-2024 IT ENGINEERING MANAGEMENT INC,
//                       <https://github.com/team113>
//
// This program is free software: you can redistribute it and/or modify it under
// the terms of the GNU Affero General Public License v3.0 as published by the
// Free Software Foundation, either version 3 of the License, or (at your
// option) any later version.
//
// This program is distributed in the hope that it will be useful, but WITHOUT
// ANY WARRANTY; without even the implied warranty of MERCHANTABILITY or FITNESS
// FOR A PARTICULAR PURPOSE. See the GNU Affero General Public License v3.0 for
// more details.
//
// You should have received a copy of the GNU Affero General Public License v3.0
// along with this program. If not, see
// <https://www.gnu.org/licenses/agpl-3.0.html>.

import 'package:collection/collection.dart';
import 'package:flutter/foundation.dart';
import 'package:flutter/material.dart';
import 'package:get/get.dart';
import 'package:sentry_flutter/sentry_flutter.dart';

import 'domain/model/chat.dart';
import 'domain/model/chat_item.dart';
import 'domain/model/user.dart';
import 'domain/repository/blocklist.dart';
import 'domain/repository/call.dart';
import 'domain/repository/chat.dart';
import 'domain/repository/contact.dart';
import 'domain/repository/my_user.dart';
import 'domain/repository/settings.dart';
import 'domain/repository/user.dart';
import 'domain/service/auth.dart';
import 'domain/service/blocklist.dart';
import 'domain/service/call.dart';
import 'domain/service/chat.dart';
import 'domain/service/contact.dart';
import 'domain/service/my_user.dart';
import 'domain/service/notification.dart';
import 'domain/service/user.dart';
import 'firebase_options.dart';
import 'l10n/l10n.dart';
import 'main.dart' show handlePushNotification;
import 'provider/drift/chat.dart';
import 'provider/drift/chat_item.dart';
import 'provider/drift/chat_member.dart';
import 'provider/drift/drift.dart';
import 'provider/drift/user.dart';
import 'provider/gql/graphql.dart';
import 'provider/hive/application_settings.dart';
import 'provider/hive/background.dart';
import 'provider/hive/blocklist.dart';
import 'provider/hive/blocklist_sorting.dart';
import 'provider/hive/call_credentials.dart';
import 'provider/hive/call_rect.dart';
import 'provider/hive/chat_credentials.dart';
import 'provider/hive/contact.dart';
import 'provider/hive/contact_sorting.dart';
import 'provider/hive/draft.dart';
import 'provider/hive/favorite_contact.dart';
import 'provider/hive/media_settings.dart';
import 'provider/hive/monolog.dart';
import 'provider/hive/session_data.dart';
import 'store/blocklist.dart';
import 'store/call.dart';
import 'store/chat.dart';
import 'store/contact.dart';
import 'store/my_user.dart';
import 'store/settings.dart';
import 'store/user.dart';
import 'themes.dart';
import 'ui/page/auth/view.dart';
import 'ui/page/chat_direct_link/view.dart';
import 'ui/page/erase/view.dart';
import 'ui/page/home/view.dart';
import 'ui/page/popup_call/view.dart';
import 'ui/page/style/view.dart';
import 'ui/page/support/view.dart';
import 'ui/page/unknown/view.dart';
import 'ui/page/work/view.dart';
import 'ui/widget/lifecycle_observer.dart';
import 'ui/widget/progress_indicator.dart';
import 'ui/worker/call.dart';
import 'ui/worker/chat.dart';
import 'ui/worker/my_user.dart';
import 'ui/worker/settings.dart';
import 'util/platform_utils.dart';
import 'util/scoped_dependencies.dart';
import 'util/web/web_utils.dart';

/// Application's global router state.
late RouterState router;

/// Application routes names.
class Routes {
  static const auth = '/';
  static const call = '/call';
  static const chatDirectLink = '/d';
  static const chatInfo = '/info';
  static const chats = '/chats';
  static const contacts = '/contacts';
  static const erase = '/erase';
  static const home = '/';
  static const me = '/me';
  static const menu = '/menu';
  static const support = '/support';
  static const user = '/user';
  static const work = '/work';

  // TODO: Dirty hack used to reinitialize the dependencies when changing
  //       accounts, should remove it.
  static const nowhere = '/nowhere';

  // E2E tests related page, should not be used in non-test environment.
  static const restart = '/restart';

  // TODO: Styles page related, should be removed at some point.
  static const style = '/dev/style';
}

/// List of [Routes.home] page tabs.
enum HomeTab { link, chats, menu }

/// List of [Routes.work] page sections.
enum WorkTab { frontend, backend, freelance }

/// List of [Routes.me] page sections.
enum ProfileTab {
  public,
  signing,
  link,
  background,
  chats,
  calls,
  media,
  notifications,
  storage,
  language,
  blocklist,
  devices,
  download,
  danger,
  legal,
  support,
  logout,
}

/// Application's router state.
///
/// Any change requires [notifyListeners] to be invoked in order for the router
/// to update its state.
class RouterState extends ChangeNotifier {
  RouterState(this._auth) {
    delegate = AppRouterDelegate(this);
    parser = AppRouteInformationParser();
  }

  /// Application's [RouterDelegate].
  late final RouterDelegate<Object> delegate;

  /// Application's [RouteInformationParser].
  late final RouteInformationParser<Object> parser;

  /// Application's optional [RouteInformationProvider].
  ///
  /// [PlatformRouteInformationProvider] is used on null.
  RouteInformationProvider? provider;

  /// This router's global [BuildContext] to use in contextless scenarios.
  ///
  /// Note that this [BuildContext] doesn't contain a [Overlay] widget. If you
  /// need one, use the [overlay].
  BuildContext? context;

  /// This router's global [OverlayState] to use in contextless scenarios.
  OverlayState? overlay;

  /// Reactive [AppLifecycleState].
  final Rx<AppLifecycleState> lifecycle =
      Rx<AppLifecycleState>(AppLifecycleState.resumed);

  /// Reactive title prefix of the current browser tab.
  final RxnString prefix = RxnString(null);

  /// Routes history stack.
  final RxList<String> routes = RxList([]);

  /// Indicator whether [HomeView] page navigation should be visible.
  final RxBool navigation = RxBool(true);

  /// [ModalRoute]s obscuring any [Navigator] being built.
  final RxList<ModalRoute> obscuring = RxList();

  /// Dynamic arguments of the [route].
  Map<String, dynamic>? arguments;

  /// Current [Routes.me] page section.
  final Rx<ProfileTab?> profileSection = Rx(null);

  /// Auth service used to determine the auth status.
  final AuthService _auth;

  /// Current [Routes.home] tab.
  HomeTab _tab = HomeTab.chats;

  /// Current route (last in the [routes] history).
  String get route => routes.lastOrNull == null ? Routes.home : routes.last;

  /// Current [Routes.home] tab.
  HomeTab get tab => _tab;

  /// Changes selected [tab] to the provided one.
  set tab(HomeTab to) {
    if (_tab != to) {
      _tab = to;
      notifyListeners();
    }
  }

  /// Sets the current [route] to [to] if guard allows it.
  ///
  /// Clears the whole [routes] stack.
  void go(String to) {
    arguments = null;
    routes.value = [_guarded(to)];
    notifyListeners();
  }

  /// Pushes [to] to the [routes] stack.
  void push(String to) {
    arguments = null;
    int pageIndex = routes.indexWhere((e) => e == to);
    if (pageIndex != -1) {
      while (routes.length - 1 > pageIndex) {
        pop();
      }
    } else {
      routes.add(_guarded(to));
    }

    notifyListeners();
  }

  /// Removes the last route in the [routes] history.
  ///
  /// If [routes] contain only one record, then removes segments of that record
  /// by `/` if any, otherwise replaces it with [Routes.home].
  void pop() {
    if (routes.isNotEmpty) {
      if (routes.length == 1) {
        String last = routes.last.split('/').last;
        routes.last = routes.last.replaceFirst('/$last', '');
        if (routes.last == '' ||
            (_auth.status.value.isSuccess && routes.last == Routes.work) ||
            routes.last == Routes.contacts ||
            routes.last == Routes.chats ||
            routes.last == Routes.menu ||
            routes.last == Routes.user) {
          routes.last = Routes.home;
        }
      } else {
        routes.removeLast();
        if (routes.isEmpty) {
          routes.add(Routes.home);
        }
      }

      notifyListeners();
    }
  }

  /// Removes the [routes] satisfying the provided [predicate].
  void removeWhere(bool Function(String element) predicate) {
    for (String e in routes.toList(growable: false)) {
      if (predicate(e)) {
        routes.remove(route);
      }
    }

    notifyListeners();
  }

  /// Replaces the provided [from] with the specified [to] in the [routes].
  void replace(String from, String to) {
    routes.value = routes.map((e) => e.replaceAll(from, to)).toList();
  }

  /// Returns guarded route based on [_auth] status.
  ///
  /// - [Routes.home] is allowed always.
  /// - Any other page is allowed to visit only on success auth status.
  String _guarded(String to) {
    if (to.startsWith(Routes.work) ||
        to.startsWith(Routes.erase) ||
        to.startsWith(Routes.support) ||
        to.startsWith(Routes.chatDirectLink)) {
      return to;
    }

    switch (to) {
      case Routes.home:
      case Routes.style:
        return to;
      default:
        if (_auth.status.value.isSuccess) {
          return to;
        } else {
          return route;
        }
    }
  }
}

/// Application's route configuration used to determine the current router state
/// to parse from/to [RouteInformation].
class RouteConfiguration {
  RouteConfiguration(
    this.route, {
    this.tab,
    this.authorized = true,
    this.arguments = const {},
  });

  /// Current route as a [String] value.
  ///
  /// e.g. `/auth`, `/chat/0`, etc.
  final String route;

  /// Current [Routes.home] [HomeTab] value. Non null if current [route] is
  /// [Routes.home].
  final HomeTab? tab;

  /// Whether current user is logged in or not.
  bool authorized;

  /// Query parameters of the [route].
  Map<String, dynamic> arguments;
}

/// Parses the [RouteConfiguration] from/to [RouteInformation].
class AppRouteInformationParser
    extends RouteInformationParser<RouteConfiguration> {
  @override
  SynchronousFuture<RouteConfiguration> parseRouteInformation(
    RouteInformation routeInformation,
  ) {
    String route = routeInformation.uri.path;
    HomeTab? tab;

    if (route.startsWith(Routes.chats)) {
      tab = HomeTab.chats;
    } else if (route.startsWith(Routes.menu) || route == Routes.me) {
      tab = HomeTab.menu;
    }

    if (route == Routes.work ||
        route == Routes.contacts ||
        route == Routes.chats ||
        route == Routes.menu) {
      route = Routes.home;
    }

    return SynchronousFuture(
      RouteConfiguration(
        route,
        tab: tab,
        arguments: routeInformation.uri.queryParameters,
      ),
    );
  }

  @override
  RouteInformation restoreRouteInformation(RouteConfiguration configuration) {
    String route = configuration.route;

    // If logged in and on [Routes.home] page, then modify the URL's route.
    if (configuration.authorized && configuration.route == Routes.home) {
      switch (configuration.tab!) {
        case HomeTab.link:
        case HomeTab.chats:
          route = Routes.chats;
          break;

        case HomeTab.menu:
          route = Routes.menu;
          break;
      }
    }

    return RouteInformation(
      uri: Uri(path: route),
      state: configuration.tab?.index,
    );
  }
}

/// Application's router delegate that builds the root [Navigator] based on
/// the [_state].
class AppRouterDelegate extends RouterDelegate<RouteConfiguration>
    with ChangeNotifier, PopNavigatorRouterDelegateMixin<RouteConfiguration> {
  AppRouterDelegate(this._state) {
    _state.addListener(notifyListeners);
    _prefixWorker = ever(_state.prefix, (_) => _updateTabTitle());
  }

  @override
  final GlobalKey<NavigatorState> navigatorKey = GlobalKey<NavigatorState>();

  /// Router's state used to determine current [Navigator]'s pages.
  final RouterState _state;

  /// Worker to react on the [RouterState.prefix] changes.
  late final Worker _prefixWorker;

  @override
  Future<void> setInitialRoutePath(RouteConfiguration configuration) async {
    Future.delayed(Duration.zero, () {
      _state.context = navigatorKey.currentContext;
      _state.overlay = navigatorKey.currentState?.overlay;
    });

    if (_state.routes.isEmpty) {
      await setNewRoutePath(configuration);
    }
  }

  @override
  Future<void> setNewRoutePath(RouteConfiguration configuration) async {
    _state.routes.value = [configuration.route];
    if (configuration.tab != null) {
      _state.tab = configuration.tab!;
    }
    _state.arguments = configuration.arguments;
    _state.notifyListeners();
  }

  @override
  RouteConfiguration get currentConfiguration => RouteConfiguration(
        _state.route,
        tab: _state.tab,
        authorized: _state._auth.status.value.isSuccess,
        arguments: _state.arguments ?? const {},
      );

  @override
  void dispose() {
    _prefixWorker.dispose();
    super.dispose();
  }

  /// Unknown page view.
  Page<dynamic> get _notFoundPage {
    return const MaterialPage(key: ValueKey('404'), child: UnknownView());
  }

  /// [Navigator]'s pages generation based on the [_state].
  List<Page<dynamic>> get _pages {
    if (_state.route == Routes.restart) {
      return [
        const MaterialPage(
          key: ValueKey('RestartPage'),
          name: Routes.restart,
          child: Center(child: Text('Restarting...')),
        ),
      ];
    } else if (_state.route == Routes.nowhere) {
      return [
        MaterialPage(
          key: const ValueKey('NowherePage'),
          name: Routes.nowhere,
          child: Scaffold(
            backgroundColor: Theme.of(router.context!).style.colors.background,
            body: const Center(child: CustomProgressIndicator.big()),
          ),
        ),
      ];
    } else if (_state.route == Routes.style) {
      return [
        const MaterialPage(
          key: ValueKey('StylePage'),
          name: Routes.style,
          child: StyleView(),
        ),
      ];
    } else if (_state.route.startsWith('${Routes.call}/')) {
      Uri uri = Uri.parse(_state.route);
      ChatId id = ChatId(uri.path.replaceFirst('${Routes.call}/', ''));

      return [
        MaterialPage(
          key: ValueKey('PopupCallView${id.val}'),
          name: '${Routes.call}/${id.val}',
          child: PopupCallView(
            chatId: id,
            depsFactory: () async {
              ScopedDependencies deps = ScopedDependencies();
              UserId me = _state._auth.userId!;

              await Future.wait([
                deps.put(SessionDataHiveProvider()).init(userId: me),
                deps.put(BlocklistHiveProvider()).init(userId: me),
                deps.put(BlocklistSortingHiveProvider()).init(userId: me),
                deps.put(ContactHiveProvider()).init(userId: me),
                deps.put(FavoriteContactHiveProvider()).init(userId: me),
                deps.put(ContactSortingHiveProvider()).init(userId: me),
                deps.put(MediaSettingsHiveProvider()).init(userId: me),
                deps.put(ApplicationSettingsHiveProvider()).init(userId: me),
                deps.put(BackgroundHiveProvider()).init(userId: me),
                deps.put(CallCredentialsHiveProvider()).init(userId: me),
                deps.put(ChatCredentialsHiveProvider()).init(userId: me),
                deps.put(DraftHiveProvider()).init(userId: me),
                deps.put(CallRectHiveProvider()).init(userId: me),
                deps.put(MonologHiveProvider()).init(userId: me),
              ]);

              final ScopedDriftProvider scoped = deps
                  .put(ScopedDriftProvider.from(deps.put(ScopedDatabase(me))));

              deps.put(UserDriftProvider(Get.find(), scoped));
              deps.put(ChatItemDriftProvider(Get.find(), scoped));
              deps.put(ChatMemberDriftProvider(Get.find(), scoped));
              deps.put(ChatDriftProvider(Get.find(), scoped));

              AbstractSettingsRepository settingsRepository =
                  deps.put<AbstractSettingsRepository>(
                SettingsRepository(me, Get.find(), Get.find(), Get.find()),
              );

              // Should be initialized before any [L10n]-dependant entities as
              // it sets the stored [Language] from the [SettingsRepository].
              await deps.put(SettingsWorker(settingsRepository)).init();

              GraphQlProvider graphQlProvider = Get.find();
              UserRepository userRepository =
                  UserRepository(graphQlProvider, Get.find());
              deps.put<AbstractUserRepository>(userRepository);
              AbstractCallRepository callRepository =
                  deps.put<AbstractCallRepository>(
                CallRepository(
                  graphQlProvider,
                  userRepository,
                  Get.find(),
                  Get.find(),
                  settingsRepository,
                  me: me,
                ),
              );
              AbstractChatRepository chatRepository =
                  deps.put<AbstractChatRepository>(
                ChatRepository(
                  graphQlProvider,
                  Get.find(),
                  Get.find(),
                  Get.find(),
                  callRepository,
                  Get.find(),
                  userRepository,
                  Get.find(),
                  Get.find(),
                  me: me,
                ),
              );

              userRepository.getChat = chatRepository.get;

              AbstractContactRepository contactRepository =
                  deps.put<AbstractContactRepository>(
                ContactRepository(
                  graphQlProvider,
                  Get.find(),
                  Get.find(),
                  Get.find(),
                  userRepository,
                  Get.find(),
                ),
              );
              userRepository.getContact = contactRepository.get;

              BlocklistRepository blocklistRepository = BlocklistRepository(
                graphQlProvider,
                Get.find(),
                Get.find(),
                userRepository,
                Get.find(),
              );
              deps.put<AbstractBlocklistRepository>(blocklistRepository);
              AbstractMyUserRepository myUserRepository =
                  deps.put<AbstractMyUserRepository>(
                MyUserRepository(
                  graphQlProvider,
                  Get.find(),
                  blocklistRepository,
                  userRepository,
                  Get.find(),
                ),
              );

              deps.put(MyUserService(Get.find(), myUserRepository));
              deps.put(UserService(userRepository));
              deps.put(ContactService(contactRepository));
              ChatService chatService =
                  deps.put(ChatService(chatRepository, Get.find()));
              deps.put(CallService(
                Get.find(),
                chatService,
                callRepository,
              ));
              deps.put(BlocklistService(blocklistRepository));

              return deps;
            },
          ),
        )
      ];
    }

    /// [Routes.home] or [Routes.auth] page is always included.
    List<Page<dynamic>> pages = [];

    if (_state._auth.status.value.isSuccess) {
      pages.add(MaterialPage(
        key: const ValueKey('HomePage'),
        name: Routes.home,
        child: HomeView(
          () async {
            final UserId? me = _state._auth.userId;
            if (me == null) {
              return null;
            }

            final ScopedDependencies deps = ScopedDependencies();

            final sessionProvider = deps.put(SessionDataHiveProvider());
            final blocklistProvider = deps.put(BlocklistHiveProvider());
            final blocklistSortProvider =
                deps.put(BlocklistSortingHiveProvider());
            final contactProvider = deps.put(ContactHiveProvider());
            final contactFavoriteProvider =
                deps.put(FavoriteContactHiveProvider());
            final contactSortProvider = deps.put(ContactSortingHiveProvider());
            final mediaSettingsProvider = deps.put(MediaSettingsHiveProvider());
            final applicationSettingsProvider =
                deps.put(ApplicationSettingsHiveProvider());
            final backgroundProvider = deps.put(BackgroundHiveProvider());
            final callCredsProvider = deps.put(CallCredentialsHiveProvider());
            final chatCredsProvider = deps.put(ChatCredentialsHiveProvider());
            final draftProvider = deps.put(DraftHiveProvider());
            final callRectProvider = deps.put(CallRectHiveProvider());
            final monologProvider = deps.put(MonologHiveProvider());

            await Future.wait([
              sessionProvider.init(userId: me),
              blocklistProvider.init(userId: me),
              blocklistSortProvider.init(userId: me),
              contactProvider.init(userId: me),
              contactFavoriteProvider.init(userId: me),
              contactSortProvider.init(userId: me),
              mediaSettingsProvider.init(userId: me),
              applicationSettingsProvider.init(userId: me),
              backgroundProvider.init(userId: me),
              callCredsProvider.init(userId: me),
              chatCredsProvider.init(userId: me),
              draftProvider.init(userId: me),
              callRectProvider.init(userId: me),
              monologProvider.init(userId: me),
            ]);

            final ScopedDriftProvider scoped = deps
                .put(ScopedDriftProvider.from(deps.put(ScopedDatabase(me))));

            CommonDriftProvider common = Get.find();

            final userProvider = deps.put(UserDriftProvider(common, scoped));
            final chatProvider = deps.put(ChatDriftProvider(common, scoped));
            final chatItemProvider =
                deps.put(ChatItemDriftProvider(common, scoped));
            final chatMemberProvider =
                deps.put(ChatMemberDriftProvider(common, scoped));

            GraphQlProvider graphQlProvider = Get.find();

            NotificationService notificationService =
                deps.put(NotificationService(graphQlProvider));

            AbstractSettingsRepository settingsRepository =
                deps.put<AbstractSettingsRepository>(
<<<<<<< HEAD
              SettingsRepository(me, Get.find(), Get.find(), Get.find()),
=======
              SettingsRepository(
                mediaSettingsProvider,
                applicationSettingsProvider,
                backgroundProvider,
                callRectProvider,
              ),
>>>>>>> d4740065
            );

            // Should be initialized before any [L10n]-dependant entities as
            // it sets the stored [Language] from the [SettingsRepository].
            await deps
                .put(
                  SettingsWorker(
                    settingsRepository,
                    onChanged: notificationService.setLanguage,
                  ),
                )
                .init();

            notificationService.init(
              language: L10n.chosen.value?.locale.toString(),
              firebaseOptions: PlatformUtils.pushNotifications
                  ? DefaultFirebaseOptions.currentPlatform
                  : null,
              onResponse: (payload) {
                if (payload.startsWith(Routes.chats)) {
                  router.push(payload);
                }
              },
              onBackground: handlePushNotification,
            );

            UserRepository userRepository =
                UserRepository(graphQlProvider, userProvider);
            deps.put<AbstractUserRepository>(userRepository);
            CallRepository callRepository = CallRepository(
              graphQlProvider,
              userRepository,
              callCredsProvider,
              chatCredsProvider,
              settingsRepository,
              me: me,
            );
            deps.put<AbstractCallRepository>(callRepository);
            ChatRepository chatRepository = ChatRepository(
              graphQlProvider,
              chatProvider,
              chatItemProvider,
              chatMemberProvider,
              callRepository,
              draftProvider,
              userRepository,
              sessionProvider,
              monologProvider,
              me: me,
            );
            deps.put<AbstractChatRepository>(chatRepository);

            userRepository.getChat = chatRepository.get;
            callRepository.ensureRemoteDialog =
                chatRepository.ensureRemoteDialog;

            AbstractContactRepository contactRepository =
                deps.put<AbstractContactRepository>(
              ContactRepository(
                graphQlProvider,
                contactProvider,
                contactFavoriteProvider,
                contactSortProvider,
                userRepository,
                sessionProvider,
              ),
            );
            userRepository.getContact = contactRepository.get;

            BlocklistRepository blocklistRepository = BlocklistRepository(
              graphQlProvider,
              blocklistProvider,
              blocklistSortProvider,
              userRepository,
              sessionProvider,
            );
            deps.put<AbstractBlocklistRepository>(blocklistRepository);
            AbstractMyUserRepository myUserRepository =
                deps.put<AbstractMyUserRepository>(
              MyUserRepository(
                graphQlProvider,
                Get.find(),
                blocklistRepository,
                userRepository,
                Get.find(),
              ),
            );

            MyUserService myUserService =
                deps.put(MyUserService(Get.find(), myUserRepository));
            deps.put(UserService(userRepository));
            deps.put(ContactService(contactRepository));
            ChatService chatService =
                deps.put(ChatService(chatRepository, Get.find()));
            CallService callService = deps.put(CallService(
              Get.find(),
              chatService,
              callRepository,
            ));
            deps.put(BlocklistService(blocklistRepository));

            deps.put(CallWorker(
              callService,
              chatService,
              myUserService,
              Get.find(),
            ));

            deps.put(ChatWorker(chatService, myUserService, Get.find()));

            deps.put(MyUserWorker(myUserService));

            return deps;
          },
          signedUp: router.arguments?['signedUp'] as bool? ?? false,
          link: router.arguments?['link'] as ChatDirectLinkSlug?,
        ),
      ));
    } else if (_state.route.startsWith(Routes.work)) {
      return const [
        MaterialPage(
          key: ValueKey('WorkPage'),
          name: Routes.work,
          child: WorkView(),
        )
      ];
    } else if (_state.route.startsWith(Routes.erase)) {
      return const [
        MaterialPage(
          key: ValueKey('ErasePage'),
          name: Routes.erase,
          child: EraseView(),
        )
      ];
    } else if (_state.route.startsWith(Routes.support)) {
      return const [
        MaterialPage(
          key: ValueKey('SupportPage'),
          name: Routes.support,
          child: SupportView(),
        )
      ];
    } else if (_state.route.startsWith('${Routes.chatDirectLink}/')) {
      final String slug =
          _state.route.replaceFirst('${Routes.chatDirectLink}/', '');
      return [
        MaterialPage(
          key: ValueKey('ChatDirectLinkPage$slug'),
          name: Routes.chatDirectLink,
          child: ChatDirectLinkView(slug),
        )
      ];
    } else {
      pages.add(const MaterialPage(
        key: ValueKey('AuthPage'),
        name: Routes.auth,
        child: AuthView(),
      ));
    }

    if (_state.route.startsWith(Routes.chats) ||
        _state.route.startsWith(Routes.contacts) ||
        _state.route.startsWith(Routes.user) ||
        _state.route.startsWith(Routes.work) ||
        _state.route.startsWith(Routes.erase) ||
        _state.route.startsWith(Routes.support) ||
        _state.route.startsWith(Routes.chatDirectLink) ||
        _state.route == Routes.me ||
        _state.route == Routes.home) {
      _updateTabTitle();
    } else {
      pages.add(_notFoundPage);
    }

    return pages;
  }

  @override
  Widget build(BuildContext context) {
    return LifecycleObserver(
      onStateChange: (v) => _state.lifecycle.value = v,
      child: Listener(
        onPointerDown: (_) => PlatformUtils.keepActive(),
        onPointerHover: (_) => PlatformUtils.keepActive(),
        onPointerSignal: (_) => PlatformUtils.keepActive(),
        child: Scaffold(
          body: Navigator(
            key: navigatorKey,
            observers: [SentryNavigatorObserver(), ModalNavigatorObserver()],
            pages: _pages,
            onPopPage: (Route<dynamic> route, dynamic result) {
              final bool success = route.didPop(result);
              if (success) {
                _state.pop();
              }
              return success;
            },
          ),
        ),
      ),
    );
  }

  /// Sets the browser's tab title accordingly to the [_state.tab] value.
  void _updateTabTitle() {
    String? prefix = _state.prefix.value;
    if (prefix != null) {
      prefix = '$prefix ';
    }
    prefix ??= '';

    if (_state._auth.status.value.isSuccess) {
      switch (_state.tab) {
        case HomeTab.link:
        case HomeTab.chats:
          WebUtils.title('$prefix${'label_tab_chats'.l10n}');
          break;

        case HomeTab.menu:
          WebUtils.title('$prefix${'label_tab_menu'.l10n}');
          break;
      }
    } else {
      WebUtils.title('Gapopa');
    }
  }
}

/// [RouterState]'s extension shortcuts on [Routes] constants.
extension RouteLinks on RouterState {
  /// Changes router location to the [Routes.auth] page.
  ///
  /// Invokes [WebUtils.closeWindow], if called from a [WebUtils.isPopup].
  void auth() {
    if (WebUtils.isPopup) {
      WebUtils.closeWindow();
    } else {
      go(Routes.auth);
    }
  }

  /// Changes router location to the [Routes.home] page.
  void home({bool? signedUp}) {
    go(Routes.home);
    arguments = {'signedUp': signedUp};
  }

  /// Changes router location to the [Routes.me] page.
  void me() => go(Routes.me);

  /// Changes router location to the [Routes.contacts] page.
  ///
  /// If [push] is `true`, then location is pushed to the router location stack.
  void contact(UserId id, {bool push = false}) =>
      (push ? this.push : go)('${Routes.contacts}/$id');

  /// Changes router location to the [Routes.user] page.
  ///
  /// If [push] is `true`, then location is pushed to the router location stack.
  void user(UserId id, {bool push = false}) =>
      (push ? this.push : go)('${Routes.user}/$id');

  /// Changes router location to the [Routes.chats] page.
  ///
  /// If [push] is `true`, then location is pushed to the router location stack.
  void chat(
    ChatId id, {
    bool push = false,
    ChatItemId? itemId,
    ChatDirectLinkSlug? link,

    // TODO: Remove when backend supports welcome messages.
    ChatMessageText? welcome,
  }) {
    (push ? this.push : go)('${Routes.chats}/$id');

    arguments = {
      'itemId': itemId,
      'welcome': welcome,
      'link': link,
    };
  }

  /// Changes router location to the [Routes.chatInfo] page.
  void chatInfo(ChatId id, {bool push = false}) =>
      (push ? this.push : go)('${Routes.chats}/$id${Routes.chatInfo}');

  /// Changes router location to the [Routes.work] page.
  void work(WorkTab? tab, {bool push = false}) => (push
      ? this.push
      : go)('${Routes.work}${tab == null ? '' : '/${tab.name}'}');

  /// Changes router location to the [Routes.support] page.
  void support({bool push = false}) => (push ? this.push : go)(Routes.support);

  /// Changes router location to the [Routes.style] page.
  ///
  /// If [push] is `true`, then location is pushed to the router location stack.
  void style({bool push = false}) => (push ? this.push : go)(Routes.style);

  /// Changes router location to the [Routes.nowhere] page.
  void nowhere() => go(Routes.nowhere);

  /// Changes router location to the [Routes.chatDirectLink] page.
  void link(ChatDirectLinkSlug slug) => go('${Routes.chatDirectLink}/$slug');
}

/// Extension adding helper methods to an [AppLifecycleState].
extension AppLifecycleStateExtension on AppLifecycleState {
  /// Indicates whether this [AppLifecycleState] is considered as a foreground.
  bool get inForeground {
    switch (this) {
      case AppLifecycleState.resumed:
        return true;

      case AppLifecycleState.inactive:
      case AppLifecycleState.paused:
      case AppLifecycleState.detached:
      case AppLifecycleState.hidden:
        return false;
    }
  }
}

/// [NavigatorObserver] tracking [ModalRoute]s opened and closed via
/// [RouterState.obscuring].
class ModalNavigatorObserver extends NavigatorObserver {
  @override
  void didPush(Route route, Route? previousRoute) {
    if (route is ModalRoute && _isObscuring(route)) {
      router.obscuring.add(route);
    }
  }

  @override
  void didPop(Route route, Route? previousRoute) {
    if (route is ModalRoute && _isObscuring(route)) {
      router.obscuring.remove(route);
    }
  }

  @override
  void didRemove(Route route, Route? previousRoute) {
    if (route is ModalRoute && _isObscuring(route)) {
      router.obscuring.remove(route);
    }
  }

  @override
  void didReplace({Route? newRoute, Route? oldRoute}) {
    if (newRoute != null &&
        _isObscuring(newRoute) &&
        (oldRoute == null || !_isObscuring(oldRoute))) {
      router.obscuring.remove(newRoute);
    }
  }

  /// Indicates whether the [route] should be considered as one obscuring the
  /// content.
  bool _isObscuring(Route route) {
    return (route is RawDialogRoute && route is! DialogRoute) ||
        route is ModalBottomSheetRoute;
  }
}<|MERGE_RESOLUTION|>--- conflicted
+++ resolved
@@ -685,16 +685,12 @@
 
             AbstractSettingsRepository settingsRepository =
                 deps.put<AbstractSettingsRepository>(
-<<<<<<< HEAD
-              SettingsRepository(me, Get.find(), Get.find(), Get.find()),
-=======
               SettingsRepository(
-                mediaSettingsProvider,
-                applicationSettingsProvider,
+                me,
+                Get.find(),
                 backgroundProvider,
                 callRectProvider,
               ),
->>>>>>> d4740065
             );
 
             // Should be initialized before any [L10n]-dependant entities as
