// Copyright © 2022-2024 IT ENGINEERING MANAGEMENT INC,
//                       <https://github.com/team113>
//
// This program is free software: you can redistribute it and/or modify it under
// the terms of the GNU Affero General Public License v3.0 as published by the
// Free Software Foundation, either version 3 of the License, or (at your
// option) any later version.
//
// This program is distributed in the hope that it will be useful, but WITHOUT
// ANY WARRANTY; without even the implied warranty of MERCHANTABILITY or FITNESS
// FOR A PARTICULAR PURPOSE. See the GNU Affero General Public License v3.0 for
// more details.
//
// You should have received a copy of the GNU Affero General Public License v3.0
// along with this program. If not, see
// <https://www.gnu.org/licenses/agpl-3.0.html>.

import 'package:collection/collection.dart';
import 'package:flutter/foundation.dart';
import 'package:flutter/material.dart';
import 'package:get/get.dart';
import 'package:sentry_flutter/sentry_flutter.dart';

import 'domain/model/chat.dart';
import 'domain/model/chat_item.dart';
import 'domain/model/user.dart';
import 'domain/repository/blocklist.dart';
import 'domain/repository/call.dart';
import 'domain/repository/chat.dart';
import 'domain/repository/contact.dart';
import 'domain/repository/my_user.dart';
import 'domain/repository/settings.dart';
import 'domain/repository/user.dart';
import 'domain/service/auth.dart';
import 'domain/service/blocklist.dart';
import 'domain/service/call.dart';
import 'domain/service/chat.dart';
import 'domain/service/contact.dart';
import 'domain/service/my_user.dart';
import 'domain/service/notification.dart';
import 'domain/service/user.dart';
import 'firebase_options.dart';
import 'l10n/l10n.dart';
import 'main.dart' show handlePushNotification;
import 'provider/gql/graphql.dart';
import 'provider/hive/application_settings.dart';
import 'provider/hive/background.dart';
import 'provider/hive/blocklist.dart';
import 'provider/hive/blocklist_sorting.dart';
import 'provider/hive/call_credentials.dart';
import 'provider/hive/call_rect.dart';
import 'provider/hive/chat.dart';
import 'provider/hive/chat_credentials.dart';
import 'provider/hive/contact.dart';
import 'provider/hive/contact_sorting.dart';
import 'provider/hive/draft.dart';
import 'provider/hive/favorite_chat.dart';
import 'provider/hive/favorite_contact.dart';
import 'provider/hive/media_settings.dart';
import 'provider/hive/monolog.dart';
import 'provider/hive/recent_chat.dart';
import 'provider/hive/session_data.dart';
import 'provider/hive/user.dart';
import 'store/blocklist.dart';
import 'store/call.dart';
import 'store/chat.dart';
import 'store/contact.dart';
import 'store/my_user.dart';
import 'store/settings.dart';
import 'store/user.dart';
import 'themes.dart';
import 'ui/page/auth/view.dart';
import 'ui/page/chat_direct_link/view.dart';
import 'ui/page/erase/view.dart';
import 'ui/page/home/view.dart';
import 'ui/page/popup_call/view.dart';
import 'ui/page/style/view.dart';
import 'ui/page/support/view.dart';
import 'ui/page/work/view.dart';
import 'ui/widget/lifecycle_observer.dart';
import 'ui/widget/progress_indicator.dart';
import 'ui/worker/call.dart';
import 'ui/worker/chat.dart';
import 'ui/worker/my_user.dart';
import 'ui/worker/settings.dart';
import 'util/platform_utils.dart';
import 'util/scoped_dependencies.dart';
import 'util/web/web_utils.dart';

/// Application's global router state.
late RouterState router;

/// Application routes names.
class Routes {
  static const auth = '/';
  static const call = '/call';
  static const chatDirectLink = '/d';
  static const chatInfo = '/info';
  static const chats = '/chats';
  static const contacts = '/contacts';
  static const erase = '/erase';
  static const home = '/';
  static const me = '/me';
  static const menu = '/menu';
  static const support = '/support';
  static const user = '/user';
  static const work = '/work';
<<<<<<< HEAD
  static const erase = '/erase';
  static const nowhere = '/nowhere';
=======
>>>>>>> 70fba9d3

  // E2E tests related page, should not be used in non-test environment.
  static const restart = '/restart';

  // TODO: Styles page related, should be removed at some point.
  static const style = '/dev/style';
}

/// List of [Routes.home] page tabs.
enum HomeTab { work, contacts, chats, menu }

/// List of [Routes.work] page sections.
enum WorkTab { frontend, backend, freelance }

/// List of [Routes.me] page sections.
enum ProfileTab {
  public,
  signing,
  link,
  background,
  chats,
  calls,
  media,
  notifications,
  storage,
  language,
  blocklist,
  sections,
  download,
  danger,
  legal,
  support,
  logout,
}

/// Application's router state.
///
/// Any change requires [notifyListeners] to be invoked in order for the router
/// to update its state.
class RouterState extends ChangeNotifier {
  RouterState(this._auth) {
    delegate = AppRouterDelegate(this);
    parser = AppRouteInformationParser();
  }

  /// Application's [RouterDelegate].
  late final RouterDelegate<Object> delegate;

  /// Application's [RouteInformationParser].
  late final RouteInformationParser<Object> parser;

  /// Application's optional [RouteInformationProvider].
  ///
  /// [PlatformRouteInformationProvider] is used on null.
  RouteInformationProvider? provider;

  /// This router's global [BuildContext] to use in contextless scenarios.
  ///
  /// Note that this [BuildContext] doesn't contain a [Overlay] widget. If you
  /// need one, use the [overlay].
  BuildContext? context;

  /// This router's global [OverlayState] to use in contextless scenarios.
  OverlayState? overlay;

  /// Reactive [AppLifecycleState].
  final Rx<AppLifecycleState> lifecycle =
      Rx<AppLifecycleState>(AppLifecycleState.resumed);

  /// Reactive title prefix of the current browser tab.
  final RxnString prefix = RxnString(null);

  /// Routes history stack.
  final RxList<String> routes = RxList([]);

  /// Indicator whether [HomeView] page navigation should be visible.
  final RxBool navigation = RxBool(true);

  /// [ModalRoute]s obscuring any [Navigator] being built.
  final RxList<ModalRoute> obscuring = RxList();

  /// Dynamic arguments of the [route].
  Map<String, dynamic>? arguments;

  /// Current [Routes.me] page section.
  final Rx<ProfileTab?> profileSection = Rx(null);

  /// Auth service used to determine the auth status.
  final AuthService _auth;

  /// Current [Routes.home] tab.
  HomeTab _tab = HomeTab.chats;

  /// Current route (last in the [routes] history).
  String get route => routes.lastOrNull == null ? Routes.home : routes.last;

  /// Current [Routes.home] tab.
  HomeTab get tab => _tab;

  /// Changes selected [tab] to the provided one.
  set tab(HomeTab to) {
    if (_tab != to) {
      _tab = to;
      notifyListeners();
    }
  }

  /// Sets the current [route] to [to] if guard allows it.
  ///
  /// Clears the whole [routes] stack.
  void go(String to) {
    arguments = null;
    routes.value = [_guarded(to)];
    notifyListeners();
  }

  /// Pushes [to] to the [routes] stack.
  void push(String to) {
    arguments = null;
    int pageIndex = routes.indexWhere((e) => e == to);
    if (pageIndex != -1) {
      while (routes.length - 1 > pageIndex) {
        pop();
      }
    } else {
      routes.add(_guarded(to));
    }

    notifyListeners();
  }

  /// Removes the last route in the [routes] history.
  ///
  /// If [routes] contain only one record, then removes segments of that record
  /// by `/` if any, otherwise replaces it with [Routes.home].
  void pop() {
    if (routes.isNotEmpty) {
      if (routes.length == 1) {
        String last = routes.last.split('/').last;
        routes.last = routes.last.replaceFirst('/$last', '');
        if (routes.last == '' ||
            (_auth.status.value.isSuccess && routes.last == Routes.work) ||
            routes.last == Routes.contacts ||
            routes.last == Routes.chats ||
            routes.last == Routes.menu ||
            routes.last == Routes.user) {
          routes.last = Routes.home;
        }
      } else {
        routes.removeLast();
        if (routes.isEmpty) {
          routes.add(Routes.home);
        }
      }

      notifyListeners();
    }
  }

  /// Removes the [routes] satisfying the provided [predicate].
  void removeWhere(bool Function(String element) predicate) {
    for (String e in routes.toList(growable: false)) {
      if (predicate(e)) {
        routes.remove(route);
      }
    }

    notifyListeners();
  }

  /// Replaces the provided [from] with the specified [to] in the [routes].
  void replace(String from, String to) {
    routes.value = routes.map((e) => e.replaceAll(from, to)).toList();
  }

  /// Returns guarded route based on [_auth] status.
  ///
  /// - [Routes.home] is allowed always.
  /// - Any other page is allowed to visit only on success auth status.
  String _guarded(String to) {
    if (to.startsWith(Routes.work) ||
        to.startsWith(Routes.erase) ||
        to.startsWith(Routes.support)) {
      return to;
    }

    switch (to) {
      case Routes.home:
      case Routes.style:
        return to;
      default:
        if (_auth.status.value.isSuccess) {
          return to;
        } else {
          return route;
        }
    }
  }
}

/// Application's route configuration used to determine the current router state
/// to parse from/to [RouteInformation].
class RouteConfiguration {
  RouteConfiguration(
    this.route, {
    this.tab,
    this.authorized = true,
    this.arguments = const {},
  });

  /// Current route as a [String] value.
  ///
  /// e.g. `/auth`, `/chat/0`, etc.
  final String route;

  /// Current [Routes.home] [HomeTab] value. Non null if current [route] is
  /// [Routes.home].
  final HomeTab? tab;

  /// Whether current user is logged in or not.
  bool authorized;

  /// Query parameters of the [route].
  Map<String, dynamic> arguments;
}

/// Parses the [RouteConfiguration] from/to [RouteInformation].
class AppRouteInformationParser
    extends RouteInformationParser<RouteConfiguration> {
  @override
  SynchronousFuture<RouteConfiguration> parseRouteInformation(
    RouteInformation routeInformation,
  ) {
    String route = routeInformation.uri.path;
    HomeTab? tab;

    if (route.startsWith(Routes.work)) {
      tab = HomeTab.work;
    } else if (route.startsWith(Routes.contacts)) {
      tab = HomeTab.contacts;
    } else if (route.startsWith(Routes.chats)) {
      tab = HomeTab.chats;
    } else if (route.startsWith(Routes.menu) || route == Routes.me) {
      tab = HomeTab.menu;
    }

    if (route == Routes.work ||
        route == Routes.contacts ||
        route == Routes.chats ||
        route == Routes.menu) {
      route = Routes.home;
    }

    return SynchronousFuture(
      RouteConfiguration(
        route,
        tab: tab,
        arguments: routeInformation.uri.queryParameters,
      ),
    );
  }

  @override
  RouteInformation restoreRouteInformation(RouteConfiguration configuration) {
    String route = configuration.route;

    // If logged in and on [Routes.home] page, then modify the URL's route.
    if (configuration.authorized && configuration.route == Routes.home) {
      switch (configuration.tab!) {
        case HomeTab.work:
          route = Routes.work;
          break;

        case HomeTab.contacts:
          route = Routes.contacts;
          break;

        case HomeTab.chats:
          route = Routes.chats;
          break;

        case HomeTab.menu:
          route = Routes.menu;
          break;
      }
    }

    return RouteInformation(
      uri: Uri(path: route),
      state: configuration.tab?.index,
    );
  }
}

/// Application's router delegate that builds the root [Navigator] based on
/// the [_state].
class AppRouterDelegate extends RouterDelegate<RouteConfiguration>
    with ChangeNotifier, PopNavigatorRouterDelegateMixin<RouteConfiguration> {
  AppRouterDelegate(this._state) {
    _state.addListener(notifyListeners);
    _prefixWorker = ever(_state.prefix, (_) => _updateTabTitle());
  }

  @override
  final GlobalKey<NavigatorState> navigatorKey = GlobalKey<NavigatorState>();

  /// Router's state used to determine current [Navigator]'s pages.
  final RouterState _state;

  /// Worker to react on the [RouterState.prefix] changes.
  late final Worker _prefixWorker;

  @override
  Future<void> setInitialRoutePath(RouteConfiguration configuration) async {
    Future.delayed(Duration.zero, () {
      _state.context = navigatorKey.currentContext;
      _state.overlay = navigatorKey.currentState?.overlay;
    });

    if (_state.routes.isEmpty) {
      await setNewRoutePath(configuration);
    }
  }

  @override
  Future<void> setNewRoutePath(RouteConfiguration configuration) async {
    _state.routes.value = [configuration.route];
    if (configuration.tab != null) {
      _state.tab = configuration.tab!;
    }
    _state.arguments = configuration.arguments;
    _state.notifyListeners();
  }

  @override
  RouteConfiguration get currentConfiguration => RouteConfiguration(
        _state.route,
        tab: _state.tab,
        authorized: _state._auth.status.value.isSuccess,
        arguments: _state.arguments ?? const {},
      );

  @override
  void dispose() {
    _prefixWorker.dispose();
    super.dispose();
  }

  /// Unknown page view.
  Page<dynamic> get _notFoundPage => MaterialPage(
        key: const ValueKey('404'),
        child: Scaffold(body: Center(child: Text('label_unknown_page'.l10n))),
      );

  /// [Navigator]'s pages generation based on the [_state].
  List<Page<dynamic>> get _pages {
    if (_state.route == Routes.restart) {
      return [
        const MaterialPage(
          key: ValueKey('RestartPage'),
          name: Routes.restart,
          child: Center(child: Text('Restarting...')),
        ),
      ];
    } else if (_state.route == Routes.nowhere) {
      return [
        MaterialPage(
          key: const ValueKey('NowherePage'),
          name: Routes.nowhere,
          child: Scaffold(
            backgroundColor: Theme.of(router.context!).style.colors.background,
            body: const Center(child: CustomProgressIndicator.big()),
          ),
        ),
      ];
    } else if (_state.route == Routes.style) {
      return [
        const MaterialPage(
          key: ValueKey('StylePage'),
          name: Routes.style,
          child: StyleView(),
        ),
      ];
    } else if (_state.route.startsWith('${Routes.chatDirectLink}/')) {
      String slug = _state.route.replaceFirst('${Routes.chatDirectLink}/', '');
      return [
        MaterialPage(
          key: ValueKey('ChatDirectLinkPage$slug'),
          name: Routes.chatDirectLink,
          child: ChatDirectLinkView(slug),
        )
      ];
    } else if (_state.route.startsWith('${Routes.call}/')) {
      Uri uri = Uri.parse(_state.route);
      ChatId id = ChatId(uri.path.replaceFirst('${Routes.call}/', ''));

      return [
        MaterialPage(
          key: ValueKey('PopupCallView${id.val}'),
          name: '${Routes.call}/${id.val}',
          child: PopupCallView(
            chatId: id,
            depsFactory: () async {
              ScopedDependencies deps = ScopedDependencies();
              UserId me = _state._auth.userId!;

              await Future.wait([
                deps.put(ChatHiveProvider()).init(userId: me),
                deps.put(RecentChatHiveProvider()).init(userId: me),
                deps.put(FavoriteChatHiveProvider()).init(userId: me),
                deps.put(SessionDataHiveProvider()).init(userId: me),
                deps.put(UserHiveProvider()).init(userId: me),
                deps.put(BlocklistHiveProvider()).init(userId: me),
                deps.put(BlocklistSortingHiveProvider()).init(userId: me),
                deps.put(ContactHiveProvider()).init(userId: me),
                deps.put(FavoriteContactHiveProvider()).init(userId: me),
                deps.put(ContactSortingHiveProvider()).init(userId: me),
                deps.put(MediaSettingsHiveProvider()).init(userId: me),
                deps.put(ApplicationSettingsHiveProvider()).init(userId: me),
                deps.put(BackgroundHiveProvider()).init(userId: me),
                deps.put(CallCredentialsHiveProvider()).init(userId: me),
                deps.put(ChatCredentialsHiveProvider()).init(userId: me),
                deps.put(DraftHiveProvider()).init(userId: me),
                deps.put(CallRectHiveProvider()).init(userId: me),
                deps.put(MonologHiveProvider()).init(userId: me),
              ]);

              AbstractSettingsRepository settingsRepository =
                  deps.put<AbstractSettingsRepository>(
                SettingsRepository(
                  Get.find(),
                  Get.find(),
                  Get.find(),
                  Get.find(),
                ),
              );

              // Should be initialized before any [L10n]-dependant entities as
              // it sets the stored [Language] from the [SettingsRepository].
              await deps.put(SettingsWorker(settingsRepository)).init();

              GraphQlProvider graphQlProvider = Get.find();
              UserRepository userRepository =
                  UserRepository(graphQlProvider, Get.find());
              deps.put<AbstractUserRepository>(userRepository);
              AbstractCallRepository callRepository =
                  deps.put<AbstractCallRepository>(
                CallRepository(
                  graphQlProvider,
                  userRepository,
                  Get.find(),
                  Get.find(),
                  settingsRepository,
                  me: me,
                ),
              );
              AbstractChatRepository chatRepository =
                  deps.put<AbstractChatRepository>(
                ChatRepository(
                  graphQlProvider,
                  Get.find(),
                  Get.find(),
                  Get.find(),
                  callRepository,
                  Get.find(),
                  userRepository,
                  Get.find(),
                  Get.find(),
                  me: me,
                ),
              );

              userRepository.getChat = chatRepository.get;

              AbstractContactRepository contactRepository =
                  deps.put<AbstractContactRepository>(
                ContactRepository(
                  graphQlProvider,
                  Get.find(),
                  Get.find(),
                  Get.find(),
                  userRepository,
                  Get.find(),
                ),
              );
              userRepository.getContact = contactRepository.get;

              BlocklistRepository blocklistRepository = BlocklistRepository(
                graphQlProvider,
                Get.find(),
                Get.find(),
                userRepository,
                Get.find(),
              );
              deps.put<AbstractBlocklistRepository>(blocklistRepository);
              AbstractMyUserRepository myUserRepository =
                  deps.put<AbstractMyUserRepository>(
                MyUserRepository(
                  graphQlProvider,
                  Get.find(),
                  blocklistRepository,
                  userRepository,
                  Get.find(),
                  Get.find(),
                ),
              );

              deps.put(MyUserService(Get.find(), myUserRepository));
              deps.put(UserService(userRepository));
              deps.put(ContactService(contactRepository));
              ChatService chatService =
                  deps.put(ChatService(chatRepository, Get.find()));
              deps.put(CallService(
                Get.find(),
                chatService,
                callRepository,
              ));
              deps.put(BlocklistService(blocklistRepository));

              return deps;
            },
          ),
        )
      ];
    }

    /// [Routes.home] or [Routes.auth] page is always included.
    List<Page<dynamic>> pages = [];

    if (_state._auth.status.value.isSuccess) {
      pages.add(MaterialPage(
        key: const ValueKey('HomePage'),
        name: Routes.home,
        child: HomeView(
          () async {
            ScopedDependencies deps = ScopedDependencies();
            UserId me = _state._auth.userId!;

            await Future.wait([
              deps.put(ChatHiveProvider()).init(userId: me),
              deps.put(RecentChatHiveProvider()).init(userId: me),
              deps.put(FavoriteChatHiveProvider()).init(userId: me),
              deps.put(SessionDataHiveProvider()).init(userId: me),
              deps.put(UserHiveProvider()).init(userId: me),
              deps.put(BlocklistHiveProvider()).init(userId: me),
              deps.put(BlocklistSortingHiveProvider()).init(userId: me),
              deps.put(ContactHiveProvider()).init(userId: me),
              deps.put(FavoriteContactHiveProvider()).init(userId: me),
              deps.put(ContactSortingHiveProvider()).init(userId: me),
              deps.put(MediaSettingsHiveProvider()).init(userId: me),
              deps.put(ApplicationSettingsHiveProvider()).init(userId: me),
              deps.put(BackgroundHiveProvider()).init(userId: me),
              deps.put(CallCredentialsHiveProvider()).init(userId: me),
              deps.put(ChatCredentialsHiveProvider()).init(userId: me),
              deps.put(DraftHiveProvider()).init(userId: me),
              deps.put(CallRectHiveProvider()).init(userId: me),
              deps.put(MonologHiveProvider()).init(userId: me),
            ]);

            GraphQlProvider graphQlProvider = Get.find();

            NotificationService notificationService =
                deps.put(NotificationService(graphQlProvider));

            AbstractSettingsRepository settingsRepository =
                deps.put<AbstractSettingsRepository>(
              SettingsRepository(
                Get.find(),
                Get.find(),
                Get.find(),
                Get.find(),
              ),
            );

            // Should be initialized before any [L10n]-dependant entities as
            // it sets the stored [Language] from the [SettingsRepository].
            await deps
                .put(
                  SettingsWorker(
                    settingsRepository,
                    onChanged: notificationService.setLanguage,
                  ),
                )
                .init();

            notificationService.init(
              language: L10n.chosen.value?.locale.toString(),
              firebaseOptions: PlatformUtils.pushNotifications
                  ? DefaultFirebaseOptions.currentPlatform
                  : null,
              onResponse: (payload) {
                if (payload.startsWith(Routes.chats)) {
                  router.push(payload);
                }
              },
              onBackground: handlePushNotification,
            );

            UserRepository userRepository =
                UserRepository(graphQlProvider, Get.find());
            deps.put<AbstractUserRepository>(userRepository);
            CallRepository callRepository = CallRepository(
              graphQlProvider,
              userRepository,
              Get.find(),
              Get.find(),
              settingsRepository,
              me: me,
            );
            deps.put<AbstractCallRepository>(callRepository);
            ChatRepository chatRepository = ChatRepository(
              graphQlProvider,
              Get.find(),
              Get.find(),
              Get.find(),
              callRepository,
              Get.find(),
              userRepository,
              Get.find(),
              Get.find(),
              me: me,
            );
            deps.put<AbstractChatRepository>(chatRepository);

            userRepository.getChat = chatRepository.get;
            callRepository.ensureRemoteDialog =
                chatRepository.ensureRemoteDialog;

            AbstractContactRepository contactRepository =
                deps.put<AbstractContactRepository>(
              ContactRepository(
                graphQlProvider,
                Get.find(),
                Get.find(),
                Get.find(),
                userRepository,
                Get.find(),
              ),
            );
            userRepository.getContact = contactRepository.get;

            BlocklistRepository blocklistRepository = BlocklistRepository(
              graphQlProvider,
              Get.find(),
              Get.find(),
              userRepository,
              Get.find(),
            );
            deps.put<AbstractBlocklistRepository>(blocklistRepository);
            AbstractMyUserRepository myUserRepository =
                deps.put<AbstractMyUserRepository>(
              MyUserRepository(
                graphQlProvider,
                Get.find(),
                blocklistRepository,
                userRepository,
                Get.find(),
                Get.find(),
              ),
            );

            MyUserService myUserService =
                deps.put(MyUserService(Get.find(), myUserRepository));
            deps.put(UserService(userRepository));
            deps.put(ContactService(contactRepository));
            ChatService chatService =
                deps.put(ChatService(chatRepository, Get.find()));
            CallService callService = deps.put(CallService(
              Get.find(),
              chatService,
              callRepository,
            ));
            deps.put(BlocklistService(blocklistRepository));

            deps.put(CallWorker(
              callService,
              chatService,
              myUserService,
              Get.find(),
            ));

            deps.put(ChatWorker(chatService, myUserService, Get.find()));

            deps.put(MyUserWorker(myUserService));

            return deps;
          },
          signedUp: router.arguments?['signedUp'] as bool? ?? false,
          link: router.arguments?['link'] as ChatDirectLinkSlug?,
        ),
      ));
    } else if (_state.route.startsWith(Routes.work)) {
      return const [
        MaterialPage(
          key: ValueKey('WorkPage'),
          name: Routes.work,
          child: WorkView(),
        )
      ];
    } else if (_state.route.startsWith(Routes.erase)) {
      return const [
        MaterialPage(
          key: ValueKey('ErasePage'),
          name: Routes.erase,
          child: EraseView(),
        )
      ];
    } else if (_state.route.startsWith(Routes.support)) {
      return const [
        MaterialPage(
          key: ValueKey('SupportPage'),
          name: Routes.support,
          child: SupportView(),
        )
      ];
    } else {
      pages.add(const MaterialPage(
        key: ValueKey('AuthPage'),
        name: Routes.auth,
        child: AuthView(),
      ));
    }

    if (_state.route.startsWith(Routes.chats) ||
        _state.route.startsWith(Routes.contacts) ||
        _state.route.startsWith(Routes.user) ||
        _state.route.startsWith(Routes.work) ||
        _state.route.startsWith(Routes.erase) ||
        _state.route.startsWith(Routes.support) ||
        _state.route == Routes.me ||
        _state.route == Routes.home) {
      _updateTabTitle();
    } else {
      pages.add(_notFoundPage);
    }

    return pages;
  }

  @override
  Widget build(BuildContext context) {
    return LifecycleObserver(
      onStateChange: (v) => _state.lifecycle.value = v,
      child: Listener(
        onPointerDown: (_) => PlatformUtils.keepActive(),
        onPointerHover: (_) => PlatformUtils.keepActive(),
        onPointerSignal: (_) => PlatformUtils.keepActive(),
        child: Scaffold(
          body: Navigator(
            key: navigatorKey,
            observers: [SentryNavigatorObserver(), ModalNavigatorObserver()],
            pages: _pages,
            onPopPage: (Route<dynamic> route, dynamic result) {
              final bool success = route.didPop(result);
              if (success) {
                _state.pop();
              }
              return success;
            },
          ),
        ),
      ),
    );
  }

  /// Sets the browser's tab title accordingly to the [_state.tab] value.
  void _updateTabTitle() {
    String? prefix = _state.prefix.value;
    if (prefix != null) {
      prefix = '$prefix ';
    }
    prefix ??= '';

    if (_state._auth.status.value.isSuccess) {
      switch (_state.tab) {
        case HomeTab.work:
          WebUtils.title('$prefix${'label_work_with_us'.l10n}');
          break;

        case HomeTab.contacts:
          WebUtils.title('$prefix${'label_tab_contacts'.l10n}');
          break;

        case HomeTab.chats:
          WebUtils.title('$prefix${'label_tab_chats'.l10n}');
          break;

        case HomeTab.menu:
          WebUtils.title('$prefix${'label_tab_menu'.l10n}');
          break;
      }
    } else {
      WebUtils.title('Gapopa');
    }
  }
}

/// [RouterState]'s extension shortcuts on [Routes] constants.
extension RouteLinks on RouterState {
  /// Changes router location to the [Routes.auth] page.
  ///
  /// Invokes [WebUtils.closeWindow], if called from a [WebUtils.isPopup].
  void auth() {
    if (WebUtils.isPopup) {
      WebUtils.closeWindow();
    } else {
      go(Routes.auth);
    }
  }

  /// Changes router location to the [Routes.home] page.
  void home({bool? signedUp}) {
    go(Routes.home);
    arguments = {'signedUp': signedUp};
  }

  /// Changes router location to the [Routes.me] page.
  void me() => go(Routes.me);

  /// Changes router location to the [Routes.contacts] page.
  ///
  /// If [push] is `true`, then location is pushed to the router location stack.
  void contact(UserId id, {bool push = false}) =>
      (push ? this.push : go)('${Routes.contacts}/$id');

  /// Changes router location to the [Routes.user] page.
  ///
  /// If [push] is `true`, then location is pushed to the router location stack.
  void user(UserId id, {bool push = false}) =>
      (push ? this.push : go)('${Routes.user}/$id');

  /// Changes router location to the [Routes.chats] page.
  ///
  /// If [push] is `true`, then location is pushed to the router location stack.
  void chat(
    ChatId id, {
    bool push = false,
    ChatItemId? itemId,
    ChatDirectLinkSlug? link,

    // TODO: Remove when backend supports welcome messages.
    ChatMessageText? welcome,
  }) {
    (push ? this.push : go)('${Routes.chats}/$id');

    arguments = {
      'itemId': itemId,
      'welcome': welcome,
      'link': link,
    };
  }

  /// Changes router location to the [Routes.chatInfo] page.
  void chatInfo(ChatId id, {bool push = false}) =>
      (push ? this.push : go)('${Routes.chats}/$id${Routes.chatInfo}');

  /// Changes router location to the [Routes.work] page.
  void work(WorkTab? tab, {bool push = false}) => (push
      ? this.push
      : go)('${Routes.work}${tab == null ? '' : '/${tab.name}'}');

  /// Changes router location to the [Routes.support] page.
  void support({bool push = false}) => (push ? this.push : go)(Routes.support);

  /// Changes router location to the [Routes.style] page.
  ///
  /// If [push] is `true`, then location is pushed to the router location stack.
  void style({bool push = false}) => (push ? this.push : go)(Routes.style);
}

/// Extension adding helper methods to an [AppLifecycleState].
extension AppLifecycleStateExtension on AppLifecycleState {
  /// Indicates whether this [AppLifecycleState] is considered as a foreground.
  bool get inForeground {
    switch (this) {
      case AppLifecycleState.resumed:
        return true;

      case AppLifecycleState.inactive:
      case AppLifecycleState.paused:
      case AppLifecycleState.detached:
      case AppLifecycleState.hidden:
        return false;
    }
  }
}

/// [NavigatorObserver] tracking [ModalRoute]s opened and closed via
/// [RouterState.obscuring].
class ModalNavigatorObserver extends NavigatorObserver {
  @override
  void didPush(Route route, Route? previousRoute) {
    if (route is ModalRoute && _isObscuring(route)) {
      router.obscuring.add(route);
    }
  }

  @override
  void didPop(Route route, Route? previousRoute) {
    if (route is ModalRoute && _isObscuring(route)) {
      router.obscuring.remove(route);
    }
  }

  @override
  void didRemove(Route route, Route? previousRoute) {
    if (route is ModalRoute && _isObscuring(route)) {
      router.obscuring.remove(route);
    }
  }

  @override
  void didReplace({Route? newRoute, Route? oldRoute}) {
    if (newRoute != null &&
        _isObscuring(newRoute) &&
        (oldRoute == null || !_isObscuring(oldRoute))) {
      router.obscuring.remove(newRoute);
    }
  }

  /// Indicates whether the [route] should be considered as one obscuring the
  /// content.
  bool _isObscuring(Route route) {
    return (route is RawDialogRoute && route is! DialogRoute) ||
        route is ModalBottomSheetRoute;
  }
}<|MERGE_RESOLUTION|>--- conflicted
+++ resolved
@@ -105,11 +105,8 @@
   static const support = '/support';
   static const user = '/user';
   static const work = '/work';
-<<<<<<< HEAD
   static const erase = '/erase';
   static const nowhere = '/nowhere';
-=======
->>>>>>> 70fba9d3
 
   // E2E tests related page, should not be used in non-test environment.
   static const restart = '/restart';
