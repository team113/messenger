// Copyright © 2022-2024 IT ENGINEERING MANAGEMENT INC,
//                       <https://github.com/team113>
//
// This program is free software: you can redistribute it and/or modify it under
// the terms of the GNU Affero General Public License v3.0 as published by the
// Free Software Foundation, either version 3 of the License, or (at your
// option) any later version.
//
// This program is distributed in the hope that it will be useful, but WITHOUT
// ANY WARRANTY; without even the implied warranty of MERCHANTABILITY or FITNESS
// FOR A PARTICULAR PURPOSE. See the GNU Affero General Public License v3.0 for
// more details.
//
// You should have received a copy of the GNU Affero General Public License v3.0
// along with this program. If not, see
// <https://www.gnu.org/licenses/agpl-3.0.html>.

import 'package:collection/collection.dart';
import 'package:flutter/foundation.dart';
import 'package:flutter/material.dart';
import 'package:get/get.dart';
import 'package:sentry_flutter/sentry_flutter.dart';

import 'domain/model/chat.dart';
import 'domain/model/chat_item.dart';
import 'domain/model/user.dart';
import 'domain/repository/blocklist.dart';
import 'domain/repository/call.dart';
import 'domain/repository/chat.dart';
import 'domain/repository/contact.dart';
import 'domain/repository/my_user.dart';
import 'domain/repository/settings.dart';
import 'domain/repository/user.dart';
import 'domain/service/auth.dart';
import 'domain/service/blocklist.dart';
import 'domain/service/call.dart';
import 'domain/service/chat.dart';
import 'domain/service/contact.dart';
import 'domain/service/my_user.dart';
import 'domain/service/notification.dart';
import 'domain/service/user.dart';
import 'firebase_options.dart';
import 'l10n/l10n.dart';
import 'main.dart' show handlePushNotification;
import 'provider/drift/chat.dart';
import 'provider/drift/chat_item.dart';
import 'provider/drift/chat_member.dart';
import 'provider/drift/drift.dart';
import 'provider/drift/user.dart';
import 'provider/gql/graphql.dart';
import 'provider/hive/application_settings.dart';
import 'provider/hive/background.dart';
import 'provider/hive/blocklist.dart';
import 'provider/hive/blocklist_sorting.dart';
import 'provider/hive/call_credentials.dart';
import 'provider/hive/call_rect.dart';
import 'provider/hive/chat.dart';
import 'provider/hive/chat_credentials.dart';
import 'provider/hive/contact.dart';
import 'provider/hive/contact_sorting.dart';
import 'provider/hive/draft.dart';
import 'provider/hive/favorite_chat.dart';
import 'provider/hive/favorite_contact.dart';
import 'provider/hive/media_settings.dart';
import 'provider/hive/monolog.dart';
import 'provider/hive/recent_chat.dart';
import 'provider/hive/session_data.dart';
import 'store/blocklist.dart';
import 'store/call.dart';
import 'store/chat.dart';
import 'store/contact.dart';
import 'store/my_user.dart';
import 'store/settings.dart';
import 'store/user.dart';
import 'themes.dart';
import 'ui/page/auth/view.dart';
import 'ui/page/chat_direct_link/view.dart';
import 'ui/page/erase/view.dart';
import 'ui/page/home/view.dart';
import 'ui/page/popup_call/view.dart';
import 'ui/page/style/view.dart';
import 'ui/page/support/view.dart';
import 'ui/page/unknown/view.dart';
import 'ui/page/work/view.dart';
import 'ui/widget/lifecycle_observer.dart';
import 'ui/widget/progress_indicator.dart';
import 'ui/worker/call.dart';
import 'ui/worker/chat.dart';
import 'ui/worker/my_user.dart';
import 'ui/worker/settings.dart';
import 'util/platform_utils.dart';
import 'util/scoped_dependencies.dart';
import 'util/web/web_utils.dart';

/// Application's global router state.
late RouterState router;

/// Application routes names.
class Routes {
  static const auth = '/';
  static const call = '/call';
  static const chatDirectLink = '/d';
  static const chatInfo = '/info';
  static const chats = '/chats';
  static const contacts = '/contacts';
  static const erase = '/erase';
  static const home = '/';
  static const me = '/me';
  static const menu = '/menu';
  static const support = '/support';
  static const user = '/user';
  static const work = '/work';

  // TODO: Dirty hack used to reinitialize the dependencies when changing
  //       accounts, should remove it.
  static const nowhere = '/nowhere';

  // E2E tests related page, should not be used in non-test environment.
  static const restart = '/restart';

  // TODO: Styles page related, should be removed at some point.
  static const style = '/dev/style';
}

/// List of [Routes.home] page tabs.
enum HomeTab { link, chats, menu }

/// List of [Routes.work] page sections.
enum WorkTab { frontend, backend, freelance }

/// List of [Routes.me] page sections.
enum ProfileTab {
  public,
  signing,
  link,
  background,
  chats,
  calls,
  media,
  notifications,
  storage,
  language,
  blocklist,
  devices,
  download,
  danger,
  legal,
  support,
  logout,
}

/// Application's router state.
///
/// Any change requires [notifyListeners] to be invoked in order for the router
/// to update its state.
class RouterState extends ChangeNotifier {
  RouterState(this._auth) {
    delegate = AppRouterDelegate(this);
    parser = AppRouteInformationParser();
  }

  /// Application's [RouterDelegate].
  late final RouterDelegate<Object> delegate;

  /// Application's [RouteInformationParser].
  late final RouteInformationParser<Object> parser;

  /// Application's optional [RouteInformationProvider].
  ///
  /// [PlatformRouteInformationProvider] is used on null.
  RouteInformationProvider? provider;

  /// This router's global [BuildContext] to use in contextless scenarios.
  ///
  /// Note that this [BuildContext] doesn't contain a [Overlay] widget. If you
  /// need one, use the [overlay].
  BuildContext? context;

  /// This router's global [OverlayState] to use in contextless scenarios.
  OverlayState? overlay;

  /// Reactive [AppLifecycleState].
  final Rx<AppLifecycleState> lifecycle =
      Rx<AppLifecycleState>(AppLifecycleState.resumed);

  /// Reactive title prefix of the current browser tab.
  final RxnString prefix = RxnString(null);

  /// Routes history stack.
  final RxList<String> routes = RxList([]);

  /// Indicator whether [HomeView] page navigation should be visible.
  final RxBool navigation = RxBool(true);

  /// [ModalRoute]s obscuring any [Navigator] being built.
  final RxList<ModalRoute> obscuring = RxList();

  /// Dynamic arguments of the [route].
  Map<String, dynamic>? arguments;

  /// Current [Routes.me] page section.
  final Rx<ProfileTab?> profileSection = Rx(null);

  /// Auth service used to determine the auth status.
  final AuthService _auth;

  /// Current [Routes.home] tab.
  HomeTab _tab = HomeTab.chats;

  /// Current route (last in the [routes] history).
  String get route => routes.lastOrNull == null ? Routes.home : routes.last;

  /// Current [Routes.home] tab.
  HomeTab get tab => _tab;

  /// Changes selected [tab] to the provided one.
  set tab(HomeTab to) {
    if (_tab != to) {
      _tab = to;
      notifyListeners();
    }
  }

  /// Sets the current [route] to [to] if guard allows it.
  ///
  /// Clears the whole [routes] stack.
  void go(String to) {
    arguments = null;
    routes.value = [_guarded(to)];
    notifyListeners();
  }

  /// Pushes [to] to the [routes] stack.
  void push(String to) {
    arguments = null;
    int pageIndex = routes.indexWhere((e) => e == to);
    if (pageIndex != -1) {
      while (routes.length - 1 > pageIndex) {
        pop();
      }
    } else {
      routes.add(_guarded(to));
    }

    notifyListeners();
  }

  /// Removes the last route in the [routes] history.
  ///
  /// If [routes] contain only one record, then removes segments of that record
  /// by `/` if any, otherwise replaces it with [Routes.home].
  void pop() {
    if (routes.isNotEmpty) {
      if (routes.length == 1) {
        String last = routes.last.split('/').last;
        routes.last = routes.last.replaceFirst('/$last', '');
        if (routes.last == '' ||
            (_auth.status.value.isSuccess && routes.last == Routes.work) ||
            routes.last == Routes.contacts ||
            routes.last == Routes.chats ||
            routes.last == Routes.menu ||
            routes.last == Routes.user) {
          routes.last = Routes.home;
        }
      } else {
        routes.removeLast();
        if (routes.isEmpty) {
          routes.add(Routes.home);
        }
      }

      notifyListeners();
    }
  }

  /// Removes the [routes] satisfying the provided [predicate].
  void removeWhere(bool Function(String element) predicate) {
    for (String e in routes.toList(growable: false)) {
      if (predicate(e)) {
        routes.remove(route);
      }
    }

    notifyListeners();
  }

  /// Replaces the provided [from] with the specified [to] in the [routes].
  void replace(String from, String to) {
    routes.value = routes.map((e) => e.replaceAll(from, to)).toList();
  }

  /// Returns guarded route based on [_auth] status.
  ///
  /// - [Routes.home] is allowed always.
  /// - Any other page is allowed to visit only on success auth status.
  String _guarded(String to) {
    if (to.startsWith(Routes.work) ||
        to.startsWith(Routes.erase) ||
        to.startsWith(Routes.support) ||
        to.startsWith(Routes.chatDirectLink)) {
      return to;
    }

    switch (to) {
      case Routes.home:
      case Routes.style:
        return to;
      default:
        if (_auth.status.value.isSuccess) {
          return to;
        } else {
          return route;
        }
    }
  }
}

/// Application's route configuration used to determine the current router state
/// to parse from/to [RouteInformation].
class RouteConfiguration {
  RouteConfiguration(
    this.route, {
    this.tab,
    this.authorized = true,
    this.arguments = const {},
  });

  /// Current route as a [String] value.
  ///
  /// e.g. `/auth`, `/chat/0`, etc.
  final String route;

  /// Current [Routes.home] [HomeTab] value. Non null if current [route] is
  /// [Routes.home].
  final HomeTab? tab;

  /// Whether current user is logged in or not.
  bool authorized;

  /// Query parameters of the [route].
  Map<String, dynamic> arguments;
}

/// Parses the [RouteConfiguration] from/to [RouteInformation].
class AppRouteInformationParser
    extends RouteInformationParser<RouteConfiguration> {
  @override
  SynchronousFuture<RouteConfiguration> parseRouteInformation(
    RouteInformation routeInformation,
  ) {
    String route = routeInformation.uri.path;
    HomeTab? tab;

    if (route.startsWith(Routes.chats)) {
      tab = HomeTab.chats;
    } else if (route.startsWith(Routes.menu) || route == Routes.me) {
      tab = HomeTab.menu;
    }

    if (route == Routes.work ||
        route == Routes.contacts ||
        route == Routes.chats ||
        route == Routes.menu) {
      route = Routes.home;
    }

    return SynchronousFuture(
      RouteConfiguration(
        route,
        tab: tab,
        arguments: routeInformation.uri.queryParameters,
      ),
    );
  }

  @override
  RouteInformation restoreRouteInformation(RouteConfiguration configuration) {
    String route = configuration.route;

    // If logged in and on [Routes.home] page, then modify the URL's route.
    if (configuration.authorized && configuration.route == Routes.home) {
      switch (configuration.tab!) {
        case HomeTab.link:
        case HomeTab.chats:
          route = Routes.chats;
          break;

        case HomeTab.menu:
          route = Routes.menu;
          break;
      }
    }

    return RouteInformation(
      uri: Uri(path: route),
      state: configuration.tab?.index,
    );
  }
}

/// Application's router delegate that builds the root [Navigator] based on
/// the [_state].
class AppRouterDelegate extends RouterDelegate<RouteConfiguration>
    with ChangeNotifier, PopNavigatorRouterDelegateMixin<RouteConfiguration> {
  AppRouterDelegate(this._state) {
    _state.addListener(notifyListeners);
    _prefixWorker = ever(_state.prefix, (_) => _updateTabTitle());
  }

  @override
  final GlobalKey<NavigatorState> navigatorKey = GlobalKey<NavigatorState>();

  /// Router's state used to determine current [Navigator]'s pages.
  final RouterState _state;

  /// Worker to react on the [RouterState.prefix] changes.
  late final Worker _prefixWorker;

  @override
  Future<void> setInitialRoutePath(RouteConfiguration configuration) async {
    Future.delayed(Duration.zero, () {
      _state.context = navigatorKey.currentContext;
      _state.overlay = navigatorKey.currentState?.overlay;
    });

    if (_state.routes.isEmpty) {
      await setNewRoutePath(configuration);
    }
  }

  @override
  Future<void> setNewRoutePath(RouteConfiguration configuration) async {
    _state.routes.value = [configuration.route];
    if (configuration.tab != null) {
      _state.tab = configuration.tab!;
    }
    _state.arguments = configuration.arguments;
    _state.notifyListeners();
  }

  @override
  RouteConfiguration get currentConfiguration => RouteConfiguration(
        _state.route,
        tab: _state.tab,
        authorized: _state._auth.status.value.isSuccess,
        arguments: _state.arguments ?? const {},
      );

  @override
  void dispose() {
    _prefixWorker.dispose();
    super.dispose();
  }

  /// Unknown page view.
  Page<dynamic> get _notFoundPage {
    return const MaterialPage(key: ValueKey('404'), child: UnknownView());
  }

  /// [Navigator]'s pages generation based on the [_state].
  List<Page<dynamic>> get _pages {
    if (_state.route == Routes.restart) {
      return [
        const MaterialPage(
          key: ValueKey('RestartPage'),
          name: Routes.restart,
          child: Center(child: Text('Restarting...')),
        ),
      ];
    } else if (_state.route == Routes.nowhere) {
      return [
        MaterialPage(
          key: const ValueKey('NowherePage'),
          name: Routes.nowhere,
          child: Scaffold(
            backgroundColor: Theme.of(router.context!).style.colors.background,
            body: const Center(child: CustomProgressIndicator.big()),
          ),
        ),
      ];
    } else if (_state.route == Routes.style) {
      return [
        const MaterialPage(
          key: ValueKey('StylePage'),
          name: Routes.style,
          child: StyleView(),
        ),
      ];
    } else if (_state.route.startsWith('${Routes.call}/')) {
      Uri uri = Uri.parse(_state.route);
      ChatId id = ChatId(uri.path.replaceFirst('${Routes.call}/', ''));

      return [
        MaterialPage(
          key: ValueKey('PopupCallView${id.val}'),
          name: '${Routes.call}/${id.val}',
          child: PopupCallView(
            chatId: id,
            depsFactory: () async {
              ScopedDependencies deps = ScopedDependencies();
              UserId me = _state._auth.userId!;

              await Future.wait([
                deps.put(ChatHiveProvider()).init(userId: me),
                deps.put(RecentChatHiveProvider()).init(userId: me),
                deps.put(FavoriteChatHiveProvider()).init(userId: me),
                deps.put(SessionDataHiveProvider()).init(userId: me),
                deps.put(BlocklistHiveProvider()).init(userId: me),
                deps.put(BlocklistSortingHiveProvider()).init(userId: me),
                deps.put(ContactHiveProvider()).init(userId: me),
                deps.put(FavoriteContactHiveProvider()).init(userId: me),
                deps.put(ContactSortingHiveProvider()).init(userId: me),
                deps.put(MediaSettingsHiveProvider()).init(userId: me),
                deps.put(ApplicationSettingsHiveProvider()).init(userId: me),
                deps.put(BackgroundHiveProvider()).init(userId: me),
                deps.put(CallCredentialsHiveProvider()).init(userId: me),
                deps.put(ChatCredentialsHiveProvider()).init(userId: me),
                deps.put(DraftHiveProvider()).init(userId: me),
                deps.put(CallRectHiveProvider()).init(userId: me),
                deps.put(MonologHiveProvider()).init(userId: me),
              ]);

<<<<<<< HEAD
              deps.put(UserDriftProvider(Get.find()));
              deps.put(ChatItemDriftProvider(Get.find()));
              deps.put(ChatMemberDriftProvider(Get.find()));
              deps.put(ChatDriftProvider(Get.find()));
=======
              final ScopedDriftProvider scoped = deps
                  .put(ScopedDriftProvider.from(Get.put(ScopedDatabase(me))));

              deps.put(UserDriftProvider(Get.find(), scoped));
              deps.put(ChatItemDriftProvider(Get.find(), scoped));
              deps.put(ChatMemberDriftProvider(Get.find(), scoped));
>>>>>>> 8bc182a3

              AbstractSettingsRepository settingsRepository =
                  deps.put<AbstractSettingsRepository>(
                SettingsRepository(
                  Get.find(),
                  Get.find(),
                  Get.find(),
                  Get.find(),
                ),
              );

              // Should be initialized before any [L10n]-dependant entities as
              // it sets the stored [Language] from the [SettingsRepository].
              await deps.put(SettingsWorker(settingsRepository)).init();

              GraphQlProvider graphQlProvider = Get.find();
              UserRepository userRepository =
                  UserRepository(graphQlProvider, Get.find());
              deps.put<AbstractUserRepository>(userRepository);
              AbstractCallRepository callRepository =
                  deps.put<AbstractCallRepository>(
                CallRepository(
                  graphQlProvider,
                  userRepository,
                  Get.find(),
                  Get.find(),
                  settingsRepository,
                  me: me,
                ),
              );
              AbstractChatRepository chatRepository =
                  deps.put<AbstractChatRepository>(
                ChatRepository(
                  graphQlProvider,
                  Get.find(),
                  Get.find(),
                  Get.find(),
                  callRepository,
                  Get.find(),
                  userRepository,
                  Get.find(),
                  Get.find(),
                  me: me,
                ),
              );

              userRepository.getChat = chatRepository.get;

              AbstractContactRepository contactRepository =
                  deps.put<AbstractContactRepository>(
                ContactRepository(
                  graphQlProvider,
                  Get.find(),
                  Get.find(),
                  Get.find(),
                  userRepository,
                  Get.find(),
                ),
              );
              userRepository.getContact = contactRepository.get;

              BlocklistRepository blocklistRepository = BlocklistRepository(
                graphQlProvider,
                Get.find(),
                Get.find(),
                userRepository,
                Get.find(),
              );
              deps.put<AbstractBlocklistRepository>(blocklistRepository);
              AbstractMyUserRepository myUserRepository =
                  deps.put<AbstractMyUserRepository>(
                MyUserRepository(
                  graphQlProvider,
                  Get.find(),
                  blocklistRepository,
                  userRepository,
                  Get.find(),
                ),
              );

              deps.put(MyUserService(Get.find(), myUserRepository));
              deps.put(UserService(userRepository));
              deps.put(ContactService(contactRepository));
              ChatService chatService =
                  deps.put(ChatService(chatRepository, Get.find()));
              deps.put(CallService(
                Get.find(),
                chatService,
                callRepository,
              ));
              deps.put(BlocklistService(blocklistRepository));

              return deps;
            },
          ),
        )
      ];
    }

    /// [Routes.home] or [Routes.auth] page is always included.
    List<Page<dynamic>> pages = [];

    if (_state._auth.status.value.isSuccess) {
      pages.add(MaterialPage(
        key: const ValueKey('HomePage'),
        name: Routes.home,
        child: HomeView(
          () async {
            final UserId? me = _state._auth.userId;
            if (me == null) {
              return null;
            }

            final ScopedDependencies deps = ScopedDependencies();

            await Future.wait([
              deps.put(ChatHiveProvider()).init(userId: me),
              deps.put(RecentChatHiveProvider()).init(userId: me),
              deps.put(FavoriteChatHiveProvider()).init(userId: me),
              deps.put(SessionDataHiveProvider()).init(userId: me),
              deps.put(BlocklistHiveProvider()).init(userId: me),
              deps.put(BlocklistSortingHiveProvider()).init(userId: me),
              deps.put(ContactHiveProvider()).init(userId: me),
              deps.put(FavoriteContactHiveProvider()).init(userId: me),
              deps.put(ContactSortingHiveProvider()).init(userId: me),
              deps.put(MediaSettingsHiveProvider()).init(userId: me),
              deps.put(ApplicationSettingsHiveProvider()).init(userId: me),
              deps.put(BackgroundHiveProvider()).init(userId: me),
              deps.put(CallCredentialsHiveProvider()).init(userId: me),
              deps.put(ChatCredentialsHiveProvider()).init(userId: me),
              deps.put(DraftHiveProvider()).init(userId: me),
              deps.put(CallRectHiveProvider()).init(userId: me),
              deps.put(MonologHiveProvider()).init(userId: me),
            ]);

<<<<<<< HEAD
            deps.put(UserDriftProvider(Get.find()));
            deps.put(ChatItemDriftProvider(Get.find()));
            deps.put(ChatMemberDriftProvider(Get.find()));
            deps.put(ChatDriftProvider(Get.find()));
=======
            final ScopedDriftProvider scoped =
                deps.put(ScopedDriftProvider.from(Get.put(ScopedDatabase(me))));

            deps.put(UserDriftProvider(Get.find(), scoped));
            deps.put(ChatItemDriftProvider(Get.find(), scoped));
            deps.put(ChatMemberDriftProvider(Get.find(), scoped));
>>>>>>> 8bc182a3

            GraphQlProvider graphQlProvider = Get.find();

            NotificationService notificationService =
                deps.put(NotificationService(graphQlProvider));

            AbstractSettingsRepository settingsRepository =
                deps.put<AbstractSettingsRepository>(
              SettingsRepository(
                Get.find(),
                Get.find(),
                Get.find(),
                Get.find(),
              ),
            );

            // Should be initialized before any [L10n]-dependant entities as
            // it sets the stored [Language] from the [SettingsRepository].
            await deps
                .put(
                  SettingsWorker(
                    settingsRepository,
                    onChanged: notificationService.setLanguage,
                  ),
                )
                .init();

            notificationService.init(
              language: L10n.chosen.value?.locale.toString(),
              firebaseOptions: PlatformUtils.pushNotifications
                  ? DefaultFirebaseOptions.currentPlatform
                  : null,
              onResponse: (payload) {
                if (payload.startsWith(Routes.chats)) {
                  router.push(payload);
                }
              },
              onBackground: handlePushNotification,
            );

            UserRepository userRepository =
                UserRepository(graphQlProvider, Get.find());
            deps.put<AbstractUserRepository>(userRepository);
            CallRepository callRepository = CallRepository(
              graphQlProvider,
              userRepository,
              Get.find(),
              Get.find(),
              settingsRepository,
              me: me,
            );
            deps.put<AbstractCallRepository>(callRepository);
            ChatRepository chatRepository = ChatRepository(
              graphQlProvider,
              Get.find(),
              Get.find(),
              Get.find(),
              callRepository,
              Get.find(),
              userRepository,
              Get.find(),
              Get.find(),
              me: me,
            );
            deps.put<AbstractChatRepository>(chatRepository);

            userRepository.getChat = chatRepository.get;
            callRepository.ensureRemoteDialog =
                chatRepository.ensureRemoteDialog;

            AbstractContactRepository contactRepository =
                deps.put<AbstractContactRepository>(
              ContactRepository(
                graphQlProvider,
                Get.find(),
                Get.find(),
                Get.find(),
                userRepository,
                Get.find(),
              ),
            );
            userRepository.getContact = contactRepository.get;

            BlocklistRepository blocklistRepository = BlocklistRepository(
              graphQlProvider,
              Get.find(),
              Get.find(),
              userRepository,
              Get.find(),
            );
            deps.put<AbstractBlocklistRepository>(blocklistRepository);
            AbstractMyUserRepository myUserRepository =
                deps.put<AbstractMyUserRepository>(
              MyUserRepository(
                graphQlProvider,
                Get.find(),
                blocklistRepository,
                userRepository,
                Get.find(),
              ),
            );

            MyUserService myUserService =
                deps.put(MyUserService(Get.find(), myUserRepository));
            deps.put(UserService(userRepository));
            deps.put(ContactService(contactRepository));
            ChatService chatService =
                deps.put(ChatService(chatRepository, Get.find()));
            CallService callService = deps.put(CallService(
              Get.find(),
              chatService,
              callRepository,
            ));
            deps.put(BlocklistService(blocklistRepository));

            deps.put(CallWorker(
              callService,
              chatService,
              myUserService,
              Get.find(),
            ));

            deps.put(ChatWorker(chatService, myUserService, Get.find()));

            deps.put(MyUserWorker(myUserService));

            return deps;
          },
          signedUp: router.arguments?['signedUp'] as bool? ?? false,
          link: router.arguments?['link'] as ChatDirectLinkSlug?,
        ),
      ));
    } else if (_state.route.startsWith(Routes.work)) {
      return const [
        MaterialPage(
          key: ValueKey('WorkPage'),
          name: Routes.work,
          child: WorkView(),
        )
      ];
    } else if (_state.route.startsWith(Routes.erase)) {
      return const [
        MaterialPage(
          key: ValueKey('ErasePage'),
          name: Routes.erase,
          child: EraseView(),
        )
      ];
    } else if (_state.route.startsWith(Routes.support)) {
      return const [
        MaterialPage(
          key: ValueKey('SupportPage'),
          name: Routes.support,
          child: SupportView(),
        )
      ];
    } else if (_state.route.startsWith('${Routes.chatDirectLink}/')) {
      final String slug =
          _state.route.replaceFirst('${Routes.chatDirectLink}/', '');
      return [
        MaterialPage(
          key: ValueKey('ChatDirectLinkPage$slug'),
          name: Routes.chatDirectLink,
          child: ChatDirectLinkView(slug),
        )
      ];
    } else {
      pages.add(const MaterialPage(
        key: ValueKey('AuthPage'),
        name: Routes.auth,
        child: AuthView(),
      ));
    }

    if (_state.route.startsWith(Routes.chats) ||
        _state.route.startsWith(Routes.contacts) ||
        _state.route.startsWith(Routes.user) ||
        _state.route.startsWith(Routes.work) ||
        _state.route.startsWith(Routes.erase) ||
        _state.route.startsWith(Routes.support) ||
        _state.route.startsWith(Routes.chatDirectLink) ||
        _state.route == Routes.me ||
        _state.route == Routes.home) {
      _updateTabTitle();
    } else {
      pages.add(_notFoundPage);
    }

    return pages;
  }

  @override
  Widget build(BuildContext context) {
    return LifecycleObserver(
      onStateChange: (v) => _state.lifecycle.value = v,
      child: Listener(
        onPointerDown: (_) => PlatformUtils.keepActive(),
        onPointerHover: (_) => PlatformUtils.keepActive(),
        onPointerSignal: (_) => PlatformUtils.keepActive(),
        child: Scaffold(
          body: Navigator(
            key: navigatorKey,
            observers: [SentryNavigatorObserver(), ModalNavigatorObserver()],
            pages: _pages,
            onPopPage: (Route<dynamic> route, dynamic result) {
              final bool success = route.didPop(result);
              if (success) {
                _state.pop();
              }
              return success;
            },
          ),
        ),
      ),
    );
  }

  /// Sets the browser's tab title accordingly to the [_state.tab] value.
  void _updateTabTitle() {
    String? prefix = _state.prefix.value;
    if (prefix != null) {
      prefix = '$prefix ';
    }
    prefix ??= '';

    if (_state._auth.status.value.isSuccess) {
      switch (_state.tab) {
        case HomeTab.link:
        case HomeTab.chats:
          WebUtils.title('$prefix${'label_tab_chats'.l10n}');
          break;

        case HomeTab.menu:
          WebUtils.title('$prefix${'label_tab_menu'.l10n}');
          break;
      }
    } else {
      WebUtils.title('Gapopa');
    }
  }
}

/// [RouterState]'s extension shortcuts on [Routes] constants.
extension RouteLinks on RouterState {
  /// Changes router location to the [Routes.auth] page.
  ///
  /// Invokes [WebUtils.closeWindow], if called from a [WebUtils.isPopup].
  void auth() {
    if (WebUtils.isPopup) {
      WebUtils.closeWindow();
    } else {
      go(Routes.auth);
    }
  }

  /// Changes router location to the [Routes.home] page.
  void home({bool? signedUp}) {
    go(Routes.home);
    arguments = {'signedUp': signedUp};
  }

  /// Changes router location to the [Routes.me] page.
  void me() => go(Routes.me);

  /// Changes router location to the [Routes.contacts] page.
  ///
  /// If [push] is `true`, then location is pushed to the router location stack.
  void contact(UserId id, {bool push = false}) =>
      (push ? this.push : go)('${Routes.contacts}/$id');

  /// Changes router location to the [Routes.user] page.
  ///
  /// If [push] is `true`, then location is pushed to the router location stack.
  void user(UserId id, {bool push = false}) =>
      (push ? this.push : go)('${Routes.user}/$id');

  /// Changes router location to the [Routes.chats] page.
  ///
  /// If [push] is `true`, then location is pushed to the router location stack.
  void chat(
    ChatId id, {
    bool push = false,
    ChatItemId? itemId,
    ChatDirectLinkSlug? link,

    // TODO: Remove when backend supports welcome messages.
    ChatMessageText? welcome,
  }) {
    (push ? this.push : go)('${Routes.chats}/$id');

    arguments = {
      'itemId': itemId,
      'welcome': welcome,
      'link': link,
    };
  }

  /// Changes router location to the [Routes.chatInfo] page.
  void chatInfo(ChatId id, {bool push = false}) =>
      (push ? this.push : go)('${Routes.chats}/$id${Routes.chatInfo}');

  /// Changes router location to the [Routes.work] page.
  void work(WorkTab? tab, {bool push = false}) => (push
      ? this.push
      : go)('${Routes.work}${tab == null ? '' : '/${tab.name}'}');

  /// Changes router location to the [Routes.support] page.
  void support({bool push = false}) => (push ? this.push : go)(Routes.support);

  /// Changes router location to the [Routes.style] page.
  ///
  /// If [push] is `true`, then location is pushed to the router location stack.
  void style({bool push = false}) => (push ? this.push : go)(Routes.style);

  /// Changes router location to the [Routes.nowhere] page.
  void nowhere() => go(Routes.nowhere);

  /// Changes router location to the [Routes.chatDirectLink] page.
  void link(ChatDirectLinkSlug slug) => go('${Routes.chatDirectLink}/$slug');
}

/// Extension adding helper methods to an [AppLifecycleState].
extension AppLifecycleStateExtension on AppLifecycleState {
  /// Indicates whether this [AppLifecycleState] is considered as a foreground.
  bool get inForeground {
    switch (this) {
      case AppLifecycleState.resumed:
        return true;

      case AppLifecycleState.inactive:
      case AppLifecycleState.paused:
      case AppLifecycleState.detached:
      case AppLifecycleState.hidden:
        return false;
    }
  }
}

/// [NavigatorObserver] tracking [ModalRoute]s opened and closed via
/// [RouterState.obscuring].
class ModalNavigatorObserver extends NavigatorObserver {
  @override
  void didPush(Route route, Route? previousRoute) {
    if (route is ModalRoute && _isObscuring(route)) {
      router.obscuring.add(route);
    }
  }

  @override
  void didPop(Route route, Route? previousRoute) {
    if (route is ModalRoute && _isObscuring(route)) {
      router.obscuring.remove(route);
    }
  }

  @override
  void didRemove(Route route, Route? previousRoute) {
    if (route is ModalRoute && _isObscuring(route)) {
      router.obscuring.remove(route);
    }
  }

  @override
  void didReplace({Route? newRoute, Route? oldRoute}) {
    if (newRoute != null &&
        _isObscuring(newRoute) &&
        (oldRoute == null || !_isObscuring(oldRoute))) {
      router.obscuring.remove(newRoute);
    }
  }

  /// Indicates whether the [route] should be considered as one obscuring the
  /// content.
  bool _isObscuring(Route route) {
    return (route is RawDialogRoute && route is! DialogRoute) ||
        route is ModalBottomSheetRoute;
  }
}<|MERGE_RESOLUTION|>--- conflicted
+++ resolved
@@ -520,19 +520,13 @@
                 deps.put(MonologHiveProvider()).init(userId: me),
               ]);
 
-<<<<<<< HEAD
-              deps.put(UserDriftProvider(Get.find()));
-              deps.put(ChatItemDriftProvider(Get.find()));
-              deps.put(ChatMemberDriftProvider(Get.find()));
-              deps.put(ChatDriftProvider(Get.find()));
-=======
               final ScopedDriftProvider scoped = deps
                   .put(ScopedDriftProvider.from(Get.put(ScopedDatabase(me))));
 
               deps.put(UserDriftProvider(Get.find(), scoped));
               deps.put(ChatItemDriftProvider(Get.find(), scoped));
               deps.put(ChatMemberDriftProvider(Get.find(), scoped));
->>>>>>> 8bc182a3
+              deps.put(ChatDriftProvider(Get.find(), scoped));
 
               AbstractSettingsRepository settingsRepository =
                   deps.put<AbstractSettingsRepository>(
@@ -668,19 +662,13 @@
               deps.put(MonologHiveProvider()).init(userId: me),
             ]);
 
-<<<<<<< HEAD
-            deps.put(UserDriftProvider(Get.find()));
-            deps.put(ChatItemDriftProvider(Get.find()));
-            deps.put(ChatMemberDriftProvider(Get.find()));
-            deps.put(ChatDriftProvider(Get.find()));
-=======
             final ScopedDriftProvider scoped =
                 deps.put(ScopedDriftProvider.from(Get.put(ScopedDatabase(me))));
 
             deps.put(UserDriftProvider(Get.find(), scoped));
             deps.put(ChatItemDriftProvider(Get.find(), scoped));
             deps.put(ChatMemberDriftProvider(Get.find(), scoped));
->>>>>>> 8bc182a3
+            deps.put(ChatDriftProvider(Get.find(), scoped));
 
             GraphQlProvider graphQlProvider = Get.find();
 
