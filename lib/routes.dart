// Copyright © 2022-2023 IT ENGINEERING MANAGEMENT INC,
//                       <https://github.com/team113>
//
// This program is free software: you can redistribute it and/or modify it under
// the terms of the GNU Affero General Public License v3.0 as published by the
// Free Software Foundation, either version 3 of the License, or (at your
// option) any later version.
//
// This program is distributed in the hope that it will be useful, but WITHOUT
// ANY WARRANTY; without even the implied warranty of MERCHANTABILITY or FITNESS
// FOR A PARTICULAR PURPOSE. See the GNU Affero General Public License v3.0 for
// more details.
//
// You should have received a copy of the GNU Affero General Public License v3.0
// along with this program. If not, see
// <https://www.gnu.org/licenses/agpl-3.0.html>.

import 'package:collection/collection.dart';
import 'package:flutter/foundation.dart';
import 'package:flutter/material.dart';
import 'package:get/get.dart';

import 'domain/model/chat.dart';
import 'domain/model/chat_item.dart';
import 'domain/model/user.dart';
import 'domain/repository/call.dart';
import 'domain/repository/chat.dart';
import 'domain/repository/contact.dart';
import 'domain/repository/my_user.dart';
import 'domain/repository/settings.dart';
import 'domain/repository/user.dart';
import 'domain/service/auth.dart';
import 'domain/service/call.dart';
import 'domain/service/chat.dart';
import 'domain/service/contact.dart';
import 'domain/service/my_user.dart';
import 'domain/service/notification.dart';
import 'domain/service/user.dart';
import 'firebase_options.dart';
import 'l10n/l10n.dart';
import 'main.dart' show handlePushNotification;
import 'provider/gql/graphql.dart';
import 'provider/hive/application_settings.dart';
import 'provider/hive/background.dart';
import 'provider/hive/blocklist.dart';
import 'provider/hive/call_rect.dart';
import 'provider/hive/chat.dart';
import 'provider/hive/chat_call_credentials.dart';
import 'provider/hive/contact.dart';
import 'provider/hive/draft.dart';
import 'provider/hive/media_settings.dart';
import 'provider/hive/monolog.dart';
import 'provider/hive/my_user.dart';
import 'provider/hive/user.dart';
import 'store/call.dart';
import 'store/chat.dart';
import 'store/contact.dart';
import 'store/my_user.dart';
import 'store/settings.dart';
import 'store/user.dart';
import 'ui/page/auth/view.dart';
import 'ui/page/chat_direct_link/view.dart';
import 'ui/page/home/view.dart';
import 'ui/page/popup_call/view.dart';
import 'ui/page/style/view.dart';
import 'ui/page/work/view.dart';
import 'ui/widget/lifecycle_observer.dart';
import 'ui/worker/call.dart';
import 'ui/worker/chat.dart';
import 'ui/worker/my_user.dart';
import 'ui/worker/settings.dart';
import 'util/platform_utils.dart';
import 'util/scoped_dependencies.dart';
import 'util/web/web_utils.dart';

/// Application's global router state.
late RouterState router;

/// Application routes names.
class Routes {
  static const auth = '/';
  static const call = '/call';
  static const chatDirectLink = '/d';
  static const chatInfo = '/info';
  static const chats = '/chats';
  static const contacts = '/contacts';
  static const home = '/';
  static const me = '/me';
  static const menu = '/menu';
  static const user = '/user';
  static const work = '/work';

  // E2E tests related page, should not be used in non-test environment.
  static const restart = '/restart';

  // TODO: Styles page related, should be removed at some point.
  static const style = '/dev/style';
}

/// List of [Routes.home] page tabs.
enum HomeTab { work, contacts, chats, menu }

/// List of [Routes.work] page sections.
enum WorkTab { freelance, frontend, backend }

/// List of [Routes.me] page sections.
enum ProfileTab {
  public,
  signing,
  link,
  background,
  chats,
  calls,
  media,
  notifications,
  storage,
  language,
  blocklist,
  download,
  danger,
  logout,
}

/// Application's router state.
///
/// Any change requires [notifyListeners] to be invoked in order for the router
/// to update its state.
class RouterState extends ChangeNotifier {
  RouterState(this._auth) {
    delegate = AppRouterDelegate(this);
    parser = AppRouteInformationParser();
  }

  /// Application's [RouterDelegate].
  late final RouterDelegate<Object> delegate;

  /// Application's [RouteInformationParser].
  late final RouteInformationParser<Object> parser;

  /// Application's optional [RouteInformationProvider].
  ///
  /// [PlatformRouteInformationProvider] is used on null.
  RouteInformationProvider? provider;

  /// This router's global [BuildContext] to use in contextless scenarios.
  ///
  /// Note that this [BuildContext] doesn't contain a [Overlay] widget. If you
  /// need one, use the [overlay].
  BuildContext? context;

  /// This router's global [OverlayState] to use in contextless scenarios.
  OverlayState? overlay;

  /// Reactive [AppLifecycleState].
  final Rx<AppLifecycleState> lifecycle =
      Rx<AppLifecycleState>(AppLifecycleState.resumed);

  /// Reactive title prefix of the current browser tab.
  final RxnString prefix = RxnString(null);

  /// Routes history stack.
  final RxList<String> routes = RxList([]);

  /// Indicator whether [HomeView] page navigation should be visible.
  final RxBool navigation = RxBool(true);

  /// Dynamic arguments of the [route].
  Map<String, dynamic>? arguments;

  /// Current [Routes.me] page section.
  final Rx<ProfileTab?> profileSection = Rx(null);

  /// Auth service used to determine the auth status.
  final AuthService _auth;

  /// Current [Routes.home] tab.
  HomeTab _tab = HomeTab.chats;

  /// Current route (last in the [routes] history).
  String get route => routes.lastOrNull == null ? Routes.home : routes.last;

  /// Current [Routes.home] tab.
  HomeTab get tab => _tab;

  /// Changes selected [tab] to the provided one.
  set tab(HomeTab to) {
    if (_tab != to) {
      _tab = to;
      notifyListeners();
    }
  }

  /// Sets the current [route] to [to] if guard allows it.
  ///
  /// Clears the whole [routes] stack.
  void go(String to) {
    arguments = null;
    routes.value = [_guarded(to)];
    notifyListeners();
  }

  /// Pushes [to] to the [routes] stack.
  void push(String to) {
    arguments = null;
    int pageIndex = routes.indexWhere((e) => e == to);
    if (pageIndex != -1) {
      while (routes.length - 1 > pageIndex) {
        pop();
      }
    } else {
      routes.add(_guarded(to));
    }

    notifyListeners();
  }

  /// Removes the last route in the [routes] history.
  ///
  /// If [routes] contain only one record, then removes segments of that record
  /// by `/` if any, otherwise replaces it with [Routes.home].
  void pop() {
    if (routes.isNotEmpty) {
      if (routes.length == 1) {
        String last = routes.last.split('/').last;
        routes.last = routes.last.replaceFirst('/$last', '');
        if (routes.last == '' ||
            (_auth.status.value.isSuccess && routes.last == Routes.work) ||
            routes.last == Routes.contacts ||
            routes.last == Routes.chats ||
            routes.last == Routes.menu ||
            routes.last == Routes.user) {
          routes.last = Routes.home;
        }
      } else {
        routes.removeLast();
        if (routes.isEmpty) {
          routes.add(Routes.home);
        }
      }

      notifyListeners();
    }
  }

  /// Removes the [routes] satisfying the provided [predicate].
  void removeWhere(bool Function(String element) predicate) {
    for (String e in routes.toList(growable: false)) {
      if (predicate(e)) {
        routes.remove(route);
      }
    }

    notifyListeners();
  }

  /// Returns guarded route based on [_auth] status.
  ///
  /// - [Routes.home] is allowed always.
  /// - Any other page is allowed to visit only on success auth status.
  String _guarded(String to) {
    if (to.startsWith(Routes.work)) {
      return to;
    }

    switch (to) {
      case Routes.home:
      case Routes.style:
        return to;
      default:
        if (_auth.status.value.isSuccess) {
          return to;
        } else {
          return route;
        }
    }
  }
}

/// Application's route configuration used to determine the current router state
/// to parse from/to [RouteInformation].
class RouteConfiguration {
  RouteConfiguration(this.route, [this.tab, this.loggedIn = true]);

  /// Current route as a [String] value.
  ///
  /// e.g. `/auth`, `/chat/0`, etc.
  final String route;

  /// Current [Routes.home] [HomeTab] value. Non null if current [route] is
  /// [Routes.home].
  final HomeTab? tab;

  /// Whether current user is logged in or not.
  bool loggedIn;
}

/// Parses the [RouteConfiguration] from/to [RouteInformation].
class AppRouteInformationParser
    extends RouteInformationParser<RouteConfiguration> {
  @override
  SynchronousFuture<RouteConfiguration> parseRouteInformation(
    RouteInformation routeInformation,
  ) {
    String route = routeInformation.uri.path;
    HomeTab? tab;

    if (route.startsWith(Routes.work)) {
      tab = HomeTab.work;
    } else if (route.startsWith(Routes.contacts)) {
      tab = HomeTab.contacts;
    } else if (route.startsWith(Routes.chats)) {
      tab = HomeTab.chats;
    } else if (route.startsWith(Routes.menu) || route == Routes.me) {
      tab = HomeTab.menu;
    }

    if (route == Routes.work ||
        route == Routes.contacts ||
        route == Routes.chats ||
        route == Routes.menu) {
      route = Routes.home;
    }

    return SynchronousFuture(RouteConfiguration(route, tab));
  }

  @override
  RouteInformation restoreRouteInformation(RouteConfiguration configuration) {
    String route = configuration.route;

    // If logged in and on [Routes.home] page, then modify the URL's route.
    if (configuration.loggedIn && configuration.route == Routes.home) {
      switch (configuration.tab!) {
        case HomeTab.work:
          route = Routes.work;
          break;

        case HomeTab.contacts:
          route = Routes.contacts;
          break;

        case HomeTab.chats:
          route = Routes.chats;
          break;

        case HomeTab.menu:
          route = Routes.menu;
          break;
      }
    }

    return RouteInformation(
      uri: Uri.parse(route),
      state: configuration.tab?.index,
    );
  }
}

/// Application's router delegate that builds the root [Navigator] based on
/// the [_state].
class AppRouterDelegate extends RouterDelegate<RouteConfiguration>
    with ChangeNotifier, PopNavigatorRouterDelegateMixin<RouteConfiguration> {
  AppRouterDelegate(this._state) {
    _state.addListener(notifyListeners);
    _prefixWorker = ever(_state.prefix, (_) => _updateTabTitle());
  }

  @override
  final GlobalKey<NavigatorState> navigatorKey = GlobalKey<NavigatorState>();

  /// Router's state used to determine current [Navigator]'s pages.
  final RouterState _state;

  /// Worker to react on the [RouterState.prefix] changes.
  late final Worker _prefixWorker;

  @override
  Future<void> setInitialRoutePath(RouteConfiguration configuration) async {
    Future.delayed(Duration.zero, () {
      _state.context = navigatorKey.currentContext;
      _state.overlay = navigatorKey.currentState?.overlay;
    });

<<<<<<< HEAD
    if (_state.routes.isEmpty) {
      await setNewRoutePath(configuration);
    }
=======
    return setNewRoutePath(configuration);
>>>>>>> f450708e
  }

  @override
  Future<void> setNewRoutePath(RouteConfiguration configuration) async {
    _state.routes.value = [configuration.route];
    if (configuration.tab != null) {
      _state.tab = configuration.tab!;
    }
    _state.notifyListeners();
  }

  @override
  RouteConfiguration get currentConfiguration => RouteConfiguration(
      _state.route, _state.tab, _state._auth.status.value.isSuccess);

  @override
  void dispose() {
    _prefixWorker.dispose();
    super.dispose();
  }

  /// Unknown page view.
  Page<dynamic> get _notFoundPage => MaterialPage(
        key: const ValueKey('404'),
        child: Scaffold(body: Center(child: Text('label_unknown_page'.l10n))),
      );

  /// [Navigator]'s pages generation based on the [_state].
  List<Page<dynamic>> get _pages {
    if (_state.route == Routes.restart) {
      return [
        const MaterialPage(
          key: ValueKey('RestartPage'),
          name: Routes.restart,
          child: Center(child: Text('Restarting...')),
        ),
      ];
    } else if (_state.route == Routes.style) {
      return [
        const MaterialPage(
          key: ValueKey('StylePage'),
          name: Routes.style,
          child: StyleView(),
        ),
      ];
    } else if (_state.route.startsWith('${Routes.chatDirectLink}/')) {
      String slug = _state.route.replaceFirst('${Routes.chatDirectLink}/', '');
      return [
        MaterialPage(
          key: ValueKey('ChatDirectLinkPage$slug'),
          name: Routes.chatDirectLink,
          child: ChatDirectLinkView(slug),
        )
      ];
    } else if (_state.route.startsWith('${Routes.call}/')) {
      Uri uri = Uri.parse(_state.route);
      ChatId id = ChatId(uri.path.replaceFirst('${Routes.call}/', ''));

      return [
        MaterialPage(
          key: ValueKey('PopupCallView${id.val}'),
          name: '${Routes.call}/${id.val}',
          child: PopupCallView(
            chatId: id,
            depsFactory: () async {
              ScopedDependencies deps = ScopedDependencies();
              UserId me = _state._auth.userId!;

              await Future.wait([
                deps.put(MyUserHiveProvider()).init(userId: me),
                deps.put(ChatHiveProvider()).init(userId: me),
                deps.put(UserHiveProvider()).init(userId: me),
                deps.put(BlocklistHiveProvider()).init(userId: me),
                deps.put(ContactHiveProvider()).init(userId: me),
                deps.put(MediaSettingsHiveProvider()).init(userId: me),
                deps.put(ApplicationSettingsHiveProvider()).init(userId: me),
                deps.put(BackgroundHiveProvider()).init(userId: me),
                deps.put(ChatCallCredentialsHiveProvider()).init(userId: me),
                deps.put(DraftHiveProvider()).init(userId: me),
                deps.put(CallRectHiveProvider()).init(userId: me),
                deps.put(MonologHiveProvider()).init(userId: me),
              ]);

              AbstractSettingsRepository settingsRepository =
                  deps.put<AbstractSettingsRepository>(
                SettingsRepository(
                  Get.find(),
                  Get.find(),
                  Get.find(),
                  Get.find(),
                ),
              );

              // Should be initialized before any [L10n]-dependant entities as
              // it sets the stored [Language] from the [SettingsRepository].
              await deps.put(SettingsWorker(settingsRepository)).init();

              GraphQlProvider graphQlProvider = Get.find();
              UserRepository userRepository =
                  UserRepository(graphQlProvider, Get.find());
              deps.put<AbstractUserRepository>(userRepository);
              AbstractCallRepository callRepository =
                  deps.put<AbstractCallRepository>(
                CallRepository(
                  graphQlProvider,
                  userRepository,
                  Get.find(),
                  settingsRepository,
                  me: me,
                ),
              );
              AbstractChatRepository chatRepository =
                  deps.put<AbstractChatRepository>(
                ChatRepository(
                  graphQlProvider,
                  Get.find(),
                  callRepository,
                  Get.find(),
                  userRepository,
                  Get.find(),
                  Get.find(),
                  me: me,
                ),
              );

              userRepository.getChat = chatRepository.get;

              AbstractContactRepository contactRepository =
                  deps.put<AbstractContactRepository>(
                ContactRepository(
                  graphQlProvider,
                  Get.find(),
                  userRepository,
                  Get.find(),
                ),
              );
              AbstractMyUserRepository myUserRepository =
                  deps.put<AbstractMyUserRepository>(
                MyUserRepository(
                  graphQlProvider,
                  Get.find(),
                  Get.find(),
                  userRepository,
                ),
              );

              deps.put(MyUserService(Get.find(), myUserRepository));
              deps.put(UserService(userRepository));
              deps.put(ContactService(contactRepository));
              ChatService chatService =
                  deps.put(ChatService(chatRepository, Get.find()));
              deps.put(CallService(
                Get.find(),
                chatService,
                callRepository,
              ));

              return deps;
            },
          ),
        )
      ];
    }

    /// [Routes.home] or [Routes.auth] page is always included.
    List<Page<dynamic>> pages = [];

    if (_state._auth.status.value.isSuccess) {
      pages.add(MaterialPage(
        key: const ValueKey('HomePage'),
        name: Routes.home,
        child: HomeView(
          () async {
            ScopedDependencies deps = ScopedDependencies();
            UserId me = _state._auth.userId!;

            await Future.wait([
              deps.put(MyUserHiveProvider()).init(userId: me),
              deps.put(ChatHiveProvider()).init(userId: me),
              deps.put(UserHiveProvider()).init(userId: me),
              deps.put(BlocklistHiveProvider()).init(userId: me),
              deps.put(ContactHiveProvider()).init(userId: me),
              deps.put(MediaSettingsHiveProvider()).init(userId: me),
              deps.put(ApplicationSettingsHiveProvider()).init(userId: me),
              deps.put(BackgroundHiveProvider()).init(userId: me),
              deps.put(ChatCallCredentialsHiveProvider()).init(userId: me),
              deps.put(DraftHiveProvider()).init(userId: me),
              deps.put(CallRectHiveProvider()).init(userId: me),
              deps.put(MonologHiveProvider()).init(userId: me),
            ]);

            GraphQlProvider graphQlProvider = Get.find();

            NotificationService notificationService =
                deps.put(NotificationService(graphQlProvider));

            AbstractSettingsRepository settingsRepository =
                deps.put<AbstractSettingsRepository>(
              SettingsRepository(
                Get.find(),
                Get.find(),
                Get.find(),
                Get.find(),
              ),
            );

            // Should be initialized before any [L10n]-dependant entities as
            // it sets the stored [Language] from the [SettingsRepository].
            await deps
                .put(
                  SettingsWorker(
                    settingsRepository,
                    onChanged: notificationService.setLanguage,
                  ),
                )
                .init();

            notificationService.init(
              language: L10n.chosen.value?.locale.toString(),
              firebaseOptions: PlatformUtils.pushNotifications
                  ? DefaultFirebaseOptions.currentPlatform
                  : null,
              onResponse: (payload) {
                if (payload.startsWith(Routes.chats)) {
                  router.push(payload);
                }
              },
              onBackground: handlePushNotification,
            );

            UserRepository userRepository =
                UserRepository(graphQlProvider, Get.find());
            deps.put<AbstractUserRepository>(userRepository);
            CallRepository callRepository = CallRepository(
              graphQlProvider,
              userRepository,
              Get.find(),
              settingsRepository,
              me: me,
            );
            deps.put<AbstractCallRepository>(callRepository);
            ChatRepository chatRepository = ChatRepository(
              graphQlProvider,
              Get.find(),
              callRepository,
              Get.find(),
              userRepository,
              Get.find(),
              Get.find(),
              me: me,
            );
            deps.put<AbstractChatRepository>(chatRepository);

            userRepository.getChat = chatRepository.get;
            callRepository.ensureRemoteDialog =
                chatRepository.ensureRemoteDialog;

            AbstractContactRepository contactRepository =
                deps.put<AbstractContactRepository>(
              ContactRepository(
                graphQlProvider,
                Get.find(),
                userRepository,
                Get.find(),
              ),
            );
            AbstractMyUserRepository myUserRepository =
                deps.put<AbstractMyUserRepository>(
              MyUserRepository(
                graphQlProvider,
                Get.find(),
                Get.find(),
                userRepository,
              ),
            );

            MyUserService myUserService =
                deps.put(MyUserService(Get.find(), myUserRepository));
            deps.put(UserService(userRepository));
            deps.put(ContactService(contactRepository));
            ChatService chatService =
                deps.put(ChatService(chatRepository, Get.find()));
            CallService callService = deps.put(CallService(
              Get.find(),
              chatService,
              callRepository,
            ));

            deps.put(CallWorker(
              callService,
              chatService,
              myUserService,
              Get.find(),
            ));

            deps.put(ChatWorker(
              chatService,
              myUserService,
              Get.find(),
            ));

            deps.put(MyUserWorker(myUserService));

            return deps;
          },
        ),
      ));
    } else if (_state.route.startsWith(Routes.work)) {
      return const [
        MaterialPage(
          key: ValueKey('WorkPage'),
          name: Routes.work,
          child: WorkView(),
        )
      ];
    } else {
      pages.add(const MaterialPage(
        key: ValueKey('AuthPage'),
        name: Routes.auth,
        child: AuthView(),
      ));
    }

    if (_state.route.startsWith(Routes.chats) ||
        _state.route.startsWith(Routes.contacts) ||
        _state.route.startsWith(Routes.user) ||
        _state.route.startsWith(Routes.work) ||
        _state.route == Routes.me ||
        _state.route == Routes.home) {
      _updateTabTitle();
    } else {
      pages.add(_notFoundPage);
    }

    return pages;
  }

  @override
  Widget build(BuildContext context) {
    return LifecycleObserver(
      onStateChange: (v) => _state.lifecycle.value = v,
      child: Listener(
        onPointerDown: (_) => PlatformUtils.keepActive(),
        onPointerHover: (_) => PlatformUtils.keepActive(),
        onPointerSignal: (_) => PlatformUtils.keepActive(),
        child: Scaffold(
          body: Navigator(
            key: navigatorKey,
            pages: _pages,
            onPopPage: (Route<dynamic> route, dynamic result) {
              final bool success = route.didPop(result);
              if (success) {
                _state.pop();
              }
              return success;
            },
          ),
        ),
      ),
    );
  }

  /// Sets the browser's tab title accordingly to the [_state.tab] value.
  void _updateTabTitle() {
    String? prefix = _state.prefix.value;
    if (prefix != null) {
      prefix = '$prefix ';
    }
    prefix ??= '';

    if (_state._auth.status.value.isSuccess) {
      switch (_state.tab) {
        case HomeTab.work:
          WebUtils.title('$prefix${'label_work_with_us'.l10n}');
          break;

        case HomeTab.contacts:
          WebUtils.title('$prefix${'label_tab_contacts'.l10n}');
          break;

        case HomeTab.chats:
          WebUtils.title('$prefix${'label_tab_chats'.l10n}');
          break;

        case HomeTab.menu:
          WebUtils.title('$prefix${'label_tab_menu'.l10n}');
          break;
      }
    } else {
      WebUtils.title('Gapopa');
    }
  }
}

/// [RouterState]'s extension shortcuts on [Routes] constants.
extension RouteLinks on RouterState {
  /// Changes router location to the [Routes.auth] page.
  void auth() => go(Routes.auth);

  /// Changes router location to the [Routes.home] page.
  void home() => go(Routes.home);

  /// Changes router location to the [Routes.me] page.
  void me() => go(Routes.me);

  /// Changes router location to the [Routes.contacts] page.
  ///
  /// If [push] is `true`, then location is pushed to the router location stack.
  void contact(UserId id, {bool push = false}) =>
      (push ? this.push : go)('${Routes.contacts}/$id');

  /// Changes router location to the [Routes.user] page.
  ///
  /// If [push] is `true`, then location is pushed to the router location stack.
  void user(UserId id, {bool push = false}) =>
      (push ? this.push : go)('${Routes.user}/$id');

  /// Changes router location to the [Routes.chats] page.
  ///
  /// If [push] is `true`, then location is pushed to the router location stack.
  void chat(
    ChatId id, {
    bool push = false,
    ChatItemId? itemId,

    // TODO: Remove when backend supports welcome messages.
    ChatMessageText? welcome,
  }) {
    (push ? this.push : go)('${Routes.chats}/$id');

    arguments = {'itemId': itemId, 'welcome': welcome};
  }

  /// Changes router location to the [Routes.chatInfo] page.
  void chatInfo(ChatId id, {bool push = false}) =>
      (push ? this.push : go)('${Routes.chats}/$id${Routes.chatInfo}');

  /// Changes router location to the [Routes.work] page.
  void work(WorkTab? tab, {bool push = false}) => (push
      ? this.push
      : go)('${Routes.work}${tab == null ? '' : '/${tab.name}'}');

  /// Changes router location to the [Routes.style] page.
  ///
  /// If [push] is `true`, then location is pushed to the router location stack.
  void style({bool push = false}) => (push ? this.push : go)(Routes.style);
}

/// Extension adding helper methods to an [AppLifecycleState].
extension AppLifecycleStateExtension on AppLifecycleState {
  /// Indicates whether this [AppLifecycleState] is considered as a foreground.
  bool get inForeground {
    switch (this) {
      case AppLifecycleState.resumed:
        return true;

      case AppLifecycleState.inactive:
      case AppLifecycleState.paused:
      case AppLifecycleState.detached:
      case AppLifecycleState.hidden:
        return false;
    }
  }
}<|MERGE_RESOLUTION|>--- conflicted
+++ resolved
@@ -381,13 +381,9 @@
       _state.overlay = navigatorKey.currentState?.overlay;
     });
 
-<<<<<<< HEAD
     if (_state.routes.isEmpty) {
       await setNewRoutePath(configuration);
     }
-=======
-    return setNewRoutePath(configuration);
->>>>>>> f450708e
   }
 
   @override
