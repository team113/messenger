// Copyright © 2022-2023 IT ENGINEERING MANAGEMENT INC,
//                       <https://github.com/team113>
//
// This program is free software: you can redistribute it and/or modify it under
// the terms of the GNU Affero General Public License v3.0 as published by the
// Free Software Foundation, either version 3 of the License, or (at your
// option) any later version.
//
// This program is distributed in the hope that it will be useful, but WITHOUT
// ANY WARRANTY; without even the implied warranty of MERCHANTABILITY or FITNESS
// FOR A PARTICULAR PURPOSE. See the GNU Affero General Public License v3.0 for
// more details.
//
// You should have received a copy of the GNU Affero General Public License v3.0
// along with this program. If not, see
// <https://www.gnu.org/licenses/agpl-3.0.html>.

import 'package:collection/collection.dart';
import 'package:flutter/foundation.dart';
import 'package:flutter/material.dart';
import 'package:get/get.dart';

import 'domain/model/chat.dart';
import 'domain/model/chat_item.dart';
import 'domain/model/user.dart';
import 'domain/repository/call.dart';
import 'domain/repository/chat.dart';
import 'domain/repository/contact.dart';
import 'domain/repository/my_user.dart';
import 'domain/repository/settings.dart';
import 'domain/repository/user.dart';
import 'domain/service/auth.dart';
import 'domain/service/call.dart';
import 'domain/service/chat.dart';
import 'domain/service/contact.dart';
import 'domain/service/my_user.dart';
import 'domain/service/notification.dart';
import 'domain/service/user.dart';
import 'l10n/l10n.dart';
import 'main.dart';
import 'provider/gql/graphql.dart';
import 'provider/hive/application_settings.dart';
import 'provider/hive/background.dart';
import 'provider/hive/blacklist.dart';
import 'provider/hive/chat.dart';
import 'provider/hive/chat_call_credentials.dart';
import 'provider/hive/contact.dart';
import 'provider/hive/draft.dart';
import 'provider/hive/gallery_item.dart';
import 'provider/hive/media_settings.dart';
import 'provider/hive/my_user.dart';
import 'provider/hive/user.dart';
import 'store/call.dart';
import 'store/chat.dart';
import 'store/contact.dart';
import 'store/my_user.dart';
import 'store/settings.dart';
import 'store/user.dart';
import 'ui/page/auth/view.dart';
import 'ui/page/chat_direct_link/view.dart';
import 'ui/page/home/view.dart';
import 'ui/page/popup_call/view.dart';
import 'ui/page/style/view.dart';
import 'ui/widget/lifecycle_observer.dart';
import 'ui/worker/call.dart';
import 'ui/worker/chat.dart';
import 'ui/worker/my_user.dart';
import 'ui/worker/settings.dart';
import 'util/scoped_dependencies.dart';
import 'util/web/web_utils.dart';

/// Application's global router state.
late RouterState router;

/// Application routes names.
class Routes {
  static const auth = '/';
  static const call = '/call';
  static const chat = '/chat';
  static const chatDirectLink = '/d';
  static const chatInfo = '/info';
  static const contact = '/contact';
  static const home = '/';
  static const me = '/me';
  static const menu = '/menu';
  static const user = '/user';

  // E2E tests related page, should not be used in non-test environment.
  static const restart = '/restart';

  // TODO: Styles page related, should be removed at some point.
  static const style = '/style';
}

/// List of [Routes.home] page tabs.
enum HomeTab { contacts, chats, menu }

/// List of [Routes.me] page sections.
enum ProfileTab {
  public,
  signing,
  link,
  background,
  calls,
  media,
  notifications,
  storage,
  language,
  blacklist,
  download,
  danger,
  logout,
}

/// Application's router state.
///
/// Any change requires [notifyListeners] to be invoked in order for the router
/// to update its state.
class RouterState extends ChangeNotifier {
  RouterState(this._auth) {
    delegate = AppRouterDelegate(this);
    parser = AppRouteInformationParser();
  }

  /// Application's [RouterDelegate].
  late final RouterDelegate<Object> delegate;

  /// Application's [RouteInformationParser].
  late final RouteInformationParser<Object> parser;

  /// Application's optional [RouteInformationProvider].
  ///
  /// [PlatformRouteInformationProvider] is used on null.
  RouteInformationProvider? provider;

  /// This router's global [BuildContext] to use in contextless scenarios.
  ///
  /// Note that this [BuildContext] doesn't contain a [Overlay] widget. If you
  /// need one, use the [overlay].
  BuildContext? context;

  /// This router's global [OverlayState] to use in contextless scenarios.
  OverlayState? overlay;

  /// Reactive [AppLifecycleState].
  final Rx<AppLifecycleState> lifecycle =
      Rx<AppLifecycleState>(AppLifecycleState.resumed);

  /// Reactive title prefix of the current browser tab.
  final RxnString prefix = RxnString(null);

  /// Routes history stack.
  final RxList<String> routes = RxList([]);

  /// Indicator whether [HomeView] page navigation should be visible.
  final RxBool navigation = RxBool(true);

  /// Dynamic arguments of the [route].
  Map<String, dynamic>? arguments;

  /// Current [Routes.me] page section.
  final Rx<ProfileTab?> profileSection = Rx(null);

  /// Auth service used to determine the auth status.
  final AuthService _auth;

  /// Current [Routes.home] tab.
  HomeTab _tab = HomeTab.chats;

  /// Current route (last in the [routes] history).
  String get route => routes.lastOrNull == null ? Routes.home : routes.last;

  /// Current [Routes.home] tab.
  HomeTab get tab => _tab;

  /// Changes selected [tab] to the provided one.
  set tab(HomeTab to) {
    if (_tab != to) {
      _tab = to;
      notifyListeners();
    }
  }

  /// Sets the current [route] to [to] if guard allows it.
  ///
  /// Clears the whole [routes] stack.
  void go(String to) {
    arguments = null;
    routes.value = [_guarded(to)];
    notifyListeners();
  }

  /// Pushes [to] to the [routes] stack.
  void push(String to) {
    arguments = null;
    int pageIndex = routes.indexWhere((e) => e == to);
    if (pageIndex != -1) {
      while (routes.length - 1 > pageIndex) {
        pop();
      }
    } else {
      routes.add(_guarded(to));
    }

    notifyListeners();
  }

  /// Removes the last route in the [routes] history.
  ///
  /// If [routes] contain only one record, then removes segments of that record
  /// by `/` if any, otherwise replaces it with [Routes.home].
  void pop() {
    if (routes.isNotEmpty) {
      if (routes.length == 1) {
        String last = routes.last.split('/').last;
        routes.last = routes.last.replaceFirst('/$last', '');
        if (routes.last == '' ||
            routes.last == Routes.contact ||
            routes.last == Routes.chat ||
            routes.last == Routes.menu ||
            routes.last == Routes.user) {
          routes.last = Routes.home;
        }
      } else {
        routes.removeLast();
        if (routes.isEmpty) {
          routes.add(Routes.home);
        }
      }

      notifyListeners();
    }
  }

  /// Removes the [routes] satisfying the provided [predicate].
  void removeWhere(bool Function(String element) predicate) {
    for (String e in routes.toList(growable: false)) {
      if (predicate(e)) {
        routes.remove(route);
      }
    }

    notifyListeners();
  }

  /// Returns guarded route based on [_auth] status.
  ///
  /// - [Routes.home] is allowed always.
  /// - Any other page is allowed to visit only on success auth status.
  String _guarded(String to) {
    switch (to) {
      case Routes.home:
      case Routes.style:
        return to;
      default:
        if (_auth.status.value.isSuccess) {
          return to;
        } else {
          return route;
        }
    }
  }
}

/// Application's route configuration used to determine the current router state
/// to parse from/to [RouteInformation].
class RouteConfiguration {
  RouteConfiguration(this.route, [this.tab, this.loggedIn = true]);

  /// Current route as a [String] value.
  ///
  /// e.g. `/auth`, `/chat/0`, etc.
  final String route;

  /// Current [Routes.home] [HomeTab] value. Non null if current [route] is
  /// [Routes.home].
  final HomeTab? tab;

  /// Whether current user is logged in or not.
  bool loggedIn;
}

/// Parses the [RouteConfiguration] from/to [RouteInformation].
class AppRouteInformationParser
    extends RouteInformationParser<RouteConfiguration> {
  @override
  SynchronousFuture<RouteConfiguration> parseRouteInformation(
      RouteInformation routeInformation) {
    RouteConfiguration configuration;
    switch (routeInformation.location) {
      case Routes.contact:
        configuration = RouteConfiguration(Routes.home, HomeTab.contacts);
        break;
      case Routes.chat:
        configuration = RouteConfiguration(Routes.home, HomeTab.chats);
        break;
      case Routes.menu:
        configuration = RouteConfiguration(Routes.home, HomeTab.menu);
        break;
      default:
        configuration = RouteConfiguration(routeInformation.location!, null);
        break;
    }

    return SynchronousFuture(configuration);
  }

  @override
  RouteInformation restoreRouteInformation(RouteConfiguration configuration) {
    String route = configuration.route;

    // If logged in and on [Routes.home] page, then modify the URL's route.
    if (configuration.loggedIn && configuration.route == Routes.home) {
      switch (configuration.tab!) {
        case HomeTab.contacts:
          route = Routes.contact;
          break;
        case HomeTab.chats:
          route = Routes.chat;
          break;
        case HomeTab.menu:
          route = Routes.menu;
          break;
      }
    }

    return RouteInformation(location: route, state: configuration.tab?.index);
  }
}

/// Application's router delegate that builds the root [Navigator] based on
/// the [_state].
class AppRouterDelegate extends RouterDelegate<RouteConfiguration>
    with ChangeNotifier, PopNavigatorRouterDelegateMixin<RouteConfiguration> {
  AppRouterDelegate(this._state) {
    _state.addListener(notifyListeners);
    _prefixWorker = ever(_state.prefix, (_) => _updateTabTitle());
  }

  @override
  final GlobalKey<NavigatorState> navigatorKey = GlobalKey<NavigatorState>();

  /// Router's state used to determine current [Navigator]'s pages.
  final RouterState _state;

  /// Worker to react on the [RouterState.prefix] changes.
  late final Worker _prefixWorker;

  @override
  Future<void> setInitialRoutePath(RouteConfiguration configuration) {
    Future.delayed(Duration.zero, () {
      _state.context = navigatorKey.currentContext;
      _state.overlay = navigatorKey.currentState?.overlay;
    });
    return setNewRoutePath(configuration);
  }

  @override
  Future<void> setNewRoutePath(RouteConfiguration configuration) async {
    _state.routes.value = [configuration.route];
    if (configuration.tab != null) {
      _state.tab = configuration.tab!;
    }
    _state.notifyListeners();
  }

  @override
  RouteConfiguration get currentConfiguration => RouteConfiguration(
      _state.route, _state.tab, _state._auth.status.value.isSuccess);

  @override
  void dispose() {
    _prefixWorker.dispose();
    super.dispose();
  }

  /// Unknown page view.
  Page<dynamic> get _notFoundPage => MaterialPage(
        key: const ValueKey('404'),
        child: Scaffold(body: Center(child: Text('label_unknown_page'.l10n))),
      );

  /// [Navigator]'s pages generation based on the [_state].
  List<Page<dynamic>> get _pages {
    if (_state.route == Routes.restart) {
      return [
        const MaterialPage(
          key: ValueKey('RestartPage'),
          name: Routes.restart,
          child: Center(child: Text('Restarting...')),
        ),
      ];
    } else if (_state.route == Routes.style) {
      return [
        const MaterialPage(
          key: ValueKey('StylePage'),
          name: Routes.style,
          child: StyleView(),
        ),
      ];
    } else if (_state.route.startsWith('${Routes.chatDirectLink}/')) {
      String slug = _state.route.replaceFirst('${Routes.chatDirectLink}/', '');
      return [
        MaterialPage(
          key: ValueKey('ChatDirectLinkPage$slug'),
          name: Routes.chatDirectLink,
          child: ChatDirectLinkView(slug),
        )
      ];
    } else if (_state.route.startsWith('${Routes.call}/')) {
      Uri uri = Uri.parse(_state.route);
      ChatId id = ChatId(uri.path.replaceFirst('${Routes.call}/', ''));

      return [
        MaterialPage(
          key: ValueKey('PopupCallView${id.val}'),
          name: '${Routes.call}/${id.val}',
          child: PopupCallView(
            chatId: id,
            depsFactory: () async {
              ScopedDependencies deps = ScopedDependencies();
              UserId me = _state._auth.userId!;

              await Future.wait([
                deps.put(MyUserHiveProvider()).init(userId: me),
                deps.put(ChatHiveProvider()).init(userId: me),
                deps.put(GalleryItemHiveProvider()).init(userId: me),
                deps.put(UserHiveProvider()).init(userId: me),
                deps.put(BlacklistHiveProvider()).init(userId: me),
                deps.put(ContactHiveProvider()).init(userId: me),
                deps.put(MediaSettingsHiveProvider()).init(userId: me),
                deps.put(ApplicationSettingsHiveProvider()).init(userId: me),
                deps.put(BackgroundHiveProvider()).init(userId: me),
                deps.put(ChatCallCredentialsHiveProvider()).init(userId: me),
                deps.put(DraftHiveProvider()).init(userId: me),
              ]);

              AbstractSettingsRepository settingsRepository =
                  deps.put<AbstractSettingsRepository>(
                SettingsRepository(Get.find(), Get.find(), Get.find()),
              );

              // Should be initialized before any [L10n]-dependant entities as
              // it sets the stored [Language] from the [SettingsRepository].
              await deps.put(SettingsWorker(settingsRepository)).init();

              GraphQlProvider graphQlProvider = Get.find();
              UserRepository userRepository = UserRepository(
                graphQlProvider,
                Get.find(),
                Get.find(),
              );
              deps.put<AbstractUserRepository>(userRepository);
              AbstractCallRepository callRepository =
                  deps.put<AbstractCallRepository>(
                CallRepository(
                  graphQlProvider,
                  userRepository,
                  Get.find(),
                  settingsRepository,
                  me: me,
                ),
              );
              AbstractChatRepository chatRepository =
                  deps.put<AbstractChatRepository>(
                ChatRepository(
                  graphQlProvider,
                  Get.find(),
                  callRepository,
                  Get.find(),
                  userRepository,
                  Get.find(),
                  me: me,
                ),
              );

              userRepository.getChat = chatRepository.get;

              AbstractContactRepository contactRepository =
                  deps.put<AbstractContactRepository>(
                ContactRepository(
                  graphQlProvider,
                  Get.find(),
                  userRepository,
                  Get.find(),
                ),
              );
              AbstractMyUserRepository myUserRepository =
                  deps.put<AbstractMyUserRepository>(
                MyUserRepository(
                  graphQlProvider,
                  Get.find(),
                  Get.find(),
                  Get.find(),
                  userRepository,
                ),
              );

              deps.put(MyUserService(Get.find(), myUserRepository));
              deps.put(UserService(userRepository));
              deps.put(ContactService(contactRepository));
              ChatService chatService =
                  deps.put(ChatService(chatRepository, Get.find()));
              deps.put(CallService(
                Get.find(),
                chatService,
                callRepository,
              ));

              return deps;
            },
          ),
        )
      ];
    }

    /// [Routes.home] or [Routes.auth] page is always included.
    List<Page<dynamic>> pages = [];

    if (_state._auth.status.value.isSuccess) {
      pages.add(MaterialPage(
        key: const ValueKey('HomePage'),
        name: Routes.home,
        child: HomeView(
          () async {
            ScopedDependencies deps = ScopedDependencies();
            UserId me = _state._auth.userId!;

            await Future.wait([
              deps.put(MyUserHiveProvider()).init(userId: me),
              deps.put(ChatHiveProvider()).init(userId: me),
              deps.put(GalleryItemHiveProvider()).init(userId: me),
              deps.put(UserHiveProvider()).init(userId: me),
              deps.put(BlacklistHiveProvider()).init(userId: me),
              deps.put(ContactHiveProvider()).init(userId: me),
              deps.put(MediaSettingsHiveProvider()).init(userId: me),
              deps.put(ApplicationSettingsHiveProvider()).init(userId: me),
              deps.put(BackgroundHiveProvider()).init(userId: me),
              deps.put(ChatCallCredentialsHiveProvider()).init(userId: me),
              deps.put(DraftHiveProvider()).init(userId: me),
            ]);

            AbstractSettingsRepository settingsRepository =
                deps.put<AbstractSettingsRepository>(
              SettingsRepository(Get.find(), Get.find(), Get.find()),
            );

            // Should be initialized before any [L10n]-dependant entities as
            // it sets the stored [Language] from the [SettingsRepository].
            await deps.put(SettingsWorker(settingsRepository)).init();

            GraphQlProvider graphQlProvider = Get.find();
            UserRepository userRepository = UserRepository(
              graphQlProvider,
              Get.find(),
              Get.find(),
            );
            deps.put<AbstractUserRepository>(userRepository);
            CallRepository callRepository = CallRepository(
              graphQlProvider,
              userRepository,
              Get.find(),
              settingsRepository,
              me: me,
            );
            deps.put<AbstractCallRepository>(callRepository);
            ChatRepository chatRepository = ChatRepository(
              graphQlProvider,
              Get.find(),
              callRepository,
              Get.find(),
              userRepository,
              Get.find(),
              me: me,
            );
            deps.put<AbstractChatRepository>(chatRepository);

            userRepository.getChat = chatRepository.get;
            callRepository.ensureRemoteDialog =
                chatRepository.ensureRemoteDialog;

            AbstractContactRepository contactRepository =
                deps.put<AbstractContactRepository>(
              ContactRepository(
                graphQlProvider,
                Get.find(),
                userRepository,
                Get.find(),
              ),
            );
            AbstractMyUserRepository myUserRepository =
                deps.put<AbstractMyUserRepository>(
              MyUserRepository(
                graphQlProvider,
                Get.find(),
                Get.find(),
                Get.find(),
                userRepository,
              ),
            );

            Get.put(NotificationService()).init(
              graphQlProvider,
              onNotificationResponse: onNotificationResponse,
            );
            MyUserService myUserService =
                deps.put(MyUserService(Get.find(), myUserRepository));
            deps.put(UserService(userRepository));
            deps.put(ContactService(contactRepository));
            ChatService chatService =
                deps.put(ChatService(chatRepository, Get.find()));
            CallService callService = deps.put(CallService(
              Get.find(),
              chatService,
              callRepository,
            ));

            deps.put(CallWorker(
              Get.find(),
              callService,
<<<<<<< HEAD
=======
              chatService,
              myUserService,
              Get.find(),
>>>>>>> 54a2b8c6
            ));

            deps.put(ChatWorker(
              chatService,
              myUserService,
              Get.find(),
            ));

            deps.put(MyUserWorker(myUserService));

            return deps;
          },
        ),
      ));
    } else {
      pages.add(const MaterialPage(
        key: ValueKey('AuthPage'),
        name: Routes.auth,
        child: AuthView(),
      ));
    }

    if (_state.route.startsWith(Routes.chat) ||
        _state.route.startsWith(Routes.contact) ||
        _state.route.startsWith(Routes.user) ||
        _state.route == Routes.me ||
        _state.route == Routes.home) {
      _updateTabTitle();
    } else {
      pages.add(_notFoundPage);
    }

    return pages;
  }

  @override
  Widget build(BuildContext context) => LifecycleObserver(
        didChangeAppLifecycleState: (v) => _state.lifecycle.value = v,
        child: Scaffold(
          body: Navigator(
            key: navigatorKey,
            pages: _pages,
            onPopPage: (Route<dynamic> route, dynamic result) {
              final bool success = route.didPop(result);
              if (success) {
                _state.pop();
              }
              return success;
            },
          ),
        ),
      );

  /// Sets the browser's tab title accordingly to the [_state.tab] value.
  void _updateTabTitle() {
    String? prefix = _state.prefix.value;
    if (prefix != null) {
      prefix = '$prefix ';
    }
    prefix ??= '';

    if (_state._auth.status.value.isSuccess) {
      switch (_state.tab) {
        case HomeTab.contacts:
          WebUtils.title('$prefix${'label_tab_contacts'.l10n}');
          break;
        case HomeTab.chats:
          WebUtils.title('$prefix${'label_tab_chats'.l10n}');
          break;
        case HomeTab.menu:
          WebUtils.title('$prefix${'label_tab_menu'.l10n}');
          break;
      }
    } else {
      WebUtils.title('Gapopa');
    }
  }
}

/// [RouterState]'s extension shortcuts on [Routes] constants.
extension RouteLinks on RouterState {
  /// Changes router location to the [Routes.auth] page.
  void auth() => go(Routes.auth);

  /// Changes router location to the [Routes.home] page.
  void home() => go(Routes.home);

  /// Changes router location to the [Routes.me] page.
  void me() => go(Routes.me);

  /// Changes router location to the [Routes.contact] page.
  ///
  /// If [push] is `true`, then location is pushed to the router location stack.
  void contact(UserId id, {bool push = false}) =>
      push ? this.push('${Routes.contact}/$id') : go('${Routes.contact}/$id');

  /// Changes router location to the [Routes.user] page.
  ///
  /// If [push] is `true`, then location is pushed to the router location stack.
  void user(UserId id, {bool push = false}) =>
      push ? this.push('${Routes.user}/$id') : go('${Routes.user}/$id');

  /// Changes router location to the [Routes.chat] page.
  ///
  /// If [push] is `true`, then location is pushed to the router location stack.
  void chat(
    ChatId id, {
    bool push = false,
    ChatItemId? itemId,
  }) {
    if (push) {
      this.push('${Routes.chat}/$id');
    } else {
      go('${Routes.chat}/$id');
    }

    arguments = {'itemId': itemId};
  }

  /// Changes router location to the [Routes.chatInfo] page.
  void chatInfo(ChatId id, {bool push = false}) {
    if (push) {
      this.push('${Routes.chat}/$id${Routes.chatInfo}');
    } else {
      go('${Routes.chat}/$id${Routes.chatInfo}');
    }
  }
}

/// Extension adding helper methods to an [AppLifecycleState].
extension AppLifecycleStateExtension on AppLifecycleState {
  /// Indicates whether this [AppLifecycleState] is considered as a foreground.
  bool get inForeground {
    switch (this) {
      case AppLifecycleState.resumed:
        return true;

      case AppLifecycleState.inactive:
      case AppLifecycleState.paused:
      case AppLifecycleState.detached:
        return false;
    }
  }
}<|MERGE_RESOLUTION|>--- conflicted
+++ resolved
@@ -618,12 +618,9 @@
             deps.put(CallWorker(
               Get.find(),
               callService,
-<<<<<<< HEAD
-=======
               chatService,
               myUserService,
               Get.find(),
->>>>>>> 54a2b8c6
             ));
 
             deps.put(ChatWorker(
