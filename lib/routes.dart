--- conflicted
+++ resolved
@@ -103,7 +103,6 @@
   static const support = '/support';
   static const user = '/user';
   static const work = '/work';
-  static const erase = '/erase';
 
   // E2E tests related page, should not be used in non-test environment.
   static const restart = '/restart';
@@ -283,13 +282,9 @@
   /// - [Routes.home] is allowed always.
   /// - Any other page is allowed to visit only on success auth status.
   String _guarded(String to) {
-<<<<<<< HEAD
-    if (to.startsWith(Routes.work) || to.startsWith(Routes.erase)) {
-=======
     if (to.startsWith(Routes.work) ||
         to.startsWith(Routes.erase) ||
         to.startsWith(Routes.support)) {
->>>>>>> 4015309d
       return to;
     }
 
@@ -801,8 +796,6 @@
           child: EraseView(),
         )
       ];
-<<<<<<< HEAD
-=======
     } else if (_state.route.startsWith(Routes.support)) {
       return const [
         MaterialPage(
@@ -811,7 +804,6 @@
           child: SupportView(),
         )
       ];
->>>>>>> 4015309d
     } else {
       pages.add(const MaterialPage(
         key: ValueKey('AuthPage'),
@@ -825,10 +817,7 @@
         _state.route.startsWith(Routes.user) ||
         _state.route.startsWith(Routes.work) ||
         _state.route.startsWith(Routes.erase) ||
-<<<<<<< HEAD
-=======
         _state.route.startsWith(Routes.support) ||
->>>>>>> 4015309d
         _state.route == Routes.me ||
         _state.route == Routes.home) {
       _updateTabTitle();
