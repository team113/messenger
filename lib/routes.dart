--- conflicted
+++ resolved
@@ -624,22 +624,12 @@
 
               final BlocklistRepository blocklistRepository =
                   BlocklistRepository(
-<<<<<<< HEAD
-                graphQlProvider,
-                Get.find(),
-                userRepository,
-                Get.find(),
-                me: me,
-              );
-=======
                     graphQlProvider,
                     Get.find(),
                     userRepository,
                     Get.find(),
-                    Get.find(),
                     me: me,
                   );
->>>>>>> c3c73baf
               deps.put<AbstractBlocklistRepository>(blocklistRepository);
               final AbstractMyUserRepository myUserRepository = deps
                   .put<AbstractMyUserRepository>(
@@ -799,27 +789,9 @@
                 chatCredsProvider,
                 settingsRepository,
                 me: me,
-<<<<<<< HEAD
-              ),
-            );
-            userRepository.getContact = contactRepository.get;
-
-            final BlocklistRepository blocklistRepository = BlocklistRepository(
-              graphQlProvider,
-              blocklistProvider,
-              userRepository,
-              versionProvider,
-              me: me,
-            );
-            deps.put<AbstractBlocklistRepository>(blocklistRepository);
-            final AbstractMyUserRepository myUserRepository =
-                deps.put<AbstractMyUserRepository>(
-              MyUserRepository(
-=======
               );
               deps.put<AbstractCallRepository>(callRepository);
               final ChatRepository chatRepository = ChatRepository(
->>>>>>> c3c73baf
                 graphQlProvider,
                 chatProvider,
                 chatItemProvider,
@@ -854,7 +826,6 @@
                     blocklistProvider,
                     userRepository,
                     versionProvider,
-                    Get.find(),
                     me: me,
                   );
               deps.put<AbstractBlocklistRepository>(blocklistRepository);
