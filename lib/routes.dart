// Copyright © 2022-2023 IT ENGINEERING MANAGEMENT INC,
//                       <https://github.com/team113>
//
// This program is free software: you can redistribute it and/or modify it under
// the terms of the GNU Affero General Public License v3.0 as published by the
// Free Software Foundation, either version 3 of the License, or (at your
// option) any later version.
//
// This program is distributed in the hope that it will be useful, but WITHOUT
// ANY WARRANTY; without even the implied warranty of MERCHANTABILITY or FITNESS
// FOR A PARTICULAR PURPOSE. See the GNU Affero General Public License v3.0 for
// more details.
//
// You should have received a copy of the GNU Affero General Public License v3.0
// along with this program. If not, see
// <https://www.gnu.org/licenses/agpl-3.0.html>.

import 'package:collection/collection.dart';
import 'package:flutter/foundation.dart';
import 'package:flutter/material.dart';
import 'package:get/get.dart';

import 'domain/model/chat.dart';
import 'domain/model/chat_item.dart';
import 'domain/model/user.dart';
import 'domain/repository/call.dart';
import 'domain/repository/chat.dart';
import 'domain/repository/contact.dart';
import 'domain/repository/my_user.dart';
import 'domain/repository/settings.dart';
import 'domain/repository/user.dart';
import 'domain/service/auth.dart';
import 'domain/service/call.dart';
import 'domain/service/chat.dart';
import 'domain/service/contact.dart';
import 'domain/service/my_user.dart';
import 'domain/service/user.dart';
import 'l10n/l10n.dart';
import 'provider/gql/graphql.dart';
import 'provider/hive/application_settings.dart';
import 'provider/hive/background.dart';
import 'provider/hive/blocklist.dart';
import 'provider/hive/call_rect.dart';
import 'provider/hive/chat.dart';
import 'provider/hive/chat_call_credentials.dart';
import 'provider/hive/contact.dart';
import 'provider/hive/draft.dart';
import 'provider/hive/media_settings.dart';
import 'provider/hive/monolog.dart';
import 'provider/hive/my_user.dart';
import 'provider/hive/user.dart';
import 'store/call.dart';
import 'store/chat.dart';
import 'store/contact.dart';
import 'store/my_user.dart';
import 'store/settings.dart';
import 'store/user.dart';
import 'ui/page/auth/view.dart';
import 'ui/page/chat_direct_link/view.dart';
import 'ui/page/home/view.dart';
import 'ui/page/popup_call/view.dart';
import 'ui/page/style/view.dart';
import 'ui/page/work/view.dart';
import 'ui/widget/lifecycle_observer.dart';
import 'ui/worker/call.dart';
import 'ui/worker/chat.dart';
import 'ui/worker/my_user.dart';
import 'ui/worker/settings.dart';
import 'util/platform_utils.dart';
import 'util/scoped_dependencies.dart';
import 'util/web/web_utils.dart';

/// Application's global router state.
late RouterState router;

/// Application routes names.
class Routes {
  static const auth = '/';
  static const call = '/call';
  static const chatDirectLink = '/d';
  static const chatInfo = '/info';
  static const chats = '/chats';
  static const contacts = '/contacts';
  static const home = '/';
  static const me = '/me';
  static const menu = '/menu';
  static const user = '/user';
  static const work = '/work';

  // E2E tests related page, should not be used in non-test environment.
  static const restart = '/restart';

  // TODO: Styles page related, should be removed at some point.
  static const style = '/dev/style';
}

/// List of [Routes.home] page tabs.
enum HomeTab { work, contacts, chats, menu }

/// List of [Routes.work] page sections.
enum WorkTab { freelance, frontend, backend }

/// List of [Routes.me] page sections.
enum ProfileTab {
  public,
  signing,
  link,
  background,
  chats,
  calls,
  media,
  notifications,
  storage,
  language,
  blocklist,
  download,
  danger,
  logout,
}

/// Application's router state.
///
/// Any change requires [notifyListeners] to be invoked in order for the router
/// to update its state.
class RouterState extends ChangeNotifier {
  RouterState(this._auth) {
    delegate = AppRouterDelegate(this);
    parser = AppRouteInformationParser();
  }

  /// Application's [RouterDelegate].
  late final RouterDelegate<Object> delegate;

  /// Application's [RouteInformationParser].
  late final RouteInformationParser<Object> parser;

  /// Application's optional [RouteInformationProvider].
  ///
  /// [PlatformRouteInformationProvider] is used on null.
  RouteInformationProvider? provider;

  /// This router's global [BuildContext] to use in contextless scenarios.
  ///
  /// Note that this [BuildContext] doesn't contain a [Overlay] widget. If you
  /// need one, use the [overlay].
  BuildContext? context;

  /// This router's global [OverlayState] to use in contextless scenarios.
  OverlayState? overlay;

  /// Reactive [AppLifecycleState].
  final Rx<AppLifecycleState> lifecycle =
      Rx<AppLifecycleState>(AppLifecycleState.resumed);

  /// Reactive title prefix of the current browser tab.
  final RxnString prefix = RxnString(null);

  /// Routes history stack.
  final RxList<String> routes = RxList([]);

  /// Indicator whether [HomeView] page navigation should be visible.
  final RxBool navigation = RxBool(true);

  /// Dynamic arguments of the [route].
  Map<String, dynamic>? arguments;

  /// Current [Routes.me] page section.
  final Rx<ProfileTab?> profileSection = Rx(null);

  /// Auth service used to determine the auth status.
  final AuthService _auth;

  /// Current [Routes.home] tab.
  HomeTab _tab = HomeTab.chats;

  /// Current route (last in the [routes] history).
  String get route => routes.lastOrNull == null ? Routes.home : routes.last;

  /// Current [Routes.home] tab.
  HomeTab get tab => _tab;

  /// Changes selected [tab] to the provided one.
  set tab(HomeTab to) {
    if (_tab != to) {
      _tab = to;
      notifyListeners();
    }
  }

  /// Sets the current [route] to [to] if guard allows it.
  ///
  /// Clears the whole [routes] stack.
  void go(String to) {
    arguments = null;
    routes.value = [_guarded(to)];
    notifyListeners();
  }

  /// Pushes [to] to the [routes] stack.
  void push(String to) {
    arguments = null;
    int pageIndex = routes.indexWhere((e) => e == to);
    if (pageIndex != -1) {
      while (routes.length - 1 > pageIndex) {
        pop();
      }
    } else {
      routes.add(_guarded(to));
    }

    notifyListeners();
  }

  /// Removes the last route in the [routes] history.
  ///
  /// If [routes] contain only one record, then removes segments of that record
  /// by `/` if any, otherwise replaces it with [Routes.home].
  void pop() {
    if (routes.isNotEmpty) {
      if (routes.length == 1) {
        String last = routes.last.split('/').last;
        routes.last = routes.last.replaceFirst('/$last', '');
        if (routes.last == '' ||
            (_auth.status.value.isSuccess && routes.last == Routes.work) ||
            routes.last == Routes.contacts ||
            routes.last == Routes.chats ||
            routes.last == Routes.menu ||
            routes.last == Routes.user) {
          routes.last = Routes.home;
        }
      } else {
        routes.removeLast();
        if (routes.isEmpty) {
          routes.add(Routes.home);
        }
      }

      notifyListeners();
    }
  }

  /// Removes the [routes] satisfying the provided [predicate].
  void removeWhere(bool Function(String element) predicate) {
    for (String e in routes.toList(growable: false)) {
      if (predicate(e)) {
        routes.remove(route);
      }
    }

    notifyListeners();
  }

  /// Returns guarded route based on [_auth] status.
  ///
  /// - [Routes.home] is allowed always.
  /// - Any other page is allowed to visit only on success auth status.
  String _guarded(String to) {
    if (to.startsWith(Routes.work)) {
      return to;
    }

    switch (to) {
      case Routes.home:
      case Routes.style:
        return to;
      default:
        if (_auth.status.value.isSuccess) {
          return to;
        } else {
          return route;
        }
    }
  }
}

/// Application's route configuration used to determine the current router state
/// to parse from/to [RouteInformation].
class RouteConfiguration {
  RouteConfiguration(this.route, [this.tab, this.loggedIn = true]);

  /// Current route as a [String] value.
  ///
  /// e.g. `/auth`, `/chat/0`, etc.
  final String route;

  /// Current [Routes.home] [HomeTab] value. Non null if current [route] is
  /// [Routes.home].
  final HomeTab? tab;

  /// Whether current user is logged in or not.
  bool loggedIn;
}

/// Parses the [RouteConfiguration] from/to [RouteInformation].
class AppRouteInformationParser
    extends RouteInformationParser<RouteConfiguration> {
  @override
  SynchronousFuture<RouteConfiguration> parseRouteInformation(
    RouteInformation routeInformation,
  ) {
    String route = routeInformation.uri.path;
    HomeTab? tab;

    if (route.startsWith(Routes.work)) {
      tab = HomeTab.work;
    } else if (route.startsWith(Routes.contacts)) {
      tab = HomeTab.contacts;
    } else if (route.startsWith(Routes.chats)) {
      tab = HomeTab.chats;
    } else if (route.startsWith(Routes.menu) || route == Routes.me) {
      tab = HomeTab.menu;
    }

    if (route == Routes.work ||
        route == Routes.contacts ||
        route == Routes.chats ||
        route == Routes.menu) {
      route = Routes.home;
    }

    return SynchronousFuture(RouteConfiguration(route, tab));
  }

  @override
  RouteInformation restoreRouteInformation(RouteConfiguration configuration) {
    String route = configuration.route;

    // If logged in and on [Routes.home] page, then modify the URL's route.
    if (configuration.loggedIn && configuration.route == Routes.home) {
      switch (configuration.tab!) {
        case HomeTab.work:
          route = Routes.work;
          break;

        case HomeTab.contacts:
          route = Routes.contacts;
          break;

        case HomeTab.chats:
          route = Routes.chats;
          break;

        case HomeTab.menu:
          route = Routes.menu;
          break;
      }
    }

    return RouteInformation(
      uri: Uri.parse(route),
      state: configuration.tab?.index,
    );
  }
}

/// Application's router delegate that builds the root [Navigator] based on
/// the [_state].
class AppRouterDelegate extends RouterDelegate<RouteConfiguration>
    with ChangeNotifier, PopNavigatorRouterDelegateMixin<RouteConfiguration> {
  AppRouterDelegate(this._state) {
    _state.addListener(notifyListeners);
    _prefixWorker = ever(_state.prefix, (_) => _updateTabTitle());
  }

  @override
  final GlobalKey<NavigatorState> navigatorKey = GlobalKey<NavigatorState>();

  /// Router's state used to determine current [Navigator]'s pages.
  final RouterState _state;

  /// Worker to react on the [RouterState.prefix] changes.
  late final Worker _prefixWorker;

  @override
  Future<void> setInitialRoutePath(RouteConfiguration configuration) {
    Future.delayed(Duration.zero, () {
      _state.context = navigatorKey.currentContext;
      _state.overlay = navigatorKey.currentState?.overlay;
    });

    return setNewRoutePath(configuration);
  }

  @override
  Future<void> setNewRoutePath(RouteConfiguration configuration) async {
    _state.routes.value = [configuration.route];
    if (configuration.tab != null) {
      _state.tab = configuration.tab!;
    }
    _state.notifyListeners();
  }

  @override
  RouteConfiguration get currentConfiguration => RouteConfiguration(
      _state.route, _state.tab, _state._auth.status.value.isSuccess);

  @override
  void dispose() {
    _prefixWorker.dispose();
    super.dispose();
  }

  /// Unknown page view.
  Page<dynamic> get _notFoundPage => MaterialPage(
        key: const ValueKey('404'),
        child: Scaffold(body: Center(child: Text('label_unknown_page'.l10n))),
      );

  /// [Navigator]'s pages generation based on the [_state].
  List<Page<dynamic>> get _pages {
    if (_state.route == Routes.restart) {
      return [
        const MaterialPage(
          key: ValueKey('RestartPage'),
          name: Routes.restart,
          child: Center(child: Text('Restarting...')),
        ),
      ];
    } else if (_state.route == Routes.style) {
      return [
        const MaterialPage(
          key: ValueKey('StylePage'),
          name: Routes.style,
          child: StyleView(),
        ),
      ];
    } else if (_state.route.startsWith('${Routes.chatDirectLink}/')) {
      String slug = _state.route.replaceFirst('${Routes.chatDirectLink}/', '');
      return [
        MaterialPage(
          key: ValueKey('ChatDirectLinkPage$slug'),
          name: Routes.chatDirectLink,
          child: ChatDirectLinkView(slug),
        )
      ];
    } else if (_state.route.startsWith('${Routes.call}/')) {
      Uri uri = Uri.parse(_state.route);
      ChatId id = ChatId(uri.path.replaceFirst('${Routes.call}/', ''));

      return [
        MaterialPage(
          key: ValueKey('PopupCallView${id.val}'),
          name: '${Routes.call}/${id.val}',
          child: PopupCallView(
            chatId: id,
            depsFactory: () async {
              ScopedDependencies deps = ScopedDependencies();
              UserId me = _state._auth.userId!;

              await Future.wait([
                deps.put(MyUserHiveProvider()).init(userId: me),
                deps.put(ChatHiveProvider()).init(userId: me),
                deps.put(UserHiveProvider()).init(userId: me),
                deps.put(BlocklistHiveProvider()).init(userId: me),
                deps.put(ContactHiveProvider()).init(userId: me),
                deps.put(MediaSettingsHiveProvider()).init(userId: me),
                deps.put(ApplicationSettingsHiveProvider()).init(userId: me),
                deps.put(BackgroundHiveProvider()).init(userId: me),
                deps.put(ChatCallCredentialsHiveProvider()).init(userId: me),
                deps.put(DraftHiveProvider()).init(userId: me),
                deps.put(CallRectHiveProvider()).init(userId: me),
                deps.put(MonologHiveProvider()).init(userId: me),
              ]);

              AbstractSettingsRepository settingsRepository =
                  deps.put<AbstractSettingsRepository>(
                SettingsRepository(
                  Get.find(),
                  Get.find(),
                  Get.find(),
                  Get.find(),
                ),
              );

              // Should be initialized before any [L10n]-dependant entities as
              // it sets the stored [Language] from the [SettingsRepository].
              await deps.put(SettingsWorker(settingsRepository)).init();

              GraphQlProvider graphQlProvider = Get.find();
              UserRepository userRepository =
                  UserRepository(graphQlProvider, Get.find());
              deps.put<AbstractUserRepository>(userRepository);
              AbstractCallRepository callRepository =
                  deps.put<AbstractCallRepository>(
                CallRepository(
                  graphQlProvider,
                  userRepository,
                  Get.find<ChatCallCredentialsHiveProvider>(),
                  settingsRepository,
                  me: me,
                ),
              );
              AbstractChatRepository chatRepository =
                  deps.put<AbstractChatRepository>(
                ChatRepository(
                  graphQlProvider,
                  Get.find(),
                  callRepository,
                  Get.find(),
                  userRepository,
                  Get.find(),
                  Get.find(),
                  me: me,
                ),
              );

              userRepository.getChat = chatRepository.get;

              AbstractContactRepository contactRepository =
                  deps.put<AbstractContactRepository>(
                ContactRepository(
                  graphQlProvider,
                  Get.find(),
                  userRepository,
                  Get.find(),
                ),
              );
              AbstractMyUserRepository myUserRepository =
                  deps.put<AbstractMyUserRepository>(
                MyUserRepository(
                  graphQlProvider,
                  Get.find(),
                  Get.find(),
                  userRepository,
                ),
              );

              deps.put(MyUserService(Get.find(), myUserRepository));
              deps.put(UserService(userRepository));
              deps.put(ContactService(contactRepository));
              ChatService chatService =
                  deps.put(ChatService(chatRepository, Get.find()));
              deps.put(CallService(
                Get.find(),
                chatService,
                callRepository,
              ));

              return deps;
            },
          ),
        )
      ];
    }

    /// [Routes.home] or [Routes.auth] page is always included.
    List<Page<dynamic>> pages = [];

    if (_state._auth.status.value.isSuccess) {
      pages.add(MaterialPage(
        key: const ValueKey('HomePage'),
        name: Routes.home,
        child: HomeView(
          () async {
            ScopedDependencies deps = ScopedDependencies();
            UserId me = _state._auth.userId!;

            await Future.wait([
              deps.put(MyUserHiveProvider()).init(userId: me),
              deps.put(ChatHiveProvider()).init(userId: me),
              deps.put(UserHiveProvider()).init(userId: me),
              deps.put(BlocklistHiveProvider()).init(userId: me),
              deps.put(ContactHiveProvider()).init(userId: me),
              deps.put(MediaSettingsHiveProvider()).init(userId: me),
              deps.put(ApplicationSettingsHiveProvider()).init(userId: me),
              deps.put(BackgroundHiveProvider()).init(userId: me),
              deps.put(ChatCallCredentialsHiveProvider()).init(userId: me),
              deps.put(DraftHiveProvider()).init(userId: me),
              deps.put(CallRectHiveProvider()).init(userId: me),
              deps.put(MonologHiveProvider()).init(userId: me),
            ]);

            AbstractSettingsRepository settingsRepository =
                deps.put<AbstractSettingsRepository>(
              SettingsRepository(
                Get.find(),
                Get.find(),
                Get.find(),
                Get.find(),
              ),
            );

            // Should be initialized before any [L10n]-dependant entities as
            // it sets the stored [Language] from the [SettingsRepository].
            await deps.put(SettingsWorker(settingsRepository)).init();

            GraphQlProvider graphQlProvider = Get.find();
            UserRepository userRepository =
                UserRepository(graphQlProvider, Get.find());
            deps.put<AbstractUserRepository>(userRepository);
            CallRepository callRepository = CallRepository(
              graphQlProvider,
              userRepository,
              Get.find(),
              settingsRepository,
              me: me,
            );
<<<<<<< HEAD
            deps.put<AbstractUserRepository>(userRepository);
            AbstractCallRepository callRepository =
                deps.put<AbstractCallRepository>(
              CallRepository(
                graphQlProvider,
                userRepository,
                Get.find<ChatCallCredentialsHiveProvider>(),
                settingsRepository,
                me: me,
              ),
            );
            AbstractChatRepository chatRepository =
                deps.put<AbstractChatRepository>(
              ChatRepository(
                graphQlProvider,
                Get.find(),
                callRepository,
                Get.find(),
                userRepository,
                Get.find(),
                me: me,
              ),
=======
            deps.put<AbstractCallRepository>(callRepository);
            ChatRepository chatRepository = ChatRepository(
              graphQlProvider,
              Get.find(),
              callRepository,
              Get.find(),
              userRepository,
              Get.find(),
              Get.find(),
              me: me,
>>>>>>> 1f8c474f
            );
            deps.put<AbstractChatRepository>(chatRepository);

            userRepository.getChat = chatRepository.get;
            callRepository.ensureRemoteDialog =
                chatRepository.ensureRemoteDialog;

            AbstractContactRepository contactRepository =
                deps.put<AbstractContactRepository>(
              ContactRepository(
                graphQlProvider,
                Get.find(),
                userRepository,
                Get.find(),
              ),
            );
            AbstractMyUserRepository myUserRepository =
                deps.put<AbstractMyUserRepository>(
              MyUserRepository(
                graphQlProvider,
                Get.find(),
                Get.find(),
                userRepository,
              ),
            );

            MyUserService myUserService =
                deps.put(MyUserService(Get.find(), myUserRepository));
            deps.put(UserService(userRepository));
            deps.put(ContactService(contactRepository));
            ChatService chatService =
                deps.put(ChatService(chatRepository, Get.find()));
            CallService callService = deps.put(CallService(
              Get.find(),
              chatService,
              callRepository,
            ));

            deps.put(CallWorker(
              Get.find(),
              callService,
              chatService,
              myUserService,
              Get.find(),
            ));

            deps.put(ChatWorker(
              chatService,
              myUserService,
              Get.find(),
            ));

            deps.put(MyUserWorker(myUserService));

            return deps;
          },
        ),
      ));
    } else if (_state.route.startsWith(Routes.work)) {
      return const [
        MaterialPage(
          key: ValueKey('WorkPage'),
          name: Routes.work,
          child: WorkView(),
        )
      ];
    } else {
      pages.add(const MaterialPage(
        key: ValueKey('AuthPage'),
        name: Routes.auth,
        child: AuthView(),
      ));
    }

    if (_state.route.startsWith(Routes.chats) ||
        _state.route.startsWith(Routes.contacts) ||
        _state.route.startsWith(Routes.user) ||
        _state.route.startsWith(Routes.work) ||
        _state.route == Routes.me ||
        _state.route == Routes.home) {
      _updateTabTitle();
    } else {
      pages.add(_notFoundPage);
    }

    return pages;
  }

  @override
  Widget build(BuildContext context) {
    return LifecycleObserver(
      onStateChange: (v) => _state.lifecycle.value = v,
      child: Listener(
        onPointerDown: (_) => PlatformUtils.keepActive(),
        onPointerHover: (_) => PlatformUtils.keepActive(),
        onPointerSignal: (_) => PlatformUtils.keepActive(),
        child: Scaffold(
          body: Navigator(
            key: navigatorKey,
            pages: _pages,
            onPopPage: (Route<dynamic> route, dynamic result) {
              final bool success = route.didPop(result);
              if (success) {
                _state.pop();
              }
              return success;
            },
          ),
        ),
      ),
    );
  }

  /// Sets the browser's tab title accordingly to the [_state.tab] value.
  void _updateTabTitle() {
    String? prefix = _state.prefix.value;
    if (prefix != null) {
      prefix = '$prefix ';
    }
    prefix ??= '';

    if (_state._auth.status.value.isSuccess) {
      switch (_state.tab) {
        case HomeTab.work:
          WebUtils.title('$prefix${'label_work_with_us'.l10n}');
          break;

        case HomeTab.contacts:
          WebUtils.title('$prefix${'label_tab_contacts'.l10n}');
          break;

        case HomeTab.chats:
          WebUtils.title('$prefix${'label_tab_chats'.l10n}');
          break;

        case HomeTab.menu:
          WebUtils.title('$prefix${'label_tab_menu'.l10n}');
          break;
      }
    } else {
      WebUtils.title('Gapopa');
    }
  }
}

/// [RouterState]'s extension shortcuts on [Routes] constants.
extension RouteLinks on RouterState {
  /// Changes router location to the [Routes.auth] page.
  void auth() => go(Routes.auth);

  /// Changes router location to the [Routes.home] page.
  void home() => go(Routes.home);

  /// Changes router location to the [Routes.me] page.
  void me() => go(Routes.me);

  /// Changes router location to the [Routes.contacts] page.
  ///
  /// If [push] is `true`, then location is pushed to the router location stack.
  void contact(UserId id, {bool push = false}) =>
      (push ? this.push : go)('${Routes.contacts}/$id');

  /// Changes router location to the [Routes.user] page.
  ///
  /// If [push] is `true`, then location is pushed to the router location stack.
  void user(UserId id, {bool push = false}) =>
      (push ? this.push : go)('${Routes.user}/$id');

  /// Changes router location to the [Routes.chats] page.
  ///
  /// If [push] is `true`, then location is pushed to the router location stack.
  void chat(
    ChatId id, {
    bool push = false,
    ChatItemId? itemId,

    // TODO: Remove when backend supports welcome messages.
    ChatMessageText? welcome,
  }) {
    (push ? this.push : go)('${Routes.chats}/$id');

    arguments = {'itemId': itemId, 'welcome': welcome};
  }

  /// Changes router location to the [Routes.chatInfo] page.
  void chatInfo(ChatId id, {bool push = false}) =>
      (push ? this.push : go)('${Routes.chats}/$id${Routes.chatInfo}');

  /// Changes router location to the [Routes.work] page.
  void work(WorkTab? tab, {bool push = false}) => (push
      ? this.push
      : go)('${Routes.work}${tab == null ? '' : '/${tab.name}'}');

  /// Changes router location to the [Routes.style] page.
  ///
  /// If [push] is `true`, then location is pushed to the router location stack.
  void style({bool push = false}) => (push ? this.push : go)(Routes.style);
}

/// Extension adding helper methods to an [AppLifecycleState].
extension AppLifecycleStateExtension on AppLifecycleState {
  /// Indicates whether this [AppLifecycleState] is considered as a foreground.
  bool get inForeground {
    switch (this) {
      case AppLifecycleState.resumed:
        return true;

      case AppLifecycleState.inactive:
      case AppLifecycleState.paused:
      case AppLifecycleState.detached:
      case AppLifecycleState.hidden:
        return false;
    }
  }
}<|MERGE_RESOLUTION|>--- conflicted
+++ resolved
@@ -595,30 +595,6 @@
               settingsRepository,
               me: me,
             );
-<<<<<<< HEAD
-            deps.put<AbstractUserRepository>(userRepository);
-            AbstractCallRepository callRepository =
-                deps.put<AbstractCallRepository>(
-              CallRepository(
-                graphQlProvider,
-                userRepository,
-                Get.find<ChatCallCredentialsHiveProvider>(),
-                settingsRepository,
-                me: me,
-              ),
-            );
-            AbstractChatRepository chatRepository =
-                deps.put<AbstractChatRepository>(
-              ChatRepository(
-                graphQlProvider,
-                Get.find(),
-                callRepository,
-                Get.find(),
-                userRepository,
-                Get.find(),
-                me: me,
-              ),
-=======
             deps.put<AbstractCallRepository>(callRepository);
             ChatRepository chatRepository = ChatRepository(
               graphQlProvider,
@@ -629,7 +605,6 @@
               Get.find(),
               Get.find(),
               me: me,
->>>>>>> 1f8c474f
             );
             deps.put<AbstractChatRepository>(chatRepository);
 
