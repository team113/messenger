// Copyright © 2022-2023 IT ENGINEERING MANAGEMENT INC,
//                       <https://github.com/team113>
//
// This program is free software: you can redistribute it and/or modify it under
// the terms of the GNU Affero General Public License v3.0 as published by the
// Free Software Foundation, either version 3 of the License, or (at your
// option) any later version.
//
// This program is distributed in the hope that it will be useful, but WITHOUT
// ANY WARRANTY; without even the implied warranty of MERCHANTABILITY or FITNESS
// FOR A PARTICULAR PURPOSE. See the GNU Affero General Public License v3.0 for
// more details.
//
// You should have received a copy of the GNU Affero General Public License v3.0
// along with this program. If not, see
// <https://www.gnu.org/licenses/agpl-3.0.html>.

import '/api/backend/schema.dart' show ChatCallFinishReason;
<<<<<<< HEAD
import '/domain/model/avatar.dart';
=======
>>>>>>> 1f8c474f
import '/domain/model/chat.dart';
import '/domain/model/chat_call.dart';
import '/domain/model/chat_item.dart';
import '/domain/model/mute_duration.dart';
import '/domain/model/precise_date_time/precise_date_time.dart';
import '/domain/model/user.dart';
import '/provider/hive/chat.dart';
import '/provider/hive/chat_item.dart';
import '/store/model/chat.dart';

/// Possible kinds of a [ChatEvent].
enum ChatEventKind {
  callConversationStarted,
  callDeclined,
  callFinished,
  callMemberJoined,
  callMemberLeft,
  callMoved,
  callStarted,
  cleared,
  delivered,
  directLinkDeleted,
  directLinkUpdated,
  directLinkUsageCountUpdated,
  favorited,
  hidden,
  itemDeleted,
  itemHidden,
  itemPosted,
  itemTextEdited,
  lastItemUpdated,
  muted,
  read,
  redialed,
  totalItemsCountUpdated,
  typingStarted,
  typingStopped,
  unfavorited,
  unmuted,
  unreadItemsCountUpdated,
}

/// Tag representing a [ChatEvents] kind.
enum ChatEventsKind {
  initialized,
  chat,
  event,
}

/// [Chat] event union.
abstract class ChatEvents {
  const ChatEvents();

  /// [ChatEventsKind] of this event.
  ChatEventsKind get kind;
}

/// Indicator notifying about a GraphQL subscription being successfully
/// initialized.
class ChatEventsInitialized extends ChatEvents {
  const ChatEventsInitialized();

  @override
  ChatEventsKind get kind => ChatEventsKind.initialized;
}

/// Initial state of the [Chat].
class ChatEventsChat extends ChatEvents {
  const ChatEventsChat(this.chat);

  /// Initial state itself.
  final HiveChat chat;

  @override
  ChatEventsKind get kind => ChatEventsKind.chat;
}

/// [ChatEventsVersioned] happening in the [Chat].
class ChatEventsEvent extends ChatEvents {
  const ChatEventsEvent(this.event);

  /// [ChatEventsVersioned] itself.
  final ChatEventsVersioned event;

  @override
  ChatEventsKind get kind => ChatEventsKind.event;
}

/// [ChatEvent]s along with the corresponding [ChatVersion].
class ChatEventsVersioned {
  const ChatEventsVersioned(this.events, this.ver);

  /// [ChatEvent]s themselves.
  final List<ChatEvent> events;

  /// Version of the [Chat]'s state updated by these [ChatEvent]s.
  final ChatVersion ver;
}

/// Events happening in a [Chat].
abstract class ChatEvent {
  const ChatEvent(this.chatId);

  /// ID of the [Chat] this [ChatEvent] is related to.
  final ChatId chatId;

  /// Returns [ChatEventKind] of this [ChatEvent].
  ChatEventKind get kind;
}

/// Event of a [ChatCall] being moved from its [Chat]-dialog to a newly created
/// [Chat]-group.
class EventChatCallMoved extends ChatEvent {
  const EventChatCallMoved(
    super.chatId,
    this.callId,
    this.call,
    this.newChatId,
    this.newChat,
    this.newCallId,
    this.newCall,
    this.user,
    this.at,
  );

  /// ID of the moved [ChatCall] in the [Chat]-dialog.
  final ChatItemId callId;

  /// Moved [ChatCall] in the [Chat]-dialog.
  final ChatCall call;

  /// ID of the newly created [Chat]-group the [ChatCall] was moved to.
  final ChatId newChatId;

  /// Newly created [Chat]-group the [ChatCall] was moved to.
  final Chat newChat;

  /// ID of the moved [ChatCall] in the newly created [Chat]-group.
  final ChatItemId newCallId;

  /// Moved [ChatCall] in the newly created [Chat]-group.
  final ChatCall newCall;

  /// [User] who moved the [ChatCall].
  final User user;

  /// [PreciseDateTime] when the [ChatCall] was moved.
  final PreciseDateTime at;

  @override
  ChatEventKind get kind => ChatEventKind.callMoved;
}

/// Event of a [User] being redialed in a [ChatCall].
class EventChatCallMemberRedialed extends ChatEvent {
  const EventChatCallMemberRedialed(
    super.chatId,
    this.at,
    this.callId,
    this.call,
    this.user,
    this.byUser,
  );

  /// ID of the [ChatCall] the [User] is redialed in.
  final ChatItemId callId;

  /// [DateTime] when the [ChatMember] was redialed in the [ChatCall].
  final PreciseDateTime at;

  /// [ChatCall] the [User] is redialed in.
  final ChatCall call;

  /// [User] representing the [ChatMember] who was redialed in the [ChatCall].
  final User user;

  /// [User] representing the [ChatMember] who redialed the [User] in the
  /// [ChatCall].
  final User byUser;

  @override
  ChatEventKind get kind => ChatEventKind.redialed;
}

/// Event of a [Chat] being cleared by the authenticated [MyUser].
class EventChatCleared extends ChatEvent {
  const EventChatCleared(super.chatId, this.at);

  /// [PreciseDateTime] when the [Chat] was cleared.
  final PreciseDateTime at;

  @override
  ChatEventKind get kind => ChatEventKind.cleared;
}

/// Event of a [ChatItem] being hidden by the authenticated [MyUser].
class EventChatItemHidden extends ChatEvent {
  const EventChatItemHidden(super.chatId, this.itemId);

  /// ID of the hidden [ChatItem].
  final ChatItemId itemId;

  @override
  ChatEventKind get kind => ChatEventKind.itemHidden;
}

/// Event of a [Chat] being muted by the authenticated [MyUser].
class EventChatMuted extends ChatEvent {
  const EventChatMuted(super.chatId, this.duration);

  /// Duration the [Chat] should be muted until.
  final MuteDuration duration;

  @override
  ChatEventKind get kind => ChatEventKind.muted;
}

/// Event of a [ChatMember] started typing in a [Chat].
class EventChatTypingStarted extends ChatEvent {
  const EventChatTypingStarted(super.chatId, this.user);

  /// [User] who started typing.
  final User user;

  @override
  ChatEventKind get kind => ChatEventKind.typingStarted;
}

/// Event of a [Chat] being unmuted by the authenticated [MyUser].
class EventChatUnmuted extends ChatEvent {
  const EventChatUnmuted(ChatId chatId) : super(chatId);

  @override
  ChatEventKind get kind => ChatEventKind.unmuted;
}

/// Event of a [ChatMember] stopped typing in a [Chat].
class EventChatTypingStopped extends ChatEvent {
  const EventChatTypingStopped(super.chatId, this.user);

  /// [User] who stopped typing.
  final User user;

  @override
  ChatEventKind get kind => ChatEventKind.typingStopped;
}

/// Event of a [Chat] being hidden by the authenticated [MyUser].
class EventChatHidden extends ChatEvent {
  const EventChatHidden(super.chatId, this.at);

  /// [PreciseDateTime] when the [Chat] was hidden.
  final PreciseDateTime at;

  @override
  ChatEventKind get kind => ChatEventKind.hidden;
}

/// Event of a [ChatItem] being deleted by some [User].
class EventChatItemDeleted extends ChatEvent {
  const EventChatItemDeleted(super.chatId, this.itemId);

  /// ID of the deleted [ChatItem].
  final ChatItemId itemId;

  @override
  ChatEventKind get kind => ChatEventKind.itemDeleted;
}

/// Event of a [ChatItem]'s text being edited by its author.
class EventChatItemTextEdited extends ChatEvent {
  const EventChatItemTextEdited(ChatId chatId, this.itemId, this.text)
      : super(chatId);

  /// ID of the edited [ChatItem].
  final ChatItemId itemId;

  /// Edited [ChatItem]'s text.
  final ChatMessageText? text;

  @override
  ChatEventKind get kind => ChatEventKind.itemTextEdited;
}

/// Event of a [ChatCall] being started.
class EventChatCallStarted extends ChatEvent {
  const EventChatCallStarted(ChatId chatId, this.call) : super(chatId);

  /// Started [ChatCall].
  final ChatCall call;

  @override
  ChatEventKind get kind => ChatEventKind.callStarted;
}

/// Event of a [Chat] unread items count being updated.
class EventChatUnreadItemsCountUpdated extends ChatEvent {
  const EventChatUnreadItemsCountUpdated(super.chatId, this.count);

  /// Updated unread [ChatItem]s count.
  final int count;

  @override
  ChatEventKind get kind => ChatEventKind.unreadItemsCountUpdated;
}

/// Event of a [Chat]'s [ChatDirectLink.usageCount] being updated.
class EventChatDirectLinkUsageCountUpdated extends ChatEvent {
  const EventChatDirectLinkUsageCountUpdated(super.chatId, this.usageCount);

  /// New [Chat]'s [ChatDirectLink.usageCount].
  final int usageCount;

  @override
  ChatEventKind get kind => ChatEventKind.directLinkUsageCountUpdated;
}

/// Event of a [ChatCall] being finished.
class EventChatCallFinished extends ChatEvent {
<<<<<<< HEAD
  const EventChatCallFinished(ChatId chatId, this.call, this.reason)
      : super(chatId);
=======
  const EventChatCallFinished(super.chatId, this.call, this.reason);
>>>>>>> 1f8c474f

  /// Finished [ChatCall].
  final ChatCall call;

  /// Reason of why the [call] was finished.
  final ChatCallFinishReason reason;

  @override
  ChatEventKind get kind => ChatEventKind.callFinished;
}

/// Event of a [User] leaving a [ChatCall].
class EventChatCallMemberLeft extends ChatEvent {
  const EventChatCallMemberLeft(super.chatId, this.user, this.at);

  /// User who left the [ChatCall].
  final User user;

  /// [PreciseDateTime] when the [User] left the [ChatCall].
  final PreciseDateTime at;

  @override
  ChatEventKind get kind => ChatEventKind.callMemberLeft;
}

/// Event of a [User] joined a [ChatCall].
class EventChatCallMemberJoined extends ChatEvent {
  const EventChatCallMemberJoined(super.chatId, this.call, this.user, this.at);

  /// Joined [ChatCall].
  final ChatCall call;

  /// [User] who joined the [ChatCall].
  final User user;

  /// [PreciseDateTime] when the [User] joined the [ChatCall].
  final PreciseDateTime at;

  @override
  ChatEventKind get kind => ChatEventKind.callMemberJoined;
}

/// Event of a [Chat] last item being updated.
class EventChatLastItemUpdated extends ChatEvent {
  const EventChatLastItemUpdated(super.chatId, this.lastItem);

  /// Updated last [ChatItem].
  final HiveChatItem? lastItem;

  @override
  ChatEventKind get kind => ChatEventKind.lastItemUpdated;
}

/// Event of last [ChatItem]s posted by the authenticated [MyUser] being
/// delivered to other [User]s in a [Chat].
class EventChatDelivered extends ChatEvent {
  const EventChatDelivered(super.chatId, this.at);

  /// [PreciseDateTime] when [ChatItem]s were delivered.
  final PreciseDateTime at;

  @override
  ChatEventKind get kind => ChatEventKind.delivered;
}

/// Event of a [Chat] being read by a [User].
class EventChatRead extends ChatEvent {
  const EventChatRead(super.chatId, this.byUser, this.at);

  /// [User] who read the [Chat].
  final User byUser;

  /// [PreciseDateTime] when the [Chat] was read by the [User].
  final PreciseDateTime at;

  @override
  ChatEventKind get kind => ChatEventKind.read;
}

/// Event of a [ChatCall] being declined by a [ChatMember].
class EventChatCallDeclined extends ChatEvent {
  const EventChatCallDeclined(
      super.chatId, this.callId, this.call, this.user, this.at);

  /// ID of the [ChatCall] being declined.
  final ChatItemId callId;

  /// Declined [ChatCall].
  final ChatCall call;

  /// [User] who declined the [ChatCall].
  final User user;

  /// [PreciseDateTime] when the [ChatCall] was declined.
  final PreciseDateTime at;

  @override
  ChatEventKind get kind => ChatEventKind.callDeclined;
}

/// Event of a new [ChatItem] being posted in a [Chat].
class EventChatItemPosted extends ChatEvent {
  const EventChatItemPosted(super.chatId, this.item);

  /// New [ChatItem].
  final HiveChatItem item;

  @override
  ChatEventKind get kind => ChatEventKind.itemPosted;
}

/// Event of a [Chat] total items count being updated.
class EventChatTotalItemsCountUpdated extends ChatEvent {
  const EventChatTotalItemsCountUpdated(super.chatId, this.count);

  /// Updated total [ChatItem]s count.
  final int count;

  @override
  ChatEventKind get kind => ChatEventKind.totalItemsCountUpdated;
}

/// Event of a [Chat]'s [ChatDirectLink] being deleted.
class EventChatDirectLinkDeleted extends ChatEvent {
  const EventChatDirectLinkDeleted(ChatId chatId) : super(chatId);

  @override
  ChatEventKind get kind => ChatEventKind.directLinkDeleted;
}

/// Event of a [Chat]'s [ChatDirectLink] being updated.
class EventChatDirectLinkUpdated extends ChatEvent {
  const EventChatDirectLinkUpdated(super.chatId, this.link);

  /// New [Chat]'s [ChatDirectLink].
  final ChatDirectLink link;

  @override
  ChatEventKind get kind => ChatEventKind.directLinkUpdated;
}

/// Events happening in the the favorite [Chat]s list.
abstract class FavoriteChatsEvent extends ChatEvent {
  const FavoriteChatsEvent(super.chatId, this.at);

  /// [PreciseDateTime] when this [FavoriteChatsEvent] happened.
  final PreciseDateTime at;
}

/// Event of a [Chat] being added to the favorites list of the authenticated
/// [MyUser].
class EventChatFavorited extends FavoriteChatsEvent {
  const EventChatFavorited(super.chatId, super.at, this.position);

  /// Position of the [Chat] in the favorites list.
  final ChatFavoritePosition position;

  @override
  ChatEventKind get kind => ChatEventKind.favorited;
}

/// Event of a [Chat] being removed from the favorites list of the authenticated
/// [MyUser].
class EventChatUnfavorited extends FavoriteChatsEvent {
  const EventChatUnfavorited(super.chatId, super.at);

  @override
  ChatEventKind get kind => ChatEventKind.unfavorited;
}

/// Event of an audio/video conversation being started in a [ChatCall], meaning
/// that enough [ChatCallMember]s joined the `Medea` room after ringing had been
/// finished.
class EventChatCallConversationStarted extends ChatEvent {
  const EventChatCallConversationStarted(
    super.chatId,
    this.callId,
    this.at,
    this.call,
  );

  /// ID of the [ChatCall] the conversation started in.
  final ChatItemId callId;

  /// [PreciseDateTime] when the conversation started.
  final PreciseDateTime at;

  /// [ChatCall] the conversation started in.
  final ChatCall call;

  @override
  ChatEventKind get kind => ChatEventKind.callConversationStarted;
}<|MERGE_RESOLUTION|>--- conflicted
+++ resolved
@@ -16,10 +16,6 @@
 // <https://www.gnu.org/licenses/agpl-3.0.html>.
 
 import '/api/backend/schema.dart' show ChatCallFinishReason;
-<<<<<<< HEAD
-import '/domain/model/avatar.dart';
-=======
->>>>>>> 1f8c474f
 import '/domain/model/chat.dart';
 import '/domain/model/chat_call.dart';
 import '/domain/model/chat_item.dart';
@@ -339,12 +335,7 @@
 
 /// Event of a [ChatCall] being finished.
 class EventChatCallFinished extends ChatEvent {
-<<<<<<< HEAD
-  const EventChatCallFinished(ChatId chatId, this.call, this.reason)
-      : super(chatId);
-=======
   const EventChatCallFinished(super.chatId, this.call, this.reason);
->>>>>>> 1f8c474f
 
   /// Finished [ChatCall].
   final ChatCall call;
