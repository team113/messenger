// Copyright © 2022 IT ENGINEERING MANAGEMENT INC, <https://github.com/team113>
//
// This program is free software: you can redistribute it and/or modify it under
// the terms of the GNU Affero General Public License v3.0 as published by the
// Free Software Foundation, either version 3 of the License, or (at your
// option) any later version.
//
// This program is distributed in the hope that it will be useful, but WITHOUT
// ANY WARRANTY; without even the implied warranty of MERCHANTABILITY or FITNESS
// FOR A PARTICULAR PURPOSE. See the GNU Affero General Public License v3.0 for
// more details.
//
// You should have received a copy of the GNU Affero General Public License v3.0
// along with this program. If not, see
// <https://www.gnu.org/licenses/agpl-3.0.html>.

import 'dart:async';

import 'package:get/get.dart';
import 'package:uuid/uuid.dart';

import '/api/backend/extension/call.dart';
import '/api/backend/extension/chat.dart';
import '/api/backend/extension/user.dart';
import '/api/backend/schema.dart';
import '/domain/model/chat.dart';
import '/domain/model/chat_call.dart';
import '/domain/model/chat_item.dart';
import '/domain/model/ongoing_call.dart';
import '/domain/model/user.dart';
import '/domain/repository/call.dart';
import '/domain/repository/settings.dart';
import '/provider/gql/exceptions.dart';
import '/provider/gql/graphql.dart';
import '/provider/hive/chat_call_credentials.dart';
import '/store/user.dart';
import '/util/obs/obs.dart';
import 'event/chat_call.dart';
import 'event/incoming_chat_call.dart';

/// Implementation of an [AbstractCallRepository].
class CallRepository implements AbstractCallRepository {
  CallRepository(
    this._graphQlProvider,
    this._userRepo,
<<<<<<< HEAD
    this._settingsRepository, {
    required this.me,
  });
=======
    this._credentialsProvider,
  );
>>>>>>> 6b4f222a

  @override
  RxObsMap<ChatId, Rx<OngoingCall>> calls = RxObsMap<ChatId, Rx<OngoingCall>>();

  /// [UserId] of the currently authenticated [MyUser].
  final UserId me;

  /// GraphQL API provider.
  final GraphQlProvider _graphQlProvider;

  /// [User]s repository, used to put the fetched [User]s into it.
  final UserRepository _userRepo;

<<<<<<< HEAD
  /// Settings repository, used to get the stored [MediaSettings].
  final AbstractSettingsRepository _settingsRepository;

  /// Reactive map of the current [OngoingCall]s.
  final RxObsMap<ChatId, Rx<OngoingCall>> _calls =
      RxObsMap<ChatId, Rx<OngoingCall>>();
=======
  /// [ChatCallCredentialsHiveProvider] persisting the [ChatCallCredentials].
  final ChatCallCredentialsHiveProvider _credentialsProvider;

  /// Temporary [ChatCallCredentials] of the [Chat]s containing just started
  /// [OngoingCall]s.
  final Map<ChatId, ChatCallCredentials> _credentials = {};
>>>>>>> 6b4f222a

  @override
  Rx<OngoingCall>? operator [](ChatId chatId) => calls[chatId];

  @override
  void operator []=(ChatId chatId, Rx<OngoingCall> call) =>
      calls[chatId] = call;

  @override
  void add(Rx<OngoingCall> call) => calls[call.value.chatId.value] = call;

  @override
  void move(ChatId chatId, ChatId newChatId) => calls.move(chatId, newChatId);

  @override
  Rx<OngoingCall>? remove(ChatId chatId) => calls.remove(chatId);

  @override
  bool contains(ChatId chatId) => calls.containsKey(chatId);

  @override
  Future<void> start(Rx<OngoingCall> call) async {
    calls[call.value.chatId.value] = call;

    var response = await _graphQlProvider.startChatCall(
      call.value.chatId.value,
      call.value.creds!,
      call.value.videoState.value == LocalTrackState.enabling ||
          call.value.videoState.value == LocalTrackState.enabled,
    );

    call.value.deviceId = response.deviceId;

    var chatCall = _chatCall(response.event);
    if (chatCall != null) {
      call.value.call.value = chatCall;
      transferCredentials(chatCall.chatId, chatCall.id);
    } else {
      throw CallAlreadyJoinedException(response.deviceId);
    }
    calls[call.value.chatId.value]?.refresh();
  }

  @override
  Future<void> join(Rx<OngoingCall> call) async {
    var response = await _graphQlProvider.joinChatCall(
        call.value.chatId.value, call.value.creds!);

    call.value.deviceId = response.deviceId;

    var chatCall = _chatCall(response.event);
    if (chatCall != null) {
      call.value.call.value = chatCall;
      transferCredentials(chatCall.chatId, chatCall.id);
    } else {
      throw CallAlreadyJoinedException(response.deviceId);
    }
  }

  @override
  Future<void> leave(ChatId chatId, ChatCallDeviceId deviceId) async {
    await _graphQlProvider.leaveChatCall(chatId, deviceId);
  }

  @override
  Future<void> decline(ChatId chatId) async {
    await _graphQlProvider.declineChatCall(chatId);
    calls.remove(chatId);
  }

  @override
  void onCallAdded(ChatCall chatCall) {
    // If we're already in this call, then ignore it.
    if (chatCall.members.any((e) => e.user.id == me)) {
      return;
    }

    Rx<OngoingCall>? call = _calls[chatCall.chatId];

    if (call == null) {
      Rx<OngoingCall> call = Rx<OngoingCall>(
        OngoingCall(
          chatCall.chatId,
          me,
          call: chatCall,
          withAudio: false,
          withVideo: false,
          withScreen: false,
          mediaSettings: _settingsRepository.mediaSettings.value,
          creds: ChatCallCredentials(const Uuid().v4()),
        ),
      );
      add(call);
    } else {
      call.value.call.value = chatCall;
    }
  }

  @override
  void onCallRemoved(ChatId chatId) {
    Rx<OngoingCall>? call = _calls[chatId];
    // If call is not yet connected to the remote updates, then it's still just
    // a notification and it should be removed.
    if (call?.value.connected == false && call?.value.isActive == false) {
      var removed = remove(chatId);
      removed?.value.state.value = OngoingCallState.ended;
      removed?.value.dispose();
    }
  }

  @override
  Future<void> toggleHand(ChatId chatId, bool raised) =>
      _graphQlProvider.toggleChatCallHand(chatId, raised);

  @override
  Future<void> transformDialogCallIntoGroupCall(
    ChatId chatId,
    List<UserId> additionalMemberIds,
    ChatName? groupName,
  ) =>
      _graphQlProvider.transformDialogCallIntoGroupCall(
        chatId,
        additionalMemberIds,
        groupName,
      );

  @override
  ChatCallCredentials generateCredentials(ChatId id) {
    ChatCallCredentials? creds = _credentials[id];
    if (creds == null) {
      creds = ChatCallCredentials(const Uuid().v4());
      _credentials[id] = creds;
    }

    return creds;
  }

  @override
  void transferCredentials(ChatId chatId, ChatItemId callId) {
    ChatCallCredentials? creds = _credentials[chatId];
    if (creds != null) {
      _credentialsProvider.put(callId, creds);
      _credentials.remove(chatId);
    }
  }

  @override
  ChatCallCredentials getCredentials(ChatItemId id) {
    ChatCallCredentials? creds = _credentialsProvider.get(id);
    if (creds == null) {
      creds = ChatCallCredentials(const Uuid().v4());
      _credentialsProvider.put(id, creds);
    }

    return creds;
  }

  @override
  void moveCredentials(ChatItemId callId, ChatItemId newCallId) {
    ChatCallCredentials? creds = _credentialsProvider.get(callId);
    if (creds != null) {
      _credentialsProvider.put(newCallId, creds);
      _credentialsProvider.remove(callId);
    }
  }

  @override
  Future<void> removeCredentials(ChatItemId id) {
    return _credentialsProvider.remove(id);
  }

  @override
  Future<Stream<ChatCallEvents>> heartbeat(
    ChatItemId id,
    ChatCallDeviceId deviceId,
  ) async {
    return (await _graphQlProvider.callEvents(id, deviceId))
        .asyncExpand((event) async* {
      GraphQlProviderExceptions.fire(event);
      var events = CallEvents$Subscription.fromJson(event.data!).chatCallEvents;

      if (events.$$typename == 'SubscriptionInitialized') {
        yield const ChatCallEventsInitialized();
      } else if (events.$$typename == 'ChatCall') {
        var call = events as CallEvents$Subscription$ChatCallEvents$ChatCall;
        yield ChatCallEventsChatCall(call.toModel(), call.ver);
      } else if (events.$$typename == 'ChatCallEventsVersioned') {
        var mixin = events as ChatCallEventsVersionedMixin;
        yield ChatCallEventsEvent(
          CallEventsVersioned(
            mixin.events.map((e) => _callEvent(e)).toList(),
            mixin.ver,
          ),
        );
      }
    });
  }

  @override
  Future<Stream<IncomingChatCallsTopEvent>> events(int count) async =>
      (await _graphQlProvider.incomingCallsTopEvents(count))
          .asyncExpand((event) async* {
        GraphQlProviderExceptions.fire(event);
        var events = IncomingCallsTopEvents$Subscription.fromJson(event.data!)
            .incomingChatCallsTopEvents;

        if (events.$$typename == 'SubscriptionInitialized') {
          yield const IncomingChatCallsTopInitialized();
        } else if (events.$$typename == 'IncomingChatCallsTop') {
          var list = (events
                  as IncomingCallsTopEvents$Subscription$IncomingChatCallsTopEvents$IncomingChatCallsTop)
              .list;
          for (var u in list.map((e) => e.members).expand((e) => e)) {
            _userRepo.put(u.user.toHive());
          }
          yield IncomingChatCallsTop(list.map((e) => e.toModel()).toList());
        } else if (events.$$typename ==
            'EventIncomingChatCallsTopChatCallAdded') {
          var data = events
              as IncomingCallsTopEvents$Subscription$IncomingChatCallsTopEvents$EventIncomingChatCallsTopChatCallAdded;
          yield EventIncomingChatCallsTopChatCallAdded(data.call.toModel());
        } else if (events.$$typename ==
            'EventIncomingChatCallsTopChatCallRemoved') {
          var data = events
              as IncomingCallsTopEvents$Subscription$IncomingChatCallsTopEvents$EventIncomingChatCallsTopChatCallRemoved;
          yield EventIncomingChatCallsTopChatCallRemoved(data.call.toModel());
        }
      });

  /// Constructs a [ChatCallEvent] from [ChatCallEventsVersionedMixin$Event].
  ChatCallEvent _callEvent(ChatCallEventsVersionedMixin$Events e) {
    if (e.$$typename == 'EventChatCallFinished') {
      var node = e as ChatCallEventsVersionedMixin$Events$EventChatCallFinished;
      for (var m in node.call.members) {
        _userRepo.put(m.user.toHive());
      }
      return EventChatCallFinished(
        node.callId,
        node.chatId,
        node.at,
        node.call.toModel(),
        node.reason,
      );
    } else if (e.$$typename == 'EventChatCallRoomReady') {
      var node =
          e as ChatCallEventsVersionedMixin$Events$EventChatCallRoomReady;
      return EventChatCallRoomReady(
        node.callId,
        node.chatId,
        node.at,
        node.joinLink,
      );
    } else if (e.$$typename == 'EventChatCallMemberLeft') {
      var node =
          e as ChatCallEventsVersionedMixin$Events$EventChatCallMemberLeft;
      _userRepo.put(node.user.toHive());
      for (var m in node.call.members) {
        _userRepo.put(m.user.toHive());
      }
      return EventChatCallMemberLeft(
        node.callId,
        node.chatId,
        node.at,
        node.call.toModel(),
        node.user.toModel(),
        node.deviceId,
      );
    } else if (e.$$typename == 'EventChatCallMemberJoined') {
      var node =
          e as ChatCallEventsVersionedMixin$Events$EventChatCallMemberJoined;
      for (var m in node.call.members) {
        _userRepo.put(m.user.toHive());
      }
      return EventChatCallMemberJoined(
        node.callId,
        node.chatId,
        node.at,
        node.call.toModel(),
        node.user.toModel(),
        node.deviceId,
      );
    } else if (e.$$typename == 'EventChatCallMemberRedialed') {
      var node =
          e as ChatCallEventsVersionedMixin$Events$EventChatCallMemberRedialed;
      for (var m in node.call.members) {
        _userRepo.put(m.user.toHive());
      }
      return EventChatCallMemberRedialed(
        node.callId,
        node.chatId,
        node.at,
        node.call.toModel(),
        node.user.toModel(),
        node.byUser.toModel(),
      );
    } else if (e.$$typename == 'EventChatCallHandLowered') {
      var node =
          e as ChatCallEventsVersionedMixin$Events$EventChatCallHandLowered;
      for (var m in node.call.members) {
        _userRepo.put(m.user.toHive());
      }
      return EventChatCallHandLowered(
        node.callId,
        node.chatId,
        node.at,
        node.call.toModel(),
        node.user.toModel(),
      );
    } else if (e.$$typename == 'EventChatCallMoved') {
      var node = e as ChatCallEventsVersionedMixin$Events$EventChatCallMoved;
      _userRepo.put(node.user.toHive());
      for (var m in [...node.call.members, ...node.newCall.members]) {
        _userRepo.put(m.user.toHive());
      }
      return EventChatCallMoved(
        node.callId,
        node.chatId,
        node.at,
        node.call.toModel(),
        node.user.toModel(),
        node.newChatId,
        node.newChat.toModel(),
        node.newCallId,
        node.newCall.toModel(),
      );
    } else if (e.$$typename == 'EventChatCallHandRaised') {
      var node =
          e as ChatCallEventsVersionedMixin$Events$EventChatCallHandRaised;
      for (var m in node.call.members) {
        _userRepo.put(m.user.toHive());
      }
      return EventChatCallHandRaised(
        node.callId,
        node.chatId,
        node.at,
        node.call.toModel(),
        node.user.toModel(),
      );
    } else if (e.$$typename == 'EventChatCallDeclined') {
      var node = e as ChatCallEventsVersionedMixin$Events$EventChatCallDeclined;
      _userRepo.put(node.user.toHive());
      for (var m in node.call.members) {
        _userRepo.put(m.user.toHive());
      }
      return EventChatCallDeclined(
        node.callId,
        node.chatId,
        node.at,
        node.call.toModel(),
        node.user.toModel(),
      );
    } else {
      throw UnimplementedError('Unknown ChatCallEvent: ${e.$$typename}');
    }
  }

  /// Constructs a [ChatCall] from the [ChatEventsVersionedMixin].
  ChatCall? _chatCall(ChatEventsVersionedMixin? m) {
    for (ChatEventsVersionedMixin$Events e in m?.events ?? []) {
      if (e.$$typename == 'EventChatCallStarted') {
        var node = e as ChatEventsVersionedMixin$Events$EventChatCallStarted;
        for (var m in node.call.members) {
          _userRepo.put(m.user.toHive());
        }
        return node.call.toModel();
      } else if (e.$$typename == 'EventChatCallMemberJoined') {
        var node =
            e as ChatEventsVersionedMixin$Events$EventChatCallMemberJoined;

        for (var m in node.call.members) {
          _userRepo.put(m.user.toHive());
        }
        return node.call.toModel();
      }
    }

    return null;
  }
}<|MERGE_RESOLUTION|>--- conflicted
+++ resolved
@@ -43,14 +43,10 @@
   CallRepository(
     this._graphQlProvider,
     this._userRepo,
-<<<<<<< HEAD
+    this._credentialsProvider,
     this._settingsRepository, {
     required this.me,
   });
-=======
-    this._credentialsProvider,
-  );
->>>>>>> 6b4f222a
 
   @override
   RxObsMap<ChatId, Rx<OngoingCall>> calls = RxObsMap<ChatId, Rx<OngoingCall>>();
@@ -64,21 +60,15 @@
   /// [User]s repository, used to put the fetched [User]s into it.
   final UserRepository _userRepo;
 
-<<<<<<< HEAD
+  /// [ChatCallCredentialsHiveProvider] persisting the [ChatCallCredentials].
+  final ChatCallCredentialsHiveProvider _credentialsProvider;
+
   /// Settings repository, used to get the stored [MediaSettings].
   final AbstractSettingsRepository _settingsRepository;
-
-  /// Reactive map of the current [OngoingCall]s.
-  final RxObsMap<ChatId, Rx<OngoingCall>> _calls =
-      RxObsMap<ChatId, Rx<OngoingCall>>();
-=======
-  /// [ChatCallCredentialsHiveProvider] persisting the [ChatCallCredentials].
-  final ChatCallCredentialsHiveProvider _credentialsProvider;
 
   /// Temporary [ChatCallCredentials] of the [Chat]s containing just started
   /// [OngoingCall]s.
   final Map<ChatId, ChatCallCredentials> _credentials = {};
->>>>>>> 6b4f222a
 
   @override
   Rx<OngoingCall>? operator [](ChatId chatId) => calls[chatId];
@@ -156,7 +146,7 @@
       return;
     }
 
-    Rx<OngoingCall>? call = _calls[chatCall.chatId];
+    Rx<OngoingCall>? call = calls[chatCall.chatId];
 
     if (call == null) {
       Rx<OngoingCall> call = Rx<OngoingCall>(
@@ -179,7 +169,7 @@
 
   @override
   void onCallRemoved(ChatId chatId) {
-    Rx<OngoingCall>? call = _calls[chatId];
+    Rx<OngoingCall>? call = calls[chatId];
     // If call is not yet connected to the remote updates, then it's still just
     // a notification and it should be removed.
     if (call?.value.connected == false && call?.value.isActive == false) {
