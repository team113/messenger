// Copyright © 2022-2023 IT ENGINEERING MANAGEMENT INC,
//                       <https://github.com/team113>
//
// This program is free software: you can redistribute it and/or modify it under
// the terms of the GNU Affero General Public License v3.0 as published by the
// Free Software Foundation, either version 3 of the License, or (at your
// option) any later version.
//
// This program is distributed in the hope that it will be useful, but WITHOUT
// ANY WARRANTY; without even the implied warranty of MERCHANTABILITY or FITNESS
// FOR A PARTICULAR PURPOSE. See the GNU Affero General Public License v3.0 for
// more details.
//
// You should have received a copy of the GNU Affero General Public License v3.0
// along with this program. If not, see
// <https://www.gnu.org/licenses/agpl-3.0.html>.

import 'dart:async';

import 'package:collection/collection.dart';
import 'package:get/get.dart';
import 'package:uuid/uuid.dart';

import '/api/backend/extension/call.dart';
import '/api/backend/extension/chat.dart';
import '/api/backend/extension/user.dart';
import '/api/backend/schema.dart';
import '/domain/model/chat.dart';
import '/domain/model/chat_call.dart';
import '/domain/model/chat_item.dart';
import '/domain/model/media_settings.dart';
import '/domain/model/ongoing_call.dart';
import '/domain/model/user.dart';
import '/domain/repository/call.dart';
import '/domain/repository/chat.dart';
import '/domain/repository/settings.dart';
import '/provider/gql/graphql.dart';
import '/provider/hive/chat_call_credentials.dart';
import '/store/user.dart';
import '/util/obs/obs.dart';
import '/util/web/web_utils.dart';
import 'event/chat_call.dart';
import 'event/incoming_chat_call.dart';

/// Implementation of an [AbstractCallRepository].
class CallRepository extends DisposableInterface
    implements AbstractCallRepository {
  CallRepository(
    this._graphQlProvider,
    this._userRepo,
    this._credentialsProvider,
    this._settingsRepo, {
    required this.me,
  });

  /// Callback, called when the provided [Chat] should be remotely accessible.
  Future<RxChat?> Function(ChatId id)? ensureRemoteDialog;

  @override
  RxObsMap<ChatId, Rx<OngoingCall>> calls = RxObsMap<ChatId, Rx<OngoingCall>>();

  /// [UserId] of the currently authenticated [MyUser].
  final UserId me;

  /// GraphQL API provider.
  final GraphQlProvider _graphQlProvider;

  /// [User]s repository, used to put the fetched [User]s into it.
  final UserRepository? _userRepo;

  /// [ChatCallCredentialsHiveProvider] persisting the [ChatCallCredentials].
  final ChatCallCredentialsHiveProvider? _credentialsProvider;

  /// Settings repository, used to retrieve the stored [MediaSettings].
  final AbstractSettingsRepository _settingsRepo;

  /// Temporary [ChatCallCredentials] of the [Chat]s containing just started
  /// [OngoingCall]s.
  final Map<ChatId, ChatCallCredentials> _credentials = {};

  /// Subscription to a list of [IncomingChatCallsTopEvent]s.
  StreamSubscription? _events;

  /// Returns the current value of [MediaSettings].
  Rx<MediaSettings?> get media => _settingsRepo.mediaSettings;

  @override
  Rx<OngoingCall>? operator [](ChatId chatId) => calls[chatId];

  @override
  void operator []=(ChatId chatId, Rx<OngoingCall> call) =>
      calls[chatId] = call;

  @override
  void onInit() {
    _subscribe(3);
    super.onInit();
  }

  @override
  void onClose() {
    _events?.cancel();

    for (Rx<OngoingCall> call in List.from(calls.values, growable: false)) {
      remove(call.value.chatId.value);
    }

    super.onClose();
  }

  @override
  Rx<OngoingCall>? add(ChatCall call) {
    Rx<OngoingCall>? ongoing = calls[call.chatId];

    // If we're already in this call or call already exists, then ignore it.
    if ((ongoing != null &&
            ongoing.value.state.value != OngoingCallState.ended) ||
        call.members.any((e) => e.user.id == me)) {
      return ongoing;
    }

    if (ongoing == null) {
      ongoing = Rx<OngoingCall>(
        OngoingCall(
          call.chatId,
          me,
          call: call,
          withAudio: false,
          withVideo: false,
          withScreen: false,
          mediaSettings: media.value,
          creds: getCredentials(call.id),
        ),
      );
      calls[call.chatId] = ongoing;
    } else {
      ongoing.value.call.value = call;
    }

    return ongoing;
  }

  @override
  Rx<OngoingCall> addStored(
    WebStoredCall stored, {
    bool withAudio = true,
    bool withVideo = true,
    bool withScreen = false,
  }) {
    Rx<OngoingCall>? ongoing = calls[stored.chatId];

    if (ongoing == null) {
      ongoing = Rx(
        OngoingCall(
          stored.chatId,
          me,
          call: stored.call,
          creds: stored.creds,
          deviceId: stored.deviceId,
          state: stored.state,
          withAudio: withAudio,
          withVideo: withVideo,
          withScreen: withScreen,
          mediaSettings: media.value,
        ),
      );
      calls[stored.chatId] = ongoing;
    } else {
      ongoing.value.call.value = ongoing.value.call.value ?? stored.call;
      ongoing.value.creds = ongoing.value.creds ?? stored.creds;
      ongoing.value.deviceId = ongoing.value.deviceId ?? stored.deviceId;
    }

    return ongoing;
  }

  @override
  void move(ChatId chatId, ChatId newChatId) => calls.move(chatId, newChatId);

  @override
  Rx<OngoingCall>? remove(ChatId chatId) {
    Rx<OngoingCall>? call = calls.remove(chatId);
    call?.value.state.value = OngoingCallState.ended;
    call?.value.dispose();

    return call;
  }

  @override
  bool contains(ChatId chatId) => calls.containsKey(chatId);

  @override
  Future<Rx<OngoingCall>> start(
    ChatId chatId, {
    bool withAudio = true,
    bool withVideo = true,
    bool withScreen = false,
  }) async {
    // TODO: Call should be displayed right away.
    if (chatId.isLocal && ensureRemoteDialog != null) {
      chatId = (await ensureRemoteDialog!.call(chatId))!.id;
    }

    if (calls[chatId] != null) {
      throw CallAlreadyExistsException();
    }

    final Rx<OngoingCall> call = Rx<OngoingCall>(
      OngoingCall(
        chatId,
        me,
        withAudio: withAudio,
        withVideo: withVideo,
        withScreen: withScreen,
        mediaSettings: media.value,
        creds: generateCredentials(chatId),
        state: OngoingCallState.local,
      ),
    );

    calls[call.value.chatId.value] = call;

    var response = await _graphQlProvider.startChatCall(
      call.value.chatId.value,
      call.value.creds!,
      call.value.videoState.value == LocalTrackState.enabling ||
          call.value.videoState.value == LocalTrackState.enabled,
    );

    call.value.deviceId = response.deviceId;

    var chatCall = _chatCall(response.event);
    if (chatCall != null) {
      call.value.call.value = chatCall;
      transferCredentials(chatCall.chatId, chatCall.id);
    } else {
      throw CallAlreadyJoinedException(response.deviceId);
    }
    calls[call.value.chatId.value]?.refresh();

    return call;
  }

  @override
  Future<Rx<OngoingCall>?> join(
    ChatId chatId,
    ChatItemId? callId, {
    bool withAudio = true,
    bool withVideo = false,
    bool withScreen = false,
  }) async {
    Rx<OngoingCall>? ongoing = calls[chatId];

    if (ongoing == null ||
        ongoing.value.state.value == OngoingCallState.ended) {
      // If we're joining an already disposed call, then replace it.
      if (ongoing?.value.state.value == OngoingCallState.ended) {
        remove(chatId);
      }

      ChatCallCredentials? credentials;
      if (callId != null) {
        credentials = getCredentials(callId);
      }

      ongoing = Rx<OngoingCall>(
        OngoingCall(
          chatId,
          me,
          withAudio: withAudio,
          withVideo: withVideo,
          withScreen: withScreen,
          mediaSettings: media.value,
          creds: credentials ?? generateCredentials(chatId),
          state: OngoingCallState.joining,
        ),
      );
      calls[chatId] = ongoing;
    } else if (ongoing.value.state.value != OngoingCallState.active) {
      ongoing.value.state.value = OngoingCallState.joining;
      ongoing.value.setAudioEnabled(withAudio);
      ongoing.value.setVideoEnabled(withVideo);
      ongoing.value.setScreenShareEnabled(withScreen);
    } else {
      return null;
    }

    final response = await _graphQlProvider.joinChatCall(
      ongoing.value.chatId.value,
      ongoing.value.creds!,
    );

    ongoing.value.deviceId = response.deviceId;

    final ChatCall? chatCall = _chatCall(response.event);
    if (chatCall != null) {
      ongoing.value.call.value = chatCall;
      transferCredentials(chatCall.chatId, chatCall.id);
    } else {
      throw CallAlreadyJoinedException(response.deviceId);
    }

    return ongoing;
  }

  @override
  Future<void> leave(ChatId chatId, ChatCallDeviceId deviceId) async {
    await _graphQlProvider.leaveChatCall(chatId, deviceId);
  }

  @override
  Future<void> decline(ChatId chatId) async {
    await _graphQlProvider.declineChatCall(chatId);
    calls.remove(chatId);
  }

  @override
  Future<void> toggleHand(ChatId chatId, bool raised) =>
      _graphQlProvider.toggleChatCallHand(chatId, raised);

  @override
  Future<void> redialChatCallMember(ChatId chatId, UserId memberId) async {
    final Rx<OngoingCall>? ongoing = calls[chatId];
    final CallMemberId id = CallMemberId(memberId, null);

    if (ongoing != null) {
      if (ongoing.value.members.keys.none((e) => e.userId == memberId)) {
        ongoing.value.members[id] =
            CallMember(id, null, isConnected: false, isDialing: true);
      }
    }

    try {
      await _graphQlProvider.redialChatCallMember(chatId, memberId);
    } catch (_) {
      ongoing?.value.members.remove(id);
    }
  }

  @override
  Future<void> removeChatCallMember(ChatId chatId, UserId userId) async {
    // TODO: Implement optimism, if possible.
    await _graphQlProvider.removeChatCallMember(chatId, userId);
  }

  @override
  Future<void> transformDialogCallIntoGroupCall(
    ChatId chatId,
    List<UserId> additionalMemberIds,
    ChatName? groupName,
  ) =>
      _graphQlProvider.transformDialogCallIntoGroupCall(
        chatId,
        additionalMemberIds,
        groupName,
      );

  @override
  ChatCallCredentials generateCredentials(ChatId id) {
    ChatCallCredentials? creds = _credentials[id];
    if (creds == null) {
      creds = ChatCallCredentials(const Uuid().v4());
      _credentials[id] = creds;
    }

    return creds;
  }

  @override
  void transferCredentials(ChatId chatId, ChatItemId callId) {
    ChatCallCredentials? creds = _credentials[chatId];
    if (creds != null) {
      _credentialsProvider?.put(callId, creds);
      _credentials.remove(chatId);
    }
  }

  @override
  ChatCallCredentials getCredentials(ChatItemId id) {
    ChatCallCredentials? creds = _credentialsProvider?.get(id);
    if (creds == null) {
      creds = ChatCallCredentials(const Uuid().v4());
      _credentialsProvider?.put(id, creds);
    }

    return creds;
  }

  @override
  void moveCredentials(ChatItemId callId, ChatItemId newCallId) {
    ChatCallCredentials? creds = _credentialsProvider?.get(callId);
    if (creds != null) {
<<<<<<< HEAD
      _credentialsProvider?.remove(callId);
      _credentialsProvider?.put(newCallId, creds);
=======
      _credentialsProvider.remove(callId);
      _credentialsProvider.put(newCallId, creds);
>>>>>>> 1f8c474f
    }
  }

  @override
  Future<void> removeCredentials(ChatItemId id) async {
    await _credentialsProvider?.remove(id);
  }

  @override
  Stream<ChatCallEvents> heartbeat(
    ChatItemId id,
    ChatCallDeviceId deviceId,
  ) {
    return _graphQlProvider
        .callEvents(id, deviceId)
        .asyncExpand((event) async* {
      var events = CallEvents$Subscription.fromJson(event.data!).chatCallEvents;

      if (events.$$typename == 'SubscriptionInitialized') {
        yield const ChatCallEventsInitialized();
      } else if (events.$$typename == 'ChatCall') {
        var call = events as CallEvents$Subscription$ChatCallEvents$ChatCall;
        yield ChatCallEventsChatCall(call.toModel(), call.ver);
      } else if (events.$$typename == 'ChatCallEventsVersioned') {
        var mixin = events as ChatCallEventsVersionedMixin;
        yield ChatCallEventsEvent(
          CallEventsVersioned(
            mixin.events.map((e) => _callEvent(e)).toList(),
            mixin.ver,
          ),
        );
      }
    });
  }

  /// Returns a [Stream] of [IncomingChatCallsTopEvent]s.
  ///
  /// [count] determines the length of the list of incoming [ChatCall]s which
  /// updates will be notified via events.
  Stream<IncomingChatCallsTopEvent> _incomingEvents(int count) =>
      _graphQlProvider
          .incomingCallsTopEvents(count)
          .asyncExpand((event) async* {
        var events = IncomingCallsTopEvents$Subscription.fromJson(event.data!)
            .incomingChatCallsTopEvents;

        if (events.$$typename == 'SubscriptionInitialized') {
          yield const IncomingChatCallsTopInitialized();
        } else if (events.$$typename == 'IncomingChatCallsTop') {
          var list = (events
                  as IncomingCallsTopEvents$Subscription$IncomingChatCallsTopEvents$IncomingChatCallsTop)
              .list;
          for (var u in list.map((e) => e.members).expand((e) => e)) {
            _userRepo?.put(u.user.toHive());
          }
          yield IncomingChatCallsTop(list.map((e) => e.toModel()).toList());
        } else if (events.$$typename ==
            'EventIncomingChatCallsTopChatCallAdded') {
          var data = events
              as IncomingCallsTopEvents$Subscription$IncomingChatCallsTopEvents$EventIncomingChatCallsTopChatCallAdded;
          yield EventIncomingChatCallsTopChatCallAdded(data.call.toModel());
        } else if (events.$$typename ==
            'EventIncomingChatCallsTopChatCallRemoved') {
          var data = events
              as IncomingCallsTopEvents$Subscription$IncomingChatCallsTopEvents$EventIncomingChatCallsTopChatCallRemoved;
          yield EventIncomingChatCallsTopChatCallRemoved(data.call.toModel());
        }
      });

  /// Constructs a [ChatCallEvent] from [ChatCallEventsVersionedMixin$Event].
  ChatCallEvent _callEvent(ChatCallEventsVersionedMixin$Events e) {
    if (e.$$typename == 'EventChatCallFinished') {
      var node = e as ChatCallEventsVersionedMixin$Events$EventChatCallFinished;
      for (var m in node.call.members) {
        _userRepo?.put(m.user.toHive());
      }
      return EventChatCallFinished(
        node.callId,
        node.chatId,
        node.at,
        node.call.toModel(),
        node.reason,
      );
    } else if (e.$$typename == 'EventChatCallRoomReady') {
      var node =
          e as ChatCallEventsVersionedMixin$Events$EventChatCallRoomReady;
      return EventChatCallRoomReady(
        node.callId,
        node.chatId,
        node.at,
        node.joinLink,
      );
    } else if (e.$$typename == 'EventChatCallMemberLeft') {
      var node =
          e as ChatCallEventsVersionedMixin$Events$EventChatCallMemberLeft;
      _userRepo?.put(node.user.toHive());
      for (var m in node.call.members) {
        _userRepo?.put(m.user.toHive());
      }
      return EventChatCallMemberLeft(
        node.callId,
        node.chatId,
        node.at,
        node.call.toModel(),
        node.user.toModel(),
        node.deviceId,
      );
    } else if (e.$$typename == 'EventChatCallMemberJoined') {
      var node =
          e as ChatCallEventsVersionedMixin$Events$EventChatCallMemberJoined;
      for (var m in node.call.members) {
        _userRepo?.put(m.user.toHive());
      }
      return EventChatCallMemberJoined(
        node.callId,
        node.chatId,
        node.at,
        node.call.toModel(),
        node.user.toModel(),
        node.deviceId,
      );
    } else if (e.$$typename == 'EventChatCallMemberRedialed') {
      var node =
          e as ChatCallEventsVersionedMixin$Events$EventChatCallMemberRedialed;
      for (var m in node.call.members) {
        _userRepo?.put(m.user.toHive());
      }
      return EventChatCallMemberRedialed(
        node.callId,
        node.chatId,
        node.at,
        node.call.toModel(),
        node.user.toModel(),
        node.byUser.toModel(),
      );
    } else if (e.$$typename == 'EventChatCallAnswerTimeoutPassed') {
      var node = e
          as ChatCallEventsVersionedMixin$Events$EventChatCallAnswerTimeoutPassed;
      for (var m in node.call.members) {
        _userRepo.put(m.user.toHive());
      }
      return EventChatCallAnswerTimeoutPassed(
        node.callId,
        node.chatId,
        node.at,
        node.call.toModel(),
        node.nUser?.toModel(),
        node.userId,
      );
    } else if (e.$$typename == 'EventChatCallHandLowered') {
      var node =
          e as ChatCallEventsVersionedMixin$Events$EventChatCallHandLowered;
      for (var m in node.call.members) {
        _userRepo?.put(m.user.toHive());
      }
      return EventChatCallHandLowered(
        node.callId,
        node.chatId,
        node.at,
        node.call.toModel(),
        node.user.toModel(),
      );
    } else if (e.$$typename == 'EventChatCallMoved') {
      var node = e as ChatCallEventsVersionedMixin$Events$EventChatCallMoved;
      _userRepo?.put(node.user.toHive());
      for (var m in [...node.call.members, ...node.newCall.members]) {
        _userRepo?.put(m.user.toHive());
      }
      return EventChatCallMoved(
        node.callId,
        node.chatId,
        node.at,
        node.call.toModel(),
        node.user.toModel(),
        node.newChatId,
        node.newChat.toModel(),
        node.newCallId,
        node.newCall.toModel(),
      );
    } else if (e.$$typename == 'EventChatCallHandRaised') {
      var node =
          e as ChatCallEventsVersionedMixin$Events$EventChatCallHandRaised;
      for (var m in node.call.members) {
        _userRepo?.put(m.user.toHive());
      }
      return EventChatCallHandRaised(
        node.callId,
        node.chatId,
        node.at,
        node.call.toModel(),
        node.user.toModel(),
      );
    } else if (e.$$typename == 'EventChatCallDeclined') {
      var node = e as ChatCallEventsVersionedMixin$Events$EventChatCallDeclined;
      _userRepo?.put(node.user.toHive());
      for (var m in node.call.members) {
        _userRepo?.put(m.user.toHive());
      }
      return EventChatCallDeclined(
        node.callId,
        node.chatId,
        node.at,
        node.call.toModel(),
        node.user.toModel(),
      );
    } else if (e.$$typename == 'EventChatCallConversationStarted') {
      var node = e
          as ChatCallEventsVersionedMixin$Events$EventChatCallConversationStarted;
      for (var m in node.call.members) {
        _userRepo.put(m.user.toHive());
      }
      return EventChatCallConversationStarted(
        node.callId,
        node.chatId,
        node.at,
        node.call.toModel(),
      );
    } else {
      throw UnimplementedError('Unknown ChatCallEvent: ${e.$$typename}');
    }
  }

  /// Constructs a [ChatCall] from the [ChatEventsVersionedMixin].
  ChatCall? _chatCall(ChatEventsVersionedMixin? m) {
    for (ChatEventsVersionedMixin$Events e in m?.events ?? []) {
      if (e.$$typename == 'EventChatCallStarted') {
        var node = e as ChatEventsVersionedMixin$Events$EventChatCallStarted;
        for (var m in node.call.members) {
          _userRepo?.put(m.user.toHive());
        }
        return node.call.toModel();
      } else if (e.$$typename == 'EventChatCallMemberJoined') {
        var node =
            e as ChatEventsVersionedMixin$Events$EventChatCallMemberJoined;

        for (var m in node.call.members) {
          _userRepo?.put(m.user.toHive());
        }
        return node.call.toModel();
      }
    }

    return null;
  }

  /// Subscribes to updates of the top [count] of incoming [ChatCall]s list.
  void _subscribe(int count) {
    _events?.cancel();
    _events = _incomingEvents(count).listen(
      (e) async {
        switch (e.kind) {
          case IncomingChatCallsTopEventKind.initialized:
            // No-op.
            break;

          case IncomingChatCallsTopEventKind.list:
            e as IncomingChatCallsTop;
            e.list.forEach(add);
            break;

          case IncomingChatCallsTopEventKind.added:
            e as EventIncomingChatCallsTopChatCallAdded;
            add(e.call);
            break;

          case IncomingChatCallsTopEventKind.removed:
            e as EventIncomingChatCallsTopChatCallRemoved;
            final Rx<OngoingCall>? call = calls[e.call.chatId];
            // If call is not yet connected to remote updates, then it's still
            // just a notification and it should be removed.
            if (call?.value.connected == false &&
                call?.value.isActive == false) {
              remove(e.call.chatId);
            }
            break;
        }
      },
      onError: (_) {
        // No-op.
      },
    );
  }
}<|MERGE_RESOLUTION|>--- conflicted
+++ resolved
@@ -390,13 +390,8 @@
   void moveCredentials(ChatItemId callId, ChatItemId newCallId) {
     ChatCallCredentials? creds = _credentialsProvider?.get(callId);
     if (creds != null) {
-<<<<<<< HEAD
       _credentialsProvider?.remove(callId);
       _credentialsProvider?.put(newCallId, creds);
-=======
-      _credentialsProvider.remove(callId);
-      _credentialsProvider.put(newCallId, creds);
->>>>>>> 1f8c474f
     }
   }
 
