// Copyright © 2022-2023 IT ENGINEERING MANAGEMENT INC,
//                       <https://github.com/team113>
//
// This program is free software: you can redistribute it and/or modify it under
// the terms of the GNU Affero General Public License v3.0 as published by the
// Free Software Foundation, either version 3 of the License, or (at your
// option) any later version.
//
// This program is distributed in the hope that it will be useful, but WITHOUT
// ANY WARRANTY; without even the implied warranty of MERCHANTABILITY or FITNESS
// FOR A PARTICULAR PURPOSE. See the GNU Affero General Public License v3.0 for
// more details.
//
// You should have received a copy of the GNU Affero General Public License v3.0
// along with this program. If not, see
// <https://www.gnu.org/licenses/agpl-3.0.html>.

import 'dart:async';
import 'dart:math';

import 'package:async/async.dart';
import 'package:collection/collection.dart';
import 'package:dio/dio.dart' as dio;
import 'package:dio/dio.dart';
import 'package:get/get.dart';
import 'package:hive/hive.dart';

import '/api/backend/extension/chat.dart';
import '/api/backend/extension/my_user.dart';
import '/api/backend/extension/user.dart';
import '/api/backend/schema.dart';
import '/domain/model/avatar.dart';
import '/domain/model/mute_duration.dart';
import '/domain/model/my_user.dart';
import '/domain/model/native_file.dart';
import '/domain/model/precise_date_time/precise_date_time.dart';
import '/domain/model/user.dart';
import '/domain/model/user_call_cover.dart';
import '/domain/repository/my_user.dart';
import '/domain/repository/user.dart';
import '/provider/gql/graphql.dart';
import '/provider/hive/blocklist.dart';
import '/provider/hive/my_user.dart';
import '/provider/hive/user.dart';
<<<<<<< HEAD
import '/util/log.dart';
=======
import '/util/backoff.dart';
>>>>>>> 6a174d2c
import '/util/new_type.dart';
import '/util/platform_utils.dart';
import '/util/stream_utils.dart';
import 'event/my_user.dart';
import 'model/my_user.dart';
import 'user.dart';

/// [MyUser] repository.
class MyUserRepository implements AbstractMyUserRepository {
  MyUserRepository(
    this._graphQlProvider,
    this._myUserLocal,
    this._blocklistLocal,
    this._userRepo,
  );

  @override
  late final Rx<MyUser?> myUser;

  @override
  final RxList<RxUser> blacklist = RxList<RxUser>();

  /// GraphQL's Endpoint provider.
  final GraphQlProvider _graphQlProvider;

  /// [MyUser] local [Hive] storage.
  final MyUserHiveProvider _myUserLocal;

  /// Blacklisted [User]s local [Hive] storage.
  final BlocklistHiveProvider _blocklistLocal;

  /// [User]s repository, used to put the fetched [MyUser] into it.
  final UserRepository _userRepo;

  /// [MyUserHiveProvider.boxEvents] subscription.
  StreamIterator<BoxEvent>? _localSubscription;

  /// [BlocklistHiveProvider.boxEvents] subscription.
  StreamIterator<BoxEvent>? _blocklistSubscription;

  /// [_myUserRemoteEvents] subscription.
  ///
  /// May be uninitialized since connection establishment may fail.
  StreamQueue<MyUserEventsVersioned>? _remoteSubscription;

  /// [GraphQlProvider.keepOnline] subscription keeping the [MyUser] online.
  StreamSubscription? _keepOnlineSubscription;

  /// Subscription to the [PlatformUtils.onActivityChanged] initializing and
  /// canceling the [_keepOnlineSubscription].
  StreamSubscription? _onActivityChanged;

  /// [CancelToken] for cancelling the [_fetchBlocklist].
  final CancelToken _cancelToken = CancelToken();

  /// Callback that is called when [MyUser] is deleted.
  late final void Function() onUserDeleted;

  /// Callback that is called when [MyUser]'s password is changed.
  late final void Function() onPasswordUpdated;

  @override
  Future<void> init({
    required Function() onUserDeleted,
    required Function() onPasswordUpdated,
  }) async {
    Log.debug('init(onUserDeleted, onPasswordUpdated)', '$runtimeType');

    this.onPasswordUpdated = onPasswordUpdated;
    this.onUserDeleted = onUserDeleted;

    myUser = Rx<MyUser?>(_myUserLocal.myUser?.value);

    _initLocalSubscription();
    _initRemoteSubscription();
    _initBlacklistSubscription();

    if (await PlatformUtils.isActive) {
      _initKeepOnlineSubscription();
    }

    _onActivityChanged = PlatformUtils.onActivityChanged.listen((active) {
      if (active) {
        if (_keepOnlineSubscription == null) {
          _initKeepOnlineSubscription();
        }
      } else {
        _keepOnlineSubscription?.cancel();
        _keepOnlineSubscription = null;
      }
    });

    if (!_blocklistLocal.isEmpty) {
      final List<RxUser?> users =
          await Future.wait(_blocklistLocal.blocked.map(_userRepo.get));
      blacklist.addAll(users.whereNotNull());
    }

    try {
      final List<HiveUser> blacklisted =
          await Backoff.run(_fetchBlocklist, _cancelToken);

      for (UserId c in _blocklistLocal.blocked) {
        if (blacklisted.none((e) => e.value.id == c)) {
          _blocklistLocal.remove(c);
        }
      }

      for (HiveUser c in blacklisted) {
        _blocklistLocal.put(c.value.id);
      }
    } catch (e) {
      if (e is! OperationCanceledException) {
        rethrow;
      }
    }
  }

  @override
  void dispose() {
    Log.debug('dispose()', '$runtimeType');

    _localSubscription?.cancel();
    _blocklistSubscription?.cancel();
    _remoteSubscription?.close(immediate: true);
    _keepOnlineSubscription?.cancel();
    _onActivityChanged?.cancel();
    _cancelToken.cancel();
  }

  @override
  Future<void> clearCache() async {
    Log.debug('clearCache()', '$runtimeType');
    await _myUserLocal.clear();
  }

  @override
  Future<void> updateUserName(UserName? name) async {
    Log.debug('updateUserName($name)', '$runtimeType');

    final UserName? oldName = myUser.value?.name;

    myUser.update((u) => u?.name = name);

    try {
      await _graphQlProvider.updateUserName(name);
    } catch (_) {
      myUser.update((u) => u?.name = oldName);
      rethrow;
    }
  }

  @override
  Future<void> updateUserStatus(UserTextStatus? status) async {
    Log.debug('updateUserStatus($status)', '$runtimeType');

    final UserTextStatus? oldStatus = myUser.value?.status;

    myUser.update((u) => u?.status = status);

    try {
      await _graphQlProvider.updateUserStatus(status);
    } catch (_) {
      myUser.update((u) => u?.status = oldStatus);
      rethrow;
    }
  }

  @override
  Future<void> updateUserLogin(UserLogin login) async {
    Log.debug('updateUserLogin($login)', '$runtimeType');

    final UserLogin? oldLogin = myUser.value?.login;

    myUser.update((u) => u?.login = login);

    try {
      await _graphQlProvider.updateUserLogin(login);
    } catch (_) {
      myUser.update((u) => u?.login = oldLogin);
      rethrow;
    }
  }

  @override
  Future<void> updateUserPresence(Presence presence) async {
    Log.debug('updateUserPresence($presence)', '$runtimeType');

    final Presence? oldPresence = myUser.value?.presence;

    myUser.update((u) => u?.presence = presence);

    try {
      await _graphQlProvider.updateUserPresence(presence);
    } catch (_) {
      myUser.update((u) => u?.presence = oldPresence!);
      rethrow;
    }
  }

  @override
  Future<void> updateUserPassword(
    UserPassword? oldPassword,
    UserPassword newPassword,
  ) async {
<<<<<<< HEAD
    Log.debug(
      'updateUserPassword($oldPassword, $newPassword)',
      '$runtimeType',
    );
    await _graphQlProvider.updateUserPassword(oldPassword, newPassword);
=======
    final bool? hasPassword = myUser.value?.hasPassword;

    myUser.update((u) => u?.hasPassword = true);

    try {
      await _graphQlProvider.updateUserPassword(oldPassword, newPassword);
    } catch (_) {
      if (hasPassword != null) {
        myUser.update((u) => u?.hasPassword = hasPassword);
      }

      rethrow;
    }
>>>>>>> 6a174d2c
  }

  @override
  Future<void> deleteMyUser() async {
    Log.debug('deleteMyUser()', '$runtimeType');
    await _graphQlProvider.deleteMyUser();
  }

  @override
  Future<void> deleteUserEmail(UserEmail email) async {
    Log.debug('deleteUserEmail($email)', '$runtimeType');

    if (myUser.value?.emails.unconfirmed == email) {
      final UserEmail? unconfirmed = myUser.value?.emails.unconfirmed;

      myUser.update((u) => u?.emails.unconfirmed = null);

      try {
        await _graphQlProvider.deleteUserEmail(email);
      } catch (_) {
        myUser.update((u) => u?.emails.unconfirmed = unconfirmed);
        rethrow;
      }
    } else {
      int i = myUser.value?.emails.confirmed.indexOf(email) ?? -1;

      if (i != -1) {
        myUser.update((u) => u?.emails.confirmed.remove(email));
      }

      try {
        await _graphQlProvider.deleteUserEmail(email);
      } catch (_) {
        if (i != -1) {
          i = min(i, myUser.value?.emails.confirmed.length ?? 0);
          myUser.update((u) => myUser.value?.emails.confirmed.insert(i, email));
        }
        rethrow;
      }
    }
  }

  @override
  Future<void> deleteUserPhone(UserPhone phone) async {
    Log.debug('deleteUserPhone($phone)', '$runtimeType');

    if (myUser.value?.phones.unconfirmed == phone) {
      final UserPhone? unconfirmed = myUser.value?.phones.unconfirmed;

      myUser.update((u) => u?.phones.unconfirmed = null);

      try {
        await _graphQlProvider.deleteUserPhone(phone);
      } catch (_) {
        myUser.update((u) => u?.phones.unconfirmed = unconfirmed);
        rethrow;
      }
    } else {
      int i = myUser.value?.phones.confirmed.indexOf(phone) ?? -1;

      if (i != -1) {
        myUser.update((u) => u?.phones.confirmed.remove(phone));
      }

      try {
        await _graphQlProvider.deleteUserPhone(phone);
      } catch (_) {
        if (i != -1) {
          i = min(i, myUser.value?.phones.confirmed.length ?? 0);
          myUser.update((u) => myUser.value?.phones.confirmed.insert(i, phone));
        }
        rethrow;
      }
    }
  }

  @override
  Future<void> addUserEmail(UserEmail email) async {
    Log.debug('addUserEmail($email)', '$runtimeType');

    final UserEmail? unconfirmed = myUser.value?.emails.unconfirmed;

    myUser.update((u) => u?.emails.unconfirmed = email);

    try {
      await _graphQlProvider.addUserEmail(email);
    } catch (_) {
      myUser.update((u) => u?.emails.unconfirmed = unconfirmed);
      rethrow;
    }
  }

  @override
  Future<void> addUserPhone(UserPhone phone) async {
    Log.debug('addUserPhone($phone)', '$runtimeType');

    final UserPhone? unconfirmed = myUser.value?.phones.unconfirmed;

    myUser.update((u) => u?.phones.unconfirmed = phone);

    try {
      await _graphQlProvider.addUserPhone(phone);
    } catch (_) {
      myUser.update((u) => u?.phones.unconfirmed = unconfirmed);
      rethrow;
    }
  }

  @override
  Future<void> confirmEmailCode(ConfirmationCode code) async {
    Log.debug('confirmEmailCode($code)', '$runtimeType');

    final UserEmail? unconfirmed = myUser.value?.emails.unconfirmed;

    await _graphQlProvider.confirmEmailCode(code);

    myUser.update(
      (u) {
        u?.emails.confirmed.addIf(
          !u.emails.confirmed.contains(unconfirmed),
          unconfirmed!,
        );
        u?.emails.unconfirmed = null;
      },
    );
  }

  @override
  Future<void> confirmPhoneCode(ConfirmationCode code) async {
    Log.debug('confirmPhoneCode($code)', '$runtimeType');

    final UserPhone? unconfirmed = myUser.value?.phones.unconfirmed;

    await _graphQlProvider.confirmPhoneCode(code);

    myUser.update(
      (u) {
        u?.phones.confirmed.addIf(
          !u.phones.confirmed.contains(unconfirmed),
          unconfirmed!,
        );
        u?.phones.unconfirmed = null;
      },
    );
  }

  @override
  Future<void> resendEmail() async {
    Log.debug('resendEmail()', '$runtimeType');
    await _graphQlProvider.resendEmail();
  }

  @override
  Future<void> resendPhone() async {
    Log.debug('resendPhone()', '$runtimeType');
    await _graphQlProvider.resendPhone();
  }

  @override
  Future<void> createChatDirectLink(ChatDirectLinkSlug slug) async {
    Log.debug('createChatDirectLink($slug)', '$runtimeType');

    final ChatDirectLink? link = myUser.value?.chatDirectLink;

    myUser.update((u) => u?.chatDirectLink = ChatDirectLink(slug: slug));

    try {
      await _graphQlProvider.createUserDirectLink(slug);
    } catch (_) {
      myUser.update((u) => u?.chatDirectLink = link);
      rethrow;
    }
  }

  @override
  Future<void> deleteChatDirectLink() async {
    Log.debug('deleteChatDirectLink()', '$runtimeType');

    final ChatDirectLink? link = myUser.value?.chatDirectLink;

    myUser.update((u) => u?.chatDirectLink = null);

    try {
      await _graphQlProvider.deleteUserDirectLink();
    } catch (_) {
      myUser.update((u) => u?.chatDirectLink = link);
      rethrow;
    }
  }

  @override
  Future<void> updateAvatar(
    NativeFile? file, {
    void Function(int count, int total)? onSendProgress,
  }) async {
    Log.debug('updateAvatar($file, onSendProgress)', '$runtimeType');

    dio.MultipartFile? upload;

    if (file != null) {
      await file.ensureCorrectMediaType();

      if (file.stream != null) {
        upload = dio.MultipartFile.fromStream(
          () => file.stream!,
          file.size,
          filename: file.name,
          contentType: file.mime,
        );
      } else if (file.bytes.value != null) {
        upload = dio.MultipartFile.fromBytes(
          file.bytes.value!,
          filename: file.name,
          contentType: file.mime,
        );
      } else if (file.path != null) {
        upload = await dio.MultipartFile.fromFile(
          file.path!,
          filename: file.name,
          contentType: file.mime,
        );
      } else {
        throw ArgumentError(
          'At least stream, bytes or path should be specified.',
        );
      }
    }

    final UserAvatar? avatar = myUser.value?.avatar;
    if (file == null) {
      myUser.update((u) => u?.avatar = null);
    }

    try {
      await _graphQlProvider.updateUserAvatar(
        upload,
        null,
        onSendProgress: onSendProgress,
      );
    } catch (_) {
      if (file == null) {
        myUser.update((u) => u?.avatar = avatar);
      }
      rethrow;
    }
  }

  @override
  Future<void> toggleMute(MuteDuration? mute) async {
    Log.debug('toggleMute($mute)', '$runtimeType');

    final MuteDuration? muted = myUser.value?.muted;

    final Muting? muting = mute == null
        ? null
        : Muting(duration: mute.forever == true ? null : mute.until);

    myUser.update((u) => u?.muted = muting?.toModel());

    try {
      await _graphQlProvider.toggleMyUserMute(muting);
    } catch (e) {
      myUser.update((u) => u?.muted = muted);
      rethrow;
    }
  }

  @override
  Future<void> updateCallCover(
    NativeFile? file, {
    void Function(int count, int total)? onSendProgress,
  }) async {
    Log.debug('updateCallCover($file, onSendProgress)', '$runtimeType');

    dio.MultipartFile? upload;

    if (file != null) {
      await file.ensureCorrectMediaType();

      if (file.stream != null) {
        upload = dio.MultipartFile.fromStream(
          () => file.stream!,
          file.size,
          filename: file.name,
          contentType: file.mime,
        );
      } else if (file.bytes.value != null) {
        upload = dio.MultipartFile.fromBytes(
          file.bytes.value!,
          filename: file.name,
          contentType: file.mime,
        );
      } else if (file.path != null) {
        upload = await dio.MultipartFile.fromFile(
          file.path!,
          filename: file.name,
          contentType: file.mime,
        );
      } else {
        throw ArgumentError(
          'At least stream, bytes or path should be specified.',
        );
      }
    }

    final UserCallCover? callCover = myUser.value?.callCover;
    if (file == null) {
      myUser.update((u) => u?.callCover = null);
    }

    try {
      await _graphQlProvider.updateUserCallCover(
        upload,
        null,
        onSendProgress: onSendProgress,
      );
    } catch (_) {
      if (file == null) {
        myUser.update((u) => u?.callCover = callCover);
      }
      rethrow;
    }
  }

  @override
  Future<void> refresh() async {
    Log.debug('refresh()', '$runtimeType');

    final response = await _graphQlProvider.getMyUser();

    if (response.myUser != null) {
      _setMyUser(response.myUser!.toHive(), ignoreVersion: true);
    }
  }

  // TODO: Blocklist can be huge, so we should implement pagination and
  //       loading on demand.
  /// Fetches __all__ blacklisted [User]s from the remote.
  Future<List<HiveUser>> _fetchBlocklist() async {
    Log.debug('_fetchBlocklist()', '$runtimeType');

    final query = await _graphQlProvider.getBlocklist(first: 120);
    final users = query.edges.map((e) => e.node.user.toHive()).toList();
    users.forEach(_userRepo.put);

    return users;
  }

  /// Initializes [MyUserHiveProvider.boxEvents] subscription.
  Future<void> _initLocalSubscription() async {
    Log.debug('_initLocalSubscription()', '$runtimeType');

    _localSubscription = StreamIterator(_myUserLocal.boxEvents);
    while (await _localSubscription!.moveNext()) {
      BoxEvent event = _localSubscription!.current;
      if (event.deleted) {
        myUser.value = null;
        _remoteSubscription?.close(immediate: true);
      } else {
        myUser.value = event.value?.value;

        // Refresh the value since [event.value] is the same [MyUser] stored in
        // [_myUser] (so `==` operator fails to distinguish them).
        myUser.refresh();
      }
    }
  }

  /// Initializes [BlocklistHiveProvider.boxEvents] subscription.
  Future<void> _initBlacklistSubscription() async {
    Log.debug('_initBlacklistSubscription()', '$runtimeType');

    _blocklistSubscription = StreamIterator(_blocklistLocal.boxEvents);
    while (await _blocklistSubscription!.moveNext()) {
      final BoxEvent event = _blocklistSubscription!.current;
      if (event.deleted) {
        blacklist.removeWhere((e) => e.user.value.id.val == event.key);
      } else {
        final RxUser? user =
            blacklist.firstWhereOrNull((e) => e.user.value.id.val == event.key);
        if (user == null) {
          final RxUser? user = await _userRepo.get(UserId(event.key));
          if (user != null) {
            blacklist.add(user);
          }
        }
      }
    }
  }

  /// Initializes [_myUserRemoteEvents] subscription.
  Future<void> _initRemoteSubscription() async {
    Log.debug('_initRemoteSubscription()', '$runtimeType');

    _remoteSubscription?.close(immediate: true);
    _remoteSubscription =
        StreamQueue(_myUserRemoteEvents(() => _myUserLocal.myUser?.ver));
    await _remoteSubscription!.execute(_myUserRemoteEvent);
  }

  /// Initializes the [GraphQlProvider.keepOnline] subscription.
  void _initKeepOnlineSubscription() {
    Log.debug('_initKeepOnlineSubscription()', '$runtimeType');

    _keepOnlineSubscription?.cancel();
    _keepOnlineSubscription = _graphQlProvider.keepOnline().listen(
      (_) {
        // No-op.
      },
      onError: (_) {
        // No-op.
      },
    );
  }

  /// Saves the provided [user] in [Hive].
  void _setMyUser(HiveMyUser user, {bool ignoreVersion = false}) {
    Log.debug('_setMyUser($user, $ignoreVersion)', '$runtimeType');

    if (user.ver > _myUserLocal.myUser?.ver || ignoreVersion) {
      _myUserLocal.set(user);
    }
  }

  /// Handles [MyUserEvent] from the [_myUserRemoteEvents] subscription.
  Future<void> _myUserRemoteEvent(MyUserEventsVersioned versioned) async {
    Log.debug('_myUserRemoteEvent($versioned)', '$runtimeType');

    var userEntity = _myUserLocal.myUser;

    if (userEntity == null || versioned.ver <= userEntity.ver) {
      return;
    }
    userEntity.ver = versioned.ver;

    for (var event in versioned.events) {
      // Updates a [User] associated with this [MyUserEvent.userId].
      void put(User Function(User u) convertor) {
        _userRepo.get(event.userId).then((user) {
          if (user != null) {
            _userRepo.update(convertor(user.user.value));
          }
        });
      }

      switch (event.kind) {
        case MyUserEventKind.nameUpdated:
          event as EventUserNameUpdated;
          userEntity.value.name = event.name;
          put((u) => u..name = event.name);
          break;

        case MyUserEventKind.nameDeleted:
          event as EventUserNameDeleted;
          userEntity.value.name = null;
          put((u) => u..name = null);
          break;

        case MyUserEventKind.avatarUpdated:
          event as EventUserAvatarUpdated;
          userEntity.value.avatar = event.avatar;
          put((u) => u..avatar = event.avatar);
          break;

        case MyUserEventKind.avatarDeleted:
          event as EventUserAvatarDeleted;
          userEntity.value.avatar = null;
          put((u) => u..avatar = null);
          break;

        case MyUserEventKind.callCoverUpdated:
          event as EventUserCallCoverUpdated;
          userEntity.value.callCover = event.callCover;
          put((u) => u..callCover = event.callCover);
          break;

        case MyUserEventKind.callCoverDeleted:
          event as EventUserCallCoverDeleted;
          userEntity.value.callCover = null;
          put((u) => u..callCover = null);
          break;

        case MyUserEventKind.presenceUpdated:
          event as EventUserPresenceUpdated;
          userEntity.value.presence = event.presence;
          put((u) => u..presence = event.presence);
          break;

        case MyUserEventKind.statusUpdated:
          event as EventUserStatusUpdated;
          userEntity.value.status = event.status;
          put((u) => u..status = event.status);
          break;

        case MyUserEventKind.statusDeleted:
          event as EventUserStatusDeleted;
          userEntity.value.status = null;
          put((u) => u..status = null);
          break;

        case MyUserEventKind.loginUpdated:
          event as EventUserLoginUpdated;
          userEntity.value.login = event.login;
          break;

        case MyUserEventKind.emailAdded:
          event as EventUserEmailAdded;
          userEntity.value.emails.unconfirmed = event.email;
          break;

        case MyUserEventKind.emailConfirmed:
          event as EventUserEmailConfirmed;
          userEntity.value.emails.confirmed.addIf(
            !userEntity.value.emails.confirmed.contains(event.email),
            event.email,
          );
          if (userEntity.value.emails.unconfirmed == event.email) {
            userEntity.value.emails.unconfirmed = null;
          }
          break;

        case MyUserEventKind.emailDeleted:
          event as EventUserEmailDeleted;
          if (userEntity.value.emails.unconfirmed == event.email) {
            userEntity.value.emails.unconfirmed = null;
          }
          userEntity.value.emails.confirmed
              .removeWhere((element) => element == event.email);
          break;

        case MyUserEventKind.phoneAdded:
          event as EventUserPhoneAdded;
          userEntity.value.phones.unconfirmed = event.phone;
          break;

        case MyUserEventKind.phoneConfirmed:
          event as EventUserPhoneConfirmed;
          userEntity.value.phones.confirmed.addIf(
            !userEntity.value.phones.confirmed.contains(event.phone),
            event.phone,
          );
          if (userEntity.value.phones.unconfirmed == event.phone) {
            userEntity.value.phones.unconfirmed = null;
          }
          break;

        case MyUserEventKind.phoneDeleted:
          event as EventUserPhoneDeleted;
          if (userEntity.value.phones.unconfirmed == event.phone) {
            userEntity.value.phones.unconfirmed = null;
          }
          userEntity.value.phones.confirmed
              .removeWhere((element) => element == event.phone);
          break;

        case MyUserEventKind.passwordUpdated:
          event as EventUserPasswordUpdated;
          userEntity.value.hasPassword = true;
          onPasswordUpdated();
          break;

        case MyUserEventKind.userMuted:
          event as EventUserMuted;
          userEntity.value.muted = event.until;
          break;

        case MyUserEventKind.unmuted:
          event as EventUserUnmuted;
          userEntity.value.muted = null;
          break;

        case MyUserEventKind.cameOnline:
          event as EventUserCameOnline;
          userEntity.value.online = true;
          put((u) => u..online = true);
          break;

        case MyUserEventKind.cameOffline:
          event as EventUserCameOffline;
          userEntity.value.online = false;
          put((u) => u
            ..online = false
            ..lastSeenAt = PreciseDateTime.now());
          break;

        case MyUserEventKind.unreadChatsCountUpdated:
          event as EventUserUnreadChatsCountUpdated;
          userEntity.value.unreadChatsCount = event.count;
          break;

        case MyUserEventKind.deleted:
          event as EventUserDeleted;
          onUserDeleted();
          break;

        case MyUserEventKind.directLinkDeleted:
          event as EventUserDirectLinkDeleted;
          userEntity.value.chatDirectLink = null;
          break;

        case MyUserEventKind.directLinkUpdated:
          event as EventUserDirectLinkUpdated;
          userEntity.value.chatDirectLink = event.directLink;
          break;

        case MyUserEventKind.blocklistRecordAdded:
          event as EventBlocklistRecordAdded;
          _blocklistLocal.put(event.user.value.id);
          break;

        case MyUserEventKind.blocklistRecordRemoved:
          event as EventBlocklistRecordRemoved;
          _blocklistLocal.remove(event.user.value.id);
          break;
      }
    }

    _myUserLocal.set(userEntity);
  }

  /// Subscribes to remote [MyUserEvent]s of the authenticated [MyUser].
  Stream<MyUserEventsVersioned> _myUserRemoteEvents(
    MyUserVersion? Function() ver,
  ) {
    Log.debug('_myUserRemoteEvents(ver)', '$runtimeType');

    return _graphQlProvider.myUserEvents(ver).asyncExpand((event) async* {
      var events = MyUserEvents$Subscription.fromJson(event.data!).myUserEvents;

      if (events.$$typename == 'SubscriptionInitialized') {
        events
            as MyUserEvents$Subscription$MyUserEvents$SubscriptionInitialized;
        // No-op.
      } else if (events.$$typename == 'MyUser') {
        _setMyUser((events as MyUserMixin).toHive());
      } else if (events.$$typename == 'MyUserEventsVersioned') {
        var mixin = events as MyUserEventsVersionedMixin;
        yield MyUserEventsVersioned(
          mixin.events.map((e) => _myUserEvent(e)).toList(),
          mixin.ver,
        );
      }
    });
  }

  /// Constructs a [MyUserEvent] from the [MyUserEventsVersionedMixin$Events].
  MyUserEvent _myUserEvent(MyUserEventsVersionedMixin$Events e) {
    Log.debug('_myUserEvent($e)', '$runtimeType');

    if (e.$$typename == 'EventUserNameUpdated') {
      var node = e as MyUserEventsVersionedMixin$Events$EventUserNameUpdated;
      return EventUserNameUpdated(node.userId, node.name);
    } else if (e.$$typename == 'EventUserNameDeleted') {
      var node = e as MyUserEventsVersionedMixin$Events$EventUserNameDeleted;
      return EventUserNameDeleted(node.userId);
    } else if (e.$$typename == 'EventUserAvatarUpdated') {
      var node = e as MyUserEventsVersionedMixin$Events$EventUserAvatarUpdated;
      return EventUserAvatarUpdated(
        node.userId,
        node.avatar.toModel(),
      );
    } else if (e.$$typename == 'EventUserAvatarDeleted') {
      var node = e as MyUserEventsVersionedMixin$Events$EventUserAvatarDeleted;
      return EventUserAvatarDeleted(node.userId);
    } else if (e.$$typename == 'EventUserCallCoverUpdated') {
      var node =
          e as MyUserEventsVersionedMixin$Events$EventUserCallCoverUpdated;
      return EventUserCallCoverUpdated(
        node.userId,
        node.callCover.toModel(),
      );
    } else if (e.$$typename == 'EventUserCallCoverDeleted') {
      var node =
          e as MyUserEventsVersionedMixin$Events$EventUserCallCoverDeleted;
      return EventUserCallCoverDeleted(node.userId);
    } else if (e.$$typename == 'EventUserPresenceUpdated') {
      var node =
          e as MyUserEventsVersionedMixin$Events$EventUserPresenceUpdated;
      return EventUserPresenceUpdated(node.userId, node.presence);
    } else if (e.$$typename == 'EventUserStatusUpdated') {
      var node = e as MyUserEventsVersionedMixin$Events$EventUserStatusUpdated;
      return EventUserStatusUpdated(node.userId, node.status);
    } else if (e.$$typename == 'EventUserStatusDeleted') {
      var node = e as MyUserEventsVersionedMixin$Events$EventUserStatusDeleted;
      return EventUserStatusDeleted(node.userId);
    } else if (e.$$typename == 'EventUserLoginUpdated') {
      var node = e as MyUserEventsVersionedMixin$Events$EventUserLoginUpdated;
      return EventUserLoginUpdated(node.userId, node.login);
    } else if (e.$$typename == 'EventUserEmailAdded') {
      var node = e as MyUserEventsVersionedMixin$Events$EventUserEmailAdded;
      return EventUserEmailAdded(node.userId, node.email);
    } else if (e.$$typename == 'EventUserEmailConfirmed') {
      var node = e as MyUserEventsVersionedMixin$Events$EventUserEmailConfirmed;
      return EventUserEmailConfirmed(node.userId, node.email);
    } else if (e.$$typename == 'EventUserEmailDeleted') {
      var node = e as MyUserEventsVersionedMixin$Events$EventUserEmailDeleted;
      return EventUserEmailDeleted(node.userId, node.email);
    } else if (e.$$typename == 'EventUserPhoneAdded') {
      var node = e as MyUserEventsVersionedMixin$Events$EventUserPhoneAdded;
      return EventUserPhoneAdded(node.userId, node.phone);
    } else if (e.$$typename == 'EventUserPhoneConfirmed') {
      var node = e as MyUserEventsVersionedMixin$Events$EventUserPhoneConfirmed;
      return EventUserPhoneConfirmed(node.userId, node.phone);
    } else if (e.$$typename == 'EventUserPhoneDeleted') {
      var node = e as MyUserEventsVersionedMixin$Events$EventUserPhoneDeleted;
      return EventUserPhoneDeleted(node.userId, node.phone);
    } else if (e.$$typename == 'EventUserPasswordUpdated') {
      var node =
          e as MyUserEventsVersionedMixin$Events$EventUserPasswordUpdated;
      return EventUserPasswordUpdated(node.userId);
    } else if (e.$$typename == 'EventUserMuted') {
      var node = e as MyUserEventsVersionedMixin$Events$EventUserMuted;
      return EventUserMuted(
        node.userId,
        node.until.$$typename == 'MuteForeverDuration'
            ? MuteDuration.forever()
            : MuteDuration.until((node.until
                    as MyUserEventsVersionedMixin$Events$EventUserMuted$Until$MuteUntilDuration)
                .until),
      );
    } else if (e.$$typename == 'EventUserCameOffline') {
      var node = e as MyUserEventsVersionedMixin$Events$EventUserCameOffline;
      return EventUserCameOffline(node.userId);
    } else if (e.$$typename == 'EventUserUnreadChatsCountUpdated') {
      var node = e
          as MyUserEventsVersionedMixin$Events$EventUserUnreadChatsCountUpdated;
      return EventUserUnreadChatsCountUpdated(node.userId, node.count);
    } else if (e.$$typename == 'EventUserDirectLinkUpdated') {
      var node =
          e as MyUserEventsVersionedMixin$Events$EventUserDirectLinkUpdated;
      return EventUserDirectLinkUpdated(
        node.userId,
        ChatDirectLink(
          slug: node.directLink.slug,
          usageCount: node.directLink.usageCount,
        ),
      );
    } else if (e.$$typename == 'EventUserDirectLinkDeleted') {
      var node =
          e as MyUserEventsVersionedMixin$Events$EventUserDirectLinkDeleted;
      return EventUserDirectLinkDeleted(node.userId);
    } else if (e.$$typename == 'EventUserDeleted') {
      var node = e as MyUserEventsVersionedMixin$Events$EventUserDeleted;
      return EventUserDeleted(node.userId);
    } else if (e.$$typename == 'EventUserUnmuted') {
      var node = e as MyUserEventsVersionedMixin$Events$EventUserUnmuted;
      return EventUserUnmuted(node.userId);
    } else if (e.$$typename == 'EventUserCameOnline') {
      var node = e as MyUserEventsVersionedMixin$Events$EventUserCameOnline;
      return EventUserCameOnline(node.userId);
    } else if (e.$$typename == 'EventBlocklistRecordAdded') {
      var node =
          e as MyUserEventsVersionedMixin$Events$EventBlocklistRecordAdded;
      return EventBlocklistRecordAdded(
        node.user.toHive(),
        node.at,
        node.reason,
      );
    } else if (e.$$typename == 'EventBlocklistRecordRemoved') {
      var node =
          e as MyUserEventsVersionedMixin$Events$EventBlocklistRecordRemoved;
      return EventBlocklistRecordRemoved(node.user.toHive(), node.at);
    } else {
      throw UnimplementedError('Unknown MyUserEvent: ${e.$$typename}');
    }
  }
}<|MERGE_RESOLUTION|>--- conflicted
+++ resolved
@@ -42,11 +42,8 @@
 import '/provider/hive/blocklist.dart';
 import '/provider/hive/my_user.dart';
 import '/provider/hive/user.dart';
-<<<<<<< HEAD
+import '/util/backoff.dart';
 import '/util/log.dart';
-=======
-import '/util/backoff.dart';
->>>>>>> 6a174d2c
 import '/util/new_type.dart';
 import '/util/platform_utils.dart';
 import '/util/stream_utils.dart';
@@ -252,13 +249,11 @@
     UserPassword? oldPassword,
     UserPassword newPassword,
   ) async {
-<<<<<<< HEAD
     Log.debug(
-      'updateUserPassword($oldPassword, $newPassword)',
+      'updateUserPassword(oldPassword, newPassword)',
       '$runtimeType',
     );
-    await _graphQlProvider.updateUserPassword(oldPassword, newPassword);
-=======
+    
     final bool? hasPassword = myUser.value?.hasPassword;
 
     myUser.update((u) => u?.hasPassword = true);
@@ -272,7 +267,6 @@
 
       rethrow;
     }
->>>>>>> 6a174d2c
   }
 
   @override
