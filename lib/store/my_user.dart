// Copyright © 2022-2023 IT ENGINEERING MANAGEMENT INC,
//                       <https://github.com/team113>
//
// This program is free software: you can redistribute it and/or modify it under
// the terms of the GNU Affero General Public License v3.0 as published by the
// Free Software Foundation, either version 3 of the License, or (at your
// option) any later version.
//
// This program is distributed in the hope that it will be useful, but WITHOUT
// ANY WARRANTY; without even the implied warranty of MERCHANTABILITY or FITNESS
// FOR A PARTICULAR PURPOSE. See the GNU Affero General Public License v3.0 for
// more details.
//
// You should have received a copy of the GNU Affero General Public License v3.0
// along with this program. If not, see
// <https://www.gnu.org/licenses/agpl-3.0.html>.

import 'dart:async';
import 'dart:math';

import 'package:async/async.dart';
import 'package:dio/dio.dart' as dio;
import 'package:get/get.dart';
import 'package:hive/hive.dart';
import 'package:messenger/store/blocklist.dart';

import '/api/backend/extension/chat.dart';
import '/api/backend/extension/my_user.dart';
import '/api/backend/extension/user.dart';
import '/api/backend/schema.dart';
import '/domain/model/avatar.dart';
import '/domain/model/mute_duration.dart';
import '/domain/model/my_user.dart';
import '/domain/model/native_file.dart';
import '/domain/model/precise_date_time/precise_date_time.dart';
import '/domain/model/user.dart';
import '/domain/model/user_call_cover.dart';
import '/domain/repository/my_user.dart';
import '/provider/gql/exceptions.dart';
import '/provider/gql/graphql.dart';
import '/provider/hive/my_user.dart';
<<<<<<< HEAD
=======
import '/provider/hive/user.dart';
import '/util/backoff.dart';
import '/util/log.dart';
>>>>>>> f027c934
import '/util/new_type.dart';
import '/util/platform_utils.dart';
import '/util/stream_utils.dart';
import 'event/my_user.dart';
import 'model/my_user.dart';
import 'user.dart';

/// [MyUser] repository.
class MyUserRepository implements AbstractMyUserRepository {
  MyUserRepository(
    this._graphQlProvider,
    this._myUserLocal,
    this._blocklistRepo,
    this._userRepo,
  );

  @override
  late final Rx<MyUser?> myUser;

  /// GraphQL API provider.
  final GraphQlProvider _graphQlProvider;

  /// [MyUser] local [Hive] storage.
  final MyUserHiveProvider _myUserLocal;

  /// Blocked [User]s local [Hive] storage.
  final BlocklistRepository _blocklistRepo;

  /// [User]s repository, used to put the fetched [MyUser] into it.
  final UserRepository _userRepo;

  /// [MyUserHiveProvider.boxEvents] subscription.
  StreamIterator<BoxEvent>? _localSubscription;

  /// [_myUserRemoteEvents] subscription.
  ///
  /// May be uninitialized since connection establishment may fail.
  StreamQueue<MyUserEventsVersioned>? _remoteSubscription;

  /// [GraphQlProvider.keepOnline] subscription keeping the [MyUser] online.
  StreamSubscription? _keepOnlineSubscription;

  /// Subscription to the [PlatformUtils.onFocusChanged] initializing and
  /// canceling the [_keepOnlineSubscription].
  StreamSubscription? _onFocusChanged;

  /// Callback that is called when [MyUser] is deleted.
  late final void Function() onUserDeleted;

  /// Callback that is called when [MyUser]'s password is changed.
  late final void Function() onPasswordUpdated;

  @override
  Future<void> init({
    required Function() onUserDeleted,
    required Function() onPasswordUpdated,
  }) async {
    Log.debug('init(onUserDeleted, onPasswordUpdated)', '$runtimeType');

    this.onPasswordUpdated = onPasswordUpdated;
    this.onUserDeleted = onUserDeleted;

    myUser = Rx<MyUser?>(_myUserLocal.myUser?.value);

    _initLocalSubscription();
    _initRemoteSubscription();

    if (PlatformUtils.isDesktop || await PlatformUtils.isFocused) {
      _initKeepOnlineSubscription();
    }

    if (!PlatformUtils.isDesktop) {
      _onFocusChanged = PlatformUtils.onFocusChanged.listen((focused) {
        if (focused) {
          if (_keepOnlineSubscription == null) {
            _initKeepOnlineSubscription();
          }
        } else {
          _keepOnlineSubscription?.cancel();
          _keepOnlineSubscription = null;
        }
      });
    }
  }

  @override
  void dispose() {
    Log.debug('dispose()', '$runtimeType');

    _localSubscription?.cancel();
    _remoteSubscription?.close(immediate: true);
    _keepOnlineSubscription?.cancel();
    _onFocusChanged?.cancel();
  }

  @override
  Future<void> clearCache() async {
    Log.debug('clearCache()', '$runtimeType');
    await _myUserLocal.clear();
  }

  @override
  Future<void> updateUserName(UserName? name) async {
    Log.debug('updateUserName($name)', '$runtimeType');

    final UserName? oldName = myUser.value?.name;

    myUser.update((u) => u?.name = name);

    try {
      await _graphQlProvider.updateUserName(name);
    } catch (_) {
      myUser.update((u) => u?.name = oldName);
      rethrow;
    }
  }

  @override
  Future<void> updateUserStatus(UserTextStatus? status) async {
    Log.debug('updateUserStatus($status)', '$runtimeType');

    final UserTextStatus? oldStatus = myUser.value?.status;

    myUser.update((u) => u?.status = status);

    try {
      await _graphQlProvider.updateUserStatus(status);
    } catch (_) {
      myUser.update((u) => u?.status = oldStatus);
      rethrow;
    }
  }

  @override
  Future<void> updateUserLogin(UserLogin login) async {
    Log.debug('updateUserLogin($login)', '$runtimeType');

    final UserLogin? oldLogin = myUser.value?.login;

    myUser.update((u) => u?.login = login);

    try {
      await _graphQlProvider.updateUserLogin(login);
    } catch (_) {
      myUser.update((u) => u?.login = oldLogin);
      rethrow;
    }
  }

  @override
  Future<void> updateUserPresence(Presence presence) async {
    Log.debug('updateUserPresence($presence)', '$runtimeType');

    final Presence? oldPresence = myUser.value?.presence;

    myUser.update((u) => u?.presence = presence);

    try {
      await _graphQlProvider.updateUserPresence(presence);
    } catch (_) {
      myUser.update((u) => u?.presence = oldPresence!);
      rethrow;
    }
  }

  @override
  Future<void> updateUserPassword(
    UserPassword? oldPassword,
    UserPassword newPassword,
  ) async {
    Log.debug('updateUserPassword(***, ***)', '$runtimeType');

    final bool? hasPassword = myUser.value?.hasPassword;

    myUser.update((u) => u?.hasPassword = true);

    try {
      await _graphQlProvider.updateUserPassword(oldPassword, newPassword);
    } catch (_) {
      if (hasPassword != null) {
        myUser.update((u) => u?.hasPassword = hasPassword);
      }

      rethrow;
    }
  }

  @override
  Future<void> deleteMyUser() async {
    Log.debug('deleteMyUser()', '$runtimeType');
    await _graphQlProvider.deleteMyUser();
  }

  @override
  Future<void> deleteUserEmail(UserEmail email) async {
    Log.debug('deleteUserEmail($email)', '$runtimeType');

    if (myUser.value?.emails.unconfirmed == email) {
      final UserEmail? unconfirmed = myUser.value?.emails.unconfirmed;

      myUser.update((u) => u?.emails.unconfirmed = null);

      try {
        await _graphQlProvider.deleteUserEmail(email);
      } catch (_) {
        myUser.update((u) => u?.emails.unconfirmed = unconfirmed);
        rethrow;
      }
    } else {
      int i = myUser.value?.emails.confirmed.indexOf(email) ?? -1;

      if (i != -1) {
        myUser.update((u) => u?.emails.confirmed.remove(email));
      }

      try {
        await _graphQlProvider.deleteUserEmail(email);
      } catch (_) {
        if (i != -1) {
          i = min(i, myUser.value?.emails.confirmed.length ?? 0);
          myUser.update((u) => myUser.value?.emails.confirmed.insert(i, email));
        }
        rethrow;
      }
    }
  }

  @override
  Future<void> deleteUserPhone(UserPhone phone) async {
    Log.debug('deleteUserPhone($phone)', '$runtimeType');

    if (myUser.value?.phones.unconfirmed == phone) {
      final UserPhone? unconfirmed = myUser.value?.phones.unconfirmed;

      myUser.update((u) => u?.phones.unconfirmed = null);

      try {
        await _graphQlProvider.deleteUserPhone(phone);
      } catch (_) {
        myUser.update((u) => u?.phones.unconfirmed = unconfirmed);
        rethrow;
      }
    } else {
      int i = myUser.value?.phones.confirmed.indexOf(phone) ?? -1;

      if (i != -1) {
        myUser.update((u) => u?.phones.confirmed.remove(phone));
      }

      try {
        await _graphQlProvider.deleteUserPhone(phone);
      } catch (_) {
        if (i != -1) {
          i = min(i, myUser.value?.phones.confirmed.length ?? 0);
          myUser.update((u) => myUser.value?.phones.confirmed.insert(i, phone));
        }
        rethrow;
      }
    }
  }

  @override
  Future<void> addUserEmail(UserEmail email) async {
    Log.debug('addUserEmail($email)', '$runtimeType');

    final UserEmail? unconfirmed = myUser.value?.emails.unconfirmed;

    myUser.update((u) => u?.emails.unconfirmed = email);

    try {
      await _graphQlProvider.addUserEmail(email);
    } catch (_) {
      myUser.update((u) => u?.emails.unconfirmed = unconfirmed);
      rethrow;
    }
  }

  @override
  Future<void> addUserPhone(UserPhone phone) async {
    Log.debug('addUserPhone($phone)', '$runtimeType');

    final UserPhone? unconfirmed = myUser.value?.phones.unconfirmed;

    myUser.update((u) => u?.phones.unconfirmed = phone);

    try {
      await _graphQlProvider.addUserPhone(phone);
    } catch (_) {
      myUser.update((u) => u?.phones.unconfirmed = unconfirmed);
      rethrow;
    }
  }

  @override
  Future<void> confirmEmailCode(ConfirmationCode code) async {
    Log.debug('confirmEmailCode($code)', '$runtimeType');

    final UserEmail? unconfirmed = myUser.value?.emails.unconfirmed;

    await _graphQlProvider.confirmEmailCode(code);

    myUser.update(
      (u) {
        u?.emails.confirmed.addIf(
          !u.emails.confirmed.contains(unconfirmed),
          unconfirmed!,
        );
        u?.emails.unconfirmed = null;
      },
    );
  }

  @override
  Future<void> confirmPhoneCode(ConfirmationCode code) async {
    Log.debug('confirmPhoneCode($code)', '$runtimeType');

    final UserPhone? unconfirmed = myUser.value?.phones.unconfirmed;

    await _graphQlProvider.confirmPhoneCode(code);

    myUser.update(
      (u) {
        u?.phones.confirmed.addIf(
          !u.phones.confirmed.contains(unconfirmed),
          unconfirmed!,
        );
        u?.phones.unconfirmed = null;
      },
    );
  }

  @override
  Future<void> resendEmail() async {
    Log.debug('resendEmail()', '$runtimeType');
    await _graphQlProvider.resendEmail();
  }

  @override
  Future<void> resendPhone() async {
    Log.debug('resendPhone()', '$runtimeType');
    await _graphQlProvider.resendPhone();
  }

  @override
  Future<void> createChatDirectLink(ChatDirectLinkSlug slug) async {
    Log.debug('createChatDirectLink($slug)', '$runtimeType');

    final ChatDirectLink? link = myUser.value?.chatDirectLink;

    myUser.update((u) => u?.chatDirectLink = ChatDirectLink(slug: slug));

    try {
      await _graphQlProvider.createUserDirectLink(slug);
    } catch (_) {
      myUser.update((u) => u?.chatDirectLink = link);
      rethrow;
    }
  }

  @override
  Future<void> deleteChatDirectLink() async {
    Log.debug('deleteChatDirectLink()', '$runtimeType');

    final ChatDirectLink? link = myUser.value?.chatDirectLink;

    myUser.update((u) => u?.chatDirectLink = null);

    try {
      await _graphQlProvider.deleteUserDirectLink();
    } catch (_) {
      myUser.update((u) => u?.chatDirectLink = link);
      rethrow;
    }
  }

  @override
  Future<void> updateAvatar(
    NativeFile? file, {
    void Function(int count, int total)? onSendProgress,
  }) async {
    Log.debug('updateAvatar($file, onSendProgress)', '$runtimeType');

    dio.MultipartFile? upload;

    if (file != null) {
      await file.ensureCorrectMediaType();

      if (file.stream != null) {
        upload = dio.MultipartFile.fromStream(
          () => file.stream!,
          file.size,
          filename: file.name,
          contentType: file.mime,
        );
      } else if (file.bytes.value != null) {
        upload = dio.MultipartFile.fromBytes(
          file.bytes.value!,
          filename: file.name,
          contentType: file.mime,
        );
      } else if (file.path != null) {
        upload = await dio.MultipartFile.fromFile(
          file.path!,
          filename: file.name,
          contentType: file.mime,
        );
      } else {
        throw ArgumentError(
          'At least stream, bytes or path should be specified.',
        );
      }
    }

    final UserAvatar? avatar = myUser.value?.avatar;
    if (file == null) {
      myUser.update((u) => u?.avatar = null);
    }

    try {
      await _graphQlProvider.updateUserAvatar(
        upload,
        null,
        onSendProgress: onSendProgress,
      );
    } catch (_) {
      if (file == null) {
        myUser.update((u) => u?.avatar = avatar);
      }
      rethrow;
    }
  }

  @override
  Future<void> toggleMute(MuteDuration? mute) async {
    Log.debug('toggleMute($mute)', '$runtimeType');

    final MuteDuration? muted = myUser.value?.muted;

    final Muting? muting = mute == null
        ? null
        : Muting(duration: mute.forever == true ? null : mute.until);

    myUser.update((u) => u?.muted = muting?.toModel());

    try {
      await _graphQlProvider.toggleMyUserMute(muting);
    } catch (e) {
      myUser.update((u) => u?.muted = muted);
      rethrow;
    }
  }

  @override
  Future<void> updateCallCover(
    NativeFile? file, {
    void Function(int count, int total)? onSendProgress,
  }) async {
    Log.debug('updateCallCover($file, onSendProgress)', '$runtimeType');

    dio.MultipartFile? upload;

    if (file != null) {
      await file.ensureCorrectMediaType();

      if (file.stream != null) {
        upload = dio.MultipartFile.fromStream(
          () => file.stream!,
          file.size,
          filename: file.name,
          contentType: file.mime,
        );
      } else if (file.bytes.value != null) {
        upload = dio.MultipartFile.fromBytes(
          file.bytes.value!,
          filename: file.name,
          contentType: file.mime,
        );
      } else if (file.path != null) {
        upload = await dio.MultipartFile.fromFile(
          file.path!,
          filename: file.name,
          contentType: file.mime,
        );
      } else {
        throw ArgumentError(
          'At least stream, bytes or path should be specified.',
        );
      }
    }

    final UserCallCover? callCover = myUser.value?.callCover;
    if (file == null) {
      myUser.update((u) => u?.callCover = null);
    }

    try {
      await _graphQlProvider.updateUserCallCover(
        upload,
        null,
        onSendProgress: onSendProgress,
      );
    } catch (_) {
      if (file == null) {
        myUser.update((u) => u?.callCover = callCover);
      }
      rethrow;
    }
  }

  @override
  Future<void> refresh() async {
    Log.debug('refresh()', '$runtimeType');

    final response = await _graphQlProvider.getMyUser();

    if (response.myUser != null) {
      _setMyUser(response.myUser!.toHive(), ignoreVersion: true);
    }
  }

<<<<<<< HEAD
=======
  // TODO: Blocklist can be huge, so we should implement pagination and
  //       loading on demand.
  /// Fetches __all__ blacklisted [User]s from the remote.
  Future<List<HiveUser>> _fetchBlocklist() async {
    Log.debug('_fetchBlocklist()', '$runtimeType');

    final query = await _graphQlProvider.getBlocklist(first: 120);
    final users = query.edges.map((e) => e.node.user.toHive()).toList();
    users.forEach(_userRepo.put);

    return users;
  }

>>>>>>> f027c934
  /// Initializes [MyUserHiveProvider.boxEvents] subscription.
  Future<void> _initLocalSubscription() async {
    Log.debug('_initLocalSubscription()', '$runtimeType');

    _localSubscription = StreamIterator(_myUserLocal.boxEvents);
    while (await _localSubscription!.moveNext()) {
      BoxEvent event = _localSubscription!.current;
      if (event.deleted) {
        myUser.value = null;
        _remoteSubscription?.close(immediate: true);
      } else {
        myUser.value = event.value?.value;

        // Refresh the value since [event.value] is the same [MyUser] stored in
        // [_myUser] (so `==` operator fails to distinguish them).
        myUser.refresh();
      }
    }
  }

<<<<<<< HEAD
=======
  /// Initializes [BlocklistHiveProvider.boxEvents] subscription.
  Future<void> _initBlacklistSubscription() async {
    Log.debug('_initBlacklistSubscription()', '$runtimeType');

    _blocklistSubscription = StreamIterator(_blocklistLocal.boxEvents);
    while (await _blocklistSubscription!.moveNext()) {
      final BoxEvent event = _blocklistSubscription!.current;
      if (event.deleted) {
        blacklist.removeWhere((e) => e.user.value.id.val == event.key);
      } else {
        final RxUser? user =
            blacklist.firstWhereOrNull((e) => e.user.value.id.val == event.key);
        if (user == null) {
          final RxUser? user = await _userRepo.get(UserId(event.key));
          if (user != null) {
            blacklist.add(user);
          }
        }
      }
    }
  }

>>>>>>> f027c934
  /// Initializes [_myUserRemoteEvents] subscription.
  Future<void> _initRemoteSubscription() async {
    Log.debug('_initRemoteSubscription()', '$runtimeType');

    _remoteSubscription?.close(immediate: true);
    _remoteSubscription =
        StreamQueue(_myUserRemoteEvents(() => _myUserLocal.myUser?.ver));
    await _remoteSubscription!.execute(_myUserRemoteEvent, onError: (e) async {
      if (e is StaleVersionException) {
        await _blocklistRepo.reset();
      }
    });
  }

  /// Initializes the [GraphQlProvider.keepOnline] subscription.
  void _initKeepOnlineSubscription() {
    Log.debug('_initKeepOnlineSubscription()', '$runtimeType');

    _keepOnlineSubscription?.cancel();
    _keepOnlineSubscription = _graphQlProvider.keepOnline().listen(
      (_) {
        // No-op.
      },
      onError: (_) {
        // No-op.
      },
    );
  }

  /// Saves the provided [user] in [Hive].
  void _setMyUser(HiveMyUser user, {bool ignoreVersion = false}) {
    Log.debug('_setMyUser($user, $ignoreVersion)', '$runtimeType');

    if (user.ver > _myUserLocal.myUser?.ver || ignoreVersion) {
      user.value.blocklistCount ??= _myUserLocal.myUser?.value.blocklistCount;
      _myUserLocal.set(user);
    }
  }

  /// Handles [MyUserEvent] from the [_myUserRemoteEvents] subscription.
  Future<void> _myUserRemoteEvent(MyUserEventsVersioned versioned) async {
    var userEntity = _myUserLocal.myUser;

    if (userEntity == null || versioned.ver <= userEntity.ver) {
      Log.debug(
        '_myUserRemoteEvent(): ignored ${versioned.events.map((e) => e.kind)}',
        '$runtimeType',
      );
      return;
    }
    userEntity.ver = versioned.ver;

    Log.debug(
      '_myUserRemoteEvent(): ${versioned.events.map((e) => e.kind)}',
      '$runtimeType',
    );

    for (var event in versioned.events) {
      // Updates a [User] associated with this [MyUserEvent.userId].
      void put(User Function(User u) convertor) {
        _userRepo.get(event.userId).then((user) {
          if (user != null) {
            _userRepo.update(convertor(user.user.value));
          }
        });
      }

      switch (event.kind) {
        case MyUserEventKind.nameUpdated:
          event as EventUserNameUpdated;
          userEntity.value.name = event.name;
          put((u) => u..name = event.name);
          break;

        case MyUserEventKind.nameDeleted:
          event as EventUserNameDeleted;
          userEntity.value.name = null;
          put((u) => u..name = null);
          break;

        case MyUserEventKind.avatarUpdated:
          event as EventUserAvatarUpdated;
          userEntity.value.avatar = event.avatar;
          put((u) => u..avatar = event.avatar);
          break;

        case MyUserEventKind.avatarDeleted:
          event as EventUserAvatarDeleted;
          userEntity.value.avatar = null;
          put((u) => u..avatar = null);
          break;

        case MyUserEventKind.callCoverUpdated:
          event as EventUserCallCoverUpdated;
          userEntity.value.callCover = event.callCover;
          put((u) => u..callCover = event.callCover);
          break;

        case MyUserEventKind.callCoverDeleted:
          event as EventUserCallCoverDeleted;
          userEntity.value.callCover = null;
          put((u) => u..callCover = null);
          break;

        case MyUserEventKind.presenceUpdated:
          event as EventUserPresenceUpdated;
          userEntity.value.presence = event.presence;
          put((u) => u..presence = event.presence);
          break;

        case MyUserEventKind.statusUpdated:
          event as EventUserStatusUpdated;
          userEntity.value.status = event.status;
          put((u) => u..status = event.status);
          break;

        case MyUserEventKind.statusDeleted:
          event as EventUserStatusDeleted;
          userEntity.value.status = null;
          put((u) => u..status = null);
          break;

        case MyUserEventKind.loginUpdated:
          event as EventUserLoginUpdated;
          userEntity.value.login = event.login;
          break;

        case MyUserEventKind.emailAdded:
          event as EventUserEmailAdded;
          userEntity.value.emails.unconfirmed = event.email;
          break;

        case MyUserEventKind.emailConfirmed:
          event as EventUserEmailConfirmed;
          userEntity.value.emails.confirmed.addIf(
            !userEntity.value.emails.confirmed.contains(event.email),
            event.email,
          );
          if (userEntity.value.emails.unconfirmed == event.email) {
            userEntity.value.emails.unconfirmed = null;
          }
          break;

        case MyUserEventKind.emailDeleted:
          event as EventUserEmailDeleted;
          if (userEntity.value.emails.unconfirmed == event.email) {
            userEntity.value.emails.unconfirmed = null;
          }
          userEntity.value.emails.confirmed
              .removeWhere((element) => element == event.email);
          break;

        case MyUserEventKind.phoneAdded:
          event as EventUserPhoneAdded;
          userEntity.value.phones.unconfirmed = event.phone;
          break;

        case MyUserEventKind.phoneConfirmed:
          event as EventUserPhoneConfirmed;
          userEntity.value.phones.confirmed.addIf(
            !userEntity.value.phones.confirmed.contains(event.phone),
            event.phone,
          );
          if (userEntity.value.phones.unconfirmed == event.phone) {
            userEntity.value.phones.unconfirmed = null;
          }
          break;

        case MyUserEventKind.phoneDeleted:
          event as EventUserPhoneDeleted;
          if (userEntity.value.phones.unconfirmed == event.phone) {
            userEntity.value.phones.unconfirmed = null;
          }
          userEntity.value.phones.confirmed
              .removeWhere((element) => element == event.phone);
          break;

        case MyUserEventKind.passwordUpdated:
          event as EventUserPasswordUpdated;
          userEntity.value.hasPassword = true;
          onPasswordUpdated();
          break;

        case MyUserEventKind.userMuted:
          event as EventUserMuted;
          userEntity.value.muted = event.until;
          break;

        case MyUserEventKind.unmuted:
          event as EventUserUnmuted;
          userEntity.value.muted = null;
          break;

        case MyUserEventKind.cameOnline:
          event as EventUserCameOnline;
          userEntity.value.online = true;
          put((u) => u..online = true);
          break;

        case MyUserEventKind.cameOffline:
          event as EventUserCameOffline;
          userEntity.value.online = false;
          put((u) => u
            ..online = false
            ..lastSeenAt = PreciseDateTime.now());
          break;

        case MyUserEventKind.unreadChatsCountUpdated:
          event as EventUserUnreadChatsCountUpdated;
          userEntity.value.unreadChatsCount = event.count;
          break;

        case MyUserEventKind.deleted:
          event as EventUserDeleted;
          onUserDeleted();
          break;

        case MyUserEventKind.directLinkDeleted:
          event as EventUserDirectLinkDeleted;
          userEntity.value.chatDirectLink = null;
          break;

        case MyUserEventKind.directLinkUpdated:
          event as EventUserDirectLinkUpdated;
          userEntity.value.chatDirectLink = event.directLink;
          break;

        case MyUserEventKind.blocklistRecordAdded:
          event as EventBlocklistRecordAdded;
          userEntity.value.blocklistCount ??= 0;
          userEntity.value.blocklistCount =
              userEntity.value.blocklistCount! + 1;
          _blocklistRepo.put(event.user);
          break;

        case MyUserEventKind.blocklistRecordRemoved:
          event as EventBlocklistRecordRemoved;
          userEntity.value.blocklistCount ??= 1;
          if (userEntity.value.blocklistCount != null) {
            userEntity.value.blocklistCount =
                userEntity.value.blocklistCount! - 1;
          } else {}
          userEntity.value.blocklistCount =
              userEntity.value.blocklistCount! - 1;
          _blocklistRepo.remove(event.user.value.id);
          break;
      }
    }

    _myUserLocal.set(userEntity);
  }

  /// Subscribes to remote [MyUserEvent]s of the authenticated [MyUser].
  Stream<MyUserEventsVersioned> _myUserRemoteEvents(
    MyUserVersion? Function() ver,
<<<<<<< HEAD
  ) =>
      _graphQlProvider.myUserEvents(ver).asyncExpand((event) async* {
        var events =
            MyUserEvents$Subscription.fromJson(event.data!).myUserEvents;

        if (events.$$typename == 'SubscriptionInitialized') {
          events
              as MyUserEvents$Subscription$MyUserEvents$SubscriptionInitialized;
          // No-op.
        } else if (events.$$typename == 'MyUser') {
          _setMyUser((events as MyUserMixin).toHive(
              blocklistCount:
                  (events as MyUserEvents$Subscription$MyUserEvents$MyUser)
                      .blocklist
                      .totalCount));
        } else if (events.$$typename == 'MyUserEventsVersioned') {
          var mixin = events as MyUserEventsVersionedMixin;
          yield MyUserEventsVersioned(
            mixin.events.map((e) => _myUserEvent(e)).toList(),
            mixin.ver,
          );
        }
      });
=======
  ) {
    Log.debug('_myUserRemoteEvents(ver)', '$runtimeType');

    return _graphQlProvider.myUserEvents(ver).asyncExpand((event) async* {
      Log.trace('_myUserRemoteEvents(ver): ${event.data}', '$runtimeType');

      var events = MyUserEvents$Subscription.fromJson(event.data!).myUserEvents;

      if (events.$$typename == 'SubscriptionInitialized') {
        Log.debug(
          '_myUserRemoteEvents(ver): SubscriptionInitialized',
          '$runtimeType',
        );

        events
            as MyUserEvents$Subscription$MyUserEvents$SubscriptionInitialized;
        // No-op.
      } else if (events.$$typename == 'MyUser') {
        Log.debug(
          '_myUserRemoteEvents(ver): MyUser',
          '$runtimeType',
        );

        _setMyUser((events as MyUserMixin).toHive());
      } else if (events.$$typename == 'MyUserEventsVersioned') {
        var mixin = events as MyUserEventsVersionedMixin;
        yield MyUserEventsVersioned(
          mixin.events.map((e) => _myUserEvent(e)).toList(),
          mixin.ver,
        );
      }
    });
  }
>>>>>>> f027c934

  /// Constructs a [MyUserEvent] from the [MyUserEventsVersionedMixin$Events].
  MyUserEvent _myUserEvent(MyUserEventsVersionedMixin$Events e) {
    Log.trace('_myUserEvent($e)', '$runtimeType');

    if (e.$$typename == 'EventUserNameUpdated') {
      var node = e as MyUserEventsVersionedMixin$Events$EventUserNameUpdated;
      return EventUserNameUpdated(node.userId, node.name);
    } else if (e.$$typename == 'EventUserNameDeleted') {
      var node = e as MyUserEventsVersionedMixin$Events$EventUserNameDeleted;
      return EventUserNameDeleted(node.userId);
    } else if (e.$$typename == 'EventUserAvatarUpdated') {
      var node = e as MyUserEventsVersionedMixin$Events$EventUserAvatarUpdated;
      return EventUserAvatarUpdated(
        node.userId,
        node.avatar.toModel(),
      );
    } else if (e.$$typename == 'EventUserAvatarDeleted') {
      var node = e as MyUserEventsVersionedMixin$Events$EventUserAvatarDeleted;
      return EventUserAvatarDeleted(node.userId);
    } else if (e.$$typename == 'EventUserCallCoverUpdated') {
      var node =
          e as MyUserEventsVersionedMixin$Events$EventUserCallCoverUpdated;
      return EventUserCallCoverUpdated(
        node.userId,
        node.callCover.toModel(),
      );
    } else if (e.$$typename == 'EventUserCallCoverDeleted') {
      var node =
          e as MyUserEventsVersionedMixin$Events$EventUserCallCoverDeleted;
      return EventUserCallCoverDeleted(node.userId);
    } else if (e.$$typename == 'EventUserPresenceUpdated') {
      var node =
          e as MyUserEventsVersionedMixin$Events$EventUserPresenceUpdated;
      return EventUserPresenceUpdated(node.userId, node.presence);
    } else if (e.$$typename == 'EventUserStatusUpdated') {
      var node = e as MyUserEventsVersionedMixin$Events$EventUserStatusUpdated;
      return EventUserStatusUpdated(node.userId, node.status);
    } else if (e.$$typename == 'EventUserStatusDeleted') {
      var node = e as MyUserEventsVersionedMixin$Events$EventUserStatusDeleted;
      return EventUserStatusDeleted(node.userId);
    } else if (e.$$typename == 'EventUserLoginUpdated') {
      var node = e as MyUserEventsVersionedMixin$Events$EventUserLoginUpdated;
      return EventUserLoginUpdated(node.userId, node.login);
    } else if (e.$$typename == 'EventUserEmailAdded') {
      var node = e as MyUserEventsVersionedMixin$Events$EventUserEmailAdded;
      return EventUserEmailAdded(node.userId, node.email);
    } else if (e.$$typename == 'EventUserEmailConfirmed') {
      var node = e as MyUserEventsVersionedMixin$Events$EventUserEmailConfirmed;
      return EventUserEmailConfirmed(node.userId, node.email);
    } else if (e.$$typename == 'EventUserEmailDeleted') {
      var node = e as MyUserEventsVersionedMixin$Events$EventUserEmailDeleted;
      return EventUserEmailDeleted(node.userId, node.email);
    } else if (e.$$typename == 'EventUserPhoneAdded') {
      var node = e as MyUserEventsVersionedMixin$Events$EventUserPhoneAdded;
      return EventUserPhoneAdded(node.userId, node.phone);
    } else if (e.$$typename == 'EventUserPhoneConfirmed') {
      var node = e as MyUserEventsVersionedMixin$Events$EventUserPhoneConfirmed;
      return EventUserPhoneConfirmed(node.userId, node.phone);
    } else if (e.$$typename == 'EventUserPhoneDeleted') {
      var node = e as MyUserEventsVersionedMixin$Events$EventUserPhoneDeleted;
      return EventUserPhoneDeleted(node.userId, node.phone);
    } else if (e.$$typename == 'EventUserPasswordUpdated') {
      var node =
          e as MyUserEventsVersionedMixin$Events$EventUserPasswordUpdated;
      return EventUserPasswordUpdated(node.userId);
    } else if (e.$$typename == 'EventUserMuted') {
      var node = e as MyUserEventsVersionedMixin$Events$EventUserMuted;
      return EventUserMuted(
        node.userId,
        node.until.$$typename == 'MuteForeverDuration'
            ? MuteDuration.forever()
            : MuteDuration.until((node.until
                    as MyUserEventsVersionedMixin$Events$EventUserMuted$Until$MuteUntilDuration)
                .until),
      );
    } else if (e.$$typename == 'EventUserCameOffline') {
      var node = e as MyUserEventsVersionedMixin$Events$EventUserCameOffline;
      return EventUserCameOffline(node.userId);
    } else if (e.$$typename == 'EventUserUnreadChatsCountUpdated') {
      var node = e
          as MyUserEventsVersionedMixin$Events$EventUserUnreadChatsCountUpdated;
      return EventUserUnreadChatsCountUpdated(node.userId, node.count);
    } else if (e.$$typename == 'EventUserDirectLinkUpdated') {
      var node =
          e as MyUserEventsVersionedMixin$Events$EventUserDirectLinkUpdated;
      return EventUserDirectLinkUpdated(
        node.userId,
        ChatDirectLink(
          slug: node.directLink.slug,
          usageCount: node.directLink.usageCount,
        ),
      );
    } else if (e.$$typename == 'EventUserDirectLinkDeleted') {
      var node =
          e as MyUserEventsVersionedMixin$Events$EventUserDirectLinkDeleted;
      return EventUserDirectLinkDeleted(node.userId);
    } else if (e.$$typename == 'EventUserDeleted') {
      var node = e as MyUserEventsVersionedMixin$Events$EventUserDeleted;
      return EventUserDeleted(node.userId);
    } else if (e.$$typename == 'EventUserUnmuted') {
      var node = e as MyUserEventsVersionedMixin$Events$EventUserUnmuted;
      return EventUserUnmuted(node.userId);
    } else if (e.$$typename == 'EventUserCameOnline') {
      var node = e as MyUserEventsVersionedMixin$Events$EventUserCameOnline;
      return EventUserCameOnline(node.userId);
    } else if (e.$$typename == 'EventBlocklistRecordAdded') {
      var node =
          e as MyUserEventsVersionedMixin$Events$EventBlocklistRecordAdded;
      return EventBlocklistRecordAdded(
        node.user.toHive(),
        node.at,
        node.reason,
      );
    } else if (e.$$typename == 'EventBlocklistRecordRemoved') {
      var node =
          e as MyUserEventsVersionedMixin$Events$EventBlocklistRecordRemoved;
      return EventBlocklistRecordRemoved(node.user.toHive(), node.at);
    } else {
      throw UnimplementedError('Unknown MyUserEvent: ${e.$$typename}');
    }
  }
}<|MERGE_RESOLUTION|>--- conflicted
+++ resolved
@@ -39,12 +39,8 @@
 import '/provider/gql/exceptions.dart';
 import '/provider/gql/graphql.dart';
 import '/provider/hive/my_user.dart';
-<<<<<<< HEAD
-=======
-import '/provider/hive/user.dart';
 import '/util/backoff.dart';
 import '/util/log.dart';
->>>>>>> f027c934
 import '/util/new_type.dart';
 import '/util/platform_utils.dart';
 import '/util/stream_utils.dart';
@@ -565,22 +561,6 @@
     }
   }
 
-<<<<<<< HEAD
-=======
-  // TODO: Blocklist can be huge, so we should implement pagination and
-  //       loading on demand.
-  /// Fetches __all__ blacklisted [User]s from the remote.
-  Future<List<HiveUser>> _fetchBlocklist() async {
-    Log.debug('_fetchBlocklist()', '$runtimeType');
-
-    final query = await _graphQlProvider.getBlocklist(first: 120);
-    final users = query.edges.map((e) => e.node.user.toHive()).toList();
-    users.forEach(_userRepo.put);
-
-    return users;
-  }
-
->>>>>>> f027c934
   /// Initializes [MyUserHiveProvider.boxEvents] subscription.
   Future<void> _initLocalSubscription() async {
     Log.debug('_initLocalSubscription()', '$runtimeType');
@@ -601,31 +581,6 @@
     }
   }
 
-<<<<<<< HEAD
-=======
-  /// Initializes [BlocklistHiveProvider.boxEvents] subscription.
-  Future<void> _initBlacklistSubscription() async {
-    Log.debug('_initBlacklistSubscription()', '$runtimeType');
-
-    _blocklistSubscription = StreamIterator(_blocklistLocal.boxEvents);
-    while (await _blocklistSubscription!.moveNext()) {
-      final BoxEvent event = _blocklistSubscription!.current;
-      if (event.deleted) {
-        blacklist.removeWhere((e) => e.user.value.id.val == event.key);
-      } else {
-        final RxUser? user =
-            blacklist.firstWhereOrNull((e) => e.user.value.id.val == event.key);
-        if (user == null) {
-          final RxUser? user = await _userRepo.get(UserId(event.key));
-          if (user != null) {
-            blacklist.add(user);
-          }
-        }
-      }
-    }
-  }
-
->>>>>>> f027c934
   /// Initializes [_myUserRemoteEvents] subscription.
   Future<void> _initRemoteSubscription() async {
     Log.debug('_initRemoteSubscription()', '$runtimeType');
@@ -881,31 +836,6 @@
   /// Subscribes to remote [MyUserEvent]s of the authenticated [MyUser].
   Stream<MyUserEventsVersioned> _myUserRemoteEvents(
     MyUserVersion? Function() ver,
-<<<<<<< HEAD
-  ) =>
-      _graphQlProvider.myUserEvents(ver).asyncExpand((event) async* {
-        var events =
-            MyUserEvents$Subscription.fromJson(event.data!).myUserEvents;
-
-        if (events.$$typename == 'SubscriptionInitialized') {
-          events
-              as MyUserEvents$Subscription$MyUserEvents$SubscriptionInitialized;
-          // No-op.
-        } else if (events.$$typename == 'MyUser') {
-          _setMyUser((events as MyUserMixin).toHive(
-              blocklistCount:
-                  (events as MyUserEvents$Subscription$MyUserEvents$MyUser)
-                      .blocklist
-                      .totalCount));
-        } else if (events.$$typename == 'MyUserEventsVersioned') {
-          var mixin = events as MyUserEventsVersionedMixin;
-          yield MyUserEventsVersioned(
-            mixin.events.map((e) => _myUserEvent(e)).toList(),
-            mixin.ver,
-          );
-        }
-      });
-=======
   ) {
     Log.debug('_myUserRemoteEvents(ver)', '$runtimeType');
 
@@ -929,7 +859,14 @@
           '$runtimeType',
         );
 
-        _setMyUser((events as MyUserMixin).toHive());
+        _setMyUser(
+          (events as MyUserMixin).toHive(
+            blocklistCount:
+                (events as MyUserEvents$Subscription$MyUserEvents$MyUser)
+                    .blocklist
+                    .totalCount,
+          ),
+        );
       } else if (events.$$typename == 'MyUserEventsVersioned') {
         var mixin = events as MyUserEventsVersionedMixin;
         yield MyUserEventsVersioned(
@@ -939,7 +876,6 @@
       }
     });
   }
->>>>>>> f027c934
 
   /// Constructs a [MyUserEvent] from the [MyUserEventsVersionedMixin$Events].
   MyUserEvent _myUserEvent(MyUserEventsVersionedMixin$Events e) {
