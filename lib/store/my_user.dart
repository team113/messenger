--- conflicted
+++ resolved
@@ -35,6 +35,7 @@
 import '/domain/model/user_call_cover.dart';
 import '/domain/model/user.dart';
 import '/domain/repository/my_user.dart';
+import '/domain/repository/user.dart';
 import '/provider/gql/exceptions.dart';
 import '/provider/gql/graphql.dart';
 import '/provider/hive/my_user.dart';
@@ -127,45 +128,6 @@
         }
       });
     }
-<<<<<<< HEAD
-
-    if (!_blocklistLocal.isEmpty) {
-      final List<RxUser?> users = [];
-      final List<Future<RxUser?>> futures = [];
-
-      for (final UserId id in _blocklistLocal.blocked) {
-        final FutureOr<RxUser?> user = _userRepo.get(id);
-        if (user is RxUser?) {
-          users.add(user);
-        } else {
-          futures.add(user);
-        }
-      }
-
-      users.addAll(await Future.wait(futures));
-      blacklist.addAll(users.whereNotNull());
-    }
-
-    try {
-      final List<HiveUser> blacklisted =
-          await Backoff.run(_fetchBlocklist, _cancelToken);
-
-      for (UserId c in _blocklistLocal.blocked) {
-        if (blacklisted.none((e) => e.value.id == c)) {
-          _blocklistLocal.remove(c);
-        }
-      }
-
-      for (HiveUser c in blacklisted) {
-        _blocklistLocal.put(c.value.id);
-      }
-    } catch (e) {
-      if (e is! OperationCanceledException) {
-        rethrow;
-      }
-    }
-=======
->>>>>>> 4d4a8227
   }
 
   @override
