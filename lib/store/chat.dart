// Copyright © 2022-2024 IT ENGINEERING MANAGEMENT INC,
//                       <https://github.com/team113>
//
// This program is free software: you can redistribute it and/or modify it under
// the terms of the GNU Affero General Public License v3.0 as published by the
// Free Software Foundation, either version 3 of the License, or (at your
// option) any later version.
//
// This program is distributed in the hope that it will be useful, but WITHOUT
// ANY WARRANTY; without even the implied warranty of MERCHANTABILITY or FITNESS
// FOR A PARTICULAR PURPOSE. See the GNU Affero General Public License v3.0 for
// more details.
//
// You should have received a copy of the GNU Affero General Public License v3.0
// along with this program. If not, see
// <https://www.gnu.org/licenses/agpl-3.0.html>.

import 'dart:async';

import 'package:async/async.dart';
import 'package:collection/collection.dart';
import 'package:dio/dio.dart' as dio;
import 'package:flutter/foundation.dart' show visibleForTesting;
import 'package:get/get.dart';
import 'package:hive/hive.dart';
import 'package:mutex/mutex.dart';

import '/api/backend/extension/call.dart';
import '/api/backend/extension/chat.dart';
import '/api/backend/extension/page_info.dart';
import '/api/backend/extension/user.dart';
import '/api/backend/schema.dart';
import '/domain/model/attachment.dart';
import '/domain/model/avatar.dart';
import '/domain/model/chat.dart';
import '/domain/model/chat_call.dart';
import '/domain/model/chat_item.dart';
import '/domain/model/chat_item_quote.dart';
import '/domain/model/chat_item_quote_input.dart' as model;
import '/domain/model/chat_message_input.dart' as model;
import '/domain/model/mute_duration.dart';
import '/domain/model/native_file.dart';
import '/domain/model/ongoing_call.dart';
import '/domain/model/precise_date_time/precise_date_time.dart';
import '/domain/model/sending_status.dart';
import '/domain/model/user.dart';
import '/domain/repository/call.dart';
import '/domain/repository/chat.dart';
import '/domain/repository/user.dart';
import '/provider/gql/exceptions.dart'
    show
        ConnectionException,
        EditChatMessageException,
        StaleVersionException,
        UploadAttachmentException;
import '/provider/gql/graphql.dart';
import '/provider/hive/chat.dart';
import '/provider/hive/chat_item.dart';
import '/provider/hive/draft.dart';
import '/provider/hive/favorite_chat.dart';
import '/provider/hive/session_data.dart';
import '/provider/hive/monolog.dart';
import '/provider/hive/recent_chat.dart';
import '/store/event/recent_chat.dart';
import '/store/model/chat_item.dart';
import '/store/pagination/combined_pagination.dart';
import '/store/pagination/graphql.dart';
import '/store/pagination/hive.dart';
import '/store/pagination/hive_graphql.dart';
import '/store/user.dart';
import '/util/log.dart';
import '/util/new_type.dart';
import '/util/obs/obs.dart';
import '/util/stream_utils.dart';
import '/util/web/web_utils.dart';
import 'chat_rx.dart';
import 'event/chat.dart';
import 'event/favorite_chat.dart';
import 'model/chat.dart';
import 'pagination.dart';

/// Implementation of an [AbstractChatRepository].
class ChatRepository extends DisposableInterface
    implements AbstractChatRepository {
  ChatRepository(
    this._graphQlProvider,
    this._chatLocal,
    this._recentLocal,
    this._favoriteLocal,
    this._callRepo,
    this._draftLocal,
    this._userRepo,
    this._sessionLocal,
    this._monologLocal, {
    required this.me,
  });

  /// Callback, called when an [User] identified by the provided [userId] is
  /// removed from the specified [Chat].
  late final Future<void> Function(ChatId id, UserId userId) onMemberRemoved;

  /// [UserId] of the currently authenticated [MyUser].
  final UserId me;

  @override
  final Rx<RxStatus> status = Rx(RxStatus.empty());

  @override
  final RxObsMap<ChatId, HiveRxChat> chats = RxObsMap<ChatId, HiveRxChat>();

  @override
  final RxObsMap<ChatId, HiveRxChat> paginated = RxObsMap<ChatId, HiveRxChat>();

  /// GraphQL API provider.
  final GraphQlProvider _graphQlProvider;

  /// [Chat]s local [Hive] storage.
  final ChatHiveProvider _chatLocal;

  /// [ChatId]s sorted by [PreciseDateTime] representing recent [Chat]s [Hive]
  /// storage.
  final RecentChatHiveProvider _recentLocal;

  /// [ChatId]s sorted by [ChatFavoritePosition] representing favorite [Chat]s
  /// [Hive] storage.
  final FavoriteChatHiveProvider _favoriteLocal;

  /// [OngoingCall]s repository, used to put the fetched [ChatCall]s into it.
  final AbstractCallRepository _callRepo;

  /// [RxChat.draft] local [Hive] storage.
  final DraftHiveProvider _draftLocal;

  /// [User]s repository, used to put the fetched [User]s into it.
  final UserRepository _userRepo;

  /// [SessionDataHiveProvider] storing a [FavoriteChatsListVersion].
  final SessionDataHiveProvider _sessionLocal;

  /// [MonologHiveProvider] storing a [ChatId] of the [Chat]-monolog.
  final MonologHiveProvider _monologLocal;

  /// [ChatHiveProvider.boxEvents] subscription.
  StreamIterator<BoxEvent>? _localSubscription;

  /// [CombinedPagination] loading [chats] with pagination.
  CombinedPagination<HiveChat, ChatId>? _pagination;

  /// [CombinedPagination] loading local [chats] with pagination.
  CombinedPagination<HiveChat, ChatId>? _localPagination;

  /// Subscription to the [_pagination] changes.
  StreamSubscription? _paginationSubscription;

  /// [DraftHiveProvider.boxEvents] subscription.
  StreamIterator<BoxEvent>? _draftSubscription;

  /// [_recentChatsRemoteEvents] subscription.
  ///
  /// May be uninitialized since connection establishment may fail.
  StreamQueue<RecentChatsEvent>? _remoteSubscription;

  /// [DateTime] when the [_remoteSubscription] initializing has started.
  DateTime? _subscribedAt;

  /// [_favoriteChatsEvents] subscription.
  ///
  /// May be uninitialized since connection establishment may fail.
  StreamQueue<FavoriteChatsEvents>? _favoriteChatsSubscription;

  /// Subscriptions for the [paginated] chats changes.
  final Map<ChatId, StreamSubscription> _subscriptions = {};

  /// Subscriptions for the [paginated] changes populating the [_subscriptions].
  StreamSubscription? _paginatedSubscription;

  /// [Mutex]es guarding access to the [get] method.
  final Map<ChatId, Mutex> _getGuards = {};

  /// [Mutex]es guarding synchronized access to the [_putEntry].
  final Map<ChatId, Mutex> _putEntryGuards = {};

  /// [Mutex] guarding synchronized access to the [GraphQlProvider.getMonolog].
  final Mutex _monologGuard = Mutex();

  /// [ChatFavoritePosition] of the local [Chat]-monolog.
  ///
  /// Used to prevent [Chat]-monolog from being displayed as unfavorited after
  /// adding a local [Chat]-monolog to favorites.
  ChatFavoritePosition? _localMonologFavoritePosition;

  @override
  ChatId get monolog => _monologLocal.get() ?? ChatId.local(me);

  @override
  RxBool get hasNext => _localPagination == null
      ? _pagination?.hasNext ?? RxBool(false)
      : RxBool(true);

  @override
  RxBool get nextLoading =>
      _localPagination?.nextLoading ??
      _pagination?.nextLoading ??
      RxBool(false);

  /// Indicates whether this [ChatRepository] uses a remote pagination.
  @visibleForTesting
  bool get isRemote => _localPagination == null && _pagination != null;

  /// Returns the map of the current [OngoingCall]s.
  ///
  /// Used for [RxChat.inCall] indicator.
  RxObsMap<ChatId, Rx<OngoingCall>> get calls => _callRepo.calls;

  @override
  Future<void> init({
    required Future<void> Function(ChatId, UserId) onMemberRemoved,
  }) async {
    Log.debug('init(onMemberRemoved)', '$runtimeType');

    this.onMemberRemoved = onMemberRemoved;

    status.value = RxStatus.loading();

    // Popup shouldn't listen to recent chats remote updates, as it's happening
    // inside single [Chat].
    if (!WebUtils.isPopup) {
      _initLocalSubscription();
      _initDraftSubscription();
      _initRemoteSubscription();
      _initFavoriteSubscription();
      _initRemotePagination();

      _paginatedSubscription = paginated.changes.listen((e) {
        switch (e.op) {
          case OperationKind.added:
            _subscriptions[e.key!] = e.value!.updates.listen((_) {});
            break;

          case OperationKind.updated:
            if (e.oldKey != e.key) {
              final StreamSubscription? subscription = _subscriptions[e.oldKey];
              if (subscription != null) {
                _subscriptions[e.key!] = subscription;
                _subscriptions.remove(e.oldKey);
              }
            }
            break;

          case OperationKind.removed:
            _subscriptions.remove(e.key!)?.cancel();
            break;
        }
      });

      _initLocalPagination();
    }
  }

  @override
  void onClose() {
    Log.debug('onClose()', '$runtimeType');

    chats.forEach((_, v) => v.dispose());
    _subscriptions.forEach((_, v) => v.cancel());
    _pagination?.dispose();
    _localSubscription?.cancel();
    _draftSubscription?.cancel();
    _remoteSubscription?.close(immediate: true);
    _favoriteChatsSubscription?.close(immediate: true);
    _paginationSubscription?.cancel();
    _paginatedSubscription?.cancel();

    super.onClose();
  }

  @override
  Future<void> next() async {
    Log.debug('next()', '$runtimeType');

    if (_localPagination?.hasNext.value == true) {
      await _localPagination?.next();
    } else {
      await _pagination?.next();
    }

    _initMonolog();
  }

  @override
  Future<void> clear() {
    Log.debug('clear()', '$runtimeType');

    for (var c in chats.entries) {
      c.value.dispose();
    }

    chats.clear();
    paginated.clear();

    return _chatLocal.clear();
  }

  @override
  FutureOr<HiveRxChat?> get(ChatId id) {
    Log.debug('get($id)', '$runtimeType');

    HiveRxChat? chat = chats[id];
    if (chat != null) {
      return chat;
    }

    // If [chat] doesn't exists, we should lock the [mutex] to avoid remote
    // double invoking.
    Mutex? mutex = _getGuards[id];
    if (mutex == null) {
      mutex = Mutex();
      _getGuards[id] = mutex;
    }

    return mutex.protect(() async {
      chat = chats[id];
      if (chat == null) {
        final HiveChat? hiveChat = await _chatLocal.get(id);
        if (hiveChat != null) {
          chat = HiveRxChat(this, _chatLocal, _draftLocal, hiveChat);
          chat!.init();
        }

        if (id.isLocal) {
          chat ??= await _createLocalDialog(id.userId);
        } else if (chat == null) {
          var query = (await _graphQlProvider.getChat(id)).chat;
          if (query != null) {
            chat = await _putEntry(_chat(query));
          }
        }

        if (chat != null) {
          chats[id] = chat!;
        }
      }

      return chat;
    });
  }

  @override
  Future<void> remove(ChatId id) async {
    Log.debug('remove($id)', '$runtimeType');

    await _removeAndClearChat(id);
    await _chatLocal.remove(id);
  }

  /// Ensures the provided [Chat] is remotely accessible.
  Future<HiveRxChat?> ensureRemoteDialog(ChatId chatId) async {
    Log.debug('ensureRemoteDialog($chatId)', '$runtimeType');

    if (chatId.isLocal) {
      if (chatId.isLocalWith(me)) {
        return await ensureRemoteMonolog();
      }

      final ChatData chat = _chat(
        await _graphQlProvider.createDialogChat(chatId.userId),
      );

      return _putEntry(chat);
    }

    return await get(chatId);
  }

  /// Ensures the provided [Chat]-monolog is remotely accessible.
  Future<HiveRxChat> ensureRemoteMonolog({
    ChatName? name,
    bool? isHidden,
  }) async {
    Log.debug('ensureRemoteMonolog($name)', '$runtimeType');

    final ChatData chatData = _chat(
      await _graphQlProvider.createMonologChat(name: name),
    );
    final HiveRxChat chat = await _putEntry(chatData);

    if (!isClosed) {
      await _monologLocal.set(chat.id);
    }

    return chat;
  }

  @override
  Future<HiveRxChat> createGroupChat(
    List<UserId> memberIds, {
    ChatName? name,
  }) async {
    Log.debug('createGroupChat($memberIds, $name)', '$runtimeType');

    final ChatData chat =
        _chat(await _graphQlProvider.createGroupChat(memberIds, name: name));
    return _putEntry(chat);
  }

  @override
  Future<void> sendChatMessage(
    ChatId chatId, {
    ChatMessageText? text,
    List<Attachment>? attachments,
    List<ChatItem> repliesTo = const [],
  }) async {
    Log.debug(
      'sendChatMessage($chatId, $text, $attachments, $repliesTo)',
      '$runtimeType',
    );

    HiveRxChat? rxChat = chats[chatId] ?? await get(chatId);
    ChatItem? local;

    if (chatId.isLocal) {
      local = await rxChat?.postChatMessage(
        existingDateTime: PreciseDateTime.now().add(10.seconds),
        text: text,
        attachments: attachments,
        repliesTo: repliesTo,
      );

      try {
        rxChat = await ensureRemoteDialog(chatId);
      } catch (_) {
        local?.status.value = SendingStatus.error;
      }
    }

    await rxChat?.postChatMessage(
      existingId: local?.id,
      existingDateTime: local?.at,
      text: text,
      attachments: attachments,
      repliesTo: repliesTo,
    );
  }

  /// Posts a new [ChatMessage] to the specified [Chat] by the authenticated
  /// [MyUser].
  ///
  /// For the posted [ChatMessage] to be meaningful, at least one of [text] or
  /// [attachments] arguments must be specified and non-empty.
  ///
  /// To attach some [Attachment]s to the posted [ChatMessage], first, they
  /// should be uploaded with [uploadAttachment], and only then, the returned
  /// [Attachment.id]s may be used as the [attachments] argument of this method.
  ///
  /// Specify [repliesTo] argument if the posted [ChatMessage] is going to be a
  /// reply to some other [ChatItem].
  Future<ChatEventsVersionedMixin?> postChatMessage(
    ChatId chatId, {
    ChatMessageText? text,
    List<AttachmentId>? attachments,
    List<ChatItemId> repliesTo = const [],
  }) async {
    Log.debug(
      'postChatMessage($chatId, $text, $attachments, $repliesTo)',
      '$runtimeType',
    );

    return await _graphQlProvider.postChatMessage(
      chatId,
      text: text,
      attachments: attachments,
      repliesTo: repliesTo,
    );
  }

  @override
  Future<void> resendChatItem(ChatItem item) async {
    Log.debug('resendChatItem($item)', '$runtimeType');

    HiveRxChat? rxChat = chats[item.chatId];

    // TODO: Account [ChatForward]s.
    if (item is ChatMessage) {
      for (var e in item.attachments.whereType<LocalAttachment>()) {
        if (e.status.value == SendingStatus.error &&
            (e.upload.value == null || e.upload.value?.isCompleted == true)) {
          uploadAttachment(e)
              .onError<UploadAttachmentException>((_, __) => e)
              .onError<ConnectionException>((_, __) => e);
        }
      }

      // If this [item] is posted in a local [Chat], then make it remote first.
      if (item.chatId.isLocal) {
        rxChat = await ensureRemoteDialog(item.chatId);
      }

      await rxChat?.postChatMessage(
        existingId: item.id,
        existingDateTime: item.at,
        text: item.text,
        attachments: item.attachments,
        repliesTo:
            item.repliesTo.map((e) => e.original).whereNotNull().toList(),
      );
    }
  }

  @override
  Future<void> renameChat(ChatId id, ChatName? name) async {
    Log.debug('renameChat($id, $name)', '$runtimeType');

    if (id.isLocalWith(me)) {
      await ensureRemoteMonolog(name: name);
      return;
    }

    final HiveRxChat? chat = chats[id];
    final ChatName? previous = chat?.chat.value.name;

    chat?.chat.update((c) => c?.name = name);

    try {
      await _graphQlProvider.renameChat(id, name);
    } catch (_) {
      chat?.chat.update((c) => c?.name = previous);
      rethrow;
    }
  }

  @override
  Future<void> addChatMember(ChatId chatId, UserId userId) async {
    Log.debug('addChatMember($chatId, $userId)', '$runtimeType');
    await _graphQlProvider.addChatMember(chatId, userId);
  }

  @override
  Future<void> removeChatMember(ChatId chatId, UserId userId) async {
    Log.debug('removeChatMember($chatId, $userId)', '$runtimeType');

    final HiveRxChat? chat = chats[chatId];
    final ChatMember? member =
        chat?.chat.value.members.firstWhereOrNull((m) => m.user.id == userId);

    if (member != null) {
      chat?.chat.update((c) => c?.members.remove(member));
    }

    try {
      await _graphQlProvider.removeChatMember(chatId, userId);
      await onMemberRemoved.call(chatId, userId);
    } catch (_) {
      if (member != null) {
        chat?.chat.update((c) => c?.members.add(member));
      }

      rethrow;
    }
  }

  @override
  Future<void> hideChat(ChatId id) async {
    Log.debug('hideChat($id)', '$runtimeType');

    HiveRxChat? chat = chats[id];
    ChatData? monologData;

    chat?.chat.update((c) => c?.isHidden = true);

    try {
      // If this [Chat] is local monolog, make it remote first.
      if (id.isLocalWith(me)) {
        monologData =
            _chat(await _graphQlProvider.createMonologChat(isHidden: true));

        // Dispose and delete local monolog from [Hive], since it's just been
        // replaced with a remote one.
        await remove(id);

        id = monologData.chat.value.id;
        await _monologLocal.set(id);
      }

      if (chat == null || chat.chat.value.favoritePosition != null) {
        await unfavoriteChat(id);
      }

      // [Chat.isHidden] will be changed by [HiveRxChat]'s own remote event
      // handler. Chat will be removed from [paginated] on [BoxEvent] from the
      // [_localSubscription].
      await _graphQlProvider.hideChat(id);
    } catch (_) {
      chat?.chat.update((c) => c?.isHidden = false);

      rethrow;
    }
  }

  @override
  Future<void> readChat(ChatId chatId, ChatItemId untilId) async {
    Log.debug('readChat($chatId, $untilId)', '$runtimeType');
    await chats[chatId]?.read(untilId);
  }

  /// Marks the specified [Chat] as read until the provided [ChatItemId] for the
  /// authenticated [MyUser].
  Future<void> readUntil(ChatId chatId, ChatItemId untilId) async {
    Log.debug('readUntil($chatId, $untilId)', '$runtimeType');
    await _graphQlProvider.readChat(chatId, untilId);
  }

  @override
  Future<void> editChatMessage(
    ChatMessage message, {
    model.ChatMessageTextInput? text,
    model.ChatMessageAttachmentsInput? attachments,
    model.ChatMessageRepliesInput? repliesTo,
  }) async {
    Log.debug(
      'editChatMessage($message, $text)',
      '$runtimeType',
    );

    final Rx<ChatItem>? item = chats[message.chatId]
        ?.messages
        .firstWhereOrNull((e) => e.value.id == message.id);

    ChatMessageText? previousText;
    List<Attachment>? previousAttachments;
    List<ChatItemQuote>? previousReplies;
    if (item?.value is ChatMessage) {
      previousText = (item?.value as ChatMessage).text;
      previousAttachments = (item?.value as ChatMessage).attachments;
      previousReplies = (item?.value as ChatMessage).repliesTo;

      item?.update((c) {
        (c as ChatMessage).text = text != null ? text.changed : previousText;
        c.attachments = attachments?.changed ?? previousAttachments!;
        c.repliesTo = repliesTo?.changed
                .map(
                  (e) => c.repliesTo.firstWhereOrNull(
                    (a) => a.original?.id == e,
                  ),
                )
                .whereNotNull()
                .toList() ??
            previousReplies!;
      });
    }

    List<Future>? uploads = attachments?.changed
        .mapIndexed((i, e) {
          if (e is LocalAttachment) {
            return e.upload.value?.future.then(
              (a) {
                attachments.changed[i] = a;
                (item?.value as ChatMessage).attachments[i] = a;
              },
              onError: (_) {
                // No-op, as failed upload attempts are handled below.
              },
            );
          }
        })
        .whereNotNull()
        .toList();

    await Future.wait(uploads ?? []);

    try {
      if (attachments?.changed.whereType<LocalAttachment>().isNotEmpty ==
          true) {
        throw const ConnectionException(EditChatMessageException(
          EditChatMessageErrorCode.unknownAttachment,
        ));
      }

      await _graphQlProvider.editChatMessage(
        message.id,
        text: text == null ? null : ChatMessageTextInput(kw$new: text.changed),
        attachments: attachments == null
            ? null
            : ChatMessageAttachmentsInput(
                kw$new: attachments.changed.map((e) => e.id).toList(),
              ),
        repliesTo: repliesTo == null
            ? null
            : ChatMessageRepliesInput(kw$new: repliesTo.changed),
      );
    } catch (_) {
      if (item?.value is ChatMessage) {
        item?.update((c) {
          (c as ChatMessage).text = previousText;
          c.attachments = previousAttachments ?? [];
          c.repliesTo = previousReplies ?? [];
        });
      }

      rethrow;
    }
  }

  @override
  Future<void> deleteChatMessage(ChatMessage message) async {
    Log.debug('deleteChatMessage($message)', '$runtimeType');

    final HiveRxChat? chat = chats[message.chatId];

    if (message.status.value != SendingStatus.sent) {
      chat?.remove(message.id, message.key);
    } else {
      Rx<ChatItem>? item =
          chat?.messages.firstWhereOrNull((e) => e.value.id == message.id);
      if (item != null) {
        chat?.messages.remove(item);
      }

      try {
        await _graphQlProvider.deleteChatMessage(message.id);

        if (item != null) {
          chat?.remove(item.value.id, item.value.key);
        }
      } catch (_) {
        if (item != null) {
          chat?.messages.insertAfter(
            item,
            (e) => item.value.at.compareTo(e.value.at) == 1,
          );
          chat?.updateReads();
        }

        rethrow;
      }
    }
  }

  @override
  Future<void> deleteChatForward(ChatForward forward) async {
    Log.debug('deleteChatForward($forward)', '$runtimeType');

    final HiveRxChat? chat = chats[forward.chatId];

    if (forward.status.value != SendingStatus.sent) {
      chat?.remove(forward.id);
    } else {
      Rx<ChatItem>? item =
          chat?.messages.firstWhereOrNull((e) => e.value.id == forward.id);
      if (item != null) {
        chat?.messages.remove(item);
      }

      try {
        await _graphQlProvider.deleteChatForward(forward.id);

        if (item != null) {
          chat?.remove(item.value.id, item.value.key);
        }
      } catch (_) {
        if (item != null) {
          chat?.messages.insertAfter(
            item,
            (e) => item.value.at.compareTo(e.value.at) == 1,
          );
          chat?.updateReads();
        }

        rethrow;
      }
    }
  }

  @override
  Future<void> hideChatItem(ChatId chatId, ChatItemId id) async {
    Log.debug('hideChatItem($chatId, $id)', '$runtimeType');

    final HiveRxChat? chat = chats[chatId];

    Rx<ChatItem>? item =
        chat?.messages.firstWhereOrNull((e) => e.value.id == id);
    if (item != null) {
      chat?.messages.remove(item);
    }

    try {
      await _graphQlProvider.hideChatItem(id);

      if (item != null) {
        chat?.remove(item.value.id, item.value.key);
      }
    } catch (_) {
      if (item != null) {
        chat?.messages.insertAfter(
          item,
          (e) => item.value.at.compareTo(e.value.at) == 1,
        );
        chat?.updateReads();
      }

      rethrow;
    }
  }

  @override
  Future<Attachment> uploadAttachment(LocalAttachment attachment) async {
    Log.debug('uploadAttachment($attachment)', '$runtimeType');

    if (attachment.upload.value?.isCompleted != false) {
      attachment.upload.value = Completer();
    }

    if (attachment.read.value?.isCompleted != false) {
      attachment.read.value = Completer();
    }

    attachment.status.value = SendingStatus.sending;
    await attachment.file.ensureCorrectMediaType();

    try {
      dio.MultipartFile upload;

      await attachment.file.readFile();
      attachment.read.value?.complete(null);
      attachment.status.refresh();

      if (attachment.file.bytes.value != null) {
        upload = dio.MultipartFile.fromBytes(
          attachment.file.bytes.value!,
          filename: attachment.file.name,
          contentType: attachment.file.mime,
        );
      } else if (attachment.file.path != null) {
        upload = await dio.MultipartFile.fromFile(
          attachment.file.path!,
          filename: attachment.file.name,
          contentType: attachment.file.mime,
        );
      } else {
        throw ArgumentError(
          'At least stream, bytes or path should be specified.',
        );
      }

      var response = await _graphQlProvider.uploadAttachment(
        upload,
        onSendProgress: (now, max) => attachment.progress.value = now / max,
      );

      var model = response.attachment.toModel();
      attachment.id = model.id;
      attachment.filename = model.filename;
      attachment.original = model.original;
      attachment.upload.value?.complete(model);
      attachment.status.value = SendingStatus.sent;
      attachment.progress.value = 1;
      return model;
    } catch (e) {
      if (attachment.read.value?.isCompleted == false) {
        attachment.read.value?.complete(null);
      }
      attachment.upload.value?.completeError(e);
      attachment.status.value = SendingStatus.error;
      attachment.progress.value = 0;
      rethrow;
    }
  }

  @override
  Future<void> createChatDirectLink(
    ChatId chatId,
    ChatDirectLinkSlug slug,
  ) async {
    Log.debug('createChatDirectLink($chatId, $slug)', '$runtimeType');

    await _graphQlProvider.createChatDirectLink(slug, groupId: chatId);

    final HiveRxChat? chat = chats[chatId];
    chat?.chat.update((c) => c?.directLink = ChatDirectLink(slug: slug));
  }

  @override
  Future<void> deleteChatDirectLink(ChatId groupId) async {
    Log.debug('deleteChatDirectLink($groupId)', '$runtimeType');

    final HiveRxChat? chat = chats[groupId];
    final ChatDirectLink? link = chat?.chat.value.directLink;

    chat?.chat.update((c) => c?.directLink = null);

    try {
      await _graphQlProvider.deleteChatDirectLink(groupId: groupId);
    } catch (_) {
      chat?.chat.update((c) => c?.directLink = link);
      rethrow;
    }
  }

  // TODO: Make [ChatForward]s to post like [ChatMessage]s.
  @override
  Future<void> forwardChatItems(
    ChatId from,
    ChatId to,
    List<model.ChatItemQuoteInput> items, {
    ChatMessageText? text,
    List<AttachmentId>? attachments,
  }) async {
    Log.debug(
      'forwardChatItems($from, $to, $items, $text, $attachments)',
      '$runtimeType',
    );

    if (to.isLocal) {
      to = (await ensureRemoteDialog(to))!.id;
    }

    await _graphQlProvider.forwardChatItems(
      from,
      to,
      items
          .map(
            (i) => ChatItemQuoteInput(
              id: i.item.id,
              attachments: i.attachments,
              withText: i.withText,
            ),
          )
          .toList(),
      text: text,
      attachments: attachments,
    );
  }

  @override
  Future<void> updateChatAvatar(
    ChatId id, {
    NativeFile? file,
    void Function(int count, int total)? onSendProgress,
  }) async {
    Log.debug(
      'updateChatAvatar($id, $file, onSendProgress)',
      '$runtimeType',
    );

    late dio.MultipartFile upload;

    if (file != null) {
      await file.ensureCorrectMediaType();

      if (file.stream != null) {
        upload = dio.MultipartFile.fromStream(
          () => file.stream!,
          file.size,
          filename: file.name,
          contentType: file.mime,
        );
      } else if (file.bytes.value != null) {
        upload = dio.MultipartFile.fromBytes(
          file.bytes.value!,
          filename: file.name,
          contentType: file.mime,
        );
      } else if (file.path != null) {
        upload = await dio.MultipartFile.fromFile(
          file.path!,
          filename: file.name,
          contentType: file.mime,
        );
      } else {
        throw ArgumentError(
          'At least stream, bytes or path should be specified.',
        );
      }
    }

    final HiveRxChat? chat = chats[id];
    final ChatAvatar? avatar = chat?.chat.value.avatar;

    if (file == null) {
      chat?.chat.update((c) => c?.avatar = null);
    }

    if (id.isLocalWith(me)) {
      id = (await ensureRemoteMonolog()).id;
    }

    try {
      await _graphQlProvider.updateChatAvatar(
        id,
        file: file == null ? null : upload,
        onSendProgress: onSendProgress,
      );
    } catch (e) {
      if (file == null) {
        chat?.chat.update((c) => c?.avatar = avatar);
      }
      rethrow;
    }
  }

  @override
  Future<void> toggleChatMute(ChatId id, MuteDuration? mute) async {
    Log.debug('toggleChatMute($id, $mute)', '$runtimeType');

    final HiveRxChat? chat = chats[id];
    final MuteDuration? muted = chat?.chat.value.muted;

    final Muting? muting = mute == null
        ? null
        : Muting(duration: mute.forever == true ? null : mute.until);

    chat?.chat.update((c) => c?.muted = muting?.toModel());

    try {
      await _graphQlProvider.toggleChatMute(id, muting);
    } catch (e) {
      chat?.chat.update((c) => c?.muted = muted);
      rethrow;
    }
  }

  /// Fetches [ChatItem]s of the [Chat] with the provided [id] ordered by their
  /// posting time with pagination.
  Future<Page<HiveChatItem, ChatItemsCursor>> messages(
    ChatId id, {
    int? first,
    ChatItemsCursor? after,
    int? last,
    ChatItemsCursor? before,
  }) async {
    Log.debug(
      'messages($id, $first, $after, $last, $before)',
      '$runtimeType',
    );

    var query = await _graphQlProvider.chatItems(
      id,
      first: first,
      after: after,
      last: last,
      before: before,
    );

    return Page(
      RxList(query.chat!.items.edges.map((e) => e.toHive()).toList()),
      query.chat!.items.pageInfo.toModel((c) => ChatItemsCursor(c)),
    );
  }

  /// Fetches the [HiveChatItem] with the provided [id].
  Future<HiveChatItem?> message(ChatItemId id) async {
    Log.debug('message($id)', '$runtimeType');
    return (await _graphQlProvider.chatItem(id)).chatItem?.toHive();
  }

  /// Fetches the [Attachment]s of the provided [item].
  Future<List<Attachment>> attachments(HiveChatItem item) async {
    Log.debug('attachments($item)', '$runtimeType');

    final response = await _graphQlProvider.attachments(item.value.id);
    return response.chatItem?.toModel() ?? [];
  }

  /// Fetches the [ChatAvatar]s of the provided [RxChat].
  Future<ChatAvatar?> avatar(ChatId id) async {
    Log.debug('avatar($id)', '$runtimeType');

    final response = await _graphQlProvider.avatar(id);
    return response.chat?.avatar?.toModel();
  }

  /// Removes the [ChatCallCredentials] of an [OngoingCall] identified by the
  /// provided [id].
  Future<void> removeCredentials(ChatId chatId, ChatItemId callId) {
    Log.debug('removeCredentials($callId)', '$runtimeType');
    return _callRepo.removeCredentials(chatId, callId);
  }

  /// Adds the provided [ChatCall] to the [AbstractCallRepository].
  void addCall(ChatCall call) {
    Log.debug('addCall($call)', '$runtimeType');
    _callRepo.add(call);
  }

  /// Ends an [OngoingCall] happening in the [Chat] identified by the provided
  /// [chatId], if any.
  void endCall(ChatId chatId) {
    Log.debug('endCall($chatId)', '$runtimeType');
    _callRepo.remove(chatId);
  }

  /// Subscribes to [ChatEvent]s of the specified [Chat].
  Stream<ChatEvents> chatEvents(
    ChatId chatId,
    ChatVersion? ver,
    FutureOr<ChatVersion?> Function() onVer,
  ) {
    Log.debug('chatEvents($chatId, $ver, onVer)', '$runtimeType');

    return _graphQlProvider
        .chatEvents(chatId, ver, onVer)
        .asyncExpand((event) async* {
      Log.trace('chatEvents($chatId): ${event.data}', '$runtimeType');

      var events = ChatEvents$Subscription.fromJson(event.data!).chatEvents;
      if (events.$$typename == 'SubscriptionInitialized') {
        events as ChatEvents$Subscription$ChatEvents$SubscriptionInitialized;
        yield const ChatEventsInitialized();
      } else if (events.$$typename == 'Chat') {
        final chat = events as ChatEvents$Subscription$ChatEvents$Chat;
        final data = _chat(chat);
        yield ChatEventsChat(data.chat);
      } else if (events.$$typename == 'ChatEventsVersioned') {
        var mixin =
            events as ChatEvents$Subscription$ChatEvents$ChatEventsVersioned;
        yield ChatEventsEvent(
          ChatEventsVersioned(
            mixin.events.map((e) => chatEvent(e)).toList(),
            mixin.ver,
          ),
        );
      }
    });
  }

  @override
  Stream<dynamic> keepTyping(ChatId chatId) {
    Log.debug('keepTyping($chatId)', '$runtimeType');

    if (chatId.isLocal) {
      return const Stream.empty();
    }

    return _graphQlProvider.keepTyping(chatId);
  }

  /// Returns an [User] by the provided [id].
  FutureOr<RxUser?> getUser(UserId id) {
    Log.debug('getUser($id)', '$runtimeType');
    return _userRepo.get(id);
  }

  @override
  Future<void> favoriteChat(ChatId id, ChatFavoritePosition? position) async {
    Log.debug('favoriteChat($id, $position)', '$runtimeType');

    final HiveRxChat? chat = chats[id];
    final ChatFavoritePosition? oldPosition = chat?.chat.value.favoritePosition;
    final ChatFavoritePosition newPosition;

    if (position == null) {
      final List<HiveRxChat> favorites = chats.values
          .where((e) => e.chat.value.favoritePosition != null)
          .toList();

      favorites.sort(
        (a, b) => b.chat.value.favoritePosition!
            .compareTo(a.chat.value.favoritePosition!),
      );

      final double? highestFavorite = favorites.isEmpty
          ? null
          : favorites.first.chat.value.favoritePosition!.val;

      newPosition = ChatFavoritePosition(
        highestFavorite == null ? 1 : highestFavorite * 2,
      );
    } else {
      newPosition = position;
    }

    chat?.chat.update((c) => c?.favoritePosition = newPosition);
    paginated.emit(MapChangeNotification.updated(chat?.id, chat?.id, chat));

    try {
      if (id.isLocalWith(me)) {
        _localMonologFavoritePosition = newPosition;
        final ChatData monolog =
            _chat(await _graphQlProvider.createMonologChat());

        id = monolog.chat.value.id;
        await _monologLocal.set(id);
      }

      await _graphQlProvider.favoriteChat(id, newPosition);
    } catch (e) {
      if (chat?.chat.value.isMonolog == true) {
        _localMonologFavoritePosition = null;
      }

      chat?.chat.update((c) => c?.favoritePosition = oldPosition);
      paginated.emit(MapChangeNotification.updated(chat?.id, chat?.id, chat));
      rethrow;
    }
  }

  @override
  Future<void> unfavoriteChat(ChatId id) async {
    Log.debug('unfavoriteChat($id)', '$runtimeType');

    final HiveRxChat? chat = chats[id];
    final ChatFavoritePosition? oldPosition = chat?.chat.value.favoritePosition;

    chat?.chat.update((c) => c?.favoritePosition = null);
    paginated.emit(MapChangeNotification.updated(chat?.id, chat?.id, chat));

    try {
      await _graphQlProvider.unfavoriteChat(id);
    } catch (e) {
      chat?.chat.update((c) => c?.favoritePosition = oldPosition);
      paginated.emit(MapChangeNotification.updated(chat?.id, chat?.id, chat));
      rethrow;
    }
  }

  @override
  Future<void> clearChat(ChatId id, [ChatItemId? untilId]) async {
    Log.debug('clearChat($id, $untilId)', '$runtimeType');

    if (id.isLocal) {
      await chats[id]?.clear();
      return;
    }

    final HiveRxChat? chat = chats[id];
    final ChatItem? lastItem = chat?.chat.value.lastItem;
    final ChatItemId? until = untilId ?? lastItem?.id;

    if (until == null) {
      // No-op, as there's nothing to clear until.
      return;
    }

    Iterable<Rx<ChatItem>>? items;

    if (chat != null) {
      final int index = chat.messages.indexWhere((c) => c.value.id == until);

      if (index != -1) {
        items = chat.messages.toList().getRange(0, index + 1);
        chat.messages.removeRange(0, index + 1);

        final ChatItem? last =
            chat.messages.isNotEmpty ? chat.messages.last.value : null;
        chat.chat.update((c) => c?.lastItem = last);
      }
    }

    try {
      await _graphQlProvider.clearChat(id, until);
    } catch (_) {
      if (chat != null) {
        chat.messages.insertAll(0, items ?? []);
        chat.chat.update((c) => c?.lastItem = lastItem);
      }
      rethrow;
    }
  }

  /// Constructs a [ChatEvent] from the [ChatEventsVersionedMixin$Events].
  ChatEvent chatEvent(ChatEventsVersionedMixin$Events e) {
    Log.trace('chatEvent($e)', '$runtimeType');

    if (e.$$typename == 'EventChatCleared') {
      var node = e as ChatEventsVersionedMixin$Events$EventChatCleared;
      return EventChatCleared(e.chatId, node.at);
    } else if (e.$$typename == 'EventChatUnreadItemsCountUpdated') {
      var node =
          e as ChatEventsVersionedMixin$Events$EventChatUnreadItemsCountUpdated;
      return EventChatUnreadItemsCountUpdated(
        e.chatId,
        node.count,
      );
    } else if (e.$$typename == 'EventChatItemPosted') {
      var node = e as ChatEventsVersionedMixin$Events$EventChatItemPosted;
      return EventChatItemPosted(
        e.chatId,
        node.item.toHive(),
      );
    } else if (e.$$typename == 'EventChatLastItemUpdated') {
      var node = e as ChatEventsVersionedMixin$Events$EventChatLastItemUpdated;
      return EventChatLastItemUpdated(
        e.chatId,
        node.lastItem?.toHive(),
      );
    } else if (e.$$typename == 'EventChatItemHidden') {
      var node = e as ChatEventsVersionedMixin$Events$EventChatItemHidden;
      return EventChatItemHidden(
        e.chatId,
        node.itemId,
      );
    } else if (e.$$typename == 'EventChatMuted') {
      var node = e as ChatEventsVersionedMixin$Events$EventChatMuted;
      return EventChatMuted(
        e.chatId,
        node.duration.toModel(),
      );
    } else if (e.$$typename == 'EventChatTypingStarted') {
      var node = e as ChatEventsVersionedMixin$Events$EventChatTypingStarted;
      _userRepo.put(node.user.toHive());
      return EventChatTypingStarted(e.chatId, node.user.toModel());
    } else if (e.$$typename == 'EventChatUnmuted') {
      return EventChatUnmuted(e.chatId);
    } else if (e.$$typename == 'EventChatTypingStopped') {
      var node = e as ChatEventsVersionedMixin$Events$EventChatTypingStopped;
      _userRepo.put(node.user.toHive());
      return EventChatTypingStopped(
        e.chatId,
        node.user.toModel(),
      );
    } else if (e.$$typename == 'EventChatHidden') {
      var node = e as ChatEventsVersionedMixin$Events$EventChatHidden;
      return EventChatHidden(e.chatId, node.at);
    } else if (e.$$typename == 'EventChatItemDeleted') {
      var node = e as ChatEventsVersionedMixin$Events$EventChatItemDeleted;
      return EventChatItemDeleted(
        e.chatId,
        node.itemId,
      );
    } else if (e.$$typename == 'EventChatItemEdited') {
      var node = e as ChatEventsVersionedMixin$Events$EventChatItemEdited;
      return EventChatItemEdited(
        e.chatId,
        node.itemId,
        node.text == null ? null : EditedMessageText(node.text!.changed),
        node.attachments?.changed.map((e) => e.toModel()).toList(),
        node.repliesTo?.changed.map((e) => e.toHive()).toList(),
      );
    } else if (e.$$typename == 'EventChatCallStarted') {
      var node = e as ChatEventsVersionedMixin$Events$EventChatCallStarted;
      return EventChatCallStarted(
        e.chatId,
        node.call.toModel(),
      );
    } else if (e.$$typename == 'EventChatDirectLinkUsageCountUpdated') {
      var node = e
          as ChatEventsVersionedMixin$Events$EventChatDirectLinkUsageCountUpdated;
      return EventChatDirectLinkUsageCountUpdated(
        e.chatId,
        node.usageCount,
      );
    } else if (e.$$typename == 'EventChatCallFinished') {
      var node = e as ChatEventsVersionedMixin$Events$EventChatCallFinished;
      return EventChatCallFinished(
        e.chatId,
        node.call.toModel(),
        node.reason,
      );
    } else if (e.$$typename == 'EventChatCallMemberLeft') {
      var node = e as ChatEventsVersionedMixin$Events$EventChatCallMemberLeft;
      _userRepo.put(node.user.toHive());
      return EventChatCallMemberLeft(
        e.chatId,
        node.user.toModel(),
        node.at,
      );
    } else if (e.$$typename == 'EventChatCallMemberJoined') {
      var node = e as ChatEventsVersionedMixin$Events$EventChatCallMemberJoined;
      _userRepo.put(node.user.toHive());
      return EventChatCallMemberJoined(
        e.chatId,
        node.call.toModel(),
        node.user.toModel(),
        node.at,
      );
    } else if (e.$$typename == 'EventChatCallMemberRedialed') {
      var node =
          e as ChatEventsVersionedMixin$Events$EventChatCallMemberRedialed;
      _userRepo.put(node.user.toHive());
      return EventChatCallMemberRedialed(
        e.chatId,
        node.at,
        node.callId,
        node.call.toModel(),
        node.user.toModel(),
        node.byUser.toModel(),
      );
    } else if (e.$$typename == 'EventChatDelivered') {
      var node = e as ChatEventsVersionedMixin$Events$EventChatDelivered;
      return EventChatDelivered(
        e.chatId,
        node.until,
      );
    } else if (e.$$typename == 'EventChatRead') {
      var node = e as ChatEventsVersionedMixin$Events$EventChatRead;
      _userRepo.put(node.byUser.toHive());
      return EventChatRead(
        e.chatId,
        node.byUser.toModel(),
        node.at,
      );
    } else if (e.$$typename == 'EventChatCallDeclined') {
      var node = e as ChatEventsVersionedMixin$Events$EventChatCallDeclined;
      _userRepo.put(node.user.toHive());
      return EventChatCallDeclined(
        e.chatId,
        node.callId,
        node.call.toModel(),
        node.user.toModel(),
        node.at,
      );
    } else if (e.$$typename == 'EventChatTotalItemsCountUpdated') {
      var node =
          e as ChatEventsVersionedMixin$Events$EventChatTotalItemsCountUpdated;
      return EventChatTotalItemsCountUpdated(e.chatId, node.count);
    } else if (e.$$typename == 'EventChatDirectLinkDeleted') {
      return EventChatDirectLinkDeleted(e.chatId);
    } else if (e.$$typename == 'EventChatDirectLinkUpdated') {
      var node =
          e as ChatEventsVersionedMixin$Events$EventChatDirectLinkUpdated;
      return EventChatDirectLinkUpdated(
        e.chatId,
        ChatDirectLink(
          slug: node.directLink.slug,
          usageCount: node.directLink.usageCount,
        ),
      );
    } else if (e.$$typename == 'EventChatCallMoved') {
      var node = e as ChatEventsVersionedMixin$Events$EventChatCallMoved;
      _userRepo.put(node.user.toHive());
      return EventChatCallMoved(
        e.chatId,
        node.callId,
        node.call.toModel(),
        node.newChatId,
        node.newChat.toModel(),
        node.newCallId,
        node.newCall.toModel(),
        node.user.toModel(),
        node.at,
      );
    } else if (e.$$typename == 'EventChatFavorited') {
      var node = e as ChatEventsVersionedMixin$Events$EventChatFavorited;
      return EventChatFavorited(e.chatId, node.at, node.position);
    } else if (e.$$typename == 'EventChatUnfavorited') {
      var node = e as ChatEventsVersionedMixin$Events$EventChatUnfavorited;
      return EventChatUnfavorited(e.chatId, node.at);
    } else if (e.$$typename == 'EventChatCallConversationStarted') {
      var node =
          e as ChatEventsVersionedMixin$Events$EventChatCallConversationStarted;
      return EventChatCallConversationStarted(
        e.chatId,
        node.callId,
        node.at,
        node.call.toModel(),
      );
    } else {
      throw UnimplementedError('Unknown ChatEvent: ${e.$$typename}');
    }
  }

  // TODO: Put the members of the [Chat]s to the [UserRepository].
  /// Puts the provided [chat] to [Pagination] and [Hive].
  ///
  /// Puts it always, if [ignoreVersion] is `true`, or otherwise compares the
  /// stored version with the provided one.
  ///
  /// Overwrites the stored version with the provided, if [updateVersion] is
  /// `true`. Disabling it makes the [chat] update its fields, if version is
  /// lower, yet doesn't update the version.
  ///
  /// Note, that if [chat] isn't stored, then this always puts it and stores the
  /// version, despite the parameters.
  Future<HiveRxChat> put(
    HiveChat chat, {
    bool pagination = false,
    bool updateVersion = true,
    bool ignoreVersion = false,
  }) async {
    Log.debug(
      'put($chat, $pagination, $updateVersion, $ignoreVersion)',
      '$runtimeType',
    );

    final ChatId chatId = chat.value.id;
    final HiveRxChat? saved = chats[chatId];

    // [Chat.firstItem] is maintained locally only for [Pagination] reasons.
    chat.value.firstItem ??= saved?.chat.value.firstItem;

    // Check the versions first, if [ignoreVersion] is `false`.
    if (saved != null && !ignoreVersion) {
      if (saved.ver != null && saved.ver! > chat.ver) {
        if (pagination) {
          paginated[chatId] ??= saved;
        } else {
          await _pagination?.put(chat);
        }

        return saved;
      }
    }

    final HiveRxChat rxChat = _add(chat, pagination: pagination);

    // TODO: https://github.com/team113/messenger/issues/27
    // Don't write to [Hive] from popup, as [Hive] doesn't support isolate
    // synchronization, thus writes from multiple applications may lead to
    // missing events.
    //
    // Favorite [HiveChat]s will be putted to [Hive] through
    // [HiveGraphQlPageProvider].
    if (!WebUtils.isPopup || chat.value.favoritePosition == null) {
      await _chatLocal.txn((txn) async {
        HiveChat? saved;

        // If version is ignored, there's no need to retrieve the stored chat.
        if (!ignoreVersion || !updateVersion) {
          saved = await txn.get(chatId.val);
        }

        // [Chat.firstItem] is maintained locally only for [Pagination] reasons.
        chat.value.firstItem ??=
            saved?.value.firstItem ?? rxChat.chat.value.firstItem;

        if (saved == null || (saved.ver <= chat.ver || ignoreVersion)) {
          _recentLocal.put(chat.value.updatedAt, chatId);

          if (chat.value.favoritePosition != null) {
            _favoriteLocal.put(chat.value.favoritePosition!, chatId);
          }

          // Set the version to the [saved] one, if not [updateVersion].
          if (saved != null && !updateVersion) {
            chat.ver = saved.ver;
          }

          await txn.put(chat.value.id.val, chat);
        }
      });
    }

    // [pagination] is `true`, if the [chat] is received from [Pagination],
    // thus otherwise we should try putting it to it.
    if (!pagination && !chat.value.isHidden) {
      await _pagination?.put(chat);
    }

    return rxChat;
  }

  /// Adds the provided [HiveChat] to the [chats] and optionally to the
  /// [paginated].
  HiveRxChat _add(HiveChat chat, {bool pagination = false}) {
    Log.trace('_add($chat, $pagination)', '$runtimeType');

    final ChatId chatId = chat.value.id;
    HiveRxChat? entry = chats[chatId];

    if (entry == null) {
      entry = HiveRxChat(this, _chatLocal, _draftLocal, chat);
      chats[chatId] = entry;

      entry.init();
    } else {
      if (entry.chat.value.isMonolog) {
        if (_localMonologFavoritePosition != null) {
          chat.value.favoritePosition = _localMonologFavoritePosition;
          _localMonologFavoritePosition = null;
        }
      }

      if (entry.chat.value.favoritePosition != chat.value.favoritePosition) {
        entry.chat.value.favoritePosition = chat.value.favoritePosition;
        paginated.emit(
          MapChangeNotification.updated(chat.value.id, chat.value.id, entry),
        );
      }

      entry.chat.value = chat.value;
      entry.ver = chat.ver;
      entry.chat.refresh();
    }

    if (pagination && !entry.chat.value.isHidden) {
      paginated[chatId] ??= entry;
    }

    return entry;
  }

  /// Removes the [Chat] with the provided [ChatId] from [paginated], [chats]
  /// and local storages, clearing all of its [ChatItem]s.
  Future<void> _removeAndClearChat(ChatId chatId) async {
    final HiveRxChat? chat = chats.remove(chatId);
    await chat?.clearLocal();
    chat?.dispose();

    paginated.remove(chatId);
    _pagination?.remove(chatId);

    _recentLocal.remove(chatId);
    _favoriteLocal.remove(chatId);
  }

  /// Initializes [ChatHiveProvider.boxEvents] subscription.
  Future<void> _initLocalSubscription() async {
    Log.debug('_initLocalSubscription()', '$runtimeType');

    _localSubscription = StreamIterator(_chatLocal.boxEvents);
    while (await _localSubscription!.moveNext()) {
      final BoxEvent event = _localSubscription!.current;
      final ChatId chatId = ChatId(event.key);

      if (event.deleted) {
        await _removeAndClearChat(chatId);
      } else {
<<<<<<< HEAD
        final HiveRxChat? oldChat = chats[chatId];
        final chat = event.value.value as Chat;

        if (oldChat == null ||
            (oldChat.ver != null && oldChat.ver! < event.value.ver)) {
=======
        final HiveRxChat? chat = chats[chatId];
        if (chat == null ||
            (chat.ver != null && chat.ver! <= event.value.ver)) {
>>>>>>> 8fd9130a
          _add(event.value);
        }

        if (chat.favoritePosition != null) {
          _favoriteLocal.put(chat.favoritePosition!, chatId);
          _recentLocal.remove(chatId);
        } else {
          _recentLocal.put(chat.updatedAt, chatId);
          _favoriteLocal.remove(chatId);
        }

        if (chat.isHidden) {
          paginated.remove(chatId);
        }
      }
    }
  }

  /// Initializes [DraftHiveProvider.boxEvents] subscription.
  Future<void> _initDraftSubscription() async {
    Log.debug('_initDraftSubscription()', '$runtimeType');

    _draftSubscription = StreamIterator(_draftLocal.boxEvents);
    while (await _draftSubscription!.moveNext()) {
      final BoxEvent event = _draftSubscription!.current;
      final ChatId chatId = ChatId(event.key);

      if (event.deleted) {
        chats[chatId]?.draft.value = null;
      } else {
        final HiveRxChat? chat = chats[chatId];
        if (chat != null) {
          chat.draft.value = event.value;
          chat.draft.refresh();
        }
      }
    }
  }

  /// Initializes [_recentChatsRemoteEvents] subscription.
  Future<void> _initRemoteSubscription() async {
    if (isClosed) {
      return;
    }

    Log.debug('_initRemoteSubscription()', '$runtimeType');

    _subscribedAt = DateTime.now();

    _remoteSubscription?.close(immediate: true);
    _remoteSubscription = StreamQueue(_recentChatsRemoteEvents());
    await _remoteSubscription!.execute(
      _recentChatsRemoteEvent,
      onError: (_) => _subscribedAt = DateTime.now(),
    );
  }

  /// Handles [RecentChatsEvent] from the [_recentChatsRemoteEvents]
  /// subscription.
  Future<void> _recentChatsRemoteEvent(RecentChatsEvent event) async {
    Log.debug('_recentChatsRemoteEvent(${event.kind})', '$runtimeType');

    switch (event.kind) {
      case RecentChatsEventKind.initialized:
        // If more than 1 minute has passed, recreate [Pagination].
        if (_subscribedAt?.isBefore(
              DateTime.now().subtract(const Duration(minutes: 1)),
            ) ==
            true) {
          await _initRemotePagination();
        }
        break;

      case RecentChatsEventKind.list:
        var node = event as RecentChatsTop;
        for (ChatData c in node.list) {
          if (chats[c.chat.value.id] == null) {
            _putEntry(c, updateVersion: false);
          }
        }
        break;

      case RecentChatsEventKind.updated:
        event as EventRecentChatsUpdated;
        // Update the chat only if its state is not maintained by itself via
        // [chatEvents].
        if (chats[event.chat.chat.value.id]?.subscribed != true) {
          final ChatData data = event.chat;
          final Chat chat = data.chat.value;

          if (chat.isMonolog) {
            if (monolog.isLocal) {
              // Keep track of the [monolog]'s [isLocal] status.
              await _monologLocal.set(chat.id);
            }
          }

          _putEntry(data, updateVersion: false);
        }
        break;

      case RecentChatsEventKind.deleted:
        // No-op.
        break;
    }
  }

  /// Initializes the [_localPagination].
  Future<void> _initLocalPagination() async {
    Log.debug('_initLocalPagination()', '$runtimeType');

    final Pagination<HiveChat, FavoriteChatsCursor, ChatId> favoritePagination =
        Pagination(
      onKey: (e) => e.value.id,
      perPage: 15,
      provider: HivePageProvider(
        _chatLocal,
        getCursor: (e) => e?.favoriteCursor,
        getKey: (e) => e.value.id,
        isLast: (_) => true,
        isFirst: (_) => true,
        orderBy: (_) => _favoriteLocal.values,
        strategy: PaginationStrategy.fromEnd,
        reversed: true,
      ),
      compare: (a, b) => a.value.compareTo(b.value),
    );

    final Pagination<HiveChat, RecentChatsCursor, ChatId> recentPagination =
        Pagination(
      onKey: (e) => e.value.id,
      perPage: 15,
      provider: HivePageProvider(
        _chatLocal,
        getCursor: (e) => e?.recentCursor,
        getKey: (e) => e.value.id,
        isLast: (_) => true,
        isFirst: (_) => true,
        orderBy: (_) => _recentLocal.values,
        strategy: PaginationStrategy.fromEnd,
        reversed: true,
      ),
      compare: (a, b) => b.value.updatedAt.compareTo(a.value.updatedAt),
    );

    _localPagination = CombinedPagination([
      CombinedPaginationEntry(
        favoritePagination,
        addIf: (e) => e.value.favoritePosition != null,
      ),
      CombinedPaginationEntry(
        recentPagination,
        addIf: (e) => e.value.favoritePosition == null,
      ),
    ]);

    _paginationSubscription = _localPagination!.changes.listen((event) async {
      switch (event.op) {
        case OperationKind.added:
        case OperationKind.updated:
          final ChatItem? last = event.value!.value.lastItem;

          // [Chat.ongoingCall] is set to `null` there, as it's locally fetched,
          // and might not be happening remotely at all.
          _putEntry(
            ChatData(
              event.value!
                ..value.ongoingCall = null
                ..value.lastItem = last is ChatCall
                    ? (last..conversationStartedAt = null)
                    : last,
              null,
              null,
            ),
            pagination: true,
          );
          break;

        case OperationKind.removed:
          remove(event.value!.value.id);
          break;
      }
    });

    await _localPagination!.around();

    await Future.delayed(1.milliseconds);

    if (paginated.isNotEmpty && !status.value.isSuccess) {
      status.value = RxStatus.loadingMore();
    }
  }

  /// Initializes the [_pagination].
  Future<void> _initRemotePagination() async {
    if (isClosed) {
      return;
    }

    Log.debug('_initRemotePagination()', '$runtimeType');

    Pagination<HiveChat, RecentChatsCursor, ChatId> calls = Pagination(
      onKey: (e) => e.value.id,
      perPage: 15,
      provider: GraphQlPageProvider(
        fetch: ({after, before, first, last}) => _recentChats(
          after: after,
          first: first,
          before: before,
          last: last,
          withOngoingCalls: true,
        ),
      ),
      compare: (a, b) => a.value.compareTo(b.value),
    );

    Pagination<HiveChat, FavoriteChatsCursor, ChatId> favorites = Pagination(
      onKey: (e) => e.value.id,
      perPage: 15,
      provider: HiveGraphQlPageProvider(
        hiveProvider: HivePageProvider(
          _chatLocal,
          getCursor: (e) => e?.favoriteCursor,
          getKey: (e) => e.value.id,
          orderBy: (_) => _favoriteLocal.values,
          isLast: (_) => _sessionLocal.getFavoriteChatsSynchronized() ?? false,
          isFirst: (_) => _sessionLocal.getFavoriteChatsSynchronized() ?? false,
          strategy: PaginationStrategy.fromEnd,
          reversed: true,
        ),
        graphQlProvider: GraphQlPageProvider(
          fetch: ({after, before, first, last}) async {
            final Page<HiveChat, FavoriteChatsCursor> page =
                await _favoriteChats(
              after: after,
              first: first,
              before: before,
              last: last,
            );

            if (!page.info.hasNext) {
              _sessionLocal.setFavoriteChatsSynchronized(true);
            }

            return page;
          },
        ),
      ),
      compare: (a, b) => a.value.compareTo(b.value),
    );

    Pagination<HiveChat, RecentChatsCursor, ChatId> recent = Pagination(
      onKey: (e) => e.value.id,
      perPage: 15,
      provider: GraphQlPageProvider(
        fetch: ({after, before, first, last}) => _recentChats(
          after: after,
          first: first,
          before: before,
          last: last,
        ),
      ),
      compare: (a, b) => a.value.compareTo(b.value),
    );

    _pagination?.dispose();
    _pagination = CombinedPagination([
      CombinedPaginationEntry(calls, addIf: (e) => e.value.ongoingCall != null),
      CombinedPaginationEntry(
        favorites,
        addIf: (e) => e.value.favoritePosition != null,
      ),
      CombinedPaginationEntry(
        recent,
        addIf: (e) =>
            e.value.ongoingCall == null && e.value.favoritePosition == null,
      ),
    ]);

    await _pagination!.around();

    _paginationSubscription?.cancel();
    _paginationSubscription = _pagination!.changes.listen((event) async {
      switch (event.op) {
        case OperationKind.added:
        case OperationKind.updated:
          final ChatData chatData = ChatData(event.value!, null, null);
          _putEntry(
            chatData,
            pagination: true,
            ignoreVersion: event.op == OperationKind.added,
            updateVersion: false,
          );
          break;

        case OperationKind.removed:
          remove(event.value!.value.id);
          break;
      }
    });

    // Clear the [paginated] and the [_localPagination] populating it, as
    // [CombinedPagination.around] has fetched its results.
    paginated.removeWhere(
      (key, _) => _pagination?.items.none((e) => e.value.id == key) == true,
    );
    _localPagination?.dispose();
    _localPagination = null;

    // Add the received in [CombinedPagination.around] items to the
    // [paginated].
    _pagination?.items.forEach(
      (e) => _putEntry(
        ChatData(e, null, null),
        pagination: true,
        ignoreVersion: true,
        updateVersion: false,
      ),
    );

    await _initMonolog();

    status.value = RxStatus.success();
  }

  /// Subscribes to the remote updates of the [chats].
  Stream<RecentChatsEvent> _recentChatsRemoteEvents() {
    Log.debug('_recentChatsRemoteEvents()', '$runtimeType');

    return _graphQlProvider.recentChatsTopEvents(3).asyncExpand((event) async* {
      Log.trace('_recentChatsRemoteEvents(): ${event.data}', '$runtimeType');

      var events = RecentChatsTopEvents$Subscription.fromJson(event.data!)
          .recentChatsTopEvents;

      if (events.$$typename == 'SubscriptionInitialized') {
        yield const RecentChatsTopInitialized();
      } else if (events.$$typename == 'RecentChatsTop') {
        var list = (events
                as RecentChatsTopEvents$Subscription$RecentChatsTopEvents$RecentChatsTop)
            .list;
        yield RecentChatsTop(list.map((e) => _chat(e)).toList());
      } else if (events.$$typename == 'EventRecentChatsTopChatUpdated') {
        var mixin = events
            as RecentChatsTopEvents$Subscription$RecentChatsTopEvents$EventRecentChatsTopChatUpdated;
        yield EventRecentChatsUpdated(_chat(mixin.chat));
      } else if (events.$$typename == 'EventRecentChatsTopChatDeleted') {
        var mixin = events
            as RecentChatsTopEvents$Subscription$RecentChatsTopEvents$EventRecentChatsTopChatDeleted;
        yield EventRecentChatsDeleted(mixin.chatId);
      }
    });
  }

  /// Fetches [HiveChat]s ordered by their last updating time with pagination.
  Future<Page<HiveChat, RecentChatsCursor>> _recentChats({
    int? first,
    RecentChatsCursor? after,
    int? last,
    RecentChatsCursor? before,
    bool withOngoingCalls = false,
  }) async {
    Log.debug(
      '_recentChats($first, $after, $last, $before, $withOngoingCalls)',
      '$runtimeType',
    );

    RecentChats$Query$RecentChats query = (await _graphQlProvider.recentChats(
      first: first,
      after: after,
      last: last,
      before: before,
      withOngoingCalls: withOngoingCalls,
      noFavorite: !withOngoingCalls,
    ))
        .recentChats;

    return Page(
      RxList(
        query.edges
            .map((e) => _chat(e.node, recentCursor: e.cursor).chat)
            .toList(),
      ),
      query.pageInfo.toModel((c) => RecentChatsCursor(c)),
    );
  }

  /// Fetches favorite [HiveChat]s ordered by their [Chat.favoritePosition] with
  /// pagination.
  Future<Page<HiveChat, FavoriteChatsCursor>> _favoriteChats({
    int? first,
    FavoriteChatsCursor? after,
    int? last,
    FavoriteChatsCursor? before,
  }) async {
    Log.debug(
      '_favoriteChats($first, $after, $last, $before)',
      '$runtimeType',
    );

    FavoriteChats$Query$FavoriteChats query =
        (await _graphQlProvider.favoriteChats(
      first: first,
      after: after,
      last: last,
      before: before,
    ))
            .favoriteChats;

    _sessionLocal.setFavoriteChatsListVersion(query.ver);

    return Page(
      RxList(
        query.edges
            .map((e) => _chat(e.node, favoriteCursor: e.cursor).chat)
            .toList(),
      ),
      query.pageInfo.toModel((c) => FavoriteChatsCursor(c)),
    );
  }

  /// Puts the provided [data] to [Hive].
  ///
  /// Puts it always, if [ignoreVersion] is `true`, or otherwise compares the
  /// stored version with the provided one.
  ///
  /// Overwrites the stored version with the provided, if [updateVersion] is
  /// `true`. Disabling it makes the [chat] update its fields, if version is
  /// lower, yet doesn't update the version.
  ///
  /// Note, that if [data] isn't stored, then this always puts it and stores the
  /// version, despite the parameters.
  Future<HiveRxChat> _putEntry(
    ChatData data, {
    bool pagination = false,
    bool updateVersion = true,
    bool ignoreVersion = false,
  }) async {
    Log.trace(
      '_putEntry($data, $pagination, $updateVersion, $ignoreVersion)',
      '$runtimeType',
    );

    final ChatId chatId = data.chat.value.id;

    Mutex? mutex = _putEntryGuards[chatId];

    if (mutex != null) {
      await Future.delayed(Duration.zero);
    }

    // If the [data] is already in [chats], then don't invoke [_putEntry] again.
    final HiveRxChat? saved = chats[chatId];
    if (saved != null) {
      return put(
        data.chat,
        pagination: pagination,
        updateVersion: updateVersion,
        ignoreVersion: ignoreVersion,
      );
    }

    if (mutex == null) {
      mutex = Mutex();
      _putEntryGuards[chatId] = mutex;
    }

    return await mutex.protect(() async {
      HiveRxChat? entry = chats[chatId];

      if (entry == null) {
        // If [data] is a remote [Chat]-dialog, then try to replace the existing
        // local [Chat], if any is associated with this [data].
        if (!data.chat.value.isGroup && !chatId.isLocal) {
          final ChatMember? member = data.chat.value.members.firstWhereOrNull(
            (m) => data.chat.value.isMonolog || m.user.id != me,
          );

          if (member != null) {
            final ChatId localId = ChatId.local(member.user.id);
            final HiveRxChat? localChat = chats[localId];

            if (localChat != null) {
              chats.move(localId, chatId);
              paginated.move(localId, chatId);

              await localChat.updateChat(data.chat);
              entry = localChat;
            }

            _draftLocal.move(localId, chatId);
            remove(localId);
          }
        }
      }

      entry = await put(
        data.chat,
        pagination: pagination,
        updateVersion: updateVersion,
        ignoreVersion: ignoreVersion,
      );

      for (var item in [
        if (data.lastItem != null) data.lastItem!,
        if (data.lastReadItem != null) data.lastReadItem!,
      ]) {
        entry.put(item);
      }

      _putEntryGuards.remove(chatId);
      return entry;
    });
  }

  /// Constructs a new [ChatData] from the given [ChatMixin] fragment.
  ChatData _chat(
    ChatMixin q, {
    RecentChatsCursor? recentCursor,
    FavoriteChatsCursor? favoriteCursor,
  }) {
    Log.trace(
      '_chat($q, $recentCursor, $favoriteCursor)',
      '$runtimeType',
    );

    for (var m in q.members.nodes) {
      _userRepo.put(m.user.toHive());
    }

    return q.toData(recentCursor, favoriteCursor);
  }

  /// Initializes [_favoriteChatsEvents] subscription.
  Future<void> _initFavoriteSubscription() async {
    if (isClosed) {
      return;
    }

    Log.debug('_initFavoriteSubscription()', '$runtimeType');

    _favoriteChatsSubscription?.cancel();
    _favoriteChatsSubscription = StreamQueue(
      _favoriteChatsEvents(_sessionLocal.getFavoriteChatsListVersion),
    );
    await _favoriteChatsSubscription!.execute(
      _favoriteChatsEvent,
      onError: (e) async {
        if (e is StaleVersionException) {
          status.value = RxStatus.loading();

          await _pagination?.clear();
          await _favoriteLocal.clear();
          await _sessionLocal.setFavoriteChatsSynchronized(false);

          await _pagination?.around();

          status.value = RxStatus.success();
        }
      },
    );
  }

  /// Handles a [FavoriteChatsEvent] from the [_favoriteChatsEvents]
  /// subscription.
  Future<void> _favoriteChatsEvent(FavoriteChatsEvents event) async {
    switch (event.kind) {
      case FavoriteChatsEventsKind.initialized:
        Log.debug('_favoriteChatsEvent(${event.kind})', '$runtimeType');
        break;

      case FavoriteChatsEventsKind.event:
        var versioned = (event as FavoriteChatsEventsEvent).event;
        if (versioned.ver >= _sessionLocal.getFavoriteChatsListVersion()) {
          _sessionLocal.setFavoriteChatsListVersion(versioned.ver);

          Log.debug(
            '_favoriteChatsEvent(${event.kind}): ${versioned.events.map((e) => e.kind)}',
            '$runtimeType',
          );

          for (var event in versioned.events) {
            switch (event.kind) {
              case ChatEventKind.favorited:
                // If we got an event about [Chat] that we don't have in
                // [paginated], then fetch it and store appropriately with its
                // favorite position.
                if (paginated[event.chatId] == null || !isRemote) {
                  event as EventChatFavorited;

                  final HiveChat? hiveChat = await _chatLocal.get(event.chatId);
                  if (hiveChat != null) {
                    hiveChat.value.favoritePosition = event.position;
                    await _putEntry(ChatData(hiveChat, null, null));
                  } else {
                    // If there is no [Chat] in [Hive], [get] will fetch it from
                    // the remote already up-to-date and store it.
                    await get(event.chatId);
                  }
                }
                break;

              case ChatEventKind.unfavorited:
                // No-op.
                break;

              default:
                // No-op.
                break;
            }
          }
          break;
        }
    }
  }

  /// Subscribes to the [FavoriteChatsEvent]s of all [chats].
  Stream<FavoriteChatsEvents> _favoriteChatsEvents(
    FavoriteChatsListVersion? Function() ver,
  ) {
    Log.debug('_favoriteChatsEvents(ver)', '$runtimeType');

    return _graphQlProvider
        .favoriteChatsEvents(ver)
        .asyncExpand((event) async* {
      Log.trace('_favoriteChatsEvents: ${event.data}', '$runtimeType');

      var events = FavoriteChatsEvents$Subscription.fromJson(event.data!)
          .favoriteChatsEvents;
      if (events.$$typename == 'SubscriptionInitialized') {
        events
            as FavoriteChatsEvents$Subscription$FavoriteChatsEvents$SubscriptionInitialized;
        yield const FavoriteChatsEventsInitialized();
      } else if (events.$$typename == 'FavoriteChatsList') {
        // No-op, as favorite chats are fetched through [Pagination].
      } else if (events.$$typename == 'FavoriteChatsEventsVersioned') {
        var mixin = events
            as FavoriteChatsEvents$Subscription$FavoriteChatsEvents$FavoriteChatsEventsVersioned;
        yield FavoriteChatsEventsEvent(
          FavoriteChatsEventsVersioned(
            mixin.events.map((e) => _favoriteChatsVersionedEvent(e)).toList(),
            mixin.ver,
          ),
        );
      }
    });
  }

  /// Constructs a [ChatEvents] from the
  /// [FavoriteChatsEventsVersionedMixin$Events].
  ChatEvent _favoriteChatsVersionedEvent(
    FavoriteChatsEventsVersionedMixin$Events e,
  ) {
    Log.trace('_favoriteChatsVersionedEvent($e)', '$runtimeType');

    if (e.$$typename == 'EventChatFavorited') {
      var node =
          e as FavoriteChatsEventsVersionedMixin$Events$EventChatFavorited;
      return EventChatFavorited(e.chatId, e.at, node.position);
    } else if (e.$$typename == 'EventChatUnfavorited') {
      return EventChatUnfavorited(e.chatId, e.at);
    } else {
      throw UnimplementedError('Unknown FavoriteChatsEvent: ${e.$$typename}');
    }
  }

  /// Returns a [HiveRxChat] being a local [Chat]-dialog between the given
  /// [responderId] and the authenticated [MyUser].
  Future<HiveRxChat> _createLocalDialog(UserId responderId) async {
    Log.debug('_createLocalDialog($responderId)', '$runtimeType');

    final ChatId chatId = ChatId.local(responderId);

    final FutureOr<RxUser?> myUser = _userRepo.get(me);
    final FutureOr<RxUser?> responder = _userRepo.get(responderId);

    final List<RxUser?> users = [
      myUser is RxUser? ? myUser : await myUser,
      if (responderId != me) responder is RxUser? ? responder : await responder,
    ];

    final ChatData chatData = ChatData(
      HiveChat(
        Chat(
          chatId,
          members: users
              .whereNotNull()
              .map((e) => ChatMember(e.user.value, PreciseDateTime.now()))
              .toList(),
          kindIndex: ChatKind.values
              .indexOf(responderId == me ? ChatKind.monolog : ChatKind.dialog),
          updatedAt: PreciseDateTime.fromMicrosecondsSinceEpoch(0),
        ),
        ChatVersion('0'),
        null,
        null,
        null,
        null,
      ),
      null,
      null,
    );

    return _putEntry(chatData);
  }

  /// Initializes the local [monolog] if none is known.
  Future<void> _initMonolog() async {
    Log.debug('_initMonolog()', '$runtimeType');

    await _monologGuard.protect(() async {
      final bool isLocal = monolog.isLocal;
      final bool isPaginated = paginated[monolog] != null;
      final bool canFetchMore = _pagination?.hasNext.value ?? true;

      // If a non-local [monolog] isn't stored and it won't appear from the
      // [Pagination], then initialize local monolog or get a remote one.
      if (isLocal && !isPaginated && !canFetchMore) {
        // Whether [ChatId] of [MyUser]'s monolog is known for the given device.
        final bool isStored = _monologLocal.get() != null;

        if (isStored) {
          // Initialize local monolog, if its ID was saved. If `isStored`, local
          // monolog will appear for a moment since it's stored in [Hive], but
          // then disappear, because it's not in the remote [Pagination]. This
          // line makes [monolog] be present despite it is not remote.
          await _createLocalDialog(me);
        }

        // Check if there's a remote update (monolog could've been hidden)
        // before creating a local chat.
        final ChatMixin? maybeMonolog = await _graphQlProvider.getMonolog();

        if (maybeMonolog != null) {
          // If the [monolog] was fetched, then update [_monologLocal].
          final ChatData monologChatData = _chat(maybeMonolog);
          final HiveRxChat monolog = await _putEntry(monologChatData);

          await _monologLocal.set(monolog.id);
        } else if (!isStored) {
          // If remote monolog doesn't exist and local one is not stored, then
          // create it.
          await _createLocalDialog(me);
          await _monologLocal.set(monolog);
        }
      }
    });
  }
}

/// Result of fetching a [Chat].
class ChatData {
  const ChatData(this.chat, this.lastItem, this.lastReadItem);

  /// [HiveChat] returned from the [Chat] fetching.
  final HiveChat chat;

  /// [HiveChatItem] of a [Chat.lastItem] returned from the [Chat] fetching.
  final HiveChatItem? lastItem;

  /// [HiveChatItem] of a [Chat.lastReadItem] returned from the [Chat] fetching.
  final HiveChatItem? lastReadItem;

  @override
  String toString() =>
      '$runtimeType(chat: $chat, lastItem: $lastItem, lastReadItem: $lastReadItem)';
}<|MERGE_RESOLUTION|>--- conflicted
+++ resolved
@@ -1604,17 +1604,11 @@
       if (event.deleted) {
         await _removeAndClearChat(chatId);
       } else {
-<<<<<<< HEAD
         final HiveRxChat? oldChat = chats[chatId];
         final chat = event.value.value as Chat;
 
         if (oldChat == null ||
-            (oldChat.ver != null && oldChat.ver! < event.value.ver)) {
-=======
-        final HiveRxChat? chat = chats[chatId];
-        if (chat == null ||
-            (chat.ver != null && chat.ver! <= event.value.ver)) {
->>>>>>> 8fd9130a
+            (oldChat.ver != null && oldChat.ver! <= event.value.ver)) {
           _add(event.value);
         }
 
