--- conflicted
+++ resolved
@@ -1253,8 +1253,10 @@
 
   // TODO: Put the members of the [Chat]s to the [UserRepository].
   /// Puts the provided [chat] to [Hive].
-<<<<<<< HEAD
   Future<void> putChat(HiveChat chat) async {
+  var saved = _chatLocal.get(chat.value.id);
+  chat.value.firstItem ??= saved?.value.firstItem;
+  
     if (chat.value.ongoingCall != null) {
       _callsPagination?.put(chat);
     } else if (chat.value.favoritePosition != null) {
@@ -1288,15 +1290,6 @@
 
       rxChat.chat.value = chat.value;
       rxChat.chat.refresh();
-=======
-  Future<void> _putChat(HiveChat chat) async {
-    var saved = _chatLocal.get(chat.value.id);
-    if (saved == null || saved.ver < chat.ver) {
-      // [Chat.firstItem] is maintained locally only for [Pagination] reasons.
-      chat.value.firstItem ??= saved?.value.firstItem;
-
-      await _chatLocal.put(chat);
->>>>>>> 1884f880
     }
   }
 
