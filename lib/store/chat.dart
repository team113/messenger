// Copyright © 2022 IT ENGINEERING MANAGEMENT INC, <https://github.com/team113>
//
// This program is free software: you can redistribute it and/or modify it under
// the terms of the GNU Affero General Public License v3.0 as published by the
// Free Software Foundation, either version 3 of the License, or (at your
// option) any later version.
//
// This program is distributed in the hope that it will be useful, but WITHOUT
// ANY WARRANTY; without even the implied warranty of MERCHANTABILITY or FITNESS
// FOR A PARTICULAR PURPOSE. See the GNU Affero General Public License v3.0 for
// more details.
//
// You should have received a copy of the GNU Affero General Public License v3.0
// along with this program. If not, see
// <https://www.gnu.org/licenses/agpl-3.0.html>.

import 'dart:async';
import 'dart:collection';

import 'package:dio/dio.dart' as dio;
import 'package:get/get.dart';
import 'package:hive/hive.dart';
import 'package:messenger/domain/model/precise_date_time/precise_date_time.dart';

import '/api/backend/extension/call.dart';
import '/api/backend/extension/chat.dart';
import '/api/backend/extension/user.dart';
import '/api/backend/schema.dart';
import '/domain/model/attachment.dart';
import '/domain/model/chat.dart';
import '/domain/model/chat_item.dart';
import '/domain/model/chat_item_quote.dart';
import '/domain/model/mute_duration.dart';
import '/domain/model/native_file.dart';
import '/domain/model/sending_status.dart';
import '/domain/model/user.dart';
import '/domain/repository/chat.dart';
import '/domain/repository/user.dart';
import '/provider/gql/exceptions.dart'
    show
        ConnectionException,
        GraphQlProviderExceptions,
        ResubscriptionRequiredException,
        UploadAttachmentException;
import '/provider/gql/graphql.dart';
import '/provider/hive/chat.dart';
import '/provider/hive/chat_item.dart';
import '/store/event/recent_chat.dart';
import '/store/user.dart';
import '/util/new_type.dart';
import '/util/obs/obs.dart';
import 'chat_rx.dart';
import 'event/chat.dart';
import 'model/chat.dart';

/// Implementation of an [AbstractChatRepository].
class ChatRepository implements AbstractChatRepository {
  ChatRepository(
    this._graphQlProvider,
    this._chatLocal,
    this._userRepo, {
    this.me,
  });

  /// Callback, called when an [User] identified by the provided [userId] is
  /// removed from the specified [Chat].
  late final Future<void> Function(ChatId id, UserId userId) onMemberRemoved;

  /// [UserId] of the currently authenticated [MyUser].
  final UserId? me;

  /// GraphQL API provider.
  final GraphQlProvider _graphQlProvider;

  /// [Chat]s local [Hive] storage.
  final ChatHiveProvider _chatLocal;

  /// [User]s repository, used to put the fetched [User]s into it.
  final UserRepository _userRepo;

  /// [isReady] value.
  final RxBool _isReady = RxBool(false);

  /// [chats] value.
  final RxObsMap<ChatId, HiveRxChat> _chats = RxObsMap<ChatId, HiveRxChat>();

  /// [ChatHiveProvider.boxEvents] subscription.
  StreamIterator<BoxEvent>? _localSubscription;

  /// [_recentChatsRemoteEvents] subscription.
  ///
  /// May be uninitialized since connection establishment may fail.
  StreamIterator? _remoteSubscription;

  @override
  RxObsMap<ChatId, HiveRxChat> get chats => _chats;

  @override
  RxBool get isReady => _isReady;

  @override
  Future<void> init({
    required Future<void> Function(ChatId, UserId) onMemberRemoved,
  }) async {
    this.onMemberRemoved = onMemberRemoved;

    if (!_chatLocal.isEmpty) {
      for (HiveChat c in _chatLocal.chats) {
        var entry = HiveRxChat(this, _chatLocal, c);
        _chats[c.value.id] = entry;
        entry.init();
      }
      _isReady.value = true;
    }

    _initLocalSubscription();

    HashMap<ChatId, ChatData> chats = await _recentChats();

    for (HiveChat c in _chatLocal.chats) {
      if (!chats.containsKey(c.value.id)) {
        _chatLocal.remove(c.value.id);
      }
    }

    for (ChatData c in chats.values) {
      _chats[c.chat.value.id]?.subscribe();
      _putEntry(c);
    }

    _initRemoteSubscription();

    _isReady.value = true;
  }

  @override
  void dispose() {
    for (var c in _chats.entries) {
      c.value.dispose();
    }

    _localSubscription?.cancel();
    _remoteSubscription?.cancel();
  }

  @override
  Future<void> clearCache() => _chatLocal.clear();

  @override
  Future<HiveRxChat?> get(ChatId id) async {
    HiveRxChat? chat = _chats[id];
    if (chat == null) {
      var query = (await _graphQlProvider.getChat(id)).chat;
      if (query != null) {
        return _putEntry(_chat(query));
      }
    }

    return chat;
  }

  @override
  Future<void> remove(ChatId id) => _chatLocal.remove(id);

  @override
  Future<HiveRxChat> createDialogChat(UserId responderId) async {
    var chat = _chat(await _graphQlProvider.createDialogChat(responderId));
    return _putEntry(chat);
  }

  @override
  Future<HiveRxChat> createGroupChat(List<UserId> memberIds,
      {ChatName? name}) async {
    var chat =
        _chat(await _graphQlProvider.createGroupChat(memberIds, name: name));
    return _putEntry(chat);
  }

  @override
  Future<void> sendChatMessage(
    ChatId chatId, {
    ChatMessageText? text,
    List<Attachment>? attachments,
    List<ChatItem> repliesTo = const [],
  }) async {
    HiveRxChat? rxChat = _chats[chatId] ?? (await get(chatId));
    await rxChat?.postChatMessage(
      text: text,
      attachments: attachments,
      repliesTo: repliesTo,
    );
  }

  /// Posts a new [ChatMessage] to the specified [Chat] by the authenticated
  /// [MyUser].
  ///
  /// For the posted [ChatMessage] to be meaningful, at least one of [text] or
  /// [attachments] arguments must be specified and non-empty.
  ///
  /// To attach some [Attachment]s to the posted [ChatMessage], first, they
  /// should be uploaded with [uploadAttachment], and only then, the returned
  /// [Attachment.id]s may be used as the [attachments] argument of this method.
  ///
  /// Specify [repliesTo] argument if the posted [ChatMessage] is going to be a
  /// reply to some other [ChatItem].
  Future<ChatEventsVersionedMixin?> postChatMessage(
    ChatId chatId, {
    ChatMessageText? text,
    List<AttachmentId>? attachments,
    List<ChatItemId> repliesTo = const [],
  }) =>
      _graphQlProvider.postChatMessage(
        chatId,
        text: text,
        attachments: attachments,
        repliesTo: repliesTo,
      );

  @override
  Future<void> resendChatItem(ChatItem item) async {
    HiveRxChat? rxChat = _chats[item.chatId] ?? (await get(item.chatId));

    // TODO: Account [ChatForward]s.
    if (item is ChatMessage) {
      for (var e in item.attachments.whereType<LocalAttachment>()) {
        if (e.status.value == SendingStatus.error &&
            (e.upload.value == null || e.upload.value?.isCompleted == true)) {
          uploadAttachment(e)
              .onError<UploadAttachmentException>((_, __) => e)
              .onError<ConnectionException>((_, __) => e);
        }
      }

      return rxChat?.postChatMessage(
        existingId: item.id,
        existingDateTime: item.at,
        text: item.text,
        attachments: item.attachments,
        repliesTo: item.repliesTo,
      );
    }
  }

  /// Puts the provided [item] to [Hive].
  Future<void> putChatItem(HiveChatItem item) async {
    HiveRxChat? entry =
        _chats[item.value.chatId] ?? (await get(item.value.chatId));
    if (entry != null) {
      await entry.put(item);
    }
  }

  @override
  Future<void> renameChat(ChatId id, ChatName? name) async {
    HiveRxChat? chat = _chats[id];
    ChatName? previous = chat?.chat.value.name;

    chat?.chat.update((c) => c?.name = name);

    try {
      await _graphQlProvider.renameChat(id, name);
    } catch (_) {
      chat?.chat.update((c) => c?.name = previous);
      rethrow;
    }
  }

  @override
  Future<void> addChatMember(ChatId chatId, UserId userId) =>
      _graphQlProvider.addChatMember(chatId, userId);

  @override
  Future<void> removeChatMember(ChatId chatId, UserId userId) async {
    HiveRxChat? chat = _chats[chatId];
    ChatMember? member =
        chat?.chat.value.members.firstWhereOrNull((m) => m.user.id == userId);

    if (member != null) {
      chat?.chat.update((c) => c?.members.remove(member));
    }

    try {
      await _graphQlProvider.removeChatMember(chatId, userId);
      await onMemberRemoved.call(chatId, userId);
    } catch (_) {
      if (member != null) {
        chat?.chat.update((c) => c?.members.add(member));
      }

      rethrow;
    }
  }

  @override
  Future<void> hideChat(ChatId id) async {
    HiveRxChat? chat = _chats.remove(id);

    try {
      await _graphQlProvider.hideChat(id);
    } catch (_) {
      if (chat != null) {
        _chats[id] = chat;
      }

      rethrow;
    }
  }

  @override
  Future<void> readChat(ChatId chatId, ChatItemId untilId) async {
    HiveRxChat? chat = _chats[chatId];
    int? previous = chat?.chat.value.unreadCount;

    if (chat != null) {
      int lastReadIndex = chat.messages.reversed
          .toList()
          .indexWhere((m) => m.value.id == untilId);
      if (lastReadIndex != -1) {
        Iterable<Rx<ChatItem>> unread = chat.messages
            .skip(chat.messages.length - lastReadIndex - 1)
            .where((m) => m.value.authorId != me);
        chat.chat.update((c) => c?.unreadCount = unread.length - 1);
      }
    }
    try {
      await _graphQlProvider.readChat(chatId, untilId);
    } catch (_) {
      chat?.chat.update((c) => c?.unreadCount = previous!);
      rethrow;
    }
  }

  @override
  Future<void> editChatMessageText(
    ChatMessage message,
    ChatMessageText? text,
  ) async {
    Rx<ChatItem>? item = _chats[message.chatId]
        ?.messages
        .firstWhereOrNull((e) => e.value.id == message.id);

    ChatMessageText? previous;
    if (item?.value is ChatMessage) {
      previous = (item?.value as ChatMessage).text;
      item?.update((c) => (c as ChatMessage?)?.text = text);
    }

    try {
      await _graphQlProvider.editChatMessageText(message.id, text);
    } catch (_) {
      if (item?.value is ChatMessage) {
        item?.update((c) => (c as ChatMessage?)?.text = previous);
      }

      rethrow;
    }
  }

  @override
  Future<void> deleteChatMessage(ChatMessage message) async {
    HiveRxChat? chat = _chats[message.chatId];

    if (message.status.value != SendingStatus.sent) {
      chat?.remove(message.id, message.timestamp);
    } else {
      Rx<ChatItem>? item =
          chat?.messages.firstWhereOrNull((e) => e.value.id == message.id);
      if (item != null) {
        chat?.messages.remove(item);
      }

      try {
        await _graphQlProvider.deleteChatMessage(message.id);

        if (item != null) {
          chat?.remove(item.value.id, item.value.timestamp);
        }
      } catch (_) {
        if (item != null) {
          chat?.messages.insertAfter(
            item,
            (e) => item.value.at.compareTo(e.value.at) == 1,
          );
        }

        rethrow;
      }
    }
  }

  @override
  Future<void> deleteChatForward(ChatForward forward) async {
    HiveRxChat? chat = _chats[forward.chatId];

    if (forward.status.value != SendingStatus.sent) {
      chat?.remove(forward.id);
    } else {
      Rx<ChatItem>? item =
          chat?.messages.firstWhereOrNull((e) => e.value.id == forward.id);
      if (item != null) {
        chat?.messages.remove(item);
      }

      try {
        await _graphQlProvider.deleteChatForward(forward.id);

        if (item != null) {
          chat?.remove(item.value.id, item.value.timestamp);
        }
      } catch (_) {
        if (item != null) {
          chat?.messages.insertAfter(
            item,
            (e) => item.value.at.compareTo(e.value.at) == 1,
          );
        }

        rethrow;
      }
    }
  }

  @override
  Future<void> hideChatItem(ChatId chatId, ChatItemId id) async {
    HiveRxChat? chat = _chats[chatId];

    Rx<ChatItem>? item =
        chat?.messages.firstWhereOrNull((e) => e.value.id == id);
    if (item != null) {
      chat?.messages.remove(item);
    }

    try {
      await _graphQlProvider.hideChatItem(id);

      if (item != null) {
        chat?.remove(item.value.id, item.value.timestamp);
      }
    } catch (_) {
      if (item != null) {
        chat?.messages.insertAfter(
          item,
          (e) => item.value.at.compareTo(e.value.at) == 1,
        );
      }

      rethrow;
    }
  }

  @override
  Future<Attachment> uploadAttachment(LocalAttachment attachment) async {
    if (attachment.upload.value?.isCompleted != false) {
      attachment.upload.value = Completer();
    }

    if (attachment.read.value?.isCompleted != false) {
      attachment.read.value = Completer();
    }

    attachment.status.value = SendingStatus.sending;
    await attachment.file.ensureCorrectMediaType();

    try {
      dio.MultipartFile upload;

      if (attachment.file.path != null) {
        attachment.file
            .readFile()
            .then((_) => attachment.read.value?.complete(null));
        upload = await dio.MultipartFile.fromFile(
          attachment.file.path!,
          filename: attachment.file.name,
          contentType: attachment.file.mime,
        );
      } else if (attachment.file.stream != null ||
          attachment.file.bytes != null) {
        await attachment.file.readFile();
        attachment.read.value?.complete(null);
        attachment.status.refresh();
        upload = dio.MultipartFile.fromBytes(
          attachment.file.bytes!,
          filename: attachment.file.name,
          contentType: attachment.file.mime,
        );
      } else {
        throw ArgumentError(
          'At least stream, bytes or path should be specified.',
        );
      }

      var response = await _graphQlProvider.uploadAttachment(
        upload,
        onSendProgress: (now, max) => attachment.progress.value = now / max,
      );

      var model = response.attachment.toModel();
      attachment.id = model.id;
      attachment.filename = model.filename;
      attachment.original = model.original;
      attachment.upload.value?.complete(model);
      attachment.status.value = SendingStatus.sent;
      attachment.progress.value = 1;
      return model;
    } catch (e) {
      if (attachment.read.value?.isCompleted == false) {
        attachment.read.value?.complete(null);
      }
      attachment.upload.value?.completeError(e);
      attachment.status.value = SendingStatus.error;
      attachment.progress.value = 0;
      rethrow;
    }
  }

  @override
  Future<void> createChatDirectLink(
    ChatId chatId,
    ChatDirectLinkSlug slug,
  ) async {
    HiveRxChat? chat = _chats[chatId];
    ChatDirectLink? link = chat?.chat.value.directLink;

    chat?.chat.update((c) => c?.directLink = ChatDirectLink(slug: slug));

    try {
      _graphQlProvider.createChatDirectLink(slug, groupId: chatId);
    } catch (_) {
      chat?.chat.update((c) => c?.directLink = link);
      rethrow;
    }
  }

  @override
  Future<void> deleteChatDirectLink(ChatId groupId) async {
    HiveRxChat? chat = _chats[groupId];
    ChatDirectLink? link = chat?.chat.value.directLink;

    chat?.chat.update((c) => c?.directLink = null);

    try {
      _graphQlProvider.deleteChatDirectLink(groupId: groupId);
    } catch (_) {
      chat?.chat.update((c) => c?.directLink = link);
      rethrow;
    }
  }

  // TODO: Make [ChatForward]s to post like [ChatMessage]s.
  @override
  Future<void> forwardChatItems(
    ChatId from,
    ChatId to,
    List<ChatItemQuote> items, {
    ChatMessageText? text,
    List<AttachmentId>? attachments,
  }) =>
      _graphQlProvider.forwardChatItems(
        from,
        to,
        items
            .map(
              (i) => ChatItemQuoteInput(
                id: i.item.id,
                attachments: i.attachments,
                withText: i.withText,
              ),
            )
            .toList(),
        text: text,
        attachments: attachments,
      );

  @override
<<<<<<< HEAD
  Future<void> toggleChatMute(ChatId id, DateTime? mute) =>
      _graphQlProvider.toggleChatMute(
          id, mute == null ? null : Muting(duration: PreciseDateTime(mute)));
=======
  Future<void> updateChatAvatar(
    ChatId id, {
    NativeFile? file,
    void Function(int count, int total)? onSendProgress,
  }) async {
    late dio.MultipartFile upload;

    if (file != null) {
      await file.ensureCorrectMediaType();

      if (file.stream != null) {
        upload = dio.MultipartFile(
          file.stream!,
          file.size,
          filename: file.name,
          contentType: file.mime,
        );
      } else if (file.bytes != null) {
        upload = dio.MultipartFile.fromBytes(
          file.bytes!,
          filename: file.name,
          contentType: file.mime,
        );
      } else if (file.path != null) {
        upload = await dio.MultipartFile.fromFile(
          file.path!,
          filename: file.name,
          contentType: file.mime,
        );
      } else {
        throw ArgumentError(
          'At least stream, bytes or path should be specified.',
        );
      }
    }

    await _graphQlProvider.updateChatAvatar(
      id,
      file: file == null ? null : upload,
      onSendProgress: onSendProgress,
    );
  }
>>>>>>> 35ad0776

  // TODO: Messages list can be huge, so we should implement pagination and
  //       loading on demand.
  /// Fetches __all__ [ChatItem]s of the [chat] ordered by their posting time.
  Future<List<HiveChatItem>> messages(ChatId id) async {
    const maxInt = 120;
    var query = await _graphQlProvider.chatItems(id, first: maxInt);
    return query.chat?.items.edges
            .map((e) => e.toHive())
            .expand((e) => e)
            .toList() ??
        [];
  }

  /// Fetches the [Attachment]s of the provided [item].
  Future<List<Attachment>> attachments(HiveChatItem item) async {
    var response = await _graphQlProvider.attachments(item.value.id);
    return response.chatItem?.toModel() ?? [];
  }

  /// Subscribes to [ChatEvent]s of the specified [Chat].
  Future<Stream<ChatEvents>> chatEvents(
          ChatId chatId, ChatVersion? ver) async =>
      (await _graphQlProvider.chatEvents(chatId, ver))
          .asyncExpand((event) async* {
        var events = ChatEvents$Subscription.fromJson(event.data!).chatEvents;
        if (events.$$typename == 'SubscriptionInitialized') {
          events as ChatEvents$Subscription$ChatEvents$SubscriptionInitialized;
          yield const ChatEventsInitialized();
        } else if (events.$$typename == 'Chat') {
          var chat = events as ChatEvents$Subscription$ChatEvents$Chat;
          var data = _chat(chat);
          yield ChatEventsChat(data.chat);
        } else if (events.$$typename == 'ChatEventsVersioned') {
          var mixin =
              events as ChatEvents$Subscription$ChatEvents$ChatEventsVersioned;
          yield ChatEventsEvent(
            ChatEventsVersioned(
              mixin.events.map((e) => chatEvent(e)).toList(),
              mixin.ver,
            ),
          );
        }
      });

  @override
  Future<Stream<dynamic>> keepTyping(ChatId chatId) =>
      _graphQlProvider.keepTyping(chatId);

  /// Returns an [User] by the provided [id].
  Future<RxUser?> getUser(UserId id) => _userRepo.get(id);

  /// Constructs a [ChatEvent] from the [ChatEventsVersionedMixin$Events].
  ChatEvent chatEvent(ChatEventsVersionedMixin$Events e) {
    if (e.$$typename == 'EventChatRenamed') {
      var node = e as ChatEventsVersionedMixin$Events$EventChatRenamed;
      _userRepo.put(node.byUser.toHive());
      return EventChatRenamed(
        e.chatId,
        node.name,
        node.byUser.toModel(),
        node.at,
      );
    } else if (e.$$typename == 'EventChatCleared') {
      var node = e as ChatEventsVersionedMixin$Events$EventChatCleared;
      return EventChatCleared(e.chatId, node.at);
    } else if (e.$$typename == 'EventChatUnreadItemsCountUpdated') {
      var node =
          e as ChatEventsVersionedMixin$Events$EventChatUnreadItemsCountUpdated;
      return EventChatUnreadItemsCountUpdated(
        e.chatId,
        node.count,
      );
    } else if (e.$$typename == 'EventChatItemPosted') {
      var node = e as ChatEventsVersionedMixin$Events$EventChatItemPosted;
      return EventChatItemPosted(
        e.chatId,
        node.item.toHive(),
      );
    } else if (e.$$typename == 'EventChatLastItemUpdated') {
      var node = e as ChatEventsVersionedMixin$Events$EventChatLastItemUpdated;
      return EventChatLastItemUpdated(
        e.chatId,
        node.lastItem?.toHive(),
      );
    } else if (e.$$typename == 'EventChatItemHidden') {
      var node = e as ChatEventsVersionedMixin$Events$EventChatItemHidden;
      return EventChatItemHidden(
        e.chatId,
        node.itemId,
      );
    } else if (e.$$typename == 'EventChatMuted') {
      var node = e as ChatEventsVersionedMixin$Events$EventChatMuted;
      return EventChatMuted(
        e.chatId,
        node.duration as MuteDuration,
      );
    } else if (e.$$typename == 'EventChatAvatarDeleted') {
      var node = e as ChatEventsVersionedMixin$Events$EventChatAvatarDeleted;
      _userRepo.put(node.byUser.toHive());
      return EventChatAvatarDeleted(
        e.chatId,
        node.byUser.toModel(),
        node.at,
      );
    } else if (e.$$typename == 'EventChatTypingStarted') {
      var node = e as ChatEventsVersionedMixin$Events$EventChatTypingStarted;
      _userRepo.put(node.user.toHive());
      return EventChatTypingStarted(e.chatId, node.user.toModel());
    } else if (e.$$typename == 'EventChatUnmuted') {
      return EventChatUnmuted(e.chatId);
    } else if (e.$$typename == 'EventChatTypingStopped') {
      var node = e as ChatEventsVersionedMixin$Events$EventChatTypingStopped;
      _userRepo.put(node.user.toHive());
      return EventChatTypingStopped(
        e.chatId,
        node.user.toModel(),
      );
    } else if (e.$$typename == 'EventChatHidden') {
      var node = e as ChatEventsVersionedMixin$Events$EventChatHidden;
      return EventChatHidden(e.chatId, node.at);
    } else if (e.$$typename == 'EventChatItemDeleted') {
      var node = e as ChatEventsVersionedMixin$Events$EventChatItemDeleted;
      return EventChatItemDeleted(
        e.chatId,
        node.itemId,
      );
    } else if (e.$$typename == 'EventChatItemTextEdited') {
      var node = e as ChatEventsVersionedMixin$Events$EventChatItemTextEdited;
      return EventChatItemTextEdited(
        e.chatId,
        node.itemId,
        node.text,
      );
    } else if (e.$$typename == 'EventChatCallStarted') {
      var node = e as ChatEventsVersionedMixin$Events$EventChatCallStarted;
      return EventChatCallStarted(
        e.chatId,
        node.call.toModel(),
      );
    } else if (e.$$typename == 'EventChatAvatarUpdated') {
      var node = e as ChatEventsVersionedMixin$Events$EventChatAvatarUpdated;
      _userRepo.put(node.byUser.toHive());
      return EventChatAvatarUpdated(
        e.chatId,
        node.avatar.toModel(),
        node.byUser.toModel(),
        node.at,
      );
    } else if (e.$$typename == 'EventChatDirectLinkUsageCountUpdated') {
      var node = e
          as ChatEventsVersionedMixin$Events$EventChatDirectLinkUsageCountUpdated;
      return EventChatDirectLinkUsageCountUpdated(
        e.chatId,
        node.usageCount,
      );
    } else if (e.$$typename == 'EventChatCallFinished') {
      var node = e as ChatEventsVersionedMixin$Events$EventChatCallFinished;
      return EventChatCallFinished(
        e.chatId,
        node.call.toModel(),
      );
    } else if (e.$$typename == 'EventChatCallMemberLeft') {
      var node = e as ChatEventsVersionedMixin$Events$EventChatCallMemberLeft;
      _userRepo.put(node.user.toHive());
      return EventChatCallMemberLeft(
        e.chatId,
        node.user.toModel(),
        node.at,
      );
    } else if (e.$$typename == 'EventChatCallMemberJoined') {
      var node = e as ChatEventsVersionedMixin$Events$EventChatCallMemberJoined;
      _userRepo.put(node.user.toHive());
      return EventChatCallMemberJoined(
        e.chatId,
        node.user.toModel(),
        node.at,
      );
    } else if (e.$$typename == 'EventChatCallMemberRedialed') {
      var node =
          e as ChatEventsVersionedMixin$Events$EventChatCallMemberRedialed;
      _userRepo.put(node.user.toHive());
      return EventChatCallMemberRedialed(
        e.chatId,
        node.at,
        node.callId,
        node.call.toModel(),
        node.user.toModel(),
        node.byUser.toModel(),
      );
    } else if (e.$$typename == 'EventChatDelivered') {
      var node = e as ChatEventsVersionedMixin$Events$EventChatDelivered;
      return EventChatDelivered(
        e.chatId,
        node.at,
      );
    } else if (e.$$typename == 'EventChatRead') {
      var node = e as ChatEventsVersionedMixin$Events$EventChatRead;
      _userRepo.put(node.byUser.toHive());
      return EventChatRead(
        e.chatId,
        node.byUser.toModel(),
        node.at,
      );
    } else if (e.$$typename == 'EventChatCallDeclined') {
      var node = e as ChatEventsVersionedMixin$Events$EventChatCallDeclined;
      _userRepo.put(node.user.toHive());
      return EventChatCallDeclined(
        e.chatId,
        node.callId,
        node.call.toModel(),
        node.user.toModel(),
        node.at,
      );
    } else if (e.$$typename == 'EventChatTotalItemsCountUpdated') {
      var node =
          e as ChatEventsVersionedMixin$Events$EventChatTotalItemsCountUpdated;
      return EventChatTotalItemsCountUpdated(e.chatId, node.count);
    } else if (e.$$typename == 'EventChatDirectLinkDeleted') {
      return EventChatDirectLinkDeleted(e.chatId);
    } else if (e.$$typename == 'EventChatDirectLinkUpdated') {
      var node =
          e as ChatEventsVersionedMixin$Events$EventChatDirectLinkUpdated;
      return EventChatDirectLinkUpdated(
        e.chatId,
        ChatDirectLink(
          slug: node.directLink.slug,
          usageCount: node.directLink.usageCount,
        ),
      );
    } else if (e.$$typename == 'EventChatCallMoved') {
      var node = e as ChatEventsVersionedMixin$Events$EventChatCallMoved;
      _userRepo.put(node.user.toHive());
      return EventChatCallMoved(
        e.chatId,
        node.callId,
        node.call.toModel(),
        node.newChatId,
        node.newChat.toModel(),
        node.newCallId,
        node.newCall.toModel(),
        node.user.toModel(),
        node.at,
      );
    } else {
      throw UnimplementedError('Unknown ChatEvent: ${e.$$typename}');
    }
  }

  // TODO: Put the members of the [Chat]s to the [UserRepository].
  /// Puts the provided [chat] to [Hive].
  Future<void> _putChat(HiveChat chat) async {
    var saved = _chatLocal.get(chat.value.id);
    if (saved == null || saved.ver < chat.ver) {
      await _chatLocal.put(chat);
    }
  }

  /// Initializes [ChatHiveProvider.boxEvents] subscription.
  Future<void> _initLocalSubscription() async {
    _localSubscription = StreamIterator(_chatLocal.boxEvents);
    while (await _localSubscription!.moveNext()) {
      BoxEvent event = _localSubscription!.current;
      if (event.deleted) {
        await _chats.remove(ChatId(event.key))?.dispose();
      } else {
        HiveRxChat? chat = _chats[ChatId(event.key)];
        if (chat == null) {
          HiveRxChat entry = HiveRxChat(this, _chatLocal, event.value);
          _chats[ChatId(event.key)] = entry;
          entry.init();
          entry.subscribe();
        } else {
          chat.chat.value = event.value.value;
          chat.chat.refresh();
        }
      }
    }
  }

  /// Initializes [_recentChatsRemoteEvents] subscription.
  Future<void> _initRemoteSubscription() async {
    _remoteSubscription?.cancel();
    _remoteSubscription = StreamIterator(await _recentChatsRemoteEvents());
    while (await _remoteSubscription!
        .moveNext()
        .onError<ResubscriptionRequiredException>((_, __) {
      _initRemoteSubscription();
      return false;
    })) {
      await _recentChatsRemoteEvent(_remoteSubscription!.current);
    }
  }

  /// Handles [RecentChatsEvent] from the [_recentChatsRemoteEvents]
  /// subscription.
  Future<void> _recentChatsRemoteEvent(RecentChatsEvent event) async {
    switch (event.kind) {
      case RecentChatsEventKind.initialized:
        // No-op.
        break;

      case RecentChatsEventKind.list:
        var node = event as RecentChatsTop;
        for (ChatData c in node.list) {
          if (chats[c.chat.value.id] == null) {
            _putEntry(c);
          }
        }
        break;

      case RecentChatsEventKind.updated:
        event as EventRecentChatsUpdated;
        // Update the chat only if it's new since, otherwise its state is
        // maintained by itself via [chatEvents].
        if (chats[event.chat.chat.value.id] == null) {
          _putEntry(event.chat);
        }
        break;

      case RecentChatsEventKind.deleted:
        // No-op.
        break;
    }
  }

  /// Subscribes to the remote updates of the [chats].
  Future<Stream<RecentChatsEvent>> _recentChatsRemoteEvents() async =>
      (await _graphQlProvider.recentChatsTopEvents(3))
          .asyncExpand((event) async* {
        GraphQlProviderExceptions.fire(event);
        var events = RecentChatsTopEvents$Subscription.fromJson(event.data!)
            .recentChatsTopEvents;

        if (events.$$typename == 'SubscriptionInitialized') {
          yield const RecentChatsTopInitialized();
        } else if (events.$$typename == 'RecentChatsTop') {
          var list = (events
                  as RecentChatsTopEvents$Subscription$RecentChatsTopEvents$RecentChatsTop)
              .list;
          yield RecentChatsTop(list.map((e) => _chat(e)).toList());
        } else if (events.$$typename == 'EventRecentChatsTopChatUpdated') {
          var mixin = events
              as RecentChatsTopEvents$Subscription$RecentChatsTopEvents$EventRecentChatsTopChatUpdated;
          yield EventRecentChatsUpdated(_chat(mixin.chat));
        } else if (events.$$typename == 'EventRecentChatsTopChatDeleted') {
          var mixin = events
              as RecentChatsTopEvents$Subscription$RecentChatsTopEvents$EventRecentChatsTopChatDeleted;
          yield EventRecentChatsDeleted(mixin.chatId);
        }
      });

  // TODO: Chat list can be huge, so we should implement pagination and
  //       loading on demand.
  /// Fetches __all__ [HiveChat]s from the remote.
  Future<HashMap<ChatId, ChatData>> _recentChats() async {
    const maxInt = 120;
    RecentChats$Query$RecentChats query =
        (await _graphQlProvider.recentChats(first: maxInt)).recentChats;

    HashMap<ChatId, ChatData> chats = HashMap();
    for (var c in query.nodes) {
      ChatData data = _chat(c);
      chats[data.chat.value.id] = data;
    }

    return chats;
  }

  /// Puts the provided [data] to [Hive].
  Future<HiveRxChat> _putEntry(ChatData data) async {
    HiveRxChat? entry = chats[data.chat.value.id];

    _putChat(data.chat);

    if (entry == null) {
      entry = HiveRxChat(this, _chatLocal, data.chat);
      _chats[data.chat.value.id] = entry;
      entry.init();
      entry.subscribe();
    }

    for (var item in [
      if (data.lastItem != null) ...data.lastItem!,
      if (data.lastReadItem != null) ...data.lastReadItem!,
    ]) {
      entry.put(item);
    }

    return entry;
  }

  /// Constructs a new [ChatData] from the given [ChatMixin] fragment.
  ChatData _chat(ChatMixin q) {
    for (var m in q.members.nodes) {
      _userRepo.put(m.user.toHive());
    }

    return q.toData();
  }
}

/// Result of fetching a [Chat].
class ChatData {
  const ChatData(this.chat, this.lastItem, this.lastReadItem);

  /// [HiveChat] returned from the [Chat] fetching.
  final HiveChat chat;

  /// [HiveChatItem]s of a [Chat.lastItem] returned from the [Chat] fetching.
  final List<HiveChatItem>? lastItem;

  /// [HiveChatItem]s of a [Chat.lastReadItem] returned from the [Chat]
  /// fetching.
  final List<HiveChatItem>? lastReadItem;
}<|MERGE_RESOLUTION|>--- conflicted
+++ resolved
@@ -572,11 +572,6 @@
       );
 
   @override
-<<<<<<< HEAD
-  Future<void> toggleChatMute(ChatId id, DateTime? mute) =>
-      _graphQlProvider.toggleChatMute(
-          id, mute == null ? null : Muting(duration: PreciseDateTime(mute)));
-=======
   Future<void> updateChatAvatar(
     ChatId id, {
     NativeFile? file,
@@ -619,7 +614,11 @@
       onSendProgress: onSendProgress,
     );
   }
->>>>>>> 35ad0776
+
+  @override
+  Future<void> toggleChatMute(ChatId id, DateTime? mute) =>
+      _graphQlProvider.toggleChatMute(
+          id, mute == null ? null : Muting(duration: PreciseDateTime(mute)));
 
   // TODO: Messages list can be huge, so we should implement pagination and
   //       loading on demand.
