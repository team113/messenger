--- conflicted
+++ resolved
@@ -379,32 +379,17 @@
   }
 
   @override
-<<<<<<< HEAD
-  Future<void> deleteChatMessage(ChatId chatId, ChatItemId id) async {
-    HiveRxChat? chat = _chats[chatId];
-    Rx<ChatItem>? item =
-        chat?.messages.firstWhereOrNull((item) => item.value.id == id);
-
-    if (chat != null && item != null) {
-      chat.remove(id);
-    }
-
-    try {
-      await _graphQlProvider.deleteChatMessage(id);
-    } catch (_) {
-      if (chat != null && item != null) {
-        chat.messages.add(item);
-      }
-
-      rethrow;
-=======
   Future<void> deleteChatMessage(ChatMessage message) async {
-    if (message.status.value != SendingStatus.sent) {
-      HiveRxChat? chat = _chats[message.chatId] ?? (await get(message.chatId));
-      chat?.remove(message.id);
-    } else {
-      await _graphQlProvider.deleteChatMessage(message.id);
->>>>>>> c3c9d61b
+    HiveRxChat? chat = _chats[message.chatId] ?? (await get(message.chatId));
+    chat?.remove(message.id);
+
+    if (message.status.value == SendingStatus.sent) {
+      try {
+        await _graphQlProvider.deleteChatMessage(message.id);
+      } catch (_) {
+        chat?.messages.add(Rx(message));
+        rethrow;
+      }
     }
   }
 
