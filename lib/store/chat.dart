--- conflicted
+++ resolved
@@ -238,14 +238,8 @@
       _getGuards[id] = mutex;
     }
 
-<<<<<<< HEAD
     return mutex.protect(() async {
-      HiveRxChat? chat = chats[id];
-=======
-    return await mutex.protect(() async {
-      chat = _chats[id];
-
->>>>>>> 10aecd9b
+      chat = chats[id];
       if (chat == null) {
         if (!id.isLocal) {
           var query = (await _graphQlProvider.getChat(id)).chat;
@@ -261,11 +255,7 @@
 
           chat ??= await _createLocalDialog(id.userId);
 
-<<<<<<< HEAD
           chats[id] = chat;
-=======
-          _chats[id] = chat!;
->>>>>>> 10aecd9b
         }
       }
 
