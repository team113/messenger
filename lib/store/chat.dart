// Copyright © 2022-2023 IT ENGINEERING MANAGEMENT INC,
//                       <https://github.com/team113>
//
// This program is free software: you can redistribute it and/or modify it under
// the terms of the GNU Affero General Public License v3.0 as published by the
// Free Software Foundation, either version 3 of the License, or (at your
// option) any later version.
//
// This program is distributed in the hope that it will be useful, but WITHOUT
// ANY WARRANTY; without even the implied warranty of MERCHANTABILITY or FITNESS
// FOR A PARTICULAR PURPOSE. See the GNU Affero General Public License v3.0 for
// more details.
//
// You should have received a copy of the GNU Affero General Public License v3.0
// along with this program. If not, see
// <https://www.gnu.org/licenses/agpl-3.0.html>.

import 'dart:async';

import 'package:async/async.dart';
import 'package:collection/collection.dart';
import 'package:dio/dio.dart' as dio;
import 'package:flutter/foundation.dart' show visibleForTesting;
import 'package:get/get.dart';
import 'package:hive/hive.dart';
import 'package:mutex/mutex.dart';

import '/api/backend/extension/call.dart';
import '/api/backend/extension/chat.dart';
import '/api/backend/extension/page_info.dart';
import '/api/backend/extension/user.dart';
import '/api/backend/schema.dart';
import '/domain/model/attachment.dart';
import '/domain/model/avatar.dart';
import '/domain/model/chat.dart';
import '/domain/model/chat_call.dart';
import '/domain/model/chat_item.dart';
import '/domain/model/chat_item_quote.dart';
import '/domain/model/chat_item_quote_input.dart' as model;
import '/domain/model/chat_message_input.dart' as model;
import '/domain/model/mute_duration.dart';
import '/domain/model/native_file.dart';
import '/domain/model/precise_date_time/precise_date_time.dart';
import '/domain/model/sending_status.dart';
import '/domain/model/user.dart';
import '/domain/repository/call.dart';
import '/domain/repository/chat.dart';
import '/domain/repository/user.dart';
import '/provider/gql/exceptions.dart'
    show
        ConnectionException,
        EditChatMessageException,
        StaleVersionException,
        UploadAttachmentException;
import '/provider/gql/graphql.dart';
import '/provider/hive/chat.dart';
import '/provider/hive/chat_item.dart';
import '/provider/hive/draft.dart';
import '/provider/hive/favorite_chat.dart';
import '/provider/hive/favorite_chats_data.dart';
import '/provider/hive/monolog.dart';
import '/provider/hive/recent_chat.dart';
import '/store/event/recent_chat.dart';
import '/store/model/chat_item.dart';
import '/store/pagination/combined_pagination.dart';
import '/store/pagination/graphql.dart';
import '/store/pagination/hive.dart';
import '/store/pagination/hive_graphql.dart';
import '/store/user.dart';
import '/util/log.dart';
import '/util/new_type.dart';
import '/util/obs/obs.dart';
import '/util/stream_utils.dart';
import '/util/web/web_utils.dart';
import 'chat_rx.dart';
import 'event/chat.dart';
import 'event/favorite_chat.dart';
import 'model/chat.dart';
import 'pagination.dart';

/// Implementation of an [AbstractChatRepository].
class ChatRepository extends DisposableInterface
    implements AbstractChatRepository {
  ChatRepository(
    this._graphQlProvider,
    this._chatLocal,
    this._recentLocal,
    this._favoriteLocal,
    this._callRepo,
    this._draftLocal,
    this._userRepo,
    this._favoriteChatsDataLocal,
    this._monologLocal, {
    required this.me,
  });

  /// Callback, called when an [User] identified by the provided [userId] is
  /// removed from the specified [Chat].
  late final Future<void> Function(ChatId id, UserId userId) onMemberRemoved;

  /// [UserId] of the currently authenticated [MyUser].
  final UserId me;

  @override
  final Rx<RxStatus> status = Rx(RxStatus.empty());

  @override
  final RxObsMap<ChatId, HiveRxChat> chats = RxObsMap<ChatId, HiveRxChat>();

  @override
  final RxObsMap<ChatId, HiveRxChat> paginated = RxObsMap<ChatId, HiveRxChat>();

  /// GraphQL API provider.
  final GraphQlProvider _graphQlProvider;

  /// [Chat]s local [Hive] storage.
  final ChatHiveProvider _chatLocal;

  /// [ChatId]s sorted by [PreciseDateTime] representing recent [Chat]s [Hive]
  /// storage.
  final RecentChatHiveProvider _recentLocal;

  /// [ChatId]s sorted by [PreciseDateTime] representing favorite [Chat]s [Hive]
  /// storage.
  final FavoriteChatHiveProvider _favoriteLocal;

  /// [OngoingCall]s repository, used to put the fetched [ChatCall]s into it.
  final AbstractCallRepository _callRepo;

  /// [RxChat.draft] local [Hive] storage.
  final DraftHiveProvider _draftLocal;

  /// [User]s repository, used to put the fetched [User]s into it.
  final UserRepository _userRepo;

  /// [FavoriteChatsDataHiveProvider] storing a [FavoriteChatsListVersion].
  final FavoriteChatsDataHiveProvider _favoriteChatsDataLocal;

  /// [MonologHiveProvider] storing a [ChatId] of the [Chat]-monolog.
  final MonologHiveProvider _monologLocal;

  /// [ChatHiveProvider.boxEvents] subscription.
  StreamIterator<BoxEvent>? _localSubscription;

  /// [CombinedPagination] loading [chats] with pagination.
  CombinedPagination<HiveChat, ChatId>? _pagination;

  /// [CombinedPagination] loading local [chats] with pagination.
  CombinedPagination<HiveChat, ChatId>? _localPagination;

  /// Subscription to the [_pagination] changes.
  StreamSubscription? _paginationSubscription;

  /// [DraftHiveProvider.boxEvents] subscription.
  StreamIterator<BoxEvent>? _draftSubscription;

  /// [_recentChatsRemoteEvents] subscription.
  ///
  /// May be uninitialized since connection establishment may fail.
  StreamQueue<RecentChatsEvent>? _remoteSubscription;

  /// [DateTime] when the [_remoteSubscription] initializing has started.
  DateTime? _subscribedAt;

  /// [_favoriteChatsEvents] subscription.
  ///
  /// May be uninitialized since connection establishment may fail.
  StreamQueue<FavoriteChatsEvents>? _favoriteChatsSubscription;

  /// Subscriptions for the [paginated] chats changes.
  final Map<ChatId, StreamSubscription> _subscriptions = {};

  /// Subscriptions for the [paginated] changes populating the [_subscriptions].
  StreamSubscription? _paginatedSubscription;

  /// [Mutex]es guarding access to the [get] method.
  final Map<ChatId, Mutex> _getGuards = {};

  /// [Mutex]es guarding synchronized access to the [_putEntry].
  final Map<ChatId, Mutex> _putEntryGuards = {};

  /// Indicator whether a local [Chat]-monolog has been hidden.
  ///
  /// Used to prevent the [Chat]-monolog from re-appearing if the local
  /// [Chat]-monolog was hidden.
  bool _monologShouldBeHidden = false;

  /// [ChatFavoritePosition] of the local [Chat]-monolog.
  ///
  /// Used to prevent [Chat]-monolog from being displayed as unfavorited after
  /// adding a local [Chat]-monolog to favorites.
  ChatFavoritePosition? _localMonologFavoritePosition;

  @override
  ChatId get monolog => _monologLocal.get() ?? ChatId.local(me);

  @override
  RxBool get hasNext => _localPagination == null
      ? _pagination?.hasNext ?? RxBool(false)
      : RxBool(true);

  @override
  RxBool get nextLoading =>
      _localPagination?.nextLoading ??
      _pagination?.nextLoading ??
      RxBool(false);

  /// Indicates whether this [ChatRepository] uses a remote pagination.
  @visibleForTesting
  bool get isRemote => _localPagination == null && _pagination != null;

  @override
  Future<void> init({
    required Future<void> Function(ChatId, UserId) onMemberRemoved,
  }) async {
    Log.debug('init(onMemberRemoved)', '$runtimeType');

    this.onMemberRemoved = onMemberRemoved;

    status.value = RxStatus.loading();

    // Popup shouldn't listen to recent chats remote updates, as it's happening
    // inside single [Chat].
    if (!WebUtils.isPopup) {
      _initLocalSubscription();
      _initDraftSubscription();
      _initRemoteSubscription();
      _initFavoriteSubscription();
      _initRemotePagination();

      _paginatedSubscription = paginated.changes.listen((e) {
        switch (e.op) {
          case OperationKind.added:
            _subscriptions[e.key!] = e.value!.updates.listen((_) {});
            break;

          case OperationKind.updated:
            if (e.oldKey != e.key) {
              final StreamSubscription? subscription = _subscriptions[e.oldKey];
              if (subscription != null) {
                _subscriptions[e.key!] = subscription;
                _subscriptions.remove(e.oldKey);
              }
            }
            break;

          case OperationKind.removed:
            _subscriptions.remove(e.key!)?.cancel();
            break;
        }
      });

      _initLocalPagination();
    }
  }

  @override
  void onClose() {
    Log.debug('onClose()', '$runtimeType');

    chats.forEach((_, v) => v.dispose());
    _subscriptions.forEach((_, v) => v.cancel());
    _pagination?.dispose();
    _localSubscription?.cancel();
    _draftSubscription?.cancel();
    _remoteSubscription?.close(immediate: true);
    _favoriteChatsSubscription?.close(immediate: true);
    _paginationSubscription?.cancel();
    _paginatedSubscription?.cancel();

    super.onClose();
  }

  @override
  Future<void> next() async {
    Log.debug('next()', '$runtimeType');

    if ((_localPagination?.hasNext ?? _pagination?.hasNext)?.value == true) {
      await (_localPagination?.next ?? _pagination?.next)?.call();

      _initMonolog();
    }
  }

  @override
  Future<void> clear() {
    Log.debug('clear()', '$runtimeType');

    for (var c in chats.entries) {
      c.value.dispose();
    }

    chats.clear();
    paginated.clear();

    return _chatLocal.clear();
  }

  @override
  Future<HiveRxChat?> get(ChatId id) async {
    Log.debug('get($id)', '$runtimeType');

    HiveRxChat? chat = chats[id];
    if (chat != null) {
      return Future.value(chat);
    }

    // If [chat] doesn't exists, we should lock the [mutex] to avoid remote
    // double invoking.
    Mutex? mutex = _getGuards[id];
    if (mutex == null) {
      mutex = Mutex();
      _getGuards[id] = mutex;
    }

    return mutex.protect(() async {
      chat = chats[id];
      if (chat == null) {
        final HiveChat? hiveChat = await _chatLocal.get(id);
        if (hiveChat != null) {
          chat = HiveRxChat(this, _chatLocal, _draftLocal, hiveChat);
          chat!.init();
        }

        if (id.isLocal) {
          chat ??= await _createLocalDialog(id.userId);
        } else if (chat == null) {
          var query = (await _graphQlProvider.getChat(id)).chat;
          if (query != null) {
            chat = await _putEntry(_chat(query));
          }
        }

        if (chat != null) {
          chats[id] = chat!;
        }
      }

      return chat;
    });
  }

  @override
  Future<void> remove(ChatId id) async {
    Log.debug('remove($id)', '$runtimeType');
    await _chatLocal.remove(id);
  }

  /// Ensures the provided [Chat] is remotely accessible.
  Future<HiveRxChat?> ensureRemoteDialog(ChatId chatId) async {
    Log.debug('ensureRemoteDialog($chatId)', '$runtimeType');

    if (chatId.isLocal) {
      if (chatId.isLocalWith(me)) {
        return await ensureRemoteMonolog();
      }

      final ChatData chat = _chat(
        await _graphQlProvider.createDialogChat(chatId.userId),
      );

      return _putEntry(chat);
    }

    return await get(chatId);
  }

  /// Ensures the provided [Chat]-monolog is remotely accessible.
  Future<HiveRxChat> ensureRemoteMonolog([ChatName? name]) async {
    Log.debug('ensureRemoteMonolog($name)', '$runtimeType');

    final ChatData chatData = _chat(
      await _graphQlProvider.createMonologChat(name),
    );
    final HiveRxChat chat = await _putEntry(chatData);

    if (!isClosed) {
      await _monologLocal.set(chat.id);
    }

    return chat;
  }

  @override
  Future<HiveRxChat> createGroupChat(
    List<UserId> memberIds, {
    ChatName? name,
  }) async {
    Log.debug('createGroupChat($memberIds, $name)', '$runtimeType');

    var chat =
        _chat(await _graphQlProvider.createGroupChat(memberIds, name: name));
    return _putEntry(chat);
  }

  @override
  Future<void> sendChatMessage(
    ChatId chatId, {
    ChatMessageText? text,
    List<Attachment>? attachments,
    List<ChatItem> repliesTo = const [],
  }) async {
    Log.debug(
      'sendChatMessage($chatId, $text, $attachments, $repliesTo)',
      '$runtimeType',
    );

    HiveRxChat? rxChat = chats[chatId] ?? (await get(chatId));
    ChatItem? local;

    if (chatId.isLocal) {
      local = await rxChat?.postChatMessage(
        existingDateTime: PreciseDateTime.now().add(10.seconds),
        text: text,
        attachments: attachments,
        repliesTo: repliesTo,
      );

      try {
        rxChat = await ensureRemoteDialog(chatId);
      } catch (_) {
        local?.status.value = SendingStatus.error;
      }
    }

    await rxChat?.postChatMessage(
      existingId: local?.id,
      existingDateTime: local?.at,
      text: text,
      attachments: attachments,
      repliesTo: repliesTo,
    );
  }

  /// Posts a new [ChatMessage] to the specified [Chat] by the authenticated
  /// [MyUser].
  ///
  /// For the posted [ChatMessage] to be meaningful, at least one of [text] or
  /// [attachments] arguments must be specified and non-empty.
  ///
  /// To attach some [Attachment]s to the posted [ChatMessage], first, they
  /// should be uploaded with [uploadAttachment], and only then, the returned
  /// [Attachment.id]s may be used as the [attachments] argument of this method.
  ///
  /// Specify [repliesTo] argument if the posted [ChatMessage] is going to be a
  /// reply to some other [ChatItem].
  Future<ChatEventsVersionedMixin?> postChatMessage(
    ChatId chatId, {
    ChatMessageText? text,
    List<AttachmentId>? attachments,
    List<ChatItemId> repliesTo = const [],
  }) async {
    Log.debug(
      'postChatMessage($chatId, $text, $attachments, $repliesTo)',
      '$runtimeType',
    );

    return await _graphQlProvider.postChatMessage(
      chatId,
      text: text,
      attachments: attachments,
      repliesTo: repliesTo,
    );
  }

  @override
  Future<void> resendChatItem(ChatItem item) async {
    Log.debug('resendChatItem($item)', '$runtimeType');

    HiveRxChat? rxChat = chats[item.chatId];

    // TODO: Account [ChatForward]s.
    if (item is ChatMessage) {
      for (var e in item.attachments.whereType<LocalAttachment>()) {
        if (e.status.value == SendingStatus.error &&
            (e.upload.value == null || e.upload.value?.isCompleted == true)) {
          uploadAttachment(e)
              .onError<UploadAttachmentException>((_, __) => e)
              .onError<ConnectionException>((_, __) => e);
        }
      }

      // If this [item] is posted in a local [Chat], then make it remote first.
      if (item.chatId.isLocal) {
        rxChat = await ensureRemoteDialog(item.chatId);
      }

      await rxChat?.postChatMessage(
        existingId: item.id,
        existingDateTime: item.at,
        text: item.text,
        attachments: item.attachments,
        repliesTo:
            item.repliesTo.map((e) => e.original).whereNotNull().toList(),
      );
    }
  }

  @override
  Future<void> renameChat(ChatId id, ChatName? name) async {
    Log.debug('renameChat($id, $name)', '$runtimeType');

    if (id.isLocalWith(me)) {
      await ensureRemoteMonolog(name);
      return;
    }

    final HiveRxChat? chat = chats[id];
    final ChatName? previous = chat?.chat.value.name;

    chat?.chat.update((c) => c?.name = name);

    try {
      await _graphQlProvider.renameChat(id, name);
    } catch (_) {
      chat?.chat.update((c) => c?.name = previous);
      rethrow;
    }
  }

  @override
  Future<void> addChatMember(ChatId chatId, UserId userId) async {
    Log.debug('addChatMember($chatId, $userId)', '$runtimeType');
    await _graphQlProvider.addChatMember(chatId, userId);
  }

  @override
  Future<void> removeChatMember(ChatId chatId, UserId userId) async {
    Log.debug('removeChatMember($chatId, $userId)', '$runtimeType');

    final HiveRxChat? chat = chats[chatId];
    final ChatMember? member =
        chat?.chat.value.members.firstWhereOrNull((m) => m.user.id == userId);

    if (member != null) {
      chat?.chat.update((c) => c?.members.remove(member));
    }

    try {
      await _graphQlProvider.removeChatMember(chatId, userId);
      await onMemberRemoved.call(chatId, userId);
    } catch (_) {
      if (member != null) {
        chat?.chat.update((c) => c?.members.add(member));
      }

      rethrow;
    }
  }

  @override
  Future<void> hideChat(ChatId id) async {
    Log.debug('hideChat($id)', '$runtimeType');

    final HiveRxChat? chat = chats.remove(id);
    final HiveRxChat? pagination = paginated.remove(id);
    ChatData? monolog;

    try {
      if (id.isLocalWith(me)) {
        _monologShouldBeHidden = true;
        monolog = _chat(await _graphQlProvider.createMonologChat(null));

        // Delete the local [Chat]-monolog from [Hive], since it won't be
        // removed as is will be hidden right away.
        await remove(id);

        id = monolog.chat.value.id;
        await _monologLocal.set(id);
      }

      await _graphQlProvider.hideChat(id);
    } catch (_) {
      if (id == monolog?.chat.value.id) {
        _monologShouldBeHidden = false;
        final HiveRxChat entry = await _putEntry(monolog!);
        chats[id] = entry;
        paginated[id] = entry;
      } else {
        if (chat != null) {
          chats[id] = chat;
        }

        if (pagination != null) {
          paginated[id] = pagination;
        }
      }

      rethrow;
    }
  }

  @override
  Future<void> readChat(ChatId chatId, ChatItemId untilId) async {
    Log.debug('readChat($chatId, $untilId)', '$runtimeType');
    await chats[chatId]?.read(untilId);
  }

  /// Marks the specified [Chat] as read until the provided [ChatItemId] for the
  /// authenticated [MyUser].
  Future<void> readUntil(ChatId chatId, ChatItemId untilId) async {
    Log.debug('readUntil($chatId, $untilId)', '$runtimeType');
    await _graphQlProvider.readChat(chatId, untilId);
  }

  @override
  Future<void> editChatMessage(
    ChatMessage message, {
    model.ChatMessageTextInput? text,
    model.ChatMessageAttachmentsInput? attachments,
    model.ChatMessageRepliesInput? repliesTo,
  }) async {
    Log.debug(
      'editChatMessage($message, $text)',
      '$runtimeType',
    );

    final Rx<ChatItem>? item = chats[message.chatId]
        ?.messages
        .firstWhereOrNull((e) => e.value.id == message.id);

    ChatMessageText? previousText;
    List<Attachment>? previousAttachments;
    List<ChatItemQuote>? previousReplies;
    if (item?.value is ChatMessage) {
      previousText = (item?.value as ChatMessage).text;
      previousAttachments = (item?.value as ChatMessage).attachments;
      previousReplies = (item?.value as ChatMessage).repliesTo;

      item?.update((c) {
        (c as ChatMessage).text = text != null ? text.changed : previousText;
        c.attachments = attachments?.changed ?? previousAttachments!;
        c.repliesTo = repliesTo?.changed
                .map(
                  (e) => c.repliesTo.firstWhereOrNull(
                    (a) => a.original?.id == e,
                  ),
                )
                .whereNotNull()
                .toList() ??
            previousReplies!;
      });
    }

    List<Future>? uploads = attachments?.changed
        .mapIndexed((i, e) {
          if (e is LocalAttachment) {
            return e.upload.value?.future.then(
              (a) {
                attachments.changed[i] = a;
                (item?.value as ChatMessage).attachments[i] = a;
              },
              onError: (_) {
                // No-op, as failed upload attempts are handled below.
              },
            );
          }
        })
        .whereNotNull()
        .toList();

    await Future.wait(uploads ?? []);

    try {
      if (attachments?.changed.whereType<LocalAttachment>().isNotEmpty ==
          true) {
        throw const ConnectionException(EditChatMessageException(
          EditChatMessageErrorCode.unknownAttachment,
        ));
      }

      await _graphQlProvider.editChatMessage(
        message.id,
        text: text == null ? null : ChatMessageTextInput(kw$new: text.changed),
        attachments: attachments == null
            ? null
            : ChatMessageAttachmentsInput(
                kw$new: attachments.changed.map((e) => e.id).toList(),
              ),
        repliesTo: repliesTo == null
            ? null
            : ChatMessageRepliesInput(kw$new: repliesTo.changed),
      );
    } catch (_) {
      if (item?.value is ChatMessage) {
        item?.update((c) {
          (c as ChatMessage).text = previousText;
          c.attachments = previousAttachments ?? [];
          c.repliesTo = previousReplies ?? [];
        });
      }

      rethrow;
    }
  }

  @override
  Future<void> deleteChatMessage(ChatMessage message) async {
    Log.debug('deleteChatMessage($message)', '$runtimeType');

    final HiveRxChat? chat = chats[message.chatId];

    if (message.status.value != SendingStatus.sent) {
      chat?.remove(message.id, message.key);
    } else {
      Rx<ChatItem>? item =
          chat?.messages.firstWhereOrNull((e) => e.value.id == message.id);
      if (item != null) {
        chat?.messages.remove(item);
      }

      try {
        await _graphQlProvider.deleteChatMessage(message.id);

        if (item != null) {
          chat?.remove(item.value.id, item.value.key);
        }
      } catch (_) {
        if (item != null) {
          chat?.messages.insertAfter(
            item,
            (e) => item.value.at.compareTo(e.value.at) == 1,
          );
          chat?.updateReads();
        }

        rethrow;
      }
    }
  }

  @override
  Future<void> deleteChatForward(ChatForward forward) async {
    Log.debug('deleteChatForward($forward)', '$runtimeType');

    final HiveRxChat? chat = chats[forward.chatId];

    if (forward.status.value != SendingStatus.sent) {
      chat?.remove(forward.id);
    } else {
      Rx<ChatItem>? item =
          chat?.messages.firstWhereOrNull((e) => e.value.id == forward.id);
      if (item != null) {
        chat?.messages.remove(item);
      }

      try {
        await _graphQlProvider.deleteChatForward(forward.id);

        if (item != null) {
          chat?.remove(item.value.id, item.value.key);
        }
      } catch (_) {
        if (item != null) {
          chat?.messages.insertAfter(
            item,
            (e) => item.value.at.compareTo(e.value.at) == 1,
          );
          chat?.updateReads();
        }

        rethrow;
      }
    }
  }

  @override
  Future<void> hideChatItem(ChatId chatId, ChatItemId id) async {
    Log.debug('hideChatItem($chatId, $id)', '$runtimeType');

    final HiveRxChat? chat = chats[chatId];

    Rx<ChatItem>? item =
        chat?.messages.firstWhereOrNull((e) => e.value.id == id);
    if (item != null) {
      chat?.messages.remove(item);
    }

    try {
      await _graphQlProvider.hideChatItem(id);

      if (item != null) {
        chat?.remove(item.value.id, item.value.key);
      }
    } catch (_) {
      if (item != null) {
        chat?.messages.insertAfter(
          item,
          (e) => item.value.at.compareTo(e.value.at) == 1,
        );
        chat?.updateReads();
      }

      rethrow;
    }
  }

  @override
  Future<Attachment> uploadAttachment(LocalAttachment attachment) async {
    Log.debug('uploadAttachment($attachment)', '$runtimeType');

    if (attachment.upload.value?.isCompleted != false) {
      attachment.upload.value = Completer();
    }

    if (attachment.read.value?.isCompleted != false) {
      attachment.read.value = Completer();
    }

    attachment.status.value = SendingStatus.sending;
    await attachment.file.ensureCorrectMediaType();

    try {
      dio.MultipartFile upload;

      await attachment.file.readFile();
      attachment.read.value?.complete(null);
      attachment.status.refresh();

      if (attachment.file.bytes.value != null) {
        upload = dio.MultipartFile.fromBytes(
          attachment.file.bytes.value!,
          filename: attachment.file.name,
          contentType: attachment.file.mime,
        );
      } else if (attachment.file.path != null) {
        upload = await dio.MultipartFile.fromFile(
          attachment.file.path!,
          filename: attachment.file.name,
          contentType: attachment.file.mime,
        );
      } else {
        throw ArgumentError(
          'At least stream, bytes or path should be specified.',
        );
      }

      var response = await _graphQlProvider.uploadAttachment(
        upload,
        onSendProgress: (now, max) => attachment.progress.value = now / max,
      );

      var model = response.attachment.toModel();
      attachment.id = model.id;
      attachment.filename = model.filename;
      attachment.original = model.original;
      attachment.upload.value?.complete(model);
      attachment.status.value = SendingStatus.sent;
      attachment.progress.value = 1;
      return model;
    } catch (e) {
      if (attachment.read.value?.isCompleted == false) {
        attachment.read.value?.complete(null);
      }
      attachment.upload.value?.completeError(e);
      attachment.status.value = SendingStatus.error;
      attachment.progress.value = 0;
      rethrow;
    }
  }

  @override
  Future<void> createChatDirectLink(
    ChatId chatId,
    ChatDirectLinkSlug slug,
  ) async {
    Log.debug(
      'createChatDirectLink($chatId, $slug)',
      '$runtimeType',
    );

    final HiveRxChat? chat = chats[chatId];
    final ChatDirectLink? link = chat?.chat.value.directLink;

    chat?.chat.update((c) => c?.directLink = ChatDirectLink(slug: slug));

    try {
      _graphQlProvider.createChatDirectLink(slug, groupId: chatId);
    } catch (_) {
      chat?.chat.update((c) => c?.directLink = link);
      rethrow;
    }
  }

  @override
  Future<void> deleteChatDirectLink(ChatId groupId) async {
    Log.debug('deleteChatDirectLink($groupId)', '$runtimeType');

    final HiveRxChat? chat = chats[groupId];
    final ChatDirectLink? link = chat?.chat.value.directLink;

    chat?.chat.update((c) => c?.directLink = null);

    try {
      _graphQlProvider.deleteChatDirectLink(groupId: groupId);
    } catch (_) {
      chat?.chat.update((c) => c?.directLink = link);
      rethrow;
    }
  }

  // TODO: Make [ChatForward]s to post like [ChatMessage]s.
  @override
  Future<void> forwardChatItems(
    ChatId from,
    ChatId to,
    List<model.ChatItemQuoteInput> items, {
    ChatMessageText? text,
    List<AttachmentId>? attachments,
  }) async {
    Log.debug(
      'forwardChatItems($from, $to, $items, $text, $attachments)',
      '$runtimeType',
    );

    if (to.isLocal) {
      to = (await ensureRemoteDialog(to))!.id;
    }

    await _graphQlProvider.forwardChatItems(
      from,
      to,
      items
          .map(
            (i) => ChatItemQuoteInput(
              id: i.item.id,
              attachments: i.attachments,
              withText: i.withText,
            ),
          )
          .toList(),
      text: text,
      attachments: attachments,
    );
  }

  @override
  Future<void> updateChatAvatar(
    ChatId id, {
    NativeFile? file,
    void Function(int count, int total)? onSendProgress,
  }) async {
    Log.debug(
      'updateChatAvatar($id, $file, onSendProgress)',
      '$runtimeType',
    );

    late dio.MultipartFile upload;

    if (file != null) {
      await file.ensureCorrectMediaType();

      if (file.stream != null) {
        upload = dio.MultipartFile.fromStream(
          () => file.stream!,
          file.size,
          filename: file.name,
          contentType: file.mime,
        );
      } else if (file.bytes.value != null) {
        upload = dio.MultipartFile.fromBytes(
          file.bytes.value!,
          filename: file.name,
          contentType: file.mime,
        );
      } else if (file.path != null) {
        upload = await dio.MultipartFile.fromFile(
          file.path!,
          filename: file.name,
          contentType: file.mime,
        );
      } else {
        throw ArgumentError(
          'At least stream, bytes or path should be specified.',
        );
      }
    }

    final HiveRxChat? chat = chats[id];
    final ChatAvatar? avatar = chat?.chat.value.avatar;

    if (file == null) {
      chat?.chat.update((c) => c?.avatar = null);
    }

    if (id.isLocalWith(me)) {
      id = (await ensureRemoteMonolog()).id;
    }

    try {
      await _graphQlProvider.updateChatAvatar(
        id,
        file: file == null ? null : upload,
        onSendProgress: onSendProgress,
      );
    } catch (e) {
      if (file == null) {
        chat?.chat.update((c) => c?.avatar = avatar);
      }
      rethrow;
    }
  }

  @override
  Future<void> toggleChatMute(ChatId id, MuteDuration? mute) async {
    Log.debug('toggleChatMute($id, $mute)', '$runtimeType');

    final HiveRxChat? chat = chats[id];
    final MuteDuration? muted = chat?.chat.value.muted;

    final Muting? muting = mute == null
        ? null
        : Muting(duration: mute.forever == true ? null : mute.until);

    chat?.chat.update((c) => c?.muted = muting?.toModel());

    try {
      await _graphQlProvider.toggleChatMute(id, muting);
    } catch (e) {
      chat?.chat.update((c) => c?.muted = muted);
      rethrow;
    }
  }

  /// Fetches [ChatItem]s of the [Chat] with the provided [id] ordered by their
  /// posting time with pagination.
  Future<Page<HiveChatItem, ChatItemsCursor>> messages(
    ChatId id, {
    int? first,
    ChatItemsCursor? after,
    int? last,
    ChatItemsCursor? before,
  }) async {
    Log.debug(
      'messages($id, $first, $after, $last, $before)',
      '$runtimeType',
    );

    var query = await _graphQlProvider.chatItems(
      id,
      first: first,
      after: after,
      last: last,
      before: before,
    );

    return Page(
      RxList(query.chat!.items.edges.map((e) => e.toHive()).toList()),
      query.chat!.items.pageInfo.toModel((c) => ChatItemsCursor(c)),
    );
  }

  /// Fetches the [Attachment]s of the provided [item].
  Future<List<Attachment>> attachments(HiveChatItem item) async {
    Log.debug('attachments($item)', '$runtimeType');

    var response = await _graphQlProvider.attachments(item.value.id);
    return response.chatItem?.toModel() ?? [];
  }

  /// Removes the [ChatCallCredentials] of an [OngoingCall] identified by the
  /// provided [id].
  Future<void> removeCredentials(ChatItemId id) async {
    Log.debug('removeCredentials($id)', '$runtimeType');
    await _callRepo.removeCredentials(id);
  }

  /// Adds the provided [ChatCall] to the [AbstractCallRepository].
  void addCall(ChatCall call) {
    Log.debug('addCall($call)', '$runtimeType');
    _callRepo.add(call);
  }

  /// Ends an [OngoingCall] happening in the [Chat] identified by the provided
  /// [chatId], if any.
  void endCall(ChatId chatId) {
    Log.debug('endCall($chatId)', '$runtimeType');
    _callRepo.remove(chatId);
  }

  /// Subscribes to [ChatEvent]s of the specified [Chat].
  Stream<ChatEvents> chatEvents(
    ChatId chatId,
    ChatVersion? ver,
    FutureOr<ChatVersion?> Function() onVer,
  ) {
    Log.debug('chatEvents($chatId, $ver, onVer)', '$runtimeType');

    return _graphQlProvider
        .chatEvents(chatId, ver, onVer)
        .asyncExpand((event) async* {
      Log.trace('chatEvents($chatId): ${event.data}', '$runtimeType');

      var events = ChatEvents$Subscription.fromJson(event.data!).chatEvents;
      if (events.$$typename == 'SubscriptionInitialized') {
        events as ChatEvents$Subscription$ChatEvents$SubscriptionInitialized;
        yield const ChatEventsInitialized();
      } else if (events.$$typename == 'Chat') {
        final chat = events as ChatEvents$Subscription$ChatEvents$Chat;
        final data = _chat(chat);
        yield ChatEventsChat(data.chat);
      } else if (events.$$typename == 'ChatEventsVersioned') {
        var mixin =
            events as ChatEvents$Subscription$ChatEvents$ChatEventsVersioned;
        yield ChatEventsEvent(
          ChatEventsVersioned(
            mixin.events.map((e) => chatEvent(e)).toList(),
            mixin.ver,
          ),
        );
      }
    });
  }

  @override
  Stream<dynamic> keepTyping(ChatId chatId) {
    Log.debug('keepTyping($chatId)', '$runtimeType');

    if (chatId.isLocal) {
      return const Stream.empty();
    }

    return _graphQlProvider.keepTyping(chatId);
  }

  /// Returns an [User] by the provided [id].
  Future<RxUser?> getUser(UserId id) async {
    Log.debug('getUser($id)', '$runtimeType');
    return await _userRepo.get(id);
  }

  @override
  Future<void> favoriteChat(ChatId id, ChatFavoritePosition? position) async {
    Log.debug('favoriteChat($id, $position)', '$runtimeType');

    final HiveRxChat? chat = chats[id];
    final ChatFavoritePosition? oldPosition = chat?.chat.value.favoritePosition;
    final ChatFavoritePosition newPosition;

    if (position == null) {
      final List<HiveRxChat> favorites = chats.values
          .where((e) => e.chat.value.favoritePosition != null)
          .toList();

      favorites.sort(
        (a, b) => b.chat.value.favoritePosition!
            .compareTo(a.chat.value.favoritePosition!),
      );

      final double? highestFavorite = favorites.isEmpty
          ? null
          : favorites.first.chat.value.favoritePosition!.val;

      newPosition = ChatFavoritePosition(
        highestFavorite == null ? 1 : highestFavorite * 2,
      );
    } else {
      newPosition = position;
    }

    chat?.chat.update((c) => c?.favoritePosition = newPosition);
    paginated.emit(MapChangeNotification.updated(chat?.id, chat?.id, chat));

    try {
      if (id.isLocalWith(me)) {
        _localMonologFavoritePosition = newPosition;
        final ChatData monolog =
            _chat(await _graphQlProvider.createMonologChat(null));

        id = monolog.chat.value.id;
        await _monologLocal.set(id);
      }

      await _graphQlProvider.favoriteChat(id, newPosition);
    } catch (e) {
      if (chat?.chat.value.isMonolog == true) {
        _localMonologFavoritePosition = null;
      }

      chat?.chat.update((c) => c?.favoritePosition = oldPosition);
      paginated.emit(MapChangeNotification.updated(chat?.id, chat?.id, chat));
      rethrow;
    }
  }

  @override
  Future<void> unfavoriteChat(ChatId id) async {
    Log.debug('unfavoriteChat($id)', '$runtimeType');

    final HiveRxChat? chat = chats[id];
    final ChatFavoritePosition? oldPosition = chat?.chat.value.favoritePosition;

    chat?.chat.update((c) => c?.favoritePosition = null);
    paginated.emit(MapChangeNotification.updated(chat?.id, chat?.id, chat));

    try {
      await _graphQlProvider.unfavoriteChat(id);
    } catch (e) {
      chat?.chat.update((c) => c?.favoritePosition = oldPosition);
      paginated.emit(MapChangeNotification.updated(chat?.id, chat?.id, chat));
      rethrow;
    }
  }

  @override
  Future<void> clearChat(ChatId id, [ChatItemId? untilId]) async {
    Log.debug('clearChat($id, $untilId)', '$runtimeType');

    if (id.isLocal) {
      await chats[id]?.clear();
      return;
    }

    final HiveRxChat? chat = chats[id];
    final ChatItem? lastItem = chat?.chat.value.lastItem;
    final ChatItemId? until = untilId ?? lastItem?.id;

    if (until == null) {
      // No-op, as there's nothing to clear until.
      return;
    }

    Iterable<Rx<ChatItem>>? items;

    if (chat != null) {
      final int index = chat.messages.indexWhere((c) => c.value.id == until);

      if (index != -1) {
        items = chat.messages.toList().getRange(0, index + 1);
        chat.messages.removeRange(0, index + 1);

        final ChatItem? last =
            chat.messages.isNotEmpty ? chat.messages.last.value : null;
        chat.chat.update((c) => c?.lastItem = last);
      }
    }

    try {
      await _graphQlProvider.clearChat(id, until);
    } catch (_) {
      if (chat != null) {
        chat.messages.insertAll(0, items ?? []);
        chat.chat.update((c) => c?.lastItem = lastItem);
      }
      rethrow;
    }
  }

  /// Constructs a [ChatEvent] from the [ChatEventsVersionedMixin$Events].
  ChatEvent chatEvent(ChatEventsVersionedMixin$Events e) {
    Log.trace('chatEvent($e)', '$runtimeType');

    if (e.$$typename == 'EventChatCleared') {
      var node = e as ChatEventsVersionedMixin$Events$EventChatCleared;
      return EventChatCleared(e.chatId, node.at);
    } else if (e.$$typename == 'EventChatUnreadItemsCountUpdated') {
      var node =
          e as ChatEventsVersionedMixin$Events$EventChatUnreadItemsCountUpdated;
      return EventChatUnreadItemsCountUpdated(
        e.chatId,
        node.count,
      );
    } else if (e.$$typename == 'EventChatItemPosted') {
      var node = e as ChatEventsVersionedMixin$Events$EventChatItemPosted;
      return EventChatItemPosted(
        e.chatId,
        node.item.toHive(),
      );
    } else if (e.$$typename == 'EventChatLastItemUpdated') {
      var node = e as ChatEventsVersionedMixin$Events$EventChatLastItemUpdated;
      return EventChatLastItemUpdated(
        e.chatId,
        node.lastItem?.toHive(),
      );
    } else if (e.$$typename == 'EventChatItemHidden') {
      var node = e as ChatEventsVersionedMixin$Events$EventChatItemHidden;
      return EventChatItemHidden(
        e.chatId,
        node.itemId,
      );
    } else if (e.$$typename == 'EventChatMuted') {
      var node = e as ChatEventsVersionedMixin$Events$EventChatMuted;
      return EventChatMuted(
        e.chatId,
        node.duration.toModel(),
      );
    } else if (e.$$typename == 'EventChatTypingStarted') {
      var node = e as ChatEventsVersionedMixin$Events$EventChatTypingStarted;
      _userRepo.put(node.user.toHive());
      return EventChatTypingStarted(e.chatId, node.user.toModel());
    } else if (e.$$typename == 'EventChatUnmuted') {
      return EventChatUnmuted(e.chatId);
    } else if (e.$$typename == 'EventChatTypingStopped') {
      var node = e as ChatEventsVersionedMixin$Events$EventChatTypingStopped;
      _userRepo.put(node.user.toHive());
      return EventChatTypingStopped(
        e.chatId,
        node.user.toModel(),
      );
    } else if (e.$$typename == 'EventChatHidden') {
      var node = e as ChatEventsVersionedMixin$Events$EventChatHidden;
      return EventChatHidden(e.chatId, node.at);
    } else if (e.$$typename == 'EventChatItemDeleted') {
      var node = e as ChatEventsVersionedMixin$Events$EventChatItemDeleted;
      return EventChatItemDeleted(
        e.chatId,
        node.itemId,
      );
    } else if (e.$$typename == 'EventChatItemEdited') {
      var node = e as ChatEventsVersionedMixin$Events$EventChatItemEdited;
      return EventChatItemEdited(
        e.chatId,
        node.itemId,
        node.text == null ? null : EditedMessageText(node.text!.changed),
        node.attachments?.changed.map((e) => e.toModel()).toList(),
        node.repliesTo?.changed.map((e) => e.toHive().value).toList(),
      );
    } else if (e.$$typename == 'EventChatCallStarted') {
      var node = e as ChatEventsVersionedMixin$Events$EventChatCallStarted;
      return EventChatCallStarted(
        e.chatId,
        node.call.toModel(),
      );
    } else if (e.$$typename == 'EventChatDirectLinkUsageCountUpdated') {
      var node = e
          as ChatEventsVersionedMixin$Events$EventChatDirectLinkUsageCountUpdated;
      return EventChatDirectLinkUsageCountUpdated(
        e.chatId,
        node.usageCount,
      );
    } else if (e.$$typename == 'EventChatCallFinished') {
      var node = e as ChatEventsVersionedMixin$Events$EventChatCallFinished;
      return EventChatCallFinished(
        e.chatId,
        node.call.toModel(),
        node.reason,
      );
    } else if (e.$$typename == 'EventChatCallMemberLeft') {
      var node = e as ChatEventsVersionedMixin$Events$EventChatCallMemberLeft;
      _userRepo.put(node.user.toHive());
      return EventChatCallMemberLeft(
        e.chatId,
        node.user.toModel(),
        node.at,
      );
    } else if (e.$$typename == 'EventChatCallMemberJoined') {
      var node = e as ChatEventsVersionedMixin$Events$EventChatCallMemberJoined;
      _userRepo.put(node.user.toHive());
      return EventChatCallMemberJoined(
        e.chatId,
        node.call.toModel(),
        node.user.toModel(),
        node.at,
      );
    } else if (e.$$typename == 'EventChatCallMemberRedialed') {
      var node =
          e as ChatEventsVersionedMixin$Events$EventChatCallMemberRedialed;
      _userRepo.put(node.user.toHive());
      return EventChatCallMemberRedialed(
        e.chatId,
        node.at,
        node.callId,
        node.call.toModel(),
        node.user.toModel(),
        node.byUser.toModel(),
      );
    } else if (e.$$typename == 'EventChatDelivered') {
      var node = e as ChatEventsVersionedMixin$Events$EventChatDelivered;
      return EventChatDelivered(
        e.chatId,
        node.at,
      );
    } else if (e.$$typename == 'EventChatRead') {
      var node = e as ChatEventsVersionedMixin$Events$EventChatRead;
      _userRepo.put(node.byUser.toHive());
      return EventChatRead(
        e.chatId,
        node.byUser.toModel(),
        node.at,
      );
    } else if (e.$$typename == 'EventChatCallDeclined') {
      var node = e as ChatEventsVersionedMixin$Events$EventChatCallDeclined;
      _userRepo.put(node.user.toHive());
      return EventChatCallDeclined(
        e.chatId,
        node.callId,
        node.call.toModel(),
        node.user.toModel(),
        node.at,
      );
    } else if (e.$$typename == 'EventChatTotalItemsCountUpdated') {
      var node =
          e as ChatEventsVersionedMixin$Events$EventChatTotalItemsCountUpdated;
      return EventChatTotalItemsCountUpdated(e.chatId, node.count);
    } else if (e.$$typename == 'EventChatDirectLinkDeleted') {
      return EventChatDirectLinkDeleted(e.chatId);
    } else if (e.$$typename == 'EventChatDirectLinkUpdated') {
      var node =
          e as ChatEventsVersionedMixin$Events$EventChatDirectLinkUpdated;
      return EventChatDirectLinkUpdated(
        e.chatId,
        ChatDirectLink(
          slug: node.directLink.slug,
          usageCount: node.directLink.usageCount,
        ),
      );
    } else if (e.$$typename == 'EventChatCallMoved') {
      var node = e as ChatEventsVersionedMixin$Events$EventChatCallMoved;
      _userRepo.put(node.user.toHive());
      return EventChatCallMoved(
        e.chatId,
        node.callId,
        node.call.toModel(),
        node.newChatId,
        node.newChat.toModel(),
        node.newCallId,
        node.newCall.toModel(),
        node.user.toModel(),
        node.at,
      );
    } else if (e.$$typename == 'EventChatFavorited') {
      var node = e as ChatEventsVersionedMixin$Events$EventChatFavorited;
      return EventChatFavorited(e.chatId, node.at, node.position);
    } else if (e.$$typename == 'EventChatUnfavorited') {
      var node = e as ChatEventsVersionedMixin$Events$EventChatUnfavorited;
      return EventChatUnfavorited(e.chatId, node.at);
    } else if (e.$$typename == 'EventChatCallConversationStarted') {
      var node =
          e as ChatEventsVersionedMixin$Events$EventChatCallConversationStarted;
      return EventChatCallConversationStarted(
        e.chatId,
        node.callId,
        node.at,
        node.call.toModel(),
      );
    } else {
      throw UnimplementedError('Unknown ChatEvent: ${e.$$typename}');
    }
  }

  // TODO: Put the members of the [Chat]s to the [UserRepository].
  /// Puts the provided [chat] to [Pagination] and [Hive].
  Future<HiveRxChat> put(
    HiveChat chat, {
    bool pagination = false,
    bool ignoreVersion = false,
  }) async {
    Log.debug('put($chat, $pagination)', '$runtimeType');

    final ChatId chatId = chat.value.id;
    final HiveRxChat? saved = chats[chatId];

    // [Chat.firstItem] is maintained locally only for [Pagination] reasons.
    chat.value.firstItem ??= saved?.chat.value.firstItem;

    // Check the versions first, if [ignoreVersion] is `false`.
    if (saved != null && !ignoreVersion) {
      if (saved.ver != null && saved.ver! >= chat.ver) {
        if (pagination) {
          paginated[chatId] ??= saved;
        } else {
          await _pagination?.put(chat);
        }

        return saved;
      }
    }

    // [pagination] is `true`, if the [chat] is received from [Pagination],
    // thus otherwise we should try putting it to it.
    if (!pagination) {
      await _pagination?.put(chat);
    }

    final HiveRxChat rxChat = _add(chat, pagination: pagination);

    // TODO: https://github.com/team113/messenger/issues/27
    // Don't write to [Hive] from popup, as [Hive] doesn't support isolate
    // synchronization, thus writes from multiple applications may lead to
    // missing events.
    if (!WebUtils.isPopup) {
      HiveChat? saved;

      // If version is ignored, there's no need to retrieve the stored chat.
      if (!ignoreVersion) {
        saved = await _chatLocal.get(chatId);
      }

      // [Chat.firstItem] is maintained locally only for [Pagination] reasons.
      chat.value.firstItem ??=
          saved?.value.firstItem ?? rxChat.chat.value.firstItem;

      if (saved == null || saved.ver < chat.ver) {
        _recentLocal.put(chat.value.updatedAt, chatId);

        if (chat.value.favoritePosition != null) {
          _favoriteLocal.put(chat.value.favoritePosition!, chatId);
        }

        await _chatLocal.put(chat);
      }
    }

    return rxChat;
  }

  /// Adds the provided [HiveChat] to the [chats] and optionally to the
  /// [paginated].
  HiveRxChat _add(HiveChat chat, {bool pagination = false}) {
    Log.trace('_add($chat, $pagination)', '$runtimeType');

    final ChatId chatId = chat.value.id;
    HiveRxChat? entry = chats[chatId];

    if (entry == null) {
      entry = HiveRxChat(this, _chatLocal, _draftLocal, chat);
      chats[chatId] = entry;

      entry.init();
    } else {
      if (entry.chat.value.isMonolog) {
        if (_localMonologFavoritePosition != null) {
          chat.value.favoritePosition = _localMonologFavoritePosition;
          _localMonologFavoritePosition = null;
        }

        if (_monologShouldBeHidden) {
          chat.value.isHidden = _monologShouldBeHidden;
          _monologShouldBeHidden = false;
        }
      }

      if (entry.chat.value.favoritePosition != chat.value.favoritePosition) {
        entry.chat.value.favoritePosition = chat.value.favoritePosition;
        paginated.emit(
          MapChangeNotification.updated(chat.value.id, chat.value.id, entry),
        );
      }

      entry.chat.value = chat.value;
      entry.ver = chat.ver;
      entry.chat.refresh();
    }

    if (pagination) {
      paginated[chatId] ??= entry;
    }

    return entry;
  }

  /// Initializes [ChatHiveProvider.boxEvents] subscription.
  Future<void> _initLocalSubscription() async {
    _localSubscription = StreamIterator(_chatLocal.boxEvents);
    while (await _localSubscription!.moveNext()) {
      final BoxEvent event = _localSubscription!.current;
      final ChatId chatId = ChatId(event.key);

      if (event.deleted) {
        chats.remove(chatId)?.dispose();
        paginated.remove(chatId);
        _pagination?.remove(chatId);
        _recentLocal.remove(chatId);
        _favoriteLocal.remove(chatId);
      } else {
        final HiveRxChat? chat = chats[chatId];
        if (chat == null || (chat.ver != null && chat.ver! < event.value.ver)) {
          _add(event.value);
        }

        _recentLocal.put(event.value.value.updatedAt, chatId);

        if (event.value.value.favoritePosition != null) {
          _favoriteLocal.put(event.value.value.favoritePosition!, chatId);
        }
      }
    }
  }

  /// Initializes [DraftHiveProvider.boxEvents] subscription.
  Future<void> _initDraftSubscription() async {
    Log.debug('_initDraftSubscription()', '$runtimeType');

    _draftSubscription = StreamIterator(_draftLocal.boxEvents);
    while (await _draftSubscription!.moveNext()) {
      final BoxEvent event = _draftSubscription!.current;
      final ChatId chatId = ChatId(event.key);

      if (event.deleted) {
        chats[chatId]?.draft.value = null;
      } else {
        final HiveRxChat? chat = chats[chatId];
        if (chat != null) {
          chat.draft.value = event.value;
          chat.draft.refresh();
        }
      }
    }
  }

  /// Initializes [_recentChatsRemoteEvents] subscription.
  Future<void> _initRemoteSubscription() async {
    Log.debug('_initRemoteSubscription()', '$runtimeType');

    _subscribedAt = DateTime.now();

    _remoteSubscription?.close(immediate: true);
    _remoteSubscription = StreamQueue(_recentChatsRemoteEvents());
    await _remoteSubscription!.execute(
      _recentChatsRemoteEvent,
      onError: (_) => _subscribedAt = DateTime.now(),
    );
  }

  /// Handles [RecentChatsEvent] from the [_recentChatsRemoteEvents]
  /// subscription.
  Future<void> _recentChatsRemoteEvent(RecentChatsEvent event) async {
    Log.debug('_recentChatsRemoteEvent(${event.kind})', '$runtimeType');

    switch (event.kind) {
      case RecentChatsEventKind.initialized:
        // If more than 1 minute has passed, recreate [Pagination].
        if (_subscribedAt?.isBefore(
              DateTime.now().subtract(const Duration(minutes: 1)),
            ) ==
            true) {
          await _initRemotePagination();
        }
        break;

      case RecentChatsEventKind.list:
        var node = event as RecentChatsTop;
        for (ChatData c in node.list) {
          if (chats[c.chat.value.id] == null) {
            _putEntry(c);
          }
        }
        break;

      case RecentChatsEventKind.updated:
        event as EventRecentChatsUpdated;
        // Update the chat only if its state is not maintained by itself via
        // [chatEvents].
        if (chats[event.chat.chat.value.id]?.subscribed != true) {
          _putEntry(event.chat);
        }
        break;

      case RecentChatsEventKind.deleted:
        // No-op.
        break;
    }
  }

  /// Initializes the [_localPagination].
  Future<void> _initLocalPagination() async {
    final Pagination<HiveChat, FavoriteChatsCursor, ChatId> favoritePagination =
        Pagination(
      onKey: (e) => e.value.id,
      perPage: 15,
      provider: HivePageProvider(
        _chatLocal,
        getCursor: (e) => e?.favoriteCursor,
        getKey: (e) => e.value.id,
        isLast: (_) => true,
        isFirst: (_) => true,
        orderBy: (_) => _favoriteLocal.values,
        strategy: PaginationStrategy.fromEnd,
        reversed: true,
      ),
      compare: (a, b) {
        if (a.value.favoritePosition != null &&
            b.value.favoritePosition == null) {
          return -1;
        } else if (a.value.favoritePosition == null &&
            b.value.favoritePosition != null) {
          return 1;
        } else if (a.value.favoritePosition != null &&
            b.value.favoritePosition != null) {
          return b.value.favoritePosition!.compareTo(a.value.favoritePosition!);
        }
        return b.value.updatedAt.compareTo(a.value.updatedAt);
      },
    );

    final Pagination<HiveChat, RecentChatsCursor, ChatId> recentPagination =
        Pagination(
      onKey: (e) => e.value.id,
      perPage: 15,
      provider: HivePageProvider(
        _chatLocal,
        getCursor: (e) => e?.recentCursor,
        getKey: (e) => e.value.id,
        isLast: (_) => true,
        isFirst: (_) => true,
        orderBy: (_) => _recentLocal.values,
        strategy: PaginationStrategy.fromEnd,
        reversed: true,
      ),
      compare: (a, b) => b.value.updatedAt.compareTo(a.value.updatedAt),
    );

    _localPagination = CombinedPagination([
      CombinedPaginationEntry(
        favoritePagination,
        addIf: (e) => e.value.favoritePosition != null,
      ),
      CombinedPaginationEntry(
        recentPagination,
        addIf: (e) => e.value.favoritePosition == null,
      ),
    ]);

    _paginationSubscription = _localPagination!.changes.listen((event) async {
      switch (event.op) {
        case OperationKind.added:
        case OperationKind.updated:
          _putEntry(ChatData(event.value!, null, null), pagination: true);
          break;

        case OperationKind.removed:
          remove(event.value!.value.id);
          break;
      }
    });

    await _localPagination!.around();

    await Future.delayed(1.milliseconds);

    if (paginated.isNotEmpty && !status.value.isSuccess) {
      status.value = RxStatus.loadingMore();
    }
  }

  /// Initializes the [_pagination].
<<<<<<< HEAD
  Future<void> _initRemotePagination() async {
=======
  Future<void> _initPagination() async {
    Log.debug('_initPagination()', '$runtimeType');

>>>>>>> 9a01e84e
    Pagination<HiveChat, RecentChatsCursor, ChatId> calls = Pagination(
      onKey: (e) => e.value.id,
      perPage: 15,
      provider: GraphQlPageProvider(
        fetch: ({after, before, first, last}) => _recentChats(
          after: after,
          first: first,
          before: before,
          last: last,
          withOngoingCalls: true,
        ),
      ),
      compare: (a, b) => a.value.compareTo(b.value),
    );

    Pagination<HiveChat, FavoriteChatsCursor, ChatId> favorites = Pagination(
      onKey: (e) => e.value.id,
      perPage: 15,
      provider: HiveGraphQlPageProvider(
        hiveProvider: HivePageProvider(
          _chatLocal,
          getCursor: (e) => e?.favoriteCursor,
          getKey: (e) => e.value.id,
          orderBy: (_) => _favoriteLocal.values,
          isLast: (_) => true,
          isFirst: (_) =>
              _favoriteChatsDataLocal.getFavoriteChatsFetched() ?? false,
          strategy: PaginationStrategy.fromEnd,
          reversed: true,
        ),
        graphQlProvider: GraphQlPageProvider(
          fetch: ({after, before, first, last}) async {
            Page<HiveChat, FavoriteChatsCursor> page = await _favoriteChats(
              after: after,
              first: first,
              before: before,
              last: last,
            );

            if (!page.info.hasNext) {
              _favoriteChatsDataLocal.setFavoriteChatsFetched(true);
            }

            return page;
          },
        ),
      ),
      compare: (a, b) => a.value.compareTo(b.value),
    );

    Pagination<HiveChat, RecentChatsCursor, ChatId> recent = Pagination(
      onKey: (e) => e.value.id,
      perPage: 15,
      provider: GraphQlPageProvider(
        fetch: ({after, before, first, last}) => _recentChats(
          after: after,
          first: first,
          before: before,
          last: last,
        ),
      ),
      compare: (a, b) => a.value.compareTo(b.value),
    );

    _pagination?.dispose();
    _pagination = CombinedPagination([
      CombinedPaginationEntry(calls, addIf: (e) => e.value.ongoingCall != null),
      CombinedPaginationEntry(
        favorites,
        addIf: (e) => e.value.favoritePosition != null,
      ),
      CombinedPaginationEntry(
        recent,
        addIf: (e) =>
            e.value.ongoingCall == null && e.value.favoritePosition == null,
      ),
    ]);

    await _pagination!.around();

    _paginationSubscription?.cancel();
    _paginationSubscription = _pagination!.changes.listen((event) async {
      switch (event.op) {
        case OperationKind.added:
        case OperationKind.updated:
          final ChatData chatData = ChatData(event.value!, null, null);
          _putEntry(chatData, pagination: true, ignoreVersion: true);
          break;

        case OperationKind.removed:
          remove(event.value!.value.id);
          break;
      }
    });

    // Clear the [paginated] and the [_localPagination] populating it, as
    // [CombinedPagination.around] has fetched its results.
    paginated.removeWhere(
      (key, _) => _pagination?.items.none((e) => e.value.id == key) == true,
    );
    _localPagination?.dispose();
    _localPagination = null;

    // Add the received in [CombinedPagination.around] items to the
    // [paginated].
    _pagination?.items.forEach(
      (e) => _putEntry(
        ChatData(e, null, null),
        pagination: true,
        ignoreVersion: true,
      ),
    );

    await _initMonolog();

    status.value = RxStatus.success();
  }

  /// Subscribes to the remote updates of the [chats].
  Stream<RecentChatsEvent> _recentChatsRemoteEvents() {
    Log.debug('_recentChatsRemoteEvents()', '$runtimeType');

    return _graphQlProvider.recentChatsTopEvents(3).asyncExpand((event) async* {
      Log.trace('_recentChatsRemoteEvents(): ${event.data}', '$runtimeType');

      var events = RecentChatsTopEvents$Subscription.fromJson(event.data!)
          .recentChatsTopEvents;

      if (events.$$typename == 'SubscriptionInitialized') {
        yield const RecentChatsTopInitialized();
      } else if (events.$$typename == 'RecentChatsTop') {
        var list = (events
                as RecentChatsTopEvents$Subscription$RecentChatsTopEvents$RecentChatsTop)
            .list;
        yield RecentChatsTop(list.map((e) => _chat(e)).toList());
      } else if (events.$$typename == 'EventRecentChatsTopChatUpdated') {
        var mixin = events
            as RecentChatsTopEvents$Subscription$RecentChatsTopEvents$EventRecentChatsTopChatUpdated;
        yield EventRecentChatsUpdated(_chat(mixin.chat));
      } else if (events.$$typename == 'EventRecentChatsTopChatDeleted') {
        var mixin = events
            as RecentChatsTopEvents$Subscription$RecentChatsTopEvents$EventRecentChatsTopChatDeleted;
        yield EventRecentChatsDeleted(mixin.chatId);
      }
    });
  }

  /// Fetches [HiveChat]s ordered by their last updating time with pagination.
  Future<Page<HiveChat, RecentChatsCursor>> _recentChats({
    int? first,
    RecentChatsCursor? after,
    int? last,
    RecentChatsCursor? before,
    bool withOngoingCalls = false,
  }) async {
    Log.debug(
      '_recentChats($first, $after, $last, $before, $withOngoingCalls)',
      '$runtimeType',
    );

    RecentChats$Query$RecentChats query = (await _graphQlProvider.recentChats(
      first: first,
      after: after,
      last: last,
      before: before,
      withOngoingCalls: withOngoingCalls,
      noFavorite: !withOngoingCalls,
    ))
        .recentChats;

    return Page(
      RxList(
        query.edges
            .map((e) => _chat(e.node, recentCursor: e.cursor).chat)
            .toList(),
      ),
      query.pageInfo.toModel((c) => RecentChatsCursor(c)),
    );
  }

  /// Fetches favorite [HiveChat]s ordered by their [Chat.favoritePosition] with
  /// pagination.
  Future<Page<HiveChat, FavoriteChatsCursor>> _favoriteChats({
    int? first,
    FavoriteChatsCursor? after,
    int? last,
    FavoriteChatsCursor? before,
  }) async {
    Log.debug(
      '_favoriteChats($first, $after, $last, $before)',
      '$runtimeType',
    );

    FavoriteChats$Query$FavoriteChats query =
        (await _graphQlProvider.favoriteChats(
      first: first,
      after: after,
      last: last,
      before: before,
    ))
            .favoriteChats;

    return Page(
      RxList(
        query.edges
            .map((e) => _chat(e.node, favoriteCursor: e.cursor).chat)
            .toList(),
      ),
      query.pageInfo.toModel((c) => FavoriteChatsCursor(c)),
    );
  }

  /// Puts the provided [data] to [Hive].
  Future<HiveRxChat> _putEntry(
    ChatData data, {
    bool pagination = false,
    bool ignoreVersion = false,
  }) async {
    Log.trace('_putEntry($data, $pagination, $ignoreVersion)', '$runtimeType');

    final ChatId chatId = data.chat.value.id;

    Mutex? mutex = _putEntryGuards[chatId];

    if (mutex != null) {
      await Future.delayed(Duration.zero);
    }

    // If the [data] is already in [chats], then don't invoke [_putEntry] again.
    final HiveRxChat? saved = chats[chatId];
    if (saved != null) {
      return put(
        data.chat,
        pagination: pagination,
        ignoreVersion: ignoreVersion,
      );
    }

    if (mutex == null) {
      mutex = Mutex();
      _putEntryGuards[chatId] = mutex;
    }

    return await mutex.protect(() async {
      HiveRxChat? entry = chats[chatId];

      if (entry == null) {
        // If [data] is a remote [Chat]-dialog, then try to replace the existing
        // local [Chat], if any is associated with this [data].
        if (!data.chat.value.isGroup && !chatId.isLocal) {
          final ChatMember? member = data.chat.value.members.firstWhereOrNull(
            (m) => data.chat.value.isMonolog || m.user.id != me,
          );

          if (member != null) {
            final ChatId localId = ChatId.local(member.user.id);
            final HiveRxChat? localChat = chats[localId];

            if (localChat != null) {
              chats.move(localId, chatId);
              paginated.move(localId, chatId);

              await localChat.updateChat(data.chat);
              entry = localChat;
            }

            _draftLocal.move(localId, chatId);
            remove(localId);
          }
        }
      }

      entry = await put(
        data.chat,
        pagination: pagination,
        ignoreVersion: ignoreVersion,
      );

      for (var item in [
        if (data.lastItem != null) data.lastItem!,
        if (data.lastReadItem != null) data.lastReadItem!,
      ]) {
        entry.put(item);
      }

      _putEntryGuards.remove(chatId);
      return entry;
    });
  }

  /// Constructs a new [ChatData] from the given [ChatMixin] fragment.
  ChatData _chat(
    ChatMixin q, {
    RecentChatsCursor? recentCursor,
    FavoriteChatsCursor? favoriteCursor,
  }) {
    Log.trace(
      '_chat($q, $recentCursor, $favoriteCursor)',
      '$runtimeType',
    );

    for (var m in q.members.nodes) {
      _userRepo.put(m.user.toHive());
    }

    return q.toData(recentCursor, favoriteCursor);
  }

  /// Initializes [_favoriteChatsEvents] subscription.
  Future<void> _initFavoriteSubscription() async {
    Log.debug('_initFavoriteSubscription()', '$runtimeType');

    _favoriteChatsSubscription?.cancel();
    _favoriteChatsSubscription = StreamQueue(
      _favoriteChatsEvents(_favoriteChatsDataLocal.getFavoriteChatsListVersion),
    );
    await _favoriteChatsSubscription!.execute(
      _favoriteChatsEvent,
      onError: (e) async {
        if (e is StaleVersionException) {
          status.value = RxStatus.loading();

          await _pagination?.clear();
          await _favoriteLocal.clear();

          await _pagination?.around();

          status.value = RxStatus.success();
        }
      },
    );
  }

  /// Handles a [FavoriteChatsEvent] from the [_favoriteChatsEvents]
  /// subscription.
  Future<void> _favoriteChatsEvent(FavoriteChatsEvents event) async {
    switch (event.kind) {
      case FavoriteChatsEventsKind.initialized:
        Log.debug('_favoriteChatsEvent(${event.kind})', '$runtimeType');
        break;

      case FavoriteChatsEventsKind.chatsList:
        Log.debug('_favoriteChatsEvent(${event.kind})', '$runtimeType');

        var node = event as FavoriteChatsEventsChatsList;
        _favoriteChatsDataLocal.setFavoriteChatsListVersion(node.ver);
        for (ChatData data in node.chatList) {
          if (chats[data.chat.value.id] == null) {
            _putEntry(data);
          }
        }
        break;

      case FavoriteChatsEventsKind.event:
        var versioned = (event as FavoriteChatsEventsEvent).event;
        if (versioned.ver >
            _favoriteChatsDataLocal.getFavoriteChatsListVersion()) {
          _favoriteChatsDataLocal.setFavoriteChatsListVersion(versioned.ver);

          Log.debug(
            '_favoriteChatsEvent(${event.kind}): ${versioned.events.map((e) => e.kind)}',
            '$runtimeType',
          );

          for (var event in versioned.events) {
            switch (event.kind) {
              case ChatEventKind.favorited:
                if (chats[event.chatId] == null) {
                  get(event.chatId);
                }
                break;

              case ChatEventKind.unfavorited:
                // No-op.
                break;

              default:
                // No-op.
                break;
            }
          }
          break;
        }
    }
  }

  /// Subscribes to the [FavoriteChatsEvent]s of all [chats].
  Stream<FavoriteChatsEvents> _favoriteChatsEvents(
    FavoriteChatsListVersion? Function() ver,
  ) {
    Log.debug('_favoriteChatsEvents(ver)', '$runtimeType');

    return _graphQlProvider
        .favoriteChatsEvents(ver)
        .asyncExpand((event) async* {
      Log.trace('_favoriteChatsEvents: ${event.data}', '$runtimeType');

      var events = FavoriteChatsEvents$Subscription.fromJson(event.data!)
          .favoriteChatsEvents;
      if (events.$$typename == 'SubscriptionInitialized') {
        events
            as FavoriteChatsEvents$Subscription$FavoriteChatsEvents$SubscriptionInitialized;
        yield const FavoriteChatsEventsInitialized();
      } else if (events.$$typename == 'FavoriteChatsList') {
        var chatsList = events
            as FavoriteChatsEvents$Subscription$FavoriteChatsEvents$FavoriteChatsList;
        var data = chatsList.chats.edges
            .map((e) => e.node.toData(null, e.cursor))
            .toList();
        yield FavoriteChatsEventsChatsList(data, chatsList.chats.ver);
      } else if (events.$$typename == 'FavoriteChatsEventsVersioned') {
        var mixin = events
            as FavoriteChatsEvents$Subscription$FavoriteChatsEvents$FavoriteChatsEventsVersioned;
        yield FavoriteChatsEventsEvent(
          FavoriteChatsEventsVersioned(
            mixin.events.map((e) => _favoriteChatsVersionedEvent(e)).toList(),
            mixin.ver,
          ),
        );
      }
    });
  }

  /// Constructs a [ChatEvents] from the
  /// [FavoriteChatsEventsVersionedMixin$Events].
  ChatEvent _favoriteChatsVersionedEvent(
    FavoriteChatsEventsVersionedMixin$Events e,
  ) {
    Log.trace('_favoriteChatsVersionedEvent($e)', '$runtimeType');

    if (e.$$typename == 'EventChatFavorited') {
      var node =
          e as FavoriteChatsEventsVersionedMixin$Events$EventChatFavorited;
      return EventChatFavorited(e.chatId, e.at, node.position);
    } else if (e.$$typename == 'EventChatUnfavorited') {
      return EventChatUnfavorited(e.chatId, e.at);
    } else {
      throw UnimplementedError('Unknown FavoriteChatsEvent: ${e.$$typename}');
    }
  }

  /// Returns a [HiveRxChat] being a local [Chat]-dialog between the given
  /// [responderId] and the authenticated [MyUser].
  Future<HiveRxChat> _createLocalDialog(UserId responderId) async {
    Log.debug('_createLocalDialog($responderId)', '$runtimeType');

    final ChatId chatId = ChatId.local(responderId);

    final List<RxUser?> users = [
      await _userRepo.get(me),
      if (responderId != me) await _userRepo.get(responderId)
    ];

    final ChatData chatData = ChatData(
      HiveChat(
        Chat(
          chatId,
          members: users
              .whereNotNull()
              .map((e) => ChatMember(e.user.value, PreciseDateTime.now()))
              .toList(),
          kindIndex: ChatKind.values
              .indexOf(responderId == me ? ChatKind.monolog : ChatKind.dialog),
          updatedAt: PreciseDateTime.fromMicrosecondsSinceEpoch(0),
        ),
        ChatVersion('0'),
        null,
        null,
        null,
        null,
      ),
      null,
      null,
    );

    return _putEntry(chatData);
  }

  /// Initializes the local [monolog] if none is known.
  Future<void> _initMonolog() async {
<<<<<<< HEAD
    if (monolog.isLocal &&
        paginated[monolog] == null &&
        _pagination?.hasNext.value == false) {
      await _createLocalDialog(me);
=======
    Log.debug('_initMonolog()', '$runtimeType');

    if (monolog.isLocal && paginated[monolog] == null) {
      // TODO: Monolog will be always fetched by pagination, so `getMonolog` can
      //       be omitted.
      final ChatMixin? query = await _graphQlProvider.getMonolog();
      if (query == null) {
        await _createLocalDialog(me);
      } else {
        _monologLocal.set(query.id);
      }
>>>>>>> 9a01e84e
    }
  }
}

/// Result of fetching a [Chat].
class ChatData {
  const ChatData(this.chat, this.lastItem, this.lastReadItem);

  /// [HiveChat] returned from the [Chat] fetching.
  final HiveChat chat;

  /// [HiveChatItem] of a [Chat.lastItem] returned from the [Chat] fetching.
  final HiveChatItem? lastItem;

  /// [HiveChatItem] of a [Chat.lastReadItem] returned from the [Chat] fetching.
  final HiveChatItem? lastReadItem;

  @override
  String toString() =>
      '$runtimeType(chat: $chat, lastItem: $lastItem, lastReadItem: $lastReadItem)';
}<|MERGE_RESOLUTION|>--- conflicted
+++ resolved
@@ -1734,13 +1734,9 @@
   }
 
   /// Initializes the [_pagination].
-<<<<<<< HEAD
   Future<void> _initRemotePagination() async {
-=======
-  Future<void> _initPagination() async {
-    Log.debug('_initPagination()', '$runtimeType');
-
->>>>>>> 9a01e84e
+  Log.debug('_initRemotePagination()', '$runtimeType');
+
     Pagination<HiveChat, RecentChatsCursor, ChatId> calls = Pagination(
       onKey: (e) => e.value.id,
       perPage: 15,
@@ -2221,24 +2217,12 @@
 
   /// Initializes the local [monolog] if none is known.
   Future<void> _initMonolog() async {
-<<<<<<< HEAD
+  Log.debug('_initMonolog()', '$runtimeType');
+  
     if (monolog.isLocal &&
         paginated[monolog] == null &&
         _pagination?.hasNext.value == false) {
       await _createLocalDialog(me);
-=======
-    Log.debug('_initMonolog()', '$runtimeType');
-
-    if (monolog.isLocal && paginated[monolog] == null) {
-      // TODO: Monolog will be always fetched by pagination, so `getMonolog` can
-      //       be omitted.
-      final ChatMixin? query = await _graphQlProvider.getMonolog();
-      if (query == null) {
-        await _createLocalDialog(me);
-      } else {
-        _monologLocal.set(query.id);
-      }
->>>>>>> 9a01e84e
     }
   }
 }
