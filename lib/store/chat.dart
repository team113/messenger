--- conflicted
+++ resolved
@@ -1472,14 +1472,10 @@
     bool updateVersion = true,
     bool ignoreVersion = false,
   }) async {
-<<<<<<< HEAD
     Log.debug(
       'put($chat, $pagination, $updateVersion, $ignoreVersion)',
       '$runtimeType',
     );
-=======
-    Log.debug('put($chat, $pagination, $ignoreVersion)', '$runtimeType');
->>>>>>> ca833ca4
 
     final ChatId chatId = chat.value.id;
     final HiveRxChat? saved = chats[chatId];
