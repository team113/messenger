--- conflicted
+++ resolved
@@ -164,11 +164,7 @@
   /// [CombinedPagination] loading [chats] with pagination.
   CombinedPagination<DtoChat, ChatId>? _pagination;
 
-<<<<<<< HEAD
-  /// [CombinedPagination] loading [chats] with pagination.
-=======
   /// [CombinedPagination] loading archive [chats] with pagination.
->>>>>>> fb658d05
   CombinedPagination<DtoChat, ChatId>? _archivePagination;
 
   /// [CombinedPagination] loading local [chats] with pagination.
@@ -180,11 +176,7 @@
   /// Subscription to the [_pagination] changes.
   StreamSubscription? _paginationSubscription;
 
-<<<<<<< HEAD
-  /// Subscription to the [_pagination] changes.
-=======
   /// Subscription to the archive [_pagination] changes.
->>>>>>> fb658d05
   StreamSubscription? _archivePaginationSubscription;
 
   /// [_recentChatsRemoteEvents] subscription.
@@ -795,73 +787,6 @@
   }
 
   @override
-<<<<<<< HEAD
-  void toggleArchive({required bool isArchive}) {
-    paginated.clear();
-
-    if (isArchive) {
-      for (final e in _archivePagination!.items) {
-        if (!chats.containsKey(e.id)) {
-          final entry = RxChatImpl(
-            this,
-            _chatLocal,
-            _draftLocal,
-            _itemsLocal,
-            _membersLocal,
-            e,
-          )..init();
-          chats[e.value.id] = entry;
-        }
-
-        paginated[e.value.id] = chats[e.value.id]!;
-      }
-    } else {
-      for (final e in _pagination!.items) {
-        if (!chats.containsKey(e.id)) {
-          final entry = RxChatImpl(
-            this,
-            _chatLocal,
-            _draftLocal,
-            _itemsLocal,
-            _membersLocal,
-            e,
-          )..init();
-          chats[e.value.id] = entry;
-        }
-
-        paginated[e.id] = chats[e.id]!;
-      }
-    }
-  }
-
-  @override
-  Future<void> toggleChatArchivation(ChatId id, bool archive) async {
-    Log.debug('toggleChatArchivation($id, $archive)', '$runtimeType');
-
-    RxChatImpl? chat = chats[id];
-    // ChatData? monologData;
-
-    // todo: надо проверить
-    // [Chat.isArchived] will be changed by [RxChatImpl]'s own remote event
-    // handler. Chat will be removed from [paginated] via [RxChatImpl].
-    chat?.chat.update((c) => c?.isArchived = archive);
-    paginated.emit(MapChangeNotification.removed(chat?.id, chat));
-
-    try {
-      // If this [Chat] is local monolog, make it remote first.
-      // if (id.isLocalWith(me)) {
-      //   monologData = _chat(
-      //     await _graphQlProvider.createMonologChat(isHidden: true),
-      //   );
-      //
-      //   // Dispose and delete local monolog, since it's just been replaced with
-      //   // a remote one.
-      //   await remove(id);
-      //
-      //   id = monologData.chat.value.id;
-      //   await _monologLocal.upsert(me, monolog = id);
-      // }
-=======
   Future<void> archiveChat(ChatId id, bool archive) async {
     Log.debug('archiveChat($id, $archive)', '$runtimeType');
 
@@ -888,26 +813,17 @@
         id = monologData.chat.value.id;
         await _monologLocal.upsert(me, monolog = id);
       }
->>>>>>> fb658d05
 
       if (archive && chat?.chat.value.favoritePosition != null) {
         await unfavoriteChat(id);
       }
 
-<<<<<<< HEAD
-      // [Chat.isHidden] will be changed by [RxChatImpl]'s own remote event
-      // handler. Chat will be removed from [paginated] via [RxChatImpl].
-      try {
-        await Backoff.run(
-          () async {
-=======
       // [Chat.isArchived] will be changed by [RxChatImpl]'s own remote event
       // handler. Chat will be moved from [paginated] to [archived]
       // via [RxChatImpl].
       try {
         await Backoff.run(
               () async {
->>>>>>> fb658d05
             await _graphQlProvider.toggleChatArchivation(id, archive);
           },
           retryIf: (e) => e.isNetworkRelated,
@@ -919,27 +835,16 @@
             rethrow;
 
           case ToggleChatArchivationErrorCode.unknownChat:
-<<<<<<< HEAD
-            // No-op.
-=======
           // No-op.
->>>>>>> fb658d05
             break;
         }
       }
     } catch (_) {
-<<<<<<< HEAD
-      chat?.chat.update((c) => c?.isArchived = !archive);
-      paginated.emit(MapChangeNotification.added(chat?.id, chat));
-      // chat?.chat.update((c) => c?.favoritePosition = oldPosition);
-      // await favoriteChat(id, null);
-=======
       await favoriteChat(id, null);
       chat?.chat.update((c) {
         c?.favoritePosition = favoriteOldPosition;
         c?.isArchived = !archive;
       });
->>>>>>> fb658d05
 
       rethrow;
     }
@@ -2710,14 +2615,6 @@
     archive = Pagination(
       onKey: (e) => e.value.id,
       perPage: 15,
-<<<<<<< HEAD
-      provider: GraphQlPageProvider(
-        fetch: ({after, before, first, last}) => _archiveChats(
-          after: after,
-          first: first,
-          before: before,
-          last: last,
-=======
       provider: DriftGraphQlPageProvider(
         alwaysFetch: true,
         graphQlProvider: GraphQlPageProvider(
@@ -2760,7 +2657,6 @@
           compare: (a, b) {
             return a.value.compareTo(b.value);
           },
->>>>>>> fb658d05
         ),
       ),
       compare: (a, b) => a.value.compareTo(b.value),
@@ -2771,17 +2667,11 @@
       CombinedPaginationEntry(
         archive,
         addIf: (e) =>
-<<<<<<< HEAD
-            e.value.ongoingCall == null && e.value.favoritePosition == null,
-=======
             e.value.ongoingCall == null && e.value.favoritePosition == null  && e.value.isArchived,
->>>>>>> fb658d05
       ),
     ]);
 
     await _archivePagination!.around();
-<<<<<<< HEAD
-=======
 
     _archivePaginationSubscription?.cancel();
     _archivePaginationSubscription = _archivePagination!.changes.listen((event) async {
@@ -2819,7 +2709,6 @@
         updateVersion: false,
       ),
     );
->>>>>>> fb658d05
   }
 
   /// Subscribes to the remote updates of the [chats].
@@ -2859,8 +2748,6 @@
     });
   }
 
-<<<<<<< HEAD
-=======
   /// Subscribes to the remote updates of the archived [chats].
   Stream<RecentChatsEvent> _archiveChatsRemoteEvents() {
     Log.debug('_archiveChatsRemoteEvents()', '$runtimeType');
@@ -2898,7 +2785,6 @@
     });
   }
 
->>>>>>> fb658d05
   /// Fetches archived [DtoChat]s ordered by their last updating time with pagination.
   Future<Page<DtoChat, RecentChatsCursor>> _archiveChats({
     int? first,
@@ -2916,11 +2802,7 @@
           before: before,
           withOngoingCalls: false,
           noFavorite: true,
-<<<<<<< HEAD
-          archive: true,
-=======
           archived: true,
->>>>>>> fb658d05
         )).recentChats;
 
     return Page(
