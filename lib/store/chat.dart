// Copyright © 2022-2023 IT ENGINEERING MANAGEMENT INC,
//                       <https://github.com/team113>
//
// This program is free software: you can redistribute it and/or modify it under
// the terms of the GNU Affero General Public License v3.0 as published by the
// Free Software Foundation, either version 3 of the License, or (at your
// option) any later version.
//
// This program is distributed in the hope that it will be useful, but WITHOUT
// ANY WARRANTY; without even the implied warranty of MERCHANTABILITY or FITNESS
// FOR A PARTICULAR PURPOSE. See the GNU Affero General Public License v3.0 for
// more details.
//
// You should have received a copy of the GNU Affero General Public License v3.0
// along with this program. If not, see
// <https://www.gnu.org/licenses/agpl-3.0.html>.

import 'dart:async';

import 'package:async/async.dart';
import 'package:collection/collection.dart';
import 'package:dio/dio.dart' as dio;
import 'package:get/get.dart';
import 'package:hive/hive.dart';
import 'package:mutex/mutex.dart';

import '/api/backend/extension/call.dart';
import '/api/backend/extension/chat.dart';
import '/api/backend/extension/page_info.dart';
import '/api/backend/extension/user.dart';
import '/api/backend/schema.dart';
import '/domain/model/attachment.dart';
import '/domain/model/avatar.dart';
import '/domain/model/chat.dart';
import '/domain/model/chat_call.dart';
import '/domain/model/chat_item.dart';
import '/domain/model/chat_item_quote_input.dart' as model;
import '/domain/model/chat_message_input.dart' as model;
import '/domain/model/mute_duration.dart';
import '/domain/model/native_file.dart';
import '/domain/model/precise_date_time/precise_date_time.dart';
import '/domain/model/sending_status.dart';
import '/domain/model/user.dart';
import '/domain/repository/call.dart';
import '/domain/repository/chat.dart';
import '/domain/repository/user.dart';
import '/provider/gql/exceptions.dart'
    show ConnectionException, UploadAttachmentException;
import '/provider/gql/graphql.dart';
import '/provider/hive/chat.dart';
import '/provider/hive/chat_item.dart';
import '/provider/hive/draft.dart';
import '/provider/hive/monolog.dart';
import '/provider/hive/recent_chat.dart';
import '/provider/hive/session.dart';
import '/store/event/recent_chat.dart';
import '/store/model/chat_item.dart';
import '/store/pagination/combined_pagination.dart';
import '/store/pagination/graphql.dart';
import '/store/pagination/hive.dart';
import '/store/user.dart';
import '/util/backoff.dart';
import '/util/new_type.dart';
import '/util/obs/obs.dart';
import '/util/stream_utils.dart';
import 'chat_rx.dart';
import 'event/chat.dart';
import 'event/favorite_chat.dart';
import 'model/chat.dart';
import 'pagination.dart';

/// Implementation of an [AbstractChatRepository].
class ChatRepository extends DisposableInterface
    implements AbstractChatRepository {
  ChatRepository(
    this._graphQlProvider,
    this._chatLocal,
    this._recentLocal,
    this._callRepo,
    this._draftLocal,
    this._userRepo,
    this._sessionLocal,
    this._monologLocal, {
    required this.me,
  });

  /// Callback, called when an [User] identified by the provided [userId] is
  /// removed from the specified [Chat].
  late final Future<void> Function(ChatId id, UserId userId) onMemberRemoved;

  /// [UserId] of the currently authenticated [MyUser].
  final UserId me;

  @override
  final Rx<RxStatus> status = Rx(RxStatus.empty());

  @override
  final RxObsMap<ChatId, HiveRxChat> chats = RxObsMap<ChatId, HiveRxChat>();

  @override
  final RxObsMap<ChatId, HiveRxChat> paginated = RxObsMap<ChatId, HiveRxChat>();

  /// GraphQL API provider.
  final GraphQlProvider _graphQlProvider;

  /// [Chat]s local [Hive] storage.
  final ChatHiveProvider _chatLocal;

  /// [ChatId]s sorted by [PreciseDateTime] representing recent [Chat]s [Hive]
  /// storage.
  final RecentChatHiveProvider _recentLocal;

  /// [OngoingCall]s repository, used to put the fetched [ChatCall]s into it.
  final AbstractCallRepository _callRepo;

  /// [RxChat.draft] local [Hive] storage.
  final DraftHiveProvider _draftLocal;

  /// [User]s repository, used to put the fetched [User]s into it.
  final UserRepository _userRepo;

  /// [SessionDataHiveProvider] storing a [FavoriteChatsListVersion].
  final SessionDataHiveProvider _sessionLocal;

  /// [MonologHiveProvider] storing a [ChatId] of the [Chat]-monolog.
  final MonologHiveProvider _monologLocal;

  /// [ChatHiveProvider.boxEvents] subscription.
  StreamIterator<BoxEvent>? _localSubscription;

  /// [CombinedPagination] loading [chats] with pagination.
  CombinedPagination<HiveChat, ChatId>? _pagination;

  /// [Pagination] loading local [chats] with pagination.
  Pagination<HiveChat, RecentChatsCursor, ChatId>? _localPagination;

  /// Subscription to the [_pagination] changes.
  StreamSubscription? _paginationSubscription;

  /// [DraftHiveProvider.boxEvents] subscription.
  StreamIterator<BoxEvent>? _draftSubscription;

  /// [_recentChatsRemoteEvents] subscription.
  ///
  /// May be uninitialized since connection establishment may fail.
  StreamQueue<RecentChatsEvent>? _remoteSubscription;

  /// [DateTime] when the [_remoteSubscription] initializing has been started.
  DateTime? _subscribingStarted;

  /// [_favoriteChatsEvents] subscription.
  ///
  /// May be uninitialized since connection establishment may fail.
  StreamQueue<FavoriteChatsEvents>? _favoriteChatsSubscription;

  /// [Mutex]es guarding access to the [get] method.
  final Map<ChatId, Mutex> _getGuards = {};

  /// [Mutex]es guarding synchronized access to the [_putEntry].
  final Map<ChatId, Mutex> _putEntryGuards = {};

  /// [dio.CancelToken] for cancelling the [CombinedPagination.around].
  dio.CancelToken _cancelToken = dio.CancelToken();

  /// Indicator whether a local [Chat]-monolog has been hidden.
  ///
  /// Used to prevent the [Chat]-monolog from re-appearing if the local
  /// [Chat]-monolog was hidden.
  bool _monologShouldBeHidden = false;

  /// [ChatFavoritePosition] of the local [Chat]-monolog.
  ///
  /// Used to prevent [Chat]-monolog from being displayed as unfavorited after
  /// adding a local [Chat]-monolog to favorites.
  ChatFavoritePosition? _localMonologFavoritePosition;

  @override
  ChatId get monolog => _monologLocal.get() ?? ChatId.local(me);

  @override
  RxBool get hasNext =>
      _localPagination?.hasNext ?? _pagination?.hasNext ?? RxBool(false);

  @override
  RxBool get nextLoading =>
      _localPagination?.nextLoading ??
      _pagination?.nextLoading ??
      RxBool(false);

  @override
  Future<void> init({
    required Future<void> Function(ChatId, UserId) onMemberRemoved,
  }) async {
    this.onMemberRemoved = onMemberRemoved;

    status.value = RxStatus.loading();

    _initLocalSubscription();
    _initDraftSubscription();
    _initRemoteSubscription();
    _initFavoriteSubscription();

    _initPagination();

    _localPagination = Pagination(
      onKey: (e) => e.value.id,
      perPage: 15,
      provider: HivePageProvider(
        _chatLocal,
        getCursor: (e) => e?.recentCursor,
        getKey: (e) => e.value.id,
        isLast: (_) => true,
        isFirst: (_) => true,
        orderBy: (_) => _recentLocal.values,
        strategy: PaginationStrategy.fromEnd,
        reversed: true,
      ),
      compare: (a, b) => b.value.updatedAt.compareTo(a.value.updatedAt),
    );

    _paginationSubscription = _localPagination!.changes.listen((event) async {
      switch (event.op) {
        case OperationKind.added:
        case OperationKind.updated:
          _putEntry(ChatData(event.value!, null, null), pagination: true);
          break;

        case OperationKind.removed:
          remove(event.value!.value.id);
          break;
      }
    });

    await _localPagination!.around();

    await Future.delayed(1.milliseconds);

    if (paginated.isNotEmpty) {
      status.value = RxStatus.success();
    }
  }

  @override
  void onClose() {
    for (var c in chats.entries) {
      c.value.dispose();
    }

    _cancelToken.cancel();
    _localSubscription?.cancel();
    _draftSubscription?.cancel();
    _remoteSubscription?.close(immediate: true);
    _favoriteChatsSubscription?.cancel();
    _paginationSubscription?.cancel();

    super.onClose();
  }

  @override
  Future<void> next() async {
    await _pagination?.next();
    await _localPagination?.next();

    if (hasNext.value == false) {
      _initMonolog();
    }
  }

  @override
  Future<void> clear() {
    for (var c in chats.entries) {
      c.value.dispose();
    }

    chats.clear();
    paginated.clear();

    return _chatLocal.clear();
  }

  @override
  Future<HiveRxChat?> get(ChatId id) async {
    HiveRxChat? chat = chats[id];
    if (chat != null) {
      return Future.value(chat);
    }

    // If [chat] doesn't exists, we should lock the [mutex] to avoid remote
    // double invoking.
    Mutex? mutex = _getGuards[id];
    if (mutex == null) {
      mutex = Mutex();
      _getGuards[id] = mutex;
    }

    return mutex.protect(() async {
      chat = chats[id];
      if (chat == null) {
        final HiveChat? hiveChat = await _chatLocal.get(id);
        if (hiveChat != null) {
          chat = HiveRxChat(this, _chatLocal, _draftLocal, hiveChat);
          chat!.init();
        }

        if (id.isLocal) {
          chat ??= await _createLocalDialog(id.userId);
        } else if (chat == null) {
          var query = (await _graphQlProvider.getChat(id)).chat;
          if (query != null) {
            chat = await _putEntry(_chat(query));
          }
        }

        if (chat != null) {
          chats[id] = chat!;
        }
      }

      return chat;
    });
  }

  @override
  Future<void> remove(ChatId id) => _chatLocal.remove(id);

  /// Ensures the provided [Chat] is remotely accessible.
  Future<HiveRxChat?> ensureRemoteDialog(ChatId chatId) async {
    if (chatId.isLocal) {
      if (chatId.isLocalWith(me)) {
        return await ensureRemoteMonolog();
      }

      final ChatData chat = _chat(
        await _graphQlProvider.createDialogChat(chatId.userId),
      );

      return _putEntry(chat);
    }

    return await get(chatId);
  }

  /// Ensures the provided [Chat]-monolog is remotely accessible.
  Future<HiveRxChat> ensureRemoteMonolog([ChatName? name]) async {
    final ChatData chatData = _chat(
      await _graphQlProvider.createMonologChat(name),
    );
    final HiveRxChat chat = await _putEntry(chatData);

    if (!isClosed) {
      await _monologLocal.set(chat.id);
    }

    return chat;
  }

  @override
  Future<HiveRxChat> createGroupChat(
    List<UserId> memberIds, {
    ChatName? name,
  }) async {
    var chat =
        _chat(await _graphQlProvider.createGroupChat(memberIds, name: name));
    return _putEntry(chat);
  }

  @override
  Future<void> sendChatMessage(
    ChatId chatId, {
    ChatMessageText? text,
    List<Attachment>? attachments,
    List<ChatItem> repliesTo = const [],
  }) async {
    HiveRxChat? rxChat = chats[chatId] ?? (await get(chatId));
    ChatItem? local;

    if (chatId.isLocal) {
      local = await rxChat?.postChatMessage(
        existingDateTime: PreciseDateTime.now().add(10.seconds),
        text: text,
        attachments: attachments,
        repliesTo: repliesTo,
      );

      try {
        rxChat = await ensureRemoteDialog(chatId);
      } catch (_) {
        local?.status.value = SendingStatus.error;
      }
    }

    await rxChat?.postChatMessage(
      existingId: local?.id,
      existingDateTime: local?.at,
      text: text,
      attachments: attachments,
      repliesTo: repliesTo,
    );
  }

  /// Posts a new [ChatMessage] to the specified [Chat] by the authenticated
  /// [MyUser].
  ///
  /// For the posted [ChatMessage] to be meaningful, at least one of [text] or
  /// [attachments] arguments must be specified and non-empty.
  ///
  /// To attach some [Attachment]s to the posted [ChatMessage], first, they
  /// should be uploaded with [uploadAttachment], and only then, the returned
  /// [Attachment.id]s may be used as the [attachments] argument of this method.
  ///
  /// Specify [repliesTo] argument if the posted [ChatMessage] is going to be a
  /// reply to some other [ChatItem].
  Future<ChatEventsVersionedMixin?> postChatMessage(
    ChatId chatId, {
    ChatMessageText? text,
    List<AttachmentId>? attachments,
    List<ChatItemId> repliesTo = const [],
  }) =>
      _graphQlProvider.postChatMessage(
        chatId,
        text: text,
        attachments: attachments,
        repliesTo: repliesTo,
      );

  @override
  Future<void> resendChatItem(ChatItem item) async {
    HiveRxChat? rxChat = chats[item.chatId];

    // TODO: Account [ChatForward]s.
    if (item is ChatMessage) {
      for (var e in item.attachments.whereType<LocalAttachment>()) {
        if (e.status.value == SendingStatus.error &&
            (e.upload.value == null || e.upload.value?.isCompleted == true)) {
          uploadAttachment(e)
              .onError<UploadAttachmentException>((_, __) => e)
              .onError<ConnectionException>((_, __) => e);
        }
      }

      // If this [item] is posted in a local [Chat], then make it remote first.
      if (item.chatId.isLocal) {
        rxChat = await ensureRemoteDialog(item.chatId);
      }

      await rxChat?.postChatMessage(
        existingId: item.id,
        existingDateTime: item.at,
        text: item.text,
        attachments: item.attachments,
        repliesTo:
            item.repliesTo.map((e) => e.original).whereNotNull().toList(),
      );
    }
  }

  @override
  Future<void> renameChat(ChatId id, ChatName? name) async {
    if (id.isLocalWith(me)) {
      await ensureRemoteMonolog(name);
      return;
    }

    final HiveRxChat? chat = chats[id];
    final ChatName? previous = chat?.chat.value.name;

    chat?.chat.update((c) => c?.name = name);

    try {
      await _graphQlProvider.renameChat(id, name);
    } catch (_) {
      chat?.chat.update((c) => c?.name = previous);
      rethrow;
    }
  }

  @override
  Future<void> addChatMember(ChatId chatId, UserId userId) =>
      _graphQlProvider.addChatMember(chatId, userId);

  @override
  Future<void> removeChatMember(ChatId chatId, UserId userId) async {
    final HiveRxChat? chat = chats[chatId];
    final ChatMember? member =
        chat?.chat.value.members.firstWhereOrNull((m) => m.user.id == userId);

    if (member != null) {
      chat?.chat.update((c) => c?.members.remove(member));
    }

    try {
      await _graphQlProvider.removeChatMember(chatId, userId);
      await onMemberRemoved.call(chatId, userId);
    } catch (_) {
      if (member != null) {
        chat?.chat.update((c) => c?.members.add(member));
      }

      rethrow;
    }
  }

  @override
  Future<void> hideChat(ChatId id) async {
    final HiveRxChat? chat = chats.remove(id);
    final HiveRxChat? pagination = paginated.remove(id);
    ChatData? monolog;

    try {
      if (id.isLocalWith(me)) {
        _monologShouldBeHidden = true;
        monolog = _chat(await _graphQlProvider.createMonologChat(null));

        // Delete the local [Chat]-monolog from [Hive], since it won't be
        // removed as is will be hidden right away.
        await remove(id);

        id = monolog.chat.value.id;
        await _monologLocal.set(id);
      }

      await _graphQlProvider.hideChat(id);
    } catch (_) {
      if (id == monolog?.chat.value.id) {
        _monologShouldBeHidden = false;
        final HiveRxChat entry = await _putEntry(monolog!);
        chats[id] = entry;
        paginated[id] = entry;
      } else {
        if (chat != null) {
          chats[id] = chat;
        }

        if (pagination != null) {
          paginated[id] = pagination;
        }
      }

      rethrow;
    }
  }

  @override
  Future<void> readChat(ChatId chatId, ChatItemId untilId) async {
    await chats[chatId]?.read(untilId);
  }

  /// Marks the specified [Chat] as read until the provided [ChatItemId] for the
  /// authenticated [MyUser].
  Future<void> readUntil(ChatId chatId, ChatItemId untilId) async {
    await _graphQlProvider.readChat(chatId, untilId);
  }

  @override
  Future<void> editChatMessage(
    ChatMessage message, {
    model.ChatMessageTextInput? text,
  }) async {
    final Rx<ChatItem>? item = chats[message.chatId]
        ?.messages
        .firstWhereOrNull((e) => e.value.id == message.id);

    ChatMessageText? previous;
    if (item?.value is ChatMessage) {
      previous = (item?.value as ChatMessage).text;

      if (text != null) {
        item?.update((c) => (c as ChatMessage?)?.text = text.changed);
      }
    }

    try {
      await _graphQlProvider.editChatMessage(
        message.id,
        text: text == null ? null : ChatMessageTextInput(kw$new: text.changed),
      );
    } catch (_) {
      if (item?.value is ChatMessage) {
        item?.update((c) => (c as ChatMessage?)?.text = previous);
      }

      rethrow;
    }
  }

  @override
  Future<void> deleteChatMessage(ChatMessage message) async {
    final HiveRxChat? chat = chats[message.chatId];

    if (message.status.value != SendingStatus.sent) {
      chat?.remove(message.id, message.key);
    } else {
      Rx<ChatItem>? item =
          chat?.messages.firstWhereOrNull((e) => e.value.id == message.id);
      if (item != null) {
        chat?.messages.remove(item);
      }

      try {
        await _graphQlProvider.deleteChatMessage(message.id);

        if (item != null) {
          chat?.remove(item.value.id, item.value.key);
        }
      } catch (_) {
        if (item != null) {
          chat?.messages.insertAfter(
            item,
            (e) => item.value.at.compareTo(e.value.at) == 1,
          );
          chat?.updateReads();
        }

        rethrow;
      }
    }
  }

  @override
  Future<void> deleteChatForward(ChatForward forward) async {
    final HiveRxChat? chat = chats[forward.chatId];

    if (forward.status.value != SendingStatus.sent) {
      chat?.remove(forward.id);
    } else {
      Rx<ChatItem>? item =
          chat?.messages.firstWhereOrNull((e) => e.value.id == forward.id);
      if (item != null) {
        chat?.messages.remove(item);
      }

      try {
        await _graphQlProvider.deleteChatForward(forward.id);

        if (item != null) {
          chat?.remove(item.value.id, item.value.key);
        }
      } catch (_) {
        if (item != null) {
          chat?.messages.insertAfter(
            item,
            (e) => item.value.at.compareTo(e.value.at) == 1,
          );
          chat?.updateReads();
        }

        rethrow;
      }
    }
  }

  @override
  Future<void> hideChatItem(ChatId chatId, ChatItemId id) async {
    final HiveRxChat? chat = chats[chatId];

    Rx<ChatItem>? item =
        chat?.messages.firstWhereOrNull((e) => e.value.id == id);
    if (item != null) {
      chat?.messages.remove(item);
    }

    try {
      await _graphQlProvider.hideChatItem(id);

      if (item != null) {
        chat?.remove(item.value.id, item.value.key);
      }
    } catch (_) {
      if (item != null) {
        chat?.messages.insertAfter(
          item,
          (e) => item.value.at.compareTo(e.value.at) == 1,
        );
        chat?.updateReads();
      }

      rethrow;
    }
  }

  @override
  Future<Attachment> uploadAttachment(LocalAttachment attachment) async {
    if (attachment.upload.value?.isCompleted != false) {
      attachment.upload.value = Completer();
    }

    if (attachment.read.value?.isCompleted != false) {
      attachment.read.value = Completer();
    }

    attachment.status.value = SendingStatus.sending;
    await attachment.file.ensureCorrectMediaType();

    try {
      dio.MultipartFile upload;

      if (attachment.file.path != null) {
        attachment.file
            .readFile()
            .then((_) => attachment.read.value?.complete(null));
        upload = await dio.MultipartFile.fromFile(
          attachment.file.path!,
          filename: attachment.file.name,
          contentType: attachment.file.mime,
        );
      } else if (attachment.file.stream != null ||
          attachment.file.bytes.value != null) {
        await attachment.file.readFile();
        attachment.read.value?.complete(null);
        attachment.status.refresh();
        upload = dio.MultipartFile.fromBytes(
          attachment.file.bytes.value!,
          filename: attachment.file.name,
          contentType: attachment.file.mime,
        );
      } else {
        throw ArgumentError(
          'At least stream, bytes or path should be specified.',
        );
      }

      var response = await _graphQlProvider.uploadAttachment(
        upload,
        onSendProgress: (now, max) => attachment.progress.value = now / max,
      );

      var model = response.attachment.toModel();
      attachment.id = model.id;
      attachment.filename = model.filename;
      attachment.original = model.original;
      attachment.upload.value?.complete(model);
      attachment.status.value = SendingStatus.sent;
      attachment.progress.value = 1;
      return model;
    } catch (e) {
      if (attachment.read.value?.isCompleted == false) {
        attachment.read.value?.complete(null);
      }
      attachment.upload.value?.completeError(e);
      attachment.status.value = SendingStatus.error;
      attachment.progress.value = 0;
      rethrow;
    }
  }

  @override
  Future<void> createChatDirectLink(
    ChatId chatId,
    ChatDirectLinkSlug slug,
  ) async {
    final HiveRxChat? chat = chats[chatId];
    final ChatDirectLink? link = chat?.chat.value.directLink;

    chat?.chat.update((c) => c?.directLink = ChatDirectLink(slug: slug));

    try {
      _graphQlProvider.createChatDirectLink(slug, groupId: chatId);
    } catch (_) {
      chat?.chat.update((c) => c?.directLink = link);
      rethrow;
    }
  }

  @override
  Future<void> deleteChatDirectLink(ChatId groupId) async {
    final HiveRxChat? chat = chats[groupId];
    final ChatDirectLink? link = chat?.chat.value.directLink;

    chat?.chat.update((c) => c?.directLink = null);

    try {
      _graphQlProvider.deleteChatDirectLink(groupId: groupId);
    } catch (_) {
      chat?.chat.update((c) => c?.directLink = link);
      rethrow;
    }
  }

  // TODO: Make [ChatForward]s to post like [ChatMessage]s.
  @override
  Future<void> forwardChatItems(
    ChatId from,
    ChatId to,
    List<model.ChatItemQuoteInput> items, {
    ChatMessageText? text,
    List<AttachmentId>? attachments,
  }) async {
    if (to.isLocal) {
      to = (await ensureRemoteDialog(to))!.id;
    }

    await _graphQlProvider.forwardChatItems(
      from,
      to,
      items
          .map(
            (i) => ChatItemQuoteInput(
              id: i.item.id,
              attachments: i.attachments,
              withText: i.withText,
            ),
          )
          .toList(),
      text: text,
      attachments: attachments,
    );
  }

  @override
  Future<void> updateChatAvatar(
    ChatId id, {
    NativeFile? file,
    void Function(int count, int total)? onSendProgress,
  }) async {
    late dio.MultipartFile upload;

    if (file != null) {
      await file.ensureCorrectMediaType();

      if (file.stream != null) {
        upload = dio.MultipartFile.fromStream(
          () => file.stream!,
          file.size,
          filename: file.name,
          contentType: file.mime,
        );
      } else if (file.bytes.value != null) {
        upload = dio.MultipartFile.fromBytes(
          file.bytes.value!,
          filename: file.name,
          contentType: file.mime,
        );
      } else if (file.path != null) {
        upload = await dio.MultipartFile.fromFile(
          file.path!,
          filename: file.name,
          contentType: file.mime,
        );
      } else {
        throw ArgumentError(
          'At least stream, bytes or path should be specified.',
        );
      }
    }

    final HiveRxChat? chat = chats[id];
    final ChatAvatar? avatar = chat?.chat.value.avatar;

    if (file == null) {
      chat?.chat.update((c) => c?.avatar = null);
    }

    if (id.isLocalWith(me)) {
      id = (await ensureRemoteMonolog()).id;
    }

    try {
      await _graphQlProvider.updateChatAvatar(
        id,
        file: file == null ? null : upload,
        onSendProgress: onSendProgress,
      );
    } catch (e) {
      if (file == null) {
        chat?.chat.update((c) => c?.avatar = avatar);
      }
      rethrow;
    }
  }

  @override
  Future<void> toggleChatMute(ChatId id, MuteDuration? mute) async {
    final HiveRxChat? chat = chats[id];
    final MuteDuration? muted = chat?.chat.value.muted;

    final Muting? muting = mute == null
        ? null
        : Muting(duration: mute.forever == true ? null : mute.until);

    chat?.chat.update((c) => c?.muted = muting?.toModel());

    try {
      await _graphQlProvider.toggleChatMute(id, muting);
    } catch (e) {
      chat?.chat.update((c) => c?.muted = muted);
      rethrow;
    }
  }

  /// Fetches [ChatItem]s of the [Chat] with the provided [id] ordered by their
  /// posting time with pagination.
  Future<Page<HiveChatItem, ChatItemsCursor>> messages(
    ChatId id, {
    int? first,
    ChatItemsCursor? after,
    int? last,
    ChatItemsCursor? before,
  }) async {
    var query = await _graphQlProvider.chatItems(
      id,
      first: first,
      after: after,
      last: last,
      before: before,
    );

    return Page(
      RxList(query.chat!.items.edges.map((e) => e.toHive()).toList()),
      query.chat!.items.pageInfo.toModel((c) => ChatItemsCursor(c)),
    );
  }

  /// Fetches the [Attachment]s of the provided [item].
  Future<List<Attachment>> attachments(HiveChatItem item) async {
    var response = await _graphQlProvider.attachments(item.value.id);
    return response.chatItem?.toModel() ?? [];
  }

  /// Removes the [ChatCallCredentials] of an [OngoingCall] identified by the
  /// provided [id].
  Future<void> removeCredentials(ChatItemId id) =>
      _callRepo.removeCredentials(id);

  /// Adds the provided [ChatCall] to the [AbstractCallRepository].
  void addCall(ChatCall call) => _callRepo.add(call);

  /// Ends an [OngoingCall] happening in the [Chat] identified by the provided
  /// [chatId], if any.
  void endCall(ChatId chatId) => _callRepo.remove(chatId);

  /// Subscribes to [ChatEvent]s of the specified [Chat].
  Stream<ChatEvents> chatEvents(
    ChatId chatId,
    ChatVersion? ver,
    FutureOr<ChatVersion?> Function() onVer,
  ) =>
      _graphQlProvider
          .chatEvents(chatId, ver, onVer)
          .asyncExpand((event) async* {
        var events = ChatEvents$Subscription.fromJson(event.data!).chatEvents;
        if (events.$$typename == 'SubscriptionInitialized') {
          events as ChatEvents$Subscription$ChatEvents$SubscriptionInitialized;
          yield const ChatEventsInitialized();
        } else if (events.$$typename == 'Chat') {
          final chat = events as ChatEvents$Subscription$ChatEvents$Chat;
          final data = _chat(chat);
          yield ChatEventsChat(data.chat);
        } else if (events.$$typename == 'ChatEventsVersioned') {
          var mixin =
              events as ChatEvents$Subscription$ChatEvents$ChatEventsVersioned;
          yield ChatEventsEvent(
            ChatEventsVersioned(
              mixin.events.map((e) => chatEvent(e)).toList(),
              mixin.ver,
            ),
          );
        }
      });

  @override
  Stream<dynamic> keepTyping(ChatId chatId) {
    if (chatId.isLocal) {
      return const Stream.empty();
    }

    return _graphQlProvider.keepTyping(chatId);
  }

  /// Returns an [User] by the provided [id].
  Future<RxUser?> getUser(UserId id) => _userRepo.get(id);

  @override
  Future<void> favoriteChat(ChatId id, ChatFavoritePosition? position) async {
    final HiveRxChat? chat = chats[id];
    final ChatFavoritePosition? oldPosition = chat?.chat.value.favoritePosition;
    final ChatFavoritePosition newPosition;

    if (position == null) {
      final List<HiveRxChat> favorites = chats.values
          .where((e) => e.chat.value.favoritePosition != null)
          .toList();

      favorites.sort(
        (a, b) => b.chat.value.favoritePosition!
            .compareTo(a.chat.value.favoritePosition!),
      );

      final double? highestFavorite = favorites.isEmpty
          ? null
          : favorites.first.chat.value.favoritePosition!.val;

      newPosition = ChatFavoritePosition(
        highestFavorite == null ? 1 : highestFavorite * 2,
      );
    } else {
      newPosition = position;
    }

    chat?.chat.update((c) => c?.favoritePosition = newPosition);
    paginated.emit(MapChangeNotification.updated(chat?.id, chat?.id, chat));

    try {
      if (id.isLocalWith(me)) {
        _localMonologFavoritePosition = newPosition;
        final ChatData monolog =
            _chat(await _graphQlProvider.createMonologChat(null));

        id = monolog.chat.value.id;
        await _monologLocal.set(id);
      }

      await _graphQlProvider.favoriteChat(id, newPosition);
    } catch (e) {
      if (chat?.chat.value.isMonolog == true) {
        _localMonologFavoritePosition = null;
      }

      chat?.chat.update((c) => c?.favoritePosition = oldPosition);
      paginated.emit(MapChangeNotification.updated(chat?.id, chat?.id, chat));
      rethrow;
    }
  }

  @override
  Future<void> unfavoriteChat(ChatId id) async {
    final HiveRxChat? chat = chats[id];
    final ChatFavoritePosition? oldPosition = chat?.chat.value.favoritePosition;

    chat?.chat.update((c) => c?.favoritePosition = null);
    paginated.emit(MapChangeNotification.updated(chat?.id, chat?.id, chat));

    try {
      await _graphQlProvider.unfavoriteChat(id);
    } catch (e) {
      chat?.chat.update((c) => c?.favoritePosition = oldPosition);
      paginated.emit(MapChangeNotification.updated(chat?.id, chat?.id, chat));
      rethrow;
    }
  }

  @override
  Future<void> clearChat(ChatId id, [ChatItemId? untilId]) async {
    if (id.isLocal) {
      await chats[id]?.clear();
      return;
    }

    final HiveRxChat? chat = chats[id];
    final ChatItem? lastItem = chat?.chat.value.lastItem;
    final ChatItemId? until = untilId ?? lastItem?.id;

    if (until == null) {
      // No-op, as there's nothing to clear until.
      return;
    }

    Iterable<Rx<ChatItem>>? items;

    if (chat != null) {
      final int index = chat.messages.indexWhere((c) => c.value.id == until);

      if (index != -1) {
        items = chat.messages.toList().getRange(0, index + 1);
        chat.messages.removeRange(0, index + 1);

        final ChatItem? last =
            chat.messages.isNotEmpty ? chat.messages.last.value : null;
        chat.chat.update((c) => c?.lastItem = last);
      }
    }

    try {
      await _graphQlProvider.clearChat(id, until);
    } catch (_) {
      if (chat != null) {
        chat.messages.insertAll(0, items ?? []);
        chat.chat.update((c) => c?.lastItem = lastItem);
      }
      rethrow;
    }
  }

  /// Constructs a [ChatEvent] from the [ChatEventsVersionedMixin$Events].
  ChatEvent chatEvent(ChatEventsVersionedMixin$Events e) {
    if (e.$$typename == 'EventChatCleared') {
      var node = e as ChatEventsVersionedMixin$Events$EventChatCleared;
      return EventChatCleared(e.chatId, node.at);
    } else if (e.$$typename == 'EventChatUnreadItemsCountUpdated') {
      var node =
          e as ChatEventsVersionedMixin$Events$EventChatUnreadItemsCountUpdated;
      return EventChatUnreadItemsCountUpdated(
        e.chatId,
        node.count,
      );
    } else if (e.$$typename == 'EventChatItemPosted') {
      var node = e as ChatEventsVersionedMixin$Events$EventChatItemPosted;
      return EventChatItemPosted(
        e.chatId,
        node.item.toHive(),
      );
    } else if (e.$$typename == 'EventChatLastItemUpdated') {
      var node = e as ChatEventsVersionedMixin$Events$EventChatLastItemUpdated;
      return EventChatLastItemUpdated(
        e.chatId,
        node.lastItem?.toHive(),
      );
    } else if (e.$$typename == 'EventChatItemHidden') {
      var node = e as ChatEventsVersionedMixin$Events$EventChatItemHidden;
      return EventChatItemHidden(
        e.chatId,
        node.itemId,
      );
    } else if (e.$$typename == 'EventChatMuted') {
      var node = e as ChatEventsVersionedMixin$Events$EventChatMuted;
      return EventChatMuted(
        e.chatId,
        node.duration.toModel(),
      );
    } else if (e.$$typename == 'EventChatTypingStarted') {
      var node = e as ChatEventsVersionedMixin$Events$EventChatTypingStarted;
      _userRepo.put(node.user.toHive());
      return EventChatTypingStarted(e.chatId, node.user.toModel());
    } else if (e.$$typename == 'EventChatUnmuted') {
      return EventChatUnmuted(e.chatId);
    } else if (e.$$typename == 'EventChatTypingStopped') {
      var node = e as ChatEventsVersionedMixin$Events$EventChatTypingStopped;
      _userRepo.put(node.user.toHive());
      return EventChatTypingStopped(
        e.chatId,
        node.user.toModel(),
      );
    } else if (e.$$typename == 'EventChatHidden') {
      var node = e as ChatEventsVersionedMixin$Events$EventChatHidden;
      return EventChatHidden(e.chatId, node.at);
    } else if (e.$$typename == 'EventChatItemDeleted') {
      var node = e as ChatEventsVersionedMixin$Events$EventChatItemDeleted;
      return EventChatItemDeleted(
        e.chatId,
        node.itemId,
      );
    } else if (e.$$typename == 'EventChatItemEdited') {
      var node = e as ChatEventsVersionedMixin$Events$EventChatItemEdited;
      return EventChatItemEdited(
        e.chatId,
        node.itemId,
        node.text?.changed,
        node.attachments?.changed.map((e) => e.toModel()).toList(),
        node.repliesTo?.changed.map((e) => e.toHive().value).toList(),
      );
    } else if (e.$$typename == 'EventChatCallStarted') {
      var node = e as ChatEventsVersionedMixin$Events$EventChatCallStarted;
      return EventChatCallStarted(
        e.chatId,
        node.call.toModel(),
      );
    } else if (e.$$typename == 'EventChatDirectLinkUsageCountUpdated') {
      var node = e
          as ChatEventsVersionedMixin$Events$EventChatDirectLinkUsageCountUpdated;
      return EventChatDirectLinkUsageCountUpdated(
        e.chatId,
        node.usageCount,
      );
    } else if (e.$$typename == 'EventChatCallFinished') {
      var node = e as ChatEventsVersionedMixin$Events$EventChatCallFinished;
      return EventChatCallFinished(
        e.chatId,
        node.call.toModel(),
        node.reason,
      );
    } else if (e.$$typename == 'EventChatCallMemberLeft') {
      var node = e as ChatEventsVersionedMixin$Events$EventChatCallMemberLeft;
      _userRepo.put(node.user.toHive());
      return EventChatCallMemberLeft(
        e.chatId,
        node.user.toModel(),
        node.at,
      );
    } else if (e.$$typename == 'EventChatCallMemberJoined') {
      var node = e as ChatEventsVersionedMixin$Events$EventChatCallMemberJoined;
      _userRepo.put(node.user.toHive());
      return EventChatCallMemberJoined(
        e.chatId,
        node.call.toModel(),
        node.user.toModel(),
        node.at,
      );
    } else if (e.$$typename == 'EventChatCallMemberRedialed') {
      var node =
          e as ChatEventsVersionedMixin$Events$EventChatCallMemberRedialed;
      _userRepo.put(node.user.toHive());
      return EventChatCallMemberRedialed(
        e.chatId,
        node.at,
        node.callId,
        node.call.toModel(),
        node.user.toModel(),
        node.byUser.toModel(),
      );
    } else if (e.$$typename == 'EventChatDelivered') {
      var node = e as ChatEventsVersionedMixin$Events$EventChatDelivered;
      return EventChatDelivered(
        e.chatId,
        node.at,
      );
    } else if (e.$$typename == 'EventChatRead') {
      var node = e as ChatEventsVersionedMixin$Events$EventChatRead;
      _userRepo.put(node.byUser.toHive());
      return EventChatRead(
        e.chatId,
        node.byUser.toModel(),
        node.at,
      );
    } else if (e.$$typename == 'EventChatCallDeclined') {
      var node = e as ChatEventsVersionedMixin$Events$EventChatCallDeclined;
      _userRepo.put(node.user.toHive());
      return EventChatCallDeclined(
        e.chatId,
        node.callId,
        node.call.toModel(),
        node.user.toModel(),
        node.at,
      );
    } else if (e.$$typename == 'EventChatTotalItemsCountUpdated') {
      var node =
          e as ChatEventsVersionedMixin$Events$EventChatTotalItemsCountUpdated;
      return EventChatTotalItemsCountUpdated(e.chatId, node.count);
    } else if (e.$$typename == 'EventChatDirectLinkDeleted') {
      return EventChatDirectLinkDeleted(e.chatId);
    } else if (e.$$typename == 'EventChatDirectLinkUpdated') {
      var node =
          e as ChatEventsVersionedMixin$Events$EventChatDirectLinkUpdated;
      return EventChatDirectLinkUpdated(
        e.chatId,
        ChatDirectLink(
          slug: node.directLink.slug,
          usageCount: node.directLink.usageCount,
        ),
      );
    } else if (e.$$typename == 'EventChatCallMoved') {
      var node = e as ChatEventsVersionedMixin$Events$EventChatCallMoved;
      _userRepo.put(node.user.toHive());
      return EventChatCallMoved(
        e.chatId,
        node.callId,
        node.call.toModel(),
        node.newChatId,
        node.newChat.toModel(),
        node.newCallId,
        node.newCall.toModel(),
        node.user.toModel(),
        node.at,
      );
    } else if (e.$$typename == 'EventChatFavorited') {
      var node = e as ChatEventsVersionedMixin$Events$EventChatFavorited;
      return EventChatFavorited(e.chatId, node.at, node.position);
    } else if (e.$$typename == 'EventChatUnfavorited') {
      var node = e as ChatEventsVersionedMixin$Events$EventChatUnfavorited;
      return EventChatUnfavorited(e.chatId, node.at);
    } else if (e.$$typename == 'EventChatCallConversationStarted') {
      var node =
          e as ChatEventsVersionedMixin$Events$EventChatCallConversationStarted;
      return EventChatCallConversationStarted(
        e.chatId,
        node.callId,
        node.at,
        node.call.toModel(),
      );
    } else {
      throw UnimplementedError('Unknown ChatEvent: ${e.$$typename}');
    }
  }

  // TODO: Put the members of the [Chat]s to the [UserRepository].
  /// Puts the provided [chat] to [Pagination] and [Hive].
  Future<HiveRxChat> put(HiveChat chat, {bool pagination = false}) async {
    // [pagination] is `true`, if the [chat] is received from [Pagination],
    // thus otherwise we should try putting it to it.
    if (!pagination) {
      await _pagination?.put(chat);
    }

<<<<<<< HEAD
    final HiveRxChat hiveChat = _add(chat, pagination: pagination);
=======
    HiveRxChat hiveChat = _add(chat, pagination: pagination);
>>>>>>> 551c901a

    final HiveChat? saved = await _chatLocal.get(chat.value.id);

    // [Chat.firstItem] is maintained locally only for [Pagination] reasons.
    chat.value.firstItem ??= saved?.value.firstItem;

    if (saved == null || saved.ver < chat.ver) {
<<<<<<< HEAD
      _chatLocal.put(chat);
=======
      await _chatLocal.put(chat);
>>>>>>> 551c901a
    }

    return hiveChat;
  }

  /// Adds the provided [HiveChat] to the [chats] and optionally to the
  /// [paginated].
  HiveRxChat _add(HiveChat chat, {bool pagination = false}) {
    final ChatId chatId = chat.value.id;
    HiveRxChat? entry = chats[chatId];

    if (entry == null) {
      entry = HiveRxChat(this, _chatLocal, _draftLocal, chat);
      chats[chatId] = entry;

      if (pagination) {
        paginated[chatId] = entry;
      }
      entry.init();
      entry.subscribe();
    } else {
      if (entry.chat.value.isMonolog) {
        if (_localMonologFavoritePosition != null) {
          chat.value.favoritePosition = _localMonologFavoritePosition;
          _localMonologFavoritePosition = null;
        }

        if (_monologShouldBeHidden) {
          chat.value.isHidden = _monologShouldBeHidden;
          _monologShouldBeHidden = false;
        }
      }

      if (entry.chat.value.favoritePosition != chat.value.favoritePosition) {
        paginated.emit(
          MapChangeNotification.updated(chat.value.id, chat.value.id, entry),
        );
      }

      entry.chat.value = chat.value;
      entry.chat.refresh();

      if (pagination) {
        paginated[chatId] ??= entry;
      }
    }

    return entry;
  }

  /// Initializes [ChatHiveProvider.boxEvents] subscription.
  Future<void> _initLocalSubscription() async {
    _localSubscription = StreamIterator(_chatLocal.boxEvents);
    while (await _localSubscription!.moveNext()) {
      final BoxEvent event = _localSubscription!.current;
      final ChatId chatId = ChatId(event.key);

      if (event.deleted) {
        chats.remove(chatId)?.dispose();
        paginated.remove(chatId);
        _pagination?.remove(chatId);

        final int index = _recentLocal.values.toList().indexOf(chatId);
        if (index != -1) {
          await _recentLocal.removeAt(index);
        }
      } else {
        _add(event.value);

        final int index = _recentLocal.values.toList().indexOf(chatId);
        if (index != -1) {
          await _recentLocal.removeAt(index);
        }
        await _recentLocal.put(chatId, event.value.value.updatedAt);
      }
    }
  }

  /// Initializes [DraftHiveProvider.boxEvents] subscription.
  Future<void> _initDraftSubscription() async {
    _draftSubscription = StreamIterator(_draftLocal.boxEvents);
    while (await _draftSubscription!.moveNext()) {
      final BoxEvent event = _draftSubscription!.current;
      final ChatId chatId = ChatId(event.key);

      if (event.deleted) {
        chats[chatId]?.draft.value = null;
      } else {
        final HiveRxChat? chat = chats[chatId];
        if (chat != null) {
          chat.draft.value = event.value;
          chat.draft.refresh();
        }
      }
    }
  }

  /// Initializes [_recentChatsRemoteEvents] subscription.
  Future<void> _initRemoteSubscription() async {
    _subscribingStarted = DateTime.now();

    _remoteSubscription?.close(immediate: true);
    _remoteSubscription = StreamQueue(_recentChatsRemoteEvents());
    await _remoteSubscription!.execute(
      _recentChatsRemoteEvent,
      onError: (_) => _subscribingStarted = DateTime.now(),
    );
  }

  /// Handles [RecentChatsEvent] from the [_recentChatsRemoteEvents]
  /// subscription.
  Future<void> _recentChatsRemoteEvent(RecentChatsEvent event) async {
    switch (event.kind) {
      case RecentChatsEventKind.initialized:
        // TODO: This re-creates the whole [_pagination], even when an auth
        //       token is refreshed.
        if (_subscribingStarted?.isBefore(
                DateTime.now().subtract(const Duration(minutes: 1))) ==
            true) {
          await _initPagination();
        }
        break;

      case RecentChatsEventKind.list:
        var node = event as RecentChatsTop;
        for (ChatData c in node.list) {
          if (chats[c.chat.value.id] == null) {
            _putEntry(c);
          }
        }
        break;

      case RecentChatsEventKind.updated:
        event as EventRecentChatsUpdated;
        // Update the chat only if it's new since, otherwise its state is
        // maintained by itself via [chatEvents].
        if (chats[event.chat.chat.value.id] == null) {
          _putEntry(event.chat);
        }
        break;

      case RecentChatsEventKind.deleted:
        // No-op.
        break;
    }
  }

  /// Initializes the [_pagination].
  Future<void> _initPagination() async {
    Pagination<HiveChat, RecentChatsCursor, ChatId> calls = Pagination(
      onKey: (e) => e.value.id,
      perPage: 15,
      provider: GraphQlPageProvider(
        fetch: ({after, before, first, last}) => _recentChats(
          after: after,
          first: first,
          before: before,
          last: last,
          withOngoingCalls: true,
        ),
      ),
      compare: (a, b) => a.value.compareTo(b.value),
    );

    Pagination<HiveChat, FavoriteChatsCursor, ChatId> favorites = Pagination(
      onKey: (e) => e.value.id,
      perPage: 15,
      provider: GraphQlPageProvider(
        fetch: ({after, before, first, last}) => _favoriteChats(
          after: after,
          first: first,
          before: before,
          last: last,
        ),
      ),
      compare: (a, b) => a.value.compareTo(b.value),
    );

    Pagination<HiveChat, RecentChatsCursor, ChatId> recent = Pagination(
      onKey: (e) => e.value.id,
      perPage: 15,
      provider: GraphQlPageProvider(
        fetch: ({after, before, first, last}) => _recentChats(
          after: after,
          first: first,
          before: before,
          last: last,
        ),
      ),
      compare: (a, b) => a.value.compareTo(b.value),
    );

    _pagination = CombinedPagination([
      CombinedPaginationEntry(calls, addIf: (e) => e.value.ongoingCall != null),
      CombinedPaginationEntry(
        favorites,
        addIf: (e) => e.value.favoritePosition != null,
      ),
      CombinedPaginationEntry(
        recent,
        addIf: (e) =>
            e.value.ongoingCall == null && e.value.favoritePosition == null,
      ),
    ]);

    _cancelToken.cancel();
    _cancelToken = dio.CancelToken();

    try {
      await Backoff.run(_pagination!.around, _cancelToken);

      _paginationSubscription?.cancel();
      _paginationSubscription = _pagination!.changes.listen((event) async {
        switch (event.op) {
          case OperationKind.added:
          case OperationKind.updated:
            final ChatData chatData = ChatData(event.value!, null, null);
            _putEntry(chatData, pagination: true);
            break;

          case OperationKind.removed:
            remove(event.value!.value.id);
            break;
        }
      });

      // Clear the [paginated] and the [_localPagination] populating it, as
      // [CombinedPagination.around] has fetched its results.
      paginated.clear();
      _localPagination = null;

      // Add the received in [CombinedPagination.around] items to the [paginated].
      _pagination?.items
          .forEach((e) => _putEntry(ChatData(e, null, null), pagination: true));

      if (_pagination?.hasNext.value == false) {
        await _initMonolog();
      }

      await Future.delayed(1.milliseconds);

      status.value = RxStatus.success();
    } catch (e) {
      if (e is! OperationCanceledException) {
        rethrow;
      }
    }
  }

  /// Subscribes to the remote updates of the [chats].
  Stream<RecentChatsEvent> _recentChatsRemoteEvents() =>
      _graphQlProvider.recentChatsTopEvents(3).asyncExpand((event) async* {
        var events = RecentChatsTopEvents$Subscription.fromJson(event.data!)
            .recentChatsTopEvents;

        if (events.$$typename == 'SubscriptionInitialized') {
          yield const RecentChatsTopInitialized();
        } else if (events.$$typename == 'RecentChatsTop') {
          var list = (events
                  as RecentChatsTopEvents$Subscription$RecentChatsTopEvents$RecentChatsTop)
              .list;
          yield RecentChatsTop(list.map((e) => _chat(e)).toList());
        } else if (events.$$typename == 'EventRecentChatsTopChatUpdated') {
          var mixin = events
              as RecentChatsTopEvents$Subscription$RecentChatsTopEvents$EventRecentChatsTopChatUpdated;
          yield EventRecentChatsUpdated(_chat(mixin.chat));
        } else if (events.$$typename == 'EventRecentChatsTopChatDeleted') {
          var mixin = events
              as RecentChatsTopEvents$Subscription$RecentChatsTopEvents$EventRecentChatsTopChatDeleted;
          yield EventRecentChatsDeleted(mixin.chatId);
        }
      });

  /// Fetches [HiveChat]s ordered by their last updating time with pagination.
  Future<Page<HiveChat, RecentChatsCursor>> _recentChats({
    int? first,
    RecentChatsCursor? after,
    int? last,
    RecentChatsCursor? before,
    bool withOngoingCalls = false,
  }) async {
    RecentChats$Query$RecentChats query = (await _graphQlProvider.recentChats(
      first: first,
      after: after,
      last: last,
      before: before,
      withOngoingCalls: withOngoingCalls,
      noFavorite: !withOngoingCalls,
    ))
        .recentChats;

    return Page(
      RxList(
        query.edges
            .map((e) => _chat(e.node, recentCursor: e.cursor).chat)
            .toList(),
      ),
      query.pageInfo.toModel((c) => RecentChatsCursor(c)),
    );
  }

  /// Fetches favorite [HiveChat]s ordered by their [Chat.favoritePosition] with
  /// pagination.
  Future<Page<HiveChat, FavoriteChatsCursor>> _favoriteChats({
    int? first,
    FavoriteChatsCursor? after,
    int? last,
    FavoriteChatsCursor? before,
  }) async {
    FavoriteChats$Query$FavoriteChats query =
        (await _graphQlProvider.favoriteChats(
      first: first,
      after: after,
      last: last,
      before: before,
    ))
            .favoriteChats;

    return Page(
      RxList(
        query.edges
            .map((e) => _chat(e.node, favoriteCursor: e.cursor).chat)
            .toList(),
      ),
      query.pageInfo.toModel((c) => FavoriteChatsCursor(c)),
    );
  }

  /// Puts the provided [data] to [Hive].
  Future<HiveRxChat> _putEntry(ChatData data, {bool pagination = false}) async {
    Mutex? mutex = _putEntryGuards[data.chat.value.id];

    if (mutex == null) {
      mutex = Mutex();
      _putEntryGuards[data.chat.value.id] = mutex;
    }

    return await mutex.protect(() async {
      HiveRxChat? entry = chats[data.chat.value.id];

      if (entry == null) {
        // If [data] is a remote [Chat]-dialog, then try to replace the existing
        // local [Chat], if any is associated with this [data].
        if (!data.chat.value.isGroup && !data.chat.value.id.isLocal) {
          final ChatMember? member = data.chat.value.members.firstWhereOrNull(
            (m) => data.chat.value.isMonolog || m.user.id != me,
          );

          if (member != null) {
            final ChatId localId = ChatId.local(member.user.id);
            final HiveRxChat? localChat = chats[localId];

            if (localChat != null) {
              chats.move(localId, data.chat.value.id);
              paginated.move(localId, data.chat.value.id);
              await localChat.updateChat(data.chat.value);
              entry = localChat;
            }

            _draftLocal.move(localId, data.chat.value.id);
            remove(localId);
          }
        }
      }

      entry = await put(data.chat, pagination: pagination);

      for (var item in [
        if (data.lastItem != null) data.lastItem!,
        if (data.lastReadItem != null) data.lastReadItem!,
      ]) {
        entry.put(item);
      }

      _putEntryGuards.remove(data.chat.value.id);
      return entry;
    });
  }

  /// Constructs a new [ChatData] from the given [ChatMixin] fragment.
  ChatData _chat(
    ChatMixin q, {
    RecentChatsCursor? recentCursor,
    FavoriteChatsCursor? favoriteCursor,
  }) {
    for (var m in q.members.nodes) {
      _userRepo.put(m.user.toHive());
    }

    return q.toData(recentCursor, favoriteCursor);
  }

  /// Initializes [_favoriteChatsEvents] subscription.
  Future<void> _initFavoriteSubscription() async {
    _favoriteChatsSubscription?.cancel();
    _favoriteChatsSubscription = StreamQueue(
      _favoriteChatsEvents(_sessionLocal.getFavoriteChatsListVersion),
    );
    await _favoriteChatsSubscription!.execute(_favoriteChatsEvent);
  }

  /// Handles a [FavoriteChatsEvent] from the [_favoriteChatsEvents]
  /// subscription.
  Future<void> _favoriteChatsEvent(FavoriteChatsEvents event) async {
    switch (event.kind) {
      case FavoriteChatsEventsKind.initialized:
        // No-op.
        break;

      case FavoriteChatsEventsKind.chatsList:
        var node = event as FavoriteChatsEventsChatsList;
        _sessionLocal.setFavoriteChatsListVersion(node.ver);
        for (ChatData data in node.chatList) {
          if (chats[data.chat.value.id] == null) {
            _putEntry(data);
          }
        }
        break;

      case FavoriteChatsEventsKind.event:
        var versioned = (event as FavoriteChatsEventsEvent).event;
        if (versioned.ver > _sessionLocal.getFavoriteChatsListVersion()) {
          _sessionLocal.setFavoriteChatsListVersion(versioned.ver);

          for (var event in versioned.events) {
            switch (event.kind) {
              case ChatEventKind.favorited:
                if (chats[event.chatId] == null) {
                  get(event.chatId);
                }
                break;

              case ChatEventKind.unfavorited:
                // No-op.
                break;

              default:
                // No-op.
                break;
            }
          }
          break;
        }
    }
  }

  /// Subscribes to the [FavoriteChatsEvent]s of all [chats].
  Stream<FavoriteChatsEvents> _favoriteChatsEvents(
    FavoriteChatsListVersion? Function() ver,
  ) =>
      _graphQlProvider.favoriteChatsEvents(ver).asyncExpand((event) async* {
        var events = FavoriteChatsEvents$Subscription.fromJson(event.data!)
            .favoriteChatsEvents;
        if (events.$$typename == 'SubscriptionInitialized') {
          events
              as FavoriteChatsEvents$Subscription$FavoriteChatsEvents$SubscriptionInitialized;
          yield const FavoriteChatsEventsInitialized();
        } else if (events.$$typename == 'FavoriteChatsList') {
          var chatsList = events
              as FavoriteChatsEvents$Subscription$FavoriteChatsEvents$FavoriteChatsList;
          var data = chatsList.chats.edges
              .map((e) => e.node.toData(null, e.cursor))
              .toList();
          yield FavoriteChatsEventsChatsList(data, chatsList.chats.ver);
        } else if (events.$$typename == 'FavoriteChatsEventsVersioned') {
          var mixin = events
              as FavoriteChatsEvents$Subscription$FavoriteChatsEvents$FavoriteChatsEventsVersioned;
          yield FavoriteChatsEventsEvent(
            FavoriteChatsEventsVersioned(
              mixin.events.map((e) => _favoriteChatsVersionedEvent(e)).toList(),
              mixin.ver,
            ),
          );
        }
      });

  /// Constructs a [ChatEvents] from the
  /// [FavoriteChatsEventsVersionedMixin$Events].
  ChatEvent _favoriteChatsVersionedEvent(
      FavoriteChatsEventsVersionedMixin$Events e) {
    if (e.$$typename == 'EventChatFavorited') {
      var node =
          e as FavoriteChatsEventsVersionedMixin$Events$EventChatFavorited;
      return EventChatFavorited(e.chatId, e.at, node.position);
    } else if (e.$$typename == 'EventChatUnfavorited') {
      return EventChatUnfavorited(e.chatId, e.at);
    } else {
      throw UnimplementedError('Unknown FavoriteChatsEvent: ${e.$$typename}');
    }
  }

  /// Returns a [HiveRxChat] being a local [Chat]-dialog between the given
  /// [responderId] and the authenticated [MyUser].
  Future<HiveRxChat> _createLocalDialog(UserId responderId) async {
    final ChatId chatId = ChatId.local(responderId);

    final List<RxUser?> users = [
      await _userRepo.get(me),
      if (responderId != me) await _userRepo.get(responderId)
    ];

    final ChatData chatData = ChatData(
      HiveChat(
        Chat(
          chatId,
          members: users
              .whereNotNull()
              .map((e) => ChatMember(e.user.value, PreciseDateTime.now()))
              .toList(),
          kindIndex: ChatKind.values
              .indexOf(responderId == me ? ChatKind.monolog : ChatKind.dialog),
        ),
        ChatVersion('0'),
        null,
        null,
        null,
        null,
      ),
      null,
      null,
    );

    return _putEntry(chatData);
  }

  /// Initializes the [monolog], fetching it from remote, if none is known.
  Future<void> _initMonolog() async {
    if (monolog.isLocal && paginated[monolog] == null) {
      final ChatMixin? query = await _graphQlProvider.getMonolog();
      if (query == null) {
        await _createLocalDialog(me);
      } else {
        _monologLocal.set(query.id);
      }
    }
  }
}

/// Result of fetching a [Chat].
class ChatData {
  const ChatData(this.chat, this.lastItem, this.lastReadItem);

  /// [HiveChat] returned from the [Chat] fetching.
  final HiveChat chat;

  /// [HiveChatItem] of a [Chat.lastItem] returned from the [Chat] fetching.
  final HiveChatItem? lastItem;

  /// [HiveChatItem] of a [Chat.lastReadItem] returned from the [Chat] fetching.
  final HiveChatItem? lastReadItem;
}<|MERGE_RESOLUTION|>--- conflicted
+++ resolved
@@ -1279,11 +1279,7 @@
       await _pagination?.put(chat);
     }
 
-<<<<<<< HEAD
     final HiveRxChat hiveChat = _add(chat, pagination: pagination);
-=======
-    HiveRxChat hiveChat = _add(chat, pagination: pagination);
->>>>>>> 551c901a
 
     final HiveChat? saved = await _chatLocal.get(chat.value.id);
 
@@ -1291,11 +1287,7 @@
     chat.value.firstItem ??= saved?.value.firstItem;
 
     if (saved == null || saved.ver < chat.ver) {
-<<<<<<< HEAD
-      _chatLocal.put(chat);
-=======
       await _chatLocal.put(chat);
->>>>>>> 551c901a
     }
 
     return hiveChat;
