// Copyright © 2022-2023 IT ENGINEERING MANAGEMENT INC,
//                       <https://github.com/team113>
//
// This program is free software: you can redistribute it and/or modify it under
// the terms of the GNU Affero General Public License v3.0 as published by the
// Free Software Foundation, either version 3 of the License, or (at your
// option) any later version.
//
// This program is distributed in the hope that it will be useful, but WITHOUT
// ANY WARRANTY; without even the implied warranty of MERCHANTABILITY or FITNESS
// FOR A PARTICULAR PURPOSE. See the GNU Affero General Public License v3.0 for
// more details.
//
// You should have received a copy of the GNU Affero General Public License v3.0
// along with this program. If not, see
// <https://www.gnu.org/licenses/agpl-3.0.html>.

import 'dart:async';

import 'package:async/async.dart';
import 'package:collection/collection.dart';
import 'package:dio/dio.dart' as dio;
import 'package:get/get.dart';
import 'package:hive/hive.dart';
import 'package:mutex/mutex.dart';

import '/api/backend/extension/call.dart';
import '/api/backend/extension/chat.dart';
import '/api/backend/extension/page_info.dart';
import '/api/backend/extension/user.dart';
import '/api/backend/schema.dart';
import '/domain/model/attachment.dart';
import '/domain/model/avatar.dart';
import '/domain/model/chat.dart';
import '/domain/model/chat_call.dart';
import '/domain/model/chat_item.dart';
import '/domain/model/chat_item_quote_input.dart' as model;
import '/domain/model/chat_message_input.dart' as model;
import '/domain/model/mute_duration.dart';
import '/domain/model/native_file.dart';
import '/domain/model/precise_date_time/precise_date_time.dart';
import '/domain/model/sending_status.dart';
import '/domain/model/user.dart';
import '/domain/repository/call.dart';
import '/domain/repository/chat.dart';
import '/domain/repository/user.dart';
import '/provider/gql/exceptions.dart'
    show ConnectionException, UploadAttachmentException;
import '/provider/gql/graphql.dart';
import '/provider/hive/chat.dart';
import '/provider/hive/chat_item.dart';
import '/provider/hive/draft.dart';
import '/provider/hive/monolog.dart';
import '/provider/hive/recent_chat.dart';
import '/provider/hive/session.dart';
import '/store/event/recent_chat.dart';
import '/store/model/chat_item.dart';
import '/store/pagination/combined_pagination.dart';
import '/store/pagination/graphql.dart';
import '/store/pagination/hive.dart';
import '/store/user.dart';
import '/util/backoff.dart';
import '/util/new_type.dart';
import '/util/obs/obs.dart';
import '/util/stream_utils.dart';
import '/util/web/web_utils.dart';
import 'chat_rx.dart';
import 'event/chat.dart';
import 'event/favorite_chat.dart';
import 'model/chat.dart';
import 'pagination.dart';

/// Implementation of an [AbstractChatRepository].
class ChatRepository extends DisposableInterface
    implements AbstractChatRepository {
  ChatRepository(
    this._graphQlProvider,
    this._chatLocal,
    this._recentLocal,
    this._callRepo,
    this._draftLocal,
    this._userRepo,
    this._sessionLocal,
    this._monologLocal, {
    required this.me,
  });

  /// Callback, called when an [User] identified by the provided [userId] is
  /// removed from the specified [Chat].
  late final Future<void> Function(ChatId id, UserId userId) onMemberRemoved;

  /// [UserId] of the currently authenticated [MyUser].
  final UserId me;

  @override
  final Rx<RxStatus> status = Rx(RxStatus.empty());

  @override
  final RxObsMap<ChatId, HiveRxChat> chats = RxObsMap<ChatId, HiveRxChat>();

  @override
  final RxObsMap<ChatId, HiveRxChat> paginated = RxObsMap<ChatId, HiveRxChat>();

  /// GraphQL API provider.
  final GraphQlProvider _graphQlProvider;

  /// [Chat]s local [Hive] storage.
  final ChatHiveProvider _chatLocal;

  /// [ChatId]s sorted by [PreciseDateTime] representing recent [Chat]s [Hive]
  /// storage.
  final RecentChatHiveProvider _recentLocal;

  /// [OngoingCall]s repository, used to put the fetched [ChatCall]s into it.
  final AbstractCallRepository _callRepo;

  /// [RxChat.draft] local [Hive] storage.
  final DraftHiveProvider _draftLocal;

  /// [User]s repository, used to put the fetched [User]s into it.
  final UserRepository _userRepo;

  /// [SessionDataHiveProvider] storing a [FavoriteChatsListVersion].
  final SessionDataHiveProvider _sessionLocal;

  /// [MonologHiveProvider] storing a [ChatId] of the [Chat]-monolog.
  final MonologHiveProvider _monologLocal;

  /// [ChatHiveProvider.boxEvents] subscription.
  StreamIterator<BoxEvent>? _localSubscription;

  /// [CombinedPagination] loading [chats] with pagination.
  CombinedPagination<HiveChat, ChatId>? _pagination;

  /// [Pagination] loading local [chats] with pagination.
  Pagination<HiveChat, RecentChatsCursor, ChatId>? _localPagination;

  /// Subscription to the [_pagination] changes.
  StreamSubscription? _paginationSubscription;

  /// [DraftHiveProvider.boxEvents] subscription.
  StreamIterator<BoxEvent>? _draftSubscription;

  /// [_recentChatsRemoteEvents] subscription.
  ///
  /// May be uninitialized since connection establishment may fail.
  StreamQueue<RecentChatsEvent>? _remoteSubscription;

  /// [DateTime] when the [_remoteSubscription] initializing has been started.
  DateTime? _subscribingStarted;

  /// [_favoriteChatsEvents] subscription.
  ///
  /// May be uninitialized since connection establishment may fail.
  StreamQueue<FavoriteChatsEvents>? _favoriteChatsSubscription;

<<<<<<< HEAD
=======
  /// Subscriptions for the [paginated] chats changes.
  final Map<ChatId, StreamSubscription> _subscriptions = {};

  /// Indicator whether [_remoteSubscription] is initialized.
  ///
  /// Used to skip the [_initPagination] invoke in the first
  /// [RecentChatsEventKind.initialized] event, as [init] already does it.
  bool _remoteSubscriptionInitialized = false;

>>>>>>> 4a55505b
  /// [Mutex]es guarding access to the [get] method.
  final Map<ChatId, Mutex> _getGuards = {};

  /// [Mutex]es guarding synchronized access to the [_putEntry].
  final Map<ChatId, Mutex> _putEntryGuards = {};

  /// [dio.CancelToken] for cancelling the [CombinedPagination.around].
  dio.CancelToken _cancelToken = dio.CancelToken();

  /// Indicator whether a local [Chat]-monolog has been hidden.
  ///
  /// Used to prevent the [Chat]-monolog from re-appearing if the local
  /// [Chat]-monolog was hidden.
  bool _monologShouldBeHidden = false;

  /// [ChatFavoritePosition] of the local [Chat]-monolog.
  ///
  /// Used to prevent [Chat]-monolog from being displayed as unfavorited after
  /// adding a local [Chat]-monolog to favorites.
  ChatFavoritePosition? _localMonologFavoritePosition;

  @override
  ChatId get monolog => _monologLocal.get() ?? ChatId.local(me);

  @override
  RxBool get hasNext =>
      _localPagination?.hasNext ?? _pagination?.hasNext ?? RxBool(false);

  @override
  RxBool get nextLoading =>
      _localPagination?.nextLoading ??
      _pagination?.nextLoading ??
      RxBool(false);

  @override
  Future<void> init({
    required Future<void> Function(ChatId, UserId) onMemberRemoved,
  }) async {
    this.onMemberRemoved = onMemberRemoved;

    status.value = RxStatus.loading();

<<<<<<< HEAD
    _initLocalSubscription();
    _initDraftSubscription();
    _initRemoteSubscription();
    _initFavoriteSubscription();

    _initPagination();

    _localPagination = Pagination(
      onKey: (e) => e.value.id,
      perPage: 15,
      provider: HivePageProvider(
        _chatLocal,
        getCursor: (e) => e?.recentCursor,
        getKey: (e) => e.value.id,
        isLast: (_) => true,
        isFirst: (_) => true,
        orderBy: (_) => _recentLocal.values,
        strategy: PaginationStrategy.fromEnd,
        reversed: true,
      ),
      compare: (a, b) => b.value.updatedAt.compareTo(a.value.updatedAt),
    );

    _paginationSubscription = _localPagination!.changes.listen((event) async {
      switch (event.op) {
        case OperationKind.added:
        case OperationKind.updated:
          _putEntry(ChatData(event.value!, null, null), pagination: true);
          break;

        case OperationKind.removed:
          remove(event.value!.value.id);
          break;
      }
    });

    await _localPagination!.around();

    await Future.delayed(1.milliseconds);

    if (paginated.isNotEmpty) {
      status.value = RxStatus.success();
=======
    // Popup shouldn't listen to recent chats remote updates, as it's happening
    // inside single [Chat].
    if (!WebUtils.isPopup) {
      _initDraftSubscription();
      _initRemoteSubscription();
      _initFavoriteSubscription();

      // TODO: Should display last known list of [Chat]s, until remote responds.
      _initPagination();
>>>>>>> 4a55505b
    }
  }

  @override
  void onClose() {
    chats.forEach((_, v) => v.dispose());
    _subscriptions.forEach((_, v) => v.cancel());
    _cancelToken.cancel();
    _localSubscription?.cancel();
    _draftSubscription?.cancel();
    _remoteSubscription?.close(immediate: true);
    _favoriteChatsSubscription?.close(immediate: true);
    _paginationSubscription?.cancel();

    super.onClose();
  }

  @override
  Future<void> next() async {
    await _pagination?.next();
    await _localPagination?.next();

    if (hasNext.value == false) {
      _initMonolog();
    }
  }

  @override
  Future<void> clear() {
    for (var c in chats.entries) {
      c.value.dispose();
    }

    chats.clear();
    paginated.clear();

    return _chatLocal.clear();
  }

  @override
  Future<HiveRxChat?> get(ChatId id) async {
    HiveRxChat? chat = chats[id];
    if (chat != null) {
      return Future.value(chat);
    }

    // If [chat] doesn't exists, we should lock the [mutex] to avoid remote
    // double invoking.
    Mutex? mutex = _getGuards[id];
    if (mutex == null) {
      mutex = Mutex();
      _getGuards[id] = mutex;
    }

    return mutex.protect(() async {
      chat = chats[id];
      if (chat == null) {
        final HiveChat? hiveChat = await _chatLocal.get(id);
        if (hiveChat != null) {
          chat = HiveRxChat(this, _chatLocal, _draftLocal, hiveChat);
          chat!.init();
        }

        if (id.isLocal) {
          chat ??= await _createLocalDialog(id.userId);
        } else if (chat == null) {
          var query = (await _graphQlProvider.getChat(id)).chat;
          if (query != null) {
            chat = await _putEntry(_chat(query));
          }
        }

        if (chat != null) {
          chats[id] = chat!;
        }
      }

      return chat;
    });
  }

  @override
<<<<<<< HEAD
  Future<void> remove(ChatId id) => _chatLocal.remove(id);
=======
  Future<void> remove(ChatId id) {
    chats.remove(id)?.dispose();
    paginated.remove(id);
    _pagination?.remove(id);
    _subscriptions.remove(id)?.cancel();
    return _chatLocal.remove(id);
  }
>>>>>>> 4a55505b

  /// Ensures the provided [Chat] is remotely accessible.
  Future<HiveRxChat?> ensureRemoteDialog(ChatId chatId) async {
    if (chatId.isLocal) {
      if (chatId.isLocalWith(me)) {
        return await ensureRemoteMonolog();
      }

      final ChatData chat = _chat(
        await _graphQlProvider.createDialogChat(chatId.userId),
      );

      return _putEntry(chat);
    }

    return await get(chatId);
  }

  /// Ensures the provided [Chat]-monolog is remotely accessible.
  Future<HiveRxChat> ensureRemoteMonolog([ChatName? name]) async {
    final ChatData chatData = _chat(
      await _graphQlProvider.createMonologChat(name),
    );
    final HiveRxChat chat = await _putEntry(chatData);

    if (!isClosed) {
      await _monologLocal.set(chat.id);
    }

    return chat;
  }

  @override
  Future<HiveRxChat> createGroupChat(
    List<UserId> memberIds, {
    ChatName? name,
  }) async {
    var chat =
        _chat(await _graphQlProvider.createGroupChat(memberIds, name: name));
    return _putEntry(chat);
  }

  @override
  Future<void> sendChatMessage(
    ChatId chatId, {
    ChatMessageText? text,
    List<Attachment>? attachments,
    List<ChatItem> repliesTo = const [],
  }) async {
    HiveRxChat? rxChat = chats[chatId] ?? (await get(chatId));
    ChatItem? local;

    if (chatId.isLocal) {
      local = await rxChat?.postChatMessage(
        existingDateTime: PreciseDateTime.now().add(10.seconds),
        text: text,
        attachments: attachments,
        repliesTo: repliesTo,
      );

      try {
        rxChat = await ensureRemoteDialog(chatId);
      } catch (_) {
        local?.status.value = SendingStatus.error;
      }
    }

    await rxChat?.postChatMessage(
      existingId: local?.id,
      existingDateTime: local?.at,
      text: text,
      attachments: attachments,
      repliesTo: repliesTo,
    );
  }

  /// Posts a new [ChatMessage] to the specified [Chat] by the authenticated
  /// [MyUser].
  ///
  /// For the posted [ChatMessage] to be meaningful, at least one of [text] or
  /// [attachments] arguments must be specified and non-empty.
  ///
  /// To attach some [Attachment]s to the posted [ChatMessage], first, they
  /// should be uploaded with [uploadAttachment], and only then, the returned
  /// [Attachment.id]s may be used as the [attachments] argument of this method.
  ///
  /// Specify [repliesTo] argument if the posted [ChatMessage] is going to be a
  /// reply to some other [ChatItem].
  Future<ChatEventsVersionedMixin?> postChatMessage(
    ChatId chatId, {
    ChatMessageText? text,
    List<AttachmentId>? attachments,
    List<ChatItemId> repliesTo = const [],
  }) =>
      _graphQlProvider.postChatMessage(
        chatId,
        text: text,
        attachments: attachments,
        repliesTo: repliesTo,
      );

  @override
  Future<void> resendChatItem(ChatItem item) async {
    HiveRxChat? rxChat = chats[item.chatId];

    // TODO: Account [ChatForward]s.
    if (item is ChatMessage) {
      for (var e in item.attachments.whereType<LocalAttachment>()) {
        if (e.status.value == SendingStatus.error &&
            (e.upload.value == null || e.upload.value?.isCompleted == true)) {
          uploadAttachment(e)
              .onError<UploadAttachmentException>((_, __) => e)
              .onError<ConnectionException>((_, __) => e);
        }
      }

      // If this [item] is posted in a local [Chat], then make it remote first.
      if (item.chatId.isLocal) {
        rxChat = await ensureRemoteDialog(item.chatId);
      }

      await rxChat?.postChatMessage(
        existingId: item.id,
        existingDateTime: item.at,
        text: item.text,
        attachments: item.attachments,
        repliesTo:
            item.repliesTo.map((e) => e.original).whereNotNull().toList(),
      );
    }
  }

  @override
  Future<void> renameChat(ChatId id, ChatName? name) async {
    if (id.isLocalWith(me)) {
      await ensureRemoteMonolog(name);
      return;
    }

    final HiveRxChat? chat = chats[id];
    final ChatName? previous = chat?.chat.value.name;

    chat?.chat.update((c) => c?.name = name);

    try {
      await _graphQlProvider.renameChat(id, name);
    } catch (_) {
      chat?.chat.update((c) => c?.name = previous);
      rethrow;
    }
  }

  @override
  Future<void> addChatMember(ChatId chatId, UserId userId) =>
      _graphQlProvider.addChatMember(chatId, userId);

  @override
  Future<void> removeChatMember(ChatId chatId, UserId userId) async {
    final HiveRxChat? chat = chats[chatId];
    final ChatMember? member =
        chat?.chat.value.members.firstWhereOrNull((m) => m.user.id == userId);

    if (member != null) {
      chat?.chat.update((c) => c?.members.remove(member));
    }

    try {
      await _graphQlProvider.removeChatMember(chatId, userId);
      await onMemberRemoved.call(chatId, userId);
    } catch (_) {
      if (member != null) {
        chat?.chat.update((c) => c?.members.add(member));
      }

      rethrow;
    }
  }

  @override
  Future<void> hideChat(ChatId id) async {
    final HiveRxChat? chat = chats.remove(id);
    final HiveRxChat? pagination = paginated.remove(id);
    ChatData? monolog;

    try {
      if (id.isLocalWith(me)) {
        _monologShouldBeHidden = true;
        monolog = _chat(await _graphQlProvider.createMonologChat(null));

        // Delete the local [Chat]-monolog from [Hive], since it won't be
        // removed as is will be hidden right away.
        await remove(id);

        id = monolog.chat.value.id;
        await _monologLocal.set(id);
      }

      await _graphQlProvider.hideChat(id);
    } catch (_) {
      if (id == monolog?.chat.value.id) {
        _monologShouldBeHidden = false;
        final HiveRxChat entry = await _putEntry(monolog!);
        chats[id] = entry;
        paginated[id] = entry;
      } else {
        if (chat != null) {
          chats[id] = chat;
        }

        if (pagination != null) {
          paginated[id] = pagination;
        }
      }

      rethrow;
    }
  }

  @override
  Future<void> readChat(ChatId chatId, ChatItemId untilId) async {
    await chats[chatId]?.read(untilId);
  }

  /// Marks the specified [Chat] as read until the provided [ChatItemId] for the
  /// authenticated [MyUser].
  Future<void> readUntil(ChatId chatId, ChatItemId untilId) async {
    await _graphQlProvider.readChat(chatId, untilId);
  }

  @override
  Future<void> editChatMessage(
    ChatMessage message, {
    model.ChatMessageTextInput? text,
  }) async {
    final Rx<ChatItem>? item = chats[message.chatId]
        ?.messages
        .firstWhereOrNull((e) => e.value.id == message.id);

    ChatMessageText? previous;
    if (item?.value is ChatMessage) {
      previous = (item?.value as ChatMessage).text;

      if (text != null) {
        item?.update((c) => (c as ChatMessage?)?.text = text.changed);
      }
    }

    try {
      await _graphQlProvider.editChatMessage(
        message.id,
        text: text == null ? null : ChatMessageTextInput(kw$new: text.changed),
      );
    } catch (_) {
      if (item?.value is ChatMessage) {
        item?.update((c) => (c as ChatMessage?)?.text = previous);
      }

      rethrow;
    }
  }

  @override
  Future<void> deleteChatMessage(ChatMessage message) async {
    final HiveRxChat? chat = chats[message.chatId];

    if (message.status.value != SendingStatus.sent) {
      chat?.remove(message.id, message.key);
    } else {
      Rx<ChatItem>? item =
          chat?.messages.firstWhereOrNull((e) => e.value.id == message.id);
      if (item != null) {
        chat?.messages.remove(item);
      }

      try {
        await _graphQlProvider.deleteChatMessage(message.id);

        if (item != null) {
          chat?.remove(item.value.id, item.value.key);
        }
      } catch (_) {
        if (item != null) {
          chat?.messages.insertAfter(
            item,
            (e) => item.value.at.compareTo(e.value.at) == 1,
          );
          chat?.updateReads();
        }

        rethrow;
      }
    }
  }

  @override
  Future<void> deleteChatForward(ChatForward forward) async {
    final HiveRxChat? chat = chats[forward.chatId];

    if (forward.status.value != SendingStatus.sent) {
      chat?.remove(forward.id);
    } else {
      Rx<ChatItem>? item =
          chat?.messages.firstWhereOrNull((e) => e.value.id == forward.id);
      if (item != null) {
        chat?.messages.remove(item);
      }

      try {
        await _graphQlProvider.deleteChatForward(forward.id);

        if (item != null) {
          chat?.remove(item.value.id, item.value.key);
        }
      } catch (_) {
        if (item != null) {
          chat?.messages.insertAfter(
            item,
            (e) => item.value.at.compareTo(e.value.at) == 1,
          );
          chat?.updateReads();
        }

        rethrow;
      }
    }
  }

  @override
  Future<void> hideChatItem(ChatId chatId, ChatItemId id) async {
    final HiveRxChat? chat = chats[chatId];

    Rx<ChatItem>? item =
        chat?.messages.firstWhereOrNull((e) => e.value.id == id);
    if (item != null) {
      chat?.messages.remove(item);
    }

    try {
      await _graphQlProvider.hideChatItem(id);

      if (item != null) {
        chat?.remove(item.value.id, item.value.key);
      }
    } catch (_) {
      if (item != null) {
        chat?.messages.insertAfter(
          item,
          (e) => item.value.at.compareTo(e.value.at) == 1,
        );
        chat?.updateReads();
      }

      rethrow;
    }
  }

  @override
  Future<Attachment> uploadAttachment(LocalAttachment attachment) async {
    if (attachment.upload.value?.isCompleted != false) {
      attachment.upload.value = Completer();
    }

    if (attachment.read.value?.isCompleted != false) {
      attachment.read.value = Completer();
    }

    attachment.status.value = SendingStatus.sending;
    await attachment.file.ensureCorrectMediaType();

    try {
      dio.MultipartFile upload;

      await attachment.file.readFile();
      attachment.read.value?.complete(null);
      attachment.status.refresh();

      if (attachment.file.bytes.value != null) {
        upload = dio.MultipartFile.fromBytes(
          attachment.file.bytes.value!,
          filename: attachment.file.name,
          contentType: attachment.file.mime,
        );
      } else if (attachment.file.path != null) {
        upload = await dio.MultipartFile.fromFile(
          attachment.file.path!,
          filename: attachment.file.name,
          contentType: attachment.file.mime,
        );
      } else {
        throw ArgumentError(
          'At least stream, bytes or path should be specified.',
        );
      }

      var response = await _graphQlProvider.uploadAttachment(
        upload,
        onSendProgress: (now, max) => attachment.progress.value = now / max,
      );

      var model = response.attachment.toModel();
      attachment.id = model.id;
      attachment.filename = model.filename;
      attachment.original = model.original;
      attachment.upload.value?.complete(model);
      attachment.status.value = SendingStatus.sent;
      attachment.progress.value = 1;
      return model;
    } catch (e) {
      if (attachment.read.value?.isCompleted == false) {
        attachment.read.value?.complete(null);
      }
      attachment.upload.value?.completeError(e);
      attachment.status.value = SendingStatus.error;
      attachment.progress.value = 0;
      rethrow;
    }
  }

  @override
  Future<void> createChatDirectLink(
    ChatId chatId,
    ChatDirectLinkSlug slug,
  ) async {
    final HiveRxChat? chat = chats[chatId];
    final ChatDirectLink? link = chat?.chat.value.directLink;

    chat?.chat.update((c) => c?.directLink = ChatDirectLink(slug: slug));

    try {
      _graphQlProvider.createChatDirectLink(slug, groupId: chatId);
    } catch (_) {
      chat?.chat.update((c) => c?.directLink = link);
      rethrow;
    }
  }

  @override
  Future<void> deleteChatDirectLink(ChatId groupId) async {
    final HiveRxChat? chat = chats[groupId];
    final ChatDirectLink? link = chat?.chat.value.directLink;

    chat?.chat.update((c) => c?.directLink = null);

    try {
      _graphQlProvider.deleteChatDirectLink(groupId: groupId);
    } catch (_) {
      chat?.chat.update((c) => c?.directLink = link);
      rethrow;
    }
  }

  // TODO: Make [ChatForward]s to post like [ChatMessage]s.
  @override
  Future<void> forwardChatItems(
    ChatId from,
    ChatId to,
    List<model.ChatItemQuoteInput> items, {
    ChatMessageText? text,
    List<AttachmentId>? attachments,
  }) async {
    if (to.isLocal) {
      to = (await ensureRemoteDialog(to))!.id;
    }

    await _graphQlProvider.forwardChatItems(
      from,
      to,
      items
          .map(
            (i) => ChatItemQuoteInput(
              id: i.item.id,
              attachments: i.attachments,
              withText: i.withText,
            ),
          )
          .toList(),
      text: text,
      attachments: attachments,
    );
  }

  @override
  Future<void> updateChatAvatar(
    ChatId id, {
    NativeFile? file,
    void Function(int count, int total)? onSendProgress,
  }) async {
    late dio.MultipartFile upload;

    if (file != null) {
      await file.ensureCorrectMediaType();

      if (file.stream != null) {
        upload = dio.MultipartFile.fromStream(
          () => file.stream!,
          file.size,
          filename: file.name,
          contentType: file.mime,
        );
      } else if (file.bytes.value != null) {
        upload = dio.MultipartFile.fromBytes(
          file.bytes.value!,
          filename: file.name,
          contentType: file.mime,
        );
      } else if (file.path != null) {
        upload = await dio.MultipartFile.fromFile(
          file.path!,
          filename: file.name,
          contentType: file.mime,
        );
      } else {
        throw ArgumentError(
          'At least stream, bytes or path should be specified.',
        );
      }
    }

    final HiveRxChat? chat = chats[id];
    final ChatAvatar? avatar = chat?.chat.value.avatar;

    if (file == null) {
      chat?.chat.update((c) => c?.avatar = null);
    }

    if (id.isLocalWith(me)) {
      id = (await ensureRemoteMonolog()).id;
    }

    try {
      await _graphQlProvider.updateChatAvatar(
        id,
        file: file == null ? null : upload,
        onSendProgress: onSendProgress,
      );
    } catch (e) {
      if (file == null) {
        chat?.chat.update((c) => c?.avatar = avatar);
      }
      rethrow;
    }
  }

  @override
  Future<void> toggleChatMute(ChatId id, MuteDuration? mute) async {
    final HiveRxChat? chat = chats[id];
    final MuteDuration? muted = chat?.chat.value.muted;

    final Muting? muting = mute == null
        ? null
        : Muting(duration: mute.forever == true ? null : mute.until);

    chat?.chat.update((c) => c?.muted = muting?.toModel());

    try {
      await _graphQlProvider.toggleChatMute(id, muting);
    } catch (e) {
      chat?.chat.update((c) => c?.muted = muted);
      rethrow;
    }
  }

  /// Fetches [ChatItem]s of the [Chat] with the provided [id] ordered by their
  /// posting time with pagination.
  Future<Page<HiveChatItem, ChatItemsCursor>> messages(
    ChatId id, {
    int? first,
    ChatItemsCursor? after,
    int? last,
    ChatItemsCursor? before,
  }) async {
    var query = await _graphQlProvider.chatItems(
      id,
      first: first,
      after: after,
      last: last,
      before: before,
    );

    return Page(
      RxList(query.chat!.items.edges.map((e) => e.toHive()).toList()),
      query.chat!.items.pageInfo.toModel((c) => ChatItemsCursor(c)),
    );
  }

  /// Fetches the [Attachment]s of the provided [item].
  Future<List<Attachment>> attachments(HiveChatItem item) async {
    var response = await _graphQlProvider.attachments(item.value.id);
    return response.chatItem?.toModel() ?? [];
  }

  /// Removes the [ChatCallCredentials] of an [OngoingCall] identified by the
  /// provided [id].
  Future<void> removeCredentials(ChatItemId id) =>
      _callRepo.removeCredentials(id);

  /// Adds the provided [ChatCall] to the [AbstractCallRepository].
  void addCall(ChatCall call) => _callRepo.add(call);

  /// Ends an [OngoingCall] happening in the [Chat] identified by the provided
  /// [chatId], if any.
  void endCall(ChatId chatId) => _callRepo.remove(chatId);

  /// Subscribes to [ChatEvent]s of the specified [Chat].
  Stream<ChatEvents> chatEvents(
    ChatId chatId,
    ChatVersion? ver,
    FutureOr<ChatVersion?> Function() onVer,
  ) =>
      _graphQlProvider
          .chatEvents(chatId, ver, onVer)
          .asyncExpand((event) async* {
        var events = ChatEvents$Subscription.fromJson(event.data!).chatEvents;
        if (events.$$typename == 'SubscriptionInitialized') {
          events as ChatEvents$Subscription$ChatEvents$SubscriptionInitialized;
          yield const ChatEventsInitialized();
        } else if (events.$$typename == 'Chat') {
          final chat = events as ChatEvents$Subscription$ChatEvents$Chat;
          final data = _chat(chat);
          yield ChatEventsChat(data.chat);
        } else if (events.$$typename == 'ChatEventsVersioned') {
          var mixin =
              events as ChatEvents$Subscription$ChatEvents$ChatEventsVersioned;
          yield ChatEventsEvent(
            ChatEventsVersioned(
              mixin.events.map((e) => chatEvent(e)).toList(),
              mixin.ver,
            ),
          );
        }
      });

  @override
  Stream<dynamic> keepTyping(ChatId chatId) {
    if (chatId.isLocal) {
      return const Stream.empty();
    }

    return _graphQlProvider.keepTyping(chatId);
  }

  /// Returns an [User] by the provided [id].
  Future<RxUser?> getUser(UserId id) => _userRepo.get(id);

  @override
  Future<void> favoriteChat(ChatId id, ChatFavoritePosition? position) async {
    final HiveRxChat? chat = chats[id];
    final ChatFavoritePosition? oldPosition = chat?.chat.value.favoritePosition;
    final ChatFavoritePosition newPosition;

    if (position == null) {
      final List<HiveRxChat> favorites = chats.values
          .where((e) => e.chat.value.favoritePosition != null)
          .toList();

      favorites.sort(
        (a, b) => b.chat.value.favoritePosition!
            .compareTo(a.chat.value.favoritePosition!),
      );

      final double? highestFavorite = favorites.isEmpty
          ? null
          : favorites.first.chat.value.favoritePosition!.val;

      newPosition = ChatFavoritePosition(
        highestFavorite == null ? 1 : highestFavorite * 2,
      );
    } else {
      newPosition = position;
    }

    chat?.chat.update((c) => c?.favoritePosition = newPosition);
    paginated.emit(MapChangeNotification.updated(chat?.id, chat?.id, chat));

    try {
      if (id.isLocalWith(me)) {
        _localMonologFavoritePosition = newPosition;
        final ChatData monolog =
            _chat(await _graphQlProvider.createMonologChat(null));

        id = monolog.chat.value.id;
        await _monologLocal.set(id);
      }

      await _graphQlProvider.favoriteChat(id, newPosition);
    } catch (e) {
      if (chat?.chat.value.isMonolog == true) {
        _localMonologFavoritePosition = null;
      }

      chat?.chat.update((c) => c?.favoritePosition = oldPosition);
      paginated.emit(MapChangeNotification.updated(chat?.id, chat?.id, chat));
      rethrow;
    }
  }

  @override
  Future<void> unfavoriteChat(ChatId id) async {
    final HiveRxChat? chat = chats[id];
    final ChatFavoritePosition? oldPosition = chat?.chat.value.favoritePosition;

    chat?.chat.update((c) => c?.favoritePosition = null);
    paginated.emit(MapChangeNotification.updated(chat?.id, chat?.id, chat));

    try {
      await _graphQlProvider.unfavoriteChat(id);
    } catch (e) {
      chat?.chat.update((c) => c?.favoritePosition = oldPosition);
      paginated.emit(MapChangeNotification.updated(chat?.id, chat?.id, chat));
      rethrow;
    }
  }

  @override
  Future<void> clearChat(ChatId id, [ChatItemId? untilId]) async {
    if (id.isLocal) {
      await chats[id]?.clear();
      return;
    }

    final HiveRxChat? chat = chats[id];
    final ChatItem? lastItem = chat?.chat.value.lastItem;
    final ChatItemId? until = untilId ?? lastItem?.id;

    if (until == null) {
      // No-op, as there's nothing to clear until.
      return;
    }

    Iterable<Rx<ChatItem>>? items;

    if (chat != null) {
      final int index = chat.messages.indexWhere((c) => c.value.id == until);

      if (index != -1) {
        items = chat.messages.toList().getRange(0, index + 1);
        chat.messages.removeRange(0, index + 1);

        final ChatItem? last =
            chat.messages.isNotEmpty ? chat.messages.last.value : null;
        chat.chat.update((c) => c?.lastItem = last);
      }
    }

    try {
      await _graphQlProvider.clearChat(id, until);
    } catch (_) {
      if (chat != null) {
        chat.messages.insertAll(0, items ?? []);
        chat.chat.update((c) => c?.lastItem = lastItem);
      }
      rethrow;
    }
  }

  /// Constructs a [ChatEvent] from the [ChatEventsVersionedMixin$Events].
  ChatEvent chatEvent(ChatEventsVersionedMixin$Events e) {
    if (e.$$typename == 'EventChatCleared') {
      var node = e as ChatEventsVersionedMixin$Events$EventChatCleared;
      return EventChatCleared(e.chatId, node.at);
    } else if (e.$$typename == 'EventChatUnreadItemsCountUpdated') {
      var node =
          e as ChatEventsVersionedMixin$Events$EventChatUnreadItemsCountUpdated;
      return EventChatUnreadItemsCountUpdated(
        e.chatId,
        node.count,
      );
    } else if (e.$$typename == 'EventChatItemPosted') {
      var node = e as ChatEventsVersionedMixin$Events$EventChatItemPosted;
      return EventChatItemPosted(
        e.chatId,
        node.item.toHive(),
      );
    } else if (e.$$typename == 'EventChatLastItemUpdated') {
      var node = e as ChatEventsVersionedMixin$Events$EventChatLastItemUpdated;
      return EventChatLastItemUpdated(
        e.chatId,
        node.lastItem?.toHive(),
      );
    } else if (e.$$typename == 'EventChatItemHidden') {
      var node = e as ChatEventsVersionedMixin$Events$EventChatItemHidden;
      return EventChatItemHidden(
        e.chatId,
        node.itemId,
      );
    } else if (e.$$typename == 'EventChatMuted') {
      var node = e as ChatEventsVersionedMixin$Events$EventChatMuted;
      return EventChatMuted(
        e.chatId,
        node.duration.toModel(),
      );
    } else if (e.$$typename == 'EventChatTypingStarted') {
      var node = e as ChatEventsVersionedMixin$Events$EventChatTypingStarted;
      _userRepo.put(node.user.toHive());
      return EventChatTypingStarted(e.chatId, node.user.toModel());
    } else if (e.$$typename == 'EventChatUnmuted') {
      return EventChatUnmuted(e.chatId);
    } else if (e.$$typename == 'EventChatTypingStopped') {
      var node = e as ChatEventsVersionedMixin$Events$EventChatTypingStopped;
      _userRepo.put(node.user.toHive());
      return EventChatTypingStopped(
        e.chatId,
        node.user.toModel(),
      );
    } else if (e.$$typename == 'EventChatHidden') {
      var node = e as ChatEventsVersionedMixin$Events$EventChatHidden;
      return EventChatHidden(e.chatId, node.at);
    } else if (e.$$typename == 'EventChatItemDeleted') {
      var node = e as ChatEventsVersionedMixin$Events$EventChatItemDeleted;
      return EventChatItemDeleted(
        e.chatId,
        node.itemId,
      );
    } else if (e.$$typename == 'EventChatItemEdited') {
      var node = e as ChatEventsVersionedMixin$Events$EventChatItemEdited;
      return EventChatItemEdited(
        e.chatId,
        node.itemId,
        node.text?.changed,
        node.attachments?.changed.map((e) => e.toModel()).toList(),
        node.repliesTo?.changed.map((e) => e.toHive().value).toList(),
      );
    } else if (e.$$typename == 'EventChatCallStarted') {
      var node = e as ChatEventsVersionedMixin$Events$EventChatCallStarted;
      return EventChatCallStarted(
        e.chatId,
        node.call.toModel(),
      );
    } else if (e.$$typename == 'EventChatDirectLinkUsageCountUpdated') {
      var node = e
          as ChatEventsVersionedMixin$Events$EventChatDirectLinkUsageCountUpdated;
      return EventChatDirectLinkUsageCountUpdated(
        e.chatId,
        node.usageCount,
      );
    } else if (e.$$typename == 'EventChatCallFinished') {
      var node = e as ChatEventsVersionedMixin$Events$EventChatCallFinished;
      return EventChatCallFinished(
        e.chatId,
        node.call.toModel(),
        node.reason,
      );
    } else if (e.$$typename == 'EventChatCallMemberLeft') {
      var node = e as ChatEventsVersionedMixin$Events$EventChatCallMemberLeft;
      _userRepo.put(node.user.toHive());
      return EventChatCallMemberLeft(
        e.chatId,
        node.user.toModel(),
        node.at,
      );
    } else if (e.$$typename == 'EventChatCallMemberJoined') {
      var node = e as ChatEventsVersionedMixin$Events$EventChatCallMemberJoined;
      _userRepo.put(node.user.toHive());
      return EventChatCallMemberJoined(
        e.chatId,
        node.call.toModel(),
        node.user.toModel(),
        node.at,
      );
    } else if (e.$$typename == 'EventChatCallMemberRedialed') {
      var node =
          e as ChatEventsVersionedMixin$Events$EventChatCallMemberRedialed;
      _userRepo.put(node.user.toHive());
      return EventChatCallMemberRedialed(
        e.chatId,
        node.at,
        node.callId,
        node.call.toModel(),
        node.user.toModel(),
        node.byUser.toModel(),
      );
    } else if (e.$$typename == 'EventChatDelivered') {
      var node = e as ChatEventsVersionedMixin$Events$EventChatDelivered;
      return EventChatDelivered(
        e.chatId,
        node.at,
      );
    } else if (e.$$typename == 'EventChatRead') {
      var node = e as ChatEventsVersionedMixin$Events$EventChatRead;
      _userRepo.put(node.byUser.toHive());
      return EventChatRead(
        e.chatId,
        node.byUser.toModel(),
        node.at,
      );
    } else if (e.$$typename == 'EventChatCallDeclined') {
      var node = e as ChatEventsVersionedMixin$Events$EventChatCallDeclined;
      _userRepo.put(node.user.toHive());
      return EventChatCallDeclined(
        e.chatId,
        node.callId,
        node.call.toModel(),
        node.user.toModel(),
        node.at,
      );
    } else if (e.$$typename == 'EventChatTotalItemsCountUpdated') {
      var node =
          e as ChatEventsVersionedMixin$Events$EventChatTotalItemsCountUpdated;
      return EventChatTotalItemsCountUpdated(e.chatId, node.count);
    } else if (e.$$typename == 'EventChatDirectLinkDeleted') {
      return EventChatDirectLinkDeleted(e.chatId);
    } else if (e.$$typename == 'EventChatDirectLinkUpdated') {
      var node =
          e as ChatEventsVersionedMixin$Events$EventChatDirectLinkUpdated;
      return EventChatDirectLinkUpdated(
        e.chatId,
        ChatDirectLink(
          slug: node.directLink.slug,
          usageCount: node.directLink.usageCount,
        ),
      );
    } else if (e.$$typename == 'EventChatCallMoved') {
      var node = e as ChatEventsVersionedMixin$Events$EventChatCallMoved;
      _userRepo.put(node.user.toHive());
      return EventChatCallMoved(
        e.chatId,
        node.callId,
        node.call.toModel(),
        node.newChatId,
        node.newChat.toModel(),
        node.newCallId,
        node.newCall.toModel(),
        node.user.toModel(),
        node.at,
      );
    } else if (e.$$typename == 'EventChatFavorited') {
      var node = e as ChatEventsVersionedMixin$Events$EventChatFavorited;
      return EventChatFavorited(e.chatId, node.at, node.position);
    } else if (e.$$typename == 'EventChatUnfavorited') {
      var node = e as ChatEventsVersionedMixin$Events$EventChatUnfavorited;
      return EventChatUnfavorited(e.chatId, node.at);
    } else if (e.$$typename == 'EventChatCallConversationStarted') {
      var node =
          e as ChatEventsVersionedMixin$Events$EventChatCallConversationStarted;
      return EventChatCallConversationStarted(
        e.chatId,
        node.callId,
        node.at,
        node.call.toModel(),
      );
    } else {
      throw UnimplementedError('Unknown ChatEvent: ${e.$$typename}');
    }
  }

  // TODO: Put the members of the [Chat]s to the [UserRepository].
  /// Puts the provided [chat] to [Pagination] and [Hive].
  Future<HiveRxChat> put(HiveChat chat, {bool pagination = false}) async {
    HiveRxChat? saved = chats[chat.value.id];
    if (saved != null) {
      if (saved.ver > chat.ver) {
        if (pagination) {
          paginated[chat.value.id] ??= saved;
        }
        return saved;
      }
    }

    // [pagination] is `true`, if the [chat] is received from [Pagination],
    // thus otherwise we should try putting it to it.
    if (!pagination) {
      await _pagination?.put(chat);
    }

    final HiveRxChat rxChat = _add(chat, pagination: pagination);

<<<<<<< HEAD
    HiveChat? hiveChat = await _chatLocal.get(chat.value.id);

    // [Chat.firstItem] is maintained locally only for [Pagination] reasons.
    chat.value.firstItem ??= hiveChat?.value.firstItem;

    if (hiveChat == null || hiveChat.ver < chat.ver) {
      await _chatLocal.put(chat);
=======
    // TODO: https://github.com/team113/messenger/issues/27
    // Don't write to [Hive] from popup, as [Hive] doesn't support isolate
    // synchronization, thus writes from multiple applications may lead to
    // missing events.
    if (!WebUtils.isPopup) {
      final HiveChat? saved = await _chatLocal.get(chat.value.id);

      // [Chat.firstItem] is maintained locally only for [Pagination] reasons.
      chat.value.firstItem ??= saved?.value.firstItem;

      if (saved == null || saved.ver < chat.ver) {
        await _chatLocal.put(chat);
      }
>>>>>>> 4a55505b
    }

    return rxChat;
  }

  /// Adds the provided [HiveChat] to the [chats] and optionally to the
  /// [paginated].
  HiveRxChat _add(HiveChat chat, {bool pagination = false}) {
    final ChatId chatId = chat.value.id;
    HiveRxChat? entry = chats[chatId];

    if (entry == null) {
      entry = HiveRxChat(this, _chatLocal, _draftLocal, chat);
      chats[chatId] = entry;

      entry.init();
    } else {
      if (entry.chat.value.isMonolog) {
        if (_localMonologFavoritePosition != null) {
          chat.value.favoritePosition = _localMonologFavoritePosition;
          _localMonologFavoritePosition = null;
        }

        if (_monologShouldBeHidden) {
          chat.value.isHidden = _monologShouldBeHidden;
          _monologShouldBeHidden = false;
        }
      }

      if (entry.chat.value.favoritePosition != chat.value.favoritePosition) {
        paginated.emit(
          MapChangeNotification.updated(chat.value.id, chat.value.id, entry),
        );
      }

      entry.chat.value = chat.value;
      entry.ver = chat.ver;
      entry.chat.refresh();
    }

    if (!paginated.containsKey(chatId)) {
      paginated[chatId] = entry;

      if (!WebUtils.isPopup) {
        _subscriptions[chatId] = entry.updates.listen((_) {});
      }
    }

    return entry;
  }

  /// Initializes [ChatHiveProvider.boxEvents] subscription.
  Future<void> _initLocalSubscription() async {
    _localSubscription = StreamIterator(_chatLocal.boxEvents);
    while (await _localSubscription!.moveNext()) {
      final BoxEvent event = _localSubscription!.current;
      final ChatId chatId = ChatId(event.key);

      if (event.deleted) {
        chats.remove(chatId)?.dispose();
        paginated.remove(chatId);
        _pagination?.remove(chatId);

        final int index = _recentLocal.values.toList().indexOf(chatId);
        if (index != -1) {
          await _recentLocal.removeAt(index);
        }
      } else {
        _add(event.value);

        final int index = _recentLocal.values.toList().indexOf(chatId);
        if (index != -1) {
          await _recentLocal.removeAt(index);
        }
        await _recentLocal.put(chatId, event.value.value.updatedAt);
      }
    }
  }

  /// Initializes [DraftHiveProvider.boxEvents] subscription.
  Future<void> _initDraftSubscription() async {
    _draftSubscription = StreamIterator(_draftLocal.boxEvents);
    while (await _draftSubscription!.moveNext()) {
      final BoxEvent event = _draftSubscription!.current;
      final ChatId chatId = ChatId(event.key);

      if (event.deleted) {
        chats[chatId]?.draft.value = null;
      } else {
        final HiveRxChat? chat = chats[chatId];
        if (chat != null) {
          chat.draft.value = event.value;
          chat.draft.refresh();
        }
      }
    }
  }

  /// Initializes [_recentChatsRemoteEvents] subscription.
  Future<void> _initRemoteSubscription() async {
    _subscribingStarted = DateTime.now();

    _remoteSubscription?.close(immediate: true);
    _remoteSubscription = StreamQueue(_recentChatsRemoteEvents());
    await _remoteSubscription!.execute(
      _recentChatsRemoteEvent,
      onError: (_) => _subscribingStarted = DateTime.now(),
    );
  }

  /// Handles [RecentChatsEvent] from the [_recentChatsRemoteEvents]
  /// subscription.
  Future<void> _recentChatsRemoteEvent(RecentChatsEvent event) async {
    switch (event.kind) {
      case RecentChatsEventKind.initialized:
        // TODO: This re-creates the whole [_pagination], even when an auth
        //       token is refreshed.
        if (_subscribingStarted?.isBefore(
              DateTime.now().subtract(const Duration(minutes: 1)),
            ) ==
            true) {
          await _initPagination();
        }
        break;

      case RecentChatsEventKind.list:
        var node = event as RecentChatsTop;
        for (ChatData c in node.list) {
          if (chats[c.chat.value.id] == null) {
            _putEntry(c);
          }
        }
        break;

      case RecentChatsEventKind.updated:
        event as EventRecentChatsUpdated;
        // Update the chat only if its state is not maintained by itself via
        // [chatEvents].
        if (chats[event.chat.chat.value.id]?.subscribed != true) {
          _putEntry(event.chat);
        }
        break;

      case RecentChatsEventKind.deleted:
        // No-op.
        break;
    }
  }

  /// Initializes the [_pagination].
  Future<void> _initPagination() async {
    Pagination<HiveChat, RecentChatsCursor, ChatId> calls = Pagination(
      onKey: (e) => e.value.id,
      perPage: 15,
      provider: GraphQlPageProvider(
        fetch: ({after, before, first, last}) => _recentChats(
          after: after,
          first: first,
          before: before,
          last: last,
          withOngoingCalls: true,
        ),
      ),
      compare: (a, b) => a.value.compareTo(b.value),
    );

    Pagination<HiveChat, FavoriteChatsCursor, ChatId> favorites = Pagination(
      onKey: (e) => e.value.id,
      perPage: 15,
      provider: GraphQlPageProvider(
        fetch: ({after, before, first, last}) => _favoriteChats(
          after: after,
          first: first,
          before: before,
          last: last,
        ),
      ),
      compare: (a, b) => a.value.compareTo(b.value),
    );

    Pagination<HiveChat, RecentChatsCursor, ChatId> recent = Pagination(
      onKey: (e) => e.value.id,
      perPage: 15,
      provider: GraphQlPageProvider(
        fetch: ({after, before, first, last}) => _recentChats(
          after: after,
          first: first,
          before: before,
          last: last,
        ),
      ),
      compare: (a, b) => a.value.compareTo(b.value),
    );

    _pagination = CombinedPagination([
      CombinedPaginationEntry(calls, addIf: (e) => e.value.ongoingCall != null),
      CombinedPaginationEntry(
        favorites,
        addIf: (e) => e.value.favoritePosition != null,
      ),
      CombinedPaginationEntry(
        recent,
        addIf: (e) =>
            e.value.ongoingCall == null && e.value.favoritePosition == null,
      ),
    ]);

    _cancelToken.cancel();
    _cancelToken = dio.CancelToken();

    try {
      await Backoff.run(_pagination!.around, _cancelToken);

      _paginationSubscription?.cancel();
      _paginationSubscription = _pagination!.changes.listen((event) async {
        switch (event.op) {
          case OperationKind.added:
          case OperationKind.updated:
            final ChatData chatData = ChatData(event.value!, null, null);
            _putEntry(chatData, pagination: true);
            break;

          case OperationKind.removed:
            remove(event.value!.value.id);
            break;
        }
      });

      // Clear the [paginated] and the [_localPagination] populating it, as
      // [CombinedPagination.around] has fetched its results.
      paginated.clear();
      _localPagination = null;

      // Add the received in [CombinedPagination.around] items to the [paginated].
      _pagination?.items
          .forEach((e) => _putEntry(ChatData(e, null, null), pagination: true));

      if (_pagination?.hasNext.value == false) {
        await _initMonolog();
      }

      status.value = RxStatus.success();
    } catch (e) {
      if (e is! OperationCanceledException) {
        rethrow;
      }
    }
  }

  /// Subscribes to the remote updates of the [chats].
  Stream<RecentChatsEvent> _recentChatsRemoteEvents() =>
      _graphQlProvider.recentChatsTopEvents(3).asyncExpand((event) async* {
        var events = RecentChatsTopEvents$Subscription.fromJson(event.data!)
            .recentChatsTopEvents;

        if (events.$$typename == 'SubscriptionInitialized') {
          yield const RecentChatsTopInitialized();
        } else if (events.$$typename == 'RecentChatsTop') {
          var list = (events
                  as RecentChatsTopEvents$Subscription$RecentChatsTopEvents$RecentChatsTop)
              .list;
          yield RecentChatsTop(list.map((e) => _chat(e)).toList());
        } else if (events.$$typename == 'EventRecentChatsTopChatUpdated') {
          var mixin = events
              as RecentChatsTopEvents$Subscription$RecentChatsTopEvents$EventRecentChatsTopChatUpdated;
          yield EventRecentChatsUpdated(_chat(mixin.chat));
        } else if (events.$$typename == 'EventRecentChatsTopChatDeleted') {
          var mixin = events
              as RecentChatsTopEvents$Subscription$RecentChatsTopEvents$EventRecentChatsTopChatDeleted;
          yield EventRecentChatsDeleted(mixin.chatId);
        }
      });

  /// Fetches [HiveChat]s ordered by their last updating time with pagination.
  Future<Page<HiveChat, RecentChatsCursor>> _recentChats({
    int? first,
    RecentChatsCursor? after,
    int? last,
    RecentChatsCursor? before,
    bool withOngoingCalls = false,
  }) async {
    RecentChats$Query$RecentChats query = (await _graphQlProvider.recentChats(
      first: first,
      after: after,
      last: last,
      before: before,
      withOngoingCalls: withOngoingCalls,
      noFavorite: !withOngoingCalls,
    ))
        .recentChats;

    return Page(
      RxList(
        query.edges
            .map((e) => _chat(e.node, recentCursor: e.cursor).chat)
            .toList(),
      ),
      query.pageInfo.toModel((c) => RecentChatsCursor(c)),
    );
  }

  /// Fetches favorite [HiveChat]s ordered by their [Chat.favoritePosition] with
  /// pagination.
  Future<Page<HiveChat, FavoriteChatsCursor>> _favoriteChats({
    int? first,
    FavoriteChatsCursor? after,
    int? last,
    FavoriteChatsCursor? before,
  }) async {
    FavoriteChats$Query$FavoriteChats query =
        (await _graphQlProvider.favoriteChats(
      first: first,
      after: after,
      last: last,
      before: before,
    ))
            .favoriteChats;

    return Page(
      RxList(
        query.edges
            .map((e) => _chat(e.node, favoriteCursor: e.cursor).chat)
            .toList(),
      ),
      query.pageInfo.toModel((c) => FavoriteChatsCursor(c)),
    );
  }

  /// Puts the provided [data] to [Hive].
  Future<HiveRxChat> _putEntry(ChatData data, {bool pagination = false}) async {
    Mutex? mutex = _putEntryGuards[data.chat.value.id];

    if (mutex == null) {
      mutex = Mutex();
      _putEntryGuards[data.chat.value.id] = mutex;
    }

    return await mutex.protect(() async {
      HiveRxChat? entry = chats[data.chat.value.id];

      if (entry == null) {
        // If [data] is a remote [Chat]-dialog, then try to replace the existing
        // local [Chat], if any is associated with this [data].
        if (!data.chat.value.isGroup && !data.chat.value.id.isLocal) {
          final ChatMember? member = data.chat.value.members.firstWhereOrNull(
            (m) => data.chat.value.isMonolog || m.user.id != me,
          );

          if (member != null) {
            final ChatId localId = ChatId.local(member.user.id);
            final HiveRxChat? localChat = chats[localId];

            if (localChat != null) {
              chats.move(localId, data.chat.value.id);
              paginated.move(localId, data.chat.value.id);
<<<<<<< HEAD
              await localChat.updateChat(data.chat.value, data.chat.ver);
=======

              final StreamSubscription? subscription = _subscriptions[localId];
              if (subscription != null) {
                _subscriptions[data.chat.value.id] = subscription;
                _subscriptions.remove(localId);
              }

              await localChat.updateChat(data.chat.value);
>>>>>>> 4a55505b
              entry = localChat;
            }

            _draftLocal.move(localId, data.chat.value.id);
            remove(localId);
          }
        }
      }

      entry = await put(data.chat, pagination: pagination);

      for (var item in [
        if (data.lastItem != null) data.lastItem!,
        if (data.lastReadItem != null) data.lastReadItem!,
      ]) {
        entry.put(item);
      }

      _putEntryGuards.remove(data.chat.value.id);
      return entry;
    });
  }

  /// Constructs a new [ChatData] from the given [ChatMixin] fragment.
  ChatData _chat(
    ChatMixin q, {
    RecentChatsCursor? recentCursor,
    FavoriteChatsCursor? favoriteCursor,
  }) {
    for (var m in q.members.nodes) {
      _userRepo.put(m.user.toHive());
    }

    return q.toData(recentCursor, favoriteCursor);
  }

  /// Initializes [_favoriteChatsEvents] subscription.
  Future<void> _initFavoriteSubscription() async {
    _favoriteChatsSubscription?.cancel();
    _favoriteChatsSubscription = StreamQueue(
      _favoriteChatsEvents(_sessionLocal.getFavoriteChatsListVersion),
    );
    await _favoriteChatsSubscription!.execute(_favoriteChatsEvent);
  }

  /// Handles a [FavoriteChatsEvent] from the [_favoriteChatsEvents]
  /// subscription.
  Future<void> _favoriteChatsEvent(FavoriteChatsEvents event) async {
    switch (event.kind) {
      case FavoriteChatsEventsKind.initialized:
        // No-op.
        break;

      case FavoriteChatsEventsKind.chatsList:
        var node = event as FavoriteChatsEventsChatsList;
        _sessionLocal.setFavoriteChatsListVersion(node.ver);
        for (ChatData data in node.chatList) {
          if (chats[data.chat.value.id] == null) {
            _putEntry(data);
          }
        }
        break;

      case FavoriteChatsEventsKind.event:
        var versioned = (event as FavoriteChatsEventsEvent).event;
        if (versioned.ver > _sessionLocal.getFavoriteChatsListVersion()) {
          _sessionLocal.setFavoriteChatsListVersion(versioned.ver);

          for (var event in versioned.events) {
            switch (event.kind) {
              case ChatEventKind.favorited:
                if (chats[event.chatId] == null) {
                  get(event.chatId);
                }
                break;

              case ChatEventKind.unfavorited:
                // No-op.
                break;

              default:
                // No-op.
                break;
            }
          }
          break;
        }
    }
  }

  /// Subscribes to the [FavoriteChatsEvent]s of all [chats].
  Stream<FavoriteChatsEvents> _favoriteChatsEvents(
    FavoriteChatsListVersion? Function() ver,
  ) =>
      _graphQlProvider.favoriteChatsEvents(ver).asyncExpand((event) async* {
        var events = FavoriteChatsEvents$Subscription.fromJson(event.data!)
            .favoriteChatsEvents;
        if (events.$$typename == 'SubscriptionInitialized') {
          events
              as FavoriteChatsEvents$Subscription$FavoriteChatsEvents$SubscriptionInitialized;
          yield const FavoriteChatsEventsInitialized();
        } else if (events.$$typename == 'FavoriteChatsList') {
          var chatsList = events
              as FavoriteChatsEvents$Subscription$FavoriteChatsEvents$FavoriteChatsList;
          var data = chatsList.chats.edges
              .map((e) => e.node.toData(null, e.cursor))
              .toList();
          yield FavoriteChatsEventsChatsList(data, chatsList.chats.ver);
        } else if (events.$$typename == 'FavoriteChatsEventsVersioned') {
          var mixin = events
              as FavoriteChatsEvents$Subscription$FavoriteChatsEvents$FavoriteChatsEventsVersioned;
          yield FavoriteChatsEventsEvent(
            FavoriteChatsEventsVersioned(
              mixin.events.map((e) => _favoriteChatsVersionedEvent(e)).toList(),
              mixin.ver,
            ),
          );
        }
      });

  /// Constructs a [ChatEvents] from the
  /// [FavoriteChatsEventsVersionedMixin$Events].
  ChatEvent _favoriteChatsVersionedEvent(
      FavoriteChatsEventsVersionedMixin$Events e) {
    if (e.$$typename == 'EventChatFavorited') {
      var node =
          e as FavoriteChatsEventsVersionedMixin$Events$EventChatFavorited;
      return EventChatFavorited(e.chatId, e.at, node.position);
    } else if (e.$$typename == 'EventChatUnfavorited') {
      return EventChatUnfavorited(e.chatId, e.at);
    } else {
      throw UnimplementedError('Unknown FavoriteChatsEvent: ${e.$$typename}');
    }
  }

  /// Returns a [HiveRxChat] being a local [Chat]-dialog between the given
  /// [responderId] and the authenticated [MyUser].
  Future<HiveRxChat> _createLocalDialog(UserId responderId) async {
    final ChatId chatId = ChatId.local(responderId);

    final List<RxUser?> users = [
      await _userRepo.get(me),
      if (responderId != me) await _userRepo.get(responderId)
    ];

    final ChatData chatData = ChatData(
      HiveChat(
        Chat(
          chatId,
          members: users
              .whereNotNull()
              .map((e) => ChatMember(e.user.value, PreciseDateTime.now()))
              .toList(),
          kindIndex: ChatKind.values
              .indexOf(responderId == me ? ChatKind.monolog : ChatKind.dialog),
          updatedAt: PreciseDateTime.fromMicrosecondsSinceEpoch(0),
        ),
        ChatVersion('0'),
        null,
        null,
        null,
        null,
      ),
      null,
      null,
    );

    return _putEntry(chatData);
  }

  /// Initializes the [monolog], fetching it from remote, if none is known.
  Future<void> _initMonolog() async {
    if (monolog.isLocal && paginated[monolog] == null) {
      final ChatMixin? query = await _graphQlProvider.getMonolog();
      if (query == null) {
        await _createLocalDialog(me);
      } else {
        _monologLocal.set(query.id);
      }
    }
  }
}

/// Result of fetching a [Chat].
class ChatData {
  const ChatData(this.chat, this.lastItem, this.lastReadItem);

  /// [HiveChat] returned from the [Chat] fetching.
  final HiveChat chat;

  /// [HiveChatItem] of a [Chat.lastItem] returned from the [Chat] fetching.
  final HiveChatItem? lastItem;

  /// [HiveChatItem] of a [Chat.lastReadItem] returned from the [Chat] fetching.
  final HiveChatItem? lastReadItem;
}<|MERGE_RESOLUTION|>--- conflicted
+++ resolved
@@ -154,18 +154,9 @@
   /// May be uninitialized since connection establishment may fail.
   StreamQueue<FavoriteChatsEvents>? _favoriteChatsSubscription;
 
-<<<<<<< HEAD
-=======
   /// Subscriptions for the [paginated] chats changes.
   final Map<ChatId, StreamSubscription> _subscriptions = {};
 
-  /// Indicator whether [_remoteSubscription] is initialized.
-  ///
-  /// Used to skip the [_initPagination] invoke in the first
-  /// [RecentChatsEventKind.initialized] event, as [init] already does it.
-  bool _remoteSubscriptionInitialized = false;
-
->>>>>>> 4a55505b
   /// [Mutex]es guarding access to the [get] method.
   final Map<ChatId, Mutex> _getGuards = {};
 
@@ -208,15 +199,18 @@
 
     status.value = RxStatus.loading();
 
-<<<<<<< HEAD
-    _initLocalSubscription();
-    _initDraftSubscription();
-    _initRemoteSubscription();
-    _initFavoriteSubscription();
-
-    _initPagination();
-
-    _localPagination = Pagination(
+    // Popup shouldn't listen to recent chats remote updates, as it's happening
+    // inside single [Chat].
+    if (!WebUtils.isPopup) {
+     _initLocalSubscription();
+      _initDraftSubscription();
+      _initRemoteSubscription();
+      _initFavoriteSubscription();
+
+      // TODO: Should display last known list of [Chat]s, until remote responds.
+      _initPagination();
+      
+      _localPagination = Pagination(
       onKey: (e) => e.value.id,
       perPage: 15,
       provider: HivePageProvider(
@@ -251,17 +245,7 @@
 
     if (paginated.isNotEmpty) {
       status.value = RxStatus.success();
-=======
-    // Popup shouldn't listen to recent chats remote updates, as it's happening
-    // inside single [Chat].
-    if (!WebUtils.isPopup) {
-      _initDraftSubscription();
-      _initRemoteSubscription();
-      _initFavoriteSubscription();
-
-      // TODO: Should display last known list of [Chat]s, until remote responds.
-      _initPagination();
->>>>>>> 4a55505b
+
     }
   }
 
@@ -344,17 +328,7 @@
   }
 
   @override
-<<<<<<< HEAD
   Future<void> remove(ChatId id) => _chatLocal.remove(id);
-=======
-  Future<void> remove(ChatId id) {
-    chats.remove(id)?.dispose();
-    paginated.remove(id);
-    _pagination?.remove(id);
-    _subscriptions.remove(id)?.cancel();
-    return _chatLocal.remove(id);
-  }
->>>>>>> 4a55505b
 
   /// Ensures the provided [Chat] is remotely accessible.
   Future<HiveRxChat?> ensureRemoteDialog(ChatId chatId) async {
@@ -1321,29 +1295,19 @@
 
     final HiveRxChat rxChat = _add(chat, pagination: pagination);
 
-<<<<<<< HEAD
-    HiveChat? hiveChat = await _chatLocal.get(chat.value.id);
-
-    // [Chat.firstItem] is maintained locally only for [Pagination] reasons.
-    chat.value.firstItem ??= hiveChat?.value.firstItem;
-
-    if (hiveChat == null || hiveChat.ver < chat.ver) {
-      await _chatLocal.put(chat);
-=======
-    // TODO: https://github.com/team113/messenger/issues/27
+// TODO: https://github.com/team113/messenger/issues/27
     // Don't write to [Hive] from popup, as [Hive] doesn't support isolate
     // synchronization, thus writes from multiple applications may lead to
     // missing events.
     if (!WebUtils.isPopup) {
-      final HiveChat? saved = await _chatLocal.get(chat.value.id);
-
-      // [Chat.firstItem] is maintained locally only for [Pagination] reasons.
-      chat.value.firstItem ??= saved?.value.firstItem;
-
-      if (saved == null || saved.ver < chat.ver) {
-        await _chatLocal.put(chat);
-      }
->>>>>>> 4a55505b
+    HiveChat? hiveChat = await _chatLocal.get(chat.value.id);
+
+    // [Chat.firstItem] is maintained locally only for [Pagination] reasons.
+    chat.value.firstItem ??= hiveChat?.value.firstItem;
+
+    if (hiveChat == null || hiveChat.ver < chat.ver) {
+      await _chatLocal.put(chat);
+    }
     }
 
     return rxChat;
@@ -1406,6 +1370,7 @@
         chats.remove(chatId)?.dispose();
         paginated.remove(chatId);
         _pagination?.remove(chatId);
+        _subscriptions.remove(chatId)?.cancel();
 
         final int index = _recentLocal.values.toList().indexOf(chatId);
         if (index != -1) {
@@ -1699,9 +1664,6 @@
             if (localChat != null) {
               chats.move(localId, data.chat.value.id);
               paginated.move(localId, data.chat.value.id);
-<<<<<<< HEAD
-              await localChat.updateChat(data.chat.value, data.chat.ver);
-=======
 
               final StreamSubscription? subscription = _subscriptions[localId];
               if (subscription != null) {
@@ -1709,8 +1671,7 @@
                 _subscriptions.remove(localId);
               }
 
-              await localChat.updateChat(data.chat.value);
->>>>>>> 4a55505b
+              await localChat.updateChat(data.chat.value, data.chat.ver);
               entry = localChat;
             }
 
