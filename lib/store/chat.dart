--- conflicted
+++ resolved
@@ -60,11 +60,8 @@
   ChatRepository(
     this._graphQlProvider,
     this._chatLocal,
-<<<<<<< HEAD
+    this._callRepo,
     this._draftLocal,
-=======
-    this._callRepo,
->>>>>>> 6b4f222a
     this._userRepo, {
     this.me,
   });
@@ -82,13 +79,11 @@
   /// [Chat]s local [Hive] storage.
   final ChatHiveProvider _chatLocal;
 
-<<<<<<< HEAD
+  /// [ChatCallCredentialsHiveProvider] persisting the [ChatCallCredentials].
+  final AbstractCallRepository _callRepo;
+
   /// [RxChat.draft] local [Hive] storage.
   final DraftHiveProvider _draftLocal;
-=======
-  /// [ChatCallCredentialsHiveProvider] persisting the [ChatCallCredentials].
-  final AbstractCallRepository _callRepo;
->>>>>>> 6b4f222a
 
   /// [User]s repository, used to put the fetched [User]s into it.
   final UserRepository _userRepo;
