--- conflicted
+++ resolved
@@ -187,10 +187,16 @@
 
   @override
   Future<HiveRxChat?> get(ChatId id) async {
-<<<<<<< HEAD
-    HiveRxChat? chat = _chats[id];
-    if (chat == null) {
-      if (!id.isLocal) {
+    Mutex? mutex = _locks[id];
+    if (mutex == null) {
+      mutex = Mutex();
+      _locks[id] = mutex;
+    }
+
+    return mutex.protect(() async {
+      HiveRxChat? chat = _chats[id];
+      if (chat == null) {
+        if (!id.isLocal) {
         var query = (await _graphQlProvider.getChat(id)).chat;
         if (query != null) {
           return _putEntry(_chat(query));
@@ -202,21 +208,6 @@
           chat.init();
         }
       }
-=======
-    Mutex? mutex = _locks[id];
-    if (mutex == null) {
-      mutex = Mutex();
-      _locks[id] = mutex;
->>>>>>> 2c44edf2
-    }
-
-    return mutex.protect(() async {
-      HiveRxChat? chat = _chats[id];
-      if (chat == null) {
-        var query = (await _graphQlProvider.getChat(id)).chat;
-        if (query != null) {
-          return _putEntry(_chat(query));
-        }
       }
 
       return chat;
