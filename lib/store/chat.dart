--- conflicted
+++ resolved
@@ -824,18 +824,13 @@
       });
 
   @override
-<<<<<<< HEAD
-  Future<Stream<dynamic>> keepTyping(ChatId chatId) async {
+  Stream<dynamic> keepTyping(ChatId chatId) {
     if (chatId.isLocal) {
       return const Stream.empty();
     }
 
-    return await _graphQlProvider.keepTyping(chatId);
-  }
-=======
-  Stream<dynamic> keepTyping(ChatId chatId) =>
-      _graphQlProvider.keepTyping(chatId);
->>>>>>> a3be6e54
+    return _graphQlProvider.keepTyping(chatId);
+  }
 
   /// Returns an [User] by the provided [id].
   Future<RxUser?> getUser(UserId id) => _userRepo.get(id);
