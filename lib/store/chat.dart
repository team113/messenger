// Copyright © 2022-2023 IT ENGINEERING MANAGEMENT INC,
//                       <https://github.com/team113>
//
// This program is free software: you can redistribute it and/or modify it under
// the terms of the GNU Affero General Public License v3.0 as published by the
// Free Software Foundation, either version 3 of the License, or (at your
// option) any later version.
//
// This program is distributed in the hope that it will be useful, but WITHOUT
// ANY WARRANTY; without even the implied warranty of MERCHANTABILITY or FITNESS
// FOR A PARTICULAR PURPOSE. See the GNU Affero General Public License v3.0 for
// more details.
//
// You should have received a copy of the GNU Affero General Public License v3.0
// along with this program. If not, see
// <https://www.gnu.org/licenses/agpl-3.0.html>.

import 'dart:async';

import 'package:async/async.dart';
import 'package:dio/dio.dart' as dio;
import 'package:get/get.dart';
import 'package:hive/hive.dart';
import 'package:mutex/mutex.dart';

import '/api/backend/extension/call.dart';
import '/api/backend/extension/chat.dart';
import '/api/backend/extension/user.dart';
import '/api/backend/schema.dart';
import '/domain/model/attachment.dart';
import '/domain/model/avatar.dart';
import '/domain/model/chat.dart';
import '/domain/model/chat_call.dart';
import '/domain/model/chat_item.dart';
import '/domain/model/chat_item_quote.dart';
import '/domain/model/mute_duration.dart';
import '/domain/model/native_file.dart';
import '/domain/model/precise_date_time/precise_date_time.dart';
import '/domain/model/sending_status.dart';
import '/domain/model/user.dart';
import '/domain/repository/call.dart';
import '/domain/repository/chat.dart';
import '/domain/repository/user.dart';
import '/provider/gql/exceptions.dart'
    show ConnectionException, UploadAttachmentException;
import '/provider/gql/graphql.dart';
import '/provider/hive/chat.dart';
import '/provider/hive/chat_item.dart';
import '/provider/hive/draft.dart';
import '/provider/hive/session.dart';
import '/store/event/recent_chat.dart';
import '/store/model/chat_item.dart';
import '/store/pagination.dart';
import '/store/user.dart';
import '/util/backoff.dart';
import '/util/new_type.dart';
import '/util/obs/obs.dart';
import '/util/stream_utils.dart';
import 'chat_rx.dart';
import 'event/chat.dart';
import 'event/favorite_chat.dart';
import 'model/chat.dart';

/// Implementation of an [AbstractChatRepository].
class ChatRepository implements AbstractChatRepository {
  ChatRepository(
    this._graphQlProvider,
    this._chatLocal,
    this._callRepo,
    this._draftLocal,
    this._userRepo,
    this._sessionLocal, {
    this.me,
  });

  /// Callback, called when an [User] identified by the provided [userId] is
  /// removed from the specified [Chat].
  late final Future<void> Function(ChatId id, UserId userId) onMemberRemoved;

  /// [UserId] of the currently authenticated [MyUser].
  final UserId? me;

  /// GraphQL API provider.
  final GraphQlProvider _graphQlProvider;

  /// [Chat]s local [Hive] storage.
  final ChatHiveProvider _chatLocal;

  /// [OngoingCall]s repository, used to put the fetched [ChatCall]s into it.
  final AbstractCallRepository _callRepo;

  /// [RxChat.draft] local [Hive] storage.
  final DraftHiveProvider _draftLocal;

  /// [User]s repository, used to put the fetched [User]s into it.
  final UserRepository _userRepo;

  /// [isReady] value.
  final RxBool _isReady = RxBool(false);

  /// [chats] value.
  final RxObsMap<ChatId, HiveRxChat> _chats = RxObsMap<ChatId, HiveRxChat>();

  /// [SessionDataHiveProvider] storing a [FavoriteChatsListVersion].
  final SessionDataHiveProvider _sessionLocal;

  /// [PaginatedFragment] loading [chats] with pagination.
  late final PaginatedFragment<HiveChat> _fragment;

  /// [ChatHiveProvider.boxEvents] subscription.
  StreamIterator<BoxEvent>? _localSubscription;

  /// [DraftHiveProvider.boxEvents] subscription.
  StreamIterator<BoxEvent>? _draftSubscription;

  /// [_recentChatsRemoteEvents] subscription.
  ///
  /// May be uninitialized since connection establishment may fail.
  StreamQueue<RecentChatsEvent>? _remoteSubscription;

  /// [_favoriteChatsEvents] subscription.
  ///
  /// May be uninitialized since connection establishment may fail.
  StreamQueue<FavoriteChatsEvents>? _favoriteChatsSubscription;

  /// Subscription to the [PaginatedFragment.elements] changes.
  StreamSubscription? _fragmentSubscription;

  /// [Mutex]es guarding access to the [get] method.
  final Map<ChatId, Mutex> _locks = {};

  /// [dio.CancelToken] for cancelling the [PaginatedFragment.loadInitialPage].
  final dio.CancelToken _cancelToken = dio.CancelToken();

  @override
  RxObsMap<ChatId, HiveRxChat> get chats => _chats;

  @override
  RxBool get hasNext => _fragment.hasNextPage;

  @override
  RxBool get isReady => _isReady;

  @override
  Future<void> init({
    required Future<void> Function(ChatId, UserId) onMemberRemoved,
  }) async {
    this.onMemberRemoved = onMemberRemoved;

<<<<<<< HEAD
    _initLocalSubscription();
    _initDraftSubscription();

    _fragment = PaginatedFragment<HiveChat>(
      cacheProvider: _chatLocal,
      compare: (a, b) => a.value.updatedAt.compareTo(b.value.updatedAt),
      equal: (a, b) => a.value.id == b.value.id,
      onDelete: (e) => _chatLocal.remove(e.value.id),
      onFetchPage: ({
        int? first,
        String? after,
        int? last,
        String? before,
      }) async {
        RecentChatsCursor? afterCursor;
        if (after != null) {
          afterCursor = RecentChatsCursor(after);
        }

        RecentChatsCursor? beforeCursor;
        if (before != null) {
          beforeCursor = RecentChatsCursor(before);
        }

        ChatsQuery query = await _fetchChats(
          after: afterCursor,
          first: first,
          before: beforeCursor,
          last: last,
        );

        return query;
      },
    );

    _fragmentSubscription = _fragment.elements.changes.listen((event) {
      switch (event.op) {
        case OperationKind.added:
          _chats[event.element.value.id] ??=
              HiveRxChat(this, _chatLocal, _draftLocal, event.element)
                ..init()
                ..subscribe();
          _putEntry(event.element);
          break;

        case OperationKind.removed:
          _chats.remove(event.element.value.id)?.dispose();
          break;

        case OperationKind.updated:
          _putEntry(event.element);
          break;
      }
    });

    _fragment.init();

    if (!_chatLocal.isEmpty) {
      _isReady.value = true;
    }

    await Backoff.run(_fragment.fetchInitialPage, _cancelToken);

    _initRemoteSubscription();
    _initFavoriteChatsSubscription();
=======
    if (!_chatLocal.isEmpty) {
      for (HiveChat c in _chatLocal.chats) {
        if (!c.value.id.isLocal) {
          final HiveRxChat entry = HiveRxChat(this, _chatLocal, _draftLocal, c);
          _chats[c.value.id] = entry;
          entry.init();
        }
      }
      _isReady.value = true;
    }

    _initLocalSubscription();
    _initDraftSubscription();

    try {
      HashMap<ChatId, ChatData> chats =
          await Backoff.run(_recentChats, _cancelToken);

      for (HiveChat c in _chatLocal.chats) {
        if (!c.value.id.isLocal && !chats.containsKey(c.value.id)) {
          _chatLocal.remove(c.value.id);
        }
      }

      for (ChatData c in chats.values) {
        _chats[c.chat.value.id]?.subscribe();
        _putEntry(c);
      }

      _initRemoteSubscription();
      _initFavoriteChatsSubscription();
>>>>>>> 6bd98b54

      _isReady.value = true;
    } on OperationCanceledException catch (_) {
      // No-op.
    }
  }

  @override
  void dispose() {
    for (var c in _chats.entries) {
      c.value.dispose();
    }

    _cancelToken.cancel();
    _localSubscription?.cancel();
    _draftSubscription?.cancel();
    _remoteSubscription?.close(immediate: true);
    _favoriteChatsSubscription?.cancel();
    _fragmentSubscription?.cancel();
  }

  @override
  Future<void> clearCache() => _chatLocal.clear();

  @override
  Future<HiveRxChat?> get(ChatId id) async {
    Mutex? mutex = _locks[id];
    if (mutex == null) {
      mutex = Mutex();
      _locks[id] = mutex;
    }

    return mutex.protect(() async {
      HiveRxChat? chat = _chats[id];
      if (chat == null) {
        if (!id.isLocal) {
          var query = (await _graphQlProvider.getChat(id)).chat;
          if (query != null) {
            return _putEntry(_chat(query));
          }
        } else {
          final HiveChat? hiveChat = _chatLocal.get(id);
          if (hiveChat != null) {
            chat = HiveRxChat(this, _chatLocal, _draftLocal, hiveChat);
            chat.init();
          }

          chat ??= await _createLocalDialog(id.userId);

          _chats[id] = chat;
        }
      }

      return chat;
    });
  }

  @override
  Future<void> remove(ChatId id) => _chatLocal.remove(id);

  /// Ensures the provided [Chat] is remotely accessible.
  Future<HiveRxChat?> ensureRemoteDialog(ChatId chatId) async {
    if (chatId.isLocal) {
      final ChatData chat = _chat(
        await _graphQlProvider.createDialogChat(chatId.userId),
      );

      return _putEntry(chat);
    }

    return await get(chatId);
  }

  @override
  Future<HiveRxChat> createGroupChat(
    List<UserId> memberIds, {
    ChatName? name,
  }) async {
    var chat =
        _chat(await _graphQlProvider.createGroupChat(memberIds, name: name));
    return _putEntry(chat);
  }

  @override
  Future<void> sendChatMessage(
    ChatId chatId, {
    ChatMessageText? text,
    List<Attachment>? attachments,
    List<ChatItem> repliesTo = const [],
  }) async {
    HiveRxChat? rxChat = _chats[chatId] ?? (await get(chatId));
    ChatItem? local;

    if (chatId.isLocal) {
      local = await rxChat?.postChatMessage(
        existingDateTime: PreciseDateTime.now().add(10.seconds),
        text: text,
        attachments: attachments,
        repliesTo: repliesTo,
      );

      rxChat = await ensureRemoteDialog(chatId);
    }

    await rxChat?.postChatMessage(
      existingId: local?.id,
      existingDateTime: local?.at,
      text: text,
      attachments: attachments,
      repliesTo: repliesTo,
    );
  }

  @override
  Future<void> fetchNext() => _fragment.fetchNextPage();

  /// Posts a new [ChatMessage] to the specified [Chat] by the authenticated
  /// [MyUser].
  ///
  /// For the posted [ChatMessage] to be meaningful, at least one of [text] or
  /// [attachments] arguments must be specified and non-empty.
  ///
  /// To attach some [Attachment]s to the posted [ChatMessage], first, they
  /// should be uploaded with [uploadAttachment], and only then, the returned
  /// [Attachment.id]s may be used as the [attachments] argument of this method.
  ///
  /// Specify [repliesTo] argument if the posted [ChatMessage] is going to be a
  /// reply to some other [ChatItem].
  Future<ChatEventsVersionedMixin?> postChatMessage(
    ChatId chatId, {
    ChatMessageText? text,
    List<AttachmentId>? attachments,
    List<ChatItemId> repliesTo = const [],
  }) =>
      _graphQlProvider.postChatMessage(
        chatId,
        text: text,
        attachments: attachments,
        repliesTo: repliesTo,
      );

  @override
  Future<void> resendChatItem(ChatItem item) async {
    HiveRxChat? rxChat = _chats[item.chatId] ?? (await get(item.chatId));

    // TODO: Account [ChatForward]s.
    if (item is ChatMessage) {
      for (var e in item.attachments.whereType<LocalAttachment>()) {
        if (e.status.value == SendingStatus.error &&
            (e.upload.value == null || e.upload.value?.isCompleted == true)) {
          uploadAttachment(e)
              .onError<UploadAttachmentException>((_, __) => e)
              .onError<ConnectionException>((_, __) => e);
        }
      }

      await rxChat?.postChatMessage(
        existingId: item.id,
        existingDateTime: item.at,
        text: item.text,
        attachments: item.attachments,
        repliesTo: item.repliesTo,
      );
    }
  }

  /// Puts the provided [item] to [Hive].
  Future<void> putChatItem(HiveChatItem item) async {
    HiveRxChat? entry =
        _chats[item.value.chatId] ?? (await get(item.value.chatId));
    if (entry != null) {
      await entry.put(item);
    }
  }

  @override
  Future<void> renameChat(ChatId id, ChatName? name) async {
    HiveRxChat? chat = _chats[id];
    ChatName? previous = chat?.chat.value.name;

    chat?.chat.update((c) => c?.name = name);

    try {
      await _graphQlProvider.renameChat(id, name);
    } catch (_) {
      chat?.chat.update((c) => c?.name = previous);
      rethrow;
    }
  }

  @override
  Future<void> addChatMember(ChatId chatId, UserId userId) =>
      _graphQlProvider.addChatMember(chatId, userId);

  @override
  Future<void> removeChatMember(ChatId chatId, UserId userId) async {
    HiveRxChat? chat = _chats[chatId];
    ChatMember? member =
        chat?.chat.value.members.firstWhereOrNull((m) => m.user.id == userId);

    if (member != null) {
      chat?.chat.update((c) => c?.members.remove(member));
    }

    try {
      await _graphQlProvider.removeChatMember(chatId, userId);
      await onMemberRemoved.call(chatId, userId);
    } catch (_) {
      if (member != null) {
        chat?.chat.update((c) => c?.members.add(member));
      }

      rethrow;
    }
  }

  @override
  Future<void> hideChat(ChatId id) async {
    HiveRxChat? chat = _chats.remove(id);

    try {
      await _graphQlProvider.hideChat(id);
    } catch (_) {
      if (chat != null) {
        _chats[id] = chat;
      }

      rethrow;
    }
  }

  @override
  Future<void> readChat(ChatId chatId, ChatItemId untilId) async {
    final HiveRxChat? chat = _chats[chatId];

    if (chat != null) {
<<<<<<< HEAD
      final messages = chat.messages.reversed.toList();
      int firstUnreadIndex = 0;
      if (chat.firstUnreadItem != null) {
        firstUnreadIndex = messages.indexOf(chat.firstUnreadItem!);
      }
      int lastReadIndex =
          messages.indexWhere((m) => m.value.id == untilId, firstUnreadIndex);

      if (lastReadIndex != -1 && firstUnreadIndex != -1) {
        int read = chat.messages
            .skip(firstUnreadIndex + 1)
            .take(lastReadIndex - firstUnreadIndex)
            .where((e) => !e.value.id.isLocal)
            .length;
        chat.chat.update((c) => c!.unreadCount -= read);
      }
    }
    try {
      await _graphQlProvider.readChat(chatId, untilId);
    } catch (_) {
      chat?.chat.update((c) => c?.unreadCount = previous!);
      rethrow;
=======
      await chat.read(untilId);
    } else {
      await readUntil(chatId, untilId);
>>>>>>> 6bd98b54
    }
  }

  /// Marks the specified [Chat] as read until the provided [ChatItemId] for the
  /// authenticated [MyUser].
  Future<void> readUntil(ChatId chatId, ChatItemId untilId) async {
    await _graphQlProvider.readChat(chatId, untilId);
  }

  @override
  Future<void> editChatMessageText(
    ChatMessage message,
    ChatMessageText? text,
  ) async {
    Rx<ChatItem>? item = _chats[message.chatId]
        ?.messages
        .firstWhereOrNull((e) => e.value.id == message.id);

    ChatMessageText? previous;
    if (item?.value is ChatMessage) {
      previous = (item?.value as ChatMessage).text;
      item?.update((c) => (c as ChatMessage?)?.text = text);
    }

    try {
      await _graphQlProvider.editChatMessageText(message.id, text);
    } catch (_) {
      if (item?.value is ChatMessage) {
        item?.update((c) => (c as ChatMessage?)?.text = previous);
      }

      rethrow;
    }
  }

  @override
  Future<void> deleteChatMessage(ChatMessage message) async {
    HiveRxChat? chat = _chats[message.chatId];

    if (message.status.value != SendingStatus.sent) {
      chat?.remove(message.id, message.timestamp);
    } else {
      Rx<ChatItem>? item =
          chat?.messages.firstWhereOrNull((e) => e.value.id == message.id);
      if (item != null) {
        chat?.messages.remove(item);
      }

      try {
        await _graphQlProvider.deleteChatMessage(message.id);

        if (item != null) {
          chat?.remove(item.value.id, item.value.timestamp);
        }
      } catch (_) {
        if (item != null) {
          chat?.messages.insertAfter(
            item,
            (e) => item.value.at.compareTo(e.value.at) == 1,
          );
          chat?.updateReads();
        }

        rethrow;
      }
    }
  }

  @override
  Future<void> deleteChatForward(ChatForward forward) async {
    HiveRxChat? chat = _chats[forward.chatId];

    if (forward.status.value != SendingStatus.sent) {
      chat?.remove(forward.id);
    } else {
      Rx<ChatItem>? item =
          chat?.messages.firstWhereOrNull((e) => e.value.id == forward.id);
      if (item != null) {
        chat?.messages.remove(item);
      }

      try {
        await _graphQlProvider.deleteChatForward(forward.id);

        if (item != null) {
          chat?.remove(item.value.id, item.value.timestamp);
        }
      } catch (_) {
        if (item != null) {
          chat?.messages.insertAfter(
            item,
            (e) => item.value.at.compareTo(e.value.at) == 1,
          );
          chat?.updateReads();
        }

        rethrow;
      }
    }
  }

  @override
  Future<void> hideChatItem(ChatId chatId, ChatItemId id) async {
    HiveRxChat? chat = _chats[chatId];

    Rx<ChatItem>? item =
        chat?.messages.firstWhereOrNull((e) => e.value.id == id);
    if (item != null) {
      chat?.messages.remove(item);
    }

    try {
      await _graphQlProvider.hideChatItem(id);

      if (item != null) {
        chat?.remove(item.value.id, item.value.timestamp);
      }
    } catch (_) {
      if (item != null) {
        chat?.messages.insertAfter(
          item,
          (e) => item.value.at.compareTo(e.value.at) == 1,
        );
        chat?.updateReads();
      }

      rethrow;
    }
  }

  @override
  Future<Attachment> uploadAttachment(LocalAttachment attachment) async {
    if (attachment.upload.value?.isCompleted != false) {
      attachment.upload.value = Completer();
    }

    if (attachment.read.value?.isCompleted != false) {
      attachment.read.value = Completer();
    }

    attachment.status.value = SendingStatus.sending;
    await attachment.file.ensureCorrectMediaType();

    try {
      dio.MultipartFile upload;

      if (attachment.file.path != null) {
        attachment.file
            .readFile()
            .then((_) => attachment.read.value?.complete(null));
        upload = await dio.MultipartFile.fromFile(
          attachment.file.path!,
          filename: attachment.file.name,
          contentType: attachment.file.mime,
        );
      } else if (attachment.file.stream != null ||
          attachment.file.bytes.value != null) {
        await attachment.file.readFile();
        attachment.read.value?.complete(null);
        attachment.status.refresh();
        upload = dio.MultipartFile.fromBytes(
          attachment.file.bytes.value!,
          filename: attachment.file.name,
          contentType: attachment.file.mime,
        );
      } else {
        throw ArgumentError(
          'At least stream, bytes or path should be specified.',
        );
      }

      var response = await _graphQlProvider.uploadAttachment(
        upload,
        onSendProgress: (now, max) => attachment.progress.value = now / max,
      );

      var model = response.attachment.toModel();
      attachment.id = model.id;
      attachment.filename = model.filename;
      attachment.original = model.original;
      attachment.upload.value?.complete(model);
      attachment.status.value = SendingStatus.sent;
      attachment.progress.value = 1;
      return model;
    } catch (e) {
      if (attachment.read.value?.isCompleted == false) {
        attachment.read.value?.complete(null);
      }
      attachment.upload.value?.completeError(e);
      attachment.status.value = SendingStatus.error;
      attachment.progress.value = 0;
      rethrow;
    }
  }

  @override
  Future<void> createChatDirectLink(
    ChatId chatId,
    ChatDirectLinkSlug slug,
  ) async {
    HiveRxChat? chat = _chats[chatId];
    ChatDirectLink? link = chat?.chat.value.directLink;

    chat?.chat.update((c) => c?.directLink = ChatDirectLink(slug: slug));

    try {
      _graphQlProvider.createChatDirectLink(slug, groupId: chatId);
    } catch (_) {
      chat?.chat.update((c) => c?.directLink = link);
      rethrow;
    }
  }

  @override
  Future<void> deleteChatDirectLink(ChatId groupId) async {
    HiveRxChat? chat = _chats[groupId];
    ChatDirectLink? link = chat?.chat.value.directLink;

    chat?.chat.update((c) => c?.directLink = null);

    try {
      _graphQlProvider.deleteChatDirectLink(groupId: groupId);
    } catch (_) {
      chat?.chat.update((c) => c?.directLink = link);
      rethrow;
    }
  }

  // TODO: Make [ChatForward]s to post like [ChatMessage]s.
  @override
  Future<void> forwardChatItems(
    ChatId from,
    ChatId to,
    List<ChatItemQuote> items, {
    ChatMessageText? text,
    List<AttachmentId>? attachments,
  }) async {
    if (to.isLocal) {
      to = (await ensureRemoteDialog(to))!.id;
    }

    await _graphQlProvider.forwardChatItems(
      from,
      to,
      items
          .map(
            (i) => ChatItemQuoteInput(
              id: i.item.id,
              attachments: i.attachments,
              withText: i.withText,
            ),
          )
          .toList(),
      text: text,
      attachments: attachments,
    );
  }

  @override
  Future<void> updateChatAvatar(
    ChatId id, {
    NativeFile? file,
    void Function(int count, int total)? onSendProgress,
  }) async {
    late dio.MultipartFile upload;

    if (file != null) {
      await file.ensureCorrectMediaType();

      if (file.stream != null) {
        upload = dio.MultipartFile(
          file.stream!,
          file.size,
          filename: file.name,
          contentType: file.mime,
        );
      } else if (file.bytes.value != null) {
        upload = dio.MultipartFile.fromBytes(
          file.bytes.value!,
          filename: file.name,
          contentType: file.mime,
        );
      } else if (file.path != null) {
        upload = await dio.MultipartFile.fromFile(
          file.path!,
          filename: file.name,
          contentType: file.mime,
        );
      } else {
        throw ArgumentError(
          'At least stream, bytes or path should be specified.',
        );
      }
    }

    HiveRxChat? chat = _chats[id];
    ChatAvatar? avatar = chat?.chat.value.avatar;

    if (file == null) {
      chat?.chat.update((c) => c?.avatar = null);
    }

    try {
      await _graphQlProvider.updateChatAvatar(
        id,
        file: file == null ? null : upload,
        onSendProgress: onSendProgress,
      );
    } catch (e) {
      if (file == null) {
        chat?.chat.update((c) => c?.avatar = avatar);
      }
      rethrow;
    }
  }

  @override
  Future<void> toggleChatMute(ChatId id, MuteDuration? mute) async {
    final HiveRxChat? chat = _chats[id];
    final MuteDuration? muted = chat?.chat.value.muted;

    final Muting? muting = mute == null
        ? null
        : Muting(duration: mute.forever == true ? null : mute.until);

    chat?.chat.update((c) => c?.muted = muting?.toModel());

    try {
      await _graphQlProvider.toggleChatMute(id, muting);
    } catch (e) {
      chat?.chat.update((c) => c?.muted = muted);
      rethrow;
    }
  }

  /// Fetches [ChatItem]s of the [Chat] with the provided [id] ordered by their
  /// posting time with pagination.
  Future<ChatItemsQuery?> messages(
    ChatId id, {
    int? first,
    ChatItemsCursor? after,
    int? last,
    ChatItemsCursor? before,
  }) async {
    var query = await _graphQlProvider.chatItems(
      id,
      first: first,
      after: after,
      last: last,
      before: before,
    );

    if (query.chat == null) {
      return null;
    }

    return ChatItemsQuery(
      query.chat!.items.edges.map((e) => e.toHive()).expand((e) => e).toList(),
      query.chat!.items.pageInfo,
    );
  }

  /// Fetches the [Attachment]s of the provided [item].
  Future<List<Attachment>> attachments(HiveChatItem item) async {
    var response = await _graphQlProvider.attachments(item.value.id);
    return response.chatItem?.toModel() ?? [];
  }

  /// Removes the [ChatCallCredentials] of an [OngoingCall] identified by the
  /// provided [id].
  Future<void> removeCredentials(ChatItemId id) =>
      _callRepo.removeCredentials(id);

  /// Adds the provided [ChatCall] to the [AbstractCallRepository].
  void addCall(ChatCall call) => _callRepo.add(call);

  /// Ends an [OngoingCall] happening in the [Chat] identified by the provided
  /// [chatId], if any.
  void endCall(ChatId chatId) => _callRepo.remove(chatId);

  /// Subscribes to [ChatEvent]s of the specified [Chat].
  Stream<ChatEvents> chatEvents(ChatId chatId, ChatVersion? Function() ver) =>
      _graphQlProvider.chatEvents(chatId, ver).asyncExpand((event) async* {
        var events = ChatEvents$Subscription.fromJson(event.data!).chatEvents;
        if (events.$$typename == 'SubscriptionInitialized') {
          events as ChatEvents$Subscription$ChatEvents$SubscriptionInitialized;
          yield const ChatEventsInitialized();
        } else if (events.$$typename == 'Chat') {
          var chat = events as ChatEvents$Subscription$ChatEvents$Chat;
          var data = _chat(chat);
          yield ChatEventsChat(data);
        } else if (events.$$typename == 'ChatEventsVersioned') {
          var mixin =
              events as ChatEvents$Subscription$ChatEvents$ChatEventsVersioned;
          yield ChatEventsEvent(
            ChatEventsVersioned(
              mixin.events.map((e) => chatEvent(e)).toList(),
              mixin.ver,
            ),
          );
        }
      });

  @override
  Stream<dynamic> keepTyping(ChatId chatId) {
    if (chatId.isLocal) {
      return const Stream.empty();
    }

    return _graphQlProvider.keepTyping(chatId);
  }

  /// Returns an [User] by the provided [id].
  Future<RxUser?> getUser(UserId id) => _userRepo.get(id);

  @override
  Future<void> favoriteChat(ChatId id, ChatFavoritePosition? position) async {
    final HiveRxChat? chat = _chats[id];
    final ChatFavoritePosition? oldPosition = chat?.chat.value.favoritePosition;
    final ChatFavoritePosition newPosition;

    if (position == null) {
      final List<HiveRxChat> favorites = _chats.values
          .where((e) => e.chat.value.favoritePosition != null)
          .toList();

      favorites.sort(
        (a, b) => a.chat.value.favoritePosition!
            .compareTo(b.chat.value.favoritePosition!),
      );

      final double? lowestFavorite = favorites.isEmpty
          ? null
          : favorites.first.chat.value.favoritePosition!.val;

      newPosition = ChatFavoritePosition(
        lowestFavorite == null ? 9007199254740991 : lowestFavorite / 2,
      );
    } else {
      newPosition = position;
    }

    chat?.chat.update((c) => c?.favoritePosition = newPosition);
    chats.emit(MapChangeNotification.updated(chat?.id, chat?.id, chat));

    try {
      await _graphQlProvider.favoriteChat(id, newPosition);
    } catch (e) {
      chat?.chat.update((c) => c?.favoritePosition = oldPosition);
      chats.emit(MapChangeNotification.updated(chat?.id, chat?.id, chat));
      rethrow;
    }
  }

  @override
  Future<void> unfavoriteChat(ChatId id) async {
    final HiveRxChat? chat = _chats[id];
    final ChatFavoritePosition? oldPosition = chat?.chat.value.favoritePosition;

    chat?.chat.update((c) => c?.favoritePosition = null);
    chats.emit(MapChangeNotification.updated(chat?.id, chat?.id, chat));

    try {
      await _graphQlProvider.unfavoriteChat(id);
    } catch (e) {
      chat?.chat.update((c) => c?.favoritePosition = oldPosition);
      chats.emit(MapChangeNotification.updated(chat?.id, chat?.id, chat));
      rethrow;
    }
  }

  /// Constructs a [ChatEvent] from the [ChatEventsVersionedMixin$Events].
  ChatEvent chatEvent(ChatEventsVersionedMixin$Events e) {
    if (e.$$typename == 'EventChatRenamed') {
      var node = e as ChatEventsVersionedMixin$Events$EventChatRenamed;
      _userRepo.put(node.byUser.toHive());
      return EventChatRenamed(
        e.chatId,
        node.name,
        node.byUser.toModel(),
        node.at,
      );
    } else if (e.$$typename == 'EventChatCleared') {
      var node = e as ChatEventsVersionedMixin$Events$EventChatCleared;
      return EventChatCleared(e.chatId, node.at);
    } else if (e.$$typename == 'EventChatUnreadItemsCountUpdated') {
      var node =
          e as ChatEventsVersionedMixin$Events$EventChatUnreadItemsCountUpdated;
      return EventChatUnreadItemsCountUpdated(
        e.chatId,
        node.count,
      );
    } else if (e.$$typename == 'EventChatItemPosted') {
      var node = e as ChatEventsVersionedMixin$Events$EventChatItemPosted;
      return EventChatItemPosted(
        e.chatId,
        node.item.toHive(),
      );
    } else if (e.$$typename == 'EventChatLastItemUpdated') {
      var node = e as ChatEventsVersionedMixin$Events$EventChatLastItemUpdated;
      return EventChatLastItemUpdated(
        e.chatId,
        node.lastItem?.toHive(),
      );
    } else if (e.$$typename == 'EventChatItemHidden') {
      var node = e as ChatEventsVersionedMixin$Events$EventChatItemHidden;
      return EventChatItemHidden(
        e.chatId,
        node.itemId,
      );
    } else if (e.$$typename == 'EventChatMuted') {
      var node = e as ChatEventsVersionedMixin$Events$EventChatMuted;
      return EventChatMuted(
        e.chatId,
        node.duration.toModel(),
      );
    } else if (e.$$typename == 'EventChatAvatarDeleted') {
      var node = e as ChatEventsVersionedMixin$Events$EventChatAvatarDeleted;
      _userRepo.put(node.byUser.toHive());
      return EventChatAvatarDeleted(
        e.chatId,
        node.byUser.toModel(),
        node.at,
      );
    } else if (e.$$typename == 'EventChatTypingStarted') {
      var node = e as ChatEventsVersionedMixin$Events$EventChatTypingStarted;
      _userRepo.put(node.user.toHive());
      return EventChatTypingStarted(e.chatId, node.user.toModel());
    } else if (e.$$typename == 'EventChatUnmuted') {
      return EventChatUnmuted(e.chatId);
    } else if (e.$$typename == 'EventChatTypingStopped') {
      var node = e as ChatEventsVersionedMixin$Events$EventChatTypingStopped;
      _userRepo.put(node.user.toHive());
      return EventChatTypingStopped(
        e.chatId,
        node.user.toModel(),
      );
    } else if (e.$$typename == 'EventChatHidden') {
      var node = e as ChatEventsVersionedMixin$Events$EventChatHidden;
      return EventChatHidden(e.chatId, node.at);
    } else if (e.$$typename == 'EventChatItemDeleted') {
      var node = e as ChatEventsVersionedMixin$Events$EventChatItemDeleted;
      return EventChatItemDeleted(
        e.chatId,
        node.itemId,
      );
    } else if (e.$$typename == 'EventChatItemTextEdited') {
      var node = e as ChatEventsVersionedMixin$Events$EventChatItemTextEdited;
      return EventChatItemTextEdited(
        e.chatId,
        node.itemId,
        node.text,
      );
    } else if (e.$$typename == 'EventChatCallStarted') {
      var node = e as ChatEventsVersionedMixin$Events$EventChatCallStarted;
      return EventChatCallStarted(
        e.chatId,
        node.call.toModel(),
      );
    } else if (e.$$typename == 'EventChatAvatarUpdated') {
      var node = e as ChatEventsVersionedMixin$Events$EventChatAvatarUpdated;
      _userRepo.put(node.byUser.toHive());
      return EventChatAvatarUpdated(
        e.chatId,
        node.avatar.toModel(),
        node.byUser.toModel(),
        node.at,
      );
    } else if (e.$$typename == 'EventChatDirectLinkUsageCountUpdated') {
      var node = e
          as ChatEventsVersionedMixin$Events$EventChatDirectLinkUsageCountUpdated;
      return EventChatDirectLinkUsageCountUpdated(
        e.chatId,
        node.usageCount,
      );
    } else if (e.$$typename == 'EventChatCallFinished') {
      var node = e as ChatEventsVersionedMixin$Events$EventChatCallFinished;
      return EventChatCallFinished(
        e.chatId,
        node.call.toModel(),
        node.reason,
      );
    } else if (e.$$typename == 'EventChatCallMemberLeft') {
      var node = e as ChatEventsVersionedMixin$Events$EventChatCallMemberLeft;
      _userRepo.put(node.user.toHive());
      return EventChatCallMemberLeft(
        e.chatId,
        node.user.toModel(),
        node.at,
      );
    } else if (e.$$typename == 'EventChatCallMemberJoined') {
      var node = e as ChatEventsVersionedMixin$Events$EventChatCallMemberJoined;
      _userRepo.put(node.user.toHive());
      return EventChatCallMemberJoined(
        e.chatId,
        node.user.toModel(),
        node.at,
      );
    } else if (e.$$typename == 'EventChatCallMemberRedialed') {
      var node =
          e as ChatEventsVersionedMixin$Events$EventChatCallMemberRedialed;
      _userRepo.put(node.user.toHive());
      return EventChatCallMemberRedialed(
        e.chatId,
        node.at,
        node.callId,
        node.call.toModel(),
        node.user.toModel(),
        node.byUser.toModel(),
      );
    } else if (e.$$typename == 'EventChatDelivered') {
      var node = e as ChatEventsVersionedMixin$Events$EventChatDelivered;
      return EventChatDelivered(
        e.chatId,
        node.at,
      );
    } else if (e.$$typename == 'EventChatRead') {
      var node = e as ChatEventsVersionedMixin$Events$EventChatRead;
      _userRepo.put(node.byUser.toHive());
      return EventChatRead(
        e.chatId,
        node.byUser.toModel(),
        node.at,
      );
    } else if (e.$$typename == 'EventChatCallDeclined') {
      var node = e as ChatEventsVersionedMixin$Events$EventChatCallDeclined;
      _userRepo.put(node.user.toHive());
      return EventChatCallDeclined(
        e.chatId,
        node.callId,
        node.call.toModel(),
        node.user.toModel(),
        node.at,
      );
    } else if (e.$$typename == 'EventChatTotalItemsCountUpdated') {
      var node =
          e as ChatEventsVersionedMixin$Events$EventChatTotalItemsCountUpdated;
      return EventChatTotalItemsCountUpdated(e.chatId, node.count);
    } else if (e.$$typename == 'EventChatDirectLinkDeleted') {
      return EventChatDirectLinkDeleted(e.chatId);
    } else if (e.$$typename == 'EventChatDirectLinkUpdated') {
      var node =
          e as ChatEventsVersionedMixin$Events$EventChatDirectLinkUpdated;
      return EventChatDirectLinkUpdated(
        e.chatId,
        ChatDirectLink(
          slug: node.directLink.slug,
          usageCount: node.directLink.usageCount,
        ),
      );
    } else if (e.$$typename == 'EventChatCallMoved') {
      var node = e as ChatEventsVersionedMixin$Events$EventChatCallMoved;
      _userRepo.put(node.user.toHive());
      return EventChatCallMoved(
        e.chatId,
        node.callId,
        node.call.toModel(),
        node.newChatId,
        node.newChat.toModel(),
        node.newCallId,
        node.newCall.toModel(),
        node.user.toModel(),
        node.at,
      );
    } else if (e.$$typename == 'EventChatFavorited') {
      var node = e as ChatEventsVersionedMixin$Events$EventChatFavorited;
      return EventChatFavorited(e.chatId, node.at, node.position);
    } else if (e.$$typename == 'EventChatUnfavorited') {
      var node = e as ChatEventsVersionedMixin$Events$EventChatUnfavorited;
      return EventChatUnfavorited(e.chatId, node.at);
    } else {
      throw UnimplementedError('Unknown ChatEvent: ${e.$$typename}');
    }
  }

  // TODO: Put the members of the [Chat]s to the [UserRepository].
  /// Puts the provided [chat] to [Hive].
  Future<void> _putChat(HiveChat chat) async {
    var saved = _chatLocal.get(chat.value.id);
    if (saved == null || saved.ver < chat.ver) {
      await _chatLocal.put(chat);
    }
  }

  /// Initializes [ChatHiveProvider.boxEvents] subscription.
  Future<void> _initLocalSubscription() async {
    _localSubscription = StreamIterator(_chatLocal.boxEvents);
    while (await _localSubscription!.moveNext()) {
      final BoxEvent event = _localSubscription!.current;
      final ChatId chatId = ChatId(event.key);

      if (event.deleted) {
        await _chats.remove(chatId)?.dispose();
      } else {
        HiveRxChat? chat = _chats[chatId];
        if (chat == null) {
          HiveRxChat entry =
              HiveRxChat(this, _chatLocal, _draftLocal, event.value);
          _chats[chatId] = entry;
          entry.init();
          entry.subscribe();
        } else {
          chat.chat.value = event.value.value;
          chat.lastReadItemCursor = event.value.lastReadItemCursor;
          chat.chat.refresh();
        }
      }
    }
  }

  /// Initializes [DraftHiveProvider.boxEvents] subscription.
  Future<void> _initDraftSubscription() async {
    _draftSubscription = StreamIterator(_draftLocal.boxEvents);
    while (await _draftSubscription!.moveNext()) {
      final BoxEvent event = _draftSubscription!.current;
      final ChatId chatId = ChatId(event.key);

      if (event.deleted) {
        _chats[chatId]?.draft.value = null;
      } else {
        final HiveRxChat? chat = _chats[chatId];
        if (chat != null) {
          chat.draft.value = event.value;
          chat.draft.refresh();
        }
      }
    }
  }

  /// Initializes [_recentChatsRemoteEvents] subscription.
  Future<void> _initRemoteSubscription() async {
    _remoteSubscription?.close(immediate: true);
    _remoteSubscription = StreamQueue(_recentChatsRemoteEvents());
    await _remoteSubscription!.execute(_recentChatsRemoteEvent);
  }

  /// Handles [RecentChatsEvent] from the [_recentChatsRemoteEvents]
  /// subscription.
  Future<void> _recentChatsRemoteEvent(RecentChatsEvent event) async {
    switch (event.kind) {
      case RecentChatsEventKind.initialized:
        // No-op.
        break;

      case RecentChatsEventKind.list:
        var node = event as RecentChatsTop;
        for (HiveChat c in node.list) {
          if (chats[c.value.id] == null) {
            _putEntry(c);
          }
        }
        break;

      case RecentChatsEventKind.updated:
        event as EventRecentChatsUpdated;
        // Update the chat only if it's new since, otherwise its state is
        // maintained by itself via [chatEvents].
        if (chats[event.chat.value.id] == null) {
          _putEntry(event.chat);
        }
        break;

      case RecentChatsEventKind.deleted:
        // No-op.
        break;
    }
  }

  /// Subscribes to the remote updates of the [chats].
  Stream<RecentChatsEvent> _recentChatsRemoteEvents() =>
      _graphQlProvider.recentChatsTopEvents(3).asyncExpand((event) async* {
        var events = RecentChatsTopEvents$Subscription.fromJson(event.data!)
            .recentChatsTopEvents;

        if (events.$$typename == 'SubscriptionInitialized') {
          yield const RecentChatsTopInitialized();
        } else if (events.$$typename == 'RecentChatsTop') {
          var list = (events
                  as RecentChatsTopEvents$Subscription$RecentChatsTopEvents$RecentChatsTop)
              .list;
          yield RecentChatsTop(list.map((e) => _chat(e)).toList());
        } else if (events.$$typename == 'EventRecentChatsTopChatUpdated') {
          var mixin = events
              as RecentChatsTopEvents$Subscription$RecentChatsTopEvents$EventRecentChatsTopChatUpdated;
          yield EventRecentChatsUpdated(_chat(mixin.chat));
        } else if (events.$$typename == 'EventRecentChatsTopChatDeleted') {
          var mixin = events
              as RecentChatsTopEvents$Subscription$RecentChatsTopEvents$EventRecentChatsTopChatDeleted;
          yield EventRecentChatsDeleted(mixin.chatId);
        }
      });

  /// Fetches [HiveChat]s from the remote with pagination.
  Future<ChatsQuery> _fetchChats({
    int? first,
    RecentChatsCursor? after,
    int? last,
    RecentChatsCursor? before,
  }) async {
    RecentChats$Query$RecentChats query = (await _graphQlProvider.recentChats(
      first: first,
      after: after,
      last: last,
      before: before,
    ))
        .recentChats;

    return ChatsQuery(
      query.nodes.map((e) => _chat(e)).toList(),
      query.pageInfo,
    );
  }

  /// Puts the provided [data] to [Hive].
  Future<HiveRxChat> _putEntry(HiveChat data) async {
    HiveRxChat? entry = chats[data.value.id];

<<<<<<< HEAD
    _putChat(data);

    if (entry == null) {
      entry = HiveRxChat(this, _chatLocal, _draftLocal, data);
      _chats[data.value.id] = entry;
      entry.init();
      entry.subscribe();
=======
    if (entry == null) {
      // If [data] is a remote [Chat]-dialog, then try to replace the existing
      // local [Chat], if any is associated with this [data].
      if (!data.chat.value.isGroup && !data.chat.value.id.isLocal) {
        final ChatMember? member = data.chat.value.members.firstWhereOrNull(
          (m) => data.chat.value.isMonolog || m.user.id != me,
        );

        if (member != null) {
          final ChatId localId = ChatId.local(member.user.id);
          final HiveRxChat? localChat = chats[localId];

          if (localChat != null) {
            chats.move(localId, data.chat.value.id);
            await localChat.updateChat(data.chat.value);
            entry = localChat;
          }

          _draftLocal.move(localId, data.chat.value.id);
          remove(localId);
        }
      }

      _putChat(data.chat);

      if (entry == null) {
        entry = HiveRxChat(this, _chatLocal, _draftLocal, data.chat);
        _chats[data.chat.value.id] = entry;
        entry.init();
        entry.subscribe();
      }
    } else {
      _putChat(data.chat);
>>>>>>> 6bd98b54
    }

    return entry;
  }

  /// Constructs a new [HiveChat] from the given [ChatMixin] fragment.
  HiveChat _chat(ChatMixin q) {
    for (var m in q.members.nodes) {
      _userRepo.put(m.user.toHive());
    }

    return q.toHive();
  }

  /// Initializes [_favoriteChatsEvents] subscription.
  Future<void> _initFavoriteChatsSubscription() async {
    _favoriteChatsSubscription?.cancel();
    _favoriteChatsSubscription = StreamQueue(
      _favoriteChatsEvents(_sessionLocal.getFavoriteChatsListVersion),
    );
    await _favoriteChatsSubscription!.execute(_favoriteChatsEvent);
  }

  /// Handles a [FavoriteChatsEvent] from the [_favoriteChatsEvents]
  /// subscription.
  Future<void> _favoriteChatsEvent(FavoriteChatsEvents event) async {
    switch (event.kind) {
      case FavoriteChatsEventsKind.initialized:
        // No-op.
        break;

      case FavoriteChatsEventsKind.chatsList:
        var node = event as FavoriteChatsEventsChatsList;
        _sessionLocal.setFavoriteChatsListVersion(node.ver);
        for (HiveChat data in node.chatList) {
          if (_chats[data.value.id] == null) {
            _putEntry(data);
          }
        }
        break;

      case FavoriteChatsEventsKind.event:
        var versioned = (event as FavoriteChatsEventsEvent).event;
        if (versioned.ver > _sessionLocal.getFavoriteChatsListVersion()) {
          _sessionLocal.setFavoriteChatsListVersion(versioned.ver);

          for (var event in versioned.events) {
            switch (event.kind) {
              case ChatEventKind.favorited:
                if (_chats[event.chatId] == null) {
                  get(event.chatId);
                }
                break;

              case ChatEventKind.unfavorited:
                // No-op.
                break;

              default:
                // No-op.
                break;
            }
          }
          break;
        }
    }
  }

  /// Subscribes to the [FavoriteChatsEvent]s of all [chats].
  Stream<FavoriteChatsEvents> _favoriteChatsEvents(
    FavoriteChatsListVersion? Function() ver,
  ) =>
      _graphQlProvider.favoriteChatsEvents(ver).asyncExpand((event) async* {
        var events = FavoriteChatsEvents$Subscription.fromJson(event.data!)
            .favoriteChatsEvents;
        if (events.$$typename == 'SubscriptionInitialized') {
          events
              as FavoriteChatsEvents$Subscription$FavoriteChatsEvents$SubscriptionInitialized;
          yield const FavoriteChatsEventsInitialized();
        } else if (events.$$typename == 'FavoriteChatsList') {
          var chatsList = events
              as FavoriteChatsEvents$Subscription$FavoriteChatsEvents$FavoriteChatsList;
          var data = chatsList.chats.nodes.map((e) => e.toHive()).toList();
          yield FavoriteChatsEventsChatsList(data, chatsList.chats.ver);
        } else if (events.$$typename == 'FavoriteChatsEventsVersioned') {
          var mixin = events
              as FavoriteChatsEvents$Subscription$FavoriteChatsEvents$FavoriteChatsEventsVersioned;
          yield FavoriteChatsEventsEvent(
            FavoriteChatsEventsVersioned(
              mixin.events.map((e) => _favoriteChatsVersionedEvent(e)).toList(),
              mixin.ver,
            ),
          );
        }
      });

  /// Constructs a [ChatEvents] from the
  /// [FavoriteChatsEventsVersionedMixin$Events].
  ChatEvent _favoriteChatsVersionedEvent(
      FavoriteChatsEventsVersionedMixin$Events e) {
    if (e.$$typename == 'EventChatFavorited') {
      var node =
          e as FavoriteChatsEventsVersionedMixin$Events$EventChatFavorited;
      return EventChatFavorited(e.chatId, e.at, node.position);
    } else if (e.$$typename == 'EventChatUnfavorited') {
      return EventChatUnfavorited(e.chatId, e.at);
    } else {
      throw UnimplementedError('Unknown FavoriteChatsEvent: ${e.$$typename}');
    }
  }

  /// Returns a [HiveRxChat] being a local [Chat]-dialog between the given
  /// [responderId] and the authenticated [MyUser].
  Future<HiveRxChat> _createLocalDialog(UserId responderId) async {
    final ChatId chatId = ChatId.local(responderId);
    final ChatData chatData = ChatData(
      HiveChat(
        Chat(
          chatId,
          members: [
            if (responderId != me)
              ChatMember(
                (await _userRepo.get(responderId))!.user.value,
                PreciseDateTime.now(),
              ),
            ChatMember(
              (await _userRepo.get(me!))!.user.value,
              PreciseDateTime.now(),
            ),
          ],
          kindIndex: ChatKind.values
              .indexOf(responderId == me ? ChatKind.monolog : ChatKind.dialog),
        ),
        ChatVersion('0'),
        null,
        null,
      ),
      null,
      null,
    );

    return _putEntry(chatData);
  }
}

/// Result of a [ChatItem]s fetching.
class ChatItemsQuery implements ItemsPage<HiveChatItem> {
  const ChatItemsQuery(this.items, this.pageInfo);

  /// [HiveChat] returned from the [Chat] fetching.
  @override
  final List<HiveChatItem> items;

  /// [HiveChatItem]s of a [Chat.lastItem] returned from the [Chat] fetching.
  @override
  final GetMessages$Query$Chat$Items$PageInfo pageInfo;
}

/// Result of a [Chat]s fetching.
class ChatsQuery implements ItemsPage<HiveChat> {
  const ChatsQuery(this.items, this.pageInfo);

  /// Fetched [HiveChat]s.
  @override
  final List<HiveChat> items;

  /// Page info of this [ChatsQuery].
  @override
  final RecentChats$Query$RecentChats$PageInfo pageInfo;
}<|MERGE_RESOLUTION|>--- conflicted
+++ resolved
@@ -147,7 +147,6 @@
   }) async {
     this.onMemberRemoved = onMemberRemoved;
 
-<<<<<<< HEAD
     _initLocalSubscription();
     _initDraftSubscription();
 
@@ -209,48 +208,17 @@
       _isReady.value = true;
     }
 
-    await Backoff.run(_fragment.fetchInitialPage, _cancelToken);
-
-    _initRemoteSubscription();
+try {
+await Backoff.run(_fragment.fetchInitialPage, _cancelToken);
+
+_initRemoteSubscription();
     _initFavoriteChatsSubscription();
-=======
-    if (!_chatLocal.isEmpty) {
-      for (HiveChat c in _chatLocal.chats) {
-        if (!c.value.id.isLocal) {
-          final HiveRxChat entry = HiveRxChat(this, _chatLocal, _draftLocal, c);
-          _chats[c.value.id] = entry;
-          entry.init();
-        }
-      }
-      _isReady.value = true;
-    }
-
-    _initLocalSubscription();
-    _initDraftSubscription();
-
-    try {
-      HashMap<ChatId, ChatData> chats =
-          await Backoff.run(_recentChats, _cancelToken);
-
-      for (HiveChat c in _chatLocal.chats) {
-        if (!c.value.id.isLocal && !chats.containsKey(c.value.id)) {
-          _chatLocal.remove(c.value.id);
-        }
-      }
-
-      for (ChatData c in chats.values) {
-        _chats[c.chat.value.id]?.subscribe();
-        _putEntry(c);
-      }
-
-      _initRemoteSubscription();
-      _initFavoriteChatsSubscription();
->>>>>>> 6bd98b54
-
-      _isReady.value = true;
-    } on OperationCanceledException catch (_) {
+
+    _isReady.value = true;
+} on OperationCanceledException catch (_) {
       // No-op.
     }
+    
   }
 
   @override
@@ -482,34 +450,9 @@
     final HiveRxChat? chat = _chats[chatId];
 
     if (chat != null) {
-<<<<<<< HEAD
-      final messages = chat.messages.reversed.toList();
-      int firstUnreadIndex = 0;
-      if (chat.firstUnreadItem != null) {
-        firstUnreadIndex = messages.indexOf(chat.firstUnreadItem!);
-      }
-      int lastReadIndex =
-          messages.indexWhere((m) => m.value.id == untilId, firstUnreadIndex);
-
-      if (lastReadIndex != -1 && firstUnreadIndex != -1) {
-        int read = chat.messages
-            .skip(firstUnreadIndex + 1)
-            .take(lastReadIndex - firstUnreadIndex)
-            .where((e) => !e.value.id.isLocal)
-            .length;
-        chat.chat.update((c) => c!.unreadCount -= read);
-      }
-    }
-    try {
-      await _graphQlProvider.readChat(chatId, untilId);
-    } catch (_) {
-      chat?.chat.update((c) => c?.unreadCount = previous!);
-      rethrow;
-=======
       await chat.read(untilId);
     } else {
       await readUntil(chatId, untilId);
->>>>>>> 6bd98b54
     }
   }
 
@@ -1327,19 +1270,10 @@
   Future<HiveRxChat> _putEntry(HiveChat data) async {
     HiveRxChat? entry = chats[data.value.id];
 
-<<<<<<< HEAD
-    _putChat(data);
-
-    if (entry == null) {
-      entry = HiveRxChat(this, _chatLocal, _draftLocal, data);
-      _chats[data.value.id] = entry;
-      entry.init();
-      entry.subscribe();
-=======
     if (entry == null) {
       // If [data] is a remote [Chat]-dialog, then try to replace the existing
       // local [Chat], if any is associated with this [data].
-      if (!data.chat.value.isGroup && !data.chat.value.id.isLocal) {
+      if (data.chat.value.isDialog && !data.chat.value.id.isLocal) {
         final ChatMember? member = data.chat.value.members.firstWhereOrNull(
           (m) => data.chat.value.isMonolog || m.user.id != me,
         );
@@ -1369,7 +1303,6 @@
       }
     } else {
       _putChat(data.chat);
->>>>>>> 6bd98b54
     }
 
     return entry;
