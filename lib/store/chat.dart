// Copyright © 2022-2023 IT ENGINEERING MANAGEMENT INC,
//                       <https://github.com/team113>
//
// This program is free software: you can redistribute it and/or modify it under
// the terms of the GNU Affero General Public License v3.0 as published by the
// Free Software Foundation, either version 3 of the License, or (at your
// option) any later version.
//
// This program is distributed in the hope that it will be useful, but WITHOUT
// ANY WARRANTY; without even the implied warranty of MERCHANTABILITY or FITNESS
// FOR A PARTICULAR PURPOSE. See the GNU Affero General Public License v3.0 for
// more details.
//
// You should have received a copy of the GNU Affero General Public License v3.0
// along with this program. If not, see
// <https://www.gnu.org/licenses/agpl-3.0.html>.

import 'dart:async';

import 'package:async/async.dart';
import 'package:collection/collection.dart';
import 'package:dio/dio.dart' as dio;
import 'package:flutter/foundation.dart' show visibleForTesting;
import 'package:get/get.dart';
import 'package:hive/hive.dart';
import 'package:mutex/mutex.dart';

import '/api/backend/extension/call.dart';
import '/api/backend/extension/chat.dart';
import '/api/backend/extension/page_info.dart';
import '/api/backend/extension/user.dart';
import '/api/backend/schema.dart';
import '/domain/model/attachment.dart';
import '/domain/model/avatar.dart';
import '/domain/model/chat.dart';
import '/domain/model/chat_call.dart';
import '/domain/model/chat_item.dart';
import '/domain/model/chat_item_quote.dart';
import '/domain/model/chat_item_quote_input.dart' as model;
import '/domain/model/chat_message_input.dart' as model;
import '/domain/model/mute_duration.dart';
import '/domain/model/native_file.dart';
import '/domain/model/precise_date_time/precise_date_time.dart';
import '/domain/model/sending_status.dart';
import '/domain/model/user.dart';
import '/domain/repository/call.dart';
import '/domain/repository/chat.dart';
import '/domain/repository/user.dart';
import '/provider/gql/exceptions.dart'
    show
        ConnectionException,
        EditChatMessageException,
        StaleVersionException,
        UploadAttachmentException;
import '/provider/gql/graphql.dart';
import '/provider/hive/chat.dart';
import '/provider/hive/chat_item.dart';
import '/provider/hive/draft.dart';
import '/provider/hive/favorite_chat.dart';
import '/provider/hive/session_data.dart';
import '/provider/hive/monolog.dart';
import '/provider/hive/recent_chat.dart';
import '/store/event/recent_chat.dart';
import '/store/model/chat_item.dart';
import '/store/pagination/combined_pagination.dart';
import '/store/pagination/graphql.dart';
import '/store/pagination/hive.dart';
import '/store/pagination/hive_graphql.dart';
import '/store/user.dart';
import '/util/log.dart';
import '/util/new_type.dart';
import '/util/obs/obs.dart';
import '/util/stream_utils.dart';
import '/util/web/web_utils.dart';
import 'chat_rx.dart';
import 'event/chat.dart';
import 'event/favorite_chat.dart';
import 'model/chat.dart';
import 'pagination.dart';

/// Implementation of an [AbstractChatRepository].
class ChatRepository extends DisposableInterface
    implements AbstractChatRepository {
  ChatRepository(
    this._graphQlProvider,
    this._chatLocal,
    this._recentLocal,
    this._favoriteLocal,
    this._callRepo,
    this._draftLocal,
    this._userRepo,
    this._sessionLocal,
    this._monologLocal, {
    required this.me,
  });

  /// Callback, called when an [User] identified by the provided [userId] is
  /// removed from the specified [Chat].
  late final Future<void> Function(ChatId id, UserId userId) onMemberRemoved;

  /// [UserId] of the currently authenticated [MyUser].
  final UserId me;

  @override
  final Rx<RxStatus> status = Rx(RxStatus.empty());

  @override
  final RxObsMap<ChatId, HiveRxChat> chats = RxObsMap<ChatId, HiveRxChat>();

  @override
  final RxObsMap<ChatId, HiveRxChat> paginated = RxObsMap<ChatId, HiveRxChat>();

  /// GraphQL API provider.
  final GraphQlProvider _graphQlProvider;

  /// [Chat]s local [Hive] storage.
  final ChatHiveProvider _chatLocal;

  /// [ChatId]s sorted by [PreciseDateTime] representing recent [Chat]s [Hive]
  /// storage.
  final RecentChatHiveProvider _recentLocal;

  /// [ChatId]s sorted by [ChatFavoritePosition] representing favorite [Chat]s
  /// [Hive] storage.
  final FavoriteChatHiveProvider _favoriteLocal;

  /// [OngoingCall]s repository, used to put the fetched [ChatCall]s into it.
  final AbstractCallRepository _callRepo;

  /// [RxChat.draft] local [Hive] storage.
  final DraftHiveProvider _draftLocal;

  /// [User]s repository, used to put the fetched [User]s into it.
  final UserRepository _userRepo;

  /// [SessionDataHiveProvider] storing a [FavoriteChatsListVersion].
  final SessionDataHiveProvider _sessionLocal;

  /// [MonologHiveProvider] storing a [ChatId] of the [Chat]-monolog.
  final MonologHiveProvider _monologLocal;

  /// [ChatHiveProvider.boxEvents] subscription.
  StreamIterator<BoxEvent>? _localSubscription;

  /// [CombinedPagination] loading [chats] with pagination.
  CombinedPagination<HiveChat, ChatId>? _pagination;

  /// [CombinedPagination] loading local [chats] with pagination.
  CombinedPagination<HiveChat, ChatId>? _localPagination;

  /// Subscription to the [_pagination] changes.
  StreamSubscription? _paginationSubscription;

  /// [DraftHiveProvider.boxEvents] subscription.
  StreamIterator<BoxEvent>? _draftSubscription;

  /// [_recentChatsRemoteEvents] subscription.
  ///
  /// May be uninitialized since connection establishment may fail.
  StreamQueue<RecentChatsEvent>? _remoteSubscription;

  /// [DateTime] when the [_remoteSubscription] initializing has started.
  DateTime? _subscribedAt;

  /// [_favoriteChatsEvents] subscription.
  ///
  /// May be uninitialized since connection establishment may fail.
  StreamQueue<FavoriteChatsEvents>? _favoriteChatsSubscription;

  /// Subscriptions for the [paginated] chats changes.
  final Map<ChatId, StreamSubscription> _subscriptions = {};

  /// Subscriptions for the [paginated] changes populating the [_subscriptions].
  StreamSubscription? _paginatedSubscription;

  /// [Mutex]es guarding access to the [get] method.
  final Map<ChatId, Mutex> _getGuards = {};

  /// [Mutex]es guarding synchronized access to the [_putEntry].
  final Map<ChatId, Mutex> _putEntryGuards = {};

  /// Indicator whether a local [Chat]-monolog has been hidden.
  ///
  /// Used to prevent the [Chat]-monolog from re-appearing if the local
  /// [Chat]-monolog was hidden.
  bool _monologShouldBeHidden = false;

  /// [ChatFavoritePosition] of the local [Chat]-monolog.
  ///
  /// Used to prevent [Chat]-monolog from being displayed as unfavorited after
  /// adding a local [Chat]-monolog to favorites.
  ChatFavoritePosition? _localMonologFavoritePosition;

  @override
  ChatId get monolog => _monologLocal.get() ?? ChatId.local(me);

  @override
  RxBool get hasNext => _localPagination == null
      ? _pagination?.hasNext ?? RxBool(false)
      : RxBool(true);

  @override
  RxBool get nextLoading =>
      _localPagination?.nextLoading ??
      _pagination?.nextLoading ??
      RxBool(false);

  /// Indicates whether this [ChatRepository] uses a remote pagination.
  @visibleForTesting
  bool get isRemote => _localPagination == null && _pagination != null;

  @override
  Future<void> init({
    required Future<void> Function(ChatId, UserId) onMemberRemoved,
  }) async {
    Log.debug('init(onMemberRemoved)', '$runtimeType');

    this.onMemberRemoved = onMemberRemoved;

    status.value = RxStatus.loading();

    // Popup shouldn't listen to recent chats remote updates, as it's happening
    // inside single [Chat].
    if (!WebUtils.isPopup) {
      _initLocalSubscription();
      _initDraftSubscription();
      _initRemoteSubscription();
      _initFavoriteSubscription();
      _initRemotePagination();

      _paginatedSubscription = paginated.changes.listen((e) {
        switch (e.op) {
          case OperationKind.added:
            _subscriptions[e.key!] = e.value!.updates.listen((_) {});
            break;

          case OperationKind.updated:
            if (e.oldKey != e.key) {
              final StreamSubscription? subscription = _subscriptions[e.oldKey];
              if (subscription != null) {
                _subscriptions[e.key!] = subscription;
                _subscriptions.remove(e.oldKey);
              }
            }
            break;

          case OperationKind.removed:
            _subscriptions.remove(e.key!)?.cancel();
            break;
        }
      });

      _initLocalPagination();
    }
  }

  @override
  void onClose() {
    Log.debug('onClose()', '$runtimeType');

    chats.forEach((_, v) => v.dispose());
    _subscriptions.forEach((_, v) => v.cancel());
    _pagination?.dispose();
    _localSubscription?.cancel();
    _draftSubscription?.cancel();
    _remoteSubscription?.close(immediate: true);
    _favoriteChatsSubscription?.close(immediate: true);
    _paginationSubscription?.cancel();
    _paginatedSubscription?.cancel();

    super.onClose();
  }

  @override
  Future<void> next() async {
    Log.debug('next()', '$runtimeType');

    if (_localPagination?.hasNext.value == true) {
      await _localPagination?.next();
    } else {
      await _pagination?.next();
    }

    _initMonolog();
  }

  @override
  Future<void> clear() {
    Log.debug('clear()', '$runtimeType');

    for (var c in chats.entries) {
      c.value.dispose();
    }

    chats.clear();
    paginated.clear();

    return _chatLocal.clear();
  }

  @override
  FutureOr<HiveRxChat?> get(ChatId id) {
    Log.debug('get($id)', '$runtimeType');

    HiveRxChat? chat = chats[id];
    if (chat != null) {
      return chat;
    }

    // If [chat] doesn't exists, we should lock the [mutex] to avoid remote
    // double invoking.
    Mutex? mutex = _getGuards[id];
    if (mutex == null) {
      mutex = Mutex();
      _getGuards[id] = mutex;
    }

    return mutex.protect(() async {
      chat = chats[id];
      if (chat == null) {
        final HiveChat? hiveChat = await _chatLocal.get(id);
        if (hiveChat != null) {
          chat = HiveRxChat(this, _chatLocal, _draftLocal, hiveChat);
          chat!.init();
        }

        if (id.isLocal) {
          chat ??= await _createLocalDialog(id.userId);
        } else if (chat == null) {
          var query = (await _graphQlProvider.getChat(id)).chat;
          if (query != null) {
            chat = await _putEntry(_chat(query));
          }
        }

        if (chat != null) {
          chats[id] = chat!;
        }
      }

      return chat;
    });
  }

  @override
  Future<void> remove(ChatId id) async {
    Log.debug('remove($id)', '$runtimeType');
    await _chatLocal.remove(id);
  }

  /// Ensures the provided [Chat] is remotely accessible.
  Future<HiveRxChat?> ensureRemoteDialog(ChatId chatId) async {
    Log.debug('ensureRemoteDialog($chatId)', '$runtimeType');

    if (chatId.isLocal) {
      if (chatId.isLocalWith(me)) {
        return await ensureRemoteMonolog();
      }

      final ChatData chat = _chat(
        await _graphQlProvider.createDialogChat(chatId.userId),
      );

      return _putEntry(chat);
    }

    return await get(chatId);
  }

  /// Ensures the provided [Chat]-monolog is remotely accessible.
  Future<HiveRxChat> ensureRemoteMonolog([ChatName? name]) async {
    Log.debug('ensureRemoteMonolog($name)', '$runtimeType');

    final ChatData chatData = _chat(
      await _graphQlProvider.createMonologChat(name),
    );
    final HiveRxChat chat = await _putEntry(chatData);

    if (!isClosed) {
      await _monologLocal.set(chat.id);
    }

    return chat;
  }

  @override
  Future<HiveRxChat> createGroupChat(
    List<UserId> memberIds, {
    ChatName? name,
  }) async {
    Log.debug('createGroupChat($memberIds, $name)', '$runtimeType');

    var chat =
        _chat(await _graphQlProvider.createGroupChat(memberIds, name: name));
    return _putEntry(chat);
  }

  @override
  Future<void> sendChatMessage(
    ChatId chatId, {
    ChatMessageText? text,
    List<Attachment>? attachments,
    List<ChatItem> repliesTo = const [],
  }) async {
    Log.debug(
      'sendChatMessage($chatId, $text, $attachments, $repliesTo)',
      '$runtimeType',
    );

    HiveRxChat? rxChat = chats[chatId] ?? await get(chatId);
    ChatItem? local;

    if (chatId.isLocal) {
      local = await rxChat?.postChatMessage(
        existingDateTime: PreciseDateTime.now().add(10.seconds),
        text: text,
        attachments: attachments,
        repliesTo: repliesTo,
      );

      try {
        rxChat = await ensureRemoteDialog(chatId);
      } catch (_) {
        local?.status.value = SendingStatus.error;
      }
    }

    await rxChat?.postChatMessage(
      existingId: local?.id,
      existingDateTime: local?.at,
      text: text,
      attachments: attachments,
      repliesTo: repliesTo,
    );
  }

  /// Posts a new [ChatMessage] to the specified [Chat] by the authenticated
  /// [MyUser].
  ///
  /// For the posted [ChatMessage] to be meaningful, at least one of [text] or
  /// [attachments] arguments must be specified and non-empty.
  ///
  /// To attach some [Attachment]s to the posted [ChatMessage], first, they
  /// should be uploaded with [uploadAttachment], and only then, the returned
  /// [Attachment.id]s may be used as the [attachments] argument of this method.
  ///
  /// Specify [repliesTo] argument if the posted [ChatMessage] is going to be a
  /// reply to some other [ChatItem].
  Future<ChatEventsVersionedMixin?> postChatMessage(
    ChatId chatId, {
    ChatMessageText? text,
    List<AttachmentId>? attachments,
    List<ChatItemId> repliesTo = const [],
  }) async {
    Log.debug(
      'postChatMessage($chatId, $text, $attachments, $repliesTo)',
      '$runtimeType',
    );

    return await _graphQlProvider.postChatMessage(
      chatId,
      text: text,
      attachments: attachments,
      repliesTo: repliesTo,
    );
  }

  @override
  Future<void> resendChatItem(ChatItem item) async {
    Log.debug('resendChatItem($item)', '$runtimeType');

    HiveRxChat? rxChat = chats[item.chatId];

    // TODO: Account [ChatForward]s.
    if (item is ChatMessage) {
      for (var e in item.attachments.whereType<LocalAttachment>()) {
        if (e.status.value == SendingStatus.error &&
            (e.upload.value == null || e.upload.value?.isCompleted == true)) {
          uploadAttachment(e)
              .onError<UploadAttachmentException>((_, __) => e)
              .onError<ConnectionException>((_, __) => e);
        }
      }

      // If this [item] is posted in a local [Chat], then make it remote first.
      if (item.chatId.isLocal) {
        rxChat = await ensureRemoteDialog(item.chatId);
      }

      await rxChat?.postChatMessage(
        existingId: item.id,
        existingDateTime: item.at,
        text: item.text,
        attachments: item.attachments,
        repliesTo:
            item.repliesTo.map((e) => e.original).whereNotNull().toList(),
      );
    }
  }

  @override
  Future<void> renameChat(ChatId id, ChatName? name) async {
    Log.debug('renameChat($id, $name)', '$runtimeType');

    if (id.isLocalWith(me)) {
      await ensureRemoteMonolog(name);
      return;
    }

    final HiveRxChat? chat = chats[id];
    final ChatName? previous = chat?.chat.value.name;

    chat?.chat.update((c) => c?.name = name);

    try {
      await _graphQlProvider.renameChat(id, name);
    } catch (_) {
      chat?.chat.update((c) => c?.name = previous);
      rethrow;
    }
  }

  @override
  Future<void> addChatMember(ChatId chatId, UserId userId) async {
    Log.debug('addChatMember($chatId, $userId)', '$runtimeType');
    await _graphQlProvider.addChatMember(chatId, userId);
  }

  @override
  Future<void> removeChatMember(ChatId chatId, UserId userId) async {
    Log.debug('removeChatMember($chatId, $userId)', '$runtimeType');

    final HiveRxChat? chat = chats[chatId];
    final ChatMember? member =
        chat?.chat.value.members.firstWhereOrNull((m) => m.user.id == userId);

    if (member != null) {
      chat?.chat.update((c) => c?.members.remove(member));
    }

    try {
      await _graphQlProvider.removeChatMember(chatId, userId);
      await onMemberRemoved.call(chatId, userId);
    } catch (_) {
      if (member != null) {
        chat?.chat.update((c) => c?.members.add(member));
      }

      rethrow;
    }
  }

  @override
  Future<void> hideChat(ChatId id) async {
    Log.debug('hideChat($id)', '$runtimeType');

    final HiveRxChat? chat = chats.remove(id);
    final HiveRxChat? pagination = paginated.remove(id);
    ChatData? monolog;

    try {
      if (id.isLocalWith(me)) {
        _monologShouldBeHidden = true;
        monolog = _chat(await _graphQlProvider.createMonologChat(null));

        // Delete the local [Chat]-monolog from [Hive], since it won't be
        // removed as is will be hidden right away.
        await remove(id);

        id = monolog.chat.value.id;
        await _monologLocal.set(id);
      }

      if (chat == null || chat.chat.value.favoritePosition != null) {
        await unfavoriteChat(id);
      }

      await _graphQlProvider.hideChat(id);
    } catch (_) {
      if (id == monolog?.chat.value.id) {
        _monologShouldBeHidden = false;
        final HiveRxChat entry = await _putEntry(monolog!);
        chats[id] = entry;
        paginated[id] = entry;
      } else {
        if (chat != null) {
          chats[id] = chat;
        }

        if (pagination != null) {
          paginated[id] = pagination;
        }
      }

      rethrow;
    }
  }

  @override
  Future<void> readChat(ChatId chatId, ChatItemId untilId) async {
    Log.debug('readChat($chatId, $untilId)', '$runtimeType');
    await chats[chatId]?.read(untilId);
  }

  /// Marks the specified [Chat] as read until the provided [ChatItemId] for the
  /// authenticated [MyUser].
  Future<void> readUntil(ChatId chatId, ChatItemId untilId) async {
    Log.debug('readUntil($chatId, $untilId)', '$runtimeType');
    await _graphQlProvider.readChat(chatId, untilId);
  }

  @override
  Future<void> editChatMessage(
    ChatMessage message, {
    model.ChatMessageTextInput? text,
    model.ChatMessageAttachmentsInput? attachments,
    model.ChatMessageRepliesInput? repliesTo,
  }) async {
    Log.debug(
      'editChatMessage($message, $text)',
      '$runtimeType',
    );

    final Rx<ChatItem>? item = chats[message.chatId]
        ?.messages
        .firstWhereOrNull((e) => e.value.id == message.id);

    ChatMessageText? previousText;
    List<Attachment>? previousAttachments;
    List<ChatItemQuote>? previousReplies;
    if (item?.value is ChatMessage) {
      previousText = (item?.value as ChatMessage).text;
      previousAttachments = (item?.value as ChatMessage).attachments;
      previousReplies = (item?.value as ChatMessage).repliesTo;

      item?.update((c) {
        (c as ChatMessage).text = text != null ? text.changed : previousText;
        c.attachments = attachments?.changed ?? previousAttachments!;
        c.repliesTo = repliesTo?.changed
                .map(
                  (e) => c.repliesTo.firstWhereOrNull(
                    (a) => a.original?.id == e,
                  ),
                )
                .whereNotNull()
                .toList() ??
            previousReplies!;
      });
    }

    List<Future>? uploads = attachments?.changed
        .mapIndexed((i, e) {
          if (e is LocalAttachment) {
            return e.upload.value?.future.then(
              (a) {
                attachments.changed[i] = a;
                (item?.value as ChatMessage).attachments[i] = a;
              },
              onError: (_) {
                // No-op, as failed upload attempts are handled below.
              },
            );
          }
        })
        .whereNotNull()
        .toList();

    await Future.wait(uploads ?? []);

    try {
      if (attachments?.changed.whereType<LocalAttachment>().isNotEmpty ==
          true) {
        throw const ConnectionException(EditChatMessageException(
          EditChatMessageErrorCode.unknownAttachment,
        ));
      }

      await _graphQlProvider.editChatMessage(
        message.id,
        text: text == null ? null : ChatMessageTextInput(kw$new: text.changed),
        attachments: attachments == null
            ? null
            : ChatMessageAttachmentsInput(
                kw$new: attachments.changed.map((e) => e.id).toList(),
              ),
        repliesTo: repliesTo == null
            ? null
            : ChatMessageRepliesInput(kw$new: repliesTo.changed),
      );
    } catch (_) {
      if (item?.value is ChatMessage) {
        item?.update((c) {
          (c as ChatMessage).text = previousText;
          c.attachments = previousAttachments ?? [];
          c.repliesTo = previousReplies ?? [];
        });
      }

      rethrow;
    }
  }

  @override
  Future<void> deleteChatMessage(ChatMessage message) async {
    Log.debug('deleteChatMessage($message)', '$runtimeType');

    final HiveRxChat? chat = chats[message.chatId];

    if (message.status.value != SendingStatus.sent) {
      chat?.remove(message.id, message.key);
    } else {
      Rx<ChatItem>? item =
          chat?.messages.firstWhereOrNull((e) => e.value.id == message.id);
      if (item != null) {
        chat?.messages.remove(item);
      }

      try {
        await _graphQlProvider.deleteChatMessage(message.id);

        if (item != null) {
          chat?.remove(item.value.id, item.value.key);
        }
      } catch (_) {
        if (item != null) {
          chat?.messages.insertAfter(
            item,
            (e) => item.value.at.compareTo(e.value.at) == 1,
          );
          chat?.updateReads();
        }

        rethrow;
      }
    }
  }

  @override
  Future<void> deleteChatForward(ChatForward forward) async {
    Log.debug('deleteChatForward($forward)', '$runtimeType');

    final HiveRxChat? chat = chats[forward.chatId];

    if (forward.status.value != SendingStatus.sent) {
      chat?.remove(forward.id);
    } else {
      Rx<ChatItem>? item =
          chat?.messages.firstWhereOrNull((e) => e.value.id == forward.id);
      if (item != null) {
        chat?.messages.remove(item);
      }

      try {
        await _graphQlProvider.deleteChatForward(forward.id);

        if (item != null) {
          chat?.remove(item.value.id, item.value.key);
        }
      } catch (_) {
        if (item != null) {
          chat?.messages.insertAfter(
            item,
            (e) => item.value.at.compareTo(e.value.at) == 1,
          );
          chat?.updateReads();
        }

        rethrow;
      }
    }
  }

  @override
  Future<void> hideChatItem(ChatId chatId, ChatItemId id) async {
    Log.debug('hideChatItem($chatId, $id)', '$runtimeType');

    final HiveRxChat? chat = chats[chatId];

    Rx<ChatItem>? item =
        chat?.messages.firstWhereOrNull((e) => e.value.id == id);
    if (item != null) {
      chat?.messages.remove(item);
    }

    try {
      await _graphQlProvider.hideChatItem(id);

      if (item != null) {
        chat?.remove(item.value.id, item.value.key);
      }
    } catch (_) {
      if (item != null) {
        chat?.messages.insertAfter(
          item,
          (e) => item.value.at.compareTo(e.value.at) == 1,
        );
        chat?.updateReads();
      }

      rethrow;
    }
  }

  @override
  Future<Attachment> uploadAttachment(LocalAttachment attachment) async {
    Log.debug('uploadAttachment($attachment)', '$runtimeType');

    if (attachment.upload.value?.isCompleted != false) {
      attachment.upload.value = Completer();
    }

    if (attachment.read.value?.isCompleted != false) {
      attachment.read.value = Completer();
    }

    attachment.status.value = SendingStatus.sending;
    await attachment.file.ensureCorrectMediaType();

    try {
      dio.MultipartFile upload;

      await attachment.file.readFile();
      attachment.read.value?.complete(null);
      attachment.status.refresh();

      if (attachment.file.bytes.value != null) {
        upload = dio.MultipartFile.fromBytes(
          attachment.file.bytes.value!,
          filename: attachment.file.name,
          contentType: attachment.file.mime,
        );
      } else if (attachment.file.path != null) {
        upload = await dio.MultipartFile.fromFile(
          attachment.file.path!,
          filename: attachment.file.name,
          contentType: attachment.file.mime,
        );
      } else {
        throw ArgumentError(
          'At least stream, bytes or path should be specified.',
        );
      }

      var response = await _graphQlProvider.uploadAttachment(
        upload,
        onSendProgress: (now, max) => attachment.progress.value = now / max,
      );

      var model = response.attachment.toModel();
      attachment.id = model.id;
      attachment.filename = model.filename;
      attachment.original = model.original;
      attachment.upload.value?.complete(model);
      attachment.status.value = SendingStatus.sent;
      attachment.progress.value = 1;
      return model;
    } catch (e) {
      if (attachment.read.value?.isCompleted == false) {
        attachment.read.value?.complete(null);
      }
      attachment.upload.value?.completeError(e);
      attachment.status.value = SendingStatus.error;
      attachment.progress.value = 0;
      rethrow;
    }
  }

  @override
  Future<void> createChatDirectLink(
    ChatId chatId,
    ChatDirectLinkSlug slug,
  ) async {
    Log.debug(
      'createChatDirectLink($chatId, $slug)',
      '$runtimeType',
    );

    final HiveRxChat? chat = chats[chatId];
    final ChatDirectLink? link = chat?.chat.value.directLink;

    chat?.chat.update((c) => c?.directLink = ChatDirectLink(slug: slug));

    try {
      _graphQlProvider.createChatDirectLink(slug, groupId: chatId);
    } catch (_) {
      chat?.chat.update((c) => c?.directLink = link);
      rethrow;
    }
  }

  @override
  Future<void> deleteChatDirectLink(ChatId groupId) async {
    Log.debug('deleteChatDirectLink($groupId)', '$runtimeType');

    final HiveRxChat? chat = chats[groupId];
    final ChatDirectLink? link = chat?.chat.value.directLink;

    chat?.chat.update((c) => c?.directLink = null);

    try {
      _graphQlProvider.deleteChatDirectLink(groupId: groupId);
    } catch (_) {
      chat?.chat.update((c) => c?.directLink = link);
      rethrow;
    }
  }

  // TODO: Make [ChatForward]s to post like [ChatMessage]s.
  @override
  Future<void> forwardChatItems(
    ChatId from,
    ChatId to,
    List<model.ChatItemQuoteInput> items, {
    ChatMessageText? text,
    List<AttachmentId>? attachments,
  }) async {
    Log.debug(
      'forwardChatItems($from, $to, $items, $text, $attachments)',
      '$runtimeType',
    );

    if (to.isLocal) {
      to = (await ensureRemoteDialog(to))!.id;
    }

    await _graphQlProvider.forwardChatItems(
      from,
      to,
      items
          .map(
            (i) => ChatItemQuoteInput(
              id: i.item.id,
              attachments: i.attachments,
              withText: i.withText,
            ),
          )
          .toList(),
      text: text,
      attachments: attachments,
    );
  }

  @override
  Future<void> updateChatAvatar(
    ChatId id, {
    NativeFile? file,
    void Function(int count, int total)? onSendProgress,
  }) async {
    Log.debug(
      'updateChatAvatar($id, $file, onSendProgress)',
      '$runtimeType',
    );

    late dio.MultipartFile upload;

    if (file != null) {
      await file.ensureCorrectMediaType();

      if (file.stream != null) {
        upload = dio.MultipartFile.fromStream(
          () => file.stream!,
          file.size,
          filename: file.name,
          contentType: file.mime,
        );
      } else if (file.bytes.value != null) {
        upload = dio.MultipartFile.fromBytes(
          file.bytes.value!,
          filename: file.name,
          contentType: file.mime,
        );
      } else if (file.path != null) {
        upload = await dio.MultipartFile.fromFile(
          file.path!,
          filename: file.name,
          contentType: file.mime,
        );
      } else {
        throw ArgumentError(
          'At least stream, bytes or path should be specified.',
        );
      }
    }

    final HiveRxChat? chat = chats[id];
    final ChatAvatar? avatar = chat?.chat.value.avatar;

    if (file == null) {
      chat?.chat.update((c) => c?.avatar = null);
    }

    if (id.isLocalWith(me)) {
      id = (await ensureRemoteMonolog()).id;
    }

    try {
      await _graphQlProvider.updateChatAvatar(
        id,
        file: file == null ? null : upload,
        onSendProgress: onSendProgress,
      );
    } catch (e) {
      if (file == null) {
        chat?.chat.update((c) => c?.avatar = avatar);
      }
      rethrow;
    }
  }

  @override
  Future<void> toggleChatMute(ChatId id, MuteDuration? mute) async {
    Log.debug('toggleChatMute($id, $mute)', '$runtimeType');

    final HiveRxChat? chat = chats[id];
    final MuteDuration? muted = chat?.chat.value.muted;

    final Muting? muting = mute == null
        ? null
        : Muting(duration: mute.forever == true ? null : mute.until);

    chat?.chat.update((c) => c?.muted = muting?.toModel());

    try {
      await _graphQlProvider.toggleChatMute(id, muting);
    } catch (e) {
      chat?.chat.update((c) => c?.muted = muted);
      rethrow;
    }
  }

  /// Fetches [ChatItem]s of the [Chat] with the provided [id] ordered by their
  /// posting time with pagination.
  Future<Page<HiveChatItem, ChatItemsCursor>> messages(
    ChatId id, {
    int? first,
    ChatItemsCursor? after,
    int? last,
    ChatItemsCursor? before,
  }) async {
    Log.debug(
      'messages($id, $first, $after, $last, $before)',
      '$runtimeType',
    );

    var query = await _graphQlProvider.chatItems(
      id,
      first: first,
      after: after,
      last: last,
      before: before,
    );

    return Page(
      RxList(query.chat!.items.edges.map((e) => e.toHive()).toList()),
      query.chat!.items.pageInfo.toModel((c) => ChatItemsCursor(c)),
    );
  }

  /// Fetches the [Attachment]s of the provided [item].
  Future<List<Attachment>> attachments(HiveChatItem item) async {
    Log.debug('attachments($item)', '$runtimeType');

    var response = await _graphQlProvider.attachments(item.value.id);
    return response.chatItem?.toModel() ?? [];
  }

  /// Removes the [ChatCallCredentials] of an [OngoingCall] identified by the
  /// provided [id].
  Future<void> removeCredentials(ChatItemId id) async {
    Log.debug('removeCredentials($id)', '$runtimeType');
    await _callRepo.removeCredentials(id);
  }

  /// Adds the provided [ChatCall] to the [AbstractCallRepository].
  void addCall(ChatCall call) {
    Log.debug('addCall($call)', '$runtimeType');
    _callRepo.add(call);
  }

  /// Ends an [OngoingCall] happening in the [Chat] identified by the provided
  /// [chatId], if any.
  void endCall(ChatId chatId) {
    Log.debug('endCall($chatId)', '$runtimeType');
    _callRepo.remove(chatId);
  }

  /// Subscribes to [ChatEvent]s of the specified [Chat].
  Stream<ChatEvents> chatEvents(
    ChatId chatId,
    ChatVersion? ver,
    FutureOr<ChatVersion?> Function() onVer,
  ) {
    Log.debug('chatEvents($chatId, $ver, onVer)', '$runtimeType');

    return _graphQlProvider
        .chatEvents(chatId, ver, onVer)
        .asyncExpand((event) async* {
      Log.trace('chatEvents($chatId): ${event.data}', '$runtimeType');

      var events = ChatEvents$Subscription.fromJson(event.data!).chatEvents;
      if (events.$$typename == 'SubscriptionInitialized') {
        events as ChatEvents$Subscription$ChatEvents$SubscriptionInitialized;
        yield const ChatEventsInitialized();
      } else if (events.$$typename == 'Chat') {
        final chat = events as ChatEvents$Subscription$ChatEvents$Chat;
        final data = _chat(chat);
        yield ChatEventsChat(data.chat);
      } else if (events.$$typename == 'ChatEventsVersioned') {
        var mixin =
            events as ChatEvents$Subscription$ChatEvents$ChatEventsVersioned;
        yield ChatEventsEvent(
          ChatEventsVersioned(
            mixin.events.map((e) => chatEvent(e)).toList(),
            mixin.ver,
          ),
        );
      }
    });
  }

  @override
  Stream<dynamic> keepTyping(ChatId chatId) {
    Log.debug('keepTyping($chatId)', '$runtimeType');

    if (chatId.isLocal) {
      return const Stream.empty();
    }

    return _graphQlProvider.keepTyping(chatId);
  }

  /// Returns an [User] by the provided [id].
  FutureOr<RxUser?> getUser(UserId id) {
    Log.debug('getUser($id)', '$runtimeType');
    return _userRepo.get(id);
  }

  @override
  Future<void> favoriteChat(ChatId id, ChatFavoritePosition? position) async {
    Log.debug('favoriteChat($id, $position)', '$runtimeType');

    final HiveRxChat? chat = chats[id];
    final ChatFavoritePosition? oldPosition = chat?.chat.value.favoritePosition;
    final ChatFavoritePosition newPosition;

    if (position == null) {
      final List<HiveRxChat> favorites = chats.values
          .where((e) => e.chat.value.favoritePosition != null)
          .toList();

      favorites.sort(
        (a, b) => b.chat.value.favoritePosition!
            .compareTo(a.chat.value.favoritePosition!),
      );

      final double? highestFavorite = favorites.isEmpty
          ? null
          : favorites.first.chat.value.favoritePosition!.val;

      newPosition = ChatFavoritePosition(
        highestFavorite == null ? 1 : highestFavorite * 2,
      );
    } else {
      newPosition = position;
    }

    chat?.chat.update((c) => c?.favoritePosition = newPosition);
    paginated.emit(MapChangeNotification.updated(chat?.id, chat?.id, chat));

    try {
      if (id.isLocalWith(me)) {
        _localMonologFavoritePosition = newPosition;
        final ChatData monolog =
            _chat(await _graphQlProvider.createMonologChat(null));

        id = monolog.chat.value.id;
        await _monologLocal.set(id);
      }

      await _graphQlProvider.favoriteChat(id, newPosition);
    } catch (e) {
      if (chat?.chat.value.isMonolog == true) {
        _localMonologFavoritePosition = null;
      }

      chat?.chat.update((c) => c?.favoritePosition = oldPosition);
      paginated.emit(MapChangeNotification.updated(chat?.id, chat?.id, chat));
      rethrow;
    }
  }

  @override
  Future<void> unfavoriteChat(ChatId id) async {
    Log.debug('unfavoriteChat($id)', '$runtimeType');

    final HiveRxChat? chat = chats[id];
    final ChatFavoritePosition? oldPosition = chat?.chat.value.favoritePosition;

    chat?.chat.update((c) => c?.favoritePosition = null);
    paginated.emit(MapChangeNotification.updated(chat?.id, chat?.id, chat));

    try {
      await _graphQlProvider.unfavoriteChat(id);
    } catch (e) {
      chat?.chat.update((c) => c?.favoritePosition = oldPosition);
      paginated.emit(MapChangeNotification.updated(chat?.id, chat?.id, chat));
      rethrow;
    }
  }

  @override
  Future<void> clearChat(ChatId id, [ChatItemId? untilId]) async {
    Log.debug('clearChat($id, $untilId)', '$runtimeType');

    if (id.isLocal) {
      await chats[id]?.clear();
      return;
    }

    final HiveRxChat? chat = chats[id];
    final ChatItem? lastItem = chat?.chat.value.lastItem;
    final ChatItemId? until = untilId ?? lastItem?.id;

    if (until == null) {
      // No-op, as there's nothing to clear until.
      return;
    }

    Iterable<Rx<ChatItem>>? items;

    if (chat != null) {
      final int index = chat.messages.indexWhere((c) => c.value.id == until);

      if (index != -1) {
        items = chat.messages.toList().getRange(0, index + 1);
        chat.messages.removeRange(0, index + 1);

        final ChatItem? last =
            chat.messages.isNotEmpty ? chat.messages.last.value : null;
        chat.chat.update((c) => c?.lastItem = last);
      }
    }

    try {
      await _graphQlProvider.clearChat(id, until);
    } catch (_) {
      if (chat != null) {
        chat.messages.insertAll(0, items ?? []);
        chat.chat.update((c) => c?.lastItem = lastItem);
      }
      rethrow;
    }
  }

  /// Constructs a [ChatEvent] from the [ChatEventsVersionedMixin$Events].
  ChatEvent chatEvent(ChatEventsVersionedMixin$Events e) {
    Log.trace('chatEvent($e)', '$runtimeType');

    if (e.$$typename == 'EventChatCleared') {
      var node = e as ChatEventsVersionedMixin$Events$EventChatCleared;
      return EventChatCleared(e.chatId, node.at);
    } else if (e.$$typename == 'EventChatUnreadItemsCountUpdated') {
      var node =
          e as ChatEventsVersionedMixin$Events$EventChatUnreadItemsCountUpdated;
      return EventChatUnreadItemsCountUpdated(
        e.chatId,
        node.count,
      );
    } else if (e.$$typename == 'EventChatItemPosted') {
      var node = e as ChatEventsVersionedMixin$Events$EventChatItemPosted;
      return EventChatItemPosted(
        e.chatId,
        node.item.toHive(),
      );
    } else if (e.$$typename == 'EventChatLastItemUpdated') {
      var node = e as ChatEventsVersionedMixin$Events$EventChatLastItemUpdated;
      return EventChatLastItemUpdated(
        e.chatId,
        node.lastItem?.toHive(),
      );
    } else if (e.$$typename == 'EventChatItemHidden') {
      var node = e as ChatEventsVersionedMixin$Events$EventChatItemHidden;
      return EventChatItemHidden(
        e.chatId,
        node.itemId,
      );
    } else if (e.$$typename == 'EventChatMuted') {
      var node = e as ChatEventsVersionedMixin$Events$EventChatMuted;
      return EventChatMuted(
        e.chatId,
        node.duration.toModel(),
      );
    } else if (e.$$typename == 'EventChatTypingStarted') {
      var node = e as ChatEventsVersionedMixin$Events$EventChatTypingStarted;
      _userRepo.put(node.user.toHive());
      return EventChatTypingStarted(e.chatId, node.user.toModel());
    } else if (e.$$typename == 'EventChatUnmuted') {
      return EventChatUnmuted(e.chatId);
    } else if (e.$$typename == 'EventChatTypingStopped') {
      var node = e as ChatEventsVersionedMixin$Events$EventChatTypingStopped;
      _userRepo.put(node.user.toHive());
      return EventChatTypingStopped(
        e.chatId,
        node.user.toModel(),
      );
    } else if (e.$$typename == 'EventChatHidden') {
      var node = e as ChatEventsVersionedMixin$Events$EventChatHidden;
      return EventChatHidden(e.chatId, node.at);
    } else if (e.$$typename == 'EventChatItemDeleted') {
      var node = e as ChatEventsVersionedMixin$Events$EventChatItemDeleted;
      return EventChatItemDeleted(
        e.chatId,
        node.itemId,
      );
    } else if (e.$$typename == 'EventChatItemEdited') {
      var node = e as ChatEventsVersionedMixin$Events$EventChatItemEdited;
      return EventChatItemEdited(
        e.chatId,
        node.itemId,
        node.text == null ? null : EditedMessageText(node.text!.changed),
        node.attachments?.changed.map((e) => e.toModel()).toList(),
        node.repliesTo?.changed.map((e) => e.toHive().value).toList(),
      );
    } else if (e.$$typename == 'EventChatCallStarted') {
      var node = e as ChatEventsVersionedMixin$Events$EventChatCallStarted;
      return EventChatCallStarted(
        e.chatId,
        node.call.toModel(),
      );
    } else if (e.$$typename == 'EventChatDirectLinkUsageCountUpdated') {
      var node = e
          as ChatEventsVersionedMixin$Events$EventChatDirectLinkUsageCountUpdated;
      return EventChatDirectLinkUsageCountUpdated(
        e.chatId,
        node.usageCount,
      );
    } else if (e.$$typename == 'EventChatCallFinished') {
      var node = e as ChatEventsVersionedMixin$Events$EventChatCallFinished;
      return EventChatCallFinished(
        e.chatId,
        node.call.toModel(),
        node.reason,
      );
    } else if (e.$$typename == 'EventChatCallMemberLeft') {
      var node = e as ChatEventsVersionedMixin$Events$EventChatCallMemberLeft;
      _userRepo.put(node.user.toHive());
      return EventChatCallMemberLeft(
        e.chatId,
        node.user.toModel(),
        node.at,
      );
    } else if (e.$$typename == 'EventChatCallMemberJoined') {
      var node = e as ChatEventsVersionedMixin$Events$EventChatCallMemberJoined;
      _userRepo.put(node.user.toHive());
      return EventChatCallMemberJoined(
        e.chatId,
        node.call.toModel(),
        node.user.toModel(),
        node.at,
      );
    } else if (e.$$typename == 'EventChatCallMemberRedialed') {
      var node =
          e as ChatEventsVersionedMixin$Events$EventChatCallMemberRedialed;
      _userRepo.put(node.user.toHive());
      return EventChatCallMemberRedialed(
        e.chatId,
        node.at,
        node.callId,
        node.call.toModel(),
        node.user.toModel(),
        node.byUser.toModel(),
      );
    } else if (e.$$typename == 'EventChatDelivered') {
      var node = e as ChatEventsVersionedMixin$Events$EventChatDelivered;
      return EventChatDelivered(
        e.chatId,
        node.at,
      );
    } else if (e.$$typename == 'EventChatRead') {
      var node = e as ChatEventsVersionedMixin$Events$EventChatRead;
      _userRepo.put(node.byUser.toHive());
      return EventChatRead(
        e.chatId,
        node.byUser.toModel(),
        node.at,
      );
    } else if (e.$$typename == 'EventChatCallDeclined') {
      var node = e as ChatEventsVersionedMixin$Events$EventChatCallDeclined;
      _userRepo.put(node.user.toHive());
      return EventChatCallDeclined(
        e.chatId,
        node.callId,
        node.call.toModel(),
        node.user.toModel(),
        node.at,
      );
    } else if (e.$$typename == 'EventChatTotalItemsCountUpdated') {
      var node =
          e as ChatEventsVersionedMixin$Events$EventChatTotalItemsCountUpdated;
      return EventChatTotalItemsCountUpdated(e.chatId, node.count);
    } else if (e.$$typename == 'EventChatDirectLinkDeleted') {
      return EventChatDirectLinkDeleted(e.chatId);
    } else if (e.$$typename == 'EventChatDirectLinkUpdated') {
      var node =
          e as ChatEventsVersionedMixin$Events$EventChatDirectLinkUpdated;
      return EventChatDirectLinkUpdated(
        e.chatId,
        ChatDirectLink(
          slug: node.directLink.slug,
          usageCount: node.directLink.usageCount,
        ),
      );
    } else if (e.$$typename == 'EventChatCallMoved') {
      var node = e as ChatEventsVersionedMixin$Events$EventChatCallMoved;
      _userRepo.put(node.user.toHive());
      return EventChatCallMoved(
        e.chatId,
        node.callId,
        node.call.toModel(),
        node.newChatId,
        node.newChat.toModel(),
        node.newCallId,
        node.newCall.toModel(),
        node.user.toModel(),
        node.at,
      );
    } else if (e.$$typename == 'EventChatFavorited') {
      var node = e as ChatEventsVersionedMixin$Events$EventChatFavorited;
      return EventChatFavorited(e.chatId, node.at, node.position);
    } else if (e.$$typename == 'EventChatUnfavorited') {
      var node = e as ChatEventsVersionedMixin$Events$EventChatUnfavorited;
      return EventChatUnfavorited(e.chatId, node.at);
    } else if (e.$$typename == 'EventChatCallConversationStarted') {
      var node =
          e as ChatEventsVersionedMixin$Events$EventChatCallConversationStarted;
      return EventChatCallConversationStarted(
        e.chatId,
        node.callId,
        node.at,
        node.call.toModel(),
      );
    } else {
      throw UnimplementedError('Unknown ChatEvent: ${e.$$typename}');
    }
  }

  // TODO: Put the members of the [Chat]s to the [UserRepository].
  /// Puts the provided [chat] to [Pagination] and [Hive].
  Future<HiveRxChat> put(
    HiveChat chat, {
    bool pagination = false,
    bool ignoreVersion = false,
  }) async {
    Log.debug('put($chat, $pagination)', '$runtimeType');

    final ChatId chatId = chat.value.id;
    final HiveRxChat? saved = chats[chatId];

    // [Chat.firstItem] is maintained locally only for [Pagination] reasons.
    chat.value.firstItem ??= saved?.chat.value.firstItem;

    // Check the versions first, if [ignoreVersion] is `false`.
    if (saved != null && !ignoreVersion) {
      if (saved.ver != null && saved.ver! >= chat.ver) {
        if (pagination) {
          paginated[chatId] ??= saved;
        } else {
          await _pagination?.put(chat);
        }

        return saved;
      }
    }

    // [pagination] is `true`, if the [chat] is received from [Pagination],
    // thus otherwise we should try putting it to it.
    if (!pagination) {
      await _pagination?.put(chat);
    }

    final HiveRxChat rxChat = _add(chat, pagination: pagination);

    // TODO: https://github.com/team113/messenger/issues/27
    // Don't write to [Hive] from popup, as [Hive] doesn't support isolate
    // synchronization, thus writes from multiple applications may lead to
    // missing events.
    //
    // Favorite [HiveChat]s will be putted to [Hive] through
    // [HiveGraphQlPageProvider].
    if (!WebUtils.isPopup || chat.value.favoritePosition == null) {
      HiveChat? saved;

      // If version is ignored, there's no need to retrieve the stored chat.
      if (!ignoreVersion) {
        saved = await _chatLocal.get(chatId);
      }

      // [Chat.firstItem] is maintained locally only for [Pagination] reasons.
      chat.value.firstItem ??=
          saved?.value.firstItem ?? rxChat.chat.value.firstItem;

      if (saved == null || saved.ver < chat.ver) {
        _recentLocal.put(chat.value.updatedAt, chatId);

        if (chat.value.favoritePosition != null) {
          _favoriteLocal.put(chat.value.favoritePosition!, chatId);
        }

        await _chatLocal.put(chat);
      }
    }

    return rxChat;
  }

  /// Adds the provided [HiveChat] to the [chats] and optionally to the
  /// [paginated].
  HiveRxChat _add(HiveChat chat, {bool pagination = false}) {
    Log.trace('_add($chat, $pagination)', '$runtimeType');

    final ChatId chatId = chat.value.id;
    HiveRxChat? entry = chats[chatId];

    if (entry == null) {
      entry = HiveRxChat(this, _chatLocal, _draftLocal, chat);
      chats[chatId] = entry;

      entry.init();
    } else {
      if (entry.chat.value.isMonolog) {
        if (_localMonologFavoritePosition != null) {
          chat.value.favoritePosition = _localMonologFavoritePosition;
          _localMonologFavoritePosition = null;
        }

        if (_monologShouldBeHidden) {
          chat.value.isHidden = _monologShouldBeHidden;
          _monologShouldBeHidden = false;
        }
      }

      if (entry.chat.value.favoritePosition != chat.value.favoritePosition) {
        entry.chat.value.favoritePosition = chat.value.favoritePosition;
        paginated.emit(
          MapChangeNotification.updated(chat.value.id, chat.value.id, entry),
        );
      }

      entry.chat.value = chat.value;
      entry.ver = chat.ver;
      entry.chat.refresh();
    }

    if (pagination) {
      paginated[chatId] ??= entry;
    }

    return entry;
  }

  /// Initializes [ChatHiveProvider.boxEvents] subscription.
  Future<void> _initLocalSubscription() async {
    _localSubscription = StreamIterator(_chatLocal.boxEvents);
    while (await _localSubscription!.moveNext()) {
      final BoxEvent event = _localSubscription!.current;
      final ChatId chatId = ChatId(event.key);

      if (event.deleted) {
        chats.remove(chatId)?.dispose();
        paginated.remove(chatId);
        _pagination?.remove(chatId);
        _recentLocal.remove(chatId);
        _favoriteLocal.remove(chatId);
      } else {
<<<<<<< HEAD
        _recentLocal.put(event.value.value.updatedAt, chatId);
=======
        final HiveRxChat? chat = chats[chatId];
        if (chat == null || (chat.ver != null && chat.ver! < event.value.ver)) {
          _add(event.value);
        }
>>>>>>> 7fc311da

        if (event.value.value.favoritePosition != null) {
          _favoriteLocal.put(event.value.value.favoritePosition!, chatId);
          _recentLocal.remove(chatId);
        } else {
          _recentLocal.put(event.value.value.updatedAt, chatId);
          _favoriteLocal.remove(chatId);
        }
      }
    }
  }

  /// Initializes [DraftHiveProvider.boxEvents] subscription.
  Future<void> _initDraftSubscription() async {
    Log.debug('_initDraftSubscription()', '$runtimeType');

    _draftSubscription = StreamIterator(_draftLocal.boxEvents);
    while (await _draftSubscription!.moveNext()) {
      final BoxEvent event = _draftSubscription!.current;
      final ChatId chatId = ChatId(event.key);

      if (event.deleted) {
        chats[chatId]?.draft.value = null;
      } else {
        final HiveRxChat? chat = chats[chatId];
        if (chat != null) {
          chat.draft.value = event.value;
          chat.draft.refresh();
        }
      }
    }
  }

  /// Initializes [_recentChatsRemoteEvents] subscription.
  Future<void> _initRemoteSubscription() async {
    if (isClosed) {
      return;
    }

    Log.debug('_initRemoteSubscription()', '$runtimeType');

    _subscribedAt = DateTime.now();

    _remoteSubscription?.close(immediate: true);
    _remoteSubscription = StreamQueue(_recentChatsRemoteEvents());
    await _remoteSubscription!.execute(
      _recentChatsRemoteEvent,
      onError: (_) => _subscribedAt = DateTime.now(),
    );
  }

  /// Handles [RecentChatsEvent] from the [_recentChatsRemoteEvents]
  /// subscription.
  Future<void> _recentChatsRemoteEvent(RecentChatsEvent event) async {
    Log.debug('_recentChatsRemoteEvent(${event.kind})', '$runtimeType');

    switch (event.kind) {
      case RecentChatsEventKind.initialized:
        // If more than 1 minute has passed, recreate [Pagination].
        if (_subscribedAt?.isBefore(
              DateTime.now().subtract(const Duration(minutes: 1)),
            ) ==
            true) {
          await _initRemotePagination();
        }
        break;

      case RecentChatsEventKind.list:
        var node = event as RecentChatsTop;
        for (ChatData c in node.list) {
          if (chats[c.chat.value.id] == null) {
            _putEntry(c);
          }
        }
        break;

      case RecentChatsEventKind.updated:
        event as EventRecentChatsUpdated;
        // Update the chat only if its state is not maintained by itself via
        // [chatEvents].
        if (chats[event.chat.chat.value.id]?.subscribed != true) {
          _putEntry(event.chat);
        }
        break;

      case RecentChatsEventKind.deleted:
        // No-op.
        break;
    }
  }

  /// Initializes the [_localPagination].
  Future<void> _initLocalPagination() async {
    Log.debug('_initLocalPagination()', '$runtimeType');

    final Pagination<HiveChat, FavoriteChatsCursor, ChatId> favoritePagination =
        Pagination(
      onKey: (e) => e.value.id,
      perPage: 15,
      provider: HivePageProvider(
        _chatLocal,
        getCursor: (e) => e?.favoriteCursor,
        getKey: (e) => e.value.id,
        isLast: (_) => true,
        isFirst: (_) => true,
        orderBy: (_) => _favoriteLocal.values,
        strategy: PaginationStrategy.fromEnd,
        reversed: true,
      ),
      compare: (a, b) => a.value.compareTo(b.value),
    );

    final Pagination<HiveChat, RecentChatsCursor, ChatId> recentPagination =
        Pagination(
      onKey: (e) => e.value.id,
      perPage: 15,
      provider: HivePageProvider(
        _chatLocal,
        getCursor: (e) => e?.recentCursor,
        getKey: (e) => e.value.id,
        isLast: (_) => true,
        isFirst: (_) => true,
        orderBy: (_) => _recentLocal.values,
        strategy: PaginationStrategy.fromEnd,
        reversed: true,
      ),
      compare: (a, b) => b.value.updatedAt.compareTo(a.value.updatedAt),
    );

    _localPagination = CombinedPagination([
      CombinedPaginationEntry(
        favoritePagination,
        addIf: (e) => e.value.favoritePosition != null,
      ),
      CombinedPaginationEntry(
        recentPagination,
        addIf: (e) => e.value.favoritePosition == null,
      ),
    ]);

    _paginationSubscription = _localPagination!.changes.listen((event) async {
      switch (event.op) {
        case OperationKind.added:
        case OperationKind.updated:
          _putEntry(ChatData(event.value!, null, null), pagination: true);
          break;

        case OperationKind.removed:
          remove(event.value!.value.id);
          break;
      }
    });

    await _localPagination!.around();

    await Future.delayed(1.milliseconds);

    if (paginated.isNotEmpty && !status.value.isSuccess) {
      status.value = RxStatus.loadingMore();
    }
  }

  /// Initializes the [_pagination].
  Future<void> _initRemotePagination() async {
    if (isClosed) {
      return;
    }

    Log.debug('_initRemotePagination()', '$runtimeType');

    Pagination<HiveChat, RecentChatsCursor, ChatId> calls = Pagination(
      onKey: (e) => e.value.id,
      perPage: 15,
      provider: GraphQlPageProvider(
        fetch: ({after, before, first, last}) => _recentChats(
          after: after,
          first: first,
          before: before,
          last: last,
          withOngoingCalls: true,
        ),
      ),
      compare: (a, b) => a.value.compareTo(b.value),
    );

    Pagination<HiveChat, FavoriteChatsCursor, ChatId> favorites = Pagination(
      onKey: (e) => e.value.id,
      perPage: 15,
      provider: HiveGraphQlPageProvider(
        hiveProvider: HivePageProvider(
          _chatLocal,
          getCursor: (e) => e?.favoriteCursor,
          getKey: (e) => e.value.id,
          orderBy: (_) => _favoriteLocal.values,
          isLast: (_) => true,
          isFirst: (_) => _sessionLocal.getFavoriteChatsSynchronized() ?? false,
          strategy: PaginationStrategy.fromEnd,
          reversed: true,
        ),
        graphQlProvider: GraphQlPageProvider(
          fetch: ({after, before, first, last}) async {
            final Page<HiveChat, FavoriteChatsCursor> page =
                await _favoriteChats(
              after: after,
              first: first,
              before: before,
              last: last,
            );

            if (!page.info.hasNext) {
              _sessionLocal.setFavoriteChatsSynchronized(true);
            }

            return page;
          },
        ),
      ),
      compare: (a, b) => a.value.compareTo(b.value),
    );

    Pagination<HiveChat, RecentChatsCursor, ChatId> recent = Pagination(
      onKey: (e) => e.value.id,
      perPage: 15,
      provider: GraphQlPageProvider(
        fetch: ({after, before, first, last}) => _recentChats(
          after: after,
          first: first,
          before: before,
          last: last,
        ),
      ),
      compare: (a, b) => a.value.compareTo(b.value),
    );

    _pagination?.dispose();
    _pagination = CombinedPagination([
      CombinedPaginationEntry(calls, addIf: (e) => e.value.ongoingCall != null),
      CombinedPaginationEntry(
        favorites,
        addIf: (e) => e.value.favoritePosition != null,
      ),
      CombinedPaginationEntry(
        recent,
        addIf: (e) =>
            e.value.ongoingCall == null && e.value.favoritePosition == null,
      ),
    ]);

    await _pagination!.around();

    _paginationSubscription?.cancel();
    _paginationSubscription = _pagination!.changes.listen((event) async {
      switch (event.op) {
        case OperationKind.added:
        case OperationKind.updated:
          final ChatData chatData = ChatData(event.value!, null, null);
          _putEntry(chatData, pagination: true, ignoreVersion: true);
          break;

        case OperationKind.removed:
          remove(event.value!.value.id);
          break;
      }
    });

    // Clear the [paginated] and the [_localPagination] populating it, as
    // [CombinedPagination.around] has fetched its results.
    paginated.removeWhere(
      (key, _) => _pagination?.items.none((e) => e.value.id == key) == true,
    );
    _localPagination?.dispose();
    _localPagination = null;

    // Add the received in [CombinedPagination.around] items to the
    // [paginated].
    _pagination?.items.forEach(
      (e) => _putEntry(
        ChatData(e, null, null),
        pagination: true,
        ignoreVersion: true,
      ),
    );

    await _initMonolog();

    status.value = RxStatus.success();
  }

  /// Subscribes to the remote updates of the [chats].
  Stream<RecentChatsEvent> _recentChatsRemoteEvents() {
    Log.debug('_recentChatsRemoteEvents()', '$runtimeType');

    return _graphQlProvider.recentChatsTopEvents(3).asyncExpand((event) async* {
      Log.trace('_recentChatsRemoteEvents(): ${event.data}', '$runtimeType');

      var events = RecentChatsTopEvents$Subscription.fromJson(event.data!)
          .recentChatsTopEvents;

      if (events.$$typename == 'SubscriptionInitialized') {
        yield const RecentChatsTopInitialized();
      } else if (events.$$typename == 'RecentChatsTop') {
        var list = (events
                as RecentChatsTopEvents$Subscription$RecentChatsTopEvents$RecentChatsTop)
            .list;
        yield RecentChatsTop(list.map((e) => _chat(e)).toList());
      } else if (events.$$typename == 'EventRecentChatsTopChatUpdated') {
        var mixin = events
            as RecentChatsTopEvents$Subscription$RecentChatsTopEvents$EventRecentChatsTopChatUpdated;
        yield EventRecentChatsUpdated(_chat(mixin.chat));
      } else if (events.$$typename == 'EventRecentChatsTopChatDeleted') {
        var mixin = events
            as RecentChatsTopEvents$Subscription$RecentChatsTopEvents$EventRecentChatsTopChatDeleted;
        yield EventRecentChatsDeleted(mixin.chatId);
      }
    });
  }

  /// Fetches [HiveChat]s ordered by their last updating time with pagination.
  Future<Page<HiveChat, RecentChatsCursor>> _recentChats({
    int? first,
    RecentChatsCursor? after,
    int? last,
    RecentChatsCursor? before,
    bool withOngoingCalls = false,
  }) async {
    Log.debug(
      '_recentChats($first, $after, $last, $before, $withOngoingCalls)',
      '$runtimeType',
    );

    RecentChats$Query$RecentChats query = (await _graphQlProvider.recentChats(
      first: first,
      after: after,
      last: last,
      before: before,
      withOngoingCalls: withOngoingCalls,
      noFavorite: !withOngoingCalls,
    ))
        .recentChats;

    return Page(
      RxList(
        query.edges
            .map((e) => _chat(e.node, recentCursor: e.cursor).chat)
            .toList(),
      ),
      query.pageInfo.toModel((c) => RecentChatsCursor(c)),
    );
  }

  /// Fetches favorite [HiveChat]s ordered by their [Chat.favoritePosition] with
  /// pagination.
  Future<Page<HiveChat, FavoriteChatsCursor>> _favoriteChats({
    int? first,
    FavoriteChatsCursor? after,
    int? last,
    FavoriteChatsCursor? before,
  }) async {
    Log.debug(
      '_favoriteChats($first, $after, $last, $before)',
      '$runtimeType',
    );

    FavoriteChats$Query$FavoriteChats query =
        (await _graphQlProvider.favoriteChats(
      first: first,
      after: after,
      last: last,
      before: before,
    ))
            .favoriteChats;

    return Page(
      RxList(
        query.edges
            .map((e) => _chat(e.node, favoriteCursor: e.cursor).chat)
            .toList(),
      ),
      query.pageInfo.toModel((c) => FavoriteChatsCursor(c)),
    );
  }

  /// Puts the provided [data] to [Hive].
  Future<HiveRxChat> _putEntry(
    ChatData data, {
    bool pagination = false,
    bool ignoreVersion = false,
  }) async {
    Log.trace('_putEntry($data, $pagination, $ignoreVersion)', '$runtimeType');

    final ChatId chatId = data.chat.value.id;

    Mutex? mutex = _putEntryGuards[chatId];

    if (mutex != null) {
      await Future.delayed(Duration.zero);
    }

    // If the [data] is already in [chats], then don't invoke [_putEntry] again.
    final HiveRxChat? saved = chats[chatId];
    if (saved != null) {
      return put(
        data.chat,
        pagination: pagination,
        ignoreVersion: ignoreVersion,
      );
    }

    if (mutex == null) {
      mutex = Mutex();
      _putEntryGuards[chatId] = mutex;
    }

    return await mutex.protect(() async {
      HiveRxChat? entry = chats[chatId];

      if (entry == null) {
        // If [data] is a remote [Chat]-dialog, then try to replace the existing
        // local [Chat], if any is associated with this [data].
        if (!data.chat.value.isGroup && !chatId.isLocal) {
          final ChatMember? member = data.chat.value.members.firstWhereOrNull(
            (m) => data.chat.value.isMonolog || m.user.id != me,
          );

          if (member != null) {
            final ChatId localId = ChatId.local(member.user.id);
            final HiveRxChat? localChat = chats[localId];

            if (localChat != null) {
              chats.move(localId, chatId);
              paginated.move(localId, chatId);

              await localChat.updateChat(data.chat);
              entry = localChat;
            }

            _draftLocal.move(localId, chatId);
            remove(localId);
          }
        }
      }

      entry = await put(
        data.chat,
        pagination: pagination,
        ignoreVersion: ignoreVersion,
      );

      for (var item in [
        if (data.lastItem != null) data.lastItem!,
        if (data.lastReadItem != null) data.lastReadItem!,
      ]) {
        entry.put(item);
      }

      _putEntryGuards.remove(chatId);
      return entry;
    });
  }

  /// Constructs a new [ChatData] from the given [ChatMixin] fragment.
  ChatData _chat(
    ChatMixin q, {
    RecentChatsCursor? recentCursor,
    FavoriteChatsCursor? favoriteCursor,
  }) {
    Log.trace(
      '_chat($q, $recentCursor, $favoriteCursor)',
      '$runtimeType',
    );

    for (var m in q.members.nodes) {
      _userRepo.put(m.user.toHive());
    }

    return q.toData(recentCursor, favoriteCursor);
  }

  /// Initializes [_favoriteChatsEvents] subscription.
  Future<void> _initFavoriteSubscription() async {
    if (isClosed) {
      return;
    }

    Log.debug('_initFavoriteSubscription()', '$runtimeType');

    _favoriteChatsSubscription?.cancel();
    _favoriteChatsSubscription = StreamQueue(
      _favoriteChatsEvents(_sessionLocal.getFavoriteChatsListVersion),
    );
    await _favoriteChatsSubscription!.execute(
      _favoriteChatsEvent,
      onError: (e) async {
        if (e is StaleVersionException) {
          status.value = RxStatus.loading();

          await _pagination?.clear();
          await _favoriteLocal.clear();
          await _sessionLocal.setFavoriteChatsSynchronized(false);

          await _pagination?.around();

          status.value = RxStatus.success();
        }
      },
    );
  }

  /// Handles a [FavoriteChatsEvent] from the [_favoriteChatsEvents]
  /// subscription.
  Future<void> _favoriteChatsEvent(FavoriteChatsEvents event) async {
    switch (event.kind) {
      case FavoriteChatsEventsKind.initialized:
        Log.debug('_favoriteChatsEvent(${event.kind})', '$runtimeType');
        break;

      case FavoriteChatsEventsKind.event:
        var versioned = (event as FavoriteChatsEventsEvent).event;
        if (versioned.ver > _sessionLocal.getFavoriteChatsListVersion()) {
          _sessionLocal.setFavoriteChatsListVersion(versioned.ver);

          Log.debug(
            '_favoriteChatsEvent(${event.kind}): ${versioned.events.map((e) => e.kind)}',
            '$runtimeType',
          );

          for (var event in versioned.events) {
            switch (event.kind) {
              case ChatEventKind.favorited:
                if (chats[event.chatId] == null) {
                  get(event.chatId);
                }
                break;

              case ChatEventKind.unfavorited:
                // No-op.
                break;

              default:
                // No-op.
                break;
            }
          }
          break;
        }
    }
  }

  /// Subscribes to the [FavoriteChatsEvent]s of all [chats].
  Stream<FavoriteChatsEvents> _favoriteChatsEvents(
    FavoriteChatsListVersion? Function() ver,
  ) {
    Log.debug('_favoriteChatsEvents(ver)', '$runtimeType');

    return _graphQlProvider
        .favoriteChatsEvents(ver)
        .asyncExpand((event) async* {
      Log.trace('_favoriteChatsEvents: ${event.data}', '$runtimeType');

      var events = FavoriteChatsEvents$Subscription.fromJson(event.data!)
          .favoriteChatsEvents;
      if (events.$$typename == 'SubscriptionInitialized') {
        events
            as FavoriteChatsEvents$Subscription$FavoriteChatsEvents$SubscriptionInitialized;
        yield const FavoriteChatsEventsInitialized();
      } else if (events.$$typename == 'FavoriteChatsList') {
        // No-op, as favorite chats are fetched through [Pagination].
      } else if (events.$$typename == 'FavoriteChatsEventsVersioned') {
        var mixin = events
            as FavoriteChatsEvents$Subscription$FavoriteChatsEvents$FavoriteChatsEventsVersioned;
        yield FavoriteChatsEventsEvent(
          FavoriteChatsEventsVersioned(
            mixin.events.map((e) => _favoriteChatsVersionedEvent(e)).toList(),
            mixin.ver,
          ),
        );
      }
    });
  }

  /// Constructs a [ChatEvents] from the
  /// [FavoriteChatsEventsVersionedMixin$Events].
  ChatEvent _favoriteChatsVersionedEvent(
    FavoriteChatsEventsVersionedMixin$Events e,
  ) {
    Log.trace('_favoriteChatsVersionedEvent($e)', '$runtimeType');

    if (e.$$typename == 'EventChatFavorited') {
      var node =
          e as FavoriteChatsEventsVersionedMixin$Events$EventChatFavorited;
      return EventChatFavorited(e.chatId, e.at, node.position);
    } else if (e.$$typename == 'EventChatUnfavorited') {
      return EventChatUnfavorited(e.chatId, e.at);
    } else {
      throw UnimplementedError('Unknown FavoriteChatsEvent: ${e.$$typename}');
    }
  }

  /// Returns a [HiveRxChat] being a local [Chat]-dialog between the given
  /// [responderId] and the authenticated [MyUser].
  Future<HiveRxChat> _createLocalDialog(UserId responderId) async {
    Log.debug('_createLocalDialog($responderId)', '$runtimeType');

    final ChatId chatId = ChatId.local(responderId);

    final FutureOr<RxUser?> myUser = _userRepo.get(me);
    final FutureOr<RxUser?> responder = _userRepo.get(responderId);

    final List<RxUser?> users = [
      myUser is RxUser? ? myUser : await myUser,
      if (responderId != me) responder is RxUser? ? responder : await responder,
    ];

    final ChatData chatData = ChatData(
      HiveChat(
        Chat(
          chatId,
          members: users
              .whereNotNull()
              .map((e) => ChatMember(e.user.value, PreciseDateTime.now()))
              .toList(),
          kindIndex: ChatKind.values
              .indexOf(responderId == me ? ChatKind.monolog : ChatKind.dialog),
          updatedAt: PreciseDateTime.fromMicrosecondsSinceEpoch(0),
        ),
        ChatVersion('0'),
        null,
        null,
        null,
        null,
      ),
      null,
      null,
    );

    return _putEntry(chatData);
  }

  /// Initializes the local [monolog] if none is known.
  Future<void> _initMonolog() async {
    Log.debug('_initMonolog()', '$runtimeType');

    if (monolog.isLocal &&
        paginated[monolog] == null &&
        _pagination?.hasNext.value == false) {
      await _createLocalDialog(me);
    }
  }
}

/// Result of fetching a [Chat].
class ChatData {
  const ChatData(this.chat, this.lastItem, this.lastReadItem);

  /// [HiveChat] returned from the [Chat] fetching.
  final HiveChat chat;

  /// [HiveChatItem] of a [Chat.lastItem] returned from the [Chat] fetching.
  final HiveChatItem? lastItem;

  /// [HiveChatItem] of a [Chat.lastReadItem] returned from the [Chat] fetching.
  final HiveChatItem? lastReadItem;

  @override
  String toString() =>
      '$runtimeType(chat: $chat, lastItem: $lastItem, lastReadItem: $lastReadItem)';
}<|MERGE_RESOLUTION|>--- conflicted
+++ resolved
@@ -1572,15 +1572,6 @@
         _recentLocal.remove(chatId);
         _favoriteLocal.remove(chatId);
       } else {
-<<<<<<< HEAD
-        _recentLocal.put(event.value.value.updatedAt, chatId);
-=======
-        final HiveRxChat? chat = chats[chatId];
-        if (chat == null || (chat.ver != null && chat.ver! < event.value.ver)) {
-          _add(event.value);
-        }
->>>>>>> 7fc311da
-
         if (event.value.value.favoritePosition != null) {
           _favoriteLocal.put(event.value.value.favoritePosition!, chatId);
           _recentLocal.remove(chatId);
