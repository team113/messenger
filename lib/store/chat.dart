--- conflicted
+++ resolved
@@ -125,13 +125,11 @@
   /// May be uninitialized since connection establishment may fail.
   StreamIterator? _favoriteChatsSubscription;
 
-<<<<<<< HEAD
   /// Subscription to the [PaginatedFragment.elements] changes.
   StreamSubscription? _fragmentSubscription;
-=======
+  
   /// [Mutex]es guarding access to the [get] method.
   final Map<ChatId, Mutex> _locks = {};
->>>>>>> e2e41826
 
   @override
   RxObsMap<ChatId, HiveRxChat> get chats => _chats;
