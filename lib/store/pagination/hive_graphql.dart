// Copyright © 2022-2023 IT ENGINEERING MANAGEMENT INC,
//                       <https://github.com/team113>
//
// This program is free software: you can redistribute it and/or modify it under
// the terms of the GNU Affero General Public License v3.0 as published by the
// Free Software Foundation, either version 3 of the License, or (at your
// option) any later version.
//
// This program is distributed in the hope that it will be useful, but WITHOUT
// ANY WARRANTY; without even the implied warranty of MERCHANTABILITY or FITNESS
// FOR A PARTICULAR PURPOSE. See the GNU Affero General Public License v3.0 for
// more details.
//
// You should have received a copy of the GNU Affero General Public License v3.0
// along with this program. If not, see
// <https://www.gnu.org/licenses/agpl-3.0.html>.

import 'dart:async';

import 'package:hive/hive.dart';

import '/provider/hive/base.dart';
import '/store/pagination.dart';
import 'graphql.dart';
import 'hive.dart';

/// [HivePageProvider] and [GraphQlPageProvider] providers combined.
class HiveGraphQlPageProvider<T extends Object, C, K>
    implements PageProvider<T, C, K> {
  const HiveGraphQlPageProvider({
    required this.hiveProvider,
    required this.graphQlProvider,
    this.syncWithHive = true,
  });

  /// [HivePageProvider] fetching elements from the [Hive].
  final HivePageProvider<T, C, K> hiveProvider;

  /// [GraphQlPageProvider] fetching elements from the remote.
  final GraphQlPageProvider<T, C, K> graphQlProvider;

  /// Indicator whether items fetched from the [graphQlProvider] should be
  /// putted to the [hiveProvider].
  final bool syncWithHive;

  /// Makes the [hiveProvider] to use the provided [HiveLazyProvider].
  set hive(IterableHiveProvider<T, K> provider) =>
      hiveProvider.provider = provider;

  @override
<<<<<<< HEAD
  Future<Page<T, C>?> init(K? key, int count) => hiveProvider.init(key, count);

  @override
  FutureOr<Page<T, C>?> around(K? key, C? cursor, int count) async {
    final cached = await hiveProvider.around(key, cursor, count);

    if (cached != null &&
        (cached.edges.length >= count ||
            !cached.info.hasNext ||
            !cached.info.hasPrevious)) {
      return cached;
    }

    final remote = await graphQlProvider.around(key, cursor, count);
    if (syncWithHive) {
      for (T e in remote.edges) {
        hiveProvider.put(e);
      }
=======
  Future<Page<T, C>> init(T? item, int count) => hiveProvider.init(item, count);

  @override
  Future<Page<T, C>> around(T? item, C? cursor, int count) async {
    final Page<T, C> cached = await hiveProvider.around(item, cursor, count);

    if (cached.edges.length >= count || !cached.info.hasNext) {
      return cached;
    }

    final Page<T, C> remote = await graphQlProvider.around(item, cursor, count);
    for (T e in remote.edges) {
      hiveProvider.put(e);
>>>>>>> 87c73449
    }

    return remote;
  }

  @override
<<<<<<< HEAD
  FutureOr<Page<T, C>?> after(K? key, C? cursor, int count) async {
    final cached = await hiveProvider.after(key, cursor, count);
=======
  Future<Page<T, C>> after(T? item, C? cursor, int count) async {
    final Page<T, C>? cached = await hiveProvider.after(item, cursor, count);
>>>>>>> 87c73449

    if (cached != null && cached.edges.isNotEmpty) {
      return cached;
    }

<<<<<<< HEAD
    final remote = await graphQlProvider.after(key, cursor, count);
    if (remote != null && syncWithHive) {
      for (T e in remote.edges) {
        await hiveProvider.put(e);
      }
=======
    final Page<T, C> remote = await graphQlProvider.after(item, cursor, count);

    for (T e in remote.edges) {
      await hiveProvider.put(e);
>>>>>>> 87c73449
    }

    return remote;
  }

  @override
<<<<<<< HEAD
  FutureOr<Page<T, C>?> before(K? key, C? cursor, int count) async {
    final cached = await hiveProvider.before(key, cursor, count);
=======
  Future<Page<T, C>> before(T? item, C? cursor, int count) async {
    final Page<T, C>? cached = await hiveProvider.before(item, cursor, count);
>>>>>>> 87c73449

    if (cached != null && cached.edges.isNotEmpty) {
      return cached;
    }

<<<<<<< HEAD
    final remote = await graphQlProvider.before(key, cursor, count);
    if (remote != null && syncWithHive) {
      for (T e in remote.edges) {
        await hiveProvider.put(e);
      }
=======
    final Page<T, C> remote = await graphQlProvider.before(item, cursor, count);

    for (T e in remote.edges) {
      await hiveProvider.put(e);
>>>>>>> 87c73449
    }

    return remote;
  }

  @override
  Future<void> put(T item, {int Function(T, T)? compare}) =>
      hiveProvider.put(item, compare: compare);

  @override
  Future<void> remove(K key) => hiveProvider.remove(key);

  @override
  Future<void> clear() => hiveProvider.clear();
}<|MERGE_RESOLUTION|>--- conflicted
+++ resolved
@@ -48,12 +48,11 @@
       hiveProvider.provider = provider;
 
   @override
-<<<<<<< HEAD
-  Future<Page<T, C>?> init(K? key, int count) => hiveProvider.init(key, count);
+  Future<Page<T, C>> init(K? key, int count) => hiveProvider.init(key, count);
 
   @override
-  FutureOr<Page<T, C>?> around(K? key, C? cursor, int count) async {
-    final cached = await hiveProvider.around(key, cursor, count);
+  FutureOr<Page<T, C>> around(K? key, C? cursor, int count) async {
+    final Page<T, C> cached = await hiveProvider.around(key, cursor, count);
 
     if (cached != null &&
         (cached.edges.length >= count ||
@@ -62,86 +61,50 @@
       return cached;
     }
 
-    final remote = await graphQlProvider.around(key, cursor, count);
+    final Page<T, C> remote = await graphQlProvider.around(key, cursor, count);
+    
     if (syncWithHive) {
       for (T e in remote.edges) {
         hiveProvider.put(e);
       }
-=======
-  Future<Page<T, C>> init(T? item, int count) => hiveProvider.init(item, count);
-
-  @override
-  Future<Page<T, C>> around(T? item, C? cursor, int count) async {
-    final Page<T, C> cached = await hiveProvider.around(item, cursor, count);
-
-    if (cached.edges.length >= count || !cached.info.hasNext) {
-      return cached;
-    }
-
-    final Page<T, C> remote = await graphQlProvider.around(item, cursor, count);
-    for (T e in remote.edges) {
-      hiveProvider.put(e);
->>>>>>> 87c73449
     }
 
     return remote;
   }
 
   @override
-<<<<<<< HEAD
-  FutureOr<Page<T, C>?> after(K? key, C? cursor, int count) async {
-    final cached = await hiveProvider.after(key, cursor, count);
-=======
-  Future<Page<T, C>> after(T? item, C? cursor, int count) async {
-    final Page<T, C>? cached = await hiveProvider.after(item, cursor, count);
->>>>>>> 87c73449
+  Future<Page<T, C>?> after(K? key, C? cursor, int count) async {
+    final Page<T, C>? cached = await hiveProvider.after(key, cursor, count);
 
     if (cached != null && cached.edges.isNotEmpty) {
       return cached;
     }
 
-<<<<<<< HEAD
-    final remote = await graphQlProvider.after(key, cursor, count);
-    if (remote != null && syncWithHive) {
+    final Page<T, C> remote = await graphQlProvider.after(key, cursor, count);
+    
+    if (syncWithHive) {
       for (T e in remote.edges) {
         await hiveProvider.put(e);
       }
-=======
-    final Page<T, C> remote = await graphQlProvider.after(item, cursor, count);
-
-    for (T e in remote.edges) {
-      await hiveProvider.put(e);
->>>>>>> 87c73449
     }
 
     return remote;
   }
 
   @override
-<<<<<<< HEAD
-  FutureOr<Page<T, C>?> before(K? key, C? cursor, int count) async {
-    final cached = await hiveProvider.before(key, cursor, count);
-=======
-  Future<Page<T, C>> before(T? item, C? cursor, int count) async {
-    final Page<T, C>? cached = await hiveProvider.before(item, cursor, count);
->>>>>>> 87c73449
+  Future<Page<T, C>?> before(K? key, C? cursor, int count) async {
+    final Page<T, C>? cached = await hiveProvider.before(key, cursor, count);
 
     if (cached != null && cached.edges.isNotEmpty) {
       return cached;
     }
 
-<<<<<<< HEAD
-    final remote = await graphQlProvider.before(key, cursor, count);
-    if (remote != null && syncWithHive) {
+    final Page<T, C> remote = await graphQlProvider.before(key, cursor, count);
+    
+    if (syncWithHive) {
       for (T e in remote.edges) {
         await hiveProvider.put(e);
       }
-=======
-    final Page<T, C> remote = await graphQlProvider.before(item, cursor, count);
-
-    for (T e in remote.edges) {
-      await hiveProvider.put(e);
->>>>>>> 87c73449
     }
 
     return remote;
