--- conflicted
+++ resolved
@@ -34,14 +34,10 @@
     this._provider, {
     required this.getCursor,
     required this.getKey,
-<<<<<<< HEAD
     this.sortingProvider,
     this.getSorting,
-=======
     this.isFirst,
->>>>>>> 1884f880
     this.isLast,
-    this.isFirst,
     this.strategy = PaginationStrategy.fromStart,
     this.reversed = false,
   });
@@ -58,11 +54,7 @@
   /// Callback, called to indicate whether the provided [T] is the first.
   final bool Function(T item)? isFirst;
 
-<<<<<<< HEAD
-  /// Callback, called to check the provided [T] is last.
-=======
   /// Callback, called to indicate whether the provided [T] is the last.
->>>>>>> 1884f880
   final bool Function(T item)? isLast;
 
   /// [PaginationStrategy] of [around] invoke.
@@ -270,7 +262,6 @@
     bool hasNext = true;
     bool hasPrevious = true;
 
-<<<<<<< HEAD
     final T? firstItem = items.firstOrNull;
     if (firstItem != null && isFirst != null) {
       if (sortingProvider == null || getSorting == null) {
@@ -291,18 +282,6 @@
         hasNext = !isLast!.call(lastItem) ||
             getSorting!(items.last) != sortingProvider!.keys.last;
       }
-=======
-    final T? firstItem = items.firstWhereOrNull((e) => getCursor(e) != null);
-    if (firstItem != null && isFirst != null) {
-      hasPrevious = !isFirst!.call(firstItem) ||
-          getKey(items.first) != _provider.keys.first;
-    }
-
-    final T? lastItem = items.lastWhereOrNull((e) => getCursor(e) != null);
-    if (lastItem != null && isLast != null) {
-      hasNext =
-          !isLast!.call(lastItem) || getKey(items.last) != _provider.keys.last;
->>>>>>> 1884f880
     }
 
     return Page(
