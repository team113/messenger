// Copyright © 2022-2023 IT ENGINEERING MANAGEMENT INC,
//                       <https://github.com/team113>
//
// This program is free software: you can redistribute it and/or modify it under
// the terms of the GNU Affero General Public License v3.0 as published by the
// Free Software Foundation, either version 3 of the License, or (at your
// option) any later version.
//
// This program is distributed in the hope that it will be useful, but WITHOUT
// ANY WARRANTY; without even the implied warranty of MERCHANTABILITY or FITNESS
// FOR A PARTICULAR PURPOSE. See the GNU Affero General Public License v3.0 for
// more details.
//
// You should have received a copy of the GNU Affero General Public License v3.0
// along with this program. If not, see
// <https://www.gnu.org/licenses/agpl-3.0.html>.

import 'dart:async';

import 'package:collection/collection.dart';
import 'package:get/get.dart';
import 'package:hive/hive.dart';
import 'package:mutex/mutex.dart';

import '/api/backend/extension/user.dart';
import '/api/backend/schema.dart';
import '/domain/model/chat.dart';
import '/domain/model/image_gallery_item.dart';
import '/domain/model/user.dart';
import '/domain/repository/chat.dart';
import '/domain/repository/user.dart';
import '/provider/gql/exceptions.dart' show GraphQlProviderExceptions;
import '/provider/gql/graphql.dart';
import '/provider/hive/gallery_item.dart';
import '/provider/hive/user.dart';
import '/store/event/user.dart';
import '/store/model/user.dart';
import '/store/user_rx.dart';
import '/util/new_type.dart';
import 'event/my_user.dart'
    show BlacklistEvent, EventBlacklistRecordAdded, EventBlacklistRecordRemoved;

/// Implementation of an [AbstractUserRepository].
class UserRepository implements AbstractUserRepository {
  UserRepository(
    this._graphQlProvider,
    this._userLocal,
    this._galleryItemLocal,
  );

  /// Callback, called when a [RxChat] with the provided [ChatId] is required
  /// by this [UserRepository].
  ///
  /// Used to populate the [RxUser.dialog] values.
  Future<RxChat?> Function(ChatId id)? getChat;

  /// GraphQL API provider.
  final GraphQlProvider _graphQlProvider;

  /// [User]s local [Hive] storage.
  final UserHiveProvider _userLocal;

  /// [ImageGalleryItem] local [Hive] storage.
  final GalleryItemHiveProvider _galleryItemLocal;

  /// [isReady] value.
  final RxBool _isReady = RxBool(false);

  /// [users] value.
  final RxMap<UserId, RxUser> _users = RxMap<UserId, RxUser>();

  /// [Mutex]es guarding access to the [get] method.
  final Map<UserId, Mutex> _locks = {};

  /// [UserHiveProvider.boxEvents] subscription.
  StreamIterator? _localSubscription;

  @override
  RxBool get isReady => _isReady;

  @override
  RxMap<UserId, RxUser> get users => _users;

  @override
  Future<void> init() async {
    if (!_userLocal.isEmpty) {
      for (HiveUser c in _userLocal.users) {
        _users[c.value.id] = HiveRxUser(this, _userLocal, c);
      }
      isReady.value = true;
    }

    _initLocalSubscription();
  }

  @override
  Future<void> clearCache() => _userLocal.clear();

  @override
  void dispose() {
    _localSubscription?.cancel();
  }

  @override
  Future<List<RxUser>> searchByNum(UserNum num) => _search(num: num);

  @override
  Future<List<RxUser>> searchByLogin(UserLogin login) => _search(login: login);

  @override
  Future<List<RxUser>> searchByName(UserName name) => _search(name: name);

  @override
  Future<List<RxUser>> searchByLink(ChatDirectLinkSlug link) =>
      _search(link: link);

  @override
  Future<RxUser?> get(UserId id) {
    Mutex? mutex = _locks[id];
    if (mutex == null) {
      mutex = Mutex();
      _locks[id] = mutex;
    }

    return mutex.protect(() async {
      RxUser? user = _users[id];
      if (user == null) {
        var query = (await _graphQlProvider.getUser(id)).user;
        if (query != null) {
          HiveUser stored = query.toHive();
          put(stored);
          var fetched = HiveRxUser(this, _userLocal, stored);
          users[id] = fetched;
          user = fetched;
        }
      }

      return user;
    });
  }

  @override
  Future<void> blacklistUser(UserId id) async {
    final RxUser? user = _users[id];
    final bool? isBlacklisted = user?.user.value.isBlacklisted;

    if (user?.user.value.isBlacklisted == false) {
      user?.user.value.isBlacklisted = true;
      user?.user.refresh();
    }

    try {
      await _graphQlProvider.blacklistUser(id);
    } catch (_) {
      if (user != null && user.user.value.isBlacklisted != isBlacklisted) {
        user.user.value.isBlacklisted =
            isBlacklisted ?? user.user.value.isBlacklisted;
        user.user.refresh();
      }
      rethrow;
    }
  }

  @override
  Future<void> unblacklistUser(UserId id) async {
    final RxUser? user = _users[id];
    final bool? isBlacklisted = user?.user.value.isBlacklisted;

    if (user?.user.value.isBlacklisted == true) {
      user?.user.value.isBlacklisted = false;
      user?.user.refresh();
    }

    try {
      await _graphQlProvider.unblacklistUser(id);
    } catch (_) {
      if (user != null && user.user.value.isBlacklisted != isBlacklisted) {
        user.user.value.isBlacklisted =
            isBlacklisted ?? user.user.value.isBlacklisted;
        user.user.refresh();
      }
      rethrow;
    }
  }

  /// Updates the locally stored [HiveUser] with the provided [user] value.
  void update(User user) {
    HiveUser? hiveUser = _userLocal.get(user.id);
    if (hiveUser != null) {
      hiveUser.value = user;
      put(hiveUser, ignoreVersion: true);
    }
  }

  /// Puts the provided [user] into the local [Hive] storage.
  void put(HiveUser user, {bool ignoreVersion = false}) {
    List<ImageGalleryItem> gallery = user.value.gallery ?? [];
    for (ImageGalleryItem item in gallery) {
      _galleryItemLocal.put(item);
    }
    _putUser(user, ignoreVersion: ignoreVersion);
  }

  /// Attaches the provided [chat]-dialog to the specified [User].
  Future<void> attachLocalDialog(UserId id, Chat chat) async {
    RxUser? user = await get(id);

    if (user != null) {
      user.user.value.dialog = chat;
      update(user.user.value);
    }
  }

  /// Returns a [Stream] of [UserEvent]s of the specified [User].
  Future<Stream<UserEvents>> userEvents(
    UserId id,
    UserVersion? ver,
  ) async {
    return (await _graphQlProvider.userEvents(id, ver))
        .asyncExpand((event) async* {
      GraphQlProviderExceptions.fire(event);
      var events = UserEvents$Subscription.fromJson(event.data!).userEvents;
      if (events.$$typename == 'SubscriptionInitialized') {
        events as UserEvents$Subscription$UserEvents$SubscriptionInitialized;
        yield const UserEventsInitialized();
      } else if (events.$$typename == 'User') {
        var mixin = events as UserEvents$Subscription$UserEvents$User;
        yield UserEventsUser(mixin.toHive());
      } else if (events.$$typename == 'UserEventsVersioned') {
        var mixin = events as UserEventsVersionedMixin;
        yield UserEventsEvent(UserEventsVersioned(
          mixin.events.map((e) => _userEvent(e)).toList(),
          mixin.ver,
        ));
      } else if (events.$$typename == 'BlacklistEventsVersioned') {
        var mixin = events as BlacklistEventsVersionedMixin;
        yield UserEventsBlacklistEventsEvent(BlacklistEventsVersioned(
          mixin.events.map((e) => _blacklistEvent(e)).toList(),
          mixin.myVer,
        ));
      } else if (events.$$typename == 'IsBlacklisted') {
        var node = events as UserEvents$Subscription$UserEvents$IsBlacklisted;
        yield UserEventsIsBlacklisted(node.blacklisted, node.myVer);
      }
    });
  }

  /// Puts the provided [user] to [Hive].
  Future<void> _putUser(HiveUser user, {bool ignoreVersion = false}) async {
    var saved = _userLocal.get(user.value.id);
<<<<<<< HEAD
    if (saved == null || saved.ver < user.ver || ignoreVersion) {
      if (saved?.value.dialog != null && saved!.value.dialog!.id.isLocal) {
        user.value.dialog = saved.value.dialog;
      }
=======

    if (saved == null ||
        saved.ver < user.ver ||
        saved.blacklistedVer < user.blacklistedVer ||
        ignoreVersion) {
>>>>>>> 2c44edf2
      await _userLocal.put(user);
    }
  }

  /// Initializes [ContactHiveProvider.boxEvents] subscription.
  Future<void> _initLocalSubscription() async {
    _localSubscription = StreamIterator(_userLocal.boxEvents);
    while (await _localSubscription!.moveNext()) {
      BoxEvent event = _localSubscription!.current;
      if (event.deleted) {
        _users.remove(UserId(event.key));
      } else {
        RxUser? user = _users[UserId(event.key)];
        if (user == null) {
          _users[UserId(event.key)] = HiveRxUser(this, _userLocal, event.value);
        } else {
          user.user.value = event.value.value;
          user.user.refresh();
        }
      }
    }
  }

  /// Searches [User]s by the given criteria.
  ///
  /// Exactly one of [num]/[login]/[link]/[name] arguments must be specified
  /// (be non-`null`).
  Future<List<RxUser>> _search({
    UserNum? num,
    UserName? name,
    UserLogin? login,
    ChatDirectLinkSlug? link,
  }) async {
    const maxInt = 120;
    List<HiveUser> result = (await _graphQlProvider.searchUsers(
      first: maxInt,
      num: num,
      name: name,
      login: login,
      link: link,
    ))
        .searchUsers
        .nodes
        .map((c) => c.toHive())
        .toList();

    for (HiveUser user in result) {
      put(user);
    }
    await Future.delayed(Duration.zero);

    Iterable<Future<RxUser?>> futures = result.map((e) => get(e.value.id));
    List<RxUser> users = (await Future.wait(futures)).whereNotNull().toList();

    return users;
  }

  /// Constructs a [UserEvent] from the [UserEventsVersionedMixin$Events].
  UserEvent _userEvent(UserEventsVersionedMixin$Events e) {
    if (e.$$typename == 'EventUserAvatarDeleted') {
      var node = e as UserEventsVersionedMixin$Events$EventUserAvatarDeleted;
      return EventUserAvatarDeleted(node.userId, node.at);
    } else if (e.$$typename == 'EventUserAvatarUpdated') {
      var node = e as UserEventsVersionedMixin$Events$EventUserAvatarUpdated;
      return EventUserAvatarUpdated(
        node.userId,
        node.avatar.toModel(),
        node.at,
      );
    } else if (e.$$typename == 'EventUserBioDeleted') {
      var node = e as UserEventsVersionedMixin$Events$EventUserBioDeleted;
      return EventUserBioDeleted(node.userId, node.at);
    } else if (e.$$typename == 'EventUserBioUpdated') {
      var node = e as UserEventsVersionedMixin$Events$EventUserBioUpdated;
      return EventUserBioUpdated(node.userId, node.bio, node.at);
    } else if (e.$$typename == 'EventUserCallCoverDeleted') {
      var node = e as UserEventsVersionedMixin$Events$EventUserCallCoverDeleted;
      return EventUserCallCoverDeleted(node.userId, node.at);
    } else if (e.$$typename == 'EventUserCallCoverUpdated') {
      var node = e as UserEventsVersionedMixin$Events$EventUserCallCoverUpdated;
      return EventUserCallCoverUpdated(
        node.userId,
        node.callCover.toModel(),
        node.at,
      );
    } else if (e.$$typename == 'EventUserCameOffline') {
      var node = e as UserEventsVersionedMixin$Events$EventUserCameOffline;
      return EventUserCameOffline(node.userId, node.at);
    } else if (e.$$typename == 'EventUserCameOnline') {
      var node = e as UserEventsVersionedMixin$Events$EventUserCameOnline;
      return EventUserCameOnline(node.userId);
    } else if (e.$$typename == 'EventUserDeleted') {
      var node = e as UserEventsVersionedMixin$Events$EventUserDeleted;
      return EventUserDeleted(node.userId, node.at);
    } else if (e.$$typename == 'EventUserNameDeleted') {
      var node = e as UserEventsVersionedMixin$Events$EventUserNameDeleted;
      return EventUserNameDeleted(node.userId, node.at);
    } else if (e.$$typename == 'EventUserGalleryItemAdded') {
      var node = e as UserEventsVersionedMixin$Events$EventUserGalleryItemAdded;
      return EventUserGalleryItemAdded(
        node.userId,
        node.galleryItem.toModel(),
        node.at,
      );
    } else if (e.$$typename == 'EventUserGalleryItemDeleted') {
      var node =
          e as UserEventsVersionedMixin$Events$EventUserGalleryItemDeleted;
      return EventUserGalleryItemDeleted(
        node.userId,
        node.galleryItemId,
        node.at,
      );
    } else if (e.$$typename == 'EventUserNameUpdated') {
      var node = e as UserEventsVersionedMixin$Events$EventUserNameUpdated;
      return EventUserNameUpdated(node.userId, node.name, node.at);
    } else if (e.$$typename == 'EventUserPresenceUpdated') {
      var node = e as UserEventsVersionedMixin$Events$EventUserPresenceUpdated;
      return EventUserPresenceUpdated(node.userId, node.presence, node.at);
    } else if (e.$$typename == 'EventUserStatusDeleted') {
      var node = e as UserEventsVersionedMixin$Events$EventUserStatusDeleted;
      return EventUserStatusDeleted(node.userId, node.at);
    } else if (e.$$typename == 'EventUserStatusUpdated') {
      var node = e as UserEventsVersionedMixin$Events$EventUserStatusUpdated;
      return EventUserStatusUpdated(node.userId, node.status, node.at);
    } else {
      throw UnimplementedError('Unknown UserEvent: ${e.$$typename}');
    }
  }

  /// Constructs a [BlacklistEvent] from the
  /// [BlacklistEventsVersionedMixin$Events].
  BlacklistEvent _blacklistEvent(BlacklistEventsVersionedMixin$Events e) {
    if (e.$$typename == 'EventBlacklistRecordAdded') {
      return EventBlacklistRecordAdded(
        e.userId,
        e.user.toHive(),
        e.at,
      );
    } else if (e.$$typename == 'EventBlacklistRecordRemoved') {
      return EventBlacklistRecordRemoved(
        e.userId,
        e.user.toHive(),
        e.at,
      );
    } else {
      throw UnimplementedError('Unknown UserEvent: ${e.$$typename}');
    }
  }
}<|MERGE_RESOLUTION|>--- conflicted
+++ resolved
@@ -248,18 +248,16 @@
   /// Puts the provided [user] to [Hive].
   Future<void> _putUser(HiveUser user, {bool ignoreVersion = false}) async {
     var saved = _userLocal.get(user.value.id);
-<<<<<<< HEAD
-    if (saved == null || saved.ver < user.ver || ignoreVersion) {
-      if (saved?.value.dialog != null && saved!.value.dialog!.id.isLocal) {
-        user.value.dialog = saved.value.dialog;
-      }
-=======
 
     if (saved == null ||
         saved.ver < user.ver ||
         saved.blacklistedVer < user.blacklistedVer ||
         ignoreVersion) {
->>>>>>> 2c44edf2
+      if (saved?.value.dialog != null &&
+          saved!.value.dialog!.id.isLocal &&
+          user.value.dialog == null) {
+        user.value.dialog = saved.value.dialog;
+      }
       await _userLocal.put(user);
     }
   }
