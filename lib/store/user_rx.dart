// Copyright © 2022-2024 IT ENGINEERING MANAGEMENT INC,
//                       <https://github.com/team113>
//
// This program is free software: you can redistribute it and/or modify it under
// the terms of the GNU Affero General Public License v3.0 as published by the
// Free Software Foundation, either version 3 of the License, or (at your
// option) any later version.
//
// This program is distributed in the hope that it will be useful, but WITHOUT
// ANY WARRANTY; without even the implied warranty of MERCHANTABILITY or FITNESS
// FOR A PARTICULAR PURPOSE. See the GNU Affero General Public License v3.0 for
// more details.
//
// You should have received a copy of the GNU Affero General Public License v3.0
// along with this program. If not, see
// <https://www.gnu.org/licenses/agpl-3.0.html>.

import 'dart:async';

import 'package:async/async.dart';
import 'package:get/get.dart';

import '/domain/model/chat.dart';
import '/domain/model/precise_date_time/precise_date_time.dart';
import '/domain/model/user.dart';
import '/domain/repository/chat.dart';
import '/domain/repository/user.dart';
import '/provider/hive/user.dart';
import '/store/event/user.dart';
import '/store/user.dart';
import '/util/log.dart';
import '/util/new_type.dart';
import '/util/stream_utils.dart';

/// [RxUser] implementation backed by local [Hive] storage.
class HiveRxUser extends RxUser {
  HiveRxUser(
    this._userRepository,
    this._userLocal,
    HiveUser hiveUser,
  )   : user = Rx<User>(hiveUser.value),
        lastSeen = Rx(hiveUser.value.lastSeenAt) {
    // Start the [_lastSeenTimer] right away.
    _runLastSeenTimer();

    // Re-run [_runLastSeenTimer], if [User.lastSeenAt] has been changed.
    PreciseDateTime? at = user.value.lastSeenAt;
    _worker = ever(user, (User user) {
      if (at != user.lastSeenAt) {
        _runLastSeenTimer();
        at = user.lastSeenAt;
      }
    });
  }

  @override
  final Rx<User> user;

  @override
  final Rx<PreciseDateTime?> lastSeen;

  /// [UserRepository] providing the [UserEvent]s.
  final UserRepository _userRepository;

  /// [User]s local [Hive] storage.
  final UserHiveProvider _userLocal;

  /// Reactive value of the [RxChat]-dialog with this [RxUser].
  Rx<RxChat?>? _dialog;

  /// [UserRepository.userEvents] subscription.
  ///
  /// May be uninitialized if [_listeners] counter is equal to zero.
  StreamQueue<UserEvents>? _remoteSubscription;

  /// Reference counter for [_remoteSubscription]'s actuality.
  ///
  /// [_remoteSubscription] is up only if this counter is greater than zero.
  int _listeners = 0;

  /// [Timer] refreshing the [lastSeen] to synchronize its updates.
  Timer? _lastSeenTimer;

  /// [Worker] reacting on [User] changes.
  Worker? _worker;

  @override
  Rx<RxChat?> get dialog {
    final ChatId dialogId = user.value.dialog;
    if (_dialog == null) {
      final FutureOr<RxChat?> chatOrFuture =
          _userRepository.getChat?.call(dialogId);

      if (chatOrFuture is RxChat?) {
        _dialog = Rx(chatOrFuture);
      } else {
        _dialog = Rx(null);
        chatOrFuture.then((v) => _dialog?.value = v);
      }
    }

    return _dialog!;
  }

  /// Disposes this [HiveRxUser].
  void dispose() {
    Log.debug('dispose()', '$runtimeType($id)');

    _lastSeenTimer?.cancel();
    _worker?.dispose();
  }

  @override
  void listenUpdates() {
    Log.debug('listenUpdates()', '$runtimeType($id)');

    if (_listeners++ == 0) {
      _initRemoteSubscription();
    }
  }

  @override
  void stopUpdates() {
    Log.debug('stopUpdates()', '$runtimeType($id)');

    if (--_listeners == 0) {
      Log.debug(
        '_remoteSubscription?.close(immediate: true)',
        '$runtimeType($id)',
      );

      _remoteSubscription?.close(immediate: true);
      _remoteSubscription = null;
    }
  }

  /// Initializes [UserRepository.userEvents] subscription.
  Future<void> _initRemoteSubscription() async {
    Log.debug('_initRemoteSubscription()', '$runtimeType($id)');

    _remoteSubscription?.close(immediate: true);
    _remoteSubscription = StreamQueue(
      _userRepository.userEvents(id, () => _userLocal.get(id)?.ver),
    );
    await _remoteSubscription!.execute(_userEvent);
  }

  /// Handles [UserEvents] from the [UserRepository.userEvents] subscription.
  Future<void> _userEvent(UserEvents events) async {
    switch (events.kind) {
      case UserEventsKind.initialized:
        Log.debug('_userEvent(${events.kind})', '$runtimeType($id)');
        break;

      case UserEventsKind.user:
        Log.debug('_userEvent(${events.kind})', '$runtimeType($id)');

        events as UserEventsUser;
<<<<<<< HEAD
        var saved = _userLocal.get(id);
        if (saved == null || saved.ver <= events.user.ver) {
=======
        final saved = _userLocal.get(id);
        if (saved == null || saved.ver < events.user.ver) {
>>>>>>> 40e84a24
          await _userLocal.put(events.user);
        }
        break;

      case UserEventsKind.event:
<<<<<<< HEAD
        var userEntity = _userLocal.get(id);
        var versioned = (events as UserEventsEvent).event;
        if (userEntity == null || versioned.ver < userEntity.ver) {
=======
        final userEntity = _userLocal.get(id);
        final versioned = (events as UserEventsEvent).event;
        if (userEntity == null || versioned.ver <= userEntity.ver) {
>>>>>>> 40e84a24
          Log.debug(
            '_userEvent(${events.kind}): ignored ${versioned.events.map((e) => e.kind)}',
            '$runtimeType($id)',
          );
          return;
        }

        Log.debug(
          '_userEvent(${events.kind}): ${versioned.events.map((e) => e.kind)}',
          '$runtimeType($id)',
        );

        userEntity.ver = versioned.ver;
        for (var event in versioned.events) {
          switch (event.kind) {
            case UserEventKind.avatarDeleted:
              userEntity.value.avatar = null;
              break;

            case UserEventKind.avatarUpdated:
              event as EventUserAvatarUpdated;
              userEntity.value.avatar = event.avatar;
              break;

            case UserEventKind.bioDeleted:
              userEntity.value.bio = null;
              break;

            case UserEventKind.bioUpdated:
              event as EventUserBioUpdated;
              userEntity.value.bio = event.bio;
              break;

            case UserEventKind.cameOffline:
              event as EventUserCameOffline;
              userEntity.value.online = false;
              userEntity.value.lastSeenAt = event.at;
              break;

            case UserEventKind.cameOnline:
              userEntity.value.online = true;
              break;

            case UserEventKind.callCoverDeleted:
              userEntity.value.callCover = null;
              break;

            case UserEventKind.callCoverUpdated:
              event as EventUserCallCoverUpdated;
              userEntity.value.callCover = event.callCover;
              break;

            case UserEventKind.nameDeleted:
              userEntity.value.name = null;
              break;

            case UserEventKind.nameUpdated:
              event as EventUserNameUpdated;
              userEntity.value.name = event.name;
              break;

            case UserEventKind.presenceUpdated:
              event as EventUserPresenceUpdated;
              userEntity.value.presence = event.presence;
              break;

            case UserEventKind.statusDeleted:
              userEntity.value.status = null;
              break;

            case UserEventKind.statusUpdated:
              event as EventUserStatusUpdated;
              userEntity.value.status = event.status;
              break;

            case UserEventKind.userDeleted:
              userEntity.value.isDeleted = true;
              break;
          }

          _userLocal.put(userEntity);
        }
        break;

      case UserEventsKind.blocklistEvent:
        final userEntity = _userLocal.get(id);
        final versioned = (events as UserEventsBlocklistEventsEvent).event;

        // TODO: Properly account `MyUserVersion` returned.
        if (userEntity != null && userEntity.blockedVer > versioned.ver) {
          break;
        }

        for (var event in versioned.events) {
          _userLocal.put(event.user);
        }
        break;

      case UserEventsKind.isBlocked:
        final versioned = events as UserEventsIsBlocked;
        final userEntity = _userLocal.get(id);

        if (userEntity != null) {
          // TODO: Properly account `MyUserVersion` returned.
          if (userEntity.blockedVer > versioned.ver) {
            break;
          }

          userEntity.value.isBlocked = versioned.record;
          userEntity.blockedVer = versioned.ver;
          _userLocal.put(userEntity);
        }
        break;
    }
  }

  // TODO: Cover with unit tests.
  /// Starts the [_lastSeenTimer] refreshing the [lastSeen].
  void _runLastSeenTimer() {
    Log.debug('_runLastSeenTimer()', '$runtimeType($id)');

    _lastSeenTimer?.cancel();
    if (user.value.lastSeenAt == null) {
      return;
    }

    final DateTime now = DateTime.now();
    final Duration difference =
        now.difference(user.value.lastSeenAt!.val).abs();

    final Duration delay;
    final Duration period;

    if (difference.inHours < 1) {
      period = const Duration(minutes: 1);
      delay = Duration(
        microseconds: Duration.microsecondsPerMinute -
            difference.inMicroseconds % Duration.microsecondsPerMinute,
      );
    } else if (difference.inDays < 1) {
      period = const Duration(hours: 1);
      delay = Duration(
        microseconds: Duration.microsecondsPerHour -
            difference.inMicroseconds % Duration.microsecondsPerHour,
      );
    } else {
      period = const Duration(days: 1);
      delay = Duration(
        microseconds: Duration.microsecondsPerDay -
            difference.inMicroseconds % Duration.microsecondsPerDay,
      );
    }

    lastSeen.value = user.value.lastSeenAt;
    lastSeen.refresh();

    _lastSeenTimer = Timer(
      delay,
      () {
        Log.debug(
          '_runLastSeenTimer(): delay($delay) has passed',
          '$runtimeType($id)',
        );

        lastSeen.value = user.value.lastSeenAt;
        lastSeen.refresh();

        _lastSeenTimer?.cancel();
        _lastSeenTimer = Timer.periodic(
          period,
          (timer) {
            Log.debug(
              '_runLastSeenTimer(): period($period) has passed',
              '$runtimeType($id)',
            );

            lastSeen.value = user.value.lastSeenAt;
            lastSeen.refresh();
          },
        );
      },
    );
  }
}<|MERGE_RESOLUTION|>--- conflicted
+++ resolved
@@ -156,27 +156,16 @@
         Log.debug('_userEvent(${events.kind})', '$runtimeType($id)');
 
         events as UserEventsUser;
-<<<<<<< HEAD
-        var saved = _userLocal.get(id);
+        final saved = _userLocal.get(id);
         if (saved == null || saved.ver <= events.user.ver) {
-=======
-        final saved = _userLocal.get(id);
-        if (saved == null || saved.ver < events.user.ver) {
->>>>>>> 40e84a24
           await _userLocal.put(events.user);
         }
         break;
 
       case UserEventsKind.event:
-<<<<<<< HEAD
-        var userEntity = _userLocal.get(id);
-        var versioned = (events as UserEventsEvent).event;
-        if (userEntity == null || versioned.ver < userEntity.ver) {
-=======
         final userEntity = _userLocal.get(id);
         final versioned = (events as UserEventsEvent).event;
-        if (userEntity == null || versioned.ver <= userEntity.ver) {
->>>>>>> 40e84a24
+        if (userEntity == null || versioned.ver < userEntity.ver) {
           Log.debug(
             '_userEvent(${events.kind}): ignored ${versioned.events.map((e) => e.kind)}',
             '$runtimeType($id)',
