--- conflicted
+++ resolved
@@ -586,16 +586,11 @@
     return message.value;
   }
 
-<<<<<<< HEAD
-  /// Adds the provided [item] to [Pagination].
-  Future<void> put(HiveChatItem item, {bool ignoreVersion = false}) async {
-    await _guard.protect(() async {
-=======
+
   /// Adds the provided [item] to [Pagination] and [Hive].
   Future<void> put(HiveChatItem item, {bool ignoreVersion = false}) {
     // Use [_guard] to synchronize [put] with the [remove].
     return _guard.protect(() async {
->>>>>>> 8f0107b3
       await _pagination.put(item);
     });
   }
