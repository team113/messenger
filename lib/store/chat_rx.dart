// Copyright © 2022-2024 IT ENGINEERING MANAGEMENT INC,
//                       <https://github.com/team113>
//
// This program is free software: you can redistribute it and/or modify it under
// the terms of the GNU Affero General Public License v3.0 as published by the
// Free Software Foundation, either version 3 of the License, or (at your
// option) any later version.
//
// This program is distributed in the hope that it will be useful, but WITHOUT
// ANY WARRANTY; without even the implied warranty of MERCHANTABILITY or FITNESS
// FOR A PARTICULAR PURPOSE. See the GNU Affero General Public License v3.0 for
// more details.
//
// You should have received a copy of the GNU Affero General Public License v3.0
// along with this program. If not, see
// <https://www.gnu.org/licenses/agpl-3.0.html>.

import 'dart:async';

import 'package:async/async.dart';
import 'package:collection/collection.dart';
import 'package:dio/dio.dart';
import 'package:get/get.dart';
import 'package:hive/hive.dart';
import 'package:mutex/mutex.dart';

import '/api/backend/schema.dart'
    show ChatCallFinishReason, ChatKind, PostChatMessageErrorCode;
import '/domain/model/attachment.dart';
import '/domain/model/avatar.dart';
import '/domain/model/chat.dart';
import '/domain/model/chat_call.dart';
import '/domain/model/chat_info.dart';
import '/domain/model/chat_item.dart';
import '/domain/model/chat_item_quote.dart';
import '/domain/model/precise_date_time/precise_date_time.dart';
import '/domain/model/sending_status.dart';
import '/domain/model/user.dart';
import '/domain/model/user_call_cover.dart';
import '/domain/repository/chat.dart';
import '/domain/repository/user.dart';
import '/provider/gql/exceptions.dart'
    show ConnectionException, PostChatMessageException, StaleVersionException;
import '/provider/hive/chat.dart';
import '/provider/hive/chat_item.dart';
import '/provider/hive/draft.dart';
import '/store/model/chat.dart';
import '/store/model/chat_item.dart';
import '/store/pagination.dart';
import '/store/pagination/hive.dart';
import '/store/pagination/hive_graphql.dart';
import '/ui/page/home/page/chat/controller.dart' show ChatViewExt;
import '/util/log.dart';
import '/util/new_type.dart';
import '/util/obs/obs.dart';
import '/util/platform_utils.dart';
import '/util/stream_utils.dart';
import '/util/web/web_utils.dart';
import 'chat.dart';
import 'event/chat.dart';
import 'pagination/graphql.dart';

/// [RxChat] implementation backed by local [Hive] storage.
class HiveRxChat extends RxChat {
  HiveRxChat(
    this._chatRepository,
    this._chatLocal,
    this._draftLocal,
    HiveChat hiveChat,
  )   : chat = Rx<Chat>(hiveChat.value),
        _lastReadItemCursor = hiveChat.lastReadItemCursor,
        _local = ChatItemHiveProvider(hiveChat.value.id),
        draft = Rx<ChatMessage?>(_draftLocal.get(hiveChat.value.id)),
        unreadCount = RxInt(hiveChat.value.unreadCount),
        // TODO: Don't ignore version, when all events are surely delivered by
        //       subscribing to `chatEvents` with that version.
        ver = hiveChat.value.favoritePosition == null ? hiveChat.ver : null;

  @override
  final Rx<Chat> chat;

  @override
  final RxObsList<Rx<ChatItem>> messages = RxObsList<Rx<ChatItem>>();

  @override
  final Rx<RxStatus> status = Rx<RxStatus>(RxStatus.empty());

  @override
  final RxList<User> typingUsers = RxList<User>([]);

  @override
  final RxObsMap<UserId, RxUser> members = RxObsMap<UserId, RxUser>();

  @override
  final RxString title = RxString('');

  @override
  final Rx<Avatar?> avatar = Rx<Avatar?>(null);

  @override
  final Rx<ChatMessage?> draft;

  /// Cursor of the last [ChatItem] read by the authenticated [MyUser].
  ChatItemsCursor? _lastReadItemCursor;

  @override
  final RxList<LastChatRead> reads = RxList();

  @override
  final RxInt unreadCount;

  /// [ChatVersion] of this [HiveRxChat].
  ChatVersion? ver;

  @override
  late final RxBool inCall =
      RxBool(_chatRepository.calls[id] != null || WebUtils.containsCall(id));

  /// [ChatRepository] used to cooperate with the other [HiveRxChat]s.
  final ChatRepository _chatRepository;

  /// [Chat]s local [Hive] storage.
  final ChatHiveProvider _chatLocal;

  /// [RxChat.draft]s local [Hive] storage.
  final DraftHiveProvider _draftLocal;

  /// [ChatItem]s local [Hive] storage.
  ChatItemHiveProvider _local;

  /// [Pagination] loading [messages] with pagination.
  late final Pagination<HiveChatItem, ChatItemsCursor, ChatItemKey> _pagination;

  /// [PageProvider] fetching pages of [HiveChatItem]s.
  late final HiveGraphQlPageProvider<HiveChatItem, ChatItemsCursor, ChatItemKey>
      _provider;

  /// Subscription to [User]s from the [members] list forming the [title].
  final Map<UserId, Worker> _userWorkers = {};

  /// [Worker] reacting on the [User] changes updating the [avatar].
  Worker? _userWorker;

  /// Subscription to the [Pagination.items] changes.
  StreamSubscription? _paginationSubscription;

  /// [Timer] unmuting the muted [chat] when its [MuteDuration.until] expires.
  Timer? _muteTimer;

  /// [ChatRepository.chatEvents] subscription.
  ///
  /// May be uninitialized since connection establishment may fail.
  StreamQueue<ChatEvents>? _remoteSubscription;

  /// [StreamController] for [updates] of this [RxChat].
  ///
  /// Behaves like a reference counter: when [updates] are listened to, this
  /// invokes [_initRemoteSubscription], and when [updates] aren't listened,
  /// cancels it.
  late final StreamController<void> _controller = StreamController.broadcast(
    onListen: _initRemoteSubscription,
    onCancel: () {
      _remoteSubscription?.cancel();
      _remoteSubscription = null;
    },
  );

  /// [Worker] reacting on the [chat] changes updating the [members].
  Worker? _worker;

  /// [ChatItem]s in the [SendingStatus.sending] state.
  final List<ChatItem> _pending = [];

  /// [StreamSubscription] to [messages] recalculating the [reads] on removals.
  StreamSubscription? _messagesSubscription;

  /// [StreamSubscription] to [AbstractCallRepository.calls] and
  /// [WebUtils.onStorageChange] determining the [inCall] indicator.
  StreamSubscription? _callSubscription;

  /// [AwaitableTimer] executing a [ChatRepository.readUntil].
  AwaitableTimer? _readTimer;

  /// [Mutex]es guarding synchronized access to the [updateAttachments].
  final Map<ChatItemId, Mutex> _attachmentGuards = {};

  /// [CancelToken] for cancelling the [Pagination.around] query.
  final CancelToken _aroundToken = CancelToken();

  /// Indicator whether this [HiveRxChat] has been disposed, meaning no requests
  /// should be made.
  bool _disposed = false;

  @override
  UserId? get me => _chatRepository.me;

  @override
  RxBool get hasNext => _pagination.hasNext;

  @override
  RxBool get nextLoading => _pagination.nextLoading;

  @override
  RxBool get hasPrevious => _pagination.hasPrevious;

  @override
  RxBool get previousLoading => _pagination.previousLoading;

  @override
  UserCallCover? get callCover {
    Log.debug('get callCover', '$runtimeType($id)');

    UserCallCover? callCover;

    switch (chat.value.kind) {
      case ChatKind.monolog:
        callCover = members.values.firstOrNull?.user.value.callCover;
        break;

      case ChatKind.dialog:
        callCover = members.values
            .firstWhereOrNull((e) => e.id != me)
            ?.user
            .value
            .callCover;
        break;

      case ChatKind.group:
      case ChatKind.artemisUnknown:
        return null;
    }

    callCover ??= chat.value.getCallCover(me);
    return callCover;
  }

  @override
  Rx<ChatItem>? get firstUnread {
    Log.debug('get firstUnread', '$runtimeType($id)');

    if (chat.value.unreadCount != 0) {
      PreciseDateTime? myRead =
          chat.value.lastReads.firstWhereOrNull((e) => e.memberId == me)?.at;

      if (myRead != null) {
        return messages.firstWhereOrNull(
          (e) => myRead.isBefore(e.value.at) && e.value.author.id != me,
        );
      } else {
        return messages.firstOrNull;
      }
    }

    return null;
  }

  @override
  ChatItem? get lastItem {
    ChatItem? item = chat.value.lastItem;
    if (messages.isNotEmpty) {
      final ChatItem last = messages.last.value;
      if (item?.at.isBefore(last.at) == true) {
        item = last;
      }
    }

    return item;
  }

  @override
  Stream<void> get updates => _controller.stream;

  /// Indicates whether this [RxChat] is listening to the remote updates.
  bool get subscribed => _remoteSubscription != null;

  /// Initializes this [HiveRxChat].
  Future<void> init() async {
    Log.debug('init()', '$runtimeType($id)');

    if (status.value.isSuccess) {
      return Future.value();
    }

    status.value = RxStatus.loading();

    reads.addAll(
      chat.value.lastReads.map((e) => LastChatRead(e.memberId, e.at)),
    );

    _updateTitle(chat.value.members.map((e) => e.user));
    _updateFields().then((_) => chat.value.isDialog ? _updateAvatar() : null);

    Chat previous = chat.value;
    _worker = ever(chat, (_) {
      _updateFields(previous: previous);
      previous = chat.value;
    });

    _messagesSubscription = messages.changes.listen((e) {
      switch (e.op) {
        case OperationKind.removed:
          for (LastChatRead i in reads) {
            // Recalculate the [LastChatRead]s pointing at the removed
            // [ChatItem], if any.
            if (e.element.value.at == i.at) {
              i.at = _lastReadAt(i.at) ?? i.at;
            }
          }
          break;

        case OperationKind.added:
        case OperationKind.updated:
          // No-op.
          break;
      }
    });

    _callSubscription = StreamGroup.mergeBroadcast([
      _chatRepository.calls.changes,
      WebUtils.onStorageChange,
    ]).listen((_) {
      inCall.value =
          _chatRepository.calls[id] != null || WebUtils.containsCall(id);
    });

    _provider = HiveGraphQlPageProvider(
      graphQlProvider: GraphQlPageProvider(
        reversed: true,
        fetch: ({after, before, first, last}) async {
          final Page<HiveChatItem, ChatItemsCursor> reversed =
              await _chatRepository.messages(
            chat.value.id,
            after: after,
            first: first,
            before: before,
            last: last,
          );

          final Page<HiveChatItem, ChatItemsCursor> page;
          if (_provider.graphQlProvider.reversed) {
            page = reversed.reversed();
          } else {
            page = reversed;
          }

          if (page.info.hasPrevious == false) {
            final HiveChat? chatEntity = await _chatLocal.get(id);
            final ChatItem? firstItem = page.edges.firstOrNull?.value;

            if (chatEntity != null &&
                firstItem != null &&
                chatEntity.value.firstItem != firstItem) {
              chatEntity.value.firstItem = firstItem;
              _chatLocal.put(chatEntity);
            }
          }

          return reversed;
        },
      ),
      hiveProvider: HivePageProvider(
        _local,
        getCursor: (e) => e?.cursor,
        getKey: (e) => e.value.key,
        isFirst: (e) =>
            id.isLocal || (e != null && chat.value.firstItem?.id == e.value.id),
        isLast: (e) =>
            id.isLocal || (e != null && chat.value.lastItem?.id == e.value.id),
        strategy: PaginationStrategy.fromEnd,
      ),
    );

    _pagination = Pagination<HiveChatItem, ChatItemsCursor, ChatItemKey>(
      onKey: (e) => e.value.key,
      provider: _provider,
      compare: (a, b) => a.value.key.compareTo(b.value.key),
    );

    if (id.isLocal) {
      _pagination.hasNext.value = false;
      _pagination.hasPrevious.value = false;
      status.value = RxStatus.success();
    }

    _paginationSubscription = _pagination.changes.listen((event) {
      switch (event.op) {
        case OperationKind.added:
        case OperationKind.updated:
          _add(event.value!.value);
          break;

        case OperationKind.removed:
          messages.removeWhere((e) => e.value.id == event.value?.value.id);
          break;
      }
    });

    await _local.init(userId: me);

    HiveChatItem? item;
    if (chat.value.lastReadItem != null) {
      item = await get(chat.value.lastReadItem!);
    }

    await _pagination.init(item);
    if (_pagination.items.isNotEmpty) {
      status.value = RxStatus.success();
    }
  }

  /// Disposes this [HiveRxChat].
  Future<void> dispose() async {
    Log.debug('dispose()', '$runtimeType($id)');

    _disposed = true;
    status.value = RxStatus.loading();
    messages.clear();
    reads.clear();
    _aroundToken.cancel();
    _muteTimer?.cancel();
    _readTimer?.cancel();
    _remoteSubscription?.close(immediate: true);
    _remoteSubscription = null;
    _paginationSubscription?.cancel();
    _pagination.dispose();
    _messagesSubscription?.cancel();
    _callSubscription?.cancel();
    await _local.close();
    status.value = RxStatus.empty();
    _worker?.dispose();
    _userWorker?.dispose();
    for (var e in _userWorkers.values) {
      e.dispose();
    }
  }

  @override
  void setDraft({
    ChatMessageText? text,
    List<Attachment> attachments = const [],
    List<ChatItem> repliesTo = const [],
  }) {
    Log.debug(
      'setDraft($text, $attachments, $repliesTo)',
      '$runtimeType($id)',
    );

    ChatMessage? draft = _draftLocal.get(id);

    if (text == null && attachments.isEmpty && repliesTo.isEmpty) {
      if (draft != null) {
        _draftLocal.remove(id);
      }
    } else {
      final bool repliesEqual = const IterableEquality().equals(
        (draft?.repliesTo ?? []).map((e) => e.original?.id),
        repliesTo.map((e) => e.id),
      );

      final bool attachmentsEqual = const IterableEquality().equals(
        (draft?.attachments ?? []).map((e) => [e.id, e.runtimeType]),
        attachments.map((e) => [e.id, e.runtimeType]),
      );

      if (draft?.text != text || !repliesEqual || !attachmentsEqual) {
        draft = ChatMessage(
          ChatItemId.local(),
          id,
          User(me ?? const UserId('dummy'), UserNum('1234123412341234')),
          PreciseDateTime.now(),
          text: text,
          repliesTo: repliesTo.map((e) => ChatItemQuote.from(e)).toList(),
          attachments: attachments,
        );
        _draftLocal.put(id, draft);
      }
    }
  }

  @override
  Future<void> around() async {
    Log.debug('around()', '$runtimeType($id)');

    if (id.isLocal ||
        status.value.isSuccess ||
        (hasNext.isFalse && hasPrevious.isFalse)) {
      return;
    }

    if (!status.value.isLoading) {
      status.value = RxStatus.loadingMore();
    }

    // Ensure [_local] storage is initialized.
    await _local.init(userId: me);

    HiveChatItem? item;
    if (chat.value.lastReadItem != null) {
      item = await get(chat.value.lastReadItem!);
    }

    await _pagination.around(cursor: _lastReadItemCursor, item: item);

    status.value = RxStatus.success();

    Future.delayed(Duration.zero, updateReads);
  }

  @override
  Future<void> next() async {
    Log.debug('next()', '$runtimeType($id)');

    if (!status.value.isLoading) {
      status.value = RxStatus.loadingMore();
    }

    await _pagination.next();
    status.value = RxStatus.success();

    Future.delayed(Duration.zero, updateReads);
  }

  @override
  Future<void> previous() async {
    Log.debug('previous()', '$runtimeType($id)');

    if (!status.value.isLoading) {
      status.value = RxStatus.loadingMore();
    }

    await _pagination.previous();
    status.value = RxStatus.success();

    Future.delayed(Duration.zero, updateReads);
  }

  @override
  Future<void> updateAttachments(ChatItem item) async {
    Log.debug('updateAttachments($item)', '$runtimeType($id)');

    if (item.id.isLocal) {
      return;
    }

    Mutex? mutex = _attachmentGuards[item.id];
    if (mutex == null) {
      mutex = Mutex();
      _attachmentGuards[item.id] = mutex;
    }

    final bool isLocked = mutex.isLocked;
    await mutex.protect(() async {
      if (isLocked) {
        // Mutex has been already locked when tried to obtain it, thus the
        // [Attachment]s of the [item] were already updated, so no action is
        // required.
        return;
      }

      await _updateAttachments(item);
      _attachmentGuards.remove(item.id);
    });
  }

  /// Marks this [RxChat] as read until the provided [ChatItem] for the
  /// authenticated [MyUser],
  Future<void> read(ChatItemId untilId) async {
    Log.debug('read($untilId)', '$runtimeType($id)');

    int firstUnreadIndex = 0;

    if (firstUnread != null) {
      firstUnreadIndex = messages.indexOf(firstUnread!);
    }

    int lastReadIndex =
        messages.indexWhere((m) => m.value.id == untilId, firstUnreadIndex);

    if (lastReadIndex != -1 && firstUnreadIndex != -1) {
      int read = messages
          .skip(firstUnreadIndex)
          .take(lastReadIndex - firstUnreadIndex + 1)
          .where((e) => !e.value.id.isLocal && e.value.author.id != me)
          .length;
      unreadCount.value = chat.value.unreadCount - read;
    }

    final ChatItemId? lastReadItem = chat.value.lastReadItem;
    if (lastReadItem != untilId) {
      chat.update((e) => e?..lastReadItem = untilId);

      _readTimer?.cancel();
      _readTimer = AwaitableTimer(
        chat.value.lastItem?.id == untilId
            ? Duration.zero
            : const Duration(seconds: 1),
        () async {
          try {
            await _chatRepository.readUntil(id, untilId);
          } catch (_) {
            chat.update((e) => e?..lastReadItem = lastReadItem);
            unreadCount.value = chat.value.unreadCount;
            rethrow;
          } finally {
            _readTimer = null;
          }
        },
      );

      await _readTimer?.future;
    }
  }

  /// Posts a new [ChatMessage] to the specified [Chat] by the authenticated
  /// [MyUser].
  ///
  /// For the posted [ChatMessage] to be meaningful, at least one of [text] or
  /// [attachments] arguments must be specified and non-empty.
  ///
  /// Specify [repliesTo] argument if the posted [ChatMessage] is going to be a
  /// reply to some other [ChatItem].
  Future<ChatItem> postChatMessage({
    ChatItemId? existingId,
    PreciseDateTime? existingDateTime,
    ChatMessageText? text,
    List<Attachment>? attachments,
    List<ChatItem> repliesTo = const [],
  }) async {
    Log.debug(
      'postChatMessage($existingId, $existingDateTime, $text, $attachments, $repliesTo)',
      '$runtimeType($id)',
    );

    HiveChatMessage message = HiveChatMessage.sending(
      chatId: chat.value.id,
      me: me!,
      text: text,
      repliesTo: repliesTo.map((e) => ChatItemQuote.from(e)).toList(),
      attachments: attachments ?? [],
      existingId: existingId,
      existingDateTime: existingDateTime,
    );

    // Storing the already stored [ChatMessage] is meaningless as it creates
    // lag spikes, so update it's reactive value directly.
    if (existingId != null) {
      messages.firstWhereOrNull((e) => e.value.id == existingId)?.value =
          message.value;
    } else {
      put(message);
    }

    // If the [ChatMessage] being posted is local, then no remote queries should
    // be performed, so return the constructed item right away.
    if (id.isLocal) {
      return message.value;
    }

    _pending.add(message.value);

    try {
      if (attachments != null) {
        List<Future> uploads = attachments
            .mapIndexed((i, e) {
              if (e is LocalAttachment) {
                return e.upload.value?.future.then(
                  (a) {
                    attachments[i] = a;

                    // Frequent [Hive] writes of byte data freezes the Web page.
                    if (!PlatformUtils.isWeb) {
                      put(message);
                    }
                  },
                  onError: (_) {
                    // No-op, as failed upload attempts are handled below.
                  },
                );
              }
            })
            .whereNotNull()
            .toList();

        if (existingId == null) {
          List<Future> reads = attachments
              .whereType<LocalAttachment>()
              .map((e) => e.read.value?.future)
              .whereNotNull()
              .toList();
          if (reads.isNotEmpty) {
            await Future.wait(reads);
            put(message);
          }
        }

        await Future.wait(uploads);
      }

      if (attachments?.whereType<LocalAttachment>().isNotEmpty == true) {
        throw const ConnectionException(PostChatMessageException(
          PostChatMessageErrorCode.unknownAttachment,
        ));
      }

      var response = await _chatRepository.postChatMessage(
        id,
        text: text,
        attachments: attachments?.map((e) => e.id).toList(),
        repliesTo: repliesTo.map((e) => e.id).toList(),
      );

      var event = response?.events
              .map((e) => _chatRepository.chatEvent(e))
              .firstWhereOrNull((e) => e is EventChatItemPosted)
          as EventChatItemPosted?;

      if (event != null && event.item is HiveChatMessage) {
        remove(message.value.id, message.value.key);
        _pending.remove(message.value);
        message = event.item as HiveChatMessage;
      }
    } catch (e) {
      message.value.status.value = SendingStatus.error;
      _pending.remove(message.value);
      rethrow;
    } finally {
      put(message);
    }

    return message.value;
  }

  /// Adds the provided [item] to [Pagination] and [Hive].
  Future<void> put(HiveChatItem item) async {
    Log.debug('put($item)', '$runtimeType($id)');
    await _pagination.put(item);
  }

  @override
  Future<void> remove(ChatItemId itemId, [ChatItemKey? key]) async {
    Log.debug('remove($itemId, $key)', '$runtimeType($id)');

    key ??= _local.keys.firstWhereOrNull((e) => e.id == itemId);

    if (key != null) {
      _pagination.remove(key);

      final HiveChat? chatEntity = await _chatLocal.get(id);
      if (chatEntity?.value.lastItem?.id == itemId) {
        var lastItem = messages.lastWhereOrNull((e) => e.value.id != itemId);

        if (lastItem != null) {
          chatEntity?.value.lastItem = lastItem.value;
          chatEntity?.lastItemCursor =
              (await _local.get(lastItem.value.key))?.cursor;
        } else {
          chatEntity?.value.lastItem = null;
          chatEntity?.lastItemCursor = null;
        }

        _chatLocal.put(chatEntity!);
      }
    }
  }

  /// Returns a stored [HiveChatItem] identified by the provided [itemId], if
  /// any.
  ///
  /// Optionally, a [key] may be specified, otherwise it will be fetched
  /// from the [_local] store.
  Future<HiveChatItem?> get(ChatItemId itemId, {ChatItemKey? key}) async {
    Log.debug('get($itemId, $key)', '$runtimeType($id)');

    key ??= _local.keys.firstWhereOrNull((e) => e.id == itemId);

    if (key != null) {
      return await _local.get(key);
    }

    return null;
  }

  /// Recalculates the [reads] to represent the actual [messages].
  void updateReads() {
    Log.debug('updateReads()', '$runtimeType($id)');

    for (LastChatRead e in chat.value.lastReads) {
      final PreciseDateTime? at = _lastReadAt(e.at);

      if (at != null) {
        final LastChatRead? read =
            reads.firstWhereOrNull((m) => m.memberId == e.memberId);

        if (read != null) {
          read.at = at;
        } else {
          reads.add(LastChatRead(e.memberId, at));
        }
      }
    }
  }

  /// Updates the [chat] and [chat]-related resources with the provided
  /// [newChat].
  Future<void> updateChat(HiveChat newChat) async {
    Log.debug('updateChat($newChat)', '$runtimeType($id)');

    if (chat.value.id != newChat.value.id) {
      chat.value = newChat.value;
      ver = newChat.ver;

      if (!_controller.isPaused && !_controller.isClosed) {
        _initRemoteSubscription();
      }

      // Retrieve all the [HiveChatItem]s to put them in the [newChat].
      final Iterable<HiveChatItem> saved = await _local.values;

      // Clear and close the current [ChatItemHiveProvider].
      await _local.clear();
      _local.close();

      _local = ChatItemHiveProvider(id);
      await _local.init(userId: me);

      await _pagination.clear();
      _provider.hive = _local;

      for (var e in saved.whereType<HiveChatMessage>()) {
        // Copy the [HiveChatMessage] to the new [ChatItemHiveProvider].
        final HiveChatMessage copy = e.copyWith()
          ..value.chatId = newChat.value.id;

        if (copy.value.status.value == SendingStatus.error) {
          copy.value.status.value = SendingStatus.sending;
        }

        _pagination.put(copy, ignoreBounds: true);
      }

      _pagination.around();
    }
  }

  /// Clears the [_pagination].
  Future<void> clear() async {
    Log.debug('clear()', '$runtimeType($id)');
    await _pagination.clear();
  }

  // TODO: Remove when backend supports welcome messages.
  @override
  Future<void> addMessage(ChatMessageText text) async {
    Log.debug('addMessage($text)', '$runtimeType($id)');

    await put(
      HiveChatMessage(
        ChatMessage(
          ChatItemId.local(),
          id,
          chat.value.members.firstWhereOrNull((e) => e.user.id != me)?.user ??
              User(const UserId('0'), UserNum('1234123412341234')),
          PreciseDateTime.now(),
          text: text,
        ),
        null,
        ChatItemVersion('0'),
        null,
      ),
    );
  }

  @override
  int compareTo(RxChat other) => chat.value.compareTo(other.chat.value, me);

  /// Adds the provided [ChatItem] to the [messages] list, initializing the
  /// [FileAttachment]s, if any.
  void _add(ChatItem item) {
    Log.debug('_add($item)', '$runtimeType($id)');

    if (!PlatformUtils.isWeb) {
      if (item is ChatMessage) {
        for (var a in item.attachments.whereType<FileAttachment>()) {
          a.init();
        }
      } else if (item is ChatForward) {
        ChatItemQuote nested = item.quote;
        if (nested is ChatMessageQuote) {
          for (var a in nested.attachments.whereType<FileAttachment>()) {
            a.init();
          }
        }
      }
    }

    final int i = messages.indexWhere((e) => e.value.id == item.id);
    if (i == -1) {
      messages.insertAfter(
        Rx(item),
        (e) => item.key.compareTo(e.value.key) == 1,
      );
    } else {
      messages[i].value = item;
    }
  }

  /// Updates the [members] and [title] fields based on the [chat] state.
  Future<void> _updateFields({Chat? previous}) async {
    Log.debug('_updateFields($previous)', '$runtimeType($id)');

    if (chat.value.name != null) {
      _updateTitle();
    }

    if (!chat.value.isDialog) {
      avatar.value = chat.value.avatar;
    }

    _muteTimer?.cancel();
    if (chat.value.muted?.until != null) {
      _muteTimer = Timer(
        chat.value.muted!.until!.val.difference(DateTime.now()),
        () async {
          final HiveChat? chat = await _chatLocal.get(id);
          if (chat != null) {
            chat.value.muted = null;
            _chatRepository.put(chat);
          }
        },
      );
    }

    // TODO: Users list can be huge, so we should implement pagination and
    //       loading on demand.
    for (var m in chat.value.members) {
      if (!members.containsKey(m.user.id)) {
        var user = await _chatRepository.getUser(m.user.id);
        if (user != null) {
          members[m.user.id] = user;
        }
      }
    }

    members
        .removeWhere((k, _) => chat.value.members.none((m) => m.user.id == k));

    if (chat.value.name == null) {
      var users = members.values.take(3);
      _userWorkers.removeWhere((k, v) {
        if (!users.any((u) => u.id == k)) {
          v.dispose();
          return true;
        }

        return false;
      });

      for (RxUser u in users) {
        if (!_userWorkers.containsKey(u.id)) {
          // TODO: Title should be updated only if [User.name] had actually
          // changed.
          _userWorkers[u.id] = ever(u.user, (_) => _updateTitle());
        }
      }

      _updateTitle();
    }

    if (chat.value.unreadCount < unreadCount.value ||
        (chat.value.unreadCount != previous?.unreadCount &&
            _readTimer == null)) {
      unreadCount.value = chat.value.unreadCount;
    }
  }

  /// Updates the [title].
  void _updateTitle([Iterable<User>? users]) {
    Log.debug('_updateTitle($users)', '$runtimeType($id)');

    title.value = chat.value.getTitle(
      users?.take(3) ?? members.values.take(3).map((e) => e.user.value),
      me,
    );
  }

  /// Updates the [avatar].
  void _updateAvatar() {
    Log.debug('_updateAvatar()', '$runtimeType($id)');

    RxUser? member;

    switch (chat.value.kind) {
      case ChatKind.dialog:
        member = members.values.firstWhereOrNull((e) => e.id != me);
        break;

      case ChatKind.group:
      case ChatKind.monolog:
        avatar.value = chat.value.avatar;
        break;

      case ChatKind.artemisUnknown:
        // No-op.
        break;
    }

    if (member != null) {
      avatar.value = member.user.value.avatar;
      _userWorker = ever(member.user, (User u) => avatar.value = u.avatar);
    }
  }

  /// Returns the [ChatItem.at] being the predecessor of the provided [at].
  PreciseDateTime? _lastReadAt(PreciseDateTime at) {
    Log.debug('_lastReadAt($at)', '$runtimeType($id)');

    final Rx<ChatItem>? message = messages
        .lastWhereOrNull((e) => e.value is! ChatInfo && e.value.at <= at);

    // Return `null` if [hasNext] because the provided [at] can be actually
    // connected to another [message].
    if (message == null || hasNext.isTrue && messages.last == message) {
      return null;
    } else {
      return message.value.at;
    }
  }

  /// Re-fetches the [Attachment]s of the specified [item] to be up-to-date.
  Future<void> _updateAttachments(ChatItem item) async {
    Log.debug('_updateAttachments($item)', '$runtimeType($id)');

    final HiveChatItem? stored = await get(item.id, key: item.key);
    if (stored != null) {
      final List<Attachment> response =
          await _chatRepository.attachments(stored);

      void replace(Attachment a) {
        Attachment? fetched = response.firstWhereOrNull((e) => e.id == a.id);
        if (fetched != null) {
          a.original = fetched.original;
          if (a is ImageAttachment && fetched is ImageAttachment) {
            a.big = fetched.big;
            a.medium = fetched.medium;
            a.small = fetched.small;
          }
        }
      }

      final List<Attachment> all = [];

      if (item is ChatMessage) {
        all.addAll(item.attachments);
        for (ChatItemQuote replied in item.repliesTo) {
          if (replied is ChatMessageQuote) {
            all.addAll(replied.attachments);
          }
        }
      } else if (item is ChatForward) {
        final ChatItemQuote nested = item.quote;
        if (nested is ChatMessageQuote) {
          all.addAll(nested.attachments);

          if (nested.original != null) {
            for (ChatItemQuote replied
                in (nested.original as ChatMessage).repliesTo) {
              if (replied is ChatMessageQuote) {
                all.addAll(replied.attachments);
              }
            }
          }
        }
      }

      for (Attachment a in all) {
        replace(a);
      }

      stored.value = item;
      _pagination.put(stored);
    }
  }

  /// Initializes [ChatRepository.chatEvents] subscription.
  Future<void> _initRemoteSubscription() async {
    if (_disposed) {
      return;
    }

    Log.debug('_initRemoteSubscription()', '$runtimeType($id)');

    if (!id.isLocal) {
      _remoteSubscription?.close(immediate: true);
      _remoteSubscription = StreamQueue(
        _chatRepository.chatEvents(id, ver, () => ver),
      );

      await _remoteSubscription!.execute(
        _chatEvent,
        onError: (e) async {
          if (e is StaleVersionException) {
            await _pagination.clear();
            await _pagination.around(cursor: _lastReadItemCursor);
          }
        },
      );

      _remoteSubscription = null;
    }
  }

  /// Handles [ChatEvent]s from the [ChatRepository.chatEvents] subscription.
  Future<void> _chatEvent(ChatEvents event) async {
    switch (event.kind) {
      case ChatEventsKind.initialized:
        Log.debug('_chatEvent(${event.kind})', '$runtimeType($id)');
        break;

      case ChatEventsKind.chat:
        Log.debug('_chatEvent(${event.kind})', '$runtimeType($id)');
        final node = event as ChatEventsChat;
        final HiveChat? chatEntity = await _chatLocal.get(id);
        if (chatEntity != null) {
          chatEntity.value = node.chat.value;
          chatEntity.ver = node.chat.ver;
          _chatRepository.put(chatEntity, ignoreVersion: true);
        } else {
          _chatRepository.put(node.chat, ignoreVersion: true);
        }

        _lastReadItemCursor = node.chat.lastReadItemCursor;
        break;

      case ChatEventsKind.event:
        await _chatLocal.txn((txn) async {
          HiveChat? chatEntity = await txn.get(id.val);
          final ChatEventsVersioned versioned =
              (event as ChatEventsEvent).event;
          if (chatEntity == null ||
              versioned.ver <= chatEntity.ver ||
              !subscribed) {
            Log.debug(
              '_chatEvent(${event.kind}): ignored ${versioned.events.map((e) => e.kind)}',
              '$runtimeType($id)',
            );

            return;
          }

          Log.debug(
            '_chatEvent(${event.kind}): ${versioned.events.map((e) => e.kind)}',
            '$runtimeType($id)',
          );

          chatEntity.ver = versioned.ver;

          bool shouldPutChat = subscribed;

          for (var event in versioned.events) {
            shouldPutChat = subscribed;

            // Subscription was already disposed while processing the events.
            if (!subscribed) {
              return;
            }

            switch (event.kind) {
              case ChatEventKind.redialed:
                // TODO: Implement EventChatCallMemberRedialed.
                break;

              case ChatEventKind.cleared:
                chatEntity.value.lastItem = null;
                chatEntity.value.lastReadItem = null;
                chatEntity.lastItemCursor = null;
                chatEntity.lastReadItemCursor = null;
                _lastReadItemCursor = null;
                await _pagination.clear();
                break;

              case ChatEventKind.itemHidden:
                event as EventChatItemHidden;
                await remove(event.itemId);
                break;

              case ChatEventKind.muted:
                event as EventChatMuted;
                chatEntity.value.muted = event.duration;
                break;

              case ChatEventKind.typingStarted:
                event as EventChatTypingStarted;
                typingUsers.addIf(
                  !typingUsers.any((e) => e.id == event.user.id),
                  event.user,
                );
                break;

              case ChatEventKind.unmuted:
                chatEntity.value.muted = null;
                break;

              case ChatEventKind.typingStopped:
                event as EventChatTypingStopped;
                typingUsers.removeWhere((e) => e.id == event.user.id);
                break;

              case ChatEventKind.hidden:
                event as EventChatHidden;
                chatEntity.value.isHidden = true;
                continue;

              case ChatEventKind.itemDeleted:
                event as EventChatItemDeleted;
                await remove(event.itemId);
                break;

              case ChatEventKind.itemEdited:
                event as EventChatItemEdited;
                final item = await get(event.itemId);
                if (item != null) {
                  final message = item.value as ChatMessage;
                  message.text =
                      event.text != null ? event.text!.newText : message.text;
                  message.attachments =
                      event.attachments ?? message.attachments;
                  message.repliesTo = event.quotes ?? message.repliesTo;
                  put(item);
                }

                if (chatEntity.value.lastItem?.id == event.itemId) {
                  final message = chatEntity.value.lastItem as ChatMessage;
                  message.text =
                      event.text != null ? event.text!.newText : message.text;
                  message.attachments =
                      event.attachments ?? message.attachments;
                  message.repliesTo = event.quotes ?? message.repliesTo;
                }
                break;

              case ChatEventKind.callStarted:
                event as EventChatCallStarted;

                if (!chat.value.isDialog) {
                  event.call.conversationStartedAt ??= PreciseDateTime.now();
                }

                chatEntity.value.ongoingCall = event.call;
                _chatRepository.addCall(event.call);

                final message = await get(event.call.id, key: event.call.key);

                if (message != null) {
                  event.call.at = message.value.at;
                  message.value = event.call;
                  put(message);
                }
                break;

              case ChatEventKind.unreadItemsCountUpdated:
                event as EventChatUnreadItemsCountUpdated;
                if (event.count < unreadCount.value || _readTimer == null) {
                  unreadCount.value = event.count;
                } else if (event.count > chatEntity.value.unreadCount) {
                  unreadCount.value +=
                      event.count - chatEntity.value.unreadCount;
                }

                chatEntity.value.unreadCount = event.count;
                break;

              case ChatEventKind.callFinished:
                event as EventChatCallFinished;
                chatEntity.value.ongoingCall = null;
                if (chatEntity.value.lastItem?.id == event.call.id) {
                  chatEntity.value.lastItem = event.call;
                }

                if (event.reason != ChatCallFinishReason.moved) {
                  _chatRepository.removeCredentials(event.call.id);
                  _chatRepository.endCall(event.call.chatId);
                }

<<<<<<< HEAD
                final message = await get(event.call.id, key: event.call.key);
=======
              if (event.reason != ChatCallFinishReason.moved) {
                _chatRepository.removeCredentials(
                  event.call.chatId,
                  event.call.id,
                );
                _chatRepository.endCall(event.call.chatId);
              }
>>>>>>> 1dd364b1

                if (message != null) {
                  event.call.at = message.value.at;
                  message.value = event.call;
                  put(message);
                }
                break;

              case ChatEventKind.callMemberLeft:
                event as EventChatCallMemberLeft;
                int? i = chatEntity.value.ongoingCall?.members
                        .indexWhere((e) => e.user.id == event.user.id) ??
                    -1;

                if (i != -1) {
                  chatEntity.value.ongoingCall?.members.removeAt(i);
                }
                break;

              case ChatEventKind.callMemberJoined:
                event as EventChatCallMemberJoined;
                chatEntity.value.ongoingCall?.members.add(
                  ChatCallMember(
                    user: event.user,
                    handRaised: false,
                    joinedAt: event.at,
                  ),
                );

                if (chatEntity.value.ongoingCall?.conversationStartedAt ==
                        null &&
                    chat.value.isDialog) {
                  final Set<UserId>? ids = chatEntity.value.ongoingCall?.members
                      .map((e) => e.user.id)
                      .toSet();

                  if (ids != null && ids.length >= 2) {
                    chatEntity.value.ongoingCall?.conversationStartedAt =
                        event.call.conversationStartedAt ?? event.at;

                    if (chatEntity.value.ongoingCall != null) {
                      final call = chatEntity.value.ongoingCall!;
                      final message = await get(call.id, key: call.key);

                      if (message != null) {
                        call.at = message.value.at;
                        message.value = call;
                        put(message);
                      }
                    }
                  }
                }
                break;

              case ChatEventKind.lastItemUpdated:
                event as EventChatLastItemUpdated;
                chatEntity.value.lastItem = event.lastItem?.value;

                // TODO [ChatCall.conversationStartedAt] shouldn't be `null` here
                //      when starting group or monolog [ChatCall].
                if (!chatEntity.value.isDialog &&
                    chatEntity.value.lastItem is ChatCall) {
                  (chatEntity.value.lastItem as ChatCall)
                      .conversationStartedAt = PreciseDateTime.now();
                }

                chatEntity.value.updatedAt =
                    event.lastItem?.value.at ?? chatEntity.value.updatedAt;
                if (event.lastItem != null) {
                  await put(event.lastItem!);
                }
                break;

              case ChatEventKind.delivered:
                event as EventChatDelivered;
                chatEntity.value.lastDelivery = event.at;
                break;

              case ChatEventKind.read:
                event as EventChatRead;

                final PreciseDateTime? at = _lastReadAt(event.at);
                if (at != null) {
                  final LastChatRead? read = reads
                      .firstWhereOrNull((e) => e.memberId == event.byUser.id);

                  if (read == null) {
                    reads.add(LastChatRead(event.byUser.id, at));
                  } else {
                    read.at = at;
                  }

                  if (event.byUser.id == me) {
                    final ChatItemKey? key =
                        _local.keys.lastWhereOrNull((e) => e.at == at);
                    if (key != null) {
                      final HiveChatItem? item = await _local.get(key);
                      if (item != null) {
                        chatEntity.lastReadItemCursor = item.cursor!;
                        chatEntity.value.lastReadItem = item.value.id;
                        _lastReadItemCursor = item.cursor!;
                      }
                    }
                  }
                }

                LastChatRead? lastRead = chatEntity.value.lastReads
                    .firstWhereOrNull((e) => e.memberId == event.byUser.id);
                if (lastRead == null) {
                  chatEntity.value.lastReads
                      .add(LastChatRead(event.byUser.id, event.at));
                } else {
                  lastRead.at = event.at;
                }
                break;

              case ChatEventKind.callDeclined:
                // TODO: Implement EventChatCallDeclined.
                break;

              case ChatEventKind.itemPosted:
                event as EventChatItemPosted;
                final HiveChatItem item = event.item;

                if (chatEntity.value.isHidden) {
                  chatEntity.value.isHidden = false;
                }

                if (item.value is ChatMessage && item.value.author.id == me) {
                  ChatMessage? pending =
                      _pending.whereType<ChatMessage>().firstWhereOrNull(
                            (e) =>
                                e.status.value == SendingStatus.sending &&
                                (item.value as ChatMessage).isEquals(e),
                          );

                  // If any [ChatMessage] sharing the same fields as the posted
                  // one is found in the [_pending] messages, and this message
                  // is not yet added to the store, then remove the [pending].
                  if (pending != null &&
                      await get(item.value.id, key: item.value.key) == null) {
                    remove(pending.id, pending.key);
                    _pending.remove(pending);
                  }
                }

                put(item);

                if (item.value is ChatInfo) {
                  var msg = item.value as ChatInfo;

                  switch (msg.action.kind) {
                    case ChatInfoActionKind.avatarUpdated:
                      final action = msg.action as ChatInfoActionAvatarUpdated;
                      chatEntity.value.avatar = action.avatar;
                      break;

                    case ChatInfoActionKind.created:
                      // No-op.
                      break;

                    case ChatInfoActionKind.memberAdded:
                      final action = msg.action as ChatInfoActionMemberAdded;
                      chatEntity.value.members
                          .add(ChatMember(action.user, msg.at));
                      break;

                    case ChatInfoActionKind.memberRemoved:
                      final action = msg.action as ChatInfoActionMemberRemoved;
                      chatEntity.value.members
                          .removeWhere((e) => e.user.id == action.user.id);
                      // TODO: https://github.com/team113/messenger/issues/627
                      chatEntity.value.lastReads
                          .removeWhere((e) => e.memberId == action.user.id);
                      reads.removeWhere((e) => e.memberId == action.user.id);
                      await _chatRepository.onMemberRemoved(id, action.user.id);
                      break;

                    case ChatInfoActionKind.nameUpdated:
                      final action = msg.action as ChatInfoActionNameUpdated;
                      chatEntity.value.name = action.name;
                      break;
                  }
                }
                break;

              case ChatEventKind.totalItemsCountUpdated:
                event as EventChatTotalItemsCountUpdated;
                chatEntity.value.totalCount = event.count;
                break;

              case ChatEventKind.directLinkUpdated:
                event as EventChatDirectLinkUpdated;
                chatEntity.value.directLink = event.link;
                break;

              case ChatEventKind.directLinkUsageCountUpdated:
                event as EventChatDirectLinkUsageCountUpdated;
                chatEntity.value.directLink?.usageCount = event.usageCount;
                break;

              case ChatEventKind.directLinkDeleted:
                chatEntity.value.directLink = null;
                break;

              case ChatEventKind.callMoved:
                // TODO: Implement EventChatCallMoved.
                break;

              case ChatEventKind.favorited:
                event as EventChatFavorited;
                chatEntity.value.favoritePosition = event.position;
                break;

              case ChatEventKind.unfavorited:
                chatEntity.value.favoritePosition = null;
                break;

              case ChatEventKind.callConversationStarted:
                event as EventChatCallConversationStarted;
                chatEntity.value.ongoingCall = event.call;
                break;
            }
          }

          if (shouldPutChat) {
            await txn.put(chatEntity.value.id.val, chatEntity);
          }
        });

        break;
    }
  }
}

/// Extension adding an ability to insert the element based on some condition to
/// [List].
extension ListInsertAfter<T> on List<T> {
  /// Inserts the [element] after the [test] condition becomes `true`.
  ///
  /// Only meaningful, if this [List] is sorted in some way, as this method
  /// iterates it from the [first] til the [last].
  void insertAfter(T element, bool Function(T) test) {
    if (isEmpty || !test(this[0])) {
      insert(0, element);
      return;
    }

    for (var i = length - 1; i > -1; --i) {
      if (test(this[i])) {
        insert(i + 1, element);
        return;
      }
    }
  }
}

/// [Timer] exposing its [future] to be awaited.
class AwaitableTimer {
  AwaitableTimer(Duration d, FutureOr Function() callback) {
    _timer = Timer(d, () async {
      try {
        _completer.complete(await callback());
      } on StateError {
        // No-op, as [Future] is allowed to be completed.
      } catch (e, stackTrace) {
        _completer.completeError(e, stackTrace);
      }
    });
  }

  /// [Timer] executing the callback.
  late final Timer _timer;

  /// [Completer] completing when [_timer] is done executing.
  final _completer = Completer();

  /// [Future] completing when this [AwaitableTimer] is finished.
  Future get future => _completer.future;

  /// Cancels this [AwaitableTimer].
  void cancel() {
    _timer.cancel();
    _completer.complete();
  }
}<|MERGE_RESOLUTION|>--- conflicted
+++ resolved
@@ -1277,21 +1277,14 @@
                 }
 
                 if (event.reason != ChatCallFinishReason.moved) {
-                  _chatRepository.removeCredentials(event.call.id);
-                  _chatRepository.endCall(event.call.chatId);
-                }
-
-<<<<<<< HEAD
-                final message = await get(event.call.id, key: event.call.key);
-=======
-              if (event.reason != ChatCallFinishReason.moved) {
-                _chatRepository.removeCredentials(
+                  _chatRepository.removeCredentials(
                   event.call.chatId,
                   event.call.id,
                 );
-                _chatRepository.endCall(event.call.chatId);
-              }
->>>>>>> 1dd364b1
+                  _chatRepository.endCall(event.call.chatId);
+                }
+
+                final message = await get(event.call.id, key: event.call.key);
 
                 if (message != null) {
                   event.call.at = message.value.at;
