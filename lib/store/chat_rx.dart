--- conflicted
+++ resolved
@@ -1147,6 +1147,10 @@
 
             return;
           }
+          if (_chatRepository.eventPool.ignore(event.toPoolEntry())) {
+            shouldPutChat = false;
+            continue;
+          }
 
           Log.debug(
             '_chatEvent(${event.kind}): ${versioned.events.map((e) => e.kind)}',
@@ -1165,7 +1169,6 @@
               return;
             }
 
-<<<<<<< HEAD
             switch (event.kind) {
               case ChatEventKind.redialed:
                 // TODO: Implement EventChatCallMemberRedialed.
@@ -1229,16 +1232,6 @@
                   message.repliesTo = event.quotes ?? message.repliesTo;
                   put(item);
                 }
-=======
-          // Subscription was already disposed while processing the events.
-          if (!subscribed) {
-            return;
-          }
-          if (_chatRepository.eventPool.ignore(event.toPoolEntry())) {
-            shouldPutChat = false;
-            continue;
-          }
->>>>>>> 4ab72c3d
 
                 if (chatEntity.value.lastItem?.id == event.itemId) {
                   final message = chatEntity.value.lastItem as ChatMessage;
