// Copyright © 2022-2023 IT ENGINEERING MANAGEMENT INC,
//                       <https://github.com/team113>
//
// This program is free software: you can redistribute it and/or modify it under
// the terms of the GNU Affero General Public License v3.0 as published by the
// Free Software Foundation, either version 3 of the License, or (at your
// option) any later version.
//
// This program is distributed in the hope that it will be useful, but WITHOUT
// ANY WARRANTY; without even the implied warranty of MERCHANTABILITY or FITNESS
// FOR A PARTICULAR PURPOSE. See the GNU Affero General Public License v3.0 for
// more details.
//
// You should have received a copy of the GNU Affero General Public License v3.0
// along with this program. If not, see
// <https://www.gnu.org/licenses/agpl-3.0.html>.

import 'dart:async';

import 'package:async/async.dart';
import 'package:collection/collection.dart';
import 'package:dio/dio.dart';
import 'package:get/get.dart';
import 'package:hive/hive.dart';
import 'package:mutex/mutex.dart';

import '/api/backend/schema.dart'
<<<<<<< HEAD
    show
        ChatCallFinishReason,
        ChatKind,
        ChatMemberInfoAction,
        PostChatMessageErrorCode;
=======
    show ChatCallFinishReason, ChatKind, PostChatMessageErrorCode;
>>>>>>> 1f8c474f
import '/domain/model/attachment.dart';
import '/domain/model/avatar.dart';
import '/domain/model/chat.dart';
import '/domain/model/chat_call.dart';
import '/domain/model/chat_info.dart';
import '/domain/model/chat_item.dart';
import '/domain/model/chat_item_quote.dart';
import '/domain/model/precise_date_time/precise_date_time.dart';
import '/domain/model/sending_status.dart';
import '/domain/model/user.dart';
import '/domain/model/user_call_cover.dart';
import '/domain/repository/chat.dart';
import '/domain/repository/user.dart';
import '/provider/gql/exceptions.dart'
    show ConnectionException, PostChatMessageException, StaleVersionException;
import '/provider/hive/chat.dart';
import '/provider/hive/chat_item.dart';
import '/provider/hive/draft.dart';
import '/store/model/chat_item.dart';
import '/store/pagination.dart';
import '/store/pagination/hive.dart';
import '/store/pagination/hive_graphql.dart';
import '/ui/page/home/page/chat/controller.dart' show ChatViewExt;
import '/util/new_type.dart';
import '/util/obs/obs.dart';
import '/util/platform_utils.dart';
import '/util/stream_utils.dart';
import 'chat.dart';
import 'event/chat.dart';
import 'pagination/graphql.dart';

/// [RxChat] implementation backed by local [Hive] storage.
class HiveRxChat extends RxChat {
  HiveRxChat(
    this._chatRepository,
    this._chatLocal,
    this._draftLocal,
    HiveChat hiveChat,
  )   : chat = Rx<Chat>(hiveChat.value),
        _lastReadItemCursor = hiveChat.lastReadItemCursor,
        _local = ChatItemHiveProvider(hiveChat.value.id),
        draft = Rx<ChatMessage?>(_draftLocal.get(hiveChat.value.id)),
        unreadCount = RxInt(hiveChat.value.unreadCount);

  @override
  final Rx<Chat> chat;

  @override
  final RxObsList<Rx<ChatItem>> messages = RxObsList<Rx<ChatItem>>();

  @override
  final Rx<RxStatus> status = Rx<RxStatus>(RxStatus.empty());

  @override
  final RxList<User> typingUsers = RxList<User>([]);

  @override
  final RxObsMap<UserId, RxUser> members = RxObsMap<UserId, RxUser>();

  @override
  final RxString title = RxString('');

  @override
  final Rx<Avatar?> avatar = Rx<Avatar?>(null);

  @override
  final Rx<ChatMessage?> draft;

  /// Cursor of the last [ChatItem] read by the authenticated [MyUser].
  ChatItemsCursor? _lastReadItemCursor;

  @override
  final RxList<LastChatRead> reads = RxList();

  @override
  final RxInt unreadCount;

  /// [ChatRepository] used to cooperate with the other [HiveRxChat]s.
  final ChatRepository _chatRepository;

  /// [Chat]s local [Hive] storage.
  final ChatHiveProvider _chatLocal;

  /// [RxChat.draft]s local [Hive] storage.
  final DraftHiveProvider _draftLocal;

  /// [ChatItem]s local [Hive] storage.
  ChatItemHiveProvider _local;

  /// [Pagination] loading [messages] with pagination.
  late final Pagination<HiveChatItem, ChatItemsCursor, ChatItemKey> _pagination;

  /// [PageProvider] fetching pages of [HiveChatItem]s.
  late final HiveGraphQlPageProvider<HiveChatItem, ChatItemsCursor, ChatItemKey>
      _provider;

  /// Subscription to [User]s from the [members] list forming the [title].
  final Map<UserId, Worker> _userWorkers = {};

  /// [Worker] reacting on the [User] changes updating the [avatar].
  Worker? _userWorker;

  /// Subscription to the [Pagination.items] changes.
  StreamSubscription? _paginationSubscription;

  /// [Timer] unmuting the muted [chat] when its [MuteDuration.until] expires.
  Timer? _muteTimer;

  /// [ChatRepository.chatEvents] subscription.
  ///
  /// May be uninitialized since connection establishment may fail.
  StreamQueue<ChatEvents>? _remoteSubscription;

  /// [Worker] reacting on the [chat] changes updating the [members].
  Worker? _worker;

  /// Indicator whether [_remoteSubscription] is initialized or is being
  /// initialized used in [subscribe].
  bool _remoteSubscriptionInitialized = false;

  /// [ChatItem]s in the [SendingStatus.sending] state.
  final List<ChatItem> _pending = [];

  /// [StreamSubscription] to [messages] recalculating the [reads] on removals.
  StreamSubscription? _messagesSubscription;

  /// [AwaitableTimer] executing a [ChatRepository.readUntil].
  AwaitableTimer? _readTimer;

  /// [Mutex]es guarding synchronized access to the [updateAttachments].
  final Map<ChatItemId, Mutex> _attachmentGuards = {};

  /// [CancelToken] for cancelling the [Pagination.around] query.
  final CancelToken _aroundToken = CancelToken();

  @override
  UserId? get me => _chatRepository.me;

  @override
  RxBool get hasNext => _pagination.hasNext;

  @override
  RxBool get nextLoading => _pagination.nextLoading;

  @override
  RxBool get hasPrevious => _pagination.hasPrevious;

  @override
  RxBool get previousLoading => _pagination.previousLoading;

  @override
  UserCallCover? get callCover {
    UserCallCover? callCover;

    switch (chat.value.kind) {
      case ChatKind.monolog:
        callCover = members.values.firstOrNull?.user.value.callCover;
        break;

      case ChatKind.dialog:
        callCover = members.values
            .firstWhereOrNull((e) => e.id != me)
            ?.user
            .value
            .callCover;
        break;

      case ChatKind.group:
      case ChatKind.artemisUnknown:
        return null;
    }

    callCover ??= chat.value.getCallCover(me);
    return callCover;
  }

  @override
  Rx<ChatItem>? get firstUnread {
    if (chat.value.unreadCount != 0) {
      PreciseDateTime? myRead =
          chat.value.lastReads.firstWhereOrNull((e) => e.memberId == me)?.at;

      if (myRead != null) {
        return messages.firstWhereOrNull(
          (e) => myRead.isBefore(e.value.at) && e.value.author.id != me,
        );
      } else {
        return messages.firstOrNull;
      }
    }

    return null;
  }

  @override
  ChatItem? get lastItem {
    ChatItem? item = chat.value.lastItem;
    if (messages.isNotEmpty) {
      final ChatItem last = messages.last.value;
      if (item?.at.isBefore(last.at) == true) {
        item = last;
      }
    }

    return item;
  }

  /// Initializes this [HiveRxChat].
  Future<void> init() async {
    if (status.value.isSuccess) {
      return Future.value();
    }

    status.value = RxStatus.loading();

    reads.addAll(
      chat.value.lastReads.map((e) => LastChatRead(e.memberId, e.at)),
    );

    _updateTitle(chat.value.members.map((e) => e.user));
    _updateFields().then((_) => chat.value.isDialog ? _updateAvatar() : null);
    _worker = ever(chat, (_) => _updateFields());

    _messagesSubscription = messages.changes.listen((e) {
      switch (e.op) {
        case OperationKind.removed:
          for (LastChatRead i in reads) {
            // Recalculate the [LastChatRead]s pointing at the removed
            // [ChatItem], if any.
            if (e.element.value.at == i.at) {
              i.at = _lastReadAt(i.at) ?? i.at;
            }
          }
          break;

        case OperationKind.added:
        case OperationKind.updated:
          // No-op.
          break;
      }
    });

    _provider = HiveGraphQlPageProvider(
      graphQlProvider: GraphQlPageProvider(
        reversed: true,
        fetch: ({after, before, first, last}) async {
          final Page<HiveChatItem, ChatItemsCursor> reversed =
              await _chatRepository.messages(
            chat.value.id,
            after: after,
            first: first,
            before: before,
            last: last,
          );

          final Page<HiveChatItem, ChatItemsCursor> page;
          if (_provider.graphQlProvider.reversed) {
            page = reversed.reversed();
          } else {
            page = reversed;
          }

          if (page.info.hasPrevious == false) {
            final HiveChat? chatEntity = _chatLocal.get(id);
            final ChatItem? firstItem = page.edges.firstOrNull?.value;

            if (chatEntity != null && chatEntity.value.firstItem != firstItem) {
              chatEntity.value.firstItem = firstItem;
              _chatLocal.put(chatEntity);
            }
          }

          return reversed;
        },
      ),
      hiveProvider: HivePageProvider(
        _local,
        getCursor: (e) => e?.cursor,
        getKey: (e) => e.value.key,
        isFirst: (e) => chat.value.firstItem?.id == e.value.id,
        isLast: (e) => chat.value.lastItem?.id == e.value.id,
        strategy: PaginationStrategy.fromEnd,
      ),
    );

    _pagination = Pagination<HiveChatItem, ChatItemsCursor, ChatItemKey>(
      onKey: (e) => e.value.key,
      provider: _provider,
    );

    if (id.isLocal) {
      _pagination.hasNext.value = false;
      _pagination.hasPrevious.value = false;
      status.value = RxStatus.success();
    }

    _paginationSubscription = _pagination.changes.listen((event) {
      switch (event.op) {
        case OperationKind.added:
          _add(event.value!.value);
          break;

        case OperationKind.removed:
          messages.removeWhere((e) => e.value.id == event.value?.value.id);
          break;

        case OperationKind.updated:
          _add(event.value!.value);
          break;
      }
    });

    await _local.init(userId: me);

    HiveChatItem? item;
    if (chat.value.lastReadItem != null) {
      item = await get(chat.value.lastReadItem!);
    }

    await _pagination.init(item);

    if (id.isLocal) {
      _pagination.hasNext.value = false;
      _pagination.hasPrevious.value = false;
    }
  }

  /// Disposes this [HiveRxChat].
  Future<void> dispose() async {
    status.value = RxStatus.loading();
    messages.clear();
    reads.clear();
    _aroundToken.cancel();
    _muteTimer?.cancel();
    _readTimer?.cancel();
    _remoteSubscription?.close(immediate: true);
    _paginationSubscription?.cancel();
    _messagesSubscription?.cancel();
    _remoteSubscriptionInitialized = false;
    await _local.close();
    status.value = RxStatus.empty();
    _worker?.dispose();
    _userWorker?.dispose();
    for (var e in _userWorkers.values) {
      e.dispose();
    }
  }

  /// Subscribes to the remote updates of the [chat] if not subscribed already.
  void subscribe() {
    if (!_remoteSubscriptionInitialized && !id.isLocal) {
      _initRemoteSubscription();
    }
  }

  @override
  void setDraft({
    ChatMessageText? text,
    List<Attachment> attachments = const [],
    List<ChatItem> repliesTo = const [],
  }) {
    ChatMessage? draft = _draftLocal.get(id);

    if (text == null && attachments.isEmpty && repliesTo.isEmpty) {
      if (draft != null) {
        _draftLocal.remove(id);
      }
    } else {
      final bool repliesEqual = const IterableEquality().equals(
        (draft?.repliesTo ?? []).map((e) => e.original?.id),
        repliesTo.map((e) => e.id),
      );

      final bool attachmentsEqual = const IterableEquality().equals(
        (draft?.attachments ?? []).map((e) => [e.id, e.runtimeType]),
        attachments.map((e) => [e.id, e.runtimeType]),
      );

      if (draft?.text != text || !repliesEqual || !attachmentsEqual) {
        draft = ChatMessage(
          ChatItemId.local(),
          id,
          User(me ?? const UserId('dummy'), UserNum('1234123412341234')),
          PreciseDateTime.now(),
          text: text,
          repliesTo: repliesTo.map((e) => ChatItemQuote.from(e)).toList(),
          attachments: attachments,
        );
        _draftLocal.put(id, draft);
      }
    }
  }

  @override
  Future<void> around() async {
    if (id.isLocal || status.value.isSuccess) {
      return;
    }

    if (!status.value.isLoading) {
      status.value = RxStatus.loadingMore();
    }

    HiveChatItem? item;
    if (chat.value.lastReadItem != null) {
      item = await get(chat.value.lastReadItem!);
    }

    await _pagination.around(cursor: _lastReadItemCursor, item: item);

    status.value = RxStatus.success();

    Future.delayed(Duration.zero, updateReads);
  }

  @override
  Future<void> next() async {
    status.value = RxStatus.loadingMore();
    await _pagination.next();
    status.value = RxStatus.success();

    Future.delayed(Duration.zero, updateReads);
  }

  @override
  Future<void> previous() async {
    status.value = RxStatus.loadingMore();
    await _pagination.previous();
    status.value = RxStatus.success();

    Future.delayed(Duration.zero, updateReads);
  }

  @override
  Future<void> updateAttachments(ChatItem item) async {
    if (item.id.isLocal) {
      return;
    }

    Mutex? mutex = _attachmentGuards[item.id];
    if (mutex == null) {
      mutex = Mutex();
      _attachmentGuards[item.id] = mutex;
    }

    final bool isLocked = mutex.isLocked;
    await mutex.protect(() async {
      if (isLocked) {
        // Mutex has been already locked when tried to obtain it, thus the
        // [Attachment]s of the [item] were already updated, so no action is
        // required.
        return;
      }

      await _updateAttachments(item);
      _attachmentGuards.remove(item.id);
    });
  }

  /// Marks this [RxChat] as read until the provided [ChatItem] for the
  /// authenticated [MyUser],
  Future<void> read(ChatItemId untilId) async {
    int firstUnreadIndex = 0;

    if (firstUnread != null) {
      firstUnreadIndex = messages.indexOf(firstUnread!);
    }

    int lastReadIndex =
        messages.indexWhere((m) => m.value.id == untilId, firstUnreadIndex);

    if (lastReadIndex != -1 && firstUnreadIndex != -1) {
      int read = messages
          .skip(firstUnreadIndex)
          .take(lastReadIndex - firstUnreadIndex + 1)
          .where((e) => !e.value.id.isLocal && e.value.author.id != me)
          .length;
      unreadCount.value = chat.value.unreadCount - read;
    }

    final ChatItemId? lastReadItem = chat.value.lastReadItem;
    if (lastReadItem != untilId) {
      chat.update((e) => e?..lastReadItem = untilId);

      _readTimer?.cancel();
      _readTimer = AwaitableTimer(
        chat.value.lastItem?.id == untilId
            ? Duration.zero
            : const Duration(seconds: 1),
        () async {
          try {
            await _chatRepository.readUntil(id, untilId);
          } catch (_) {
            chat.update((e) => e?..lastReadItem = lastReadItem);
            unreadCount.value = chat.value.unreadCount;
            rethrow;
          } finally {
            _readTimer = null;
          }
        },
      );

      await _readTimer?.future;
    }
  }

  /// Posts a new [ChatMessage] to the specified [Chat] by the authenticated
  /// [MyUser].
  ///
  /// For the posted [ChatMessage] to be meaningful, at least one of [text] or
  /// [attachments] arguments must be specified and non-empty.
  ///
  /// Specify [repliesTo] argument if the posted [ChatMessage] is going to be a
  /// reply to some other [ChatItem].
  Future<ChatItem> postChatMessage({
    ChatItemId? existingId,
    PreciseDateTime? existingDateTime,
    ChatMessageText? text,
    List<Attachment>? attachments,
    List<ChatItem> repliesTo = const [],
  }) async {
    HiveChatMessage message = HiveChatMessage.sending(
      chatId: chat.value.id,
      me: me!,
      text: text,
      repliesTo: repliesTo.map((e) => ChatItemQuote.from(e)).toList(),
      attachments: attachments ?? [],
      existingId: existingId,
      existingDateTime: existingDateTime,
    );

    // Storing the already stored [ChatMessage] is meaningless as it creates
    // lag spikes, so update it's reactive value directly.
    if (existingId != null) {
      messages.firstWhereOrNull((e) => e.value.id == existingId)?.value =
          message.value;
    } else {
      put(message);
    }

    // If the [ChatMessage] being posted is local, then no remote queries should
    // be performed, so return the constructed item right away.
    if (id.isLocal) {
      return message.value;
    }

    _pending.add(message.value);

    try {
      if (attachments != null) {
        List<Future> uploads = attachments
            .mapIndexed((i, e) {
              if (e is LocalAttachment) {
                return e.upload.value?.future.then(
                  (a) {
                    attachments[i] = a;

                    // Frequent [Hive] writes of byte data freezes the Web page.
                    if (!PlatformUtils.isWeb) {
                      put(message);
                    }
                  },
                  onError: (_) {
                    // No-op, as failed upload attempts are handled below.
                  },
                );
              }
            })
            .whereNotNull()
            .toList();

        if (existingId == null) {
          List<Future> reads = attachments
              .whereType<LocalAttachment>()
              .map((e) => e.read.value?.future)
              .whereNotNull()
              .toList();
          if (reads.isNotEmpty) {
            await Future.wait(reads);
            put(message);
          }
        }

        await Future.wait(uploads);
      }

      if (attachments?.whereType<LocalAttachment>().isNotEmpty == true) {
        throw const ConnectionException(PostChatMessageException(
          PostChatMessageErrorCode.unknownAttachment,
        ));
      }

      var response = await _chatRepository.postChatMessage(
        id,
        text: text,
        attachments: attachments?.map((e) => e.id).toList(),
        repliesTo: repliesTo.map((e) => e.id).toList(),
      );

      var event = response?.events
              .map((e) => _chatRepository.chatEvent(e))
              .firstWhereOrNull((e) => e is EventChatItemPosted)
          as EventChatItemPosted?;

      if (event != null && event.item is HiveChatMessage) {
        remove(message.value.id, message.value.key);
        _pending.remove(message.value);
        message = event.item as HiveChatMessage;
      }
    } catch (e) {
      message.value.status.value = SendingStatus.error;
      _pending.remove(message.value);
      rethrow;
    } finally {
      put(message);
    }

    return message.value;
  }

  /// Adds the provided [item] to [Pagination] and [Hive].
  Future<void> put(HiveChatItem item) => _pagination.put(item);

  @override
  Future<void> remove(ChatItemId itemId, [ChatItemKey? key]) async {
    key ??= _local.keys.firstWhereOrNull((e) => e.id == itemId);

    if (key != null) {
      _pagination.remove(key);

      final HiveChat? chatEntity = _chatLocal.get(id);
      if (chatEntity?.value.lastItem?.id == itemId) {
        var lastItem = messages.lastWhereOrNull((e) => e.value.id != itemId);

        if (lastItem != null) {
          chatEntity?.value.lastItem = lastItem.value;
          chatEntity?.lastItemCursor =
              (await _local.get(lastItem.value.key))?.cursor;
        } else {
          chatEntity?.value.lastItem = null;
          chatEntity?.lastItemCursor = null;
        }

        _chatLocal.put(chatEntity!);
      }
    }
  }

  /// Returns a stored [HiveChatItem] identified by the provided [itemId], if
  /// any.
  ///
  /// Optionally, a [key] may be specified, otherwise it will be fetched
  /// from the [_local] store.
  Future<HiveChatItem?> get(ChatItemId itemId, {ChatItemKey? key}) async {
    key ??= _local.keys.firstWhereOrNull((e) => e.id == itemId);

    if (key != null) {
      return await _local.get(key);
    }

    return null;
  }

  /// Recalculates the [reads] to represent the actual [messages].
  void updateReads() {
    for (LastChatRead e in chat.value.lastReads) {
      final PreciseDateTime? at = _lastReadAt(e.at);

      if (at != null) {
        final LastChatRead? read =
            reads.firstWhereOrNull((m) => m.memberId == e.memberId);

        if (read != null) {
          read.at = at;
        } else {
          reads.add(LastChatRead(e.memberId, at));
        }
      }
    }
  }

  /// Updates the [chat] and [chat]-related resources with the provided
  /// [newChat].
  Future<void> updateChat(Chat newChat) async {
    if (chat.value.id != newChat.id) {
      chat.value = newChat;

      subscribe();

      // Retrieve all the [HiveChatItem]s to put them in the [newChat].
      final Iterable<HiveChatItem> saved = await _local.values;

      // Clear and close the current [ChatItemHiveProvider].
      await _local.clear();
      _local.close();

      _local = ChatItemHiveProvider(id);
      await _local.init(userId: me);

      await _pagination.clear();
      _provider.hive = _local;

      _pagination.hasNext.value = false;
      _pagination.hasPrevious.value = false;

      for (var e in saved.whereType<HiveChatMessage>()) {
        // Copy the [HiveChatMessage] to the new [ChatItemHiveProvider].
        final HiveChatMessage copy = e.copyWith()..value.chatId = newChat.id;

        if (copy.value.status.value == SendingStatus.error) {
          copy.value.status.value = SendingStatus.sending;
        }

        _pagination.put(copy);
      }
    }
  }

  /// Clears the [_pagination].
  Future<void> clear() => _pagination.clear();

  // TODO: Remove when backend supports welcome messages.
  @override
  Future<void> addMessage(ChatMessageText text) async {
    await put(
      HiveChatMessage(
        ChatMessage(
          ChatItemId.local(),
          id,
          User(const UserId('0'), UserNum('1234123412341234')),
          PreciseDateTime.now(),
          text: text,
        ),
        null,
        ChatItemVersion('0'),
        null,
      ),
    );
  }

  @override
  int compareTo(RxChat other) {
    if (chat.value.ongoingCall != null &&
        other.chat.value.ongoingCall == null) {
      return -1;
    } else if (chat.value.ongoingCall == null &&
        other.chat.value.ongoingCall != null) {
      return 1;
    } else if (chat.value.ongoingCall != null &&
        other.chat.value.ongoingCall != null) {
      return chat.value.ongoingCall!.at
          .compareTo(other.chat.value.ongoingCall!.at);
    }

    if (chat.value.favoritePosition != null &&
        other.chat.value.favoritePosition == null) {
      return -1;
    } else if (chat.value.favoritePosition == null &&
        other.chat.value.favoritePosition != null) {
      return 1;
    } else if (chat.value.favoritePosition != null &&
        other.chat.value.favoritePosition != null) {
      return chat.value.favoritePosition!
          .compareTo(other.chat.value.favoritePosition!);
    }

    if (chat.value.id.isLocalWith(me) && !other.chat.value.id.isLocalWith(me)) {
      return 1;
    } else if (!chat.value.id.isLocalWith(me) &&
        other.chat.value.id.isLocalWith(me)) {
      return -1;
    }

    return other.chat.value.updatedAt.compareTo(chat.value.updatedAt);
  }

  /// Adds the provided [ChatItem] to the [messages] list, initializing the
  /// [FileAttachment]s, if any.
  void _add(ChatItem item) {
    if (!PlatformUtils.isWeb) {
      if (item is ChatMessage) {
        for (var a in item.attachments.whereType<FileAttachment>()) {
          a.init();
        }
      } else if (item is ChatForward) {
        ChatItemQuote nested = item.quote;
        if (nested is ChatMessageQuote) {
          for (var a in nested.attachments.whereType<FileAttachment>()) {
            a.init();
          }
        }
      }
    }

    final int i = messages.indexWhere((e) => e.value.id == item.id);
    if (i == -1) {
      messages.insertAfter(
        Rx(item),
        (e) => item.key.compareTo(e.value.key) == 1,
      );
    } else {
      messages[i].value = item;
    }
  }

  /// Updates the [members] and [title] fields based on the [chat] state.
  Future<void> _updateFields() async {
    if (chat.value.name != null) {
      _updateTitle();
    }

    if (!chat.value.isDialog) {
      avatar.value = chat.value.avatar;
    }

    _muteTimer?.cancel();
    if (chat.value.muted?.until != null) {
      _muteTimer = Timer(
        chat.value.muted!.until!.val.difference(DateTime.now()),
        () {
          final HiveChat? chat = _chatLocal.get(id);
          if (chat != null) {
            chat.value.muted = null;
            _chatLocal.put(chat);
          }
        },
      );
    }

    // TODO: Users list can be huge, so we should implement pagination and
    //       loading on demand.
    for (var m in chat.value.members) {
      if (!members.containsKey(m.user.id)) {
        var user = await _chatRepository.getUser(m.user.id);
        if (user != null) {
          members[m.user.id] = user;
        }
      }
    }

    members
        .removeWhere((k, _) => chat.value.members.none((m) => m.user.id == k));

    if (chat.value.name == null) {
      var users = members.values.take(3);
      _userWorkers.removeWhere((k, v) {
        if (!users.any((u) => u.id == k)) {
          v.dispose();
          return true;
        }

        return false;
      });

      for (RxUser u in users) {
        if (!_userWorkers.containsKey(u.id)) {
          // TODO: Title should be updated only if [User.name] had actually
          // changed.
          _userWorkers[u.id] = ever(u.user, (_) => _updateTitle());
        }
      }

      _updateTitle();
    }

    if (chat.value.unreadCount < unreadCount.value || _readTimer == null) {
      unreadCount.value = chat.value.unreadCount;
    }
  }

  /// Updates the [title].
  void _updateTitle([Iterable<User>? users]) {
    title.value = chat.value.getTitle(
      users?.take(3) ?? members.values.take(3).map((e) => e.user.value),
      me,
    );
  }

  /// Updates the [avatar].
  void _updateAvatar() {
    RxUser? member;

    switch (chat.value.kind) {
      case ChatKind.dialog:
        member = members.values.firstWhereOrNull((e) => e.id != me);
        break;

      case ChatKind.group:
      case ChatKind.monolog:
        avatar.value = chat.value.avatar;
        break;

      case ChatKind.artemisUnknown:
        // No-op.
        break;
    }

    if (member != null) {
      avatar.value = member.user.value.avatar;
      _userWorker = ever(member.user, (User u) => avatar.value = u.avatar);
    }
  }

  /// Returns the [ChatItem.at] being the predecessor of the provided [at].
  PreciseDateTime? _lastReadAt(PreciseDateTime at) {
    final Rx<ChatItem>? message = messages
        .lastWhereOrNull((e) => e.value is! ChatInfo && e.value.at <= at);

    // Return `null` if [hasNext] because the provided [at] can be actually
    // connected to another [message].
    if (message == null || hasNext.isTrue && messages.last == message) {
      return null;
    } else {
      return message.value.at;
    }
  }

  /// Re-fetches the [Attachment]s of the specified [item] to be up-to-date.
  Future<void> _updateAttachments(ChatItem item) async {
    final HiveChatItem? stored = await get(item.id, key: item.key);
    if (stored != null) {
      final List<Attachment> response =
          await _chatRepository.attachments(stored);

      void replace(Attachment a) {
        Attachment? fetched = response.firstWhereOrNull((e) => e.id == a.id);
        if (fetched != null) {
          a.original = fetched.original;
          if (a is ImageAttachment && fetched is ImageAttachment) {
            a.big = fetched.big;
            a.medium = fetched.medium;
            a.small = fetched.small;
          }
        }
      }

      final List<Attachment> all = [];

      if (item is ChatMessage) {
        all.addAll(item.attachments);
        for (ChatItemQuote replied in item.repliesTo) {
          if (replied is ChatMessageQuote) {
            all.addAll(replied.attachments);
          }
        }
      } else if (item is ChatForward) {
        final ChatItemQuote nested = item.quote;
        if (nested is ChatMessageQuote) {
          all.addAll(nested.attachments);

          if (nested.original != null) {
            for (ChatItemQuote replied
                in (nested.original as ChatMessage).repliesTo) {
              if (replied is ChatMessageQuote) {
                all.addAll(replied.attachments);
              }
            }
          }
        }
      }

      for (Attachment a in all) {
        replace(a);
      }

      stored.value = item;
      _pagination.put(stored);
    }
  }

  /// Initializes [ChatRepository.chatEvents] subscription.
  Future<void> _initRemoteSubscription() async {
    _remoteSubscriptionInitialized = true;

    _remoteSubscription?.close(immediate: true);
    _remoteSubscription = StreamQueue(
      _chatRepository.chatEvents(id, () => _chatLocal.get(id)?.ver),
    );

    await _remoteSubscription!.execute(
      _chatEvent,
      onError: (e) async {
        if (e is StaleVersionException) {
          await _pagination.clear();

          await _pagination.around(cursor: _lastReadItemCursor);
        }
      },
    );

    _remoteSubscriptionInitialized = false;
  }

  /// Handles [ChatEvent]s from the [ChatRepository.chatEvents] subscription.
  Future<void> _chatEvent(ChatEvents event) async {
    switch (event.kind) {
      case ChatEventsKind.initialized:
        // No-op.
        break;

      case ChatEventsKind.chat:
        var node = event as ChatEventsChat;
        HiveChat? chatEntity = _chatLocal.get(id);
        if (node.chat.ver > chatEntity?.ver) {
          chatEntity = node.chat;
          _chatLocal.put(chatEntity);
          _lastReadItemCursor = node.chat.lastReadItemCursor;
        }
        break;

      case ChatEventsKind.event:
        HiveChat? chatEntity = _chatLocal.get(id);
        var versioned = (event as ChatEventsEvent).event;
        if (chatEntity == null || versioned.ver <= chatEntity.ver) {
          return;
        }

        chatEntity.ver = versioned.ver;

        bool putChat = _remoteSubscriptionInitialized;
        for (var event in versioned.events) {
          putChat = _remoteSubscriptionInitialized;

          // Subscription was already disposed while processing the events.
          if (!_remoteSubscriptionInitialized) {
            return;
          }

          switch (event.kind) {
            case ChatEventKind.redialed:
              // TODO: Implement EventChatCallMemberRedialed.
              break;

            case ChatEventKind.cleared:
              chatEntity.value.lastItem = null;
              chatEntity.value.lastReadItem = null;
              chatEntity.lastItemCursor = null;
              chatEntity.lastReadItemCursor = null;
              _lastReadItemCursor = null;
              await _pagination.clear();
              break;

            case ChatEventKind.itemHidden:
              event as EventChatItemHidden;
              await remove(event.itemId);
              break;

            case ChatEventKind.muted:
              event as EventChatMuted;
              chatEntity.value.muted = event.duration;
              break;

            case ChatEventKind.typingStarted:
              event as EventChatTypingStarted;
              typingUsers.addIf(
                !typingUsers.any((e) => e.id == event.user.id),
                event.user,
              );
              break;

            case ChatEventKind.unmuted:
              chatEntity.value.muted = null;
              break;

            case ChatEventKind.typingStopped:
              event as EventChatTypingStopped;
              typingUsers.removeWhere((e) => e.id == event.user.id);
              break;

            case ChatEventKind.hidden:
              event as EventChatHidden;
              _chatRepository.remove(event.chatId);
              putChat = false;
              continue;

            case ChatEventKind.itemDeleted:
              event as EventChatItemDeleted;
              await remove(event.itemId);
              break;

            case ChatEventKind.itemTextEdited:
              event as EventChatItemTextEdited;
              final message = await get(event.itemId);
              if (message != null) {
                (message.value as ChatMessage).text = event.text;
                put(message);
              }
              break;

            case ChatEventKind.callStarted:
              event as EventChatCallStarted;

              if (!chat.value.isDialog) {
                event.call.conversationStartedAt ??= PreciseDateTime.now();
              }

              chatEntity.value.ongoingCall = event.call;
              _chatRepository.addCall(event.call);

              final message = await get(event.call.id, key: event.call.key);

              if (message != null) {
                event.call.at = message.value.at;
                message.value = event.call;
                put(message);
              }
              break;

            case ChatEventKind.unreadItemsCountUpdated:
              event as EventChatUnreadItemsCountUpdated;
              if (event.count < unreadCount.value || _readTimer == null) {
                unreadCount.value = event.count;
              } else if (event.count > chatEntity.value.unreadCount) {
                unreadCount.value += event.count - chatEntity.value.unreadCount;
              }

              chatEntity.value.unreadCount = event.count;
              break;

            case ChatEventKind.callFinished:
              event as EventChatCallFinished;
              chatEntity.value.ongoingCall = null;
              if (chatEntity.value.lastItem?.id == event.call.id) {
                chatEntity.value.lastItem = event.call;
              }

              if (event.reason != ChatCallFinishReason.moved) {
                _chatRepository.removeCredentials(event.call.id);
                _chatRepository.endCall(event.call.chatId);
              }

              final message = await get(event.call.id, key: event.call.key);

              if (message != null) {
                event.call.at = message.value.at;
                message.value = event.call;
                put(message);
              }
              break;

            case ChatEventKind.callMemberLeft:
              event as EventChatCallMemberLeft;
              int? i = chatEntity.value.ongoingCall?.members
                      .indexWhere((e) => e.user.id == event.user.id) ??
                  -1;

              if (i != -1) {
                chatEntity.value.ongoingCall?.members.removeAt(i);
              }
              break;

            case ChatEventKind.callMemberJoined:
              event as EventChatCallMemberJoined;
              chatEntity.value.ongoingCall?.members.add(
                ChatCallMember(
                  user: event.user,
                  handRaised: false,
                  joinedAt: event.at,
                ),
              );

              if (chatEntity.value.ongoingCall?.conversationStartedAt == null &&
                  chat.value.isDialog) {
                final Set<UserId>? ids = chatEntity.value.ongoingCall?.members
                    .map((e) => e.user.id)
                    .toSet();

                if (ids != null && ids.length >= 2) {
                  chatEntity.value.ongoingCall?.conversationStartedAt =
                      event.call.conversationStartedAt ?? event.at;

                  if (chatEntity.value.ongoingCall != null) {
                    final call = chatEntity.value.ongoingCall!;
                    final message = await get(call.id, key: call.key);

                    if (message != null) {
                      call.at = message.value.at;
                      message.value = call;
                      put(message);
                    }
                  }
                }
              }
              break;

            case ChatEventKind.lastItemUpdated:
              event as EventChatLastItemUpdated;
              chatEntity.value.lastItem = event.lastItem?.value;

              // TODO [ChatCall.conversationStartedAt] shouldn't be `null` here
              //      when starting group or monolog [ChatCall].
              if (!chatEntity.value.isDialog &&
                  chatEntity.value.lastItem is ChatCall) {
                (chatEntity.value.lastItem as ChatCall).conversationStartedAt =
                    PreciseDateTime.now();
              }

              chatEntity.value.updatedAt =
                  event.lastItem?.value.at ?? chatEntity.value.updatedAt;
              if (event.lastItem != null) {
                await put(event.lastItem!);
              }
              break;

            case ChatEventKind.delivered:
              event as EventChatDelivered;
              chatEntity.value.lastDelivery = event.at;
              break;

            case ChatEventKind.read:
              event as EventChatRead;

              final PreciseDateTime? at = _lastReadAt(event.at);
              if (at != null) {
                final LastChatRead? read = reads
                    .firstWhereOrNull((e) => e.memberId == event.byUser.id);

                if (read == null) {
                  reads.add(LastChatRead(event.byUser.id, at));
                } else {
                  read.at = at;
                }

                if (event.byUser.id == me) {
                  final ChatItemKey? key =
                      _local.keys.lastWhereOrNull((e) => e.at == at);
                  if (key != null) {
                    final HiveChatItem? item = await _local.get(key);
                    if (item != null) {
                      chatEntity.lastReadItemCursor = item.cursor!;
                      chatEntity.value.lastReadItem = item.value.id;
                      _lastReadItemCursor = item.cursor!;
                    }
                  }
                }
              }

              LastChatRead? lastRead = chatEntity.value.lastReads
                  .firstWhereOrNull((e) => e.memberId == event.byUser.id);
              if (lastRead == null) {
                chatEntity.value.lastReads
                    .add(LastChatRead(event.byUser.id, event.at));
              } else {
                lastRead.at = event.at;
              }
              break;

            case ChatEventKind.callDeclined:
              // TODO: Implement EventChatCallDeclined.
              break;

            case ChatEventKind.itemPosted:
              event as EventChatItemPosted;
              final HiveChatItem item = event.item;

              if (chatEntity.value.isHidden) {
                chatEntity.value.isHidden = false;
              }

              if (item.value is ChatMessage && item.value.author.id == me) {
                ChatMessage? pending =
                    _pending.whereType<ChatMessage>().firstWhereOrNull(
                          (e) =>
                              e.status.value == SendingStatus.sending &&
                              (item.value as ChatMessage).isEquals(e),
                        );

                // If any [ChatMessage] sharing the same fields as the posted
                // one is found in the [_pending] messages, and this message
                // is not yet added to the store, then remove the [pending].
                if (pending != null &&
                    await get(item.value.id, key: item.value.key) == null) {
                  remove(pending.id, pending.key);
                  _pending.remove(pending);
                }
              }

              put(item);

              if (item.value is ChatInfo) {
                var msg = item.value as ChatInfo;

                switch (msg.action.kind) {
                  case ChatInfoActionKind.avatarUpdated:
                    final action = msg.action as ChatInfoActionAvatarUpdated;
                    chatEntity.value.avatar = action.avatar;
                    break;

                  case ChatInfoActionKind.created:
                    // No-op.
                    break;

                  case ChatInfoActionKind.memberAdded:
                    final action = msg.action as ChatInfoActionMemberAdded;
                    chatEntity.value.members
                        .add(ChatMember(action.user, msg.at));
                    break;

                  case ChatInfoActionKind.memberRemoved:
                    final action = msg.action as ChatInfoActionMemberRemoved;
                    chatEntity.value.members
                        .removeWhere((e) => e.user.id == action.user.id);
                    chatEntity.value.lastReads
                        .removeWhere((e) => e.memberId == action.user.id);
                    reads.removeWhere((e) => e.memberId == action.user.id);
                    await _chatRepository.onMemberRemoved(id, action.user.id);
                    break;

                  case ChatInfoActionKind.nameUpdated:
                    final action = msg.action as ChatInfoActionNameUpdated;
                    chatEntity.value.name = action.name;
                    break;
                }
              }
              break;

            case ChatEventKind.totalItemsCountUpdated:
              event as EventChatTotalItemsCountUpdated;
              chatEntity.value.totalCount = event.count;
              break;

            case ChatEventKind.directLinkUpdated:
              event as EventChatDirectLinkUpdated;
              chatEntity.value.directLink = event.link;
              break;

            case ChatEventKind.directLinkUsageCountUpdated:
              event as EventChatDirectLinkUsageCountUpdated;
              chatEntity.value.directLink?.usageCount = event.usageCount;
              break;

            case ChatEventKind.directLinkDeleted:
              chatEntity.value.directLink = null;
              break;

            case ChatEventKind.callMoved:
              // TODO: Implement EventChatCallMoved.
              break;

            case ChatEventKind.favorited:
              event as EventChatFavorited;
              chatEntity.value.favoritePosition = event.position;
              _chatRepository.chats.emit(
                MapChangeNotification.updated(
                  chatEntity.value.id,
                  chatEntity.value.id,
                  _chatRepository.chats[chatEntity.value.id],
                ),
              );
              break;

            case ChatEventKind.unfavorited:
              chatEntity.value.favoritePosition = null;
              _chatRepository.chats.emit(
                MapChangeNotification.updated(
                  chatEntity.value.id,
                  chatEntity.value.id,
                  _chatRepository.chats[chatEntity.value.id],
                ),
              );
              break;

            case ChatEventKind.callConversationStarted:
              event as EventChatCallConversationStarted;
              chatEntity.value.ongoingCall = event.call;
              break;
          }
        }

        if (putChat) {
          _chatLocal.put(chatEntity);
        }
        break;
    }
  }
}

/// Extension adding an ability to insert the element based on some condition to
/// [List].
extension ListInsertAfter<T> on List<T> {
  /// Inserts the [element] after the [test] condition becomes `true`.
  ///
  /// Only meaningful, if this [List] is sorted in some way, as this method
  /// iterates it from the [first] til the [last].
  void insertAfter(T element, bool Function(T) test) {
    if (isEmpty || !test(this[0])) {
      insert(0, element);
      return;
    }

    for (var i = length - 1; i > -1; --i) {
      if (test(this[i])) {
        insert(i + 1, element);
        return;
      }
    }
  }
}

/// [Timer] exposing its [future] to be awaited.
class AwaitableTimer {
  AwaitableTimer(Duration d, FutureOr Function() callback) {
    _timer = Timer(d, () async {
      try {
        _completer.complete(await callback());
      } on StateError {
        // No-op, as [Future] is allowed to be completed.
      } catch (e, stackTrace) {
        _completer.completeError(e, stackTrace);
      }
    });
  }

  /// [Timer] executing the callback.
  late final Timer _timer;

  /// [Completer] completing when [_timer] is done executing.
  final _completer = Completer();

  /// [Future] completing when this [AwaitableTimer] is finished.
  Future get future => _completer.future;

  /// Cancels this [AwaitableTimer].
  void cancel() {
    _timer.cancel();
    _completer.complete();
  }
}<|MERGE_RESOLUTION|>--- conflicted
+++ resolved
@@ -25,15 +25,7 @@
 import 'package:mutex/mutex.dart';
 
 import '/api/backend/schema.dart'
-<<<<<<< HEAD
-    show
-        ChatCallFinishReason,
-        ChatKind,
-        ChatMemberInfoAction,
-        PostChatMessageErrorCode;
-=======
     show ChatCallFinishReason, ChatKind, PostChatMessageErrorCode;
->>>>>>> 1f8c474f
 import '/domain/model/attachment.dart';
 import '/domain/model/avatar.dart';
 import '/domain/model/chat.dart';
