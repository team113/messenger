// Copyright © 2022-2024 IT ENGINEERING MANAGEMENT INC,
//                       <https://github.com/team113>
//
// This program is free software: you can redistribute it and/or modify it under
// the terms of the GNU Affero General Public License v3.0 as published by the
// Free Software Foundation, either version 3 of the License, or (at your
// option) any later version.
//
// This program is distributed in the hope that it will be useful, but WITHOUT
// ANY WARRANTY; without even the implied warranty of MERCHANTABILITY or FITNESS
// FOR A PARTICULAR PURPOSE. See the GNU Affero General Public License v3.0 for
// more details.
//
// You should have received a copy of the GNU Affero General Public License v3.0
// along with this program. If not, see
// <https://www.gnu.org/licenses/agpl-3.0.html>.

import 'dart:async';

import 'package:async/async.dart';
import 'package:collection/collection.dart';
import 'package:dio/dio.dart';
import 'package:get/get.dart';
import 'package:hive/hive.dart';
import 'package:mutex/mutex.dart';

import '/api/backend/schema.dart'
    show ChatCallFinishReason, ChatKind, PostChatMessageErrorCode;
import '/domain/model/attachment.dart';
import '/domain/model/avatar.dart';
import '/domain/model/chat.dart';
import '/domain/model/chat_call.dart';
import '/domain/model/chat_info.dart';
import '/domain/model/chat_item.dart';
import '/domain/model/chat_item_quote.dart';
import '/domain/model/precise_date_time/precise_date_time.dart';
import '/domain/model/sending_status.dart';
import '/domain/model/user.dart';
import '/domain/model/user_call_cover.dart';
import '/domain/repository/chat.dart';
import '/domain/repository/paginated.dart';
import '/domain/repository/user.dart';
import '/provider/gql/exceptions.dart'
    show ConnectionException, PostChatMessageException, StaleVersionException;
import '/provider/hive/chat.dart';
import '/provider/hive/chat_item.dart';
import '/provider/hive/chat_item_sorting.dart';
import '/provider/hive/chat_member.dart';
import '/provider/hive/chat_member_sorting.dart';
import '/provider/hive/draft.dart';
import '/store/model/chat.dart';
import '/store/model/chat_item.dart';
import '/store/pagination.dart';
import '/store/pagination/hive.dart';
import '/store/pagination/hive_graphql.dart';
import '/ui/page/home/page/chat/controller.dart' show ChatViewExt;
import '/util/awaitable_timer.dart';
import '/util/log.dart';
import '/util/new_type.dart';
import '/util/obs/obs.dart';
import '/util/platform_utils.dart';
import '/util/stream_utils.dart';
import '/util/web/web_utils.dart';
import 'chat.dart';
import 'event/chat.dart';
import 'paginated.dart';
import 'pagination/graphql.dart';

typedef MessagesPaginated
    = RxPaginatedImpl<ChatItemId, Rx<ChatItem>, HiveChatItem, ChatItemsCursor>;

typedef MembersPaginated
    = RxPaginatedImpl<UserId, RxChatMember, HiveChatMember, ChatMembersCursor>;

/// [RxChat] implementation backed by local [Hive] storage.
class HiveRxChat extends RxChat {
  HiveRxChat(
    this._chatRepository,
    this._chatLocal,
    this._draftLocal,
    HiveChat hiveChat,
  )   : chat = Rx<Chat>(hiveChat.value),
        _lastReadItemCursor = hiveChat.lastReadItemCursor,
        _local = ChatItemHiveProvider(hiveChat.value.id),
        _sorting = ChatItemSortingHiveProvider(hiveChat.value.id),
        _membersLocal = ChatMemberHiveProvider(hiveChat.value.id),
        _membersSorting = ChatMemberSortingHiveProvider(hiveChat.value.id),
        draft = Rx<ChatMessage?>(_draftLocal.get(hiveChat.value.id)),
        unreadCount = RxInt(hiveChat.value.unreadCount),
        ver = hiveChat.ver;

  @override
  final Rx<Chat> chat;

  @override
  final RxObsList<Rx<ChatItem>> messages = RxObsList<Rx<ChatItem>>();

  @override
  final Rx<RxStatus> status = Rx<RxStatus>(RxStatus.empty());

  @override
  final RxList<User> typingUsers = RxList<User>([]);

  @override
  late final MembersPaginated members;

  @override
  final Rx<Avatar?> avatar = Rx<Avatar?>(null);

  @override
  final Rx<ChatMessage?> draft;

  @override
  final RxList<LastChatRead> reads = RxList();

  @override
  final RxInt unreadCount;

  /// [ChatVersion] of this [HiveRxChat].
  ChatVersion? ver;

  @override
  late final RxBool inCall =
      RxBool(_chatRepository.calls[id] != null || WebUtils.containsCall(id));

  /// [ChatRepository] used to cooperate with the other [HiveRxChat]s.
  final ChatRepository _chatRepository;

  /// [Chat]s local [Hive] storage.
  final ChatHiveProvider _chatLocal;

  /// [RxChat.draft]s local [Hive] storage.
  final DraftHiveProvider _draftLocal;

  /// [ChatItem]s local [Hive] storage.
  ChatItemHiveProvider _local;

  /// [Hive] storage for [ChatItemId]s sorted by [ChatItem.at].
  ChatItemSortingHiveProvider _sorting;

  /// [ChatMember]s local [Hive] storage.
  final ChatMemberHiveProvider _membersLocal;

  /// [Hive] storage of [UserId]s sorted by [PreciseDateTime] used for sorting
  /// [ChatMember]s from [_membersLocal].
  final ChatMemberSortingHiveProvider _membersSorting;

  /// [Pagination] loading [messages] with pagination.
  late final Pagination<HiveChatItem, ChatItemsCursor, ChatItemId> _pagination;

  /// [MessagesPaginated]s created by this [HiveRxChat].
  final List<MessagesPaginated> _fragments = [];

  /// Subscriptions to the [MessagesPaginated.items] changes updating the
  /// [reads].
  final List<StreamSubscription> _fragmentSubscriptions = [];

  /// [PageProvider] fetching pages of [HiveChatItem]s.
  late final HiveGraphQlPageProvider<HiveChatItem, ChatItemsCursor, ChatItemId>
      _provider;

  /// [Worker] reacting on the [User] changes updating the [avatar].
  Worker? _userWorker;

  /// Subscription to the [_pagination] changes.
  StreamSubscription? _paginationSubscription;

  /// [ChatMemberHiveProvider.boxEvents] subscription.
  StreamIterator? _membersSubscription;

  /// [Timer] unmuting the muted [chat] when its [MuteDuration.until] expires.
  Timer? _muteTimer;

  /// [ChatRepository.chatEvents] subscription.
  ///
  /// May be uninitialized since connection establishment may fail.
  StreamQueue<ChatEvents>? _remoteSubscription;

  /// [StreamController] for [updates] of this [RxChat].
  ///
  /// Behaves like a reference counter: when [updates] are listened to, this
  /// invokes [_initRemoteSubscription], and when [updates] aren't listened,
  /// cancels it.
  late final StreamController<void> _controller = StreamController.broadcast(
    onListen: _initRemoteSubscription,
    onCancel: () {
      _remoteSubscription?.cancel();
      _remoteSubscription = null;
    },
  );

  /// [Worker] reacting on the [chat] changes updating the [members].
  Worker? _worker;

  /// [ChatItem]s in the [SendingStatus.sending] state.
  final List<ChatItem> _pending = [];

  /// [StreamSubscription] to [messages] recalculating the [reads] on removals.
  StreamSubscription? _messagesSubscription;

  /// Subscription for the [RxUser]s being the top 3 [members] changes.
  ///
  /// Used to keep [title] up-to-date.
  final Map<UserId, StreamSubscription> _userSubscriptions = {};

  /// [StreamSubscription] to [AbstractCallRepository.calls] and
  /// [WebUtils.onStorageChange] determining the [inCall] indicator.
  StreamSubscription? _callSubscription;

  /// [AwaitableTimer] executing a [ChatRepository.readUntil].
  AwaitableTimer? _readTimer;

  /// [Mutex]es guarding synchronized access to the [updateAttachments].
  final Map<ChatItemId, Mutex> _attachmentGuards = {};

  /// [CancelToken] for cancelling the [Pagination.around] query.
  final CancelToken _aroundToken = CancelToken();

  /// Indicator whether this [HiveRxChat] has been disposed, meaning no requests
  /// should be made.
  bool _disposed = false;

  /// Cursor of the last [ChatItem] read by the authenticated [MyUser].
  ChatItemsCursor? _lastReadItemCursor;

  @override
  UserId? get me => _chatRepository.me;

  @override
  RxBool get hasNext => _pagination.hasNext;

  @override
  RxBool get nextLoading => _pagination.nextLoading;

  @override
  RxBool get hasPrevious => _pagination.hasPrevious;

  @override
  RxBool get previousLoading => _pagination.previousLoading;

  @override
  UserCallCover? get callCover {
    Log.debug('get callCover', '$runtimeType($id)');

    UserCallCover? callCover;

    switch (chat.value.kind) {
      case ChatKind.monolog:
        callCover = members.values.firstOrNull?.user.user.value.callCover;
        break;

      case ChatKind.dialog:
        callCover = members.values
            .firstWhereOrNull((e) => e.user.id != me)
            ?.user
            .user
            .value
            .callCover;
        break;

      case ChatKind.group:
      case ChatKind.artemisUnknown:
        return null;
    }

    callCover ??= chat.value.getCallCover(me);
    return callCover;
  }

  @override
  Rx<ChatItem>? get firstUnread {
    Log.debug('get firstUnread', '$runtimeType($id)');

    if (chat.value.unreadCount != 0) {
      PreciseDateTime? myRead =
          chat.value.lastReads.firstWhereOrNull((e) => e.memberId == me)?.at;

      if (myRead != null) {
        return messages.firstWhereOrNull(
          (e) => myRead.isBefore(e.value.at) && e.value.author.id != me,
        );
      } else {
        return messages.firstOrNull;
      }
    }

    return null;
  }

  @override
  ChatItem? get lastItem {
    ChatItem? item = chat.value.lastItem;
    if (messages.isNotEmpty) {
      final ChatItem last = messages.last.value;
      if (item?.at.isBefore(last.at) == true) {
        item = last;
      }
    }

    return item;
  }

  @override
  Stream<void> get updates => _controller.stream;

  /// Indicates whether this [RxChat] is listening to the remote updates.
  bool get subscribed => _remoteSubscription != null;

  @override
  String get title {
    // [RxUser]s taking part in the [title] formation.
    //
    // Used to subscribe to the [RxUser.updates] to keep these [users]
    // up-to-date.
    final List<RxUser> users = [];

    switch (chat.value.kind) {
      case ChatKind.dialog:
        final RxUser? rxUser =
            members.items.values.firstWhereOrNull((u) => u.id != me);

        if (rxUser != null) {
          users.add(rxUser);
        }
        break;

      case ChatKind.group:
        if (chat.value.name == null) {
          users.addAll(members.items.values.take(3));
        }
        break;

      case ChatKind.monolog:
      case ChatKind.artemisUnknown:
        // No-op.
        break;
    }

    _userSubscriptions.removeWhere((k, v) {
      if (users.none((u) => u.id == k)) {
        v.cancel();
        return true;
      }

      return false;
    });

    for (final e in users) {
      if (_userSubscriptions[e.id] == null) {
        _userSubscriptions[e.id] = e.updates.listen((_) {});
      }
    }

    return chat.value.getTitle(users, me);
  }

  /// Initializes this [HiveRxChat].
  Future<void> init() async {
    Log.debug('init()', '$runtimeType($id)');

    if (status.value.isSuccess) {
      return Future.value();
    }

    status.value = RxStatus.loading();

    reads.addAll(
      chat.value.lastReads.map((e) => LastChatRead(e.memberId, e.at)),
    );

    _initMessagesPagination();
    _initMembersPagination();

    _updateFields().then((_) => chat.value.isDialog ? _updateAvatar() : null);

    Chat previous = chat.value;
    _worker = ever(chat, (_) {
      _updateFields(previous: previous);
      previous = chat.value;
    });

    _messagesSubscription = messages.changes.listen((e) {
      switch (e.op) {
        case OperationKind.removed:
          _recalculateReadsFor(e.element.value);
          break;

        case OperationKind.added:
        case OperationKind.updated:
          // No-op.
          break;
      }
    });

    _callSubscription = StreamGroup.mergeBroadcast([
      _chatRepository.calls.changes,
      WebUtils.onStorageChange,
    ]).listen((_) {
      inCall.value =
          _chatRepository.calls[id] != null || WebUtils.containsCall(id);
    });
  }

  /// Disposes this [HiveRxChat].
  Future<void> dispose() async {
    Log.debug('dispose()', '$runtimeType($id)');

    _disposed = true;
    status.value = RxStatus.loading();
    messages.clear();
    reads.clear();
    members.dispose();
    _aroundToken.cancel();
    _muteTimer?.cancel();
    _readTimer?.cancel();
    _remoteSubscription?.close(immediate: true);
    _remoteSubscription = null;
    _paginationSubscription?.cancel();
    _pagination.dispose();
    _messagesSubscription?.cancel();
    _callSubscription?.cancel();
    _membersSubscription?.cancel();
    await _local.close();
    await _sorting.close();
    status.value = RxStatus.empty();
    _worker?.dispose();
    _userWorker?.dispose();

    for (StreamSubscription s in _userSubscriptions.values) {
      s.cancel();
    }
    for (var e in _fragments.toList()) {
      e.dispose();
    }
    for (final s in _fragmentSubscriptions) {
      s.cancel();
    }
  }

  @override
  void setDraft({
    ChatMessageText? text,
    List<Attachment> attachments = const [],
    List<ChatItem> repliesTo = const [],
  }) {
    Log.debug(
      'setDraft($text, $attachments, $repliesTo)',
      '$runtimeType($id)',
    );

    ChatMessage? draft = _draftLocal.get(id);

    if (text == null && attachments.isEmpty && repliesTo.isEmpty) {
      if (draft != null) {
        _draftLocal.remove(id);
      }
    } else {
      final bool repliesEqual = const IterableEquality().equals(
        (draft?.repliesTo ?? []).map((e) => e.original?.id),
        repliesTo.map((e) => e.id),
      );

      final bool attachmentsEqual = const IterableEquality().equals(
        (draft?.attachments ?? []).map((e) => [e.id, e.runtimeType]),
        attachments.map((e) => [e.id, e.runtimeType]),
      );

      if (draft?.text != text || !repliesEqual || !attachmentsEqual) {
        draft = ChatMessage(
          ChatItemId.local(),
          id,
          User(me ?? const UserId('dummy'), UserNum('1234123412341234')),
          PreciseDateTime.now(),
          text: text,
          repliesTo: repliesTo.map((e) => ChatItemQuote.from(e)).toList(),
          attachments: attachments,
        );
        _draftLocal.put(id, draft);
      }
    }
  }

  @override
  Future<Paginated<ChatItemId, Rx<ChatItem>>?> around({
    ChatItem? item,
    ChatItemId? reply,
    ChatItemId? forward,
  }) async {
    Log.debug('around()', '$runtimeType($id)');

    // Even if the [item] is within [_local], still create a [MessageFragment],
    // at it handles such cases as well.
    if (item != null) {
      return _paginateAround(item, reply: reply, forward: forward);
    }

    if (id.isLocal ||
        status.value.isSuccess ||
        (hasNext.isFalse && hasPrevious.isFalse)) {
      return null;
    }

    if (!status.value.isLoading) {
      status.value = RxStatus.loadingMore();
    }

    // Ensure [_local] and [_sorting] storages are initialized.
    await _local.init(userId: me);
    await _sorting.init(userId: me);

    // TODO: Perhaps the [messages] should be in a [MessagesPaginated] as well?
    //       This will make it easy to dispose the messages, when they aren't
    //       needed, so that RAM is freed.
    await _pagination.around(
      cursor: _lastReadItemCursor,
      key: chat.value.lastReadItem,
    );

    status.value = RxStatus.success();

    Future.delayed(Duration.zero, updateReads);

    return null;
  }

  @override
  Future<void> next() async {
    Log.debug('next()', '$runtimeType($id)');

    if (!status.value.isLoading) {
      status.value = RxStatus.loadingMore();
    }

    await _pagination.next();
    status.value = RxStatus.success();

    Future.delayed(Duration.zero, updateReads);
  }

  @override
  Future<void> previous() async {
    Log.debug('previous()', '$runtimeType($id)');

    if (!status.value.isLoading) {
      status.value = RxStatus.loadingMore();
    }

    await _pagination.previous();
    status.value = RxStatus.success();

    Future.delayed(Duration.zero, updateReads);
  }

  @override
  Future<void> updateAttachments(ChatItem item) async {
    Log.debug('updateAttachments($item)', '$runtimeType($id)');

    if (item.id.isLocal) {
      return;
    }

    Mutex? mutex = _attachmentGuards[item.id];
    if (mutex == null) {
      mutex = Mutex();
      _attachmentGuards[item.id] = mutex;
    }

    final bool isLocked = mutex.isLocked;
    await mutex.protect(() async {
      if (isLocked) {
        // Mutex has been already locked when tried to obtain it, thus the
        // [Attachment]s of the [item] were already updated, so no action is
        // required.
        return;
      }

      await _updateAttachments(item);
      _attachmentGuards.remove(item.id);
    });
  }

  /// Marks this [RxChat] as read until the provided [ChatItem] for the
  /// authenticated [MyUser],
  Future<void> read(ChatItemId untilId) async {
    Log.debug('read($untilId)', '$runtimeType($id)');

    int firstUnreadIndex = 0;

    if (firstUnread != null) {
      firstUnreadIndex = messages.indexOf(firstUnread!);
    }

    int lastReadIndex =
        messages.indexWhere((m) => m.value.id == untilId, firstUnreadIndex);

    if (lastReadIndex != -1 && firstUnreadIndex != -1) {
      int read = messages
          .skip(firstUnreadIndex)
          .take(lastReadIndex - firstUnreadIndex + 1)
          .where((e) => !e.value.id.isLocal && e.value.author.id != me)
          .length;
      unreadCount.value = chat.value.unreadCount - read;
    }

    final ChatItemId? lastReadItem = chat.value.lastReadItem;
    if (lastReadItem != untilId) {
      chat.update((e) => e?..lastReadItem = untilId);

      _readTimer?.cancel();
      _readTimer = AwaitableTimer(
        chat.value.lastItem?.id == untilId
            ? Duration.zero
            : const Duration(seconds: 1),
        () async {
          try {
            await _chatRepository.readUntil(id, untilId);
          } catch (_) {
            chat.update((e) => e?..lastReadItem = lastReadItem);
            unreadCount.value = chat.value.unreadCount;
            rethrow;
          } finally {
            _readTimer = null;
          }
        },
      );

      await _readTimer?.future;
    }
  }

  /// Posts a new [ChatMessage] to the specified [Chat] by the authenticated
  /// [MyUser].
  ///
  /// For the posted [ChatMessage] to be meaningful, at least one of [text] or
  /// [attachments] arguments must be specified and non-empty.
  ///
  /// Specify [repliesTo] argument if the posted [ChatMessage] is going to be a
  /// reply to some other [ChatItem].
  Future<ChatItem> postChatMessage({
    ChatItemId? existingId,
    PreciseDateTime? existingDateTime,
    ChatMessageText? text,
    List<Attachment>? attachments,
    List<ChatItem> repliesTo = const [],
  }) async {
    Log.debug(
      'postChatMessage($existingId, $existingDateTime, $text, $attachments, $repliesTo)',
      '$runtimeType($id)',
    );

    HiveChatMessage message = HiveChatMessage.sending(
      chatId: chat.value.id,
      me: me!,
      text: text,
      repliesTo: repliesTo.map((e) => ChatItemQuote.from(e)).toList(),
      attachments: attachments ?? [],
      existingId: existingId,
      existingDateTime: existingDateTime,
    );

    // Storing the already stored [ChatMessage] is meaningless as it creates
    // lag spikes, so update it's reactive value directly.
    if (existingId != null) {
      messages.firstWhereOrNull((e) => e.value.id == existingId)?.value =
          message.value;
    } else {
      put(message);
    }

    // If the [ChatMessage] being posted is local, then no remote queries should
    // be performed, so return the constructed item right away.
    if (id.isLocal) {
      return message.value;
    }

    _pending.add(message.value);

    try {
      if (attachments != null) {
        List<Future> uploads = attachments
            .mapIndexed((i, e) {
              if (e is LocalAttachment) {
                return e.upload.value?.future.then(
                  (a) {
                    attachments[i] = a;

                    // Frequent [Hive] writes of byte data freezes the Web page.
                    if (!PlatformUtils.isWeb) {
                      put(message);
                    }
                  },
                  onError: (_) {
                    // No-op, as failed upload attempts are handled below.
                  },
                );
              }
            })
            .whereNotNull()
            .toList();

        if (existingId == null) {
          List<Future> reads = attachments
              .whereType<LocalAttachment>()
              .map((e) => e.read.value?.future)
              .whereNotNull()
              .toList();
          if (reads.isNotEmpty) {
            await Future.wait(reads);
            put(message);
          }
        }

        await Future.wait(uploads);
      }

      if (attachments?.whereType<LocalAttachment>().isNotEmpty == true) {
        throw const ConnectionException(PostChatMessageException(
          PostChatMessageErrorCode.unknownAttachment,
        ));
      }

      var response = await _chatRepository.postChatMessage(
        id,
        text: text,
        attachments: attachments?.map((e) => e.id).toList(),
        repliesTo: repliesTo.map((e) => e.id).toList(),
      );

      var event = response?.events
              .map((e) => _chatRepository.chatEvent(e))
              .firstWhereOrNull((e) => e is EventChatItemPosted)
          as EventChatItemPosted?;

      if (event != null && event.item is HiveChatMessage) {
        remove(message.value.id);
        _pending.remove(message.value);
        message = event.item as HiveChatMessage;
      }
    } catch (e) {
      message.value.status.value = SendingStatus.error;
      _pending.remove(message.value);
      rethrow;
    } finally {
      put(message);
    }

    return message.value;
  }

  /// Adds the provided [item] to the [Pagination]s.
  Future<void> put(HiveChatItem item, {bool ignoreBounds = false}) async {
    Log.debug('put($item)', '$runtimeType($id)');
    await _pagination.put(item, ignoreBounds: ignoreBounds);
    for (var e in _fragments) {
      await e.pagination?.put(item, ignoreBounds: ignoreBounds);
    }

    // Put [item] to the [_local] storage if it's not stored there yet.
    if (!_local.keys.contains(item.value.id)) {
      await _local.put(item);
    }
  }

  @override
  Future<void> remove(ChatItemId itemId) async {
    Log.debug('remove($itemId)', '$runtimeType($id)');

    _pagination.remove(itemId);
    for (var e in _fragments) {
      e.pagination?.remove(itemId);
    }
    for (var e in _sorting.keys.where((e) => e.id == itemId)) {
      _sorting.remove(e);
    }

    final HiveChat? chatEntity = await _chatLocal.get(id);
    if (chatEntity?.value.lastItem?.id == itemId) {
      var lastItem = messages.lastWhereOrNull((e) => e.value.id != itemId);

      if (lastItem != null) {
        chatEntity?.value.lastItem = lastItem.value;
        chatEntity?.lastItemCursor =
            (await _local.get(lastItem.value.id))?.cursor;
      } else {
        chatEntity?.value.lastItem = null;
        chatEntity?.lastItemCursor = null;
      }

      _chatLocal.put(chatEntity!);
    }
  }

  /// Returns the stored or fetched [HiveChatItem] identified by the provided
  /// [itemId].
  Future<HiveChatItem?> get(ChatItemId itemId) async {
    Log.debug('get($itemId)', '$runtimeType($id)');

    HiveChatItem? item = _pagination.items[itemId];
    item ??= _fragments
        .firstWhereOrNull((e) => e.pagination?.items[itemId] != null)
        ?.pagination
        ?.items[itemId];
    item ??= await _local.get(itemId);

    if (item == null) {
      try {
        item = await _chatRepository.message(itemId);
      } catch (_) {
        // No-op.
      }

      if (item != null) {
        await put(item);
      }
    }

    return item;
  }

  /// Recalculates the [reads] to represent the actual [messages].
  void updateReads() {
    Log.debug('updateReads()', '$runtimeType($id)');

    for (LastChatRead e in chat.value.lastReads) {
      final PreciseDateTime? at = _lastReadAt(e.at);

      if (at != null) {
        final LastChatRead? read =
            reads.firstWhereOrNull((m) => m.memberId == e.memberId);

        if (read != null) {
          read.at = at;
        } else {
          reads.add(LastChatRead(e.memberId, at));
        }
      }
    }
  }

  /// Updates the [chat] and [chat]-related resources with the provided
  /// [newChat].
  Future<void> updateChat(HiveChat newChat) async {
    Log.debug('updateChat($newChat)', '$runtimeType($id)');

    if (chat.value.id != newChat.value.id) {
      chat.value = newChat.value;
      ver = newChat.ver;

      if (!_controller.isPaused && !_controller.isClosed) {
        _initRemoteSubscription();
      }

      // Retrieve all the [HiveChatItem]s to put them in the [newChat].
      final Iterable<HiveChatItem> saved = await _local.values;

      // Clear and close the current [ChatItemHiveProvider].
      await clear();
      _local.close();
      _sorting.close();

      _local = ChatItemHiveProvider(id);
      await _local.init(userId: me);
      _provider.hive = _local;

      _sorting = ChatItemSortingHiveProvider(id);
      await _sorting.init(userId: me);

      for (var e in saved.whereType<HiveChatMessage>()) {
        // Copy the [HiveChatMessage] to the new [ChatItemHiveProvider].
        final HiveChatMessage copy = e.copyWith()
          ..value.chatId = newChat.value.id;

        if (copy.value.status.value == SendingStatus.error) {
          copy.value.status.value = SendingStatus.sending;
        }

        put(copy, ignoreBounds: true);
      }

      _pagination.around();
    }
  }

  /// Clears the [_pagination] and [_fragments].
  Future<void> clear() async {
    Log.debug('clear()', '$runtimeType($id)');

    for (var e in _fragments) {
      e.dispose();
    }
    _fragments.clear();

    await _pagination.clear();

    await _local.clear();
    await _sorting.clear();

    // [Chat.members] don't change in dialogs or monologs, no need to clear it.
    if (chat.value.isGroup) {
      await members.clear();
    }
  }

  // TODO: Remove when backend supports welcome messages.
  @override
  Future<void> addMessage(ChatMessageText text) async {
    Log.debug('addMessage($text)', '$runtimeType($id)');

    await put(
      HiveChatMessage(
        ChatMessage(
          ChatItemId.local(),
          id,
          chat.value.members.firstWhereOrNull((e) => e.user.id != me)?.user ??
              User(const UserId('0'), UserNum('1234123412341234')),
          PreciseDateTime.now(),
          text: text,
        ),
        null,
        ChatItemVersion('0'),
        null,
      ),
    );
  }

  /// Updates the [avatar] of the [chat].
  ///
  /// Intended to be used to update the [StorageFile.relativeRef] links.
  @override
  Future<void> updateAvatar() async {
    Log.debug('updateAvatar()', '$runtimeType($id)');

    final ChatAvatar? avatar = await _chatRepository.avatar(id);

    await _chatLocal.txn((txn) async {
      final HiveChat? chatEntity = await txn.get(id.val);
      if (chatEntity != null) {
        chatEntity.value.avatar = avatar;

        // TODO: Avatar should be updated by [Hive] subscription.
        this.avatar.value = avatar;

        await txn.put(chatEntity.value.id.val, chatEntity);
      }
    });
  }

  @override
  int compareTo(RxChat other) => chat.value.compareTo(other.chat.value, me);

  /// Puts the provided [member] to the [members].
  Future<void> _putMember(
    HiveChatMember member, {
    bool ignoreBounds = false,
  }) =>
      members.put(member, ignoreBounds: ignoreBounds);

  /// Initializes the messages [_pagination].
  Future<void> _initMessagesPagination() async {
    _provider = HiveGraphQlPageProvider(
      graphQlProvider: GraphQlPageProvider(
        reversed: true,
        fetch: ({after, before, first, last}) async {
          final Page<HiveChatItem, ChatItemsCursor> reversed =
              await _chatRepository.messages(
            chat.value.id,
            after: after,
            first: first,
            before: before,
            last: last,
          );

          final Page<HiveChatItem, ChatItemsCursor> page;
          if (_provider.graphQlProvider.reversed) {
            page = reversed.reversed();
          } else {
            page = reversed;
          }

          if (page.info.hasPrevious == false) {
            final HiveChat? chatEntity = await _chatLocal.get(id);
            final ChatItem? firstItem = page.edges.firstOrNull?.value;

            if (chatEntity != null &&
                firstItem != null &&
                chatEntity.value.firstItem != firstItem) {
              chatEntity.value.firstItem = firstItem;
              _chatLocal.put(chatEntity);
            }
          }

          return reversed;
        },
      ),
      hiveProvider: HivePageProvider(
        _local,
        getCursor: (e) => e?.cursor,
        getKey: (e) => e.value.id,
        orderBy: (_) => _sorting.values,
        isFirst: (e) =>
            id.isLocal || (e != null && chat.value.firstItem?.id == e.value.id),
        isLast: (e) =>
            id.isLocal || (e != null && chat.value.lastItem?.id == e.value.id),
        strategy: PaginationStrategy.fromEnd,
      ),
    );

    _pagination = Pagination(
      onKey: (e) => e.value.id,
      provider: _provider,
      compare: (a, b) => a.value.key.compareTo(b.value.key),
    );

    if (id.isLocal) {
      _pagination.hasNext.value = false;
      _pagination.hasPrevious.value = false;
      status.value = RxStatus.success();
    }

    _paginationSubscription = _pagination.changes.listen((event) {
      switch (event.op) {
        case OperationKind.added:
        case OperationKind.updated:
          final ChatItem item = event.value!.value;
          _add(item);

          if (!_sorting.keys.contains(item.key)) {
            _sorting.put(item.key);
          }
          break;

        case OperationKind.removed:
          messages.removeWhere((e) => e.value.id == event.value?.value.id);
          break;
      }
    });

    await _local.init(userId: me);
    await _sorting.init(userId: me);

    HiveChatItem? item;

    // If [_local] storage is empty, then there's no need to initialize the
    // [_pagination], as it fetches its items from [_local] by this method.
    if (chat.value.lastReadItem != null && _local.keys.isNotEmpty) {
      item = await get(chat.value.lastReadItem!);
      await _pagination.init(item?.value.id);
    }

    if (_pagination.items.isNotEmpty) {
      status.value = RxStatus.success();
    }
  }

  /// Initializes the [members] pagination.
  Future<void> _initMembersPagination() async {
    members = MembersPaginated(
      transform: ({
        required HiveChatMember data,
        RxChatMember? previous,
      }) {
        final FutureOr<RxUser?> userOrFuture =
            _chatRepository.getUser(data.value.user.id);

        if (userOrFuture is RxUser) {
          return RxChatMember(userOrFuture, data.value.joinedAt);
        } else {
          return Future(() async {
            final RxUser? user = await userOrFuture;

            if (user != null) {
              return RxChatMember(user, data.value.joinedAt);
            }

            return null;
          });
        }
      },
      pagination: Pagination(
        onKey: (e) => e.value.user.id,
        perPage: 15,
        provider: HiveGraphQlPageProvider(
          hiveProvider: HivePageProvider(
            _membersLocal,
            getCursor: (HiveChatMember? item) => item?.cursor,
            getKey: (HiveChatMember item) => item.value.user.id,
            orderBy: (_) => _membersSorting.values,
            isFirst: (_) =>
                _membersSorting.values.length >= chat.value.membersCount,
            isLast: (_) =>
                _membersSorting.values.length >= chat.value.membersCount,
          ),
          graphQlProvider:
              GraphQlPageProvider<HiveChatMember, ChatMembersCursor, UserId>(
            fetch: ({after, before, first, last}) async {
              return _chatRepository.members(
                chat.value.id,
                after: after,
                first: first,
                before: before,
                last: last,
              );
            },
          ),
        ),
        compare: (a, b) => a.value.compareTo(b.value),
      ),
      initial: [
        // Ensure [_membersLocal] and [_membersSorting] storages are
        // initialized.
        Future(() async {
          await _membersLocal.init(userId: me);
          await _membersSorting.init(userId: me);

          return {};
        }),
      ],
    );

    // [Chat] always contains first 3 members (due to GraphQL query specifying
    // those in the fragment), so we can immediately put them.
    if (chat.value.members.isNotEmpty || id.isLocal) {
      for (ChatMember member in chat.value.members) {
        _putMember(HiveChatMember(member, null), ignoreBounds: true);
      }

      if (members.pagination?.items.length == chat.value.membersCount) {
        members.pagination?.hasNext.value = false;
        members.pagination?.hasPrevious.value = false;
        members.status.value = RxStatus.success();
      }
    }

    await _membersLocal.init(userId: me);
    await _membersSorting.init(userId: me);

    _initMembersLocalSubscription();
  }

  /// Constructs a [MessagesPaginated] around the specified [item], [reply] or
  /// [forward].
  Future<MessagesPaginated> _paginateAround(
    ChatItem item, {
    ChatItemId? reply,
    ChatItemId? forward,
  }) async {
    Log.debug('_paginateAround($item, $reply, $forward)', '$runtimeType($id)');

    // Retrieve the [item] itself pointed around.
    final HiveChatItem? hiveItem = await get(item.id);

    final ChatItemsCursor? cursor;
    final ChatItemId key = forward ?? reply ?? item.id;

    // If [reply] or [forward] is provided, then the [item] should contain it,
    // let's try to retrieve the key and cursor to paginate around it.
    if (reply != null) {
      if (hiveItem is! HiveChatMessage) {
        throw ArgumentError.value(
          item,
          'item',
          'Should be `ChatMessage`, if `reply` is provided.',
        );
      }

      final ChatMessage message = hiveItem.value as ChatMessage;
      final int replyIndex =
          message.repliesTo.indexWhere((e) => e.original?.id == reply);
      if (replyIndex == -1) {
        throw ArgumentError.value(reply, 'reply', 'Not found.');
      }

      cursor = hiveItem.repliesToCursors?.elementAt(replyIndex);
    } else if (forward != null) {
      if (hiveItem is! HiveChatForward) {
        throw ArgumentError.value(
          item,
          'item',
          'Should be `ChatForward`, if `forward` is provided.',
        );
      }

      cursor = hiveItem.quoteCursor;
    } else {
      cursor = hiveItem?.cursor;
    }

    // Try to find any [MessagesPaginated] already containing the item requested.
    MessagesPaginated? fragment = _fragments.firstWhereOrNull(
      (e) => e.items[key] != null,
    );

    // If found, then return it, or otherwise construct a new one.
    if (fragment != null) {
      return fragment;
    }

    if (cursor == null) {
      throw ArgumentError.value(item, 'item', 'Cursor not found.');
    }

    StreamSubscription? subscription;
    Timer? debounce;

    _fragments.add(
      fragment = MessagesPaginated(
        initialKey: key,
        initialCursor: cursor,
        transform: ({required HiveChatItem data, Rx<ChatItem>? previous}) {
          if (previous != null) {
            return previous..value = data.value;
          }

          return Rx(data.value);
        },
        pagination: Pagination(
          onKey: (e) => e.value.id,
          provider: _provider,
          compare: (a, b) => a.value.key.compareTo(b.value.key),
        ),
        onDispose: () {
          _fragments.remove(fragment);
          _fragmentSubscriptions.remove(subscription);
          subscription?.cancel();
          debounce?.cancel();
        },
      ),
    );

    _fragmentSubscriptions.add(
      subscription = fragment.items.changes.listen((event) {
        switch (event.op) {
          case OperationKind.added:
          case OperationKind.updated:
            debounce?.cancel();

            // Debounce the [updateReads], when [event]s are adding items
            // rapidly.
            debounce = Timer(1.milliseconds, updateReads);
            break;

          case OperationKind.removed:
            _recalculateReadsFor(event.value!.value);
            break;
        }
      }),
    );

    return fragment;
  }

  /// Adds the provided [ChatItem] to the [messages] list.
  void _add(ChatItem item) {
    Log.debug('_add($item)', '$runtimeType($id)');

    final int i = messages.indexWhere((e) => e.value.id == item.id);
    if (i == -1) {
      messages.insertAfter(
        Rx(item),
        (e) => item.key.compareTo(e.value.key) == 1,
      );
    } else {
      messages[i].value = item;
    }
  }

  /// Updates the [members] and [title] fields based on the [chat] state.
  Future<void> _updateFields({Chat? previous}) async {
    Log.debug('_updateFields($previous)', '$runtimeType($id)');

    if (!chat.value.isDialog) {
      avatar.value = chat.value.avatar;
    }

    _muteTimer?.cancel();
    if (chat.value.muted?.until != null) {
      _muteTimer = Timer(
        chat.value.muted!.until!.val.difference(DateTime.now()),
        () async {
          final HiveChat? chat = await _chatLocal.get(id);
          if (chat != null) {
            chat.value.muted = null;
            _chatRepository.put(chat);
          }
        },
      );
    }

    // Sync the [unreadCount], if [chat] has less, or is different, and there's
    // no [ChatRepository.readUntil] being executed ([_readTimer] is `null`).
    if (chat.value.unreadCount < unreadCount.value ||
        (chat.value.unreadCount != previous?.unreadCount &&
            _readTimer == null)) {
      unreadCount.value = chat.value.unreadCount;
    }
<<<<<<< HEAD

    await _ensureTitle();
  }

  /// Initializes the [_userWorkers] updating the [title].
  Future<void> _ensureTitle() async {
    Log.debug('_ensureTitle()', '$runtimeType($id)');

    if (chat.value.name == null) {
      final List<RxUser> users;

      if (members.items.length < 3) {
        users = [];

        for (var m in chat.value.members.take(3)) {
          final RxUser? user = await _chatRepository.getUser(m.user.id);
          if (user != null) {
            users.add(user);
          }
        }
      } else {
        users = members.values.take(3).map((e) => e.user).toList();
      }

      _userWorkers.removeWhere((k, v) {
        if (users.none((u) => u.id == k)) {
          v.dispose();
          _userSubscriptions.remove(k)?.cancel();
          return true;
        }

        return false;
      });

      for (RxUser u in users) {
        if (!_userWorkers.containsKey(u.id)) {
          // TODO: Title should be updated only if [User.name] had actually
          // changed.
          _userWorkers[u.id] = ever(u.user, (_) => _updateTitle());

          // TODO: Perhaps [RxUser.updates] should behave like a [ever].
          _userSubscriptions.remove(u.id)?.cancel();
          _userSubscriptions[u.id] = u.updates.listen((_) {});
        }
      }
    }

    _updateTitle();
  }

  /// Updates the [title] according to the [Chat.name] and [Chat.members].
  Future<void> _updateTitle([List<User>? users]) async {
    Log.debug('_updateTitle()', '$runtimeType($id)');

    users ??= [];

    if (chat.value.name == null && users.isEmpty) {
      if (members.values.isNotEmpty == true) {
        users.addAll(members.values.take(3).map((e) => e.user.user.value));
      } else {
        for (var u in chat.value.members.take(3)) {
          final user = (await _chatRepository.getUser(u.user.id))?.user.value;
          if (user != null) {
            users.add(user);
          }
        }
      }
    }

    title.value = chat.value.getTitle(users, me);
=======
>>>>>>> 3ad08b36
  }

  /// Updates the [avatar].
  void _updateAvatar() {
    Log.debug('_updateAvatar()', '$runtimeType($id)');

    RxUser? member;

    switch (chat.value.kind) {
      case ChatKind.dialog:
        member = members.values.firstWhereOrNull((e) => e.user.id != me)?.user;
        break;

      case ChatKind.group:
      case ChatKind.monolog:
        avatar.value = chat.value.avatar;
        break;

      case ChatKind.artemisUnknown:
        // No-op.
        break;
    }

    if (member != null) {
      avatar.value = member.user.value.avatar;
      _userWorker = ever(member.user, (User u) => avatar.value = u.avatar);
    }
  }

  /// Recalculates the [LastChatRead]s pointing at the [item], if any.
  ///
  /// Should be called when a [ChatItem] is removed from the [messages] or the
  /// [MessagesPaginated.items].
  void _recalculateReadsFor(ChatItem item) {
    for (LastChatRead i in reads) {
      if (item.at == i.at) {
        i.at = _lastReadAt(i.at) ?? i.at;
      }
    }
  }

  /// Returns the [ChatItem.at] being the predecessor of the provided [at].
  PreciseDateTime? _lastReadAt(PreciseDateTime at) {
    Log.debug('_lastReadAt($at)', '$runtimeType($id)');

    PreciseDateTime? lastReadAt =
        _lastReadAmong(at, messages: messages, hasNext: hasNext.isTrue);

    for (var fragment in _fragments) {
      lastReadAt ??= _lastReadAmong(
        at,
        messages: fragment.items.values,
        hasNext: fragment.hasNext.isTrue,
      );
    }

    return lastReadAt;
  }

  /// Returns the [ChatItem.at] being the predecessor of the provided [at] in
  /// the provided [messages] list.
  PreciseDateTime? _lastReadAmong(
    PreciseDateTime at, {
    required Iterable<Rx<ChatItem>> messages,
    required bool hasNext,
  }) {
    Log.debug('_lastReadAmong($at)', '$runtimeType($id)');

    messages = messages.sortedBy((e) => e.value.at);

    final Rx<ChatItem>? message = messages
        .lastWhereOrNull((e) => e.value is! ChatInfo && e.value.at <= at);

    // Return `null` if [hasNext] because the provided [at] can be actually
    // connected to another [message].
    if (message == null || hasNext && messages.last == message) {
      return null;
    } else {
      return message.value.at;
    }
  }

  /// Re-fetches the [Attachment]s of the specified [item] to be up-to-date.
  Future<void> _updateAttachments(ChatItem item) async {
    Log.debug('_updateAttachments($item)', '$runtimeType($id)');

    final HiveChatItem? stored = await get(item.id);
    if (stored != null) {
      final List<Attachment> response =
          await _chatRepository.attachments(stored);

      void replace(Attachment a) {
        Attachment? fetched = response.firstWhereOrNull((e) => e.id == a.id);
        if (fetched != null) {
          a.original = fetched.original;
          if (a is ImageAttachment && fetched is ImageAttachment) {
            a.big = fetched.big;
            a.medium = fetched.medium;
            a.small = fetched.small;
          }
        }
      }

      final List<Attachment> all = [];

      if (item is ChatMessage) {
        all.addAll(item.attachments);
        for (ChatItemQuote replied in item.repliesTo) {
          if (replied is ChatMessageQuote) {
            all.addAll(replied.attachments);
          }
        }
      } else if (item is ChatForward) {
        final ChatItemQuote nested = item.quote;
        if (nested is ChatMessageQuote) {
          all.addAll(nested.attachments);

          if (nested.original != null) {
            for (ChatItemQuote replied
                in (nested.original as ChatMessage).repliesTo) {
              if (replied is ChatMessageQuote) {
                all.addAll(replied.attachments);
              }
            }
          }
        }
      }

      for (Attachment a in all) {
        replace(a);
      }

      stored.value = item;
      put(stored);
    }
  }

  /// Initializes [ChatMemberHiveProvider.boxEvents] subscription.
  Future<void> _initMembersLocalSubscription() async {
    Log.debug('_initMembersLocalSubscription()', '$runtimeType');

    _membersSubscription = StreamIterator(_membersLocal.boxEvents);
    while (await _membersSubscription!.moveNext()) {
      final BoxEvent event = _membersSubscription!.current;
      final UserId userId = UserId(event.key);

      if (event.deleted) {
        _membersSorting.remove(userId);
      } else {
        final HiveChatMember value = event.value;
        _membersSorting.put(value.value.joinedAt, userId);
      }
    }
  }

  /// Initializes [ChatRepository.chatEvents] subscription.
  Future<void> _initRemoteSubscription() async {
    if (_disposed) {
      return;
    }

    Log.debug('_initRemoteSubscription()', '$runtimeType($id)');

    if (!id.isLocal) {
      _remoteSubscription?.close(immediate: true);
      _remoteSubscription = StreamQueue(
        _chatRepository.chatEvents(id, ver, () => ver),
      );

      await _remoteSubscription!.execute(
        _chatEvent,
        onError: (e) async {
          if (e is StaleVersionException) {
            await clear();
            await _pagination.around(cursor: _lastReadItemCursor);
          }
        },
      );

      _remoteSubscription = null;
    }
  }

  /// Handles [ChatEvent]s from the [ChatRepository.chatEvents] subscription.
  Future<void> _chatEvent(ChatEvents event) async {
    switch (event.kind) {
      case ChatEventsKind.initialized:
        Log.debug('_chatEvent(${event.kind})', '$runtimeType($id)');
        break;

      case ChatEventsKind.chat:
        Log.debug('_chatEvent(${event.kind})', '$runtimeType($id)');
        final node = event as ChatEventsChat;
        final HiveChat? chatEntity = await _chatLocal.get(id);
        if (chatEntity != null) {
          chatEntity.value = node.chat.value;
          chatEntity.ver = node.chat.ver;
          _chatRepository.put(chatEntity, ignoreVersion: true);
        } else {
          _chatRepository.put(node.chat, ignoreVersion: true);
        }

        _lastReadItemCursor = node.chat.lastReadItemCursor;
        break;

      case ChatEventsKind.event:
        await _chatLocal.txn((txn) async {
          final HiveChat? chatEntity = await txn.get(id.val);
          final ChatEventsVersioned versioned =
              (event as ChatEventsEvent).event;
          if (chatEntity == null ||
              versioned.ver < chatEntity.ver ||
              !subscribed) {
            Log.debug(
              '_chatEvent(${event.kind}): ignored ${versioned.events.map((e) => e.kind)}',
              '$runtimeType($id)',
            );

            return;
          }

          Log.debug(
            '_chatEvent(${event.kind}): ${versioned.events.map((e) => e.kind)}',
            '$runtimeType($id)',
          );

          chatEntity.ver = versioned.ver;

          bool shouldPutChat = subscribed;

          for (var event in versioned.events) {
            shouldPutChat = subscribed;

            // Subscription was already disposed while processing the events.
            if (!subscribed) {
              return;
            }

            switch (event.kind) {
              case ChatEventKind.redialed:
                // TODO: Implement EventChatCallMemberRedialed.
                break;

              case ChatEventKind.cleared:
                chatEntity.value.lastItem = null;
                chatEntity.value.lastReadItem = null;
                chatEntity.lastItemCursor = null;
                chatEntity.lastReadItemCursor = null;
                _lastReadItemCursor = null;
                await clear();
                break;

              case ChatEventKind.itemHidden:
                event as EventChatItemHidden;
                await remove(event.itemId);
                break;

              case ChatEventKind.muted:
                event as EventChatMuted;
                chatEntity.value.muted = event.duration;
                break;

              case ChatEventKind.typingStarted:
                event as EventChatTypingStarted;
                typingUsers.addIf(
                  !typingUsers.any((e) => e.id == event.user.id),
                  event.user,
                );
                break;

              case ChatEventKind.unmuted:
                chatEntity.value.muted = null;
                break;

              case ChatEventKind.typingStopped:
                event as EventChatTypingStopped;
                typingUsers.removeWhere((e) => e.id == event.user.id);
                break;

              case ChatEventKind.hidden:
                event as EventChatHidden;
                chatEntity.value.isHidden = true;
                continue;

              case ChatEventKind.itemDeleted:
                event as EventChatItemDeleted;
                await remove(event.itemId);
                break;

              case ChatEventKind.itemEdited:
                event as EventChatItemEdited;
                final item = await get(event.itemId);
                if (item != null) {
                  final message = item.value as ChatMessage;
                  message.text =
                      event.text != null ? event.text!.newText : message.text;
                  message.attachments =
                      event.attachments ?? message.attachments;
                  message.repliesTo =
                      event.quotes?.map((e) => e.value).toList() ??
                          message.repliesTo;
                  (item as HiveChatMessage).repliesToCursors =
                      event.quotes?.map((e) => e.cursor).toList() ??
                          item.repliesToCursors;
                  put(item);
                }

                if (chatEntity.value.lastItem?.id == event.itemId) {
                  final message = chatEntity.value.lastItem as ChatMessage;
                  message.text =
                      event.text != null ? event.text!.newText : message.text;
                  message.attachments =
                      event.attachments ?? message.attachments;
                  message.repliesTo =
                      event.quotes?.map((e) => e.value).toList() ??
                          message.repliesTo;
                }
                break;

              case ChatEventKind.callStarted:
                event as EventChatCallStarted;

                if (!chat.value.isDialog) {
                  event.call.conversationStartedAt ??= PreciseDateTime.now();
                }

                // Call is already finished, no reason to try adding it.
                if (event.call.finishReason == null) {
                  chatEntity.value.ongoingCall = event.call;
                  _chatRepository.addCall(event.call);
                }

                final message = await get(event.call.id);

                if (message != null) {
                  event.call.at = message.value.at;
                  message.value = event.call;
                  put(message);
                }
                break;

              case ChatEventKind.unreadItemsCountUpdated:
                event as EventChatUnreadItemsCountUpdated;
                if (event.count < unreadCount.value || _readTimer == null) {
                  unreadCount.value = event.count;
                } else if (event.count > chatEntity.value.unreadCount) {
                  unreadCount.value +=
                      event.count - chatEntity.value.unreadCount;
                }

                chatEntity.value.unreadCount = event.count;
                break;

              case ChatEventKind.callFinished:
                event as EventChatCallFinished;

                if (chatEntity.value.ongoingCall?.id == event.call.id) {
                  chatEntity.value.ongoingCall = null;
                }

                if (chatEntity.value.lastItem?.id == event.call.id) {
                  chatEntity.value.lastItem = event.call;
                }

                if (event.reason != ChatCallFinishReason.moved) {
                  _chatRepository.removeCredentials(
                    event.call.chatId,
                    event.call.id,
                  );
                  _chatRepository.endCall(event.call.chatId);
                }

                final message = await get(event.call.id);

                if (message != null) {
                  event.call.at = message.value.at;
                  message.value = event.call;
                  put(message);
                }
                break;

              case ChatEventKind.callMemberLeft:
                event as EventChatCallMemberLeft;
                int? i = chatEntity.value.ongoingCall?.members
                        .indexWhere((e) => e.user.id == event.user.id) ??
                    -1;

                if (i != -1) {
                  chatEntity.value.ongoingCall?.members.removeAt(i);
                }
                break;

              case ChatEventKind.callMemberJoined:
                event as EventChatCallMemberJoined;
                chatEntity.value.ongoingCall?.members.add(
                  ChatCallMember(
                    user: event.user,
                    handRaised: false,
                    joinedAt: event.at,
                  ),
                );

                if (chatEntity.value.ongoingCall?.conversationStartedAt ==
                        null &&
                    chat.value.isDialog) {
                  final Set<UserId>? ids = chatEntity.value.ongoingCall?.members
                      .map((e) => e.user.id)
                      .toSet();

                  if (ids != null && ids.length >= 2) {
                    chatEntity.value.ongoingCall?.conversationStartedAt =
                        event.call.conversationStartedAt ?? event.at;

                    if (chatEntity.value.ongoingCall != null) {
                      final call = chatEntity.value.ongoingCall!;
                      final message = await get(call.id);

                      if (message != null) {
                        call.at = message.value.at;
                        message.value = call;
                        put(message);
                      }
                    }
                  }
                }
                break;

              case ChatEventKind.lastItemUpdated:
                event as EventChatLastItemUpdated;
                chatEntity.value.lastItem = event.lastItem?.value;

                // TODO [ChatCall.conversationStartedAt] shouldn't be `null`
                //      here when starting group or monolog [ChatCall].
                if (!chatEntity.value.isDialog &&
                    chatEntity.value.lastItem is ChatCall) {
                  (chatEntity.value.lastItem as ChatCall)
                      .conversationStartedAt = PreciseDateTime.now();
                }

                chatEntity.value.updatedAt =
                    event.lastItem?.value.at ?? chatEntity.value.updatedAt;
                if (event.lastItem != null) {
                  await put(event.lastItem!);
                }
                break;

              case ChatEventKind.delivered:
                event as EventChatDelivered;
                chatEntity.value.lastDelivery = event.until;
                break;

              case ChatEventKind.read:
                event as EventChatRead;

                final PreciseDateTime? at = _lastReadAt(event.at);
                if (at != null) {
                  final LastChatRead? read = reads
                      .firstWhereOrNull((e) => e.memberId == event.byUser.id);

                  if (read == null) {
                    reads.add(LastChatRead(event.byUser.id, at));
                  } else {
                    read.at = at;
                  }

                  if (event.byUser.id == me) {
                    final ChatItemKey? key =
                        _sorting.keys.lastWhereOrNull((e) => e.at == at);
                    if (key != null) {
                      final HiveChatItem? item = await _local.get(key.id);
                      if (item != null) {
                        chatEntity.lastReadItemCursor = item.cursor!;
                        chatEntity.value.lastReadItem = item.value.id;
                        _lastReadItemCursor = item.cursor!;
                      }
                    }
                  }
                }

                LastChatRead? lastRead = chatEntity.value.lastReads
                    .firstWhereOrNull((e) => e.memberId == event.byUser.id);
                if (lastRead == null) {
                  chatEntity.value.lastReads
                      .add(LastChatRead(event.byUser.id, event.at));
                } else {
                  lastRead.at = event.at;
                }
                break;

              case ChatEventKind.callDeclined:
                // TODO: Implement EventChatCallDeclined.
                break;

              case ChatEventKind.itemPosted:
                event as EventChatItemPosted;
                final HiveChatItem item = event.item;

                if (chatEntity.value.isHidden) {
                  chatEntity.value.isHidden = false;
                }

                if (item.value is ChatMessage && item.value.author.id == me) {
                  final ChatMessage? pending =
                      _pending.whereType<ChatMessage>().firstWhereOrNull(
                            (e) =>
                                e.status.value == SendingStatus.sending &&
                                (item.value as ChatMessage).isEquals(e),
                          );

                  // If any [ChatMessage] sharing the same fields as the posted
                  // one is found in the [_pending] messages, and this message
                  // is not yet added to the store, then remove the [pending].
                  if (pending != null &&
                      await _local.get(item.value.id) == null) {
                    remove(pending.id);
                    _pending.remove(pending);
                  }
                }

                put(item);

                if (item.value is ChatInfo) {
                  final msg = item.value as ChatInfo;

                  switch (msg.action.kind) {
                    case ChatInfoActionKind.avatarUpdated:
                      final action = msg.action as ChatInfoActionAvatarUpdated;
                      chatEntity.value.avatar = action.avatar;
                      break;

                    case ChatInfoActionKind.created:
                      // No-op.
                      break;

                    case ChatInfoActionKind.memberAdded:
                      final action = msg.action as ChatInfoActionMemberAdded;

                      chatEntity.value.membersCount++;

                      // Store the first 3 [ChatMember]s in the [Chat.members]
                      // to display default [Chat]s name.
                      if (chatEntity.value.members.length < 3) {
                        chatEntity.value.members.add(
                          ChatMember(action.user, msg.at),
                        );
                      }

                      _putMember(
                        HiveChatMember(ChatMember(action.user, msg.at), null),
                      );
                      break;

                    case ChatInfoActionKind.memberRemoved:
                      final action = msg.action as ChatInfoActionMemberRemoved;

                      chatEntity.value.membersCount--;

                      await members.remove(action.user.id);

                      chatEntity.value.members
                          .removeWhere((e) => e.user.id == action.user.id);

                      if (chatEntity.value.members.length < 3) {
                        if (members.pagination!.items.length < 3) {
                          await members.next();
                        }

                        chatEntity.value.members.clear();
                        for (var m
                            in members.pagination!.items.values.take(3)) {
                          chatEntity.value.members.add(m.value);
                        }
                      }

                      // TODO: https://github.com/team113/messenger/issues/627
                      chatEntity.value.lastReads
                          .removeWhere((e) => e.memberId == action.user.id);
                      reads.removeWhere((e) => e.memberId == action.user.id);
                      _chatRepository.onMemberRemoved(id, action.user.id);
                      break;

                    case ChatInfoActionKind.nameUpdated:
                      final action = msg.action as ChatInfoActionNameUpdated;
                      chatEntity.value.name = action.name;
                      break;
                  }
                }
                break;

              case ChatEventKind.totalItemsCountUpdated:
                event as EventChatTotalItemsCountUpdated;
                chatEntity.value.totalCount = event.count;
                break;

              case ChatEventKind.directLinkUpdated:
                event as EventChatDirectLinkUpdated;
                chatEntity.value.directLink = event.link;
                break;

              case ChatEventKind.directLinkUsageCountUpdated:
                event as EventChatDirectLinkUsageCountUpdated;
                chatEntity.value.directLink?.usageCount = event.usageCount;
                break;

              case ChatEventKind.directLinkDeleted:
                chatEntity.value.directLink = null;
                break;

              case ChatEventKind.callMoved:
                // TODO: Implement EventChatCallMoved.
                break;

              case ChatEventKind.favorited:
                event as EventChatFavorited;
                chatEntity.value.favoritePosition = event.position;
                break;

              case ChatEventKind.unfavorited:
                chatEntity.value.favoritePosition = null;
                break;

              case ChatEventKind.callConversationStarted:
                event as EventChatCallConversationStarted;
                chatEntity.value.ongoingCall = event.call;
                break;
            }
          }

          if (shouldPutChat) {
            await txn.put(chatEntity.value.id.val, chatEntity);
          }
        });
        break;
    }
  }
}

/// Extension adding an ability to insert the element based on some condition to
/// [List].
extension ListInsertAfter<T> on List<T> {
  /// Inserts the [element] after the [test] condition becomes `true`.
  ///
  /// Only meaningful, if this [List] is sorted in some way, as this method
  /// iterates it from the [first] til the [last].
  void insertAfter(T element, bool Function(T) test) {
    if (isEmpty || !test(this[0])) {
      insert(0, element);
      return;
    }

    for (var i = length - 1; i > -1; --i) {
      if (test(this[i])) {
        insert(i + 1, element);
        return;
      }
    }
  }
}<|MERGE_RESOLUTION|>--- conflicted
+++ resolved
@@ -1293,79 +1293,6 @@
             _readTimer == null)) {
       unreadCount.value = chat.value.unreadCount;
     }
-<<<<<<< HEAD
-
-    await _ensureTitle();
-  }
-
-  /// Initializes the [_userWorkers] updating the [title].
-  Future<void> _ensureTitle() async {
-    Log.debug('_ensureTitle()', '$runtimeType($id)');
-
-    if (chat.value.name == null) {
-      final List<RxUser> users;
-
-      if (members.items.length < 3) {
-        users = [];
-
-        for (var m in chat.value.members.take(3)) {
-          final RxUser? user = await _chatRepository.getUser(m.user.id);
-          if (user != null) {
-            users.add(user);
-          }
-        }
-      } else {
-        users = members.values.take(3).map((e) => e.user).toList();
-      }
-
-      _userWorkers.removeWhere((k, v) {
-        if (users.none((u) => u.id == k)) {
-          v.dispose();
-          _userSubscriptions.remove(k)?.cancel();
-          return true;
-        }
-
-        return false;
-      });
-
-      for (RxUser u in users) {
-        if (!_userWorkers.containsKey(u.id)) {
-          // TODO: Title should be updated only if [User.name] had actually
-          // changed.
-          _userWorkers[u.id] = ever(u.user, (_) => _updateTitle());
-
-          // TODO: Perhaps [RxUser.updates] should behave like a [ever].
-          _userSubscriptions.remove(u.id)?.cancel();
-          _userSubscriptions[u.id] = u.updates.listen((_) {});
-        }
-      }
-    }
-
-    _updateTitle();
-  }
-
-  /// Updates the [title] according to the [Chat.name] and [Chat.members].
-  Future<void> _updateTitle([List<User>? users]) async {
-    Log.debug('_updateTitle()', '$runtimeType($id)');
-
-    users ??= [];
-
-    if (chat.value.name == null && users.isEmpty) {
-      if (members.values.isNotEmpty == true) {
-        users.addAll(members.values.take(3).map((e) => e.user.user.value));
-      } else {
-        for (var u in chat.value.members.take(3)) {
-          final user = (await _chatRepository.getUser(u.user.id))?.user.value;
-          if (user != null) {
-            users.add(user);
-          }
-        }
-      }
-    }
-
-    title.value = chat.value.getTitle(users, me);
-=======
->>>>>>> 3ad08b36
   }
 
   /// Updates the [avatar].
