// Copyright © 2022-2023 IT ENGINEERING MANAGEMENT INC,
//                       <https://github.com/team113>
//
// This program is free software: you can redistribute it and/or modify it under
// the terms of the GNU Affero General Public License v3.0 as published by the
// Free Software Foundation, either version 3 of the License, or (at your
// option) any later version.
//
// This program is distributed in the hope that it will be useful, but WITHOUT
// ANY WARRANTY; without even the implied warranty of MERCHANTABILITY or FITNESS
// FOR A PARTICULAR PURPOSE. See the GNU Affero General Public License v3.0 for
// more details.
//
// You should have received a copy of the GNU Affero General Public License v3.0
// along with this program. If not, see
// <https://www.gnu.org/licenses/agpl-3.0.html>.

import 'dart:async';

import 'package:async/async.dart';
import 'package:collection/collection.dart';
import 'package:dio/dio.dart';
import 'package:get/get.dart';
import 'package:hive/hive.dart';
import 'package:mutex/mutex.dart';

import '/api/backend/schema.dart'
    show ChatCallFinishReason, ChatKind, PostChatMessageErrorCode;
import '/domain/model/attachment.dart';
import '/domain/model/avatar.dart';
import '/domain/model/chat.dart';
import '/domain/model/chat_call.dart';
import '/domain/model/chat_info.dart';
import '/domain/model/chat_item.dart';
import '/domain/model/chat_item_quote.dart';
import '/domain/model/precise_date_time/precise_date_time.dart';
import '/domain/model/sending_status.dart';
import '/domain/model/user.dart';
import '/domain/model/user_call_cover.dart';
import '/domain/repository/chat.dart';
import '/domain/repository/user.dart';
import '/provider/gql/exceptions.dart'
    show ConnectionException, PostChatMessageException, StaleVersionException;
import '/provider/hive/chat.dart';
import '/provider/hive/chat_item.dart';
import '/provider/hive/draft.dart';
import '/store/model/chat_item.dart';
import '/store/pagination.dart';
import '/store/pagination/hive.dart';
import '/store/pagination/hive_graphql.dart';
import '/ui/page/home/page/chat/controller.dart' show ChatViewExt;
import '/util/log.dart';
import '/util/new_type.dart';
import '/util/obs/obs.dart';
import '/util/platform_utils.dart';
import '/util/stream_utils.dart';
import 'chat.dart';
import 'event/chat.dart';
import 'pagination/graphql.dart';

/// [RxChat] implementation backed by local [Hive] storage.
class HiveRxChat extends RxChat {
  HiveRxChat(
    this._chatRepository,
    this._chatLocal,
    this._draftLocal,
    HiveChat hiveChat,
  )   : chat = Rx<Chat>(hiveChat.value),
        _lastReadItemCursor = hiveChat.lastReadItemCursor,
        _local = ChatItemHiveProvider(hiveChat.value.id),
        draft = Rx<ChatMessage?>(_draftLocal.get(hiveChat.value.id)),
        unreadCount = RxInt(hiveChat.value.unreadCount);

  @override
  final Rx<Chat> chat;

  @override
  final RxObsList<Rx<ChatItem>> messages = RxObsList<Rx<ChatItem>>();

  @override
  final Rx<RxStatus> status = Rx<RxStatus>(RxStatus.empty());

  @override
  final RxList<User> typingUsers = RxList<User>([]);

  @override
  final RxObsMap<UserId, RxUser> members = RxObsMap<UserId, RxUser>();

  @override
  final RxString title = RxString('');

  @override
  final Rx<Avatar?> avatar = Rx<Avatar?>(null);

  @override
  final Rx<ChatMessage?> draft;

  /// Cursor of the last [ChatItem] read by the authenticated [MyUser].
  ChatItemsCursor? _lastReadItemCursor;

  @override
  final RxList<LastChatRead> reads = RxList();

  @override
  final RxInt unreadCount;

  /// [ChatRepository] used to cooperate with the other [HiveRxChat]s.
  final ChatRepository _chatRepository;

  /// [Chat]s local [Hive] storage.
  final ChatHiveProvider _chatLocal;

  /// [RxChat.draft]s local [Hive] storage.
  final DraftHiveProvider _draftLocal;

  /// [ChatItem]s local [Hive] storage.
  ChatItemHiveProvider _local;

  /// [Pagination] loading [messages] with pagination.
  late final Pagination<HiveChatItem, ChatItemsCursor, ChatItemKey> _pagination;

  /// [PageProvider] fetching pages of [HiveChatItem]s.
  late final HiveGraphQlPageProvider<HiveChatItem, ChatItemsCursor, ChatItemKey>
      _provider;

  /// Subscription to [User]s from the [members] list forming the [title].
  final Map<UserId, Worker> _userWorkers = {};

  /// [Worker] reacting on the [User] changes updating the [avatar].
  Worker? _userWorker;

  /// Subscription to the [Pagination.items] changes.
  StreamSubscription? _paginationSubscription;

  /// [Timer] unmuting the muted [chat] when its [MuteDuration.until] expires.
  Timer? _muteTimer;

  /// [ChatRepository.chatEvents] subscription.
  ///
  /// May be uninitialized since connection establishment may fail.
  StreamQueue<ChatEvents>? _remoteSubscription;

  /// [StreamController] for [updates] of this [RxChat].
  ///
  /// Behaves like a reference counter: when [updates] are listened to, this
  /// invokes [_initRemoteSubscription], and when [updates] aren't listened,
  /// cancels it.
  late final StreamController<void> _controller = StreamController.broadcast(
    onListen: _initRemoteSubscription,
    onCancel: () {
      _remoteSubscription?.cancel();
      _remoteSubscription = null;
    },
  );

  /// [Worker] reacting on the [chat] changes updating the [members].
  Worker? _worker;

  /// [ChatItem]s in the [SendingStatus.sending] state.
  final List<ChatItem> _pending = [];

  /// [StreamSubscription] to [messages] recalculating the [reads] on removals.
  StreamSubscription? _messagesSubscription;

  /// [AwaitableTimer] executing a [ChatRepository.readUntil].
  AwaitableTimer? _readTimer;

  /// [Mutex]es guarding synchronized access to the [updateAttachments].
  final Map<ChatItemId, Mutex> _attachmentGuards = {};

  /// [CancelToken] for cancelling the [Pagination.around] query.
  final CancelToken _aroundToken = CancelToken();

  @override
  UserId? get me => _chatRepository.me;

  @override
  RxBool get hasNext => _pagination.hasNext;

  @override
  RxBool get nextLoading => _pagination.nextLoading;

  @override
  RxBool get hasPrevious => _pagination.hasPrevious;

  @override
  RxBool get previousLoading => _pagination.previousLoading;

  @override
  UserCallCover? get callCover {
    Log.debug('get callCover', '$runtimeType Chat - ${title.value}');

    UserCallCover? callCover;

    switch (chat.value.kind) {
      case ChatKind.monolog:
        callCover = members.values.firstOrNull?.user.value.callCover;
        break;

      case ChatKind.dialog:
        callCover = members.values
            .firstWhereOrNull((e) => e.id != me)
            ?.user
            .value
            .callCover;
        break;

      case ChatKind.group:
      case ChatKind.artemisUnknown:
        return null;
    }

    callCover ??= chat.value.getCallCover(me);
    return callCover;
  }

  @override
  Rx<ChatItem>? get firstUnread {
    Log.debug('get firstUnread', '$runtimeType Chat - ${title.value}');

    if (chat.value.unreadCount != 0) {
      PreciseDateTime? myRead =
          chat.value.lastReads.firstWhereOrNull((e) => e.memberId == me)?.at;

      if (myRead != null) {
        return messages.firstWhereOrNull(
          (e) => myRead.isBefore(e.value.at) && e.value.author.id != me,
        );
      } else {
        return messages.firstOrNull;
      }
    }

    return null;
  }

  @override
  ChatItem? get lastItem {
    Log.debug('get lastItem', '$runtimeType Chat - ${title.value}');

    ChatItem? item = chat.value.lastItem;
    if (messages.isNotEmpty) {
      final ChatItem last = messages.last.value;
      if (item?.at.isBefore(last.at) == true) {
        item = last;
      }
    }

    return item;
  }

  @override
  Stream<void> get updates => _controller.stream;

  /// Indicates whether this [RxChat] is listening to the remote updates.
  bool get subscribed => _remoteSubscription != null;

  /// Initializes this [HiveRxChat].
  Future<void> init() async {
    Log.debug('init()', '$runtimeType Chat - ${title.value}');

    if (status.value.isSuccess) {
      return Future.value();
    }

    status.value = RxStatus.loading();

    reads.addAll(
      chat.value.lastReads.map((e) => LastChatRead(e.memberId, e.at)),
    );

    _updateTitle(chat.value.members.map((e) => e.user));
    _updateFields().then((_) => chat.value.isDialog ? _updateAvatar() : null);
    _worker = ever(chat, (_) => _updateFields());

    _messagesSubscription = messages.changes.listen((e) {
      switch (e.op) {
        case OperationKind.removed:
          for (LastChatRead i in reads) {
            // Recalculate the [LastChatRead]s pointing at the removed
            // [ChatItem], if any.
            if (e.element.value.at == i.at) {
              i.at = _lastReadAt(i.at) ?? i.at;
            }
          }
          break;

        case OperationKind.added:
        case OperationKind.updated:
          // No-op.
          break;
      }
    });

    _provider = HiveGraphQlPageProvider(
      graphQlProvider: GraphQlPageProvider(
        reversed: true,
        fetch: ({after, before, first, last}) async {
          final Page<HiveChatItem, ChatItemsCursor> reversed =
              await _chatRepository.messages(
            chat.value.id,
            after: after,
            first: first,
            before: before,
            last: last,
          );

          final Page<HiveChatItem, ChatItemsCursor> page;
          if (_provider.graphQlProvider.reversed) {
            page = reversed.reversed();
          } else {
            page = reversed;
          }

          if (page.info.hasPrevious == false) {
            final HiveChat? chatEntity = await _chatLocal.get(id);
            final ChatItem? firstItem = page.edges.firstOrNull?.value;

            if (chatEntity != null && chatEntity.value.firstItem != firstItem) {
              chatEntity.value.firstItem = firstItem;
              _chatLocal.put(chatEntity);
            }
          }

          return reversed;
        },
      ),
      hiveProvider: HivePageProvider(
        _local,
        getCursor: (e) => e?.cursor,
        getKey: (e) => e.value.key,
        isFirst: (e) => id.isLocal || chat.value.firstItem?.id == e.value.id,
        isLast: (e) => id.isLocal || chat.value.lastItem?.id == e.value.id,
        strategy: PaginationStrategy.fromEnd,
      ),
    );

    _pagination = Pagination<HiveChatItem, ChatItemsCursor, ChatItemKey>(
      onKey: (e) => e.value.key,
      provider: _provider,
      compare: (a, b) => a.value.key.compareTo(b.value.key),
    );

    if (id.isLocal) {
      _pagination.hasNext.value = false;
      _pagination.hasPrevious.value = false;
      status.value = RxStatus.success();
    }

    _paginationSubscription = _pagination.changes.listen((event) {
      switch (event.op) {
        case OperationKind.added:
          _add(event.value!.value);
          break;

        case OperationKind.removed:
          messages.removeWhere((e) => e.value.id == event.value?.value.id);
          break;

        case OperationKind.updated:
          _add(event.value!.value);
          break;
      }
    });

    await _local.init(userId: me);

    HiveChatItem? item;
    if (chat.value.lastReadItem != null) {
      item = await get(chat.value.lastReadItem!);
    }

    await _pagination.init(item);
    if (_pagination.items.isNotEmpty) {
      status.value = RxStatus.success();
    }
  }

  /// Disposes this [HiveRxChat].
  Future<void> dispose() async {
    Log.debug('dispose()', '$runtimeType Chat - ${title.value}');

    status.value = RxStatus.loading();
    messages.clear();
    reads.clear();
    _aroundToken.cancel();
    _muteTimer?.cancel();
    _readTimer?.cancel();
    _remoteSubscription?.close(immediate: true);
    _remoteSubscription = null;
    _paginationSubscription?.cancel();
    _messagesSubscription?.cancel();
    await _local.close();
    status.value = RxStatus.empty();
    _worker?.dispose();
    _userWorker?.dispose();
    for (var e in _userWorkers.values) {
      e.dispose();
    }
  }

  @override
  void setDraft({
    ChatMessageText? text,
    List<Attachment> attachments = const [],
    List<ChatItem> repliesTo = const [],
  }) {
    Log.debug(
      'setDraft($text, $attachments, $repliesTo)',
      '$runtimeType Chat - ${title.value}',
    );

    ChatMessage? draft = _draftLocal.get(id);

    if (text == null && attachments.isEmpty && repliesTo.isEmpty) {
      if (draft != null) {
        _draftLocal.remove(id);
      }
    } else {
      final bool repliesEqual = const IterableEquality().equals(
        (draft?.repliesTo ?? []).map((e) => e.original?.id),
        repliesTo.map((e) => e.id),
      );

      final bool attachmentsEqual = const IterableEquality().equals(
        (draft?.attachments ?? []).map((e) => [e.id, e.runtimeType]),
        attachments.map((e) => [e.id, e.runtimeType]),
      );

      if (draft?.text != text || !repliesEqual || !attachmentsEqual) {
        draft = ChatMessage(
          ChatItemId.local(),
          id,
          User(me ?? const UserId('dummy'), UserNum('1234123412341234')),
          PreciseDateTime.now(),
          text: text,
          repliesTo: repliesTo.map((e) => ChatItemQuote.from(e)).toList(),
          attachments: attachments,
        );
        _draftLocal.put(id, draft);
      }
    }
  }

  @override
  Future<void> around() async {
<<<<<<< HEAD
    Log.debug('around()', '$runtimeType Chat - ${title.value}');

    if (id.isLocal || status.value.isSuccess) {
=======
    if (id.isLocal ||
        status.value.isSuccess ||
        (hasNext.isFalse && hasPrevious.isFalse)) {
>>>>>>> ab0ab8ab
      return;
    }

    if (!status.value.isLoading) {
      status.value = RxStatus.loadingMore();
    }

    HiveChatItem? item;
    if (chat.value.lastReadItem != null) {
      item = await get(chat.value.lastReadItem!);
    }

    await _pagination.around(cursor: _lastReadItemCursor, item: item);

    status.value = RxStatus.success();

    Future.delayed(Duration.zero, updateReads);
  }

  @override
  Future<void> next() async {
    Log.debug('next()', '$runtimeType Chat - ${title.value}');

    status.value = RxStatus.loadingMore();
    await _pagination.next();
    status.value = RxStatus.success();

    Future.delayed(Duration.zero, updateReads);
  }

  @override
  Future<void> previous() async {
    Log.debug('previous()', '$runtimeType Chat - ${title.value}');

    status.value = RxStatus.loadingMore();
    await _pagination.previous();
    status.value = RxStatus.success();

    Future.delayed(Duration.zero, updateReads);
  }

  @override
  Future<void> updateAttachments(ChatItem item) async {
    Log.debug(
      'updateAttachments($item)',
      '$runtimeType Chat - ${title.value}',
    );

    if (item.id.isLocal) {
      return;
    }

    Mutex? mutex = _attachmentGuards[item.id];
    if (mutex == null) {
      mutex = Mutex();
      _attachmentGuards[item.id] = mutex;
    }

    final bool isLocked = mutex.isLocked;
    await mutex.protect(() async {
      if (isLocked) {
        // Mutex has been already locked when tried to obtain it, thus the
        // [Attachment]s of the [item] were already updated, so no action is
        // required.
        return;
      }

      await _updateAttachments(item);
      _attachmentGuards.remove(item.id);
    });
  }

  /// Marks this [RxChat] as read until the provided [ChatItem] for the
  /// authenticated [MyUser],
  Future<void> read(ChatItemId untilId) async {
    Log.debug('read($untilId)', '$runtimeType Chat - ${title.value}');

    int firstUnreadIndex = 0;

    if (firstUnread != null) {
      firstUnreadIndex = messages.indexOf(firstUnread!);
    }

    int lastReadIndex =
        messages.indexWhere((m) => m.value.id == untilId, firstUnreadIndex);

    if (lastReadIndex != -1 && firstUnreadIndex != -1) {
      int read = messages
          .skip(firstUnreadIndex)
          .take(lastReadIndex - firstUnreadIndex + 1)
          .where((e) => !e.value.id.isLocal && e.value.author.id != me)
          .length;
      unreadCount.value = chat.value.unreadCount - read;
    }

    final ChatItemId? lastReadItem = chat.value.lastReadItem;
    if (lastReadItem != untilId) {
      chat.update((e) => e?..lastReadItem = untilId);

      _readTimer?.cancel();
      _readTimer = AwaitableTimer(
        chat.value.lastItem?.id == untilId
            ? Duration.zero
            : const Duration(seconds: 1),
        () async {
          try {
            await _chatRepository.readUntil(id, untilId);
          } catch (_) {
            chat.update((e) => e?..lastReadItem = lastReadItem);
            unreadCount.value = chat.value.unreadCount;
            rethrow;
          } finally {
            _readTimer = null;
          }
        },
      );

      await _readTimer?.future;
    }
  }

  /// Posts a new [ChatMessage] to the specified [Chat] by the authenticated
  /// [MyUser].
  ///
  /// For the posted [ChatMessage] to be meaningful, at least one of [text] or
  /// [attachments] arguments must be specified and non-empty.
  ///
  /// Specify [repliesTo] argument if the posted [ChatMessage] is going to be a
  /// reply to some other [ChatItem].
  Future<ChatItem> postChatMessage({
    ChatItemId? existingId,
    PreciseDateTime? existingDateTime,
    ChatMessageText? text,
    List<Attachment>? attachments,
    List<ChatItem> repliesTo = const [],
  }) async {
    Log.debug(
      'postChatMessage($existingId, $existingDateTime, $text, $attachments, $repliesTo)',
      '$runtimeType Chat - ${title.value}',
    );

    HiveChatMessage message = HiveChatMessage.sending(
      chatId: chat.value.id,
      me: me!,
      text: text,
      repliesTo: repliesTo.map((e) => ChatItemQuote.from(e)).toList(),
      attachments: attachments ?? [],
      existingId: existingId,
      existingDateTime: existingDateTime,
    );

    // Storing the already stored [ChatMessage] is meaningless as it creates
    // lag spikes, so update it's reactive value directly.
    if (existingId != null) {
      messages.firstWhereOrNull((e) => e.value.id == existingId)?.value =
          message.value;
    } else {
      put(message);
    }

    // If the [ChatMessage] being posted is local, then no remote queries should
    // be performed, so return the constructed item right away.
    if (id.isLocal) {
      return message.value;
    }

    _pending.add(message.value);

    try {
      if (attachments != null) {
        List<Future> uploads = attachments
            .mapIndexed((i, e) {
              if (e is LocalAttachment) {
                return e.upload.value?.future.then(
                  (a) {
                    attachments[i] = a;

                    // Frequent [Hive] writes of byte data freezes the Web page.
                    if (!PlatformUtils.isWeb) {
                      put(message);
                    }
                  },
                  onError: (_) {
                    // No-op, as failed upload attempts are handled below.
                  },
                );
              }
            })
            .whereNotNull()
            .toList();

        if (existingId == null) {
          List<Future> reads = attachments
              .whereType<LocalAttachment>()
              .map((e) => e.read.value?.future)
              .whereNotNull()
              .toList();
          if (reads.isNotEmpty) {
            await Future.wait(reads);
            put(message);
          }
        }

        await Future.wait(uploads);
      }

      if (attachments?.whereType<LocalAttachment>().isNotEmpty == true) {
        throw const ConnectionException(PostChatMessageException(
          PostChatMessageErrorCode.unknownAttachment,
        ));
      }

      var response = await _chatRepository.postChatMessage(
        id,
        text: text,
        attachments: attachments?.map((e) => e.id).toList(),
        repliesTo: repliesTo.map((e) => e.id).toList(),
      );

      var event = response?.events
              .map((e) => _chatRepository.chatEvent(e))
              .firstWhereOrNull((e) => e is EventChatItemPosted)
          as EventChatItemPosted?;

      if (event != null && event.item is HiveChatMessage) {
        remove(message.value.id, message.value.key);
        _pending.remove(message.value);
        message = event.item as HiveChatMessage;
      }
    } catch (e) {
      message.value.status.value = SendingStatus.error;
      _pending.remove(message.value);
      rethrow;
    } finally {
      put(message);
    }

    return message.value;
  }

  /// Adds the provided [item] to [Pagination] and [Hive].
  Future<void> put(HiveChatItem item) async {
    Log.debug('put($item)', '$runtimeType Chat - ${title.value}');
    await _pagination.put(item);
  }

  @override
  Future<void> remove(ChatItemId itemId, [ChatItemKey? key]) async {
    Log.debug('remove($itemId, $key)', '$runtimeType Chat - ${title.value}');

    key ??= _local.keys.firstWhereOrNull((e) => e.id == itemId);

    if (key != null) {
      _pagination.remove(key);

      final HiveChat? chatEntity = await _chatLocal.get(id);
      if (chatEntity?.value.lastItem?.id == itemId) {
        var lastItem = messages.lastWhereOrNull((e) => e.value.id != itemId);

        if (lastItem != null) {
          chatEntity?.value.lastItem = lastItem.value;
          chatEntity?.lastItemCursor =
              (await _local.get(lastItem.value.key))?.cursor;
        } else {
          chatEntity?.value.lastItem = null;
          chatEntity?.lastItemCursor = null;
        }

        _chatLocal.put(chatEntity!);
      }
    }
  }

  /// Returns a stored [HiveChatItem] identified by the provided [itemId], if
  /// any.
  ///
  /// Optionally, a [key] may be specified, otherwise it will be fetched
  /// from the [_local] store.
  Future<HiveChatItem?> get(ChatItemId itemId, {ChatItemKey? key}) async {
    Log.debug('get($itemId, $key)', '$runtimeType Chat - ${title.value}');

    key ??= _local.keys.firstWhereOrNull((e) => e.id == itemId);

    if (key != null) {
      return await _local.get(key);
    }

    return null;
  }

  /// Recalculates the [reads] to represent the actual [messages].
  void updateReads() {
    Log.debug('updateReads()', '$runtimeType Chat - ${title.value}');

    for (LastChatRead e in chat.value.lastReads) {
      final PreciseDateTime? at = _lastReadAt(e.at);

      if (at != null) {
        final LastChatRead? read =
            reads.firstWhereOrNull((m) => m.memberId == e.memberId);

        if (read != null) {
          read.at = at;
        } else {
          reads.add(LastChatRead(e.memberId, at));
        }
      }
    }
  }

  /// Updates the [chat] and [chat]-related resources with the provided
  /// [newChat].
  Future<void> updateChat(Chat newChat) async {
    Log.debug('updateChat($newChat)', '$runtimeType Chat - ${title.value}');

    if (chat.value.id != newChat.id) {
      chat.value = newChat;

      if (!_controller.isPaused && !_controller.isClosed) {
        _initRemoteSubscription();
      }

      // Retrieve all the [HiveChatItem]s to put them in the [newChat].
      final Iterable<HiveChatItem> saved = await _local.values;

      // Clear and close the current [ChatItemHiveProvider].
      await _local.clear();
      _local.close();

      _local = ChatItemHiveProvider(id);
      await _local.init(userId: me);

      await _pagination.clear();
      _provider.hive = _local;

      for (var e in saved.whereType<HiveChatMessage>()) {
        // Copy the [HiveChatMessage] to the new [ChatItemHiveProvider].
        final HiveChatMessage copy = e.copyWith()..value.chatId = newChat.id;

        if (copy.value.status.value == SendingStatus.error) {
          copy.value.status.value = SendingStatus.sending;
        }

        _pagination.put(copy, ignoreBounds: true);
      }

      _pagination.around();
    }
  }

  /// Clears the [_pagination].
  Future<void> clear() async {
    Log.debug('clear()', '$runtimeType Chat - ${title.value}');
    await _pagination.clear();
  }

  // TODO: Remove when backend supports welcome messages.
  @override
  Future<void> addMessage(ChatMessageText text) async {
    Log.debug('addMessage($text)', '$runtimeType Chat - ${title.value}');

    await put(
      HiveChatMessage(
        ChatMessage(
          ChatItemId.local(),
          id,
          chat.value.members.firstWhereOrNull((e) => e.user.id != me)?.user ??
              User(const UserId('0'), UserNum('1234123412341234')),
          PreciseDateTime.now(),
          text: text,
        ),
        null,
        ChatItemVersion('0'),
        null,
      ),
    );
  }

  @override
  int compareTo(RxChat other) => chat.value.compareTo(other.chat.value, me);

  /// Adds the provided [ChatItem] to the [messages] list, initializing the
  /// [FileAttachment]s, if any.
  void _add(ChatItem item) {
    Log.debug('_add($item)', '$runtimeType Chat - ${title.value}');

    if (!PlatformUtils.isWeb) {
      if (item is ChatMessage) {
        for (var a in item.attachments.whereType<FileAttachment>()) {
          a.init();
        }
      } else if (item is ChatForward) {
        ChatItemQuote nested = item.quote;
        if (nested is ChatMessageQuote) {
          for (var a in nested.attachments.whereType<FileAttachment>()) {
            a.init();
          }
        }
      }
    }

    final int i = messages.indexWhere((e) => e.value.id == item.id);
    if (i == -1) {
      messages.insertAfter(
        Rx(item),
        (e) => item.key.compareTo(e.value.key) == 1,
      );
    } else {
      messages[i].value = item;
    }
  }

  /// Updates the [members] and [title] fields based on the [chat] state.
  Future<void> _updateFields() async {
    Log.debug('_updateFields()', '$runtimeType Chat - ${title.value}');

    if (chat.value.name != null) {
      _updateTitle();
    }

    if (!chat.value.isDialog) {
      avatar.value = chat.value.avatar;
    }

    _muteTimer?.cancel();
    if (chat.value.muted?.until != null) {
      _muteTimer = Timer(
        chat.value.muted!.until!.val.difference(DateTime.now()),
        () async {
          final HiveChat? chat = await _chatLocal.get(id);
          if (chat != null) {
            chat.value.muted = null;
            _chatRepository.put(chat);
          }
        },
      );
    }

    // TODO: Users list can be huge, so we should implement pagination and
    //       loading on demand.
    for (var m in chat.value.members) {
      if (!members.containsKey(m.user.id)) {
        var user = await _chatRepository.getUser(m.user.id);
        if (user != null) {
          members[m.user.id] = user;
        }
      }
    }

    members
        .removeWhere((k, _) => chat.value.members.none((m) => m.user.id == k));

    if (chat.value.name == null) {
      var users = members.values.take(3);
      _userWorkers.removeWhere((k, v) {
        if (!users.any((u) => u.id == k)) {
          v.dispose();
          return true;
        }

        return false;
      });

      for (RxUser u in users) {
        if (!_userWorkers.containsKey(u.id)) {
          // TODO: Title should be updated only if [User.name] had actually
          // changed.
          _userWorkers[u.id] = ever(u.user, (_) => _updateTitle());
        }
      }

      _updateTitle();
    }

    if (chat.value.unreadCount < unreadCount.value || _readTimer == null) {
      unreadCount.value = chat.value.unreadCount;
    }
  }

  /// Updates the [title].
  void _updateTitle([Iterable<User>? users]) {
    Log.debug('_updateTitle($users)', '$runtimeType Chat - ${title.value}');

    title.value = chat.value.getTitle(
      users?.take(3) ?? members.values.take(3).map((e) => e.user.value),
      me,
    );
  }

  /// Updates the [avatar].
  void _updateAvatar() {
    Log.debug('_updateAvatar()', '$runtimeType Chat - ${title.value}');

    RxUser? member;

    switch (chat.value.kind) {
      case ChatKind.dialog:
        member = members.values.firstWhereOrNull((e) => e.id != me);
        break;

      case ChatKind.group:
      case ChatKind.monolog:
        avatar.value = chat.value.avatar;
        break;

      case ChatKind.artemisUnknown:
        // No-op.
        break;
    }

    if (member != null) {
      avatar.value = member.user.value.avatar;
      _userWorker = ever(member.user, (User u) => avatar.value = u.avatar);
    }
  }

  /// Returns the [ChatItem.at] being the predecessor of the provided [at].
  PreciseDateTime? _lastReadAt(PreciseDateTime at) {
    Log.debug('_lastReadAt($at)', '$runtimeType Chat - ${title.value}');

    final Rx<ChatItem>? message = messages
        .lastWhereOrNull((e) => e.value is! ChatInfo && e.value.at <= at);

    // Return `null` if [hasNext] because the provided [at] can be actually
    // connected to another [message].
    if (message == null || hasNext.isTrue && messages.last == message) {
      return null;
    } else {
      return message.value.at;
    }
  }

  /// Re-fetches the [Attachment]s of the specified [item] to be up-to-date.
  Future<void> _updateAttachments(ChatItem item) async {
    Log.debug(
      '_updateAttachments($item)',
      '$runtimeType Chat - ${title.value}',
    );

    final HiveChatItem? stored = await get(item.id, key: item.key);
    if (stored != null) {
      final List<Attachment> response =
          await _chatRepository.attachments(stored);

      void replace(Attachment a) {
        Attachment? fetched = response.firstWhereOrNull((e) => e.id == a.id);
        if (fetched != null) {
          a.original = fetched.original;
          if (a is ImageAttachment && fetched is ImageAttachment) {
            a.big = fetched.big;
            a.medium = fetched.medium;
            a.small = fetched.small;
          }
        }
      }

      final List<Attachment> all = [];

      if (item is ChatMessage) {
        all.addAll(item.attachments);
        for (ChatItemQuote replied in item.repliesTo) {
          if (replied is ChatMessageQuote) {
            all.addAll(replied.attachments);
          }
        }
      } else if (item is ChatForward) {
        final ChatItemQuote nested = item.quote;
        if (nested is ChatMessageQuote) {
          all.addAll(nested.attachments);

          if (nested.original != null) {
            for (ChatItemQuote replied
                in (nested.original as ChatMessage).repliesTo) {
              if (replied is ChatMessageQuote) {
                all.addAll(replied.attachments);
              }
            }
          }
        }
      }

      for (Attachment a in all) {
        replace(a);
      }

      stored.value = item;
      _pagination.put(stored);
    }
  }

  /// Initializes [ChatRepository.chatEvents] subscription.
  Future<void> _initRemoteSubscription() async {
    Log.debug(
      '_initRemoteSubscription()',
      '$runtimeType Chat - ${title.value}',
    );

    if (!id.isLocal) {
      _remoteSubscription?.close(immediate: true);
      _remoteSubscription = StreamQueue(
        _chatRepository.chatEvents(
          id,
          (await _chatLocal.get(id))?.ver,
          () async => (await _chatLocal.get(id))?.ver,
        ),
      );

      await _remoteSubscription!.execute(
        _chatEvent,
        onError: (e) async {
          if (e is StaleVersionException) {
            await _pagination.clear();

            await _pagination.around(cursor: _lastReadItemCursor);
          }
        },
      );

      _remoteSubscription = null;
    }
  }

  /// Handles [ChatEvent]s from the [ChatRepository.chatEvents] subscription.
  Future<void> _chatEvent(ChatEvents event) async {
    Log.debug('_chatEvent($event)', '$runtimeType Chat - ${title.value}');

    switch (event.kind) {
      case ChatEventsKind.initialized:
        // No-op.
        break;

      case ChatEventsKind.chat:
        var node = event as ChatEventsChat;
        HiveChat? chatEntity = await _chatLocal.get(id);
        if (node.chat.ver > chatEntity?.ver) {
          chatEntity = node.chat;
          _chatRepository.put(chatEntity);
          _lastReadItemCursor = node.chat.lastReadItemCursor;
        }
        break;

      case ChatEventsKind.event:
        final HiveChat? chatEntity = await _chatLocal.get(id);
        var versioned = (event as ChatEventsEvent).event;
        if (chatEntity == null || versioned.ver <= chatEntity.ver) {
          return;
        }

        chatEntity.ver = versioned.ver;

        bool putChat = subscribed;
        for (var event in versioned.events) {
          putChat = subscribed;

          // Subscription was already disposed while processing the events.
          if (!subscribed) {
            return;
          }

          switch (event.kind) {
            case ChatEventKind.redialed:
              // TODO: Implement EventChatCallMemberRedialed.
              break;

            case ChatEventKind.cleared:
              chatEntity.value.lastItem = null;
              chatEntity.value.lastReadItem = null;
              chatEntity.lastItemCursor = null;
              chatEntity.lastReadItemCursor = null;
              _lastReadItemCursor = null;
              await _pagination.clear();
              break;

            case ChatEventKind.itemHidden:
              event as EventChatItemHidden;
              await remove(event.itemId);
              break;

            case ChatEventKind.muted:
              event as EventChatMuted;
              chatEntity.value.muted = event.duration;
              break;

            case ChatEventKind.typingStarted:
              event as EventChatTypingStarted;
              typingUsers.addIf(
                !typingUsers.any((e) => e.id == event.user.id),
                event.user,
              );
              break;

            case ChatEventKind.unmuted:
              chatEntity.value.muted = null;
              break;

            case ChatEventKind.typingStopped:
              event as EventChatTypingStopped;
              typingUsers.removeWhere((e) => e.id == event.user.id);
              break;

            case ChatEventKind.hidden:
              event as EventChatHidden;
              _chatRepository.remove(event.chatId);
              putChat = false;
              continue;

            case ChatEventKind.itemDeleted:
              event as EventChatItemDeleted;
              await remove(event.itemId);
              break;

            case ChatEventKind.itemEdited:
              event as EventChatItemEdited;
              final item = await get(event.itemId);
              if (item != null) {
                final message = item.value as ChatMessage;
                message.text =
                    event.text != null ? event.text!.newText : message.text;
                message.attachments = event.attachments ?? message.attachments;
                message.repliesTo = event.quotes ?? message.repliesTo;
                put(item);
              }

              if (chatEntity.value.lastItem?.id == event.itemId) {
                final message = chatEntity.value.lastItem as ChatMessage;
                message.text =
                    event.text != null ? event.text!.newText : message.text;
                message.attachments = event.attachments ?? message.attachments;
                message.repliesTo = event.quotes ?? message.repliesTo;
              }
              break;

            case ChatEventKind.callStarted:
              event as EventChatCallStarted;

              if (!chat.value.isDialog) {
                event.call.conversationStartedAt ??= PreciseDateTime.now();
              }

              chatEntity.value.ongoingCall = event.call;
              _chatRepository.addCall(event.call);

              final message = await get(event.call.id, key: event.call.key);

              if (message != null) {
                event.call.at = message.value.at;
                message.value = event.call;
                put(message);
              }
              break;

            case ChatEventKind.unreadItemsCountUpdated:
              event as EventChatUnreadItemsCountUpdated;
              if (event.count < unreadCount.value || _readTimer == null) {
                unreadCount.value = event.count;
              } else if (event.count > chatEntity.value.unreadCount) {
                unreadCount.value += event.count - chatEntity.value.unreadCount;
              }

              chatEntity.value.unreadCount = event.count;
              break;

            case ChatEventKind.callFinished:
              event as EventChatCallFinished;
              chatEntity.value.ongoingCall = null;
              if (chatEntity.value.lastItem?.id == event.call.id) {
                chatEntity.value.lastItem = event.call;
              }

              if (event.reason != ChatCallFinishReason.moved) {
                _chatRepository.removeCredentials(event.call.id);
                _chatRepository.endCall(event.call.chatId);
              }

              final message = await get(event.call.id, key: event.call.key);

              if (message != null) {
                event.call.at = message.value.at;
                message.value = event.call;
                put(message);
              }
              break;

            case ChatEventKind.callMemberLeft:
              event as EventChatCallMemberLeft;
              int? i = chatEntity.value.ongoingCall?.members
                      .indexWhere((e) => e.user.id == event.user.id) ??
                  -1;

              if (i != -1) {
                chatEntity.value.ongoingCall?.members.removeAt(i);
              }
              break;

            case ChatEventKind.callMemberJoined:
              event as EventChatCallMemberJoined;
              chatEntity.value.ongoingCall?.members.add(
                ChatCallMember(
                  user: event.user,
                  handRaised: false,
                  joinedAt: event.at,
                ),
              );

              if (chatEntity.value.ongoingCall?.conversationStartedAt == null &&
                  chat.value.isDialog) {
                final Set<UserId>? ids = chatEntity.value.ongoingCall?.members
                    .map((e) => e.user.id)
                    .toSet();

                if (ids != null && ids.length >= 2) {
                  chatEntity.value.ongoingCall?.conversationStartedAt =
                      event.call.conversationStartedAt ?? event.at;

                  if (chatEntity.value.ongoingCall != null) {
                    final call = chatEntity.value.ongoingCall!;
                    final message = await get(call.id, key: call.key);

                    if (message != null) {
                      call.at = message.value.at;
                      message.value = call;
                      put(message);
                    }
                  }
                }
              }
              break;

            case ChatEventKind.lastItemUpdated:
              event as EventChatLastItemUpdated;
              chatEntity.value.lastItem = event.lastItem?.value;

              // TODO [ChatCall.conversationStartedAt] shouldn't be `null` here
              //      when starting group or monolog [ChatCall].
              if (!chatEntity.value.isDialog &&
                  chatEntity.value.lastItem is ChatCall) {
                (chatEntity.value.lastItem as ChatCall).conversationStartedAt =
                    PreciseDateTime.now();
              }

              chatEntity.value.updatedAt =
                  event.lastItem?.value.at ?? chatEntity.value.updatedAt;
              if (event.lastItem != null) {
                await put(event.lastItem!);
              }
              break;

            case ChatEventKind.delivered:
              event as EventChatDelivered;
              chatEntity.value.lastDelivery = event.at;
              break;

            case ChatEventKind.read:
              event as EventChatRead;

              final PreciseDateTime? at = _lastReadAt(event.at);
              if (at != null) {
                final LastChatRead? read = reads
                    .firstWhereOrNull((e) => e.memberId == event.byUser.id);

                if (read == null) {
                  reads.add(LastChatRead(event.byUser.id, at));
                } else {
                  read.at = at;
                }

                if (event.byUser.id == me) {
                  final ChatItemKey? key =
                      _local.keys.lastWhereOrNull((e) => e.at == at);
                  if (key != null) {
                    final HiveChatItem? item = await _local.get(key);
                    if (item != null) {
                      chatEntity.lastReadItemCursor = item.cursor!;
                      chatEntity.value.lastReadItem = item.value.id;
                      _lastReadItemCursor = item.cursor!;
                    }
                  }
                }
              }

              LastChatRead? lastRead = chatEntity.value.lastReads
                  .firstWhereOrNull((e) => e.memberId == event.byUser.id);
              if (lastRead == null) {
                chatEntity.value.lastReads
                    .add(LastChatRead(event.byUser.id, event.at));
              } else {
                lastRead.at = event.at;
              }
              break;

            case ChatEventKind.callDeclined:
              // TODO: Implement EventChatCallDeclined.
              break;

            case ChatEventKind.itemPosted:
              event as EventChatItemPosted;
              final HiveChatItem item = event.item;

              if (chatEntity.value.isHidden) {
                chatEntity.value.isHidden = false;
              }

              if (item.value is ChatMessage && item.value.author.id == me) {
                ChatMessage? pending =
                    _pending.whereType<ChatMessage>().firstWhereOrNull(
                          (e) =>
                              e.status.value == SendingStatus.sending &&
                              (item.value as ChatMessage).isEquals(e),
                        );

                // If any [ChatMessage] sharing the same fields as the posted
                // one is found in the [_pending] messages, and this message
                // is not yet added to the store, then remove the [pending].
                if (pending != null &&
                    await get(item.value.id, key: item.value.key) == null) {
                  remove(pending.id, pending.key);
                  _pending.remove(pending);
                }
              }

              put(item);

              if (item.value is ChatInfo) {
                var msg = item.value as ChatInfo;

                switch (msg.action.kind) {
                  case ChatInfoActionKind.avatarUpdated:
                    final action = msg.action as ChatInfoActionAvatarUpdated;
                    chatEntity.value.avatar = action.avatar;
                    break;

                  case ChatInfoActionKind.created:
                    // No-op.
                    break;

                  case ChatInfoActionKind.memberAdded:
                    final action = msg.action as ChatInfoActionMemberAdded;
                    chatEntity.value.members
                        .add(ChatMember(action.user, msg.at));
                    break;

                  case ChatInfoActionKind.memberRemoved:
                    final action = msg.action as ChatInfoActionMemberRemoved;
                    chatEntity.value.members
                        .removeWhere((e) => e.user.id == action.user.id);
                    // TODO: https://github.com/team113/messenger/issues/627
                    chatEntity.value.lastReads
                        .removeWhere((e) => e.memberId == action.user.id);
                    reads.removeWhere((e) => e.memberId == action.user.id);
                    await _chatRepository.onMemberRemoved(id, action.user.id);
                    break;

                  case ChatInfoActionKind.nameUpdated:
                    final action = msg.action as ChatInfoActionNameUpdated;
                    chatEntity.value.name = action.name;
                    break;
                }
              }
              break;

            case ChatEventKind.totalItemsCountUpdated:
              event as EventChatTotalItemsCountUpdated;
              chatEntity.value.totalCount = event.count;
              break;

            case ChatEventKind.directLinkUpdated:
              event as EventChatDirectLinkUpdated;
              chatEntity.value.directLink = event.link;
              break;

            case ChatEventKind.directLinkUsageCountUpdated:
              event as EventChatDirectLinkUsageCountUpdated;
              chatEntity.value.directLink?.usageCount = event.usageCount;
              break;

            case ChatEventKind.directLinkDeleted:
              chatEntity.value.directLink = null;
              break;

            case ChatEventKind.callMoved:
              // TODO: Implement EventChatCallMoved.
              break;

            case ChatEventKind.favorited:
              event as EventChatFavorited;
              chatEntity.value.favoritePosition = event.position;
              break;

            case ChatEventKind.unfavorited:
              chatEntity.value.favoritePosition = null;
              break;

            case ChatEventKind.callConversationStarted:
              event as EventChatCallConversationStarted;
              chatEntity.value.ongoingCall = event.call;
              break;
          }
        }

        if (putChat) {
          await _chatRepository.put(chatEntity);
        }
        break;
    }
  }
}

/// Extension adding an ability to insert the element based on some condition to
/// [List].
extension ListInsertAfter<T> on List<T> {
  /// Inserts the [element] after the [test] condition becomes `true`.
  ///
  /// Only meaningful, if this [List] is sorted in some way, as this method
  /// iterates it from the [first] til the [last].
  void insertAfter(T element, bool Function(T) test) {
    if (isEmpty || !test(this[0])) {
      insert(0, element);
      return;
    }

    for (var i = length - 1; i > -1; --i) {
      if (test(this[i])) {
        insert(i + 1, element);
        return;
      }
    }
  }
}

/// [Timer] exposing its [future] to be awaited.
class AwaitableTimer {
  AwaitableTimer(Duration d, FutureOr Function() callback) {
    _timer = Timer(d, () async {
      try {
        _completer.complete(await callback());
      } on StateError {
        // No-op, as [Future] is allowed to be completed.
      } catch (e, stackTrace) {
        _completer.completeError(e, stackTrace);
      }
    });
  }

  /// [Timer] executing the callback.
  late final Timer _timer;

  /// [Completer] completing when [_timer] is done executing.
  final _completer = Completer();

  /// [Future] completing when this [AwaitableTimer] is finished.
  Future get future => _completer.future;

  /// Cancels this [AwaitableTimer].
  void cancel() {
    _timer.cancel();
    _completer.complete();
  }
}<|MERGE_RESOLUTION|>--- conflicted
+++ resolved
@@ -444,15 +444,11 @@
 
   @override
   Future<void> around() async {
-<<<<<<< HEAD
     Log.debug('around()', '$runtimeType Chat - ${title.value}');
-
-    if (id.isLocal || status.value.isSuccess) {
-=======
+    
     if (id.isLocal ||
         status.value.isSuccess ||
         (hasNext.isFalse && hasPrevious.isFalse)) {
->>>>>>> ab0ab8ab
       return;
     }
 
