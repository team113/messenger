--- conflicted
+++ resolved
@@ -814,15 +814,10 @@
 
       _local = ChatItemHiveProvider(id);
       await _local.init(userId: me);
-<<<<<<< HEAD
+      _provider.hive = _local;
 
       _sortingLocal = ChatItemSortingHiveProvider(id);
       await _sortingLocal.init(userId: me);
-
-      await clear();
-=======
->>>>>>> 264b9e69
-      _provider.hive = _local;
 
       for (var e in saved.whereType<HiveChatMessage>()) {
         // Copy the [HiveChatMessage] to the new [ChatItemHiveProvider].
