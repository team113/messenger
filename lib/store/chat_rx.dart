--- conflicted
+++ resolved
@@ -1279,7 +1279,7 @@
                 chatEntity.lastItemCursor = null;
                 chatEntity.lastReadItemCursor = null;
                 _lastReadItemCursor = null;
-                await _pagination.clear();
+                await clear();
                 break;
 
               case ChatEventKind.itemHidden:
@@ -1328,112 +1328,37 @@
                       event.text != null ? event.text!.newText : message.text;
                   message.attachments =
                       event.attachments ?? message.attachments;
-                  message.repliesTo = event.quotes ?? message.repliesTo;
+                  message.repliesTo =
+                      event.quotes?.map((e) => e.value).toList() ??
+                          message.repliesTo;
+                  (item as HiveChatMessage).repliesToCursors =
+                      event.quotes?.map((e) => e.cursor).toList() ??
+                          item.repliesToCursors;
                   put(item);
                 }
 
-<<<<<<< HEAD
-          switch (event.kind) {
-            case ChatEventKind.redialed:
-              // TODO: Implement EventChatCallMemberRedialed.
-              break;
-
-            case ChatEventKind.cleared:
-              chatEntity.value.lastItem = null;
-              chatEntity.value.lastReadItem = null;
-              chatEntity.lastItemCursor = null;
-              chatEntity.lastReadItemCursor = null;
-              _lastReadItemCursor = null;
-              await clear();
-              break;
-
-            case ChatEventKind.itemHidden:
-              event as EventChatItemHidden;
-              await remove(event.itemId);
-              break;
-
-            case ChatEventKind.muted:
-              event as EventChatMuted;
-              chatEntity.value.muted = event.duration;
-              break;
-
-            case ChatEventKind.typingStarted:
-              event as EventChatTypingStarted;
-              typingUsers.addIf(
-                !typingUsers.any((e) => e.id == event.user.id),
-                event.user,
-              );
-              break;
-
-            case ChatEventKind.unmuted:
-              chatEntity.value.muted = null;
-              break;
-
-            case ChatEventKind.typingStopped:
-              event as EventChatTypingStopped;
-              typingUsers.removeWhere((e) => e.id == event.user.id);
-              break;
-
-            case ChatEventKind.hidden:
-              event as EventChatHidden;
-              chatEntity.value.isHidden = true;
-              continue;
-
-            case ChatEventKind.itemDeleted:
-              event as EventChatItemDeleted;
-              await remove(event.itemId);
-              break;
-
-            case ChatEventKind.itemEdited:
-              event as EventChatItemEdited;
-              final item = await get(event.itemId);
-              if (item != null) {
-                final message = item.value as ChatMessage;
-                message.text =
-                    event.text != null ? event.text!.newText : message.text;
-                message.attachments = event.attachments ?? message.attachments;
-                message.repliesTo =
-                    event.quotes?.map((e) => e.value).toList() ??
-                        message.repliesTo;
-                (item as HiveChatMessage).repliesToCursors =
-                    event.quotes?.map((e) => e.cursor).toList() ??
-                        item.repliesToCursors;
-                put(item);
-              }
-
-              if (chatEntity.value.lastItem?.id == event.itemId) {
-                final message = chatEntity.value.lastItem as ChatMessage;
-                message.text =
-                    event.text != null ? event.text!.newText : message.text;
-                message.attachments = event.attachments ?? message.attachments;
-                message.repliesTo =
-                    event.quotes?.map((e) => e.value).toList() ??
-                        message.repliesTo;
-              }
-              break;
-=======
                 if (chatEntity.value.lastItem?.id == event.itemId) {
                   final message = chatEntity.value.lastItem as ChatMessage;
                   message.text =
                       event.text != null ? event.text!.newText : message.text;
                   message.attachments =
                       event.attachments ?? message.attachments;
-                  message.repliesTo = event.quotes ?? message.repliesTo;
+                  message.repliesTo =
+                      event.quotes?.map((e) => e.value).toList() ??
+                          message.repliesTo;
                 }
                 break;
 
               case ChatEventKind.callStarted:
                 event as EventChatCallStarted;
->>>>>>> c12e1013
 
                 if (!chat.value.isDialog) {
                   event.call.conversationStartedAt ??= PreciseDateTime.now();
                 }
 
-                chatEntity.value.ongoingCall = event.call;
-
                 // Call is already finished, no reason to try adding it.
                 if (event.call.finishReason != null) {
+                  chatEntity.value.ongoingCall = event.call;
                   _chatRepository.addCall(event.call);
                 }
 
@@ -1460,13 +1385,13 @@
 
               case ChatEventKind.callFinished:
                 event as EventChatCallFinished;
+                chatEntity.value.ongoingCall = null;
+                if (chatEntity.value.lastItem?.id == event.call.id) {
+                  chatEntity.value.lastItem = event.call;
+                }
 
                 if (chatEntity.value.ongoingCall?.id == event.call.id) {
                   chatEntity.value.ongoingCall = null;
-                }
-
-                if (chatEntity.value.lastItem?.id == event.call.id) {
-                  chatEntity.value.lastItem = event.call;
                 }
 
                 if (event.reason != ChatCallFinishReason.moved) {
