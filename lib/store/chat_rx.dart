--- conflicted
+++ resolved
@@ -1959,24 +1959,19 @@
 
               // TODO: [ChatCall.conversationStartedAt] shouldn't be `null`
               //       here when starting group or monolog [ChatCall].
-<<<<<<< HEAD
               if (chatEntity.value.lastItem is ChatCall) {
                 final ChatCall call = chatEntity.value.lastItem as ChatCall;
 
                 if (!chatEntity.value.isDialog) {
                   call.conversationStartedAt ??= PreciseDateTime.now();
+                  write((chat) => (chat.value.lastItem as ChatCall)
+                      .conversationStartedAt ??= PreciseDateTime.now());
                 }
 
                 // Call is already finished, no reason to try adding it.
                 if (call.finishReason == null) {
-                  chatEntity.value.ongoingCall = call;
+                  write((chat) => chat.value.ongoingCall = call);
                 }
-=======
-              if (!chatEntity.value.isDialog &&
-                  chatEntity.value.lastItem is ChatCall) {
-                write((chat) => (chat.value.lastItem as ChatCall)
-                    .conversationStartedAt ??= PreciseDateTime.now());
->>>>>>> a4dcd783
               }
 
               write((chat) => chat.value.updatedAt =
