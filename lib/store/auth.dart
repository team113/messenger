// Copyright © 2022-2024 IT ENGINEERING MANAGEMENT INC,
//                       <https://github.com/team113>
//
// This program is free software: you can redistribute it and/or modify it under
// the terms of the GNU Affero General Public License v3.0 as published by the
// Free Software Foundation, either version 3 of the License, or (at your
// option) any later version.
//
// This program is distributed in the hope that it will be useful, but WITHOUT
// ANY WARRANTY; without even the implied warranty of MERCHANTABILITY or FITNESS
// FOR A PARTICULAR PURPOSE. See the GNU Affero General Public License v3.0 for
// more details.
//
// You should have received a copy of the GNU Affero General Public License v3.0
// along with this program. If not, see
// <https://www.gnu.org/licenses/agpl-3.0.html>.

import 'package:get/get.dart';

import '/api/backend/extension/credentials.dart';
import '/api/backend/extension/my_user.dart';
import '/api/backend/schema.dart';
import '/domain/model/chat.dart';
import '/domain/model/fcm_registration_token.dart';
import '/domain/model/my_user.dart';
import '/domain/model/session.dart';
import '/domain/model/user.dart';
import '/domain/repository/auth.dart';
import '/provider/gql/base.dart';
import '/provider/gql/exceptions.dart';
import '/provider/gql/graphql.dart';
import '/provider/hive/credentials.dart';
import '/provider/hive/my_user.dart';
import '/util/log.dart';

/// Implementation of an [AbstractAuthRepository].
///
/// All methods may throw [ConnectionException], [GraphQlException].
class AuthRepository implements AbstractAuthRepository {
  AuthRepository(
    this._graphQlProvider,
    this._myUserProvider,
    this._credentialsProvider,
  );

  @override
  final RxList<Session> sessions = RxList();

  /// GraphQL API provider.
  final GraphQlProvider _graphQlProvider;

  /// [MyUserHiveProvider] for removing [MyUser]s.
  final MyUserHiveProvider _myUserProvider;

  /// [CredentialsHiveProvider] for removing [Credentials].
  final CredentialsHiveProvider _credentialsProvider;

  // TODO: Temporary solution, wait for support from backend.
  /// [Credentials] of [Session] created with [signUpWithEmail] returned in
  /// successful [confirmSignUpEmail].
  Credentials? _signUpCredentials;

  // TODO: Temporary solution, wait for support from backend.
  /// [HiveMyUser] created with [signUpWithEmail] and put to [Hive] in
  /// successful [confirmSignUpEmail].
  HiveMyUser? _signedUpUser;

  @override
  set token(AccessTokenSecret? token) {
    Log.debug('set token($token)', '$runtimeType');

    _graphQlProvider.token = token;
    if (token == null) {
      _graphQlProvider.disconnect();
    }
  }

  @override
  set authExceptionHandler(
    Future<void> Function(AuthorizationException) handler,
  ) {
    Log.debug('set authExceptionHandler(handler)', '$runtimeType');
    _graphQlProvider.authExceptionHandler = handler;
  }

  @override
  void applyToken() {
    Log.debug('applyToken()', '$runtimeType');
    _graphQlProvider.reconnect();
  }

  @override
  Future<Credentials> signUp() async {
    Log.debug('signUp()', '$runtimeType');

    final response = await _graphQlProvider.signUp();

    _myUserProvider.put(response.createUser.user.toHive());

    return response.toModel();
  }

  @override
  Future<Credentials> signIn(
    UserPassword password, {
    UserLogin? login,
    UserNum? num,
    UserEmail? email,
    UserPhone? phone,
  }) async {
    Log.debug(
      'signIn(***, $login, $num, $email, $phone)',
      '$runtimeType',
    );

    final response =
        await _graphQlProvider.signIn(password, login, num, email, phone);

    _myUserProvider.put(response.user.toHive());

    return response.toModel();
  }

  @override
  Future<void> signUpWithEmail(UserEmail email) async {
    Log.debug('signUpWithEmail($email)', '$runtimeType');

    _signUpCredentials = null;

    final response = await _graphQlProvider.signUp();

    _signedUpUser = response.createUser.user.toHive();
    _signUpCredentials = response.toModel();

    await _graphQlProvider.addUserEmail(
      email,
      raw: RawClientOptions(_signUpCredentials!.access.secret),
    );
  }

  @override
  Future<Credentials> confirmSignUpEmail(
    ConfirmationCode code,
  ) async {
    Log.debug('confirmSignUpEmail($code)', '$runtimeType');

    if (_signUpCredentials == null) {
      throw ArgumentError.notNull('_signUpCredentials');
    } else if (_signedUpUser == null) {
      throw ArgumentError.notNull('_signedUpUser');
    }

    await _graphQlProvider.confirmEmailCode(
      code,
      raw: RawClientOptions(_signUpCredentials!.access.secret),
    );

    _myUserProvider.put(_signedUpUser!);

    return _signUpCredentials!;
  }

  @override
  Future<void> resendSignUpEmail() async {
    Log.debug('resendSignUpEmail()', '$runtimeType');

    if (_signUpCredentials == null) {
      throw ArgumentError.notNull('_signUpCredentials');
    }

    await _graphQlProvider.resendEmail(
      raw: RawClientOptions(_signUpCredentials!.access.secret),
    );
  }

  @override
  Future<void> deleteSession({
<<<<<<< HEAD
    FcmRegistrationToken? fcmToken,
    AccessTokenSecret? accessToken,
=======
    SessionId? id,
    UserPassword? password,
    FcmRegistrationToken? fcmToken,
>>>>>>> 404823a6
  }) async {
    Log.debug('deleteSession($fcmToken)', '$runtimeType');

    if (fcmToken != null) {
      await _graphQlProvider.unregisterFcmDevice(fcmToken);
<<<<<<< HEAD
    }
    await _graphQlProvider.deleteSession(token: accessToken);
=======
    }
    await _graphQlProvider.deleteSession(id: id, password: password);

    if (id != null) {
      sessions.removeWhere((e) => e.id == id);
    }
>>>>>>> 404823a6
  }

  @override
  Future<void> removeAccount(UserId id) async {
    Log.debug('removeAccount($id)', '$runtimeType');

    await _myUserProvider.remove(id);
    await _credentialsProvider.remove(id);
  }

  @override
  Future<void> validateToken(Credentials credentials) async {
    Log.debug('validateToken($credentials)', '$runtimeType');
    await _graphQlProvider.validateToken(credentials);
  }

  @override
  Future<Credentials> refreshSession(
    RefreshTokenSecret secret, {
    bool reconnect = true,
  }) {
    Log.debug('refreshSession($secret)', '$runtimeType');

    return _graphQlProvider.clientGuard.protect(() async {
      final response =
          (await _graphQlProvider.refreshSession(secret)).refreshSession
              as RefreshSession$Mutation$RefreshSession$CreateSessionOk;

      if (reconnect) {
        _graphQlProvider.token = response.accessToken.secret;
        _graphQlProvider.reconnect();
      }

      return response.toModel();
    });
  }

  @override
  Future<void> recoverUserPassword({
    UserLogin? login,
    UserNum? num,
    UserEmail? email,
    UserPhone? phone,
  }) async {
    Log.debug(
      'recoverUserPassword($login, $num, $email, $phone)',
      '$runtimeType',
    );

    await _graphQlProvider.recoverUserPassword(login, num, email, phone);
  }

  @override
  Future<void> validateUserPasswordRecoveryCode({
    required ConfirmationCode code,
    UserLogin? login,
    UserNum? num,
    UserEmail? email,
    UserPhone? phone,
  }) async {
    Log.debug(
      'validateUserPasswordRecoveryCode($code, $login, $num, $email, $phone)',
      '$runtimeType',
    );

    await _graphQlProvider.validateUserPasswordRecoveryCode(
      login,
      num,
      email,
      phone,
      code,
    );
  }

  @override
  Future<void> resetUserPassword({
    required ConfirmationCode code,
    required UserPassword newPassword,
    UserLogin? login,
    UserNum? num,
    UserEmail? email,
    UserPhone? phone,
  }) async {
    Log.debug(
      'resetUserPassword($code, ***, $login, $num, $email, $phone)',
      '$runtimeType',
    );

    await _graphQlProvider.resetUserPassword(
      login,
      num,
      email,
      phone,
      code,
      newPassword,
    );
  }

  @override
  Future<ChatId> useChatDirectLink(ChatDirectLinkSlug slug) async {
    Log.debug('useChatDirectLink($slug)', '$runtimeType');

    var response = await _graphQlProvider.useChatDirectLink(slug);
    return response.chat.id;
  }

  @override
  Future<void> updateSessions() async {
    Log.debug('updateSessions()', '$runtimeType');
    sessions.value =
        (await _graphQlProvider.sessions()).map((e) => e.toModel()).toList();
  }
}<|MERGE_RESOLUTION|>--- conflicted
+++ resolved
@@ -175,30 +175,28 @@
 
   @override
   Future<void> deleteSession({
-<<<<<<< HEAD
-    FcmRegistrationToken? fcmToken,
-    AccessTokenSecret? accessToken,
-=======
     SessionId? id,
     UserPassword? password,
     FcmRegistrationToken? fcmToken,
->>>>>>> 404823a6
-  }) async {
-    Log.debug('deleteSession($fcmToken)', '$runtimeType');
+    AccessTokenSecret? accessToken,
+  }) async {
+    Log.debug(
+        'deleteSession(id: $id, password: ${password?.obscured} $fcmToken)',
+        '$runtimeType');
 
     if (fcmToken != null) {
       await _graphQlProvider.unregisterFcmDevice(fcmToken);
-<<<<<<< HEAD
-    }
-    await _graphQlProvider.deleteSession(token: accessToken);
-=======
-    }
-    await _graphQlProvider.deleteSession(id: id, password: password);
+    }
+
+    await _graphQlProvider.deleteSession(
+      id: id,
+      password: password,
+      token: accessToken,
+    );
 
     if (id != null) {
       sessions.removeWhere((e) => e.id == id);
     }
->>>>>>> 404823a6
   }
 
   @override
