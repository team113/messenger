--- conflicted
+++ resolved
@@ -215,10 +215,11 @@
   }
 
   @override
-<<<<<<< HEAD
   Future<void> loadNextPage() async {
     await fragment.loadNextPage();
-=======
+    }
+
+    @override
   Future<void> favoriteChatContact(
     ChatContactId id,
     ChatContactPosition? position,
@@ -293,7 +294,6 @@
       favorites[id] = contact;
       rethrow;
     }
->>>>>>> c4ae7825
   }
 
   /// Puts the provided [contact] to [Hive].
