// Copyright © 2022-2023 IT ENGINEERING MANAGEMENT INC,
//                       <https://github.com/team113>
//
// This program is free software: you can redistribute it and/or modify it under
// the terms of the GNU Affero General Public License v3.0 as published by the
// Free Software Foundation, either version 3 of the License, or (at your
// option) any later version.
//
// This program is distributed in the hope that it will be useful, but WITHOUT
// ANY WARRANTY; without even the implied warranty of MERCHANTABILITY or FITNESS
// FOR A PARTICULAR PURPOSE. See the GNU Affero General Public License v3.0 for
// more details.
//
// You should have received a copy of the GNU Affero General Public License v3.0
// along with this program. If not, see
// <https://www.gnu.org/licenses/agpl-3.0.html>.

import 'dart:async';

import 'package:flutter/foundation.dart' show visibleForTesting;
import 'package:get/get.dart';
import 'package:mutex/mutex.dart';

import '/util/log.dart';
import '/util/obs/obs.dart';
import 'model/page_info.dart';

/// [Page]s maintainer utility of the provided [T] values with the specified [K]
/// key identifying those items and their [C] cursor.
class Pagination<T, C, K> {
  Pagination({
    this.perPage = 50,
    required this.provider,
    required this.onKey,
    required this.compare,
  });

  /// Items per [Page] to fetch.
  final int perPage;

  /// Map of the items fetched from the [provider].
  late final SortedObsMap<K, T> items = SortedObsMap(compare);

  /// [PageProvider] providing the [items].
  final PageProvider<T, C, K> provider;

  /// Indicator whether the [items] have next page.
  final RxBool hasNext = RxBool(true);

  /// Indicator whether the [items] have previous page.
  final RxBool hasPrevious = RxBool(true);

  /// Indicator whether the [next] page of [items] is being fetched.
  final RxBool nextLoading = RxBool(false);

  /// Indicator whether the [previous] page of [items] is being fetched.
  final RxBool previousLoading = RxBool(false);

  /// Callback, called when a key of type [K] identifying the provided [T] item
  /// is required.
  final K Function(T) onKey;

  /// Callback, comparing the provided [T] items.
  final int Function(T, T) compare;

  /// Cursor of the first item in the [items] list.
  @visibleForTesting
  C? startCursor;

  /// Cursor of the last item in the [items] list.
  @visibleForTesting
  C? endCursor;

  /// [Mutex] guarding synchronized access to the [init] and [around].
  final Mutex _guard = Mutex();

  /// [Mutex] guarding synchronized access to the [next].
  final Mutex _nextGuard = Mutex();

  /// [Mutex] guarding synchronized access to the [previous].
  final Mutex _previousGuard = Mutex();

  /// Returns a [Stream] of changes of the [items].
  Stream<MapChangeNotification<K, T>> get changes => items.changes;

  /// Resets this [Pagination] to its initial state.
  Future<void> clear() {
    Log.print('reset()', 'Pagination');
    items.clear();
    hasNext.value = true;
    hasPrevious.value = true;
    startCursor = null;
    endCursor = null;
    return provider.clear();
  }

  /// Fetches the initial [Page] of [items].
  Future<void> init(T? item) {
    return _guard.protect(() async {
      final Page<T, C>? page = await provider.init(item, perPage);
      Log.print(
        'init(item: $item)... \n'
            '\tFetched ${page?.edges.length} items\n'
            '\tstartCursor: ${page?.info.startCursor}\n'
            '\tendCursor: ${page?.info.endCursor}\n'
            '\thasPrevious: ${page?.info.hasPrevious}\n'
            '\thasNext: ${page?.info.hasNext}',
        'Pagination',
      );

      for (var e in page?.edges ?? []) {
        items[onKey(e)] = e;
      }

      startCursor = page?.info.startCursor;
      endCursor = page?.info.endCursor;
      hasNext.value = page?.info.hasNext ?? hasNext.value;
      hasPrevious.value = page?.info.hasPrevious ?? hasPrevious.value;
      Log.print('init(item: $item)... done', 'Pagination');
    });
  }

  /// Fetches the [Page] around the provided [item] or [cursor].
  ///
  /// If neither [item] nor [cursor] is provided, then fetches the first [Page].
  Future<void> around({T? item, C? cursor}) {
    final bool locked = _guard.isLocked;

    return _guard.protect(() async {
      if (locked) {
        return;
      }

      Log.print('around(item: $item, cursor: $cursor)...', 'Pagination');

      final Page<T, C>? page = await provider.around(item, cursor, perPage);
      Log.print(
        'around(item: $item, cursor: $cursor)... \n'
            '\tFetched ${page?.edges.length} items\n'
            '\tstartCursor: ${page?.info.startCursor}\n'
            '\tendCursor: ${page?.info.endCursor}\n'
            '\thasPrevious: ${page?.info.hasPrevious}\n'
            '\thasNext: ${page?.info.hasNext}',
        'Pagination',
      );

      for (var e in page?.edges ?? []) {
        items[onKey(e)] = e;
      }

      startCursor = page?.info.startCursor;
      endCursor = page?.info.endCursor;
      hasNext.value = page?.info.hasNext ?? hasNext.value;
      hasPrevious.value = page?.info.hasPrevious ?? hasPrevious.value;
      Log.print('around(item: $item, cursor: $cursor)... done', 'Pagination');
    });
  }

  /// Fetches a next page of the [items].
  Future<void> next() async {
    final bool locked = _nextGuard.isLocked;

<<<<<<< HEAD
    if (hasNext.isTrue && nextLoading.isFalse) {
      nextLoading.value = true;

      if (items.isNotEmpty) {
        final Page<T, C>? page;

        page = await provider.after(items.last, endCursor, perPage);

        Log.print(
          'next()... fetched ${page?.edges.length} items',
          'Pagination',
        );

        for (var e in page?.edges ?? []) {
          items[onKey(e)] = e;
        }

        endCursor = page?.info.endCursor ?? endCursor;
        hasNext.value = page?.info.hasNext ?? hasNext.value;
        Log.print('next()... done', 'Pagination');
      } else {
        await around();
      }
=======
    return _nextGuard.protect(() async {
      if (locked) {
        return;
      }

      if (items.isEmpty) {
        return around();
      }

      Log.print('next()...', 'Pagination');

      if (hasNext.isTrue && nextLoading.isFalse) {
        nextLoading.value = true;

        if (items.isNotEmpty) {
          final Page<T, C>? page =
              await provider.after(items[items.lastKey()], endCursor, perPage);
          Log.print(
            'next()... fetched ${page?.edges.length} items',
            'Pagination',
          );

          for (var e in page?.edges ?? []) {
            items[onKey(e)] = e;
          }
>>>>>>> 10aecd9b

          endCursor = page?.info.endCursor ?? endCursor;
          hasNext.value = page?.info.hasNext ?? hasNext.value;
          Log.print('next()... done', 'Pagination');
        } else {
          await around();
        }

        nextLoading.value = false;
      }
    });
  }

  /// Fetches a previous page of the [items].
  Future<void> previous() async {
    final bool locked = _previousGuard.isLocked;

    return _previousGuard.protect(() async {
      if (locked) {
        return;
      }

<<<<<<< HEAD
      final Page<T, C>? page =
          await provider.before(items.first, startCursor, perPage);
      Log.print(
        'previous()... fetched ${page?.edges.length} items',
        'Pagination',
      );
=======
      if (items.isEmpty) {
        return around();
      }

      Log.print('previous()...', 'Pagination');

      if (hasPrevious.isTrue && previousLoading.isFalse) {
        previousLoading.value = true;

        final Page<T, C>? page = await provider.before(
          items[items.firstKey()],
          startCursor,
          perPage,
        );
        Log.print(
          'previous()... fetched ${page?.edges.length} items',
          'Pagination',
        );
>>>>>>> 10aecd9b

        for (var e in page?.edges ?? []) {
          items[onKey(e)] = e;
        }

        startCursor = page?.info.startCursor ?? startCursor;
        hasPrevious.value = page?.info.hasPrevious ?? hasPrevious.value;
        Log.print('previous()... done', 'Pagination');

        previousLoading.value = false;
      }
    });
  }

  /// Adds the provided [item] to the [items].
  ///
  /// [item] will be added if it is within the bounds of the stored [items].
  Future<void> put(T item, {bool ignoreBounds = false}) async {
    Log.print('put($item)', 'Pagination');

    Future<void> put() async {
      items[onKey(item)] = item;
      await provider.put(item);
    }

    // Bypasses the bounds check.
    //
    // Intended to be used to forcefully add items, e.g. when items are
    // migrating from one source to another.
    if (ignoreBounds) {
      await put();
      return;
    }

    if (items.isEmpty) {
      if (hasNext.isFalse && hasPrevious.isFalse) {
        await put();
      }
    } else if (compare.call(item, items.last) == 1) {
      if (hasNext.isFalse) {
        await put();
      }
    } else if (compare.call(item, items.first) == -1) {
      if (hasPrevious.isFalse) {
        await put();
      }
    } else {
      await put();
    }
  }

  /// Removes the item with the provided [key] from the [items] and [provider].
  Future<void> remove(K key) {
    items.remove(key);
    return provider.remove(key);
  }
}

/// List of [T] items along with their [PageInfo] containing the [C] cursor.
class Page<T, C> {
  Page(this.edges, this.info);

  /// Reactive [RxStatus] of the [Page] being fetched.
  ///
  /// May be:
  /// - `status.isEmpty`, meaning the page is not fetched.
  /// - `status.isLoading`, meaning the [edges] are being fetched.
  /// - `status.isLoadingMore`, meaning some [edges] were fetched from local
  ///   storage.
  /// - `status.isSuccess`, meaning the [edges] were successfully fetched.
  final Rx<RxStatus> status = Rx(RxStatus.success());

  /// List of the fetched items.
  final List<T> edges;

  /// [PageInfo] of this [Page].
  PageInfo<C> info;

  /// Returns a new [Page] with reversed [info].
  Page<T, C> reversed() {
    return Page(
      List.from(this.edges.reversed),
      PageInfo(
        hasNext: this.info.hasPrevious,
        hasPrevious: this.info.hasNext,
        startCursor: this.info.endCursor,
        endCursor: this.info.startCursor,
      ),
    );
  }
}

/// Utility providing the [Page]s.
abstract class PageProvider<T, C, K> {
  /// Initializes this [PageProvider], loading initial [Page], if any.
  Future<Page<T, C>?> init(T? item, int count);

  /// Fetches the [Page] around the provided [item] or [cursor].
  ///
  /// If neither [item] nor [cursor] is provided, then fetches the first [Page].
  FutureOr<Page<T, C>?> around(T? item, C? cursor, int count);

  /// Fetches the [Page] after the provided [item] or [cursor].
  FutureOr<Page<T, C>?> after(T? item, C? cursor, int count);

  /// Fetches the [Page] before the provided [item] or [cursor].
  FutureOr<Page<T, C>?> before(T? item, C? cursor, int count);

  /// Adds the provided [item] to this [PageProvider].
  Future<void> put(T item);

  /// Removes the item specified by its [key] from this [PageProvider].
  Future<void> remove(K key);

  /// Clears this [PageProvider].
  Future<void> clear();
}

/// [PageProvider] page fetching strategy.
enum PaginationStrategy {
  /// [Page]s fetching starts from the beginning of the available window.
  fromStart,

  /// [Page]s fetching starts from the end of the available window.
  fromEnd,
}<|MERGE_RESOLUTION|>--- conflicted
+++ resolved
@@ -160,40 +160,11 @@
   Future<void> next() async {
     final bool locked = _nextGuard.isLocked;
 
-<<<<<<< HEAD
-    if (hasNext.isTrue && nextLoading.isFalse) {
-      nextLoading.value = true;
-
-      if (items.isNotEmpty) {
-        final Page<T, C>? page;
-
-        page = await provider.after(items.last, endCursor, perPage);
-
-        Log.print(
-          'next()... fetched ${page?.edges.length} items',
-          'Pagination',
-        );
-
-        for (var e in page?.edges ?? []) {
-          items[onKey(e)] = e;
-        }
-
-        endCursor = page?.info.endCursor ?? endCursor;
-        hasNext.value = page?.info.hasNext ?? hasNext.value;
-        Log.print('next()... done', 'Pagination');
-      } else {
-        await around();
-      }
-=======
     return _nextGuard.protect(() async {
       if (locked) {
         return;
       }
 
-      if (items.isEmpty) {
-        return around();
-      }
-
       Log.print('next()...', 'Pagination');
 
       if (hasNext.isTrue && nextLoading.isFalse) {
@@ -201,7 +172,7 @@
 
         if (items.isNotEmpty) {
           final Page<T, C>? page =
-              await provider.after(items[items.lastKey()], endCursor, perPage);
+              await provider.after(items.last, endCursor, perPage);
           Log.print(
             'next()... fetched ${page?.edges.length} items',
             'Pagination',
@@ -210,7 +181,6 @@
           for (var e in page?.edges ?? []) {
             items[onKey(e)] = e;
           }
->>>>>>> 10aecd9b
 
           endCursor = page?.info.endCursor ?? endCursor;
           hasNext.value = page?.info.hasNext ?? hasNext.value;
@@ -233,33 +203,21 @@
         return;
       }
 
-<<<<<<< HEAD
-      final Page<T, C>? page =
-          await provider.before(items.first, startCursor, perPage);
-      Log.print(
-        'previous()... fetched ${page?.edges.length} items',
-        'Pagination',
-      );
-=======
-      if (items.isEmpty) {
-        return around();
-      }
-
       Log.print('previous()...', 'Pagination');
 
       if (hasPrevious.isTrue && previousLoading.isFalse) {
         previousLoading.value = true;
 
+if(items.isNotEmpty) {
         final Page<T, C>? page = await provider.before(
-          items[items.firstKey()],
+          items.first,
           startCursor,
-          perPage,
+          perPage
         );
         Log.print(
           'previous()... fetched ${page?.edges.length} items',
           'Pagination',
         );
->>>>>>> 10aecd9b
 
         for (var e in page?.edges ?? []) {
           items[onKey(e)] = e;
@@ -268,6 +226,9 @@
         startCursor = page?.info.startCursor ?? startCursor;
         hasPrevious.value = page?.info.hasPrevious ?? hasPrevious.value;
         Log.print('previous()... done', 'Pagination');
+} else {
+  await around();
+}
 
         previousLoading.value = false;
       }
