--- conflicted
+++ resolved
@@ -72,7 +72,13 @@
   /// Unique identifier of Windows application.
   static late String clsid;
 
-<<<<<<< HEAD
+  /// Version of the application, used to clear cache if mismatch is detected.
+  ///
+  /// If not specified, [Pubspec.version] is used.
+  ///
+  /// Intended to be used in E2E testing.
+  static String? version;
+
   /// Returns a [Map] being a configuration passed to a [FlutterCallkeep]
   /// instance to initialize it.
   static Map<String, dynamic> get callKeep {
@@ -93,14 +99,6 @@
       },
     };
   }
-=======
-  /// Version of the application, used to clear cache if mismatch is detected.
-  ///
-  /// If not specified, [Pubspec.version] is used.
-  ///
-  /// Intended to be used in E2E testing.
-  static String? version;
->>>>>>> f450708e
 
   /// Initializes this [Config] by applying values from the following sources
   /// (in the following order):
