// Copyright © 2022-2024 IT ENGINEERING MANAGEMENT INC,
//                       <https://github.com/team113>
//
// This program is free software: you can redistribute it and/or modify it under
// the terms of the GNU Affero General Public License v3.0 as published by the
// Free Software Foundation, either version 3 of the License, or (at your
// option) any later version.
//
// This program is distributed in the hope that it will be useful, but WITHOUT
// ANY WARRANTY; without even the implied warranty of MERCHANTABILITY or FITNESS
// FOR A PARTICULAR PURPOSE. See the GNU Affero General Public License v3.0 for
// more details.
//
// You should have received a copy of the GNU Affero General Public License v3.0
// along with this program. If not, see
// <https://www.gnu.org/licenses/agpl-3.0.html>.

import 'package:dio/dio.dart';
import 'package:flutter/foundation.dart';
import 'package:flutter/services.dart';
import 'package:flutter/widgets.dart';
import 'package:log_me/log_me.dart' as me;
import 'package:toml/toml.dart';

import '/util/log.dart';
import '/util/platform_utils.dart';
import 'pubspec.g.dart';
import 'routes.dart';

/// Configuration of this application.
class Config {
  /// Backend's HTTP URL.
  static late String url;

  /// Backend's HTTP port.
  static late int port;

  /// GraphQL API endpoint of HTTP backend server.
  static late String graphql;

  /// Backend's WebSocket URL.
  static late String ws;

  /// File storage HTTP URL.
  static late String files;

  /// Sentry DSN (Data Source Name) to send errors to.
  ///
  /// If empty, then omitted.
  static String sentryDsn = '';

  /// Domain considered as an origin of the application.
  static String origin = '';

  /// [ChatDirectLink] prefix.
  ///
  /// If empty, then [origin] is used.
  static String link = '';

  /// Directory to download files to.
  static String downloads = '';

  /// VAPID (Voluntary Application Server Identification) key for Web Push.
  static String vapidKey = '';

  /// Indicator whether all looped animations should be disabled.
  ///
  /// Intended to be used in E2E testing.
  static bool disableInfiniteAnimations = false;

  /// Product identifier of `User-Agent` header to put in network queries.
  static String userAgentProduct = '';

  /// Version identifier of `User-Agent` header to put in network queries.
  static String userAgentVersion = '';

  /// Unique identifier of Windows application.
  static late String clsid;

  /// Version of the application, used to clear cache if mismatch is detected.
  ///
  /// If not specified, [Pubspec.version] is used.
  ///
  /// Intended to be used in E2E testing.
  static String? version;

  /// Level of [Log]ger to log.
  static me.LogLevel logLevel = me.LogLevel.info;

  /// Version of the [Hive] schema, used to clear cache if mismatch is detected.
  static String? schema = '1';

  /// Version of the [CredentialsHiveProvider] schema, used to clear it, if
  /// mismatch is detected.
  static String? credentials = '0';

  /// URL of a Sparkle Appcast XML file.
  ///
  /// Intended to be used in [UpgradeWorker] to notify users about new releases
  /// available.
  static String appcast = '';

  /// Optional copyright to display at the bottom of [Routes.auth] page.
  static String copyright = '';

<<<<<<< HEAD
=======
  /// Email address of the support service displayed on the [Routes.support]
  /// page.
  static String support = 'admin@gapopa.com';

  /// URL of the repository (or anything else) for users to report bugs to.
  static String repository = 'https://github.com/team113/messenger/issues';

>>>>>>> 4015309d
  /// Initializes this [Config] by applying values from the following sources
  /// (in the following order):
  /// - compile-time environment variables;
  /// - bundled configuration file (`conf.toml`);
  /// - default values.
  static Future<void> init() async {
    WidgetsFlutterBinding.ensureInitialized();

    final Map<String, dynamic> document =
        TomlDocument.parse(await rootBundle.loadString('assets/conf.toml'))
            .toMap();

    graphql = const bool.hasEnvironment('SOCAPP_HTTP_GRAPHQL')
        ? const String.fromEnvironment('SOCAPP_HTTP_GRAPHQL')
        : (document['server']?['http']?['graphql'] ?? '/api/graphql');

    port = const bool.hasEnvironment('SOCAPP_HTTP_PORT')
        ? const int.fromEnvironment('SOCAPP_HTTP_PORT')
        : (document['server']?['http']?['port'] ?? 80);

    url = const bool.hasEnvironment('SOCAPP_HTTP_URL')
        ? const String.fromEnvironment('SOCAPP_HTTP_URL')
        : (document['server']?['http']?['url'] ?? 'http://localhost');

    String wsUrl = const bool.hasEnvironment('SOCAPP_WS_URL')
        ? const String.fromEnvironment('SOCAPP_WS_URL')
        : (document['server']?['ws']?['url'] ?? 'ws://localhost');

    int wsPort = const bool.hasEnvironment('SOCAPP_WS_PORT')
        ? const int.fromEnvironment('SOCAPP_WS_PORT')
        : (document['server']?['ws']?['port'] ?? 80);

    files = const bool.hasEnvironment('SOCAPP_FILES_URL')
        ? const String.fromEnvironment('SOCAPP_FILES_URL')
        : (document['files']?['url'] ?? 'http://localhost/files');

    sentryDsn = const bool.hasEnvironment('SOCAPP_SENTRY_DSN')
        ? const String.fromEnvironment('SOCAPP_SENTRY_DSN')
        : (document['sentry']?['dsn'] ?? '');

    downloads = const bool.hasEnvironment('SOCAPP_DOWNLOADS_DIRECTORY')
        ? const String.fromEnvironment('SOCAPP_DOWNLOADS_DIRECTORY')
        : (document['downloads']?['directory'] ?? '');

    userAgentProduct = const bool.hasEnvironment('SOCAPP_USER_AGENT_PRODUCT')
        ? const String.fromEnvironment('SOCAPP_USER_AGENT_PRODUCT')
        : (document['user']?['agent']?['product'] ?? 'Gapopa');

    String version = const bool.hasEnvironment('SOCAPP_USER_AGENT_VERSION')
        ? const String.fromEnvironment('SOCAPP_USER_AGENT_VERSION')
        : (document['user']?['agent']?['version'] ?? '');

    userAgentVersion = version.isNotEmpty
        ? version
        : (Pubspec.ref ?? Config.version ?? Pubspec.version);

    clsid = const bool.hasEnvironment('SOCAPP_WINDOWS_CLSID')
        ? const String.fromEnvironment('SOCAPP_WINDOWS_CLSID')
        : (document['windows']?['clsid'] ?? '');

    vapidKey = const bool.hasEnvironment('SOCAPP_FCM_VAPID_KEY')
        ? const String.fromEnvironment('SOCAPP_FCM_VAPID_KEY')
        : (document['fcm']?['vapidKey'] ??
            'BGYb_L78Y9C-X8Egon75EL8aci2K2UqRb850ibVpC51TXjmnapW9FoQqZ6Ru9rz5IcBAMwBIgjhBi-wn7jAMZC0');

    origin = url;

    link = const bool.hasEnvironment('SOCAPP_LINK_PREFIX')
        ? const String.fromEnvironment('SOCAPP_LINK_PREFIX')
        : (document['link']?['prefix'] ?? '');

    logLevel = me.LogLevel.values.firstWhere(
      (e) => const bool.hasEnvironment('SOCAPP_LOG_LEVEL')
          ? e.name == const String.fromEnvironment('SOCAPP_LOG_LEVEL')
          : e.name == document['log']?['level'],
      orElse: () =>
          kDebugMode || kProfileMode ? me.LogLevel.debug : me.LogLevel.info,
    );

    appcast = const bool.hasEnvironment('SOCAPP_APPCAST_URL')
        ? const String.fromEnvironment('SOCAPP_APPCAST_URL')
        : (document['appcast']?['url'] ?? appcast);

    copyright = const bool.hasEnvironment('SOCAPP_LEGAL_COPYRIGHT')
        ? const String.fromEnvironment('SOCAPP_LEGAL_COPYRIGHT')
        : (document['legal']?['copyright'] ?? copyright);

    support = const bool.hasEnvironment('SOCAPP_LEGAL_SUPPORT')
        ? const String.fromEnvironment('SOCAPP_LEGAL_SUPPORT')
        : (document['legal']?['support'] ?? support);

    repository = const bool.hasEnvironment('SOCAPP_LEGAL_REPOSITORY')
        ? const String.fromEnvironment('SOCAPP_LEGAL_REPOSITORY')
        : (document['legal']?['repository'] ?? repository);

    // Change default values to browser's location on web platform.
    if (PlatformUtils.isWeb) {
      if (document['server']?['http']?['url'] == null &&
          !const bool.hasEnvironment('SOCAPP_HTTP_URL')) {
        url = '${Uri.base.scheme}://${Uri.base.host}';
      }

      if (document['server']?['http']?['port'] == null &&
          !const bool.hasEnvironment('SOCAPP_HTTP_PORT')) {
        port = Uri.base.scheme == 'https' ? 443 : 80;
      }

      if (document['server']?['ws']?['url'] == null &&
          !const bool.hasEnvironment('SOCAPP_WS_URL')) {
        wsUrl =
            (Uri.base.scheme == 'https' ? 'wss://' : 'ws://') + Uri.base.host;
      }

      if (document['server']?['ws']?['port'] == null &&
          !const bool.hasEnvironment('SOCAPP_WS_PORT')) {
        wsPort = Uri.base.scheme == 'https' ? 443 : 80;
      }
    }

    if (document['files']?['url'] == null &&
        !const bool.hasEnvironment('SOCAPP_FILES_URL')) {
      files = '$url/files';
    }

    bool confRemote = const bool.hasEnvironment('SOCAPP_CONF_REMOTE')
        ? const bool.fromEnvironment('SOCAPP_CONF_REMOTE')
        : (document['conf']?['remote'] ?? true);

    // If [confRemote], then try to fetch and merge the remotely available
    // configuration.
    if (confRemote) {
      try {
        final response = await (await PlatformUtils.dio)
            .fetch(RequestOptions(path: '$url:$port/conf.toml'));
        if (response.statusCode == 200) {
          final Map<String, dynamic> remote =
              TomlDocument.parse(response.data.toString()).toMap();

          confRemote = remote['conf']?['remote'] ?? confRemote;
          if (confRemote) {
            graphql = remote['server']?['http']?['graphql'] ?? graphql;
            port = _asInt(remote['server']?['http']?['port']) ?? port;
            url = remote['server']?['http']?['url'] ?? url;
            wsUrl = remote['server']?['ws']?['url'] ?? wsUrl;
            wsPort = _asInt(remote['server']?['ws']?['port']) ?? wsPort;
            files = remote['files']?['url'] ?? files;
            sentryDsn = remote['sentry']?['dsn'] ?? sentryDsn;
            downloads = remote['downloads']?['directory'] ?? downloads;
            userAgentProduct =
                remote['user']?['agent']?['product'] ?? userAgentProduct;
            userAgentVersion =
                remote['user']?['agent']?['version'] ?? userAgentVersion;
            vapidKey = remote['fcm']?['vapidKey'] ?? vapidKey;
            link = remote['link']?['prefix'] ?? link;
            appcast = remote['appcast']?['url'] ?? appcast;
            copyright = remote['legal']?[Uri.base.host]['copyright'] ??
                remote['legal']?['copyright'] ??
                copyright;
            support = remote['legal']?['support'] ?? support;
            repository = remote['legal']?['repository'] ?? repository;
            if (remote['log']?['level'] != null) {
              logLevel = me.LogLevel.values.firstWhere(
                (e) => e.name == remote['log']?['level'],
                orElse: () => logLevel,
              );
            }
            origin = url;
          }
        }
      } catch (e) {
        Log.info('Remote configuration fetch failed.', 'Config');
      }
    }

    if (PlatformUtils.isWeb) {
      if ((Uri.base.scheme == 'https' && Uri.base.port != 443) ||
          Uri.base.scheme == 'http' && Uri.base.port != 80) {
        origin = '${Uri.base.scheme}://${Uri.base.host}:${Uri.base.port}';
      } else {
        origin = '${Uri.base.scheme}://${Uri.base.host}';
      }
    }

    if (link.isEmpty) {
      link = '$origin${Routes.chatDirectLink}';
    }

    ws = '$wsUrl:$wsPort$graphql';
  }
}

/// Parses the provided [val] as [int].
int? _asInt(dynamic val) {
  if (val is double) {
    return val.toInt();
  } else if (val is int) {
    return val;
  } else if (val is String) {
    return int.tryParse(val);
  }

  return null;
}<|MERGE_RESOLUTION|>--- conflicted
+++ resolved
@@ -103,8 +103,6 @@
   /// Optional copyright to display at the bottom of [Routes.auth] page.
   static String copyright = '';
 
-<<<<<<< HEAD
-=======
   /// Email address of the support service displayed on the [Routes.support]
   /// page.
   static String support = 'admin@gapopa.com';
@@ -112,7 +110,6 @@
   /// URL of the repository (or anything else) for users to report bugs to.
   static String repository = 'https://github.com/team113/messenger/issues';
 
->>>>>>> 4015309d
   /// Initializes this [Config] by applying values from the following sources
   /// (in the following order):
   /// - compile-time environment variables;
