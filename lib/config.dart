--- conflicted
+++ resolved
@@ -60,14 +60,10 @@
   static bool disableInfiniteAnimations = false;
 
   /// Product identifier of `User-Agent` header to put in network queries.
-<<<<<<< HEAD
-  static String userAgent = '';
-=======
   static String userAgentProduct = '';
 
   /// Version identifier of `User-Agent` header to put in network queries.
   static String userAgentVersion = '';
->>>>>>> 4c17a715
 
   /// Initializes this [Config] by applying values from the following sources
   /// (in the following order):
@@ -112,12 +108,6 @@
         ? const String.fromEnvironment('SOCAPP_DOWNLOADS_DIRECTORY')
         : (document['downloads']?['directory'] ?? '');
 
-<<<<<<< HEAD
-    userAgent = const bool.hasEnvironment('SOCAPP_USER_AGENT_PRODUCT')
-        ? const String.fromEnvironment('SOCAPP_USER_AGENT_PRODUCT')
-        : (document['user']?['agent']?['product'] ?? 'Gapopa');
-
-=======
     userAgentProduct = const bool.hasEnvironment('SOCAPP_USER_AGENT_PRODUCT')
         ? const String.fromEnvironment('SOCAPP_USER_AGENT_PRODUCT')
         : (document['user']?['agent']?['product'] ?? 'Gapopa');
@@ -126,7 +116,6 @@
         ? const String.fromEnvironment('SOCAPP_USER_AGENT_VERSION')
         : (document['user']?['agent']?['version'] ?? Pubspec.version);
 
->>>>>>> 4c17a715
     origin = url;
 
     // Change default values to browser's location on web platform.
@@ -182,14 +171,10 @@
             files = remote['files']?['url'] ?? files;
             sentryDsn = remote['sentry']?['dsn'] ?? sentryDsn;
             downloads = remote['downloads']?['directory'] ?? downloads;
-<<<<<<< HEAD
-            userAgent = remote['user']?['agent']?['product'] ?? userAgent;
-=======
             userAgentProduct =
                 remote['user']?['agent']?['product'] ?? userAgentProduct;
             userAgentVersion =
                 remote['user']?['agent']?['version'] ?? userAgentVersion;
->>>>>>> 4c17a715
             origin = url;
           }
         }
