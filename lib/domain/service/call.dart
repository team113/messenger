--- conflicted
+++ resolved
@@ -75,17 +75,9 @@
   void onClose() {
     super.onClose();
 
-<<<<<<< HEAD
-    for (var call in List<Rx<OngoingCall>>.from(
-      _callsRepo.calls.values,
-      growable: false,
-    )) {
-      var removed = _callsRepo.remove(call.value.chatId.value);
-=======
     for (Rx<OngoingCall> call
         in List.from(_callsRepo.calls.values, growable: false)) {
       Rx<OngoingCall>? removed = _callsRepo.remove(call.value.chatId.value);
->>>>>>> eea09c23
       removed?.value.state.value = OngoingCallState.ended;
       removed?.value.dispose();
     }
