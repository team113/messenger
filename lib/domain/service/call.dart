// Copyright © 2022-2023 IT ENGINEERING MANAGEMENT INC,
//                       <https://github.com/team113>
//
// This program is free software: you can redistribute it and/or modify it under
// the terms of the GNU Affero General Public License v3.0 as published by the
// Free Software Foundation, either version 3 of the License, or (at your
// option) any later version.
//
// This program is distributed in the hope that it will be useful, but WITHOUT
// ANY WARRANTY; without even the implied warranty of MERCHANTABILITY or FITNESS
// FOR A PARTICULAR PURPOSE. See the GNU Affero General Public License v3.0 for
// more details.
//
// You should have received a copy of the GNU Affero General Public License v3.0
// along with this program. If not, see
// <https://www.gnu.org/licenses/agpl-3.0.html>.

import 'dart:async';

import 'package:get/get.dart';

import '/api/backend/schema.dart';
import '/domain/model/chat.dart';
import '/domain/model/chat_call.dart';
import '/domain/model/chat_item.dart';
import '/domain/model/ongoing_call.dart';
import '/domain/model/user.dart';
import '/domain/repository/call.dart';
import '/domain/repository/chat.dart';
import '/domain/service/auth.dart';
import '/domain/service/chat.dart';
import '/provider/gql/exceptions.dart'
    show TransformDialogCallIntoGroupCallException;
import '/store/event/chat_call.dart';
import '/util/obs/obs.dart';
import '/util/platform_utils.dart';
import '/util/web/web_utils.dart';
import 'disposable_service.dart';

/// Service controlling incoming and outgoing [OngoingCall]s.
class CallService extends DisposableService {
  CallService(
    this._authService,
    this._chatService,
    this._callsRepo,
  );

  /// Unmodifiable map of the current [OngoingCall]s.
  RxObsMap<ChatId, Rx<OngoingCall>> get calls => _callsRepo.calls;

  /// [AuthService] to get the authenticated [MyUser].
  final AuthService _authService;

  /// [ChatService] to access a [Chat.ongoingCall].
  final ChatService _chatService;

  /// Repository of [OngoingCall]s collection.
  final AbstractCallRepository _callsRepo;

<<<<<<< HEAD
  /// Settings repository, used to get the stored [MediaSettings].
  final AbstractSettingsRepository _settingsRepo;

  /// Subscription to [IncomingChatCallsTopEvent]s list.
  StreamSubscription? _events;

  /// List of call [ChatId]s that opened in popup.
  List<ChatId> popupCalls = [];

=======
>>>>>>> c00164d1
  /// Returns ID of the authenticated [MyUser].
  UserId get me => _authService.credentials.value!.userId;

  /// Starts an [OngoingCall] in a [Chat] with the given [chatId].
  Future<void> call(
    ChatId chatId, {
    bool withAudio = true,
    bool withVideo = false,
    bool withScreen = false,
  }) async {
<<<<<<< HEAD
    if (WebUtils.containsCall(chatId) || popupCalls.contains(chatId)) {
=======
    final Rx<OngoingCall>? stored = _callsRepo[chatId];

    if (WebUtils.containsCall(chatId)) {
>>>>>>> c00164d1
      throw CallIsInPopupException();
    } else if (stored != null &&
        stored.value.state.value != OngoingCallState.ended) {
      throw CallAlreadyExistsException();
    }

    try {
      Rx<OngoingCall> call = await _callsRepo.start(
        chatId,
        withAudio: withAudio,
        withVideo: withVideo,
        withScreen: withScreen,
      );
      call.value.connect(this);
    } catch (e) {
      // If an error occurs, it's guaranteed that the broken call will be
      // removed.
      _callsRepo.remove(chatId);
      rethrow;
    }
  }

  /// Joins an [OngoingCall] identified by the given [chatId].
  Future<void> join(
    ChatId chatId, {
    bool withAudio = true,
    bool withVideo = false,
    bool withScreen = false,
  }) async {
    if ((WebUtils.containsCall(chatId) || popupCalls.contains(chatId)) &&
        !PlatformUtils.isPopup) {
      throw CallIsInPopupException();
    }

    try {
      final RxChat? chat = await _chatService.get(chatId);
      final ChatItemId? callId = chat?.chat.value.ongoingCall?.id;

      Rx<OngoingCall>? call;

      try {
        call = await _callsRepo.join(
          chatId,
          callId,
          withAudio: withAudio,
          withVideo: withVideo,
          withScreen: withScreen,
        );
      } on CallAlreadyJoinedException catch (e) {
        await _callsRepo.leave(chatId, e.deviceId);
        call = await _callsRepo.join(
          chatId,
          callId,
          withAudio: withAudio,
          withVideo: withVideo,
          withScreen: withScreen,
        );
      }

      call?.value.connect(this);
    } catch (e) {
      // If an error occurs, it's guaranteed that the broken call will be
      // removed.
      _callsRepo.remove(chatId);
      rethrow;
    }
  }

  /// Leaves an [OngoingCall] identified by the given [chatId].
  Future<void> leave(ChatId chatId, [ChatCallDeviceId? deviceId]) async {
    Rx<OngoingCall>? call = _callsRepo[chatId];
    if (call != null) {
      deviceId ??= call.value.deviceId;
      call.value.state.value = OngoingCallState.ended;
      call.value.dispose();
    }

    deviceId ??= WebUtils.getCall(chatId)?.deviceId;

    if (deviceId != null) {
      await _callsRepo.leave(chatId, deviceId);
    } else {
      await _callsRepo.decline(chatId);
    }

    _callsRepo.remove(chatId);
    WebUtils.removeCall(chatId);
  }

  /// Declines an [OngoingCall] identified by the given [chatId].
  Future<void> decline(ChatId chatId) async {
    Rx<OngoingCall>? call = _callsRepo[chatId];
    if (call != null) {
      // Closing the popup window will kill the pending requests, so it's
      // required to await the decline.
      if (PlatformUtils.isPopup) {
        await _callsRepo.decline(chatId);
        call.value.state.value = OngoingCallState.ended;
        call.value.dispose();
      } else {
        call.value.state.value = OngoingCallState.ended;
        call.value.dispose();
        await _callsRepo.decline(chatId);
      }
    }
  }

  /// Constructs an [OngoingCall] from the provided [stored] call.
  Rx<OngoingCall> addStored(
    StoredCall stored, {
    bool withAudio = true,
    bool withVideo = true,
    bool withScreen = false,
  }) {
    return _callsRepo.addStored(
      stored,
      withAudio: withAudio,
      withVideo: withVideo,
      withScreen: withScreen,
    );
  }

  /// Removes an [OngoingCall] identified by the given [chatId].
<<<<<<< HEAD
  void remove(ChatId chatId) {
    popupCalls.remove(chatId);
    Rx<OngoingCall>? call = _callsRepo[chatId];
    if (call != null) {
      var removed = _callsRepo.remove(chatId);
      removed?.value.state.value = OngoingCallState.ended;
      removed?.value.dispose();
    }
  }
=======
  void remove(ChatId chatId) => _callsRepo.remove(chatId);
>>>>>>> c00164d1

  /// Raises/lowers a hand of the authenticated [MyUser] in the [OngoingCall]
  /// identified by the given [chatId].
  Future<void> toggleHand(ChatId chatId, bool raised) async {
    Rx<OngoingCall>? call = _callsRepo[chatId];
    if (call != null) {
      await _callsRepo.toggleHand(chatId, raised);
    }
  }

  /// Redials a [User] who left or declined the ongoing [ChatCall] in the
  /// specified [Chat]-group by the authenticated [MyUser].
  Future<void> redialChatCallMember(ChatId chatId, UserId memberId) async {
    if (_callsRepo.contains(chatId)) {
      await _callsRepo.redialChatCallMember(chatId, memberId);
    }
  }

  /// Moves an ongoing [ChatCall] in a [Chat]-dialog to a newly created
  /// [Chat]-group, optionally adding new members.
  Future<void> transformDialogCallIntoGroupCall(
    ChatId chatId,
    List<UserId> additionalMemberIds, {
    ChatName? groupName,
  }) async {
    Rx<OngoingCall>? call = _callsRepo[chatId];
    if (call != null) {
      await _callsRepo.transformDialogCallIntoGroupCall(
        chatId,
        additionalMemberIds,
        groupName,
      );
    } else {
      throw const TransformDialogCallIntoGroupCallException(
        TransformDialogCallIntoGroupCallErrorCode.noCall,
      );
    }
  }

  /// Returns heartbeat subscription used to keep [MyUser] in an [OngoingCall].
  Future<Stream<ChatCallEvents>> heartbeat(
    ChatItemId id,
    ChatCallDeviceId deviceId,
  ) =>
      _callsRepo.heartbeat(id, deviceId);

  /// Switches an [OngoingCall] identified by its [chatId] to the specified
  /// [newChatId].
  void moveCall({
    required ChatId chatId,
    required ChatId newChatId,
    required ChatItemId callId,
    required ChatItemId newCallId,
  }) {
    Rx<OngoingCall>? call = _callsRepo[chatId];
    if (call != null) {
      _callsRepo.move(chatId, newChatId);
<<<<<<< HEAD
      if (popupCalls.remove(chatId)) {
        popupCalls.add(newChatId);
      }

      if (PlatformUtils.isPopup) {
=======
      _callsRepo.moveCredentials(callId, newCallId);
      if (WebUtils.isPopup) {
>>>>>>> c00164d1
        WebUtils.moveCall(chatId, newChatId, newState: call.value.toStored());
      }
    }
  }

  /// Transfers the [ChatCallCredentials] from the provided [Chat] to the
  /// specified [OngoingCall].
  void transferCredentials(ChatId chatId, ChatItemId callId) =>
      _callsRepo.transferCredentials(chatId, callId);

  /// Removes the [ChatCallCredentials] of an [OngoingCall] identified by the
  /// provided [id].
  Future<void> removeCredentials(ChatItemId id) =>
      _callsRepo.removeCredentials(id);
}<|MERGE_RESOLUTION|>--- conflicted
+++ resolved
@@ -57,18 +57,9 @@
   /// Repository of [OngoingCall]s collection.
   final AbstractCallRepository _callsRepo;
 
-<<<<<<< HEAD
-  /// Settings repository, used to get the stored [MediaSettings].
-  final AbstractSettingsRepository _settingsRepo;
-
-  /// Subscription to [IncomingChatCallsTopEvent]s list.
-  StreamSubscription? _events;
-
   /// List of call [ChatId]s that opened in popup.
   List<ChatId> popupCalls = [];
 
-=======
->>>>>>> c00164d1
   /// Returns ID of the authenticated [MyUser].
   UserId get me => _authService.credentials.value!.userId;
 
@@ -79,13 +70,9 @@
     bool withVideo = false,
     bool withScreen = false,
   }) async {
-<<<<<<< HEAD
+    final Rx<OngoingCall>? stored = _callsRepo[chatId];
+
     if (WebUtils.containsCall(chatId) || popupCalls.contains(chatId)) {
-=======
-    final Rx<OngoingCall>? stored = _callsRepo[chatId];
-
-    if (WebUtils.containsCall(chatId)) {
->>>>>>> c00164d1
       throw CallIsInPopupException();
     } else if (stored != null &&
         stored.value.state.value != OngoingCallState.ended) {
@@ -209,19 +196,10 @@
   }
 
   /// Removes an [OngoingCall] identified by the given [chatId].
-<<<<<<< HEAD
   void remove(ChatId chatId) {
     popupCalls.remove(chatId);
-    Rx<OngoingCall>? call = _callsRepo[chatId];
-    if (call != null) {
-      var removed = _callsRepo.remove(chatId);
-      removed?.value.state.value = OngoingCallState.ended;
-      removed?.value.dispose();
-    }
-  }
-=======
-  void remove(ChatId chatId) => _callsRepo.remove(chatId);
->>>>>>> c00164d1
+    _callsRepo.remove(chatId);
+  } 
 
   /// Raises/lowers a hand of the authenticated [MyUser] in the [OngoingCall]
   /// identified by the given [chatId].
@@ -279,16 +257,13 @@
     Rx<OngoingCall>? call = _callsRepo[chatId];
     if (call != null) {
       _callsRepo.move(chatId, newChatId);
-<<<<<<< HEAD
+      
       if (popupCalls.remove(chatId)) {
         popupCalls.add(newChatId);
       }
-
-      if (PlatformUtils.isPopup) {
-=======
+      
       _callsRepo.moveCredentials(callId, newCallId);
       if (WebUtils.isPopup) {
->>>>>>> c00164d1
         WebUtils.moveCall(chatId, newChatId, newState: call.value.toStored());
       }
     }
