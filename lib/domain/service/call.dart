--- conflicted
+++ resolved
@@ -105,21 +105,7 @@
       final RxChat? chat = await _chatService.get(chatId);
       final ChatItemId? callId = chat?.chat.value.ongoingCall?.id;
 
-<<<<<<< HEAD
-        Rx<OngoingCall> call = Rx<OngoingCall>(
-          OngoingCall(
-            chatId,
-            me,
-            withAudio: withAudio,
-            withVideo: withVideo,
-            mediaSettings: media.value,
-            creds: credentials ?? _callsRepo.generateCredentials(chatId),
-            state: OngoingCallState.joining,
-          ),
-        );
-=======
       Rx<OngoingCall>? call;
->>>>>>> b88fba46
 
       try {
         call = await _callsRepo.join(
@@ -159,17 +145,9 @@
     }
 
     if (deviceId != null) {
-<<<<<<< HEAD
-      try {
-        await _callsRepo.leave(chatId, deviceId);
-      } finally {
-        _callsRepo.remove(chatId);
-      }
-=======
       await _callsRepo.leave(chatId, deviceId);
     } else {
       await _callsRepo.decline(chatId);
->>>>>>> b88fba46
     }
 
     _callsRepo.remove(chatId);
