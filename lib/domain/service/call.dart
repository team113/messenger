// Copyright © 2022 IT ENGINEERING MANAGEMENT INC, <https://github.com/team113>
//
// This program is free software: you can redistribute it and/or modify it under
// the terms of the GNU Affero General Public License v3.0 as published by the
// Free Software Foundation, either version 3 of the License, or (at your
// option) any later version.
//
// This program is distributed in the hope that it will be useful, but WITHOUT
// ANY WARRANTY; without even the implied warranty of MERCHANTABILITY or FITNESS
// FOR A PARTICULAR PURPOSE. See the GNU Affero General Public License v3.0 for
// more details.
//
// You should have received a copy of the GNU Affero General Public License v3.0
// along with this program. If not, see
// <https://www.gnu.org/licenses/agpl-3.0.html>.

import 'dart:async';

import 'package:get/get.dart';

import '/api/backend/schema.dart';
import '/domain/model/chat.dart';
import '/domain/model/chat_call.dart';
import '/domain/model/chat_item.dart';
import '/domain/model/media_settings.dart';
import '/domain/model/ongoing_call.dart';
import '/domain/model/user.dart';
import '/domain/repository/call.dart';
import '/domain/repository/chat.dart';
import '/domain/repository/settings.dart';
import '/domain/service/auth.dart';
import '/domain/service/chat.dart';
import '/provider/gql/exceptions.dart'
    show
        ResubscriptionRequiredException,
        TransformDialogCallIntoGroupCallException;
import '/store/event/chat_call.dart';
import '/store/event/incoming_chat_call.dart';
import '/util/log.dart';
import '/util/obs/obs.dart';
import '/util/web/web_utils.dart';
import 'disposable_service.dart';

/// Service controlling incoming and outgoing [OngoingCall]s.
class CallService extends DisposableService {
  CallService(
    this._authService,
    this._chatService,
    this._settingsRepo,
    this._callsRepo,
  );

  /// Unmodifiable map of the current [OngoingCall]s.
  RxObsMap<ChatId, Rx<OngoingCall>> get calls => _callsRepo.calls;

  /// [AuthService] to get the authenticated [MyUser].
  final AuthService _authService;

  /// [ChatService] to access a [Chat.ongoingCall].
  final ChatService _chatService;

  /// Repository of [OngoingCall]s collection.
  final AbstractCallRepository _callsRepo;

  /// [Chat]s service used to check an [Chat] existence.
  final ChatService _chatService;

  /// Settings repository, used to get the stored [MediaSettings].
  final AbstractSettingsRepository _settingsRepo;

  /// Subscription to [IncomingChatCallsTopEvent]s list.
  StreamSubscription? _events;

  /// Returns ID of the authenticated [MyUser].
  UserId get me => _authService.credentials.value!.userId;

  /// Returns the current [MediaSettings] value.
  Rx<MediaSettings?> get media => _settingsRepo.mediaSettings;

  @override
  void onReady() {
    super.onReady();
    _subscribe(3);
  }

  @override
  void onClose() {
    super.onClose();

    for (Rx<OngoingCall> call
        in List.from(_callsRepo.calls.values, growable: false)) {
      Rx<OngoingCall>? removed = _callsRepo.remove(call.value.chatId.value);
      removed?.value.state.value = OngoingCallState.ended;
      removed?.value.dispose();
    }

    _events?.cancel();
  }

  /// Starts an [OngoingCall] in a [Chat] with the given [chatId].
  Future<void> call(
    ChatId chatId, {
    bool withAudio = true,
    bool withVideo = true,
    bool withScreen = false,
  }) async {
    if (WebUtils.containsCall(chatId)) {
      throw CallIsInPopupException();
    } else if (_callsRepo.contains(chatId)) {
      throw CallAlreadyExistsException();
    }

    try {
      Rx<OngoingCall> call = Rx<OngoingCall>(
        OngoingCall(
          chatId,
          me,
          withAudio: withAudio,
          withVideo: withVideo,
          withScreen: withScreen,
          mediaSettings: media.value,
          creds: _callsRepo.generateCredentials(chatId),
          state: OngoingCallState.local,
        ),
      );
      await _callsRepo.start(call);
      call.value.connect(this);
    } catch (e) {
      // If an error occurs, it's guaranteed that the broken call will be
      // removed.
      var removed = _callsRepo.remove(chatId);
      removed?.value.state.value = OngoingCallState.ended;
      removed?.value.dispose();
      rethrow;
    }
  }

  /// Joins an [OngoingCall] identified by the given [chatId].
  Future<void> join(
    ChatId chatId, {
    bool withAudio = true,
    bool withVideo = true,
    bool withScreen = false,
  }) async {
    if (WebUtils.containsCall(chatId) && !WebUtils.isPopup) {
      throw CallIsInPopupException();
    }

    final Rx<OngoingCall>? stored = _callsRepo[chatId];
    ChatCallCredentials? credentials = stored?.value.creds;

    try {
      if (stored == null ||
          stored.value.state.value == OngoingCallState.ended) {
        // If we're joining an already disposed call, then replace it.
        if (stored?.value.state.value == OngoingCallState.ended) {
          var removed = _callsRepo.remove(chatId);
          removed?.value.dispose();
        } else {
          RxChat? chat = await _chatService.get(chatId);
          ChatItemId? id = chat?.chat.value.ongoingCall?.id;
          if (id != null) {
            credentials = _callsRepo.getCredentials(id);
          }
        }

        Rx<OngoingCall> call = Rx<OngoingCall>(
          OngoingCall(
            chatId,
            me,
            withAudio: withAudio,
            withVideo: withVideo,
            withScreen: withScreen,
            mediaSettings: media.value,
            creds: credentials ?? _callsRepo.generateCredentials(chatId),
            state: OngoingCallState.joining,
          ),
        );

        _callsRepo.add(call);
        try {
          await _callsRepo.join(call);
        } on CallAlreadyJoinedException catch (e) {
          await _callsRepo.leave(chatId, e.deviceId);
          await _callsRepo.join(call);
        }
        call.value.connect(this);
      } else if (stored.value.state.value != OngoingCallState.active) {
        stored.value.state.value = OngoingCallState.joining;
        stored.value.setAudioEnabled(withAudio);
        stored.value.setVideoEnabled(withVideo);
        stored.value.setScreenShareEnabled(withScreen);
        await _callsRepo.join(stored);
        stored.value.connect(this);
      }
    } catch (e) {
      // If an error occurs, it's guaranteed that the broken call will be
      // removed.
      var removed = _callsRepo.remove(chatId);
      removed?.value.state.value = OngoingCallState.ended;
      removed?.value.dispose();
      rethrow;
    }
  }

  /// Leaves an [OngoingCall] identified by the given [chatId].
  Future<void> leave(ChatId chatId, [ChatCallDeviceId? deviceId]) async {
    Rx<OngoingCall>? call = _callsRepo[chatId];
    if (call != null) {
      deviceId ??= call.value.deviceId;
      call.value.state.value = OngoingCallState.ended;
      call.value.dispose();
    }

    if (deviceId != null) {
      await _callsRepo.leave(chatId, deviceId);
      _callsRepo.remove(chatId);
    }

    WebUtils.removeCall(chatId);
  }

  /// Declines an [OngoingCall] identified by the given [chatId].
  Future<void> decline(ChatId chatId) async {
    Rx<OngoingCall>? call = _callsRepo[chatId];
    if (call != null) {
      // Closing the popup window will kill the pending requests, so it's
      // required to await the decline.
      if (WebUtils.isPopup) {
        await _callsRepo.decline(chatId);
        call.value.state.value = OngoingCallState.ended;
        call.value.dispose();
      } else {
        call.value.state.value = OngoingCallState.ended;
        call.value.dispose();
        await _callsRepo.decline(chatId);
      }
    }
  }

  /// Constructs an [OngoingCall] from the provided [stored] call.
  Rx<OngoingCall> addStored(
    WebStoredCall stored, {
    bool withAudio = true,
    bool withVideo = true,
    bool withScreen = false,
  }) {
    Rx<OngoingCall>? call = _callsRepo[stored.chatId];

    if (call == null) {
      call = Rx(
        OngoingCall(
          stored.chatId,
          me,
          call: stored.call,
          creds: stored.creds,
          deviceId: stored.deviceId,
          state: stored.state,
          withAudio: withAudio,
          withVideo: withVideo,
          withScreen: withScreen,
          mediaSettings: media.value,
        ),
      );

      _callsRepo.add(call);
    } else {
      call.value.call.value = call.value.call.value ?? stored.call;
      call.value.creds = call.value.creds ?? stored.creds;
      call.value.deviceId = call.value.deviceId ?? stored.deviceId;
    }

    return call;
  }

  /// Removes an [OngoingCall] identified by the given [chatId].
  void remove(ChatId chatId) {
    Rx<OngoingCall>? call = _callsRepo[chatId];
    if (call != null) {
      var removed = _callsRepo.remove(chatId);
      removed?.value.state.value = OngoingCallState.ended;
      removed?.value.dispose();
    }
  }

  /// Raises/lowers a hand of the authenticated [MyUser] in the [OngoingCall]
  /// identified by the given [chatId].
  Future<void> toggleHand(ChatId chatId, bool raised) async {
    Rx<OngoingCall>? call = _callsRepo[chatId];
    if (call != null) {
      await _callsRepo.toggleHand(chatId, raised);
    }
  }

  /// Moves an ongoing [ChatCall] in a [Chat]-dialog to a newly created
  /// [Chat]-group, optionally adding new members.
  Future<void> transformDialogCallIntoGroupCall(
    ChatId chatId,
    List<UserId> additionalMemberIds, {
    ChatName? groupName,
  }) async {
    Rx<OngoingCall>? call = _callsRepo[chatId];
    if (call != null) {
      await _callsRepo.transformDialogCallIntoGroupCall(
        chatId,
        additionalMemberIds,
        groupName,
      );
    } else {
      throw const TransformDialogCallIntoGroupCallException(
        TransformDialogCallIntoGroupCallErrorCode.noCall,
      );
    }
  }

  /// Returns heartbeat subscription used to keep [MyUser] in an [OngoingCall].
  Future<Stream<ChatCallEvents>> heartbeat(
    ChatItemId id,
    ChatCallDeviceId deviceId,
  ) =>
      _callsRepo.heartbeat(id, deviceId);

  /// Switches an [OngoingCall] identified by its [chatId] to the specified
  /// [newChatId].
  void moveCall({
    required ChatId chatId,
    required ChatId newChatId,
    required ChatItemId callId,
    required ChatItemId newCallId,
  }) {
    Rx<OngoingCall>? call = _callsRepo[chatId];
    if (call != null) {
      _callsRepo.move(chatId, newChatId);
      _callsRepo.moveCredentials(callId, newCallId);
      if (WebUtils.isPopup) {
        WebUtils.moveCall(chatId, newChatId, newState: call.value.toStored());
      }
    }
  }

  /// Transfers the [ChatCallCredentials] from the provided [Chat] to the
  /// specified [OngoingCall].
  void transferCredentials(ChatId chatId, ChatItemId callId) =>
      _callsRepo.transferCredentials(chatId, callId);

  /// Removes the [ChatCallCredentials] of an [OngoingCall] identified by the
  /// provided [id].
  Future<void> removeCredentials(ChatItemId id) =>
      _callsRepo.removeCredentials(id);

  /// Subscribes to the updates of the top [count] of incoming [ChatCall]s list.
  void _subscribe(int count) async {
    _events?.cancel();
    _events = (await _callsRepo.events(count)).listen(
      (e) async {
        switch (e.kind) {
          case IncomingChatCallsTopEventKind.initialized:
            // No-op.
            break;

          case IncomingChatCallsTopEventKind.list:
            e as IncomingChatCallsTop;
            for (ChatCall c in e.list) {
              if (!_callsRepo.calls.containsKey(c.chatId)) {
                Rx<OngoingCall> call = Rx<OngoingCall>(
                  OngoingCall(
                    c.chatId,
                    me,
                    call: c,
                    withAudio: false,
                    withVideo: c.withVideo &&
                        c.caller?.id == me &&
                        c.conversationStartedAt == null,
                    withScreen: false,
<<<<<<< HEAD
                    mediaSettings: media.value,
                    creds: ChatCallCredentials(const Uuid().v4()),
=======
                    creds: _callsRepo.getCredentials(c.id),
>>>>>>> 6b4f222a
                  ),
                );
                _callsRepo.add(call);
              }
            }
            break;

          case IncomingChatCallsTopEventKind.added:
            e as EventIncomingChatCallsTopChatCallAdded;
            bool exist = _chatService.ensureExist(e.call.chatId);

<<<<<<< HEAD
            if (!exist) {
              _callsRepo.onCallAdded(e.call);
=======
            // If we're already in this call, then ignore it.
            if (e.call.members.any((e) => e.user.id == me)) {
              return;
            }

            Rx<OngoingCall>? call = _callsRepo[e.call.chatId];

            if (call == null) {
              Rx<OngoingCall> call = Rx<OngoingCall>(
                OngoingCall(
                  e.call.chatId,
                  me,
                  call: e.call,
                  withAudio: false,
                  withVideo: false,
                  withScreen: false,
                  mediaSettings: media.value,
                  creds: _callsRepo.getCredentials(e.call.id),
                ),
              );
              _callsRepo.add(call);
            } else {
              call.value.call.value = e.call;
>>>>>>> 6b4f222a
            }
            break;

          case IncomingChatCallsTopEventKind.removed:
            e as EventIncomingChatCallsTopChatCallRemoved;
            bool exist = _chatService.ensureExist(e.call.chatId);

            if (!exist) {
              _callsRepo.onCallRemoved(e.call.chatId);
            }
            break;
        }
      },
      onError: (e) {
        if (e is ResubscriptionRequiredException) {
          _subscribe(count);
        } else {
          Log.print(e.toString(), 'CallService');
          throw e;
        }
      },
    );
  }
}<|MERGE_RESOLUTION|>--- conflicted
+++ resolved
@@ -61,9 +61,6 @@
 
   /// Repository of [OngoingCall]s collection.
   final AbstractCallRepository _callsRepo;
-
-  /// [Chat]s service used to check an [Chat] existence.
-  final ChatService _chatService;
 
   /// Settings repository, used to get the stored [MediaSettings].
   final AbstractSettingsRepository _settingsRepo;
@@ -372,12 +369,8 @@
                         c.caller?.id == me &&
                         c.conversationStartedAt == null,
                     withScreen: false,
-<<<<<<< HEAD
                     mediaSettings: media.value,
-                    creds: ChatCallCredentials(const Uuid().v4()),
-=======
                     creds: _callsRepo.getCredentials(c.id),
->>>>>>> 6b4f222a
                   ),
                 );
                 _callsRepo.add(call);
@@ -389,34 +382,8 @@
             e as EventIncomingChatCallsTopChatCallAdded;
             bool exist = _chatService.ensureExist(e.call.chatId);
 
-<<<<<<< HEAD
             if (!exist) {
               _callsRepo.onCallAdded(e.call);
-=======
-            // If we're already in this call, then ignore it.
-            if (e.call.members.any((e) => e.user.id == me)) {
-              return;
-            }
-
-            Rx<OngoingCall>? call = _callsRepo[e.call.chatId];
-
-            if (call == null) {
-              Rx<OngoingCall> call = Rx<OngoingCall>(
-                OngoingCall(
-                  e.call.chatId,
-                  me,
-                  call: e.call,
-                  withAudio: false,
-                  withVideo: false,
-                  withScreen: false,
-                  mediaSettings: media.value,
-                  creds: _callsRepo.getCredentials(e.call.id),
-                ),
-              );
-              _callsRepo.add(call);
-            } else {
-              call.value.call.value = e.call;
->>>>>>> 6b4f222a
             }
             break;
 
