// Copyright © 2022-2024 IT ENGINEERING MANAGEMENT INC,
//                       <https://github.com/team113>
//
// This program is free software: you can redistribute it and/or modify it under
// the terms of the GNU Affero General Public License v3.0 as published by the
// Free Software Foundation, either version 3 of the License, or (at your
// option) any later version.
//
// This program is distributed in the hope that it will be useful, but WITHOUT
// ANY WARRANTY; without even the implied warranty of MERCHANTABILITY or FITNESS
// FOR A PARTICULAR PURPOSE. See the GNU Affero General Public License v3.0 for
// more details.
//
// You should have received a copy of the GNU Affero General Public License v3.0
// along with this program. If not, see
// <https://www.gnu.org/licenses/agpl-3.0.html>.

import 'dart:async';
import 'dart:convert';

import 'package:collection/collection.dart';
import 'package:firebase_messaging/firebase_messaging.dart';
import 'package:flutter/material.dart' show visibleForTesting;
import 'package:get/get.dart';

import '/config.dart';
import '/domain/model/chat.dart';
import '/domain/model/fcm_registration_token.dart';
import '/domain/model/my_user.dart';
import '/domain/model/precise_date_time/precise_date_time.dart';
import '/domain/model/session.dart';
import '/domain/model/user.dart';
import '/domain/repository/auth.dart';
import '/provider/gql/exceptions.dart';
import '/provider/hive/account.dart';
import '/provider/hive/credentials.dart';
import '/routes.dart';
import '/util/log.dart';
import '/util/platform_utils.dart';
import '/util/web/web_utils.dart';

/// Authentication service exposing [credentials] of the authenticated session.
///
/// It contains all the required methods to do the authentication process and
/// exposes [credentials] (a session and an user) of the authorized session.
class AuthService extends GetxService {
  AuthService(
    this._authRepository,
    this._credentialsProvider,
    this._accountProvider,
  );

  /// Currently authorized session's [Credentials].
  final Rx<Credentials?> credentials = Rx(null);

  /// Authorization status.
  ///
  /// Can be:
  /// - `status.isEmpty` meaning that `MyUser` is unauthorized;
  /// - `status.isLoading` meaning that authorization data is being fetched
  ///   from storage;
  /// - `status.isLoadingMore` meaning that `MyUser` is authorized according to
  ///   the storage, but network request to the server is still in-flight;
  /// - `status.isSuccess` meaning successful authorization.
  final Rx<RxStatus> status = Rx<RxStatus>(RxStatus.loading());

  /// [Credentials] of the available accounts.
  ///
  /// If there're no [Credentials] for the given [UserId], then their
  /// [Credentials] should be considered as stale.
  final RxMap<UserId, Rx<Credentials>> accounts = RxMap();

  /// [CredentialsHiveProvider] used to store user [Session].
  final CredentialsHiveProvider _credentialsProvider;

  /// [AccountHiveProvider] storing the current user's [UserId].
  final AccountHiveProvider _accountProvider;

  /// Authorization repository containing required authentication methods.
  final AbstractAuthRepository _authRepository;

  /// [Timer]s used to periodically check and refresh [Session]s of available
  /// accounts.
  final Map<UserId, Timer> _refreshTimers = {};

  /// [_refreshTimers] interval.
  final Duration _refreshTaskInterval = const Duration(seconds: 30);

  /// Minimal allowed [credentials] TTL.
  final Duration _accessTokenMinTtl = const Duration(minutes: 2);

  /// [StreamSubscription] to [CredentialsHiveProvider.boxEvents] saving new
  /// [Credentials] to the browser's storage.
  StreamSubscription? _credentialsSubscription;

  /// [StreamSubscription] to [WebUtils.onStorageChange] fetching new
  /// [Credentials].
  StreamSubscription? _storageSubscription;

  /// Returns the currently authorized [Credentials.userId].
  UserId? get userId => credentials.value?.userId;

  /// Returns the reactive list of active [Session]s.
  RxList<Session> get sessions => _authRepository.sessions;

<<<<<<< HEAD
=======
  // TODO: Remove, [AbstractMyUserRepository.profiles] should be used instead.
  /// Returns the reactive list of known [MyUser]s.
  RxList<MyUser> get profiles => _authRepository.profiles;

>>>>>>> f4daa00f
  /// Indicates whether this [AuthService] is considered authorized.
  bool get _hasAuthorization => credentials.value != null;

  @override
  void onClose() {
    Log.debug('onClose()', '$runtimeType');

    _storageSubscription?.cancel();
    _credentialsSubscription?.cancel();
    _refreshTimers.forEach((_, t) => t.cancel());
    _refreshTimers.clear();
  }

  /// Initializes this service.
  ///
  /// Tries to load user data from the storage and navigates to the
  /// [Routes.auth] page if this operation fails. Otherwise, fetches user data
  /// from the server to be up-to-date with it.
  String? init() {
    Log.debug('init()', '$runtimeType');

    _authRepository.authExceptionHandler = (e) async {
      // Try to refresh session, otherwise just force logout.
      if (credentials.value?.refresh.expireAt
              .isAfter(PreciseDateTime.now().toUtc()) ==
          true) {
        await refreshSession();
      } else {
        _unauthorized();
        router.auth();
        throw e;
      }
    };

    // Listen to the [Credentials] changes to stay synchronized with another
    // tabs.
    _storageSubscription = WebUtils.onStorageChange.listen((e) {
      if (e.key?.startsWith('credentials_') ?? false) {
        Log.debug(
          '_storageSubscription(${e.key}): received a credentials update',
          '$runtimeType',
        );
        if (e.newValue != null) {
          final Credentials received =
              Credentials.fromJson(json.decode(e.newValue!));
          Credentials? current = credentials.value;
          final bool authorized = _hasAuthorization;

          if (!authorized ||
              received.userId == current?.userId &&
                  received.access.secret != current?.access.secret) {
            // These [Credentials] should be treated as current ones, so just
            // apply them as saving to [Hive] has already been performed by
            // another tab.
            _authRepository.token = received.access.secret;
            _authRepository.applyToken();
            credentials.value = received;
            _putCredentials(received);
            status.value = RxStatus.success();

            if (!authorized) {
              router.home();
            }
          } else {
            current = accounts[received.userId]?.value;
            if (received.access.secret != current?.access.secret) {
              // These [Credentials] are of another account, so just save them.
              _putCredentials(received);
            }
          }
        } else {
          final UserId? deletedId = accounts.keys
              .firstWhereOrNull((k) => e.key?.endsWith(k.val) ?? false);

          accounts.remove(deletedId);

          final bool currentAreNull = credentials.value == null;
          final bool currentDeleted =
              deletedId != null && deletedId == this.userId;

          if ((currentAreNull || currentDeleted) && !WebUtils.isPopup) {
            router.go(_unauthorized());
          }
        }
      }
    });

<<<<<<< HEAD
    _credentialsSubscription = _credentialsProvider.boxEvents.listen((e) {
      Log.debug(
        '_credentialsSubscription event deleted: ${e.deleted}, ${e.key}',
=======
    for (final Credentials e in _credentialsProvider.valuesSafe) {
      WebUtils.putCredentials(e);
      _putCredentials(e);
    }

    _credentialsSubscription = _credentialsProvider.boxEvents.listen((e) {
      Log.debug(
        '_credentialsSubscription(${e.key}): ${e.value}, deleted(${e.deleted})',
>>>>>>> f4daa00f
        '$runtimeType',
      );

      if (e.deleted) {
<<<<<<< HEAD
        WebUtils.removeCredentials(UserId(e.key as String));
=======
        WebUtils.removeCredentials(UserId(e.key));
>>>>>>> f4daa00f
      } else {
        WebUtils.putCredentials(e.value);
      }
    });

<<<<<<< HEAD
    for (final Credentials e in _credentialsProvider.valuesSafe) {
      WebUtils.putCredentials(e);
      _putCredentials(e);
    }

=======
>>>>>>> f4daa00f
    final UserId? userId = _accountProvider.userId;
    final Credentials? creds =
        userId != null ? _credentialsProvider.get(userId) : null;

    if (creds == null) {
      return _unauthorized();
    }
<<<<<<< HEAD

    final AccessToken access = creds.access;
    final RefreshToken refresh = creds.refresh;

    if (access.expireAt.isAfter(PreciseDateTime.now().toUtc())) {
      _authorized(creds);
      status.value = RxStatus.success();
      return null;
    } else if (refresh.expireAt.isAfter(PreciseDateTime.now().toUtc())) {
      _authorized(creds);

=======

    final AccessToken access = creds.access;
    final RefreshToken refresh = creds.refresh;

    if (access.expireAt.isAfter(PreciseDateTime.now().toUtc())) {
      _authorized(creds);
      status.value = RxStatus.success();
      return null;
    } else if (refresh.expireAt.isAfter(PreciseDateTime.now().toUtc())) {
      _authorized(creds);

>>>>>>> f4daa00f
      if (_shouldRefresh(creds)) {
        refreshSession();
      }
      status.value = RxStatus.success();
      return null;
    } else {
      // Neither [AccessToken] nor [RefreshToken] are valid, should logout.
      return _unauthorized();
    }
  }

  /// Returns authorization status of the [MyUser] identified by the provided
  /// [UserId], if [userId] is non-`null`, or of the active [MyUser] otherwise.
  bool isAuthorized([UserId? userId]) {
    if (userId == null || userId == credentials.value?.userId) {
      return _hasAuthorization;
    }

    return accounts[userId]?.value != null;
  }

  /// Initiates password recovery for a [MyUser] identified by the provided
  /// [num]/[login]/[email]/[phone] (exactly one of fourth should be specified).
  ///
  /// Sends a recovery [ConfirmationCode] to [MyUser]'s [email] and [phone].
  ///
  /// If [MyUser] has no password yet, then this method still may be used for
  /// recovering his sign-in capability.
  ///
  /// The number of generated [ConfirmationCode]s is limited up to 10 per 1
  /// hour.
  Future<void> recoverUserPassword({
    UserLogin? login,
    UserNum? num,
    UserEmail? email,
    UserPhone? phone,
  }) async {
    Log.debug(
      'recoverUserPassword(login: $login, num: $num, email: ***, phone: ***)',
      '$runtimeType',
    );

    await _authRepository.recoverUserPassword(
      login: login,
      num: num,
      email: email,
      phone: phone,
    );
  }

  /// Validates the provided password recovery [ConfirmationCode] for a [MyUser]
  /// identified by the provided [num]/[login]/[email]/[phone] (exactly one of
  /// fourth should be specified).
  Future<void> validateUserPasswordRecoveryCode({
    required ConfirmationCode code,
    UserLogin? login,
    UserNum? num,
    UserEmail? email,
    UserPhone? phone,
  }) async {
    Log.debug(
      'validateUserPasswordRecoveryCode(code: $code, login: $login, num: $num, email: ***, phone: ***)',
      '$runtimeType',
    );

    await _authRepository.validateUserPasswordRecoveryCode(
      login: login,
      num: num,
      email: email,
      phone: phone,
      code: code,
    );
  }

  /// Resets password for a [MyUser] identified by the provided
  /// [num]/[login]/[email]/[phone] (exactly one of fourth should be specified)
  /// and recovery [ConfirmationCode].
  ///
  /// If [MyUser] has no password yet, then [newPassword] will be his first
  /// password unlocking the sign-in capability.
  Future<void> resetUserPassword({
    required ConfirmationCode code,
    required UserPassword newPassword,
    UserLogin? login,
    UserNum? num,
    UserEmail? email,
    UserPhone? phone,
  }) async {
    Log.debug(
      'resetUserPassword(code: $code, newPassword: ***, login: $login, num: $num, email: ***, phone: ***)',
      '$runtimeType',
    );

    await _authRepository.resetUserPassword(
      login: login,
      num: num,
      email: email,
      phone: phone,
      code: code,
      newPassword: newPassword,
    );
  }

  /// Creates a new [MyUser] having only [UserId] and [UserNum] fields, and
  /// creates a new [Session] for this [MyUser] (valid for 24 hours).
  ///
  /// Once the created [Session] expires, the created [MyUser] looses access, if
  /// he doesn't re-sign in within that period of time.
  ///
  /// If [status] is already authorized, then this method does nothing, however,
  /// this logic can be ignored by specifying [force] as `true`.
  Future<void> register({bool force = false}) async {
    Log.debug('register(force: $force)', '$runtimeType');

    status.value = force ? RxStatus.loadingMore() : RxStatus.loading();

    await WebUtils.protect(() async {
      // If service is already authorized, then no-op, as this operation is
      // meant to be invoked only during unauthorized phase or account
      // switching, or otherwise the dependencies will be broken as of now.
      if (!force && _hasAuthorization) {
        return;
      }

      try {
        final Credentials data = await _authRepository.signUp();
        _authorized(data);
        status.value = RxStatus.success();
      } catch (e) {
        if (force) {
          status.value = RxStatus.success();
        } else {
          _unauthorized();
        }
        rethrow;
      }
    });
  }

  /// Sends a [ConfirmationCode] to the provided [email] for signing up with it.
  ///
  /// [ConfirmationCode] is sent to the [email], which should be confirmed with
  /// [confirmSignUpEmail] in order to successfully sign up.
  ///
  /// [ConfirmationCode] sent can be resent with [resendSignUpEmail].
  Future<void> signUpWithEmail(UserEmail email) async {
    Log.debug('signUpWithEmail(***)', '$runtimeType');
    await _authRepository.signUpWithEmail(email);
  }

  /// Confirms the [signUpWithEmail] with the provided [ConfirmationCode].
  ///
  /// If [status] is already authorized, then this method does nothing, however,
  /// this logic can be ignored by specifying [force] as `true`.
  Future<void> confirmSignUpEmail(
    ConfirmationCode code, {
    bool force = false,
  }) async {
    Log.debug('confirmSignUpEmail($code, force: $force)', '$runtimeType');

    status.value = force ? RxStatus.loadingMore() : RxStatus.loading();

    await WebUtils.protect(() async {
      // If service is already authorized, then no-op, as this operation is
      // meant to be invoked only during unauthorized phase, or otherwise the
      // dependencies will be broken as of now.
      if (!force && _hasAuthorization) {
        return;
      }

      try {
        final Credentials data = await _authRepository.confirmSignUpEmail(code);
        _authorized(data);
        status.value = RxStatus.success();
      } catch (e) {
        if (force) {
          status.value = RxStatus.success();
        } else {
          _unauthorized();
        }

        rethrow;
      }
    });
  }

  /// Resends a new [ConfirmationCode] to the [UserEmail] specified in
  /// [signUpWithEmail].
  Future<void> resendSignUpEmail() async {
    Log.debug('resendSignUpEmail()', '$runtimeType');
    await _authRepository.resendSignUpEmail();
  }

  /// Creates a new [Session] for the [MyUser] identified by the provided
  /// [num]/[login]/[email]/[phone] (exactly one of four should be specified).
  ///
  /// The created [Session] expires in 1 day after creation.
  ///
  /// Throws [CreateSessionException].
  ///
  /// If [status] is already authorized, then this method does nothing, however,
  /// this logic can be ignored by specifying [force] as `true`.
  ///
  /// If [unsafe] is `true` then this method ignores possible [WebUtils.protect]
  /// races - you may want to lock it before invoking this method to be
  /// async-safe.
  Future<void> signIn(
    UserPassword password, {
    UserLogin? login,
    UserNum? num,
    UserEmail? email,
    UserPhone? phone,
    bool unsafe = false,
    bool force = false,
  }) async {
    Log.debug(
      'signIn(***, login: $login, num: $num, email: ***, phone: ***, unsafe: $unsafe, force: $force)',
      '$runtimeType',
    );

    // If [ignoreLock] is `true`, then [WebUtils.protect] is ignored.
    final Function protect = unsafe ? (fn) => fn() : WebUtils.protect;

<<<<<<< HEAD
    status.value = force ? RxStatus.loadingMore() : RxStatus.loading();
=======
    status.value =
        _hasAuthorization ? RxStatus.loadingMore() : RxStatus.loading();
>>>>>>> f4daa00f
    await protect(() async {
      try {
        final Credentials creds = await _authRepository.signIn(
          password,
          login: login,
          num: num,
          email: email,
          phone: phone,
        );
        _authorized(creds);
        status.value = RxStatus.success();
      } catch (e) {
        if (force) {
          status.value = RxStatus.success();
        } else {
          _unauthorized();
        }

        rethrow;
      }
    });
  }

  /// Authorizes the current [Session] from the provided [credentials].
  @visibleForTesting
  Future<void> signInWith(Credentials credentials) async {
    Log.debug('signInWith(credentials)', '$runtimeType');

    // Check if the [credentials] are valid.
    credentials =
        await _authRepository.refreshSession(credentials.refresh.secret);

    status.value = RxStatus.loadingMore();
    await WebUtils.protect(() async {
      _authorized(credentials);
      status.value = RxStatus.success();
    });
  }

  /// Deletes [Session] with the provided [id], if any, or otherwise [Session]
  /// of the active [MyUser].
  ///
  /// Returns the path of the authentication page.
  ///
  /// If [force] is `true`, then the current [Credentials] will be revoked
  /// unilaterally and immediately.
  Future<String?> deleteSession({
    SessionId? id,
    UserPassword? password,
    bool force = false,
  }) async {
    Log.debug('deleteSession($id, $password, force: $force)', '$runtimeType');

    if (id != null) {
      await _authRepository.deleteSession(id: id, password: password);
      return null;
    }

    status.value = RxStatus.empty();

    if (force) {
      if (userId != null) {
        _authRepository.removeAccount(userId!);
      }

      return _unauthorized();
    }

    return await WebUtils.protect(() async {
      try {
        FcmRegistrationToken? fcmToken;

        if (PlatformUtils.pushNotifications) {
          final NotificationSettings settings =
              await FirebaseMessaging.instance.getNotificationSettings();

          if (settings.authorizationStatus == AuthorizationStatus.authorized) {
            final String? token = await FirebaseMessaging.instance.getToken(
              vapidKey: Config.vapidKey,
            );

            if (token != null) {
              fcmToken = FcmRegistrationToken(token);
            }
          }
        }

        await _authRepository.deleteSession(fcmToken: fcmToken);
      } catch (e) {
        printError(info: e.toString());
      }

      return _unauthorized();
    });
  }

  /// Deletes [Session] of the active [MyUser] and removes it from the list of
  /// available accounts.
  ///
  /// Returns the path of the authentication page.
  ///
  /// If [keepProfile] is `true`, then keeps the [MyUser] in the [profiles].
  Future<String> logout([bool keepProfile = false]) async {
    Log.debug('logout()', '$runtimeType');

    if (userId != null) {
      accounts.remove(userId);
      if (!keepProfile) {
        profiles.removeWhere((e) => e.id == userId);
      }

      _authRepository.removeAccount(userId!, keepProfile: keepProfile);
    }

    return await deleteSession() ?? Routes.auth;
  }

  /// Switches to the account with the provided [UserId] using the persisted
  /// [Credentials].
  ///
  /// Returns `true` if the account was successfully switched, otherwise returns
  /// `false`.
  Future<bool> switchAccount(UserId userId) async {
    Log.debug('switchAccount($userId)', '$runtimeType');

    Credentials? creds = accounts[userId]?.value;
    if (creds == null) {
      return false;
    }

<<<<<<< HEAD
=======
    final bool hadAuthorization = _hasAuthorization;

>>>>>>> f4daa00f
    status.value = RxStatus.loading();

    try {
      if (_shouldRefresh(creds)) {
        await refreshSession(userId: creds.userId);
      }

      creds = accounts[userId]?.value;
      if (creds == null) {
<<<<<<< HEAD
=======
        status.value = hadAuthorization ? RxStatus.success() : RxStatus.empty();
>>>>>>> f4daa00f
        return false;
      }

      // TODO: Remove, when remote subscription to each [MyUser] events is up.
      //
      // This workarounds the situation when the password of another account was
      // changed or the account was deleted.
      final bool areValid = await validateToken(creds);
      if (areValid) {
        await WebUtils.protect(() async {
          _authorized(creds!);
          status.value = RxStatus.success();
        });

        return true;
      } else {
<<<<<<< HEAD
        status.value = RxStatus.success();
=======
        status.value = hadAuthorization ? RxStatus.success() : RxStatus.empty();
>>>>>>> f4daa00f
        _credentialsProvider.remove(userId);
        accounts.remove(userId);
      }
    } catch (_) {
<<<<<<< HEAD
      status.value = RxStatus.success();
=======
      status.value = hadAuthorization ? RxStatus.success() : RxStatus.empty();
>>>>>>> f4daa00f
      rethrow;
    }

    return false;
  }

  /// Deletes the [MyUser] identified by the provided [id] from the accounts and
  /// invalidates their [Session].
  Future<void> removeAccount(UserId id) async {
    Log.debug('removeAccount($id)', '$runtimeType');

    _authRepository.removeAccount(id);

    // Delete [Session] for this account if it's not the current one.
    final AccessTokenSecret? token = accounts[id]?.value.access.secret;
    if (id != userId && token != null) {
      await _authRepository.deleteSession(accessToken: token);
    }
  }

  /// Validates the [AccessToken] of the provided [Credentials].
  ///
  /// If none provided, checks the current [credentials].
  Future<bool> validateToken([Credentials? creds]) async {
    if (creds == null) {
      Log.debug(
        'validateToken($creds) with current being: ${credentials.value}',
        '$runtimeType',
      );
    } else {
      Log.debug('validateToken($creds)', '$runtimeType');
    }

    return await WebUtils.protect(() async {
      // If [creds] are not provided, then validate the current [credentials].
      creds ??= credentials.value;

      if (creds == null) {
        return false;
      }

      try {
        await _authRepository.validateToken(creds!);
        return true;
      } on AuthorizationException {
        return false;
      }
    });
  }

  /// Refreshes [Credentials] of the account with the provided [userId] or of
  /// the active one, if [userId] is not provided.
  Future<void> refreshSession({UserId? userId}) async {
    final FutureOr<bool> futureOrBool = WebUtils.isLocked;
    final bool isLocked =
        futureOrBool is bool ? futureOrBool : await futureOrBool;

    userId ??= this.userId;
    final bool areCurrent = userId == this.userId;

    Log.debug(
      'refreshSession($userId) with `isLocked`: $isLocked',
      '$runtimeType',
    );

    try {
      // Wait for the lock to be released and check the [Credentials] again as
      // some other task may have already refreshed them.
      await WebUtils.protect(() async {
        final Credentials? oldCreds = accounts[userId]?.value;

        if (isLocked) {
          Log.debug(
            'refreshSession($userId): acquired the lock, while it was locked, thus should proceed: ${_shouldRefresh(oldCreds)}',
            '$runtimeType',
          );

          if (!_shouldRefresh(oldCreds)) {
            // [Credentials] are fresh.
            return;
          }
        } else {
          Log.debug(
            'refreshSession($userId): acquired the lock, while it was unlocked',
            '$runtimeType',
          );
        }

        if (oldCreds == null) {
          // These [Credentials] were removed while we've been waiting for the
          // lock to be released.
          if (areCurrent) {
            router.go(_unauthorized());
          }
          return;
        }

        // Fetch the fresh [Credentials] from browser's storage, if there are
        // any.
        final Credentials? stored = WebUtils.getCredentials(oldCreds.userId);

        if (stored != null && stored.access.secret != oldCreds.access.secret) {
          if (areCurrent) {
            _authorized(stored);
            status.value = RxStatus.success();
          } else {
            // [Credentials] of another account were refreshed.
            _putCredentials(stored);
          }
          return;
        }

        try {
          final Credentials data = await _authRepository.refreshSession(
            oldCreds.refresh.secret,
            reconnect: areCurrent,
          );

          if (areCurrent) {
            _authorized(data);
          } else {
            // [Credentials] of not currently active account were updated,
            // just save them.
            //
            // Saving to [Hive] is safe here, as this callback is guarded by
            // the [WebUtils.protect] lock.
            await _credentialsProvider.put(data);
            _putCredentials(data);
          }
          status.value = RxStatus.success();
        } on RefreshSessionException catch (_) {
          Log.debug(
            'refreshSession($userId): `RefreshSessionException` occurred, removing credentials',
            '$runtimeType',
          );

          if (areCurrent) {
            router.go(_unauthorized());
          } else {
            // Remove stale [Credentials].
            _credentialsProvider.remove(oldCreds.userId);
            accounts.remove(oldCreds.userId);
          }

          rethrow;
        }
      });
    } on RefreshSessionException catch (_) {
      // No-op, already handled in the callback passed to [WebUtils.protect].
    } catch (e) {
      Log.debug(
        'refreshSession($userId): Exception occurred: $e',
        '$runtimeType',
      );

      // If any unexpected exception happens, just retry the mutation.
      await Future.delayed(const Duration(seconds: 2));
      await refreshSession(userId: userId);
    }
  }

  /// Uses the specified [ChatDirectLink] by the authenticated [MyUser] creating
  /// a new [Chat]-dialog or joining an existing [Chat]-group.
  Future<ChatId> useChatDirectLink(ChatDirectLinkSlug slug) async {
    Log.debug('useChatDirectLink($slug)', '$runtimeType');
    return await _authRepository.useChatDirectLink(slug);
  }

  /// Updates the [sessions] list.
  Future<void> updateSessions() async {
    Log.debug('updateSessions()', '$runtimeType');
    await _authRepository.updateSessions();
  }

  /// Puts the provided [creds] to [accounts].
  void _putCredentials(Credentials creds) {
    Log.debug('_putCredentials($creds)', '$runtimeType');

    final Rx<Credentials>? stored = accounts[creds.userId];
    if (stored == null) {
      accounts[creds.userId] = Rx(creds);
    } else {
      stored.value = creds;
    }
  }

  /// Initializes the refresh timers for all the authenticated [MyUser]s.
  void _initRefreshTimers() {
    Log.debug('_initRefreshTimers()', '$runtimeType');

    _refreshTimers.forEach((_, t) => t.cancel());
    _refreshTimers.clear();

    for (final UserId id in accounts.keys) {
      _refreshTimers[id] = Timer.periodic(
        _refreshTaskInterval,
        (_) async {
          final Credentials? creds = accounts[id]?.value;
          if (creds == null) {
            Log.debug(
              '_initRefreshTimers(): no credentials found for user $id, killing timer',
              '$runtimeType',
            );

            // Cancel the timer to avoid memory leaks.
            _refreshTimers.remove(id)?.cancel();
            return;
          }

          if (_shouldRefresh(creds)) {
            await refreshSession(userId: id);
          }
        },
      );
    }
  }

  /// Sets authorized [status] to `isLoadingMore` (aka "partly authorized").
  void _authorized(Credentials creds) {
    Log.debug('_authorized($creds)', '$runtimeType');

    _credentialsProvider.put(creds);
    _accountProvider.set(creds.userId);

    _authRepository.token = creds.access.secret;
    credentials.value = creds;
    _putCredentials(creds);

    _initRefreshTimers();

    status.value = RxStatus.loadingMore();
  }

  /// Sets authorized [status] to `isEmpty` (aka "unauthorized").
  String _unauthorized() {
    Log.debug('_unauthorized()', '$runtimeType');

    final UserId? id = userId;
    if (id != null) {
      _credentialsProvider.remove(id);
      _refreshTimers.remove(id)?.cancel();
      accounts.remove(id);
    }

    if (id == _accountProvider.userId) {
      // This workarounds the situation when another tab on Web has already
      // rewritten the value in [_accountProvider] during switching to another
      // account but the tab this code is running on still uses the
      // [credentials] of an old one, which is an expected behavior.
      _accountProvider.clear();
    }

    _authRepository.token = null;
    _authRepository.sessions.clear();
    credentials.value = null;
    status.value = RxStatus.empty();

    return Routes.auth;
  }

  /// Indicates whether the [credentials] require a refresh.
  ///
  /// If [credentials] aren't provided, then ones of the current session are
  /// checked.
  bool _shouldRefresh([Credentials? credentials]) {
    final Credentials? creds = credentials ?? this.credentials.value;

    return creds?.access.expireAt
            .subtract(_accessTokenMinTtl)
            .isBefore(PreciseDateTime.now().toUtc()) ??
        false;
  }
}<|MERGE_RESOLUTION|>--- conflicted
+++ resolved
@@ -103,13 +103,10 @@
   /// Returns the reactive list of active [Session]s.
   RxList<Session> get sessions => _authRepository.sessions;
 
-<<<<<<< HEAD
-=======
   // TODO: Remove, [AbstractMyUserRepository.profiles] should be used instead.
   /// Returns the reactive list of known [MyUser]s.
   RxList<MyUser> get profiles => _authRepository.profiles;
 
->>>>>>> f4daa00f
   /// Indicates whether this [AuthService] is considered authorized.
   bool get _hasAuthorization => credentials.value != null;
 
@@ -197,11 +194,6 @@
       }
     });
 
-<<<<<<< HEAD
-    _credentialsSubscription = _credentialsProvider.boxEvents.listen((e) {
-      Log.debug(
-        '_credentialsSubscription event deleted: ${e.deleted}, ${e.key}',
-=======
     for (final Credentials e in _credentialsProvider.valuesSafe) {
       WebUtils.putCredentials(e);
       _putCredentials(e);
@@ -210,29 +202,16 @@
     _credentialsSubscription = _credentialsProvider.boxEvents.listen((e) {
       Log.debug(
         '_credentialsSubscription(${e.key}): ${e.value}, deleted(${e.deleted})',
->>>>>>> f4daa00f
         '$runtimeType',
       );
 
       if (e.deleted) {
-<<<<<<< HEAD
-        WebUtils.removeCredentials(UserId(e.key as String));
-=======
         WebUtils.removeCredentials(UserId(e.key));
->>>>>>> f4daa00f
       } else {
         WebUtils.putCredentials(e.value);
       }
     });
 
-<<<<<<< HEAD
-    for (final Credentials e in _credentialsProvider.valuesSafe) {
-      WebUtils.putCredentials(e);
-      _putCredentials(e);
-    }
-
-=======
->>>>>>> f4daa00f
     final UserId? userId = _accountProvider.userId;
     final Credentials? creds =
         userId != null ? _credentialsProvider.get(userId) : null;
@@ -240,7 +219,6 @@
     if (creds == null) {
       return _unauthorized();
     }
-<<<<<<< HEAD
 
     final AccessToken access = creds.access;
     final RefreshToken refresh = creds.refresh;
@@ -252,19 +230,6 @@
     } else if (refresh.expireAt.isAfter(PreciseDateTime.now().toUtc())) {
       _authorized(creds);
 
-=======
-
-    final AccessToken access = creds.access;
-    final RefreshToken refresh = creds.refresh;
-
-    if (access.expireAt.isAfter(PreciseDateTime.now().toUtc())) {
-      _authorized(creds);
-      status.value = RxStatus.success();
-      return null;
-    } else if (refresh.expireAt.isAfter(PreciseDateTime.now().toUtc())) {
-      _authorized(creds);
-
->>>>>>> f4daa00f
       if (_shouldRefresh(creds)) {
         refreshSession();
       }
@@ -488,12 +453,8 @@
     // If [ignoreLock] is `true`, then [WebUtils.protect] is ignored.
     final Function protect = unsafe ? (fn) => fn() : WebUtils.protect;
 
-<<<<<<< HEAD
-    status.value = force ? RxStatus.loadingMore() : RxStatus.loading();
-=======
     status.value =
         _hasAuthorization ? RxStatus.loadingMore() : RxStatus.loading();
->>>>>>> f4daa00f
     await protect(() async {
       try {
         final Credentials creds = await _authRepository.signIn(
@@ -624,11 +585,8 @@
       return false;
     }
 
-<<<<<<< HEAD
-=======
     final bool hadAuthorization = _hasAuthorization;
 
->>>>>>> f4daa00f
     status.value = RxStatus.loading();
 
     try {
@@ -638,10 +596,7 @@
 
       creds = accounts[userId]?.value;
       if (creds == null) {
-<<<<<<< HEAD
-=======
         status.value = hadAuthorization ? RxStatus.success() : RxStatus.empty();
->>>>>>> f4daa00f
         return false;
       }
 
@@ -658,20 +613,12 @@
 
         return true;
       } else {
-<<<<<<< HEAD
-        status.value = RxStatus.success();
-=======
         status.value = hadAuthorization ? RxStatus.success() : RxStatus.empty();
->>>>>>> f4daa00f
         _credentialsProvider.remove(userId);
         accounts.remove(userId);
       }
     } catch (_) {
-<<<<<<< HEAD
-      status.value = RxStatus.success();
-=======
       status.value = hadAuthorization ? RxStatus.success() : RxStatus.empty();
->>>>>>> f4daa00f
       rethrow;
     }
 
