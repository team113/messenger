--- conflicted
+++ resolved
@@ -762,11 +762,7 @@
       _refreshRetryDelay = _initialRetryDelay;
 
       if (dbLock != null) {
-<<<<<<< HEAD
-        _lockProvider.release(dbLock);
-=======
         await _lockProvider.release(dbLock);
->>>>>>> ac17da08
       }
 
       rethrow;
@@ -777,11 +773,7 @@
       );
 
       if (dbLock != null) {
-<<<<<<< HEAD
-        _lockProvider.release(dbLock);
-=======
         await _lockProvider.release(dbLock);
->>>>>>> ac17da08
       }
 
       // If any unexpected exception happens, just retry the mutation.
