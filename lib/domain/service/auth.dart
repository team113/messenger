--- conflicted
+++ resolved
@@ -618,15 +618,11 @@
     return await _authRepository.useChatDirectLink(slug);
   }
 
-<<<<<<< HEAD
-
-=======
   /// Updates the [sessions] list.
   Future<void> updateSessions() async {
     Log.debug('updateSessions()', '$runtimeType');
     await _authRepository.updateSessions();
   }
->>>>>>> 404823a6
 
   /// Sets authorized [status] to `isLoadingMore` (aka "partly authorized").
   void _authorized(Credentials creds) {
