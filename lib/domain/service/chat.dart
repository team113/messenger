// Copyright © 2022 IT ENGINEERING MANAGEMENT INC, <https://github.com/team113>
//
// This program is free software: you can redistribute it and/or modify it under
// the terms of the GNU Affero General Public License v3.0 as published by the
// Free Software Foundation, either version 3 of the License, or (at your
// option) any later version.
//
// This program is distributed in the hope that it will be useful, but WITHOUT
// ANY WARRANTY; without even the implied warranty of MERCHANTABILITY or FITNESS
// FOR A PARTICULAR PURPOSE. See the GNU Affero General Public License v3.0 for
// more details.
//
// You should have received a copy of the GNU Affero General Public License v3.0
// along with this program. If not, see
// <https://www.gnu.org/licenses/agpl-3.0.html>.

import 'package:get/get.dart';

import '../model/attachment.dart';
import '../model/chat.dart';
import '../model/chat_item.dart';
import '../model/chat_item_quote.dart';
import '../model/native_file.dart';
import '../model/user.dart';
import '../repository/chat.dart';
import '/api/backend/schema.dart';
import '/provider/gql/exceptions.dart';
import '/routes.dart';
import '/util/obs/obs.dart';
import 'auth.dart';
import 'disposable_service.dart';

/// Service responsible for [Chat]s related functionality.
class ChatService extends DisposableService {
  ChatService(this._chatRepository, this._authService);

  /// Repository to fetch [Chat]s from.
  final AbstractChatRepository _chatRepository;

  /// [AuthService] to get an authorized user.
  final AuthService _authService;

  /// Changes to `true` once the underlying data storage is initialized and
  /// [chats] value is fetched.
  RxBool get isReady => _chatRepository.isReady;

  /// Returns the current reactive map of [RxChat]s.
  RxObsMap<ChatId, RxChat> get chats => _chatRepository.chats;

  /// Returns [MyUser]'s [UserId].
  UserId? get me => _authService.userId;

  @override
  void onInit() {
    _chatRepository.init(onMemberRemoved: _onMemberRemoved);
    super.onInit();
  }

  @override
  void onClose() {
    _chatRepository.dispose();
    super.onClose();
  }

  /// Creates a dialog [Chat] between the given [responderId] and the
  /// authenticated [MyUser].
  Future<RxChat> createDialogChat(UserId responderId) =>
      _chatRepository.createDialogChat(responderId);

  /// Creates a group [Chat] with the provided members and the authenticated
  /// [MyUser], optionally [name]d.
  Future<RxChat> createGroupChat(List<UserId> memberIds, {ChatName? name}) =>
      _chatRepository.createGroupChat(memberIds, name: name);

  /// Returns a [Chat] by the provided [id].
  Future<RxChat?> get(ChatId id) => _chatRepository.get(id);

  /// Renames the specified [Chat] by the authority of authenticated [MyUser].
  ///
  /// Removes the [Chat.name] of the [Chat] if the provided [name] is `null`.
  ///
  /// Only [Chat]-groups can be named or renamed.
  Future<void> renameChat(ChatId id, ChatName? name) =>
      _chatRepository.renameChat(id, name);

  /// Posts a new [ChatMessage] to the specified [Chat] by the authenticated
  /// [MyUser].
  ///
  /// For the posted [ChatMessage] to be meaningful, at least one of [text] or
  /// [attachments] arguments must be specified and non-empty.
  ///
  /// Specify [repliesTo] argument if the posted [ChatMessage] is going to be a
  /// reply to some other [ChatItem].
  Future<void> sendChatMessage(
    ChatId chatId, {
    ChatMessageText? text,
    List<Attachment>? attachments,
    List<ChatItem> repliesTo = const [],
  }) {
    if (text?.val.isNotEmpty != true &&
        attachments?.isNotEmpty != true &&
        repliesTo.isNotEmpty) {
      return _chatRepository.forwardChatItems(
        chatId,
        chatId,
        repliesTo.map((e) => ChatItemQuote(item: e)).toList(),
      );
    }

    if (text != null && text.val.length > ChatMessageText.maxLength) {
      final List<ChatMessageText> chunks = text.split();
      int i = 0;

      return Future.forEach<ChatMessageText>(
        chunks,
        (text) => _chatRepository.sendChatMessage(
          chatId,
          text: text,
          attachments: i++ != chunks.length - 1 ? null : attachments,
          repliesTo: repliesTo,
        ),
      );
    }

    return _chatRepository.sendChatMessage(
      chatId,
      text: text,
      attachments: attachments,
      repliesTo: repliesTo,
    );
  }

  /// Resends the specified [item].
  Future<void> resendChatItem(ChatItem item) =>
      _chatRepository.resendChatItem(item);

  /// Marks the specified [Chat] as hidden for the authenticated [MyUser].
  Future<void> hideChat(ChatId id) {
    if (router.route.startsWith('${Routes.chat}/$id')) {
      router.home();
    }

    return _chatRepository.hideChat(id);
  }

  /// Adds an [User] to a [Chat]-group by the authority of the authenticated
  /// [MyUser].
  Future<void> addChatMember(ChatId chatId, UserId userId) =>
      _chatRepository.addChatMember(chatId, userId);

  /// Removes an [User] from a [Chat]-group by the authority of the
  /// authenticated [MyUser].
  Future<void> removeChatMember(ChatId chatId, UserId userId) async {
    RxChat? chat;

    if (userId == me) {
      chat = chats.remove(chatId);
      if (router.route.startsWith('${Routes.chat}/$chatId')) {
        router.home();
      }
    }

    try {
      await _chatRepository.removeChatMember(chatId, userId);
    } catch (_) {
      if (chat != null) {
        chats[chatId] = chat;
      }

      rethrow;
    }
  }

  /// Marks the specified [Chat] as read for the authenticated [MyUser] until
  /// the specified [ChatItem] inclusively.
  ///
  /// There is no notion of a single [ChatItem] being read or not separately in
  /// a [Chat]. Only a whole [Chat] as a sequence of [ChatItem]s can be read
  /// until some its position (concrete [ChatItem]). So, any [ChatItem] may be
  /// considered as read or not by comparing its [ChatItem.at] with the
  /// [LastChatRead.at] of the authenticated [MyUser]: if it's below (less or
  /// equal) then the [ChatItem] is read, otherwise it's unread.
  ///
  /// This method should be called whenever the authenticated [MyUser] reads
  /// new [ChatItem]s appeared in the Chat's UI and directly influences the
  /// [Chat.unreadCount] value.
  Future<void> readChat(ChatId chatId, ChatItemId untilId) =>
      _chatRepository.readChat(chatId, untilId);

  /// Edits the specified [ChatMessage] posted by the authenticated [MyUser].
  Future<void> editChatMessage(ChatMessage item, ChatMessageText? text) =>
      _chatRepository.editChatMessageText(item, text);

  /// Deletes the specified [ChatItem] posted by the authenticated [MyUser].
  Future<void> deleteChatItem(ChatItem item) async {
    if (item is! ChatMessage && item is! ChatForward) {
      throw UnimplementedError('Deletion of $item is not implemented.');
    }

    Chat? chat = chats[item.chatId]?.chat.value;

    if (item is ChatMessage) {
      if (item.authorId != me) {
        throw const DeleteChatMessageException(
          DeleteChatMessageErrorCode.notAuthor,
        );
      }

      if (me != null && chat?.isRead(item, me!) == true) {
        throw const DeleteChatMessageException(DeleteChatMessageErrorCode.read);
      }

      await _chatRepository.deleteChatMessage(item);
    } else if (item is ChatForward) {
      if (item.authorId != me) {
        throw const DeleteChatForwardException(
          DeleteChatForwardErrorCode.notAuthor,
        );
      }

      if (me != null && chat?.isRead(item, me!) == true) {
        throw const DeleteChatForwardException(DeleteChatForwardErrorCode.read);
      }

      await _chatRepository.deleteChatForward(item);
    }
  }

  /// Hides the specified [ChatItem] for the authenticated [MyUser].
  Future<void> hideChatItem(ChatItem item) async {
    await _chatRepository.hideChatItem(item.chatId, item.id);
  }

  /// Creates a new [Attachment] from the provided [LocalAttachment] linked to
  /// the authenticated [MyUser] for a later use in the [sendChatMessage]
  /// method.
  Future<Attachment> uploadAttachment(LocalAttachment attachment) =>
      _chatRepository.uploadAttachment(attachment);

  /// Creates a new [ChatDirectLink] with the specified [ChatDirectLinkSlug] and
  /// deletes the current active [ChatDirectLink] of the given [Chat]-group (if
  /// any).
  Future<void> createChatDirectLink(ChatId chatId, ChatDirectLinkSlug slug) =>
      _chatRepository.createChatDirectLink(chatId, slug);

  /// Deletes the current [ChatDirectLink] of the given [Chat]-group.
  Future<void> deleteChatDirectLink(ChatId chatId) =>
      _chatRepository.deleteChatDirectLink(chatId);

  /// Notifies [ChatMember]s about the authenticated [MyUser] typing in the
  /// specified [Chat] at the moment.
  Future<Stream<dynamic>> keepTyping(ChatId chatId) =>
      _chatRepository.keepTyping(chatId);

  /// Forwards [ChatItem]s to the specified [Chat] by the authenticated
  /// [MyUser].
  ///
  /// Supported [ChatItem]s are [ChatMessage] and [ChatForward].
  ///
  /// If [text] or [attachments] argument is specified, then the forwarded
  /// [ChatItem]s will be followed with a posted [ChatMessage] containing that
  /// [text] and/or [attachments].
  Future<void> forwardChatItems(
    ChatId from,
    ChatId to,
    List<ChatItemQuote> items, {
    ChatMessageText? text,
    List<AttachmentId>? attachments,
  }) {
    return _chatRepository.forwardChatItems(
      from,
      to,
      items,
      text: text,
      attachments: attachments,
    );
  }

<<<<<<< HEAD
  /// Forwards [ChatItem]s to the specified [Chat] by the authenticated
  /// [MyUser].
  ///
  /// Supported [ChatItem]s are [ChatMessage] and [ChatForward].
  ///
  /// If [text] or [attachments] argument is specified, then the forwarded
  /// [ChatItem]s will be followed with a posted [ChatMessage] containing that
  /// [text] and/or [attachments].
  Future<void> toggleChatMute(ChatId id, DateTime? mute) =>
      _chatRepository.toggleChatMute(id, mute);
=======
  /// Updates the [Chat.avatar] field with the provided image, or resets it to
  /// `null`, by authority of the authenticated [MyUser].
  Future<void> updateChatAvatar(
    ChatId id, {
    NativeFile? file,
    void Function(int count, int total)? onSendProgress,
  }) =>
      _chatRepository.updateChatAvatar(
        id,
        file: file,
        onSendProgress: onSendProgress,
      );
>>>>>>> 35ad0776

  /// Callback, called when a [User] identified by the provided [userId] gets
  /// removed from the specified [Chat].
  ///
  /// If [userId] is [me], then removes the specified [Chat] from the [chats].
  Future<void> _onMemberRemoved(ChatId id, UserId userId) async {
    if (userId == me) {
      if (router.route.startsWith('${Routes.chat}/$id')) {
        router.home();
      }
      await _chatRepository.remove(id);
    }
  }
}<|MERGE_RESOLUTION|>--- conflicted
+++ resolved
@@ -276,18 +276,6 @@
     );
   }
 
-<<<<<<< HEAD
-  /// Forwards [ChatItem]s to the specified [Chat] by the authenticated
-  /// [MyUser].
-  ///
-  /// Supported [ChatItem]s are [ChatMessage] and [ChatForward].
-  ///
-  /// If [text] or [attachments] argument is specified, then the forwarded
-  /// [ChatItem]s will be followed with a posted [ChatMessage] containing that
-  /// [text] and/or [attachments].
-  Future<void> toggleChatMute(ChatId id, DateTime? mute) =>
-      _chatRepository.toggleChatMute(id, mute);
-=======
   /// Updates the [Chat.avatar] field with the provided image, or resets it to
   /// `null`, by authority of the authenticated [MyUser].
   Future<void> updateChatAvatar(
@@ -300,7 +288,17 @@
         file: file,
         onSendProgress: onSendProgress,
       );
->>>>>>> 35ad0776
+
+  /// Forwards [ChatItem]s to the specified [Chat] by the authenticated
+  /// [MyUser].
+  ///
+  /// Supported [ChatItem]s are [ChatMessage] and [ChatForward].
+  ///
+  /// If [text] or [attachments] argument is specified, then the forwarded
+  /// [ChatItem]s will be followed with a posted [ChatMessage] containing that
+  /// [text] and/or [attachments].
+  Future<void> toggleChatMute(ChatId id, DateTime? mute) =>
+      _chatRepository.toggleChatMute(id, mute);
 
   /// Callback, called when a [User] identified by the provided [userId] gets
   /// removed from the specified [Chat].
