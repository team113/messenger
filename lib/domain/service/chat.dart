// Copyright © 2022 IT ENGINEERING MANAGEMENT INC, <https://github.com/team113>
//
// This program is free software: you can redistribute it and/or modify it under
// the terms of the GNU Affero General Public License v3.0 as published by the
// Free Software Foundation, either version 3 of the License, or (at your
// option) any later version.
//
// This program is distributed in the hope that it will be useful, but WITHOUT
// ANY WARRANTY; without even the implied warranty of MERCHANTABILITY or FITNESS
// FOR A PARTICULAR PURPOSE. See the GNU Affero General Public License v3.0 for
// more details.
//
// You should have received a copy of the GNU Affero General Public License v3.0
// along with this program. If not, see
// <https://www.gnu.org/licenses/agpl-3.0.html>.

import 'package:get/get.dart';

import '../model/attachment.dart';
import '../model/chat.dart';
import '../model/chat_item.dart';
import '../model/chat_item_quote.dart';
import '../model/user.dart';
import '../repository/chat.dart';
import '/api/backend/schema.dart';
import '/provider/gql/exceptions.dart';
import '/routes.dart';
import '/util/obs/obs.dart';
import 'auth.dart';
import 'disposable_service.dart';

/// Service responsible for [Chat]s related functionality.
class ChatService extends DisposableService {
  ChatService(this._chatRepository, this._authService);

  /// Repository to fetch [Chat]s from.
  final AbstractChatRepository _chatRepository;

  /// [AuthService] to get an authorized user.
  final AuthService _authService;

  /// Changes to `true` once the underlying data storage is initialized and
  /// [chats] value is fetched.
  RxBool get isReady => _chatRepository.isReady;

  /// Returns the current reactive map of [RxChat]s.
  RxObsMap<ChatId, RxChat> get chats => _chatRepository.chats;

  /// Returns [MyUser]'s [UserId].
  UserId? get me => _authService.userId;

  /// Maximum allowed message length UTF-8 characters.
  static const int maxMessageText = 8192;

  @override
  void onInit() {
    _chatRepository.init(onMemberRemoved: _onMemberRemoved);
    super.onInit();
  }

  @override
  void onClose() {
    _chatRepository.dispose();
    super.onClose();
  }

  /// Creates a dialog [Chat] between the given [responderId] and the
  /// authenticated [MyUser].
  Future<RxChat> createDialogChat(UserId responderId) =>
      _chatRepository.createDialogChat(responderId);

  /// Creates a group [Chat] with the provided members and the authenticated
  /// [MyUser], optionally [name]d.
  Future<RxChat> createGroupChat(List<UserId> memberIds, {ChatName? name}) =>
      _chatRepository.createGroupChat(memberIds, name: name);

  /// Returns a [Chat] by the provided [id].
  Future<RxChat?> get(ChatId id) => _chatRepository.get(id);

  /// Renames the specified [Chat] by the authority of authenticated [MyUser].
  ///
  /// Removes the [Chat.name] of the [Chat] if the provided [name] is `null`.
  ///
  /// Only [Chat]-groups can be named or renamed.
  Future<void> renameChat(ChatId id, ChatName? name) =>
      _chatRepository.renameChat(id, name);

  /// Posts a new [ChatMessage] to the specified [Chat] by the authenticated
  /// [MyUser].
  ///
  /// For the posted [ChatMessage] to be meaningful, at least one of [text] or
  /// [attachments] arguments must be specified and non-empty.
  ///
  /// Specify [repliesTo] argument if the posted [ChatMessage] is going to be a
  /// reply to some other [ChatItem].
  Future<void> sendChatMessage(
    ChatId chatId, {
    ChatMessageText? text,
    List<Attachment>? attachments,
    ChatItem? repliesTo,
  }) {
<<<<<<< HEAD
    bool isSplit = text == null ? false : text.val.length > maxMessageText;

    if (isSplit) {
      final chunks = _createChunksString(text.val, maxMessageText);
      final copyAttachments = attachments != null ? [...attachments] : null;
      var index = 0;

      return Future.forEach<String>(
        chunks,
        (text) => _chatRepository.sendChatMessage(
          chatId,
          text: ChatMessageText(text),
          attachments: index++ != chunks.length - 1 ? null : copyAttachments,
          repliesTo: repliesTo,
        ),
=======
    // Forward the [repliesTo] message to this [Chat], if [text] and
    // [attachments] are not provided.
    if (text?.val.isNotEmpty != true &&
        attachments?.isNotEmpty != true &&
        repliesTo != null) {
      List<AttachmentId> attachments = [];
      if (repliesTo is ChatMessage) {
        attachments = repliesTo.attachments.map((a) => a.id).toList();
      } else if (repliesTo is ChatForward) {
        ChatItem nested = repliesTo.item;
        if (nested is ChatMessage) {
          attachments = nested.attachments.map((a) => a.id).toList();
        }
      }

      return _chatRepository.forwardChatItems(
        chatId,
        chatId,
        [ChatItemQuote(item: repliesTo, attachments: attachments)],
>>>>>>> d14c69c6
      );
    }

    return _chatRepository.sendChatMessage(
      chatId,
      text: text,
      attachments: attachments,
      repliesTo: repliesTo,
    );
  }

  /// Resends the specified [item].
  Future<void> resendChatItem(ChatItem item) =>
      _chatRepository.resendChatItem(item);

  /// Marks the specified [Chat] as hidden for the authenticated [MyUser].
  Future<void> hideChat(ChatId id) {
    if (router.route.startsWith('${Routes.chat}/$id')) {
      router.home();
    }

    return _chatRepository.hideChat(id);
  }

  /// Adds an [User] to a [Chat]-group by the authority of the authenticated
  /// [MyUser].
  Future<void> addChatMember(ChatId chatId, UserId userId) =>
      _chatRepository.addChatMember(chatId, userId);

  /// Removes an [User] from a [Chat]-group by the authority of the
  /// authenticated [MyUser].
  Future<void> removeChatMember(ChatId chatId, UserId userId) async {
    RxChat? chat;

    if (userId == me) {
      chat = chats.remove(chatId);
      if (router.route.startsWith('${Routes.chat}/$chatId')) {
        router.home();
      }
    }

    try {
      await _chatRepository.removeChatMember(chatId, userId);
    } catch (_) {
      if (chat != null) {
        chats[chatId] = chat;
      }

      rethrow;
    }
  }

  /// Marks the specified [Chat] as read for the authenticated [MyUser] until
  /// the specified [ChatItem] inclusively.
  ///
  /// There is no notion of a single [ChatItem] being read or not separately in
  /// a [Chat]. Only a whole [Chat] as a sequence of [ChatItem]s can be read
  /// until some its position (concrete [ChatItem]). So, any [ChatItem] may be
  /// considered as read or not by comparing its [ChatItem.at] with the
  /// [LastChatRead.at] of the authenticated [MyUser]: if it's below (less or
  /// equal) then the [ChatItem] is read, otherwise it's unread.
  ///
  /// This method should be called whenever the authenticated [MyUser] reads
  /// new [ChatItem]s appeared in the Chat's UI and directly influences the
  /// [Chat.unreadCount] value.
  Future<void> readChat(ChatId chatId, ChatItemId untilId) =>
      _chatRepository.readChat(chatId, untilId);

  /// Edits the specified [ChatMessage] posted by the authenticated [MyUser].
  Future<void> editChatMessage(ChatMessage item, ChatMessageText? text) =>
      _chatRepository.editChatMessageText(item, text);

  /// Deletes the specified [ChatItem] posted by the authenticated [MyUser].
  Future<void> deleteChatItem(ChatItem item) async {
    if (item is! ChatMessage && item is! ChatForward) {
      throw UnimplementedError('Deletion of $item is not implemented.');
    }

    Chat? chat = chats[item.chatId]?.chat.value;

    if (item is ChatMessage) {
      if (item.authorId != me) {
        throw const DeleteChatMessageException(
          DeleteChatMessageErrorCode.notAuthor,
        );
      }

      if (me != null && chat?.isRead(item, me!) == true) {
        throw const DeleteChatMessageException(DeleteChatMessageErrorCode.read);
      }

      await _chatRepository.deleteChatMessage(item);
    } else if (item is ChatForward) {
      if (item.authorId != me) {
        throw const DeleteChatForwardException(
          DeleteChatForwardErrorCode.notAuthor,
        );
      }

      if (me != null && chat?.isRead(item, me!) == true) {
        throw const DeleteChatForwardException(DeleteChatForwardErrorCode.read);
      }

      await _chatRepository.deleteChatForward(item);
    }
  }

  /// Hides the specified [ChatItem] for the authenticated [MyUser].
  Future<void> hideChatItem(ChatItem item) async {
    await _chatRepository.hideChatItem(item.chatId, item.id);
  }

  /// Creates a new [Attachment] from the provided [LocalAttachment] linked to
  /// the authenticated [MyUser] for a later use in the [sendChatMessage]
  /// method.
  Future<Attachment> uploadAttachment(LocalAttachment attachment) =>
      _chatRepository.uploadAttachment(attachment);

  /// Creates a new [ChatDirectLink] with the specified [ChatDirectLinkSlug] and
  /// deletes the current active [ChatDirectLink] of the given [Chat]-group (if
  /// any).
  Future<void> createChatDirectLink(ChatId chatId, ChatDirectLinkSlug slug) =>
      _chatRepository.createChatDirectLink(chatId, slug);

  /// Deletes the current [ChatDirectLink] of the given [Chat]-group.
  Future<void> deleteChatDirectLink(ChatId chatId) =>
      _chatRepository.deleteChatDirectLink(chatId);

  /// Notifies [ChatMember]s about the authenticated [MyUser] typing in the
  /// specified [Chat] at the moment.
  Future<Stream<dynamic>> keepTyping(ChatId chatId) =>
      _chatRepository.keepTyping(chatId);

  /// Forwards [ChatItem]s to the specified [Chat] by the authenticated
  /// [MyUser].
  ///
  /// Supported [ChatItem]s are [ChatMessage] and [ChatForward].
  ///
  /// If [text] or [attachments] argument is specified, then the forwarded
  /// [ChatItem]s will be followed with a posted [ChatMessage] containing that
  /// [text] and/or [attachments].
  Future<void> forwardChatItems(
    ChatId from,
    ChatId to,
    List<ChatItemQuote> items, {
    ChatMessageText? text,
    List<AttachmentId>? attachments,
  }) {
    return _chatRepository.forwardChatItems(
      from,
      to,
      items,
      text: text,
      attachments: attachments,
    );
  }

  /// Callback, called when a [User] identified by the provided [userId] gets
  /// removed from the specified [Chat].
  ///
  /// If [userId] is [me], then removes the specified [Chat] from the [chats].
  Future<void> _onMemberRemoved(ChatId id, UserId userId) async {
    if (userId == me) {
      if (router.route.startsWith('${Routes.chat}/$id')) {
        router.home();
      }
      await _chatRepository.remove(id);
    }
  }

  /// Splits [str] into the specified [size]
  List<String> _createChunksString(String str, int size) {
    if (size <= 0) {
      return [];
    }
    final chunks = <String>[];
    final length = str.length;
    var start = 0;
    var end = 1;

    while (end * size <= length) {
      chunks.add(str.substring(size * start++, size * end++));
    }

    const remainderZero = 0;
    final isRestOfLine = length % size != remainderZero;
    if (isRestOfLine) {
      chunks.add(str.substring(size * start, size * start + length % size));
    }

    return chunks;
  }
}<|MERGE_RESOLUTION|>--- conflicted
+++ resolved
@@ -99,23 +99,6 @@
     List<Attachment>? attachments,
     ChatItem? repliesTo,
   }) {
-<<<<<<< HEAD
-    bool isSplit = text == null ? false : text.val.length > maxMessageText;
-
-    if (isSplit) {
-      final chunks = _createChunksString(text.val, maxMessageText);
-      final copyAttachments = attachments != null ? [...attachments] : null;
-      var index = 0;
-
-      return Future.forEach<String>(
-        chunks,
-        (text) => _chatRepository.sendChatMessage(
-          chatId,
-          text: ChatMessageText(text),
-          attachments: index++ != chunks.length - 1 ? null : copyAttachments,
-          repliesTo: repliesTo,
-        ),
-=======
     // Forward the [repliesTo] message to this [Chat], if [text] and
     // [attachments] are not provided.
     if (text?.val.isNotEmpty != true &&
@@ -135,7 +118,24 @@
         chatId,
         chatId,
         [ChatItemQuote(item: repliesTo, attachments: attachments)],
->>>>>>> d14c69c6
+      );
+    }
+
+    bool isSplit = text == null ? false : text.val.length > maxMessageText;
+
+    if (isSplit) {
+      final chunks = _createChunksString(text.val, maxMessageText);
+      final copyAttachments = attachments != null ? [...attachments] : null;
+      var index = 0;
+
+      return Future.forEach<String>(
+        chunks,
+        (text) => _chatRepository.sendChatMessage(
+          chatId,
+          text: ChatMessageText(text),
+          attachments: index++ != chunks.length - 1 ? null : copyAttachments,
+          repliesTo: repliesTo,
+        ),
       );
     }
 
