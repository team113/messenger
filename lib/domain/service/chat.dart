--- conflicted
+++ resolved
@@ -232,14 +232,11 @@
   Future<void> editChatMessage(
     ChatMessage item, {
     ChatMessageTextInput? text,
-<<<<<<< HEAD
-  }) async {
-    Log.debug('editChatMessage($item, $text)', '$runtimeType');
-    await _chatRepository.editChatMessage(item, text: text);
-=======
     ChatMessageAttachmentsInput? attachments,
     ChatMessageRepliesInput? repliesTo,
   }) async {
+    Log.debug('editChatMessage($item, $text)', '$runtimeType');
+    
     if (text?.changed?.val.trim() == item.text?.val.trim()) {
       text = null;
     } else if (text != null) {
@@ -276,7 +273,6 @@
         repliesTo: repliesTo,
       );
     }
->>>>>>> ab0ab8ab
   }
 
   /// Deletes the specified [ChatItem] posted by the authenticated [MyUser].
