// Copyright © 2022-2023 IT ENGINEERING MANAGEMENT INC,
//                       <https://github.com/team113>
//
// This program is free software: you can redistribute it and/or modify it under
// the terms of the GNU Affero General Public License v3.0 as published by the
// Free Software Foundation, either version 3 of the License, or (at your
// option) any later version.
//
// This program is distributed in the hope that it will be useful, but WITHOUT
// ANY WARRANTY; without even the implied warranty of MERCHANTABILITY or FITNESS
// FOR A PARTICULAR PURPOSE. See the GNU Affero General Public License v3.0 for
// more details.
//
// You should have received a copy of the GNU Affero General Public License v3.0
// along with this program. If not, see
// <https://www.gnu.org/licenses/agpl-3.0.html>.

import 'package:get/get.dart';

import '../model/attachment.dart';
import '../model/chat.dart';
import '../model/chat_item.dart';
import '../model/chat_item_quote_input.dart';
import '../model/mute_duration.dart';
import '../model/native_file.dart';
import '../model/user.dart';
import '../repository/chat.dart';
import '/api/backend/schema.dart'
    show DeleteChatMessageErrorCode, DeleteChatForwardErrorCode;
import '/provider/gql/exceptions.dart';
import '/routes.dart';
import '/util/obs/obs.dart';
import 'auth.dart';
import 'disposable_service.dart';

/// Service responsible for [Chat]s related functionality.
class ChatService extends DisposableService {
  ChatService(this._chatRepository, this._authService);

  /// Repository to fetch [Chat]s from.
  final AbstractChatRepository _chatRepository;

  /// [AuthService] to get an authorized user.
  final AuthService _authService;

  /// Changes to `true` once the underlying data storage is initialized and
  /// [chats] value is fetched.
  RxBool get isReady => _chatRepository.isReady;

  /// Returns the current reactive map of [RxChat]s.
  RxObsMap<ChatId, RxChat> get chats => _chatRepository.chats;

  /// Returns [MyUser]'s [UserId].
  UserId? get me => _authService.userId;

<<<<<<< HEAD
  /// Returns the status of the [chats] fetching.
  Rx<RxStatus> get status => _chatRepository.status;
=======
  /// Returns [ChatId] of the [Chat]-monolog of the currently authenticated
  /// [MyUser], if any.
  ChatId get monolog => _chatRepository.monolog;
>>>>>>> a35fb982

  @override
  void onInit() {
    _chatRepository.init(onMemberRemoved: _onMemberRemoved);
    super.onInit();
  }

  /// Creates a group [Chat] with the provided members and the authenticated
  /// [MyUser], optionally [name]d.
  Future<RxChat> createGroupChat(List<UserId> memberIds, {ChatName? name}) =>
      _chatRepository.createGroupChat(memberIds, name: name);

  /// Returns a [RxChat] by the provided [id].
  Future<RxChat?> get(ChatId id) => _chatRepository.get(id);

  /// Renames the specified [Chat] by the authority of authenticated [MyUser].
  ///
  /// Removes the [Chat.name] of the [Chat] if the provided [name] is `null`.
  ///
  /// Only [Chat]-groups can be named or renamed.
  Future<void> renameChat(ChatId id, ChatName? name) =>
      _chatRepository.renameChat(id, name);

  /// Posts a new [ChatMessage] to the specified [Chat] by the authenticated
  /// [MyUser].
  ///
  /// For the posted [ChatMessage] to be meaningful, at least one of [text] or
  /// [attachments] arguments must be specified and non-empty.
  ///
  /// Specify [repliesTo] argument if the posted [ChatMessage] is going to be a
  /// reply to some other [ChatItem].
  Future<void> sendChatMessage(
    ChatId chatId, {
    ChatMessageText? text,
    List<Attachment>? attachments,
    List<ChatItem> repliesTo = const [],
  }) {
    if (text?.val.isNotEmpty != true &&
        attachments?.isNotEmpty != true &&
        repliesTo.isNotEmpty) {
      text ??= const ChatMessageText(' ');
    } else if (text != null) {
      text = ChatMessageText(text.val.trim());

      if (text.val.length > ChatMessageText.maxLength) {
        final List<ChatMessageText> chunks = text.split();
        int i = 0;

        return Future.forEach<ChatMessageText>(
          chunks,
          (text) => _chatRepository.sendChatMessage(
            chatId,
            text: text,
            attachments: i++ != chunks.length - 1 ? null : attachments,
            repliesTo: repliesTo,
          ),
        );
      }
    }

    return _chatRepository.sendChatMessage(
      chatId,
      text: text?.val.isEmpty == true ? null : text,
      attachments: attachments,
      repliesTo: repliesTo,
    );
  }

  /// Resends the specified [item].
  Future<void> resendChatItem(ChatItem item) =>
      _chatRepository.resendChatItem(item);

  /// Marks the specified [Chat] as hidden for the authenticated [MyUser].
  Future<void> hideChat(ChatId id) {
    final Chat? chat = chats[id]?.chat.value;
    if (chat != null) {
      router.removeWhere((e) => chat.isRoute(e, me));
    }

    return _chatRepository.hideChat(id);
  }

  /// Adds an [User] to a [Chat]-group by the authority of the authenticated
  /// [MyUser].
  Future<void> addChatMember(ChatId chatId, UserId userId) =>
      _chatRepository.addChatMember(chatId, userId);

  /// Removes an [User] from a [Chat]-group by the authority of the
  /// authenticated [MyUser].
  Future<void> removeChatMember(ChatId chatId, UserId userId) async {
    RxChat? chat;

    if (userId == me) {
      chat = chats.remove(chatId);
      if (router.route.startsWith('${Routes.chats}/$chatId')) {
        router.home();
      }
    }

    try {
      await _chatRepository.removeChatMember(chatId, userId);
    } catch (_) {
      if (chat != null) {
        chats[chatId] = chat;
      }

      rethrow;
    }
  }

  /// Marks the specified [Chat] as read for the authenticated [MyUser] until
  /// the specified [ChatItem] inclusively.
  ///
  /// There is no notion of a single [ChatItem] being read or not separately in
  /// a [Chat]. Only a whole [Chat] as a sequence of [ChatItem]s can be read
  /// until some its position (concrete [ChatItem]). So, any [ChatItem] may be
  /// considered as read or not by comparing its [ChatItem.at] with the
  /// [LastChatRead.at] of the authenticated [MyUser]: if it's below (less or
  /// equal) then the [ChatItem] is read, otherwise it's unread.
  ///
  /// This method should be called whenever the authenticated [MyUser] reads
  /// new [ChatItem]s appeared in the Chat's UI and directly influences the
  /// [Chat.unreadCount] value.
  Future<void> readChat(ChatId chatId, ChatItemId untilId) =>
      _chatRepository.readChat(chatId, untilId);

  /// Edits the specified [ChatMessage] posted by the authenticated [MyUser].
  Future<void> editChatMessage(ChatMessage item, ChatMessageText? text) =>
      _chatRepository.editChatMessageText(item, text);

  /// Deletes the specified [ChatItem] posted by the authenticated [MyUser].
  Future<void> deleteChatItem(ChatItem item) async {
    if (item is! ChatMessage && item is! ChatForward) {
      throw UnimplementedError('Deletion of $item is not implemented.');
    }

    Chat? chat = chats[item.chatId]?.chat.value;

    if (item is ChatMessage) {
      if (item.authorId != me) {
        throw const DeleteChatMessageException(
          DeleteChatMessageErrorCode.notAuthor,
        );
      }

      if (me != null && chat?.isRead(item, me!) == true) {
        throw const DeleteChatMessageException(DeleteChatMessageErrorCode.read);
      }

      await _chatRepository.deleteChatMessage(item);
    } else if (item is ChatForward) {
      if (item.authorId != me) {
        throw const DeleteChatForwardException(
          DeleteChatForwardErrorCode.notAuthor,
        );
      }

      if (me != null && chat?.isRead(item, me!) == true) {
        throw const DeleteChatForwardException(DeleteChatForwardErrorCode.read);
      }

      await _chatRepository.deleteChatForward(item);
    }
  }

  /// Hides the specified [ChatItem] for the authenticated [MyUser].
  Future<void> hideChatItem(ChatItem item) async {
    await _chatRepository.hideChatItem(item.chatId, item.id);
  }

  /// Creates a new [Attachment] from the provided [LocalAttachment] linked to
  /// the authenticated [MyUser] for a later use in the [sendChatMessage]
  /// method.
  Future<Attachment> uploadAttachment(LocalAttachment attachment) =>
      _chatRepository.uploadAttachment(attachment);

  /// Creates a new [ChatDirectLink] with the specified [ChatDirectLinkSlug] and
  /// deletes the current active [ChatDirectLink] of the given [Chat]-group (if
  /// any).
  Future<void> createChatDirectLink(ChatId chatId, ChatDirectLinkSlug slug) =>
      _chatRepository.createChatDirectLink(chatId, slug);

  /// Deletes the current [ChatDirectLink] of the given [Chat]-group.
  Future<void> deleteChatDirectLink(ChatId chatId) =>
      _chatRepository.deleteChatDirectLink(chatId);

  /// Notifies [ChatMember]s about the authenticated [MyUser] typing in the
  /// specified [Chat] at the moment.
  Stream<dynamic> keepTyping(ChatId chatId) =>
      _chatRepository.keepTyping(chatId);

  /// Forwards [ChatItem]s to the specified [Chat] by the authenticated
  /// [MyUser].
  ///
  /// Supported [ChatItem]s are [ChatMessage] and [ChatForward].
  ///
  /// If [text] or [attachments] argument is specified, then the forwarded
  /// [ChatItem]s will be followed with a posted [ChatMessage] containing that
  /// [text] and/or [attachments].
  Future<void> forwardChatItems(
    ChatId from,
    ChatId to,
    List<ChatItemQuoteInput> items, {
    ChatMessageText? text,
    List<AttachmentId>? attachments,
  }) {
    if (text != null) {
      text = ChatMessageText(text.val.trim());
    }

    return _chatRepository.forwardChatItems(
      from,
      to,
      items,
      text: text?.val.isEmpty == true ? null : text,
      attachments: attachments,
    );
  }

  /// Updates the [Chat.avatar] field with the provided image, or resets it to
  /// `null`, by authority of the authenticated [MyUser].
  Future<void> updateChatAvatar(
    ChatId id, {
    NativeFile? file,
    void Function(int count, int total)? onSendProgress,
  }) =>
      _chatRepository.updateChatAvatar(
        id,
        file: file,
        onSendProgress: onSendProgress,
      );

  /// Mutes or unmutes the specified [Chat] for the authenticated [MyUser].
  /// Overrides an existing mute even if it's longer.
  Future<void> toggleChatMute(ChatId id, MuteDuration? mute) =>
      _chatRepository.toggleChatMute(id, mute);

  /// Callback, called when a [User] identified by the provided [userId] gets
  /// removed from the specified [Chat].
  ///
  /// If [userId] is [me], then removes the specified [Chat] from the [chats].
  Future<void> _onMemberRemoved(ChatId id, UserId userId) async {
    if (userId == me) {
      if (router.route.startsWith('${Routes.chats}/$id')) {
        router.home();
      }
      await _chatRepository.remove(id);
    }
  }

  /// Marks the specified [Chat] as favorited for the authenticated [MyUser] and
  /// sets its [position] in the favorites list.
  Future<void> favoriteChat(ChatId id, [ChatFavoritePosition? position]) =>
      _chatRepository.favoriteChat(id, position);

  /// Removes the specified [Chat] from the favorites list of the authenticated
  /// [MyUser].
  Future<void> unfavoriteChat(ChatId id) => _chatRepository.unfavoriteChat(id);

  /// Clears an existing [Chat] (hides all its [ChatItem]s) for the
  /// authenticated [MyUser] until the specified [ChatItem] inclusively.
  ///
  /// Clears all [ChatItem]s in the specified [Chat], if [untilId] if not
  /// provided.
  Future<void> clearChat(ChatId id, [ChatItemId? untilId]) =>
      _chatRepository.clearChat(id, untilId);
}

/// Extension adding a route from the [router] comparison with a [Chat].
extension ChatIsRoute on Chat {
  /// Indicates whether the provided [route] represents this [Chat].
  bool isRoute(String route, UserId? me) {
    final UserId? member =
        members.firstWhereOrNull((e) => e.user.id != me)?.user.id;

    final bool byId = route.startsWith('${Routes.chats}/$id');
    final bool byUser = isDialog &&
        member != null &&
        route.startsWith('${Routes.chats}/${ChatId.local(member)}');
    final bool byMonolog = isMonolog &&
        me != null &&
        route.startsWith('${Routes.chats}/${ChatId.local(me)}');

    return byId || byUser || byMonolog;
  }
}<|MERGE_RESOLUTION|>--- conflicted
+++ resolved
@@ -53,14 +53,12 @@
   /// Returns [MyUser]'s [UserId].
   UserId? get me => _authService.userId;
 
-<<<<<<< HEAD
   /// Returns the status of the [chats] fetching.
   Rx<RxStatus> get status => _chatRepository.status;
-=======
+
   /// Returns [ChatId] of the [Chat]-monolog of the currently authenticated
   /// [MyUser], if any.
   ChatId get monolog => _chatRepository.monolog;
->>>>>>> a35fb982
 
   @override
   void onInit() {
