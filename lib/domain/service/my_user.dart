--- conflicted
+++ resolved
@@ -120,18 +120,12 @@
         return;
       }
 
-<<<<<<< HEAD
-      // TODO: Make sure [AuthService] doesn't its `refreshSession` during that.
-      await _userRepo.updateUserPassword(oldPassword, newPassword);
-      await _auth.signIn(newPassword, num: myUser.value?.num, force: true);
-=======
       await WebUtils.protect(() async {
         await _userRepo.updateUserPassword(oldPassword, newPassword);
 
         // TODO: Replace `force` with something more granular and correct.
         await _auth.signIn(newPassword, num: myUser.value?.num, force: true);
       });
->>>>>>> fdd7d83e
     });
   }
 
