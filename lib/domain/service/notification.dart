--- conflicted
+++ resolved
@@ -19,24 +19,17 @@
 import 'dart:io';
 import 'dart:math';
 
-<<<<<<< HEAD
-import 'package:audioplayers/audioplayers.dart';
 import 'package:firebase_core/firebase_core.dart';
 import 'package:firebase_messaging/firebase_messaging.dart';
-=======
->>>>>>> 9b1b43e5
 import 'package:flutter_local_notifications/flutter_local_notifications.dart';
 
 import '/config.dart';
 import '/domain/model/fcm_registration_token.dart';
 import '/provider/gql/graphql.dart';
 import '/routes.dart';
-<<<<<<< HEAD
 import '/util/android_utils.dart';
 import '/util/log.dart';
-=======
 import '/util/audio_utils.dart';
->>>>>>> 9b1b43e5
 import '/util/platform_utils.dart';
 import '/util/web/web_utils.dart';
 import 'disposable_service.dart';
@@ -59,10 +52,6 @@
   /// on non-web platforms.
   FlutterLocalNotificationsPlugin? _plugin;
 
-<<<<<<< HEAD
-  /// [AudioPlayer] playing a notification sound on Web platforms.
-  AudioPlayer? _audioPlayer;
-
   /// Subscription to the [PlatformUtils.onFocusChanged] updating the
   /// [_focused].
   StreamSubscription? _onFocusChanged;
@@ -77,14 +66,12 @@
 
   /// Indicator whether the application's window is in focus.
   bool _focused = true;
-=======
   /// Subscription to the [PlatformUtils.onActivityChanged] updating the
   /// [_active].
   StreamSubscription? _onActivityChanged;
 
   /// Indicator whether the application is active.
   bool _active = true;
->>>>>>> 9b1b43e5
 
   /// Tags of the local notifications that were displayed.
   ///
@@ -112,17 +99,17 @@
     void Function(String)? onResponse,
     Future<void> Function(RemoteMessage message)? onBackground,
   }) async {
-<<<<<<< HEAD
     if (WebUtils.isPopup) {
       return;
     }
 
     _language = language ?? _language;
 
-    PlatformUtils.isFocused.then((value) => _focused = value);
-    _onFocusChanged = PlatformUtils.onFocusChanged.listen((v) => _focused = v);
-
-    _initAudio();
+    PlatformUtils.isActive.then((value) => _active = value);
+    _onActivityChanged =
+        PlatformUtils.onActivityChanged.listen((v) => _active = v);
+
+     AudioUtils.ensureInitialized();
 
     _initLocalNotifications(
       onResponse: (NotificationResponse response) {
@@ -147,34 +134,6 @@
         Log.print(
           'Failed to initialize push notifications: $e',
           'NotificationService',
-=======
-    PlatformUtils.isActive.then((value) => _active = value);
-    _onActivityChanged =
-        PlatformUtils.onActivityChanged.listen((v) => _active = v);
-
-    AudioUtils.ensureInitialized();
-
-    if (PlatformUtils.isWeb) {
-      // Permission request is happening in `index.html` via a script tag due to
-      // a browser's policy to ask for notifications permission only after
-      // user's interaction.
-      WebUtils.onSelectNotification = onNotificationResponse;
-    } else {
-      if (_plugin == null) {
-        _plugin = FlutterLocalNotificationsPlugin();
-        await _plugin!.initialize(
-          InitializationSettings(
-            android: const AndroidInitializationSettings('@mipmap/ic_launcher'),
-            iOS: DarwinInitializationSettings(
-              onDidReceiveLocalNotification: onDidReceiveLocalNotification,
-            ),
-            macOS: const DarwinInitializationSettings(),
-            linux:
-                const LinuxInitializationSettings(defaultActionName: 'click'),
-          ),
-          onDidReceiveNotificationResponse: onNotificationResponse,
-          onDidReceiveBackgroundNotificationResponse: onNotificationResponse,
->>>>>>> 9b1b43e5
         );
       }
     }
@@ -182,16 +141,13 @@
 
   @override
   void onClose() {
-<<<<<<< HEAD
     _onFocusChanged?.cancel();
     _onTokenRefresh?.cancel();
     _foregroundSubscription?.cancel();
     _audioPlayer?.dispose();
     _audioPlayer = null;
     AudioCache.instance.clear('audio/notification.mp3');
-=======
     _onActivityChanged?.cancel();
->>>>>>> 9b1b43e5
   }
 
   // TODO: Implement icons and attachments on non-web platforms.
@@ -219,8 +175,7 @@
 
     // If application is in focus and the payload is the current route, then
     // don't show a local notification.
-<<<<<<< HEAD
-    if (_focused && payload == router.route) {
+    if (_active && payload == router.route) {
       return;
     }
 
@@ -240,12 +195,6 @@
           throw e;
         }
       });
-=======
-    if (_active && payload == router.route) return;
-
-    if (playSound) {
-      AudioUtils.once(AudioSource.asset('audio/notification.mp3'));
->>>>>>> 9b1b43e5
     }
 
     if (PlatformUtils.isWeb) {
@@ -316,7 +265,6 @@
       );
     }
   }
-<<<<<<< HEAD
 
   /// Sets the provided [language] as a preferred localization of the push
   /// notifications.
@@ -465,27 +413,4 @@
       });
     }
   }
-
-  /// Initializes the [_audioPlayer].
-  Future<void> _initAudio() async {
-    if (PlatformUtils.isWeb || PlatformUtils.isWindows) {
-      // [AudioPlayer] constructor creates a hanging [Future], which can't be
-      // awaited.
-      await runZonedGuarded(
-        () async {
-          _audioPlayer = AudioPlayer(playerId: 'notificationPlayer');
-          await AudioCache.instance.loadAll(['audio/notification.mp3']);
-        },
-        (e, _) {
-          if (e is MissingPluginException) {
-            _audioPlayer = null;
-          } else {
-            throw e;
-          }
-        },
-      );
-    }
-  }
-=======
->>>>>>> 9b1b43e5
 }