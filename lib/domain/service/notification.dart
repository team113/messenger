// Copyright © 2022-2023 IT ENGINEERING MANAGEMENT INC,
//                       <https://github.com/team113>
//
// This program is free software: you can redistribute it and/or modify it under
// the terms of the GNU Affero General Public License v3.0 as published by the
// Free Software Foundation, either version 3 of the License, or (at your
// option) any later version.
//
// This program is distributed in the hope that it will be useful, but WITHOUT
// ANY WARRANTY; without even the implied warranty of MERCHANTABILITY or FITNESS
// FOR A PARTICULAR PURPOSE. See the GNU Affero General Public License v3.0 for
// more details.
//
// You should have received a copy of the GNU Affero General Public License v3.0
// along with this program. If not, see
// <https://www.gnu.org/licenses/agpl-3.0.html>.

import 'dart:async';
import 'dart:io';
import 'dart:math';

import 'package:flutter_local_notifications/flutter_local_notifications.dart';
<<<<<<< HEAD
import 'package:flutter/services.dart';
import 'package:win_toast/win_toast.dart';
import 'package:window_manager/window_manager.dart';
=======
>>>>>>> 808c5183

import '/routes.dart';
import '/util/audio_utils.dart';
import '/util/platform_utils.dart';
import '/util/web/web_utils.dart';
import 'disposable_service.dart';

/// Service responsible for notifications management.
class NotificationService extends DisposableService {
  /// Instance of a [FlutterLocalNotificationsPlugin] used to send notifications
  /// on non-web platforms.
  FlutterLocalNotificationsPlugin? _plugin;

  /// Subscription to the [PlatformUtils.onActivityChanged] updating the
  /// [_active].
  StreamSubscription? _onActivityChanged;

  /// Indicator whether the application is active.
  bool _active = true;

  /// Xml data used to show local notifications on Windows.
  String? _notificationXml;

  /// Initializes this [NotificationService].
  ///
  /// Requests permission to send notifications if it hasn't been granted yet.
  ///
  /// Optional [onNotificationResponse] callback is called when user taps on a
  /// notification.
  ///
  /// Optional [onDidReceiveLocalNotification] callback is called
  /// when a notification is triggered while the app is in the foreground and is
  /// only applicable to iOS versions older than 10.
  Future<void> init({
    void Function(NotificationResponse)? onNotificationResponse,
    void Function(int, String?, String?, String?)?
        onDidReceiveLocalNotification,
  }) async {
    PlatformUtils.isActive.then((value) => _active = value);
    _onActivityChanged =
        PlatformUtils.onActivityChanged.listen((v) => _active = v);

    AudioUtils.ensureInitialized();

    if (PlatformUtils.isWeb) {
      // Permission request is happening in `index.html` via a script tag due to
      // a browser's policy to ask for notifications permission only after
      // user's interaction.
      WebUtils.onSelectNotification = onNotificationResponse;
    } else {
      if (PlatformUtils.isWindows) {
        await WinToast.instance().initialize(
          aumId: 'team113.messenger',
          displayName: 'Gapopa',
          iconPath:
              File(r'windows\runner\resources\app_icon.ico').absolute.path,
          // TODO: Use a real clsid.
          clsid: '00000000-0000-0000-0000-000000000000',
        );

        WinToast.instance().setActivatedCallback((event) async {
          await WindowManager.instance.focus();
          if (event.argument.isNotEmpty) {
            router.push(event.argument);
          }
        });
      } else if (_plugin == null) {
        _plugin = FlutterLocalNotificationsPlugin();
        await _plugin!.initialize(
          InitializationSettings(
            android: const AndroidInitializationSettings('@mipmap/ic_launcher'),
            iOS: DarwinInitializationSettings(
              onDidReceiveLocalNotification: onDidReceiveLocalNotification,
            ),
            macOS: const DarwinInitializationSettings(),
            linux:
                const LinuxInitializationSettings(defaultActionName: 'click'),
          ),
          onDidReceiveNotificationResponse: onNotificationResponse,
          onDidReceiveBackgroundNotificationResponse: onNotificationResponse,
        );
      }
    }
  }

  @override
  void onClose() {
    _onActivityChanged?.cancel();
  }

  // TODO: Implement icons and attachments on non-web platforms.
  /// Shows a notification with a [title] and an optional [body] and [icon].
  ///
  /// Use [payload] to embed information into the notification.
  Future<void> show(
    String title, {
    String? body,
    String? payload,
    String? icon,
    String? tag,
    bool playSound = true,
  }) async {
    // If application is in focus and the payload is the current route, then
    // don't show a local notification.
    if (_active && payload == router.route) return;

    if (playSound) {
      AudioUtils.once(AudioSource.asset('audio/notification.mp3'));
    }

    if (PlatformUtils.isWeb) {
      WebUtils.showNotification(
        title,
        body: body,
        lang: payload,
        icon: icon,
        tag: tag,
      ).onError((_, __) => false);
    }
    if (PlatformUtils.isWindows) {
      await _showWindowsNotification(title: title, body: body, launch: payload);
    } else {
      // TODO: `flutter_local_notifications` should support Windows:
      //       https://github.com/MaikuB/flutter_local_notifications/issues/746
      await _plugin!.show(
        Random().nextInt(1 << 31),
        title,
        body,
        NotificationDetails(
          android: AndroidNotificationDetails(
            'com.team113.messenger',
            'Gapopa',
            playSound: playSound,
            sound: const RawResourceAndroidNotificationSound('notification'),
          ),
        ),
        payload: payload,
      );
    }
  }
<<<<<<< HEAD

  /// Shows a local notification on Windows with the provided data.
  Future<void> _showWindowsNotification({
    required String title,
    String? body,
    String? launch,
  }) async {
    _notificationXml ??= await rootBundle.loadString(
      'assets/windows_notifications/notification.xml',
    );

    String xml = _notificationXml!
        .replaceFirst('##title##', title)
        .replaceFirst('##body##', body ?? '')
        .replaceFirst('##launch##', launch ?? '');

    await WinToast.instance().showCustomToast(
      xml: xml,
      tag: 'Gapopa',
    );
  }

  /// Initializes the [_audioPlayer].
  Future<void> _initAudio() async {
    // [AudioPlayer] constructor creates a hanging [Future], which can't be
    // awaited.
    await runZonedGuarded(
      () async {
        _audioPlayer = AudioPlayer(playerId: 'notificationPlayer');
        await AudioCache.instance.loadAll(['audio/notification.mp3']);
      },
      (e, _) {
        if (e is MissingPluginException) {
          _audioPlayer = null;
        } else {
          throw e;
        }
      },
    );
  }
=======
>>>>>>> 808c5183
}<|MERGE_RESOLUTION|>--- conflicted
+++ resolved
@@ -20,12 +20,9 @@
 import 'dart:math';
 
 import 'package:flutter_local_notifications/flutter_local_notifications.dart';
-<<<<<<< HEAD
 import 'package:flutter/services.dart';
 import 'package:win_toast/win_toast.dart';
 import 'package:window_manager/window_manager.dart';
-=======
->>>>>>> 808c5183
 
 import '/routes.dart';
 import '/util/audio_utils.dart';
@@ -166,7 +163,6 @@
       );
     }
   }
-<<<<<<< HEAD
 
   /// Shows a local notification on Windows with the provided data.
   Future<void> _showWindowsNotification({
@@ -188,25 +184,4 @@
       tag: 'Gapopa',
     );
   }
-
-  /// Initializes the [_audioPlayer].
-  Future<void> _initAudio() async {
-    // [AudioPlayer] constructor creates a hanging [Future], which can't be
-    // awaited.
-    await runZonedGuarded(
-      () async {
-        _audioPlayer = AudioPlayer(playerId: 'notificationPlayer');
-        await AudioCache.instance.loadAll(['audio/notification.mp3']);
-      },
-      (e, _) {
-        if (e is MissingPluginException) {
-          _audioPlayer = null;
-        } else {
-          throw e;
-        }
-      },
-    );
-  }
-=======
->>>>>>> 808c5183
 }