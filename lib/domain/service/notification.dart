// Copyright © 2022-2023 IT ENGINEERING MANAGEMENT INC,
//                       <https://github.com/team113>
//
// This program is free software: you can redistribute it and/or modify it under
// the terms of the GNU Affero General Public License v3.0 as published by the
// Free Software Foundation, either version 3 of the License, or (at your
// option) any later version.
//
// This program is distributed in the hope that it will be useful, but WITHOUT
// ANY WARRANTY; without even the implied warranty of MERCHANTABILITY or FITNESS
// FOR A PARTICULAR PURPOSE. See the GNU Affero General Public License v3.0 for
// more details.
//
// You should have received a copy of the GNU Affero General Public License v3.0
// along with this program. If not, see
// <https://www.gnu.org/licenses/agpl-3.0.html>.

import 'dart:async';
import 'dart:io';
import 'dart:math';

<<<<<<< HEAD
import 'package:firebase_core/firebase_core.dart';
import 'package:firebase_messaging/firebase_messaging.dart';
import 'package:flutter/services.dart';
=======
import 'package:flutter/foundation.dart';
>>>>>>> 0589fed0
import 'package:flutter_local_notifications/flutter_local_notifications.dart';
import 'package:win_toast/win_toast.dart';
import 'package:window_manager/window_manager.dart';

import '/config.dart';
<<<<<<< HEAD
import '/domain/model/fcm_registration_token.dart';
import '/provider/gql/graphql.dart';
=======
>>>>>>> 0589fed0
import '/routes.dart';
import '/util/android_utils.dart';
import '/util/log.dart';
import '/util/audio_utils.dart';
import '/util/platform_utils.dart';
import '/util/web/web_utils.dart';
import 'disposable_service.dart';

/// Service responsible for notifications management.
class NotificationService extends DisposableService {
  NotificationService(this._graphQlProvider);

  /// GraphQL API provider for registering and un-registering current device for
  /// receiving Firebase Cloud Messaging notifications.
  final GraphQlProvider _graphQlProvider;

  /// Language to receive Firebase Cloud Messaging notifications on.
  String? _language;

  /// Firebase Cloud Messaging token used to subscribe to push notifications.
  String? _token;

  /// Instance of a [FlutterLocalNotificationsPlugin] used to send notifications
  /// on non-web platforms.
  FlutterLocalNotificationsPlugin? _plugin;

  /// Subscription to the [PlatformUtils.onFocusChanged] updating the
  /// [_focused].
  StreamSubscription? _onFocusChanged;

  /// Subscription to the [FirebaseMessaging.onTokenRefresh] refreshing the
  /// [_token].
  StreamSubscription? _onTokenRefresh;

  /// [StreamSubscription] to the [FirebaseMessaging.onMessage] handling the
  /// push notifications in foreground.
  StreamSubscription? _foregroundSubscription;

  /// Subscription to the [PlatformUtils.onActivityChanged] updating the
  /// [_active].
  StreamSubscription? _onActivityChanged;

  /// Subscription to the [WebUtils.onBroadcastMessage] playing the notification
  /// sound on web platforms.
  StreamSubscription? _onBroadcastMessage;

  /// Indicator whether the application is active.
  bool _active = true;

  /// Tags of the local notifications that were displayed.
  ///
  /// Used to discard displaying a local notification second time when it is
  /// received via the [_foregroundSubscription].
  final List<String> _tags = [];

  /// Indicator whether the Firebase Cloud Messaging notifications are
  /// successfully configured.
  bool _pushNotifications = false;

  /// Indicates whether the Firebase Cloud Messaging notifications are
  /// successfully configured.
  bool get pushNotifications => _pushNotifications;

  /// Initializes this [NotificationService].
  ///
  /// Requests permission to send notifications if it hasn't been granted yet.
  ///
  /// Optional [onResponse] callback is called when user taps on a notification.
  ///
  /// Optional [onBackground] callback is called when a notification is received
  /// when the application is in the background or terminated. Note that this
  /// callback must be a top-level entry function, as it is launched in a
  /// background isolate.
  Future<void> init({
    String? language,
    FirebaseOptions? firebaseOptions,
    void Function(String)? onResponse,
    Future<void> Function(RemoteMessage message)? onBackground,
  }) async {
    if (WebUtils.isPopup) {
      return;
    }

    _language = language ?? _language;

    PlatformUtils.isActive.then((value) => _active = value);
    _onActivityChanged =
        PlatformUtils.onActivityChanged.listen((v) => _active = v);

    AudioUtils.ensureInitialized();

<<<<<<< HEAD
    _initLocalNotifications(
      onResponse: (NotificationResponse response) {
        if (response.payload != null) {
          onResponse?.call(response.payload!);
        }
      },
    );

    if (PlatformUtils.pushNotifications) {
      try {
        await _initPushNotifications(
          options: firebaseOptions,
          onResponse: (RemoteMessage message) {
            if (message.data['chatId'] != null) {
              onResponse?.call('${Routes.chats}/${message.data['chatId']}');
            }
          },
          onBackground: onBackground,
        );
      } catch (e) {
        Log.print(
          'Failed to initialize push notifications: $e',
          'NotificationService',
=======
    if (PlatformUtils.isWeb) {
      // Permission request is happening in `index.html` via a script tag due to
      // a browser's policy to ask for notifications permission only after
      // user's interaction.
      WebUtils.onSelectNotification = onNotificationResponse;
    } else {
      if (PlatformUtils.isWindows) {
        await WinToast.instance().initialize(
          aumId: 'team113.messenger',
          displayName: 'Gapopa',
          iconPath: kDebugMode
              ? File(r'assets\icons\app_icon.ico').absolute.path
              : File(r'data\flutter_assets\assets\icons\app_icon.ico')
                  .absolute
                  .path,
          clsid: Config.clsid,
        );

        WinToast.instance().setActivatedCallback((event) async {
          await WindowManager.instance.focus();

          onNotificationResponse?.call(
            NotificationResponse(
              notificationResponseType:
                  NotificationResponseType.selectedNotification,
              payload: event.argument.isEmpty ? null : event.argument,
            ),
          );
        });
      } else if (_plugin == null) {
        _plugin = FlutterLocalNotificationsPlugin();
        await _plugin!.initialize(
          InitializationSettings(
            android: const AndroidInitializationSettings('@mipmap/ic_launcher'),
            iOS: DarwinInitializationSettings(
              onDidReceiveLocalNotification: onDidReceiveLocalNotification,
            ),
            macOS: const DarwinInitializationSettings(),
            linux:
                const LinuxInitializationSettings(defaultActionName: 'click'),
          ),
          onDidReceiveNotificationResponse: onNotificationResponse,
          onDidReceiveBackgroundNotificationResponse: onNotificationResponse,
>>>>>>> 0589fed0
        );
      }
    }
  }

  @override
  void onClose() {
    _onFocusChanged?.cancel();
    _onTokenRefresh?.cancel();
    _foregroundSubscription?.cancel();
    _onActivityChanged?.cancel();
    _onBroadcastMessage?.cancel();
  }

  // TODO: Implement icons and attachments on non-web platforms.
  /// Shows a notification with a [title] and an optional [body] and [icon].
  ///
  /// Use [payload] to embed information into the notification.
  Future<void> show(
    String title, {
    String? body,
    String? payload,
    String? icon,
    String? tag,
    String? image,
  }) async {
    // Don't display a notification with the provided [tag], if it's in the
    // [_tags] list already, or otherwise add it to that list.
    if (_foregroundSubscription != null && tag != null) {
      if (_tags.contains(tag)) {
        _tags.remove(tag);
        return;
      } else {
        _tags.add(tag);
      }
    }

    // If application is in focus and the payload is the current route, then
    // don't show a local notification.
    if (_active && payload == router.route) {
      return;
    }

    // Play a notification sound on Web and on Windows.
    //
    // Other platforms don't require playing a sound explicitly, as the local or
    // push notification displayed plays it instead.
    if (PlatformUtils.isWeb || PlatformUtils.isWindows) {
      AudioUtils.once(AudioSource.asset('audio/notification.mp3'));
    }

    if (PlatformUtils.isWeb) {
      WebUtils.showNotification(
        title,
        body: body,
        lang: payload,
        icon: icon ?? image,
        tag: tag,
      ).onError((_, __) => false);
<<<<<<< HEAD
    } else if (!PlatformUtils.isWindows) {
      String? imagePath;

      // In order to show an image in local notification, we need to download it
      // first to a [File] and then pass the path to it to the plugin.
      if (image != null) {
        try {
          // TODO: Images should be downloaded to cache.
          final File? file = await PlatformUtils.download(
            image,
            'notification_${DateTime.now()}.jpg',
            null,
            temporary: true,
          );

          imagePath = file?.path;
        } catch (_) {
          // No-op.
        }
      }

      // TODO: `flutter_local_notifications` should support Windows:
      //       https://github.com/MaikuB/flutter_local_notifications/issues/746
=======
    } else if (PlatformUtils.isWindows) {
      // TODO: Images should be downloaded to cache.
      File? file;
      if (icon != null) {
        file = await PlatformUtils.download(
          icon,
          'notification_${DateTime.now().toString().replaceAll(':', '.')}.jpg',
          null,
          temporary: true,
        );
      }

      await WinToast.instance().showCustomToast(
        xml: '<?xml version="1.0" encoding="UTF-8"?>'
            '<toast activationType="Foreground" launch="${payload ?? ''}">'
            '  <visual addImageQuery="true">'
            '      <binding template="ToastGeneric">'
            '          <text>$title</text>'
            '          <text>${body ?? ''}</text>'
            '          <image placement="appLogoOverride" hint-crop="circle" id="1" src="${file?.path ?? ''}"/>'
            '      </binding>'
            '  </visual>'
            '</toast>',
        tag: 'Gapopa',
      );
    } else {
>>>>>>> 0589fed0
      await _plugin!.show(
        // On Android notifications are replaced when ID and tag are the same,
        // and FCM notifications always have ID of zero, so in order for push
        // notifications to replace local, we set its ID as zero as well.
        PlatformUtils.isAndroid ? 0 : Random().nextInt(1 << 31),
        title,
        body,
        NotificationDetails(
          android: AndroidNotificationDetails(
            'default',
            'Default',
            sound: const RawResourceAndroidNotificationSound('notification'),
            styleInformation: imagePath == null
                ? null
                : BigPictureStyleInformation(FilePathAndroidBitmap(imagePath)),
            tag: tag,
          ),
          linux: LinuxNotificationDetails(
            sound: AssetsLinuxSound('audio/notification.mp3'),
          ),
          iOS: DarwinNotificationDetails(
            sound: 'notification.caf',
            attachments: [
              if (imagePath != null) DarwinNotificationAttachment(imagePath)
            ],
          ),
          macOS: DarwinNotificationDetails(
            sound: 'notification.caf',
            attachments: [
              if (imagePath != null) DarwinNotificationAttachment(imagePath)
            ],
          ),
        ),
        payload: payload,
      );
    }
  }

  /// Sets the provided [language] as a preferred localization of the push
  /// notifications.
  void setLanguage(String? language) async {
    if (_language != language) {
      _language = language;

      if (_token != null) {
        await _unregisterFcmDevice();
        await _registerFcmDevice();
      }
    }
  }

  /// Initializes the [FlutterLocalNotificationsPlugin] for displaying the local
  /// notifications.
  Future<void> _initLocalNotifications({
    void Function(NotificationResponse)? onResponse,
  }) async {
    if (PlatformUtils.isWeb) {
      // Permission request is happening in `index.html` via a script tag due to
      // a browser's policy to ask for notifications permission only after
      // user's interaction.
      WebUtils.onSelectNotification = onResponse;
    } else {
      if (_plugin == null) {
        _plugin = FlutterLocalNotificationsPlugin();

        try {
          await _plugin!.initialize(
            const InitializationSettings(
              android: AndroidInitializationSettings('@mipmap/ic_launcher'),
              iOS: DarwinInitializationSettings(),
              macOS: DarwinInitializationSettings(),
              linux: LinuxInitializationSettings(defaultActionName: 'click'),
            ),
            onDidReceiveNotificationResponse: onResponse,
          );

          if (!PlatformUtils.isWindows) {
            final NotificationAppLaunchDetails? details =
                await _plugin!.getNotificationAppLaunchDetails();

            if (details?.notificationResponse != null) {
              onResponse?.call(details!.notificationResponse!);
            }
          }
        } on MissingPluginException {
          _plugin = null;
        }
      }
    }
  }

  /// Initializes the [FirebaseMessaging] for receiving push notifications.
  Future<void> _initPushNotifications({
    FirebaseOptions? options,
    void Function(RemoteMessage message)? onResponse,
    Future<void> Function(RemoteMessage message)? onBackground,
  }) async {
    FirebaseMessaging.onMessageOpenedApp.listen(onResponse);

    if (onBackground != null) {
      FirebaseMessaging.onBackgroundMessage(onBackground);
    }

    await Firebase.initializeApp(options: options);

    final RemoteMessage? initial =
        await FirebaseMessaging.instance.getInitialMessage();

    if (initial != null) {
      onResponse?.call(initial);
    }

    // Display a local notification, if there's any push notifications received
    // while application is in foreground.
    _foregroundSubscription = FirebaseMessaging.onMessage.listen((message) {
      if (message.notification?.title != null) {
        show(
          message.notification!.title!,
          body: message.notification?.body,
          payload: message.data['chatId'] != null
              ? '${Routes.chats}/${message.data['chatId']}'
              : null,
          image: message.notification?.android?.imageUrl ??
              message.notification?.apple?.imageUrl ??
              message.notification?.web?.image,
          tag: message.data['chatId'] != null &&
                  message.data['chatItemId'] != null
              ? '${message.data['chatId']}_${message.data['chatItemId']}'
              : null,
        );
      }
    });

    // Create a notification channel on Android to play custom notification
    // sound.
    if (PlatformUtils.isAndroid && !PlatformUtils.isWeb) {
      try {
        await AndroidUtils.createNotificationChannel(
          id: 'default',
          name: 'Default',
          sound: 'notification',
        );
      } catch (e) {
        Log.error(e);
      }
    }

    NotificationSettings settings =
        await FirebaseMessaging.instance.requestPermission();

    // On Android first attempt is always [AuthorizationStatus.denied] due to
    // notifications request popping while invoking a
    // [AndroidUtils.createNotificationChannel], so try again on failure.
    if (settings.authorizationStatus != AuthorizationStatus.authorized) {
      settings = await FirebaseMessaging.instance.requestPermission();
    }

    if (settings.authorizationStatus == AuthorizationStatus.authorized) {
      // On Web push notifications don't support playing any sounds, it's up to
      // operating system to decide, whether to play sound at all. Thus this
      // listens to `BroadcastChannel` fired from FCM Service Worker to play a
      // sound by ourselves.
      _onBroadcastMessage = WebUtils.onBroadcastMessage.listen((_) {
        AudioUtils.once(AudioSource.asset('audio/notification.mp3'));
      });

      _token =
          await FirebaseMessaging.instance.getToken(vapidKey: Config.vapidKey);

      _onTokenRefresh =
          FirebaseMessaging.instance.onTokenRefresh.listen((token) async {
        await _unregisterFcmDevice();
        _token = token;
        await _registerFcmDevice();
      });

      await _registerFcmDevice();
    }
  }

  /// Registers a device (Android, iOS, or Web) for receiving notifications via
  /// Firebase Cloud Messaging.
  Future<void> _registerFcmDevice() async {
    _pushNotifications = false;

    if (_token != null) {
      await _graphQlProvider.registerFcmDevice(
        FcmRegistrationToken(_token!),
        _language,
      );

      _pushNotifications = true;
    }
  }

  /// Unregisters a device (Android, iOS, or Web) from receiving notifications
  /// via Firebase Cloud Messaging.
  Future<void> _unregisterFcmDevice() async {
    if (_token != null) {
      await _graphQlProvider.unregisterFcmDevice(FcmRegistrationToken(_token!));
      _pushNotifications = false;
    }
  }
}<|MERGE_RESOLUTION|>--- conflicted
+++ resolved
@@ -19,23 +19,16 @@
 import 'dart:io';
 import 'dart:math';
 
-<<<<<<< HEAD
 import 'package:firebase_core/firebase_core.dart';
 import 'package:firebase_messaging/firebase_messaging.dart';
 import 'package:flutter/services.dart';
-=======
-import 'package:flutter/foundation.dart';
->>>>>>> 0589fed0
 import 'package:flutter_local_notifications/flutter_local_notifications.dart';
 import 'package:win_toast/win_toast.dart';
 import 'package:window_manager/window_manager.dart';
 
 import '/config.dart';
-<<<<<<< HEAD
 import '/domain/model/fcm_registration_token.dart';
 import '/provider/gql/graphql.dart';
-=======
->>>>>>> 0589fed0
 import '/routes.dart';
 import '/util/android_utils.dart';
 import '/util/log.dart';
@@ -127,7 +120,6 @@
 
     AudioUtils.ensureInitialized();
 
-<<<<<<< HEAD
     _initLocalNotifications(
       onResponse: (NotificationResponse response) {
         if (response.payload != null) {
@@ -151,51 +143,6 @@
         Log.print(
           'Failed to initialize push notifications: $e',
           'NotificationService',
-=======
-    if (PlatformUtils.isWeb) {
-      // Permission request is happening in `index.html` via a script tag due to
-      // a browser's policy to ask for notifications permission only after
-      // user's interaction.
-      WebUtils.onSelectNotification = onNotificationResponse;
-    } else {
-      if (PlatformUtils.isWindows) {
-        await WinToast.instance().initialize(
-          aumId: 'team113.messenger',
-          displayName: 'Gapopa',
-          iconPath: kDebugMode
-              ? File(r'assets\icons\app_icon.ico').absolute.path
-              : File(r'data\flutter_assets\assets\icons\app_icon.ico')
-                  .absolute
-                  .path,
-          clsid: Config.clsid,
-        );
-
-        WinToast.instance().setActivatedCallback((event) async {
-          await WindowManager.instance.focus();
-
-          onNotificationResponse?.call(
-            NotificationResponse(
-              notificationResponseType:
-                  NotificationResponseType.selectedNotification,
-              payload: event.argument.isEmpty ? null : event.argument,
-            ),
-          );
-        });
-      } else if (_plugin == null) {
-        _plugin = FlutterLocalNotificationsPlugin();
-        await _plugin!.initialize(
-          InitializationSettings(
-            android: const AndroidInitializationSettings('@mipmap/ic_launcher'),
-            iOS: DarwinInitializationSettings(
-              onDidReceiveLocalNotification: onDidReceiveLocalNotification,
-            ),
-            macOS: const DarwinInitializationSettings(),
-            linux:
-                const LinuxInitializationSettings(defaultActionName: 'click'),
-          ),
-          onDidReceiveNotificationResponse: onNotificationResponse,
-          onDidReceiveBackgroundNotificationResponse: onNotificationResponse,
->>>>>>> 0589fed0
         );
       }
     }
@@ -255,31 +202,6 @@
         icon: icon ?? image,
         tag: tag,
       ).onError((_, __) => false);
-<<<<<<< HEAD
-    } else if (!PlatformUtils.isWindows) {
-      String? imagePath;
-
-      // In order to show an image in local notification, we need to download it
-      // first to a [File] and then pass the path to it to the plugin.
-      if (image != null) {
-        try {
-          // TODO: Images should be downloaded to cache.
-          final File? file = await PlatformUtils.download(
-            image,
-            'notification_${DateTime.now()}.jpg',
-            null,
-            temporary: true,
-          );
-
-          imagePath = file?.path;
-        } catch (_) {
-          // No-op.
-        }
-      }
-
-      // TODO: `flutter_local_notifications` should support Windows:
-      //       https://github.com/MaikuB/flutter_local_notifications/issues/746
-=======
     } else if (PlatformUtils.isWindows) {
       // TODO: Images should be downloaded to cache.
       File? file;
@@ -306,7 +228,28 @@
         tag: 'Gapopa',
       );
     } else {
->>>>>>> 0589fed0
+      String? imagePath;
+
+      // In order to show an image in local notification, we need to download it
+      // first to a [File] and then pass the path to it to the plugin.
+      if (image != null) {
+        try {
+          // TODO: Images should be downloaded to cache.
+          final File? file = await PlatformUtils.download(
+            image,
+            'notification_${DateTime.now()}.jpg',
+            null,
+            temporary: true,
+          );
+
+          imagePath = file?.path;
+        } catch (_) {
+          // No-op.
+        }
+      }
+
+      // TODO: `flutter_local_notifications` should support Windows:
+      //       https://github.com/MaikuB/flutter_local_notifications/issues/746
       await _plugin!.show(
         // On Android notifications are replaced when ID and tag are the same,
         // and FCM notifications always have ID of zero, so in order for push
@@ -368,6 +311,29 @@
       // a browser's policy to ask for notifications permission only after
       // user's interaction.
       WebUtils.onSelectNotification = onResponse;
+    } else if (PlatformUtils.isWindows) {
+      await WinToast.instance().initialize(
+        aumId: 'team113.messenger',
+        displayName: 'Gapopa',
+        iconPath: kDebugMode
+            ? File(r'assets\icons\app_icon.ico').absolute.path
+            : File(r'data\flutter_assets\assets\icons\app_icon.ico')
+                .absolute
+                .path,
+        clsid: Config.clsid,
+      );
+
+      WinToast.instance().setActivatedCallback((event) async {
+        await WindowManager.instance.focus();
+
+        onNotificationResponse?.call(
+          NotificationResponse(
+            notificationResponseType:
+                NotificationResponseType.selectedNotification,
+            payload: event.argument.isEmpty ? null : event.argument,
+          ),
+        );
+      });
     } else {
       if (_plugin == null) {
         _plugin = FlutterLocalNotificationsPlugin();
