--- conflicted
+++ resolved
@@ -99,9 +99,6 @@
   static const nativeFile = 77;
   static const localAttachment = 78;
   static const mediaType = 79;
-<<<<<<< HEAD
-  static const storageFile = 80;
-=======
   static const hiveBackground = 80;
->>>>>>> 63d7a12b
+  static const storageFile = 81;
 }