// Copyright © 2022-2024 IT ENGINEERING MANAGEMENT INC,
//                       <https://github.com/team113>
//
// This program is free software: you can redistribute it and/or modify it under
// the terms of the GNU Affero General Public License v3.0 as published by the
// Free Software Foundation, either version 3 of the License, or (at your
// option) any later version.
//
// This program is distributed in the hope that it will be useful, but WITHOUT
// ANY WARRANTY; without even the implied warranty of MERCHANTABILITY or FITNESS
// FOR A PARTICULAR PURPOSE. See the GNU Affero General Public License v3.0 for
// more details.
//
// You should have received a copy of the GNU Affero General Public License v3.0
// along with this program. If not, see
// <https://www.gnu.org/licenses/agpl-3.0.html>.

/// Type ID's of all `Hive` models just to keep them in one place.
///
/// They should not change with time to not break on already stored data by
/// previous versions of application. Add new entries to the end.
class ModelTypeId {
  static const myUser = 0;
  static const session = 2;
  static const chatDirectLink = 3;
  static const myUserEmails = 4;
  static const cropArea = 5;
  static const cropPoint = 6;
  static const userCallCover = 7;
  static const userAvatar = 8;
  static const myUserPhones = 9;
  static const muteDuration = 10;
  static const chat = 11;
  static const original = 13;
  static const square = 14;
  static const chatContactsCursor = 15;
  static const myUserVersion = 16;
  static const accessToken = 17;
  static const userId = 18;
  static const userNum = 19;
  static const userLogin = 20;
  static const userName = 21;
  static const userEmail = 23;
  static const userPhone = 24;
  static const chatDirectLinkSlug = 25;
  static const chatDirectLinkVersion = 26;
  static const userTextStatus = 27;
  static const usersCursor = 28;
  static const userVersion = 29;
  static const chatContactId = 30;
  static const chatContactFavoritePosition = 31;
  static const chatContactVersion = 32;
  static const chatId = 33;
  static const user = 34;
  static const chatContact = 35;
  static const hiveChatContact = 36;
  static const hiveMyUser = 37;
  static const hiveUser = 38;
  static const chatContactsListVersion = 39;
  static const sessionData = 40;
  static const recentChatsCursor = 41;
  static const chatVersion = 42;
  static const chatAvatar = 43;
  static const chatName = 44;
  static const chatMember = 45;
  static const lastChatRead = 46;
  static const chatItemId = 47;
  static const chatCall = 48;
  static const chatMessageText = 49;
  static const hiveChat = 50;
  static const chatCallRoomJoinLink = 51;
  static const chatCallMember = 52;
  static const chatItemVersion = 53;
  static const sessionVersion = 54;
  static const rememberedSession = 55;
  static const rememberedToken = 56;
  static const rememberedSessionVersion = 57;
  static const chatInfo = 58;
  static const chatMessage = 59;
  static const chatForward = 60;
  static const attachmentId = 61;
  static const imageAttachment = 62;
  static const fileAttachment = 63;
  static const chatItemsCursor = 64;
  static const hiveChatInfo = 65;
  static const hiveChatCall = 66;
  static const hiveChatMessage = 67;
  static const hiveChatForward = 68;
  static const incomingChatCallsCursor = 69;
  static const credentials = 70;
  static const mediaSettings = 71;
  static const chatCallDeviceId = 72;
  static const preciseDateTime = 73;
  static const applicationSettings = 74;
  static const sendingStatus = 75;
  static const nativeFile = 76;
  static const localAttachment = 77;
  static const mediaType = 78;
  static const hiveBackground = 79;
  static const plainFile = 80;
  static const chatCallCredentials = 81;
  static const chatFavoritePosition = 82;
  static const favoriteChatsListVersion = 83;
  static const blocklistCursor = 84;
  static const windowPreferences = 85;
  static const blocklistReason = 86;
  static const chatMembersDialedAll = 87;
  static const chatMembersDialedConcrete = 88;
  static const chatInfoActionAvatarUpdated = 89;
  static const chatInfoActionCreated = 90;
  static const chatInfoActionMemberAdded = 91;
  static const chatInfoActionMemberRemoved = 92;
  static const chatInfoActionNameUpdated = 93;
  static const chatMessageQuote = 94;
  static const chatCallQuote = 95;
  static const chatInfoQuote = 96;
  static const blocklistRecord = 97;
  static const rect = 98;
  static const cacheInfo = 99;
  static const imageFile = 100;
  static const favoriteChatsCursor = 101;
  static const thumbhash = 102;
  static const favoriteChatContactsCursor = 103;
<<<<<<< HEAD
  static const hiveChatMember = 104;
  static const chatMembersCursor = 105;
=======
  static const callButtonsPosition = 104;
  static const hiveBlocklistRecord = 105;
  static const userBio = 106;
>>>>>>> 20ca7b93
}<|MERGE_RESOLUTION|>--- conflicted
+++ resolved
@@ -121,12 +121,9 @@
   static const favoriteChatsCursor = 101;
   static const thumbhash = 102;
   static const favoriteChatContactsCursor = 103;
-<<<<<<< HEAD
-  static const hiveChatMember = 104;
-  static const chatMembersCursor = 105;
-=======
   static const callButtonsPosition = 104;
   static const hiveBlocklistRecord = 105;
   static const userBio = 106;
->>>>>>> 20ca7b93
+  static const hiveChatMember = 107;
+  static const chatMembersCursor = 108;
 }