--- conflicted
+++ resolved
@@ -121,9 +121,6 @@
   static const favoriteChatsCursor = 101;
   static const thumbhash = 102;
   static const favoriteChatContactsCursor = 103;
-<<<<<<< HEAD
-  static const hiveBlocklistRecord = 104;
-=======
   static const callButtonsPosition = 104;
->>>>>>> 0d83d7f8
+  static const hiveBlocklistRecord = 105;
 }