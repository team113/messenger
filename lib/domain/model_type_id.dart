--- conflicted
+++ resolved
@@ -93,19 +93,6 @@
   static const mediaSettings = 71;
   static const chatCallDeviceId = 72;
   static const preciseDateTime = 73;
-<<<<<<< HEAD
-  static const preciseDateTimeWeb = 74;
-  static const applicationSettings = 75;
-  static const sendingStatus = 76;
-  static const nativeFile = 77;
-  static const localAttachment = 78;
-  static const mediaType = 79;
-  static const hiveBackground = 80;
-  static const storageFile = 81;
-  static const chatCallCredentials = 82;
-  static const chatFavoritePosition = 83;
-  static const favoriteChatsListVersion = 84;
-=======
   static const applicationSettings = 74;
   static const sendingStatus = 75;
   static const nativeFile = 76;
@@ -114,5 +101,6 @@
   static const hiveBackground = 79;
   static const storageFile = 80;
   static const chatCallCredentials = 81;
->>>>>>> 2a3a528d
+  static const chatFavoritePosition = 82;
+  static const favoriteChatsListVersion = 83;
 }