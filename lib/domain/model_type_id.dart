--- conflicted
+++ resolved
@@ -103,11 +103,8 @@
   static const chatCallCredentials = 81;
   static const chatFavoritePosition = 82;
   static const favoriteChatsListVersion = 83;
-<<<<<<< HEAD
-  static const callPreferences = 84;
-  static const callPreference = 85;
-=======
   static const blacklistCursor = 84;
   static const windowPreferences = 85;
->>>>>>> 378a7b5a
+  static const callPreferences = 86;
+  static const callPreference = 87;
 }