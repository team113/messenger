--- conflicted
+++ resolved
@@ -62,24 +62,17 @@
     UserPhone? phone,
   });
 
-<<<<<<< HEAD
-  /// Invalidates a [Session] of the [MyUser] identified by the [accessToken].
-=======
-  /// Invalidates a [Session] with the provided [id], if any, or otherwise
-  /// [Session] of the [MyUser] identified by the [token].
->>>>>>> 404823a6
+  /// Invalidates a [Session] with the provided [id] of the [MyUser] identified
+  /// by the [accessToken], if any, or otherwise [Session] of the [MyUser]
+  /// identified by the [token].
   ///
   /// Unregisters a device (Android, iOS, or Web) from receiving notifications
   /// via Firebase Cloud Messaging, if [fcmToken] is provided.
   Future<void> deleteSession({
-<<<<<<< HEAD
-    FcmRegistrationToken? fcmToken,
-    AccessTokenSecret? accessToken,
-=======
     SessionId? id,
     UserPassword? password,
     FcmRegistrationToken? fcmToken,
->>>>>>> 404823a6
+    AccessTokenSecret? accessToken,
   });
 
   /// Deletes the [MyUser] identified by the provided [id] from the accounts.
