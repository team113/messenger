--- conflicted
+++ resolved
@@ -58,10 +58,9 @@
   /// [MyUser]'s address book.
   Future<void> changeContactName(ChatContactId id, UserName name);
 
-<<<<<<< HEAD
   /// Fetches next page of a [ChatContact]s.
   Future<void> loadNextPage();
-=======
+  
   /// Marks the specified [ChatContact] as favorited for the authenticated
   /// [MyUser] and sets its position in the favorites list.
   Future<void> favoriteChatContact(
@@ -72,7 +71,6 @@
   /// Removes the specified [ChatContact] from the favorites list of the
   /// authenticated [MyUser].
   Future<void> unfavoriteChatContact(ChatContactId id);
->>>>>>> c4ae7825
 }
 
 /// Unified reactive [ChatContact] entity.
