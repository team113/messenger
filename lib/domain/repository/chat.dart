--- conflicted
+++ resolved
@@ -191,17 +191,15 @@
   /// [MyUser].
   Future<void> unfavoriteChat(ChatId id);
 
-<<<<<<< HEAD
-  /// Fetches the next [chats] page.
-  Future<void> fetchNext();
-=======
   /// Clears an existing [Chat] (hides all its [ChatItem]s) for the
   /// authenticated [MyUser] until the specified [ChatItem] inclusively.
   ///
   /// Clears all [ChatItem]s in the specified [Chat], if [untilId] if not
   /// provided.
   Future<void> clearChat(ChatId id, [ChatItemId? untilId]);
->>>>>>> e115b0b0
+
+  /// Fetches the next [chats] page.
+  Future<void> fetchNext();
 }
 
 /// Unified reactive [Chat] entity with its [ChatItem]s.
