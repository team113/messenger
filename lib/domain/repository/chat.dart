// Copyright © 2022-2025 IT ENGINEERING MANAGEMENT INC,
//                       <https://github.com/team113>
//
// This program is free software: you can redistribute it and/or modify it under
// the terms of the GNU Affero General Public License v3.0 as published by the
// Free Software Foundation, either version 3 of the License, or (at your
// option) any later version.
//
// This program is distributed in the hope that it will be useful, but WITHOUT
// ANY WARRANTY; without even the implied warranty of MERCHANTABILITY or FITNESS
// FOR A PARTICULAR PURPOSE. See the GNU Affero General Public License v3.0 for
// more details.
//
// You should have received a copy of the GNU Affero General Public License v3.0
// along with this program. If not, see
// <https://www.gnu.org/licenses/agpl-3.0.html>.

import 'dart:async';

import 'package:collection/collection.dart';
import 'package:get/get.dart';

import '/api/backend/schema.dart' show CropAreaInput;
import '/domain/model/attachment.dart';
import '/domain/model/avatar.dart';
import '/domain/model/chat.dart';
import '/domain/model/chat_item.dart';
import '/domain/model/chat_item_quote_input.dart';
import '/domain/model/chat_message_input.dart';
import '/domain/model/mute_duration.dart';
import '/domain/model/my_user.dart';
import '/domain/model/native_file.dart';
import '/domain/model/precise_date_time/precise_date_time.dart';
import '/domain/model/user.dart';
import '/domain/model/user_call_cover.dart';
import '/domain/repository/user.dart';
import '/util/obs/obs.dart';
import 'paginated.dart';

/// [Chat]s repository interface.
abstract class AbstractChatRepository {
  /// Returns reactive map of [RxChat]s in the current pagination view.
  RxObsMap<ChatId, RxChat> get paginated;

  RxObsMap<ChatId, RxChat> get archived;

  /// Returns reactive map of all [RxChat]s stored.
  RxObsMap<ChatId, RxChat> get chats;

  /// Returns the initialization [RxStatus] of this repository.
  Rx<RxStatus> get status;

  /// Returns [ChatId] of the [Chat]-monolog of the currently authenticated
  /// [MyUser], if any.
  ChatId get monolog;

  /// Indicates whether the [paginated] have next page.
  RxBool get hasNext;

  /// Indicates whether a next page of the [paginated] is loading.
  RxBool get nextLoading;

  /// Initializes this repository.
  ///
  /// Callback [onMemberRemoved] should be called once an [User] is removed from
  /// a [Chat].
  Future<void> init({
    Future<void> Function(ChatId, UserId)? onMemberRemoved,
    bool? pagination,
  });

  void toggleArchive({required bool isArchive});

  /// Clears the stored [chats].
  Future<void> clear();

  /// Returns an [RxChat] by the provided [id].
  FutureOr<RxChat?> get(ChatId id);

  /// Removes a [Chat] identified by the provided [id] from the [chats].
  Future<void> remove(ChatId id);

  /// Fetches the next [paginated] page.
  Future<void> next();

  /// Renames the specified [Chat] by the authority of authenticated [MyUser].
  ///
  /// Removes the [Chat.name] of the [Chat] if the provided [name] is `null`.
  ///
  /// Only [Chat]-groups can be named or renamed.
  Future<void> renameChat(ChatId id, ChatName? name);

  /// Creates a group [Chat] with the provided members and the authenticated
  /// [MyUser], optionally [name]d.
  Future<RxChat> createGroupChat(List<UserId> memberIds, {ChatName? name});

  /// Posts a new [ChatMessage] to the specified [Chat] by the authenticated
  /// [MyUser].
  ///
  /// For the posted [ChatMessage] to be meaningful, at least one of [text] or
  /// [attachments] arguments must be specified and non-empty.
  ///
  /// Specify [repliesTo] argument if the posted [ChatMessage] is going to be a
  /// reply to some other [ChatItem].
  Future<void> sendChatMessage(
    ChatId chatId, {
    ChatMessageText? text,
    List<Attachment>? attachments,
    List<ChatItem> repliesTo = const [],
  });

  /// Resends the specified [item].
  Future<void> resendChatItem(ChatItem item);

  /// Adds an [User] to a [Chat]-group by the authority of the authenticated
  /// [MyUser].
  Future<void> addChatMember(ChatId chatId, UserId userId);

  /// Removes an [User] from a [Chat]-group by the authority of the
  /// authenticated [MyUser].
  Future<void> removeChatMember(ChatId chatId, UserId userId);

  /// Marks the specified [Chat] as hidden for the authenticated [MyUser].
  Future<void> hideChat(ChatId id);

  /// Marks the specified [Chat] as archive for the authenticated [MyUser].
<<<<<<< HEAD
  Future<void> toggleChatArchivation(ChatId id, bool archive);
=======
  Future<void> archiveChat(ChatId id, bool archive);
>>>>>>> fb658d05

  /// Marks the specified [Chat] as read for the authenticated [MyUser] until
  /// the specified [ChatItem] inclusively.
  ///
  /// There is no notion of a single [ChatItem] being read or not separately in
  /// a [Chat]. Only a whole [Chat] as a sequence of [ChatItem]s can be read
  /// until some its position (concrete [ChatItem]). So, any [ChatItem] may be
  /// considered as read or not by comparing its [ChatItem.at] with the
  /// [LastChatRead.at] of the authenticated [MyUser]: if it's below (less or
  /// equal) then the [ChatItem] is read, otherwise it's unread.
  ///
  /// This method should be called whenever the authenticated [MyUser] reads
  /// new [ChatItem]s appeared in the [Chat]'s UI and directly influences the
  /// [Chat.unreadCount] value.
  Future<void> readChat(ChatId chatId, ChatItemId untilId);

  /// Marks all the [chats] as read for the authenticated [MyUser] until their
  /// [Chat.lastItem]s available.
  ///
  /// If [ids] are provided, then only specified [Chat]s will be read.
  Future<void> readAll(List<ChatId>? ids);

  /// Edits the specified [ChatMessage] posted by the authenticated [MyUser].
  Future<void> editChatMessage(
    ChatMessage message, {
    ChatMessageTextInput? text,
    ChatMessageAttachmentsInput? attachments,
    ChatMessageRepliesInput? repliesTo,
  });

  /// Deletes the specified [ChatMessage] posted by the authenticated [MyUser].
  Future<void> deleteChatMessage(ChatMessage message);

  /// Deletes the specified [ChatForward] posted by the authenticated [MyUser].
  Future<void> deleteChatForward(ChatForward forward);

  /// Hides the specified [ChatItem] for the authenticated [MyUser].
  Future<void> hideChatItem(ChatId chatId, ChatItemId id);

  /// Creates a new [Attachment] linked to the authenticated [MyUser] for a
  /// later use in the [sendChatMessage] method.
  Future<Attachment> uploadAttachment(LocalAttachment attachment);

  /// Creates a new [ChatDirectLink] with the specified [ChatDirectLinkSlug] and
  /// deletes the current active [ChatDirectLink] of the given [Chat]-group (if
  /// any).
  Future<void> createChatDirectLink(ChatId chatId, ChatDirectLinkSlug slug);

  /// Deletes the current [ChatDirectLink] of the given [Chat]-group.
  Future<void> deleteChatDirectLink(ChatId chatId);

  /// Notifies [ChatMember]s about the authenticated [MyUser] typing in the
  /// specified [Chat] at the moment.
  Stream<dynamic> keepTyping(ChatId id);

  /// Forwards [ChatItem]s to the specified [Chat] by the authenticated
  /// [MyUser].
  ///
  /// Supported [ChatItem]s are [ChatMessage] and [ChatForward].
  ///
  /// If [text] or [attachments] argument is specified, then the forwarded
  /// [ChatItem]s will be followed with a posted [ChatMessage] containing that
  /// [text] and/or [attachments].
  Future<void> forwardChatItems(
    ChatId from,
    ChatId to,
    List<ChatItemQuoteInput> items, {
    ChatMessageText? text,
    List<AttachmentId>? attachments,
  });

  /// Updates the [Chat.avatar] field with the provided image, or resets it to
  /// `null`, by authority of the authenticated [MyUser].
  Future<void> updateChatAvatar(
    ChatId id, {
    NativeFile? file,
    CropAreaInput? crop,
    void Function(int count, int total)? onSendProgress,
  });

  /// Mutes or unmutes the specified [Chat] for the authenticated [MyUser].
  /// Overrides an existing mute even if it's longer.
  Future<void> toggleChatMute(ChatId id, MuteDuration? mute);

  /// Marks the specified [Chat] as favorited for the authenticated [MyUser] and
  /// sets its position in the favorites list.
  Future<void> favoriteChat(ChatId id, ChatFavoritePosition? position);

  /// Removes the specified [Chat] from the favorites list of the authenticated
  /// [MyUser].
  Future<void> unfavoriteChat(ChatId id);

  /// Clears an existing [Chat] (hides all its [ChatItem]s) for the
  /// authenticated [MyUser] until the specified [ChatItem] inclusively.
  ///
  /// Clears all [ChatItem]s in the specified [Chat], if [untilId] if not
  /// provided.
  Future<void> clearChat(ChatId id, [ChatItemId? untilId]);
}

/// Unified reactive [Chat] entity with its [ChatItem]s.
abstract class RxChat implements Comparable<RxChat> {
  /// Reactive value of a [Chat] this [RxChat] represents.
  Rx<Chat> get chat;

  /// Returns a [ChatId] of the [chat].
  ChatId get id => chat.value.id;

  // TODO: Use observable variant of [RxSplayTreeMap] here with a pair of
  //       [PreciseDateTime] and [ChatItemId] as a key.
  /// Observable list of [ChatItem]s of the [chat].
  RxObsList<Rx<ChatItem>> get messages;

  /// Status of the [messages] fetching.
  ///
  /// May be:
  /// - `status.isEmpty`, meaning [messages] were not yet initialized.
  /// - `status.isLoading`, meaning [messages] are being loaded from the
  ///   local storage.
  /// - `status.isSuccess`, meaning [messages] were successfully initialized
  ///   with local data and are ready to be used.
  /// - `status.isLoadingMore`, meaning [messages] are being fetched from the
  ///   service.
  Rx<RxStatus> get status;

  /// List of [User]s currently typing in this [chat].
  RxList<User> get typingUsers;

  /// [Paginated] of [User]s being members of this [chat].
  Paginated<UserId, RxChatMember> get members;

  /// Text representing the title of this [chat].
  String get title;

  /// Reactive [Avatar] of this [chat].
  Rx<Avatar?> get avatar;

  /// Returns [MyUser]'s [UserId].
  UserId? get me;

  /// Returns an actual [UserCallCover] of this [RxChat].
  UserCallCover? get callCover;

  /// [ChatMessage] being a draft in this [chat].
  Rx<ChatMessage?> get draft;

  /// Indicates whether the [messages] have next page.
  RxBool get hasNext;

  /// Indicates whether a next page of the [messages] is loading.
  RxBool get nextLoading;

  /// Indicates whether the [messages] have previous page.
  RxBool get hasPrevious;

  /// Indicates whether a previous page of the [messages] is loading.
  RxBool get previousLoading;

  /// [LastChatRead]s of this [chat].
  RxList<LastChatRead> get reads;

  /// Count of [ChatItem]s unread by the authenticated [MyUser] in this
  /// [RxChat].
  RxInt get unreadCount;

  /// Indicates whether this [RxChat] is blocked or not.
  bool get blocked =>
      chat.value.isDialog &&
      members.values
              .firstWhereOrNull((e) => e.user.id != me)
              ?.user
              .user
              .value
              .isBlocked !=
          null;

  /// Returns the first [ChatItem] unread by the currently authenticated
  /// [MyUser] in this [chat].
  Rx<ChatItem>? get firstUnread;

  /// Returns the last [ChatItem] of this [RxChat].
  ChatItem? get lastItem;

  /// Listens to the updates of this [RxChat] while the returned [Stream] is
  /// listened to.
  Stream<void> get updates;

  /// Indicates whether this [chat] has an [OngoingCall] active on this device.
  RxBool get inCall;

  /// Fetches the [Paginated] page around the [item], if specified, or
  /// [messages] around the [firstUnread] otherwise.
  ///
  /// If [reply] or [forward] is provided, then the [item] is considered as a
  /// quote of the specified [reply] of [forward].
  Future<Paginated<ChatItemId, Rx<ChatItem>>?> around({
    ChatItemId? item,
    ChatItemId? reply,
    ChatItemId? forward,
    ChatMessageText? withText,
  });

  /// Fetches a single [ChatItem] in the [Paginated] page identified by the
  /// provided [id].
  Future<Paginated<ChatItemId, Rx<ChatItem>>?> single(ChatItemId item);

  /// Fetches the next [messages] page.
  Future<void> next();

  /// Fetches the previous [messages] page.
  Future<void> previous();

  /// Updates the [Attachment]s of the specified [item] to be up-to-date.
  ///
  /// Intended to be used to update the [StorageFile.relativeRef] links.
  Future<void> updateAttachments(ChatItem item);

  /// Updates the [avatar] of the [chat].
  ///
  /// Intended to be used to update the [StorageFile.relativeRef] links.
  Future<void> updateAvatar();

  /// Removes a [ChatItem] identified by its [id].
  Future<void> remove(ChatItemId itemId);

  /// Updates the [draft] with the provided [text], [attachments] and
  /// [repliesTo].
  ///
  /// Resets it, if the specified fields are empty or `null`.
  Future<void> setDraft({
    ChatMessageText? text,
    List<Attachment> attachments = const [],
    List<ChatItem> repliesTo = const [],
  });

  /// Ensures the [draft] is initialized.
  Future<void> ensureDraft();

  /// Returns the [Paginated] of [ChatItem]s having any [Attachment]s posted in
  /// this [chat] around the provided [item], if any.
  Paginated<ChatItemId, Rx<ChatItem>> attachments({ChatItemId? item});
}

/// Reactive [ChatMember] entity.
class RxChatMember implements Comparable<RxChatMember> {
  RxChatMember(this.user, this.joinedAt);

  /// [RxUser] itself.
  final RxUser user;

  /// [PreciseDateTime] when the [User] became a [ChatMember].
  final PreciseDateTime joinedAt;

  @override
  int compareTo(RxChatMember other) {
    int result = joinedAt.compareTo(other.joinedAt);

    if (result == 0) {
      result = user.id.compareTo(other.user.id);
    }

    return result;
  }
}<|MERGE_RESOLUTION|>--- conflicted
+++ resolved
@@ -69,8 +69,6 @@
     bool? pagination,
   });
 
-  void toggleArchive({required bool isArchive});
-
   /// Clears the stored [chats].
   Future<void> clear();
 
@@ -124,11 +122,7 @@
   Future<void> hideChat(ChatId id);
 
   /// Marks the specified [Chat] as archive for the authenticated [MyUser].
-<<<<<<< HEAD
-  Future<void> toggleChatArchivation(ChatId id, bool archive);
-=======
   Future<void> archiveChat(ChatId id, bool archive);
->>>>>>> fb658d05
 
   /// Marks the specified [Chat] as read for the authenticated [MyUser] until
   /// the specified [ChatItem] inclusively.
