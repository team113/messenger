--- conflicted
+++ resolved
@@ -349,12 +349,7 @@
 
               if (node.call.joinLink != null) {
                 if (!_background) {
-<<<<<<< HEAD
-                  await _room?.join(
-                      '${node.call.joinLink}/$me.$deviceId?token=$creds');
-=======
                   _joinRoom(node.call.joinLink!);
->>>>>>> 00bf533f
                 }
                 state.value = OngoingCallState.active;
               }
@@ -379,13 +374,6 @@
                   call.value?.joinLink = node.joinLink;
                   call.refresh();
 
-<<<<<<< HEAD
-                  if (!_background) {
-                    await _room
-                        ?.join('${node.joinLink}/$me.$deviceId?token=$creds');
-                  }
-=======
->>>>>>> 00bf533f
                   state.value = OngoingCallState.active;
                   break;
 
