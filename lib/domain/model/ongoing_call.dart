// Copyright © 2022 IT ENGINEERING MANAGEMENT INC, <https://github.com/team113>
//
// This program is free software: you can redistribute it and/or modify it under
// the terms of the GNU Affero General Public License v3.0 as published by the
// Free Software Foundation, either version 3 of the License, or (at your
// option) any later version.
//
// This program is distributed in the hope that it will be useful, but WITHOUT
// ANY WARRANTY; without even the implied warranty of MERCHANTABILITY or FITNESS
// FOR A PARTICULAR PURPOSE. See the GNU Affero General Public License v3.0 for
// more details.
//
// You should have received a copy of the GNU Affero General Public License v3.0
// along with this program. If not, see
// <https://www.gnu.org/licenses/agpl-3.0.html>.

import 'dart:async';

import 'package:collection/collection.dart';
import 'package:get/get.dart';
import 'package:medea_flutter_webrtc/medea_flutter_webrtc.dart' as webrtc;
import 'package:medea_jason/medea_jason.dart';
import 'package:mutex/mutex.dart';
import 'package:permission_handler/permission_handler.dart';

import '../service/call.dart';
import '/domain/model/media_settings.dart';
import '/domain/repository/call.dart';
import '/provider/gql/exceptions.dart' show ResubscriptionRequiredException;
import '/store/event/chat_call.dart';
import '/util/log.dart';
import '/util/obs/obs.dart';
import '/util/platform_utils.dart';
import 'chat.dart';
import 'chat_call.dart';
import 'chat_item.dart';
import 'precise_date_time/precise_date_time.dart';
import 'user.dart';

/// Reactive list of [MediaDeviceInfo]s.
typedef InputDevices = RxList<MediaDeviceInfo>;

/// Possible states of an [OngoingCall].
enum OngoingCallState {
  /// Initialized locally, so a server is not yet aware of it.
  local,

  /// Initialization request was sent to a server and is pending.
  pending,

  /// Join request was sent to a server and is pending.
  joining,

  /// Successfully created and joined.
  active,

  /// Ended and disposed locally.
  ended,
}

/// Possible states of a [LocalMediaTrack].
enum LocalTrackState {
  /// Transitioning to [LocalTrackState.disabled].
  disabling,

  /// Not being sent.
  disabled,

  /// Transitioning to [LocalTrackState.enabled].
  enabling,

  /// Captured and sent to the remote.
  enabled,
}

/// Extension adding helper methods to a [LocalTrackState].
extension LocalTrackStateImpl on LocalTrackState {
  /// Indicates whether the current value is [LocalTrackState.enabling] or
  /// [LocalTrackState.disabling].
  bool get isTransition {
    switch (this) {
      case LocalTrackState.enabling:
      case LocalTrackState.disabling:
        return true;
      case LocalTrackState.disabled:
      case LocalTrackState.enabled:
        return false;
    }
  }

  /// Indicates whether the current value is [LocalTrackState.enabled] or
  /// [LocalTrackState.disabling].
  bool get isEnabled {
    switch (this) {
      case LocalTrackState.enabled:
      case LocalTrackState.disabling:
        return true;
      case LocalTrackState.disabled:
      case LocalTrackState.enabling:
        return false;
    }
  }
}

/// Extension adding helper methods to a [TrackMediaDirection].
extension TrackMediaDirectionEmitting on TrackMediaDirection {
  /// Indicates whether the current value is [TrackMediaDirection.SendRecv] or
  /// [TrackMediaDirection.SendOnly].
  bool get isEmitting {
    switch (this) {
      case TrackMediaDirection.SendRecv:
      case TrackMediaDirection.SendOnly:
        return true;
      case TrackMediaDirection.RecvOnly:
      case TrackMediaDirection.Inactive:
        return false;
    }
  }

  /// Indicates whether the current value is [TrackMediaDirection.SendRecv].
  bool get isEnabled {
    switch (this) {
      case TrackMediaDirection.SendRecv:
        return true;
      case TrackMediaDirection.SendOnly:
      case TrackMediaDirection.RecvOnly:
      case TrackMediaDirection.Inactive:
        return false;
    }
  }
}

/// Ongoing [ChatCall] in a [Chat].
///
/// Proper initialization requires [connect] once the inner [ChatCall] is set.
class OngoingCall {
  OngoingCall(
    ChatId chatId,
    UserId me, {
    ChatCall? call,
    bool withAudio = true,
    bool withVideo = true,
    bool withScreen = false,
    MediaSettings? mediaSettings,
    OngoingCallState state = OngoingCallState.pending,
    this.creds,
    this.deviceId,
  })  : chatId = Rx(chatId),
        _me = CallMemberId(me, null),
        audioDevice = RxnString(mediaSettings?.audioDevice),
        videoDevice = RxnString(mediaSettings?.videoDevice),
        screenDevice = RxnString(mediaSettings?.screenDevice),
        outputDevice = RxnString(mediaSettings?.outputDevice) {
    this.state = Rx<OngoingCallState>(state);
    this.call = Rx(call);

    if (withAudio) {
      audioState = Rx(LocalTrackState.enabling);
    } else {
      audioState = Rx(LocalTrackState.disabled);
    }

    if (withVideo) {
      videoState = Rx(LocalTrackState.enabling);
    } else {
      videoState = Rx(LocalTrackState.disabled);
    }

    if (withScreen) {
      screenShareState = Rx(LocalTrackState.enabling);
    } else {
      screenShareState = Rx(LocalTrackState.disabled);
    }
  }

  /// ID of the [Chat] this [OngoingCall] takes place in.
  final Rx<ChatId> chatId;

  /// [ChatCall] associated with this [OngoingCall].
  ///
  /// Guaranteed to be `null` on [OngoingCallState.local] [state] and non-`null`
  /// otherwise.
  late final Rx<ChatCall?> call;

  /// One-time secret credentials to authenticate with on a media server.
  ChatCallCredentials? creds;

  /// ID of the device this [OngoingCall] is taking place on.
  ChatCallDeviceId? deviceId;

  // TODO: State should be encapsulated, so there would be no external ways to
  //       change it. However, this is not supported by the GetX's `Rx`.
  /// State of this [OngoingCall].
  late Rx<OngoingCallState> state;

  /// [LocalTrackState] of a local audio stream.
  late final Rx<LocalTrackState> audioState;

  /// [LocalTrackState] of a local video stream.
  late final Rx<LocalTrackState> videoState;

  /// [LocalTrackState] of a local screen-share stream.
  late final Rx<LocalTrackState> screenShareState;

  /// ID of the currently used video device.
  late final RxnString videoDevice;

  /// ID of the currently used microphone device.
  late final RxnString audioDevice;

  /// ID of the currently used screen share device.
  final RxnString screenDevice;

  /// ID of the currently used audio output device.
  late final RxnString outputDevice;

  /// Indicator whether the inbound audio in this [OngoingCall] is enabled or
  /// not.
  final RxBool isRemoteAudioEnabled = RxBool(true);

  /// Indicator whether the inbound video in this [OngoingCall] is enabled or
  /// not.
  final RxBool isRemoteVideoEnabled = RxBool(true);

  /// Reactive map of [CallMember]s of this [OngoingCall].
  final RxObsMap<CallMemberId, CallMember> members =
      RxObsMap<CallMemberId, CallMember>();

  /// Indicator whether this [OngoingCall] is [connect]ed to the remote updates
  /// or not.
  ///
  /// If `true` then this call can be considered as an answered ongoing call,
  /// and not just as a notification of an ongoing call in background.
  bool connected = false;

  /// List of [MediaDeviceInfo] of all the available devices.
  final InputDevices devices = RxList<MediaDeviceInfo>([]);

  /// List of [MediaDisplayInfo] of all the available displays.
  final RxList<MediaDisplayInfo> displays = RxList<MediaDisplayInfo>([]);

  /// Indicator whether this [OngoingCall] should not initialize any media
  /// client related resources.
  bool _background = true;

  /// Client for communication with a media server.
  Jason? _jason;

  /// Handle to a media manager tracking all the connected devices.
  MediaManagerHandle? _mediaManager;

  /// Room on a media server representing this [OngoingCall].
  RoomHandle? _room;

  /// [CallMemberId] of the authenticated [MyUser].
  CallMemberId _me;

  /// Heartbeat subscription indicating that [MyUser] is connected and this
  /// [OngoingCall] is alive on a client side.
  StreamSubscription? _heartbeat;

  /// Mutex for synchronized access to [RoomHandle.setLocalMediaSettings].
  final Mutex _mediaSettingsGuard = Mutex();

  /// Mutex guarding [toggleHand].
  final Mutex _toggleHandGuard = Mutex();

  // TODO: Temporary solution. Errors should be captured the other way.
  /// Temporary [StreamController] of the [errors].
  final StreamController<String> _errors = StreamController.broadcast();

  /// Returns the [ChatItemId] of this [OngoingCall].
  ChatItemId? get callChatItemId => call.value?.id;

  /// Returns the [CallMember] of the currently authorized [MyUser].
  CallMember get me => members[_me]!;

  /// Returns the local [Track]s.
  ObsList<Track>? get localTracks => members[_me]?.tracks;

  /// [User] that started this [OngoingCall].
  User? get caller => call.value?.caller;

  /// Returns the room on a media server representing this [OngoingCall].
  RoomHandle? get room => _room;

  /// Indicates whether this [OngoingCall] is intended to start with video.
  ///
  /// Used to determine incoming [OngoingCall] type.
  bool? get withVideo => call.value?.withVideo;

  /// Returns the [PreciseDateTime] when the actual conversation in this
  /// [ChatCall] was started (after ringing had been finished).
  PreciseDateTime? get conversationStartedAt =>
      call.value?.conversationStartedAt;

<<<<<<< HEAD
  /// Returns the [MediaDeviceInfo]s of all the available devices.
  InputDevices get devices => RxList.unmodifiable(_devices);

  // TODO: Temporary solution. Errors should be captured the other way.
  /// Returns the stream of the errors happening in this [OngoingCall].
  Stream<String> get errors => _errors.stream;

=======
>>>>>>> 1e125ed3
  /// Indicates whether this [OngoingCall] is active.
  bool get isActive => (state.value == OngoingCallState.active ||
      state.value == OngoingCallState.joining);

  /// Initializes the media client resources.
  ///
  /// No-op if already initialized.
  Future<void> init() async {
    if (_jason == null) {
      _background = false;

      try {
        _jason = Jason();
      } catch (_) {
        // TODO: So the test would run. Jason currently only supports Web and
        //       Android, and unit tests run on a host machine.
        _jason = null;
        return;
      }

      members[_me] = CallMember.me(_me);

      _mediaManager = _jason!.mediaManager();
      _mediaManager?.onDeviceChange(() async {
        await enumerateDevices();
        _pickOutputDevice();
      });

      _initRoom();

      await _initLocalMedia();

      if (state.value == OngoingCallState.active &&
          call.value?.joinLink != null) {
        await _joinRoom(call.value!.joinLink!);
      }
    }
  }

  /// Starts the [CallService.heartbeat] subscription indicating that this
  /// [OngoingCall] is ready to connect to a media server.
  ///
  /// No-op if already [connected].
  Future<void> connect(
    CallService? calls, [
    Future<Stream<ChatCallEvents>> Function(ChatItemId, ChatCallDeviceId)?
        heartbeat,
  ]) async {
    assert(
      calls != null || heartbeat != null,
      'At least one of calls and heartbeat must not be null',
    );

    if (connected || callChatItemId == null || deviceId == null) {
      return;
    }

    heartbeat ??= calls!.heartbeat;

    CallMemberId id = CallMemberId(_me.userId, deviceId);
    members.move(_me, id);
    _me = id;

    connected = true;
    _heartbeat?.cancel();
    _heartbeat = (await heartbeat(callChatItemId!, deviceId!)).listen(
      (e) async {
        switch (e.kind) {
          case ChatCallEventsKind.initialized:
            // No-op.
            break;

          case ChatCallEventsKind.chatCall:
            var node = e as ChatCallEventsChatCall;

            if (node.call.finishReason != null) {
              // Call is already ended, so remove it.
              calls?.remove(chatId.value);
              calls?.removeCredentials(node.call.id);
            } else {
              if (state.value == OngoingCallState.local) {
                state.value = node.call.conversationStartedAt == null
                    ? OngoingCallState.pending
                    : OngoingCallState.joining;
              }

              if (node.call.joinLink != null) {
                if (!_background) {
                  await _joinRoom(node.call.joinLink!);
                }
                state.value = OngoingCallState.active;
              }
            }

            call.value = node.call;
            call.refresh();

            break;

          case ChatCallEventsKind.event:
            var versioned = (e as ChatCallEventsEvent).event;
            for (var event in versioned.events) {
              switch (event.kind) {
                case ChatCallEventKind.roomReady:
                  var node = event as EventChatCallRoomReady;

                  if (!_background) {
                    await _joinRoom(node.joinLink);
                  }

                  call.value?.joinLink = node.joinLink;
                  call.refresh();

                  state.value = OngoingCallState.active;
                  break;

                case ChatCallEventKind.finished:
                  var node = event as EventChatCallFinished;
                  if (node.chatId == chatId.value) {
                    calls?.removeCredentials(node.call.id);
                    calls?.remove(chatId.value);
                  }
                  break;

                case ChatCallEventKind.memberLeft:
                  var node = event as EventChatCallMemberLeft;
                  if (me.id.userId == node.user.id) {
                    calls?.remove(chatId.value);
                  }

                  final CallMemberId id =
                      CallMemberId(node.user.id, node.deviceId);
                  if (members[id]?.isConnected.value == false) {
                    members.remove(id);
                  }
                  break;

                case ChatCallEventKind.memberJoined:
                  var node = event as EventChatCallMemberJoined;

                  final CallMemberId id =
                      CallMemberId(node.user.id, node.deviceId);
                  if (!members.containsKey(id)) {
                    members[id] = CallMember(
                      id,
                      null,
                      isHandRaised: call.value?.members
                              .firstWhereOrNull((e) => e.user.id == id.userId)
                              ?.handRaised ??
                          false,
                      isConnected: false,
                    );
                  }

                  break;

                case ChatCallEventKind.handLowered:
                  var node = event as EventChatCallHandLowered;

                  if (node.user.id == me.id.userId &&
                      _toggleHandGuard.isLocked) {
                    break;
                  }

                  for (MapEntry<CallMemberId, CallMember> m in members.entries
                      .where((e) => e.key.userId == node.user.id)) {
                    m.value.isHandRaised.value = false;
                  }

                  for (ChatCallMember m in (call.value?.members ?? [])
                      .where((e) => e.user.id == node.user.id)) {
                    m.handRaised = false;
                  }
                  break;

                case ChatCallEventKind.handRaised:
                  var node = event as EventChatCallHandRaised;

                  if (node.user.id == me.id.userId &&
                      _toggleHandGuard.isLocked) {
                    break;
                  }

                  for (MapEntry<CallMemberId, CallMember> m in members.entries
                      .where((e) => e.key.userId == node.user.id)) {
                    m.value.isHandRaised.value = true;
                  }

                  for (ChatCallMember m in (call.value?.members ?? [])
                      .where((e) => e.user.id == node.user.id)) {
                    m.handRaised = true;
                  }
                  break;

                case ChatCallEventKind.declined:
                  // TODO: Implement EventChatCallDeclined.
                  break;

                case ChatCallEventKind.callMoved:
                  var node = event as EventChatCallMoved;
                  chatId.value = node.newChatId;
                  call.value = node.newCall;

                  connected = false;
                  connect(calls, heartbeat);

                  calls?.moveCall(
                    chatId: node.chatId,
                    newChatId: node.newChatId,
                    callId: node.callId,
                    newCallId: node.newCallId,
                  );
                  break;

                case ChatCallEventKind.redialed:
                  // TODO: Implement EventChatCallMemberRedialed.
                  break;
              }
            }
            break;
        }
      },
      onError: (e) {
        if (e is ResubscriptionRequiredException) {
          connected = false;
          connect(calls, heartbeat);
        } else {
          Log.print(e.toString(), 'CALL');
          calls?.remove(chatId.value);
          throw e;
        }
      },
      onDone: () => calls?.remove(chatId.value),
    );
  }

  /// Disposes the call and [Jason] client if it was previously initialized.
  Future<void> dispose() {
    return _mediaSettingsGuard.protect(() async {
      _disposeLocalMedia();
      if (_jason != null) {
        _mediaManager!.free();
        _mediaManager = null;
        _closeRoom();
        _jason!.free();
        _jason = null;
      }
      _heartbeat?.cancel();
      connected = false;
    });
  }

  /// Leaves this [OngoingCall].
  ///
  /// Throws a [LeaveChatCallException].
  Future<void> leave(CallService calls) => calls.leave(chatId.value, deviceId);

  /// Declines this [OngoingCall].
  ///
  /// Throws a [DeclineChatCallException].
  Future<void> decline(CallService calls) => calls.decline(chatId.value);

  /// Joins this [OngoingCall].
  ///
  /// Throws a [JoinChatCallException], [CallDoesNotExistException].
  Future<void> join(
    CallService calls, {
    bool withAudio = true,
    bool withVideo = true,
    bool withScreen = false,
  }) async =>
      await calls.join(
        chatId.value,
        withAudio: withAudio,
        withVideo: withVideo,
        withScreen: withScreen,
      );

  /// Enables/disables local screen-sharing stream based on [enabled].
  Future<void> setScreenShareEnabled(bool enabled, {String? deviceId}) async {
    switch (screenShareState.value) {
      case LocalTrackState.disabled:
      case LocalTrackState.disabling:
        if (enabled) {
          screenShareState.value = LocalTrackState.enabling;
          try {
            if (deviceId != screenDevice.value) {
              await _updateSettings(screenDevice: deviceId);
            }

            await _room?.enableVideo(MediaSourceKind.Display);
            screenShareState.value = LocalTrackState.enabled;
            if (!isActive || members.length <= 1) {
              await _updateTracks();
            }
          } on MediaStateTransitionException catch (_) {
            // No-op.
          } catch (e) {
            if (!e.toString().contains('Permission denied')) {
              screenShareState.value = LocalTrackState.disabled;
              _errors.add('enableScreenShare() call failed with $e');
              rethrow;
            }
          }
        }
        break;

      case LocalTrackState.enabled:
      case LocalTrackState.enabling:
        if (!enabled) {
          screenShareState.value = LocalTrackState.disabling;
          try {
            await _room?.disableVideo(MediaSourceKind.Display);
            _removeLocalTracks(MediaKind.Video, MediaSourceKind.Display);
            screenShareState.value = LocalTrackState.disabled;
          } on MediaStateTransitionException catch (_) {
            // No-op.
          } catch (e) {
            _errors.add('disableScreenShare() call failed with $e');
            screenShareState.value = LocalTrackState.enabled;
            rethrow;
          }
        }
        break;
    }
  }

  /// Enables/disables local audio stream based on [enabled].
  Future<void> setAudioEnabled(bool enabled) async {
    switch (audioState.value) {
      case LocalTrackState.disabled:
      case LocalTrackState.disabling:
        if (enabled) {
          audioState.value = LocalTrackState.enabling;
          try {
            if (members[_me]
                    ?.tracks
                    .where((t) =>
                        t.kind == MediaKind.Audio &&
                        t.source == MediaSourceKind.Device)
                    .isEmpty ??
                false) {
              await _room?.enableAudio();
            }
            await _room?.unmuteAudio();
            audioState.value = LocalTrackState.enabled;
          } on MediaStateTransitionException catch (_) {
            // No-op.
          } catch (e) {
            audioState.value = LocalTrackState.disabled;
            _errors.add('unmuteAudio() call failed with $e');
            rethrow;
          }
        }
        break;

      case LocalTrackState.enabled:
      case LocalTrackState.enabling:
        if (!enabled) {
          audioState.value = LocalTrackState.disabling;
          try {
            await _room?.muteAudio();
            audioState.value = LocalTrackState.disabled;
          } on MediaStateTransitionException catch (_) {
            // No-op.
          } catch (e) {
            audioState.value = LocalTrackState.enabled;
            _errors.add('muteAudio() call failed with $e');
            rethrow;
          }
        }
        break;
    }
  }

  /// Enables/disables local video stream based on [enabled].
  Future<void> setVideoEnabled(bool enabled) async {
    switch (videoState.value) {
      case LocalTrackState.disabled:
      case LocalTrackState.disabling:
        if (enabled) {
          videoState.value = LocalTrackState.enabling;
          try {
            await _room?.enableVideo(MediaSourceKind.Device);
            videoState.value = LocalTrackState.enabled;
            if (!isActive || members.length <= 1) {
              _updateTracks();
            }
          } on MediaStateTransitionException catch (_) {
            // No-op.
          } catch (e) {
            _errors.add('enableVideo() call failed with $e');
            videoState.value = LocalTrackState.disabled;
            rethrow;
          }
        }
        break;

      case LocalTrackState.enabled:
      case LocalTrackState.enabling:
        if (!enabled) {
          videoState.value = LocalTrackState.disabling;
          try {
            await _room?.disableVideo(MediaSourceKind.Device);
            _removeLocalTracks(MediaKind.Video, MediaSourceKind.Device);
            videoState.value = LocalTrackState.disabled;
          } on MediaStateTransitionException catch (_) {
            // No-op.
          } catch (e) {
            _errors.add('disableVideo() call failed with $e');
            videoState.value = LocalTrackState.enabled;
            rethrow;
          }
          break;
        }
    }
  }

  /// Toggles local audio stream on and off.
  Future<void> toggleAudio() =>
      setAudioEnabled(audioState.value != LocalTrackState.enabled &&
          audioState.value != LocalTrackState.enabling);

  /// Toggles local video stream on and off.
  Future<void> toggleVideo([bool? enabled]) =>
      setVideoEnabled(videoState.value != LocalTrackState.enabled &&
          videoState.value != LocalTrackState.enabling);

  /// Populates [devices] with a list of [MediaDeviceInfo] objects representing
  /// available media input devices, such as microphones, cameras, and so forth.
  Future<void> enumerateDevices() async {
    try {
      devices.value = (await _mediaManager!.enumerateDevices())
          .whereNot((e) => e.deviceId().isEmpty)
          .toList();

      if (PlatformUtils.isDesktop && !PlatformUtils.isWeb) {
        displays.value = await _mediaManager!.enumerateDisplays();
      }
    } on EnumerateDevicesException catch (e) {
      _errors.add('Failed to enumerate devices: $e');
      rethrow;
    }
  }

  /// Sets device with [deviceId] as a currently used [audioDevice].
  ///
  /// Does nothing if [deviceId] is already an ID of the [audioDevice].
  Future<void> setAudioDevice(String deviceId) async {
    if ((audioDevice.value != null && deviceId != audioDevice.value) ||
        (audioDevice.value == null &&
            devices.audio().firstOrNull?.deviceId() != deviceId)) {
      await _updateSettings(audioDevice: deviceId);
    }
  }

  /// Sets device with [deviceId] as a currently used [videoDevice].
  ///
  /// Does nothing if [deviceId] is already an ID of the [videoDevice].
  Future<void> setVideoDevice(String deviceId) async {
    if ((videoDevice.value != null && deviceId != videoDevice.value) ||
        (videoDevice.value == null &&
            devices.video().firstOrNull?.deviceId() != deviceId)) {
      await _updateSettings(videoDevice: deviceId);
    }
  }

  /// Sets device with [deviceId] as a currently used [outputDevice].
  ///
  /// Does nothing if [deviceId] is already an ID of the [outputDevice].
  Future<void> setOutputDevice(String deviceId) async {
    if (deviceId != outputDevice.value) {
      await _mediaManager?.setOutputAudioId(deviceId);
      outputDevice.value = deviceId;
    }
  }

  /// Sets inbound audio in this [OngoingCall] as [enabled] or not.
  ///
  /// No-op if [isRemoteAudioEnabled] is already [enabled].
  Future<void> setRemoteAudioEnabled(bool enabled) async {
    try {
      final List<Future> futures = [];

      if (enabled && isRemoteAudioEnabled.isFalse) {
        for (CallMember m in members.values.where((e) => e.id != _me)) {
          futures.add(m.setAudioEnabled(true));
        }

        isRemoteAudioEnabled.toggle();
      } else if (!enabled && isRemoteAudioEnabled.isTrue) {
        for (CallMember m in members.values.where((e) => e.id != _me)) {
          if (m.tracks.any((e) => e.kind == MediaKind.Audio)) {
            futures.add(m.setAudioEnabled(false));
          }
        }

        isRemoteAudioEnabled.toggle();
      }

      await Future.wait(futures);
    } on MediaStateTransitionException catch (_) {
      // No-op.
    }
  }

  /// Sets inbound video in this [OngoingCall] as [enabled] or not.
  ///
  /// No-op if [isRemoteVideoEnabled] is already [enabled].
  Future<void> setRemoteVideoEnabled(bool enabled) async {
    try {
      final List<Future> futures = [];

      if (enabled && isRemoteVideoEnabled.isFalse) {
        for (CallMember m in members.values.where((e) => e.id != _me)) {
          futures.addAll([
            m.setVideoEnabled(true, source: MediaSourceKind.Device),
            m.setVideoEnabled(true, source: MediaSourceKind.Display),
          ]);
        }

        isRemoteVideoEnabled.toggle();
      } else if (!enabled && isRemoteVideoEnabled.isTrue) {
        for (CallMember m in members.values.where((e) => e.id != _me)) {
          m.tracks.where((e) => e.kind == MediaKind.Video).forEach((e) {
            futures.add(m.setVideoEnabled(false, source: e.source));
          });
        }

        isRemoteVideoEnabled.toggle();
      }

      await Future.wait(futures);
    } on MediaStateTransitionException catch (_) {
      // No-op.
    }
  }

  /// Toggles inbound audio in this [OngoingCall] on and off.
  Future<void> toggleRemoteAudio() =>
      setRemoteAudioEnabled(!isRemoteAudioEnabled.value);

  /// Toggles inbound video in this [OngoingCall] on and off.
  Future<void> toggleRemoteVideo() =>
      setRemoteVideoEnabled(!isRemoteVideoEnabled.value);

  /// Adds the provided [message] to the [errors] stream.
  ///
  /// Should (and intended to) be used as a notification measure.
  void addError(String message) => _errors.add(message);

  /// Returns [MediaStreamSettings] with [audio], [video], [screen] enabled or
  /// not.
  ///
  /// Optionally, [audioDevice], [videoDevice] and [screenDevice] set the
  /// devices and [facingMode] sets the ideal [FacingMode] of the local video
  /// stream.
  MediaStreamSettings _mediaStreamSettings({
    bool audio = true,
    bool video = true,
    bool screen = true,
    String? audioDevice,
    String? videoDevice,
    String? screenDevice,
    FacingMode? facingMode,
  }) {
    MediaStreamSettings settings = MediaStreamSettings();

    if (audio) {
      AudioTrackConstraints constraints = AudioTrackConstraints();
      if (audioDevice != null) constraints.deviceId(audioDevice);
      settings.audio(constraints);
    }

    if (video) {
      DeviceVideoTrackConstraints constraints = DeviceVideoTrackConstraints();
      if (videoDevice != null) constraints.deviceId(videoDevice);
      if (facingMode != null) constraints.idealFacingMode(facingMode);
      settings.deviceVideo(constraints);
    }

    if (screen) {
      DisplayVideoTrackConstraints constraints = DisplayVideoTrackConstraints();
      if (screenDevice != null) {
        constraints.deviceId(screenDevice);
      }
      constraints.idealFrameRate(30);
      settings.displayVideo(constraints);
    }

    return settings;
  }

  /// Initializes the [_room].
  void _initRoom() {
    _room = _jason!.initRoom();

    _room!.onFailedLocalMedia((e) async {
      if (e is LocalMediaInitException) {
        try {
          switch (e.kind()) {
            case LocalMediaInitExceptionKind.GetUserMediaAudioFailed:
              _errors.add('Failed to acquire local audio: $e');
              await _room?.disableAudio();
              _removeLocalTracks(MediaKind.Audio, MediaSourceKind.Device);
              audioState.value = LocalTrackState.disabled;
              break;

            case LocalMediaInitExceptionKind.GetUserMediaVideoFailed:
              _errors.add('Failed to acquire local video: $e');
              await setVideoEnabled(false);
              break;

            case LocalMediaInitExceptionKind.GetDisplayMediaFailed:
              _errors.add('Failed to initiate screen capture: $e');
              await setScreenShareEnabled(false);
              break;

            default:
              _errors.add('Failed to get media: $e');

              await _room?.disableAudio();
              _removeLocalTracks(MediaKind.Audio, MediaSourceKind.Device);
              audioState.value = LocalTrackState.disabled;
              audioDevice.value = null;

              await setVideoEnabled(false);
              videoState.value = LocalTrackState.disabled;
              videoDevice.value = null;

              await setScreenShareEnabled(false);
              screenShareState.value = LocalTrackState.disabled;
              screenDevice.value = null;
              return;
          }
        } catch (e) {
          _errors.add('$e');
        }
      }
    });

    bool connectionLost = false;
    _room!.onConnectionLoss((e) async {
      Log.print('onConnectionLoss', 'CALL');

      if (!connectionLost) {
        connectionLost = true;

        _errors.add('Connection with media server lost $e');
        await e.reconnectWithBackoff(500, 2, 5000);
        _errors.add('Connection restored'); // for notification

        connectionLost = false;
      }
    });

    _room!.onLocalTrack((e) => _addLocalTrack(e));

    _room!.onNewConnection((conn) {
      final CallMemberId id = CallMemberId.fromString(conn.getRemoteMemberId());
      final CallMember? member = members[id];

      if (member != null) {
        member._connection = conn;
        member.isConnected.value = true;
      } else {
        members[id] = CallMember(
          id,
          conn,
          isHandRaised: call.value?.members
                  .firstWhereOrNull((e) => e.user.id == id.userId)
                  ?.handRaised ??
              false,
          isConnected: true,
        );
      }

      conn.onClose(() => members.remove(id));
      conn.onRemoteTrackAdded((track) async {
        final Track t = Track(track);
        final CallMember? member = members[id]?..tracks.add(t);

        track.onMuted(() => t.isMuted.value = true);
        track.onUnmuted(() => t.isMuted.value = false);

        track.onMediaDirectionChanged((TrackMediaDirection d) async {
          t.direction.value = d;

          switch (d) {
            case TrackMediaDirection.SendRecv:
              switch (track.kind()) {
                case MediaKind.Audio:
                  await t.createRenderer();
                  break;

                case MediaKind.Video:
                  await t.createRenderer();
                  break;
              }

              member?.tracks.addIf(!member.tracks.contains(t), t);
              break;

            case TrackMediaDirection.SendOnly:
              switch (track.kind()) {
                case MediaKind.Audio:
                  t.removeRenderer();
                  break;

                case MediaKind.Video:
                  t.removeRenderer();
                  break;
              }

              member?.tracks.addIf(!member.tracks.contains(t), t);
              break;

            case TrackMediaDirection.RecvOnly:
            case TrackMediaDirection.Inactive:
              t.removeRenderer();
              member?.tracks.remove(t);
              break;
          }
        });

        track.onStopped(() => member?.tracks.remove(t..dispose()));

        switch (track.kind()) {
          case MediaKind.Audio:
            if (isRemoteAudioEnabled.isTrue) {
              await t.createRenderer();
            } else {
              await member?.setAudioEnabled(false);
            }
            break;

          case MediaKind.Video:
            if (isRemoteVideoEnabled.isTrue) {
              await t.createRenderer();
            } else {
              await member?.setVideoEnabled(false, source: t.source);
            }
            break;
        }
      });
    });
  }

  /// Raises/lowers a hand of the authorized [MyUser].
  Future<void> toggleHand(CallService service) {
    members[_me]!.isHandRaised.toggle();
    return _toggleHand(service);
  }

  /// Invokes a [CallService.toggleHand] method, toggling the hand of [me].
  Future<void> _toggleHand(CallService service) async {
    if (!_toggleHandGuard.isLocked) {
      final CallMember me = members[_me]!;

      bool raised = me.isHandRaised.value;
      await _toggleHandGuard.protect(() async {
        await service.toggleHand(chatId.value, raised);
      });

      if (raised != me.isHandRaised.value) {
        _toggleHand(service);
      }
    }
  }

  /// Initializes the local media tracks and renderers before the call has
  /// started.
  ///
  /// Disposes this [OngoingCall] if it was marked for disposal.
  ///
  /// This behaviour is required for [Jason] to correctly release its resources.
  Future<void> _initLocalMedia() async {
    if (PlatformUtils.isMobile && !PlatformUtils.isWeb) {
      await Permission.microphone.request();
      await Permission.camera.request();
    }
    await _mediaSettingsGuard.protect(() async {
      // Populate [devices] with a list of available media input devices.
      if (videoDevice.value == null &&
          screenDevice.value == null &&
          (audioDevice.value == null || audioDevice.value == 'default') &&
          (outputDevice.value == null || outputDevice.value == 'default')) {
        enumerateDevices();
      } else {
        try {
          await enumerateDevices();
        } catch (_) {
          // No-op.
        }

        _ensureCorrectDevices();

        if (outputDevice.value != null) {
          _mediaManager?.setOutputAudioId(outputDevice.value!);
        }
      }

      // First, try to init the local tracks with [_mediaStreamSettings].
      List<LocalMediaTrack> tracks = [];

      // Initializes the local tracks recursively.
      Future<void> initLocalTracks() async {
        try {
          tracks = await _mediaManager!.initLocalTracks(_mediaStreamSettings(
            audio: audioState.value == LocalTrackState.enabling,
            video: videoState.value == LocalTrackState.enabling,
            screen: screenShareState.value == LocalTrackState.enabling,
            audioDevice: audioDevice.value,
            videoDevice: videoDevice.value,
            screenDevice: screenDevice.value,
            facingMode: videoDevice.value == null ? FacingMode.User : null,
          ));
        } on LocalMediaInitException catch (e) {
          switch (e.kind()) {
            case LocalMediaInitExceptionKind.GetUserMediaAudioFailed:
              audioDevice.value = null;
              audioState.value = LocalTrackState.disabled;
              await initLocalTracks();
              break;

            case LocalMediaInitExceptionKind.GetUserMediaVideoFailed:
              videoDevice.value = null;
              videoState.value = LocalTrackState.disabled;
              await initLocalTracks();
              break;

            case LocalMediaInitExceptionKind.GetDisplayMediaFailed:
              screenDevice.value = null;
              screenShareState.value = LocalTrackState.disabled;
              await initLocalTracks();
              break;

            default:
              rethrow;
          }
        }
      }

      try {
        await initLocalTracks();
      } catch (e) {
        audioState.value = LocalTrackState.disabled;
        videoState.value = LocalTrackState.disabled;
        screenShareState.value = LocalTrackState.disabled;
        _errors.add('initLocalTracks() call failed with $e');
      }

      // Add the local tracks asynchronously.
      for (LocalMediaTrack track in tracks) {
        _addLocalTrack(track);
      }

      // Update the list of [devices] just in case the permissions were given.
      enumerateDevices().then((_) => _pickOutputDevice());

      audioState.value = audioState.value == LocalTrackState.enabling
          ? LocalTrackState.enabled
          : audioState.value;
      videoState.value = videoState.value == LocalTrackState.enabling
          ? LocalTrackState.enabled
          : videoState.value;
      screenShareState.value =
          screenShareState.value == LocalTrackState.enabling
              ? LocalTrackState.enabled
              : screenShareState.value;

      try {
        if (audioState.value != LocalTrackState.enabled) {
          await _room?.muteAudio();
        }
        if (videoState.value != LocalTrackState.enabled) {
          await _room?.disableVideo(MediaSourceKind.Device);
        }
        if (screenShareState.value != LocalTrackState.enabled) {
          await _room?.disableVideo(MediaSourceKind.Display);
        }

        // Second, set all constraints to `true` (disabled tracks will not be
        // sent).
        await _room?.setLocalMediaSettings(
          _mediaStreamSettings(
            audioDevice: audioDevice.value,
            videoDevice: videoDevice.value,
            screenDevice: screenDevice.value,
          ),
          false,
          true,
        );
      } on StateError catch (e) {
        // TODO: Proper handling. Jason should add enum so we don't assert the
        //       message.
        // [_room] is allowed to be in a detached state there as the call might
        // has already ended.
        if (!e.toString().contains('detached')) {
          _errors.add('setLocalMediaSettings() failed: $e');
          rethrow;
        }
      } catch (e) {
        _errors.add('setLocalMediaSettings() failed: $e');
        rethrow;
      }
    });
  }

  /// Disposes the local media tracks.
  void _disposeLocalMedia() {
    for (Track t in members[_me]?.tracks ?? []) {
      t.dispose();
    }
    members[_me]?.tracks.clear();
  }

  /// Joins the [_room] with the provided [ChatCallRoomJoinLink].
  ///
  /// Re-initializes the [_room], if this [link] is different from the currently
  /// used [ChatCall.joinLink].
  Future<void> _joinRoom(ChatCallRoomJoinLink link) async {
    me.isConnected.value = false;

    Log.print('Joining the room...', 'CALL');
    if (call.value?.joinLink != null && call.value?.joinLink != link) {
      Log.print('Closing the previous one and connecting to the new', 'CALL');
      _closeRoom();
      _initRoom();
    }

    await _room?.join('$link/$_me?token=$creds');
    Log.print('Room joined!', 'CALL');

    me.isConnected.value = true;
  }

  /// Closes the [_room] and releases the associated resources.
  void _closeRoom() {
    if (_room != null) {
      try {
        _jason?.closeRoom(_room!);
      } catch (_) {
        // No-op, as the room might be in a detached state.
      }
    }
    _room = null;

    for (Track t in members.values.expand((e) => e.tracks)) {
      t.dispose();
    }
    members.removeWhere((id, _) => id != _me);
  }

  /// Updates the local media settings with [audioDevice], [videoDevice] or
  /// [screenDevice].
  Future<void> _updateSettings({
    String? audioDevice,
    String? videoDevice,
    String? screenDevice,
  }) async {
    if (audioDevice != null || videoDevice != null || screenDevice != null) {
      try {
        await _mediaSettingsGuard.acquire();
        _removeLocalTracks(
          audioDevice == null ? MediaKind.Video : MediaKind.Audio,
          MediaSourceKind.Device,
        );

        MediaStreamSettings settings = _mediaStreamSettings(
          audioDevice: audioDevice ?? this.audioDevice.value,
          videoDevice: videoDevice ?? this.videoDevice.value,
          screenDevice: screenDevice ?? this.screenDevice.value,
        );
        try {
          await _room?.setLocalMediaSettings(settings, true, true);
          this.audioDevice.value = audioDevice ?? this.audioDevice.value;
          this.videoDevice.value = videoDevice ?? this.videoDevice.value;
          this.screenDevice.value = screenDevice ?? this.screenDevice.value;

          if (!isActive || members.length <= 1) {
            await _updateTracks();
          }
        } catch (_) {
          // No-op.
        }
      } finally {
        _mediaSettingsGuard.release();
      }
    }
  }

  /// Updates the local tracks corresponding to the current media
  /// [LocalTrackState]s.
  Future<void> _updateTracks() async {
    List<LocalMediaTrack> tracks = await _mediaManager!.initLocalTracks(
      _mediaStreamSettings(
        audio: audioState.value.isEnabled,
        video: videoState.value.isEnabled,
        screen: screenShareState.value.isEnabled,
        audioDevice: audioDevice.value,
        videoDevice: videoDevice.value,
        screenDevice: screenDevice.value,
      ),
    );

    _disposeLocalMedia();
    for (LocalMediaTrack track in tracks) {
      await _addLocalTrack(track);
    }
  }

  /// Adds the provided [track] to the local tracks and initializes video
  /// renderer if required.
  Future<void> _addLocalTrack(LocalMediaTrack track) async {
    if (track.kind() == MediaKind.Video) {
      LocalTrackState state;
      switch (track.mediaSourceKind()) {
        case MediaSourceKind.Device:
          state = videoState.value;
          break;

        case MediaSourceKind.Display:
          state = screenShareState.value;
          break;
      }

      if (state == LocalTrackState.disabling ||
          state == LocalTrackState.disabled) {
        track.free();
      } else {
        _removeLocalTracks(track.kind(), track.mediaSourceKind());

        Track t = Track(track);
        members[_me]?.tracks.add(t);

        if (track.mediaSourceKind() == MediaSourceKind.Device) {
          videoDevice.value = videoDevice.value ?? track.getTrack().deviceId();
        } else if (track.mediaSourceKind() == MediaSourceKind.Display) {
          screenDevice.value =
              screenDevice.value ?? track.getTrack().deviceId();
        }

        await t.createRenderer();
      }
    } else {
      _removeLocalTracks(track.kind(), track.mediaSourceKind());

      members[_me]?.tracks.add(Track(track));

      if (track.mediaSourceKind() == MediaSourceKind.Device) {
        audioDevice.value = audioDevice.value ?? track.getTrack().deviceId();
      }
    }
  }

  /// Removes and stops the [LocalMediaTrack]s that match the [kind] and
  /// [source] from the local [CallMember].
  void _removeLocalTracks(MediaKind kind, MediaSourceKind source) {
    members[_me]?.tracks.removeWhere((t) {
      if (t.kind == kind && t.source == source) {
        t.dispose();
        return true;
      }
      return false;
    });
  }

  /// Ensures the [audioDevice], [videoDevice], [screenDevice], and
  /// [outputDevice] are present in the [devices] list.
  ///
  /// If the device is not found, then sets it to `null`.
  void _ensureCorrectDevices() {
    if (audioDevice.value != null &&
        devices.audio().none((d) => d.deviceId() == audioDevice.value)) {
      audioDevice.value = null;
    }

    if (videoDevice.value != null &&
        devices.video().none((d) => d.deviceId() == videoDevice.value)) {
      videoDevice.value = null;
    }

    if (screenDevice.value != null &&
        displays.none((d) => d.deviceId() == screenDevice.value)) {
      screenDevice.value = null;
    }

    if (outputDevice.value != null &&
        devices.output().none((d) => d.deviceId() == outputDevice.value)) {
      outputDevice.value = null;
    }
  }

  /// Updates the [outputDevice] on Android.
  ///
  /// The following priority is used:
  /// 1. bluetooth headset;
  /// 2. speakerphone.
  void _pickOutputDevice() {
    if (PlatformUtils.isAndroid) {
      var output = devices
              .output()
              .firstWhereOrNull((e) => e.deviceId() == 'bluetooth-headset')
              ?.deviceId() ??
          devices
              .output()
              .firstWhereOrNull((e) => e.deviceId() == 'speakerphone')
              ?.deviceId();
      if (output != null && outputDevice.value != output) {
        setOutputDevice(output);
      }
    }
  }
}

/// Possible kinds of a media ownership.
enum MediaOwnerKind { local, remote }

/// Convenience wrapper around a [webrtc.MediaStreamTrack].
abstract class RtcRenderer {
  const RtcRenderer(this.track);

  /// Native media track of this [RtcRenderer].
  final webrtc.MediaStreamTrack track;

  /// Disposes this [RtcRenderer] and its [track].
  Future<void> dispose();
}

/// Convenience wrapper around a [webrtc.VideoRenderer].
class RtcVideoRenderer extends RtcRenderer {
  RtcVideoRenderer(MediaTrack track) : super(track.getTrack()) {
    if (track is LocalMediaTrack) {
      inner.mirror = track.mediaSourceKind() == MediaSourceKind.Device;
    }
  }

  /// Actual [webrtc.VideoRenderer].
  final webrtc.VideoRenderer _delegate = webrtc.createVideoRenderer();

  /// Returns actual width of the [track].
  int get width => _delegate.videoWidth;

  /// Returns actual height of the [track].
  int get height => _delegate.videoHeight;

  /// Returns actual aspect ratio of the [track].
  double get aspectRatio => width / height;

  /// Returns inner [webrtc.VideoRenderer].
  ///
  /// This should be only used to interop with `flutter_webrtc`.
  webrtc.VideoRenderer get inner => _delegate;

  /// Sets [webrtc.VideoRenderer.srcObject] property.
  set srcObject(webrtc.MediaStreamTrack? track) =>
      _delegate.setSrcObject(track);

  /// Initializes inner [webrtc.VideoRenderer].
  Future<void> initialize() => _delegate.initialize();

  @override
  Future<void> dispose() => Future.wait([track.dispose(), _delegate.dispose()]);
}

/// Convenience wrapper around an [webrtc.AudioRenderer].
class RtcAudioRenderer extends RtcRenderer {
  RtcAudioRenderer(MediaTrack track) : super(track.getTrack()) {
    srcObject = track.getTrack();
  }

  /// Actual [webrtc.AudioRenderer].
  final webrtc.AudioRenderer _delegate = webrtc.createAudioRenderer();

  /// Sets [webrtc.AudioRenderer.srcObject] property.
  set srcObject(webrtc.MediaStreamTrack? track) => _delegate.srcObject = track;

  @override
  Future<void> dispose() => Future.wait([track.dispose(), _delegate.dispose()]);
}

/// Call member ID of an [OngoingCall] containing its [UserId] and
/// [ChatCallDeviceId].
class CallMemberId {
  const CallMemberId(this.userId, this.deviceId);

  /// Constructs a [CallMemberId] from the provided [string].
  factory CallMemberId.fromString(String string) {
    var split = string.split('.');
    if (split.length != 2) {
      throw const FormatException('Must have a UserId.DeviceId format');
    }

    return CallMemberId(UserId(split[0]), ChatCallDeviceId(split[1]));
  }

  /// [UserId] part of this [CallMemberId].
  final UserId userId;

  /// [ChatCallDeviceId] part of this [CallMemberId].
  final ChatCallDeviceId? deviceId;

  @override
  int get hashCode => '$userId.$deviceId'.hashCode;

  @override
  String toString() => '$userId.$deviceId';

  @override
  bool operator ==(Object other) =>
      identical(this, other) ||
      other is CallMemberId &&
          runtimeType == other.runtimeType &&
          userId == other.userId &&
          deviceId == other.deviceId;
}

/// Participant of an [OngoingCall].
class CallMember {
  CallMember(
    this.id,
    this._connection, {
    bool isHandRaised = false,
    bool isConnected = false,
  })  : isHandRaised = RxBool(isHandRaised),
        isConnected = RxBool(isConnected),
        owner = MediaOwnerKind.remote;

  CallMember.me(
    this.id, {
    bool isHandRaised = false,
    bool isConnected = false,
  })  : isHandRaised = RxBool(isHandRaised),
        isConnected = RxBool(isConnected),
        owner = MediaOwnerKind.local;

  /// [CallMemberId] of this [CallMember].
  final CallMemberId id;

  /// List of [Track]s of this [CallMember].
  final ObsList<Track> tracks = ObsList();

  /// [MediaOwnerKind] of this [CallMember].
  final MediaOwnerKind owner;

  /// Indicator whether the hand of this [CallMember] is raised.
  final RxBool isHandRaised;

  /// Indicator whether this [CallMember] is connected to the media server.
  final RxBool isConnected;

  /// [ConnectionHandle] of this [CallMember].
  ConnectionHandle? _connection;

  /// Sets the inbound video of this [CallMember] as [enabled].
  Future<void> setVideoEnabled(
    bool enabled, {
    MediaSourceKind source = MediaSourceKind.Device,
  }) async {
    if (enabled) {
      await _connection?.enableRemoteVideo(source);
    } else {
      await _connection?.disableRemoteVideo(source);
    }
  }

  /// Sets the inbound audio of this [CallMember] as [enabled].
  Future<void> setAudioEnabled(bool enabled) async {
    if (enabled) {
      await _connection?.enableRemoteAudio();
    } else {
      await _connection?.disableRemoteAudio();
    }
  }
}

/// Convenience wrapper around a [MediaTrack].
class Track {
  Track(this.track)
      : kind = track.kind(),
        source = track.mediaSourceKind() {
    if (track is RemoteMediaTrack) {
      isMuted = RxBool((track as RemoteMediaTrack).muted());
    } else {
      isMuted = RxBool(false);
    }
  }

  /// [MediaTrack] itself.
  final MediaTrack track;

  /// [RtcRenderer] of this [Track], if any.
  final Rx<RtcRenderer?> renderer = Rx(null);

  /// [TrackMediaDirection] this [Track] has.
  final Rx<TrackMediaDirection> direction = Rx(TrackMediaDirection.SendRecv);

  /// Indicator whether this [Track] is muted.
  late final RxBool isMuted;

  /// [MediaSourceKind] of this [Track].
  final MediaSourceKind source;

  /// [MediaKind] of this [Track].
  final MediaKind kind;

  /// Creates the [renderer] for this [Track].
  Future<void> createRenderer() async {
    switch (track.kind()) {
      case MediaKind.Audio:
        renderer.value = RtcAudioRenderer(track);
        break;

      case MediaKind.Video:
        renderer.value = RtcVideoRenderer(track);
        await (renderer.value as RtcVideoRenderer).initialize();
        (renderer.value as RtcVideoRenderer).srcObject = track.getTrack();
        break;
    }
  }

  /// Disposes the [renderer] of this [Track].
  void removeRenderer() {
    renderer.value?.dispose();
    renderer.value = null;
  }

  /// Disposes this [Track].
  void dispose() {
    removeRenderer();
    track.free();
  }

  /// Stops the [webrtc.MediaStreamTrack] of this [Track].
  void stop() {
    track.getTrack().stop();
    removeRenderer();
  }
}

extension DevicesList on InputDevices {
  /// Returns a new [Iterable] with [MediaDeviceInfo]s of
  /// [MediaDeviceKind.videoinput].
  Iterable<MediaDeviceInfo> video() {
    return where((i) => i.kind() == MediaDeviceKind.videoinput);
  }

  /// Returns a new [Iterable] with [MediaDeviceInfo]s of
  /// [MediaDeviceKind.audioinput].
  Iterable<MediaDeviceInfo> audio() {
    return where((i) => i.kind() == MediaDeviceKind.audioinput);
  }

  /// Returns a new [Iterable] with [MediaDeviceInfo]s of
  /// [MediaDeviceKind.audiooutput].
  Iterable<MediaDeviceInfo> output() {
    return where((i) => i.kind() == MediaDeviceKind.audiooutput);
  }
}<|MERGE_RESOLUTION|>--- conflicted
+++ resolved
@@ -294,16 +294,10 @@
   PreciseDateTime? get conversationStartedAt =>
       call.value?.conversationStartedAt;
 
-<<<<<<< HEAD
-  /// Returns the [MediaDeviceInfo]s of all the available devices.
-  InputDevices get devices => RxList.unmodifiable(_devices);
-
   // TODO: Temporary solution. Errors should be captured the other way.
   /// Returns the stream of the errors happening in this [OngoingCall].
   Stream<String> get errors => _errors.stream;
 
-=======
->>>>>>> 1e125ed3
   /// Indicates whether this [OngoingCall] is active.
   bool get isActive => (state.value == OngoingCallState.active ||
       state.value == OngoingCallState.joining);
