--- conflicted
+++ resolved
@@ -26,11 +26,7 @@
 
 import '../service/call.dart';
 import '/domain/model/media_settings.dart';
-<<<<<<< HEAD
 import '/domain/repository/call.dart';
-import '/provider/gql/exceptions.dart' show ResubscriptionRequiredException;
-=======
->>>>>>> 1f8c474f
 import '/store/event/chat_call.dart';
 import '/util/log.dart';
 import '/util/media_utils.dart';
@@ -226,12 +222,6 @@
   /// not.
   final RxBool isRemoteVideoEnabled = RxBool(true);
 
-<<<<<<< HEAD
-=======
-  /// Returns a [Stream] of the [CallNotification]s.
-  Stream<CallNotification> get notifications => _notifications.stream;
-
->>>>>>> 1f8c474f
   /// Reactive map of [CallMember]s of this [OngoingCall].
   final RxObsMap<CallMemberId, CallMember> members =
       RxObsMap<CallMemberId, CallMember>();
@@ -321,6 +311,9 @@
   // TODO: Temporary solution. Errors should be captured the other way.
   /// Returns the stream of the errors happening in this [OngoingCall].
   Stream<String> get errors => _errors.stream;
+
+  /// Returns a [Stream] of the [CallNotification]s.
+  Stream<CallNotification> get notifications => _notifications.stream;
 
   /// Indicates whether this [OngoingCall] is active.
   bool get isActive => (state.value == OngoingCallState.active ||
@@ -404,27 +397,22 @@
   /// [OngoingCall] is ready to connect to a media server.
   ///
   /// No-op if already [connected].
-<<<<<<< HEAD
-  Future<void> connect(
+  void connect(
     CallService? calls, [
-    Future<Stream<ChatCallEvents>> Function(ChatItemId, ChatCallDeviceId)?
+    Stream<ChatCallEvents> Function(ChatItemId, ChatCallDeviceId)?
         heartbeat,
-  ]) async {
+  ]) {
     assert(
       calls != null || heartbeat != null,
       'At least one of calls and heartbeat must not be null',
     );
 
-=======
-  void connect(CallService calls) {
->>>>>>> 1f8c474f
     if (connected || callChatItemId == null || deviceId == null) {
       return;
     }
 
-<<<<<<< HEAD
     heartbeat ??= calls!.heartbeat;
-=======
+
     // Adds a [CallMember] identified by its [userId], if none is in the
     // [members] already.
     void addDialing(UserId userId) {
@@ -443,7 +431,6 @@
         );
       }
     }
->>>>>>> 1f8c474f
 
     CallMemberId id = CallMemberId(_me.userId, deviceId);
     members[_me]?.id = id;
@@ -452,11 +439,7 @@
 
     connected = true;
     _heartbeat?.cancel();
-<<<<<<< HEAD
-    _heartbeat = (await heartbeat(callChatItemId!, deviceId!)).listen(
-=======
-    _heartbeat = calls.heartbeat(callChatItemId!, deviceId!).listen(
->>>>>>> 1f8c474f
+    _heartbeat = heartbeat(callChatItemId!, deviceId!).listen(
       (e) async {
         switch (e.kind) {
           case ChatCallEventsKind.initialized:
@@ -616,16 +599,6 @@
                 case ChatCallEventKind.handLowered:
                   var node = event as EventChatCallHandLowered;
 
-<<<<<<< HEAD
-                  if (node.user.id == me.id.userId &&
-                      _toggleHandGuard.isLocked) {
-                    break;
-                  }
-
-                  for (MapEntry<CallMemberId, CallMember> m in members.entries
-                      .where((e) => e.key.userId == node.user.id)) {
-                    m.value.isHandRaised.value = false;
-=======
                   // Ignore the event, if it's our hand and is already lowered.
                   if (node.user.id == _me.userId &&
                       _handToggles.firstOrNull == false) {
@@ -635,7 +608,6 @@
                         .where((e) => e.key.userId == node.user.id)) {
                       m.value.isHandRaised.value = false;
                     }
->>>>>>> 1f8c474f
                   }
 
                   for (ChatCallMember m in (call.value?.members ?? [])
@@ -647,16 +619,6 @@
                 case ChatCallEventKind.handRaised:
                   var node = event as EventChatCallHandRaised;
 
-<<<<<<< HEAD
-                  if (node.user.id == me.id.userId &&
-                      _toggleHandGuard.isLocked) {
-                    break;
-                  }
-
-                  for (MapEntry<CallMemberId, CallMember> m in members.entries
-                      .where((e) => e.key.userId == node.user.id)) {
-                    m.value.isHandRaised.value = true;
-=======
                   // Ignore the event, if it's our hand and is already raised.
                   if (node.user.id == _me.userId &&
                       _handToggles.firstOrNull == true) {
@@ -666,7 +628,6 @@
                         .where((e) => e.key.userId == node.user.id)) {
                       m.value.isHandRaised.value = true;
                     }
->>>>>>> 1f8c474f
                   }
 
                   for (ChatCallMember m in (call.value?.members ?? [])
@@ -732,20 +693,6 @@
             break;
         }
       },
-<<<<<<< HEAD
-      onError: (e) {
-        if (e is ResubscriptionRequiredException) {
-          connected = false;
-          connect(calls, heartbeat);
-        } else {
-          Log.print(e.toString(), 'CALL');
-          calls?.remove(chatId.value);
-          throw e;
-        }
-      },
-      onDone: () => calls?.remove(chatId.value),
-=======
->>>>>>> 1f8c474f
     );
   }
 
