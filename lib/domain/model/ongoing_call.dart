--- conflicted
+++ resolved
@@ -371,12 +371,8 @@
 
             if (node.call.finishReason != null) {
               // Call is already ended, so remove it.
-<<<<<<< HEAD
               calls?.remove(chatId.value);
-=======
-              calls.remove(chatId.value);
-              calls.removeCredentials(node.call.id);
->>>>>>> afd928d7
+              calls?.removeCredentials(node.call.id);
             } else {
               if (state.value == OngoingCallState.local) {
                 state.value = node.call.conversationStartedAt == null
@@ -417,12 +413,8 @@
                 case ChatCallEventKind.finished:
                   var node = event as EventChatCallFinished;
                   if (node.chatId == chatId.value) {
-<<<<<<< HEAD
+                    calls?.removeCredentials(node.call.id);
                     calls?.remove(chatId.value);
-=======
-                    calls.removeCredentials(node.call.id);
-                    calls.remove(chatId.value);
->>>>>>> afd928d7
                   }
                   break;
 
@@ -497,10 +489,7 @@
                   connected = false;
                   connect(calls, heartbeat);
 
-<<<<<<< HEAD
-                  calls?.moveCall(node.chatId, node.newChatId);
-=======
-                  calls.moveCall(
+                  calls?.moveCall(
                     chatId: node.chatId,
                     newChatId: node.newChatId,
                     callId: node.callId,
@@ -510,7 +499,6 @@
 
                 case ChatCallEventKind.redialed:
                   // TODO: Implement EventChatCallMemberRedialed.
->>>>>>> afd928d7
                   break;
               }
             }
