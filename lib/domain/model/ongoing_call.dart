--- conflicted
+++ resolved
@@ -140,11 +140,7 @@
 class OngoingCall {
   OngoingCall(
     ChatId chatId,
-<<<<<<< HEAD
-    this.me, {
-=======
     UserId me, {
->>>>>>> eea09c23
     ChatCall? call,
     bool withAudio = true,
     bool withVideo = true,
@@ -226,10 +222,6 @@
   /// not.
   final RxBool isRemoteVideoEnabled = RxBool(true);
 
-  /// [UserId] of the authenticated [MyUser] used to set up the local
-  /// [RtcVideoRenderer]s.
-  final UserId me;
-
   /// Reactive map of [CallMember]s of this [OngoingCall].
   final RxObsMap<CallMemberId, CallMember> members =
       RxObsMap<CallMemberId, CallMember>();
@@ -267,12 +259,9 @@
   /// Mutex for synchronized access to [RoomHandle.setLocalMediaSettings].
   final Mutex _mediaSettingsGuard = Mutex();
 
-<<<<<<< HEAD
-=======
   /// Mutex guarding [toggleHand].
   final Mutex _toggleHandGuard = Mutex();
 
->>>>>>> eea09c23
   // TODO: Temporary solution. Errors should be captured the other way.
   /// Temporary [StreamController] of the [errors].
   final StreamController<String> _errors = StreamController.broadcast();
@@ -280,9 +269,6 @@
   /// Returns the [ChatItemId] of this [OngoingCall].
   ChatItemId? get callChatItemId => call.value?.id;
 
-<<<<<<< HEAD
-  /// Returns the [User] that started this [OngoingCall].
-=======
   /// Returns the [CallMember] of the currently authorized [MyUser].
   CallMember get me => members[_me]!;
 
@@ -290,7 +276,6 @@
   ObsList<Track>? get localTracks => members[_me]?.tracks;
 
   /// [User] that started this [OngoingCall].
->>>>>>> eea09c23
   User? get caller => call.value?.caller;
 
   /// Returns the room on a media server representing this [OngoingCall].
@@ -366,13 +351,11 @@
       return;
     }
 
-<<<<<<< HEAD
     heartbeat ??= calls!.heartbeat;
-=======
+
     CallMemberId id = CallMemberId(_me.userId, deviceId);
     members.move(_me, id);
     _me = id;
->>>>>>> eea09c23
 
     connected = true;
     _heartbeat?.cancel();
