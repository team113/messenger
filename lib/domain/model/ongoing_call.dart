--- conflicted
+++ resolved
@@ -324,26 +324,9 @@
     if (_background) {
       _background = false;
 
-<<<<<<< HEAD
-      members[_me] = CallMember.me(_me, isConnected: true);
-
       _devicesSubscription = MediaUtils.onDeviceChange.listen((e) async {
         print('[$runtimeType] onDeviceChange');
         final List<MediaDeviceDetails> previous =
-=======
-      try {
-        _jason = Jason();
-      } catch (_) {
-        // TODO: So the test would run. Jason currently only supports Web and
-        //       Android, and unit tests run on a host machine.
-        _jason = null;
-        return;
-      }
-
-      _mediaManager = _jason!.mediaManager();
-      _mediaManager?.onDeviceChange(() async {
-        final List<MediaDeviceInfo> previous =
->>>>>>> 8d9b57e2
             List.from(devices, growable: false);
 
         devices.value = e;
@@ -677,13 +660,10 @@
       if (!_background) {
         _closeRoom();
       }
-<<<<<<< HEAD
       _devicesSubscription?.cancel();
       _heartbeat?.cancel();
       _membersSubscription?.cancel();
       connected = false;
-=======
->>>>>>> 8d9b57e2
     });
   }
 
@@ -882,12 +862,8 @@
           .toList();
 
       if (PlatformUtils.isDesktop && !PlatformUtils.isWeb) {
-<<<<<<< HEAD
         displays.value =
             await MediaUtils.mediaManager?.enumerateDisplays() ?? [];
-=======
-        displays.value = await _mediaManager?.enumerateDisplays() ?? [];
->>>>>>> 8d9b57e2
       }
     } on EnumerateDevicesException catch (e) {
       _errors.add('Failed to enumerate devices: $e');
