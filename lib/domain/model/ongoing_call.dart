--- conflicted
+++ resolved
@@ -427,8 +427,10 @@
         _pickScreenDevice(removed);
       });
 
-      _outputWorker = ever(MediaUtils.outputDeviceId, (device) {
-        outputDevice.value = device;
+      _outputWorker = ever(MediaUtils.outputDeviceId, (d) {
+        final DeviceDetails? device =
+            devices.output().firstWhereOrNull((e) => e.deviceId() == d);
+        outputDevice.value = device ?? outputDevice.value;
       });
 
       _initRoom();
@@ -1091,7 +1093,7 @@
         devices.value = await MediaUtils.enumerateDevices();
 
         if (PlatformUtils.isMobile && outputDevice.value == null) {
-          final Iterable<MediaDeviceDetails> output = devices.output();
+          final Iterable<DeviceDetails> output = devices.output();
           var device = output.firstWhereOrNull(
             (e) => e.speaker == AudioSpeakerKind.headphones,
           );
@@ -1114,7 +1116,7 @@
           }
 
           if (device != null) {
-            setOutputDevice(device.deviceId());
+            _setOutputDevice(device);
           }
         }
       }
@@ -1157,24 +1159,8 @@
   Future<void> setOutputDevice(DeviceDetails device) {
     Log.debug('setOutputDevice($device)', '$runtimeType');
 
-<<<<<<< HEAD
-    if (deviceId != outputDevice.value) {
-      final String? previous = outputDevice.value;
-
-      outputDevice.value = deviceId;
-
-      try {
-        await MediaUtils.setOutputDevice(deviceId);
-      } catch (e) {
-        addError(e.toString());
-        outputDevice.value = previous;
-        rethrow;
-      }
-    }
-=======
     _preferredOutputDevice = device.id();
     return _setOutputDevice(device);
->>>>>>> 20ca7b93
   }
 
   /// Sets inbound audio in this [OngoingCall] as [enabled] or not.
@@ -1599,11 +1585,10 @@
               .firstWhereOrNull((e) => e.id() == _preferredOutputDevice) ??
           devices.output().firstOrNull;
 
-<<<<<<< HEAD
-        if (outputDevice.value != null) {
-          MediaUtils.setOutputDevice(outputDevice.value!);
-        }
-=======
+      if (outputDevice.value != null) {
+        MediaUtils.setOutputDevice(outputDevice.value!.deviceId());
+      }
+
       audioDevice.value = devices
               .audio()
               .firstWhereOrNull((e) => e.id() == _preferredAudioDevice) ??
@@ -1620,7 +1605,6 @@
           devices.output().firstOrNull?.deviceId();
       if (setOutputDevice != null) {
         MediaUtils.mediaManager?.setOutputAudioId(setOutputDevice);
->>>>>>> 20ca7b93
       }
 
       // First, try to init the local tracks with [_mediaStreamSettings].
@@ -2077,8 +2061,17 @@
     Log.debug('_setOutputDevice($device)', '$runtimeType');
 
     if (device != outputDevice.value) {
-      await MediaUtils.setOutputAudioId(device.deviceId());
+      final DeviceDetails? previous = outputDevice.value;
+
       outputDevice.value = device;
+
+      try {
+        await MediaUtils.setOutputDevice(device.deviceId());
+      } catch (e) {
+        addError(e.toString());
+        outputDevice.value = previous;
+        rethrow;
+      }
     }
   }
 }
