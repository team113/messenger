--- conflicted
+++ resolved
@@ -152,14 +152,13 @@
   @HiveField(16)
   int? blocklistCount;
 
-<<<<<<< HEAD
   /// [PreciseDateTime] this [MyUser] was last seen online at.
   @HiveField(17)
   PreciseDateTime? lastSeenAt;
 
   @override
   String toString() => '$runtimeType($id)';
-=======
+
   /// Returns a copy of this [MyUser].
   MyUser copyWith() => MyUser(
         id: id,
@@ -179,8 +178,8 @@
         online: online,
         muted: muted,
         blocklistCount: blocklistCount,
+        lastSeenAt: lastSeenAt,
       );
->>>>>>> a9648e34
 }
 
 /// List of [UserPhone]s associated with [MyUser].
