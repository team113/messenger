// Copyright © 2022-2024 IT ENGINEERING MANAGEMENT INC,
//                       <https://github.com/team113>
//
// This program is free software: you can redistribute it and/or modify it under
// the terms of the GNU Affero General Public License v3.0 as published by the
// Free Software Foundation, either version 3 of the License, or (at your
// option) any later version.
//
// This program is distributed in the hope that it will be useful, but WITHOUT
// ANY WARRANTY; without even the implied warranty of MERCHANTABILITY or FITNESS
// FOR A PARTICULAR PURPOSE. See the GNU Affero General Public License v3.0 for
// more details.
//
// You should have received a copy of the GNU Affero General Public License v3.0
// along with this program. If not, see
// <https://www.gnu.org/licenses/agpl-3.0.html>.

import 'dart:convert';
import 'dart:ui';

import 'package:get/get.dart';
<<<<<<< HEAD
import 'package:hive/hive.dart';
import 'package:messenger/l10n/l10n.dart';
=======
>>>>>>> 379b3561
import 'package:json_annotation/json_annotation.dart';
import 'package:uuid/uuid.dart';

import '/util/new_type.dart';
import 'attachment.dart';
import 'chat.dart';
import 'chat_call.dart';
import 'chat_info.dart';
import 'chat_item_quote.dart';
import 'precise_date_time/precise_date_time.dart';
import 'sending_status.dart';
import 'user.dart';

part 'chat_item.g.dart';

/// Item posted in a [Chat] (its content).
abstract class ChatItem {
  ChatItem(
    this.id,
    this.chatId,
    this.author,
    this.at, {
    SendingStatus? status,
  }) : status = Rx(
          status ?? (id.isLocal ? SendingStatus.error : SendingStatus.sent),
        );

  /// Constructs a [ChatItem] from the provided [json].
  factory ChatItem.fromJson(Map<String, dynamic> json) =>
      switch (json['runtimeType']) {
        'ChatMessage' => ChatMessage.fromJson(json),
        'ChatCall' => ChatCall.fromJson(json),
        'ChatInfo' => ChatInfo.fromJson(json),
        'ChatForward' => ChatForward.fromJson(json),
        _ => throw UnimplementedError(json['runtimeType'])
      };

  /// Unique ID of this [ChatItem].
  final ChatItemId id;

  /// ID of the [Chat] this [ChatItem] was posted in.
  ChatId chatId;

  /// [User] who posted this [ChatItem].
  final User author;

  /// [PreciseDateTime] when this [ChatItem] was posted.
  PreciseDateTime at;

  /// [SendingStatus] of this [ChatItem].
  @JsonKey(toJson: SendingStatusJson.toJson)
  final Rx<SendingStatus> status;

  /// Returns combined [at] and [id] unique identifier of this [ChatItem].
  ///
  /// Meant to be used as a key sorted by posting [DateTime] of this [ChatItem].
  ChatItemKey get key => ChatItemKey(at, id);

  bool get isCommand {
    if (this is! ChatMessage) {
      return false;
    }

    final msg = this as ChatMessage;
    return (msg.text == null || msg.text?.val.trim().isEmpty == true) &&
        msg.commands.isNotEmpty;
  }

  @override
  String toString() => '$runtimeType($id, $chatId)';

  /// Returns a [Map] representing this [ChatItem].
  Map<String, dynamic> toJson() => switch (runtimeType) {
        const (ChatMessage) => (this as ChatMessage).toJson(),
        const (ChatCall) => (this as ChatCall).toJson(),
        const (ChatInfo) => (this as ChatInfo).toJson(),
        const (ChatForward) => (this as ChatForward).toJson(),
        _ => throw UnimplementedError(runtimeType.toString()),
      };
}

/// Message in a [Chat].
@JsonSerializable()
class ChatMessage extends ChatItem {
  ChatMessage(
    super.id,
    super.chatId,
    super.author,
    super.at, {
    super.status,
    this.repliesTo = const [],
    this.text,
    this.editedAt,
    this.attachments = const [],
  }) {
    if (text != null) {
      final StringBuffer result = StringBuffer();

      for (var e in text!.val.split('\n')) {
        if (e.startsWith('/')) {
          commands.add(e);
        } else {
          result.writeln(e);
        }
      }

      text = ChatMessageText(result.toString());
    }
  }

  /// Constructs a [ChatMessage] from the provided [json].
  factory ChatMessage.fromJson(Map<String, dynamic> json) =>
      _$ChatMessageFromJson(json);

  /// [ChatItemQuote]s of the [ChatItem]s this [ChatMessage] replies to.
  List<ChatItemQuote> repliesTo;

  /// Text of this [ChatMessage].
  ChatMessageText? text;

  /// [PreciseDateTime] when this [ChatMessage] was edited.
  PreciseDateTime? editedAt;

  /// [Attachment]s of this [ChatMessage].
  List<Attachment> attachments;

  final List<String> commands = [];

  /// Indicates whether the [other] message shares the same [text], [repliesTo],
  /// [author], [chatId] and [attachments] as this [ChatMessage].
  bool isEquals(ChatMessage other) {
    return text == other.text &&
        repliesTo.every(
          (e) => other.repliesTo.any(
            (m) =>
                m.runtimeType == e.runtimeType &&
                m.at == e.at &&
                m.author == e.author &&
                m.original?.id == e.original?.id,
          ),
        ) &&
        author.id == other.author.id &&
        chatId == other.chatId &&
        attachments.every(
          (e) => other.attachments.any(
            (m) =>
                m.original.relativeRef == e.original.relativeRef &&
                m.filename == e.filename,
          ),
        );
  }

  @override
  String toString() => '$runtimeType($id, $chatId, text: $text)';

  /// Returns a [Map] representing this [ChatMessage].
  @override
  Map<String, dynamic> toJson() =>
      _$ChatMessageToJson(this)..['runtimeType'] = 'ChatMessage';
}

/// Quote of a [ChatItem] forwarded to some [Chat].
@JsonSerializable()
class ChatForward extends ChatItem {
  ChatForward(
    super.id,
    super.chatId,
    super.author,
    super.at, {
    required this.quote,
  });

  /// Constructs a [ChatForward] from the provided [json].
  factory ChatForward.fromJson(Map<String, dynamic> json) =>
      _$ChatForwardFromJson(json);

  /// [ChatItemQuote] of the forwarded [ChatItem].
  ///
  /// Re-forwarding a [ChatForward] is indistinguishable from just forwarding
  /// its inner [ChatMessage] ([ChatItemQuote] depth will still be just 1).
  final ChatItemQuote quote;

  /// Returns a [Map] representing this [ChatForward].
  @override
  Map<String, dynamic> toJson() =>
      _$ChatForwardToJson(this)..['runtimeType'] = 'ChatForward';
}

/// Unique ID of a [ChatItem].
class ChatItemId extends NewType<String> {
  const ChatItemId(super.val);

  /// Constructs a dummy [ChatItemId].
  factory ChatItemId.local() => ChatItemId('local.${const Uuid().v4()}');

  /// Constructs a [ChatItemId] from the provided [val].
  factory ChatItemId.fromJson(String val) = ChatItemId;

  /// Indicates whether this [ChatItemId] is a dummy ID.
  bool get isLocal => val.startsWith('local.');

  /// Returns a [String] representing this [ChatItemId].
  String toJson() => val;
}

class ChatBotText {
  const ChatBotText({
    this.title,
    this.text,
    this.rfw,
    this.actions = const [],
  });

  final String? title;
  final String? text;
  final String? rfw;
  final List<BotAction> actions;

  Map<String, dynamic> toMap() {
    return {
      if (title != null) 'title': title,
      if (text != null) 'text': text,
      if (rfw != null) 'rfw': rfw,
      if (actions.isNotEmpty) 'actions': actions.map((e) => e.toJson).toList(),
    };
  }
}

/// Text of a [ChatMessage].
class ChatMessageText extends NewType<String> {
  const ChatMessageText(super.val);

  /// Constructs a [ChatMessageText] from the provided [val].
  factory ChatMessageText.fromJson(String val) = ChatMessageText;

  factory ChatMessageText.bot({
    String? title,
    Map<Locale, ChatBotText> localized = const {},
    ChatBotText? text,
  }) {
    return ChatMessageText(
      '[@bot]${jsonEncode(
        {
          for (var e in localized.entries) ...{
            e.key.toLanguageTag(): e.value.toMap(),
          },
          ...text?.toMap() ?? {},
        },
      )}',
    );
  }

  /// Maximum allowed number of characters in this [ChatMessageText].
  static const int maxLength = 8192;

  /// Splits this [ChatMessageText] equally by the [maxLength] characters.
  List<ChatMessageText> split() {
    if (maxLength <= 0) {
      return [];
    }

    final List<String> chunks = [];

    int start = 0;
    int end = 1;

    while (end * maxLength <= val.length) {
      chunks.add(val.substring(maxLength * start++, maxLength * end++));
    }

    final bool isRestOfLine = val.length % maxLength != 0;
    if (isRestOfLine) {
      chunks.add(
        val.substring(
          maxLength * start,
          maxLength * start + val.length % maxLength,
        ),
      );
    }

    return chunks.map((e) => ChatMessageText(e)).toList();
  }

  /// Returns a [String] representing this [ChatMessageText].
  String toJson() => val;
}

/// Combined [at] and [id] unique identifier of a [ChatItem].
class ChatItemKey implements Comparable<ChatItemKey> {
  const ChatItemKey(this.at, this.id);

  /// Constructs a [ChatItemKey] from the provided [String].
  factory ChatItemKey.fromString(String value) {
    final List<String> split = value.split('_');

    if (split.length != 2) {
      throw const FormatException('Invalid format');
    }

    return ChatItemKey(
      PreciseDateTime.fromMicrosecondsSinceEpoch(int.parse(split[0])),
      ChatItemId(split[1]),
    );
  }

  /// Constructs a [ChatItemKey] from the provided [val].
  factory ChatItemKey.fromJson(String val) = ChatItemKey.fromString;

  /// [ChatItemId] part of this [ChatItemKey].
  final ChatItemId id;

  /// [PreciseDateTime] part of this [ChatItemKey].
  final PreciseDateTime at;

  @override
  String toString() => '${at.microsecondsSinceEpoch}_$id';

  /// Returns a [String] representing this [ChatItemKey].
  String toJson() => toString();

  @override
  bool operator ==(Object other) =>
      other is ChatItemKey && id == other.id && at == other.at;

  @override
  int compareTo(ChatItemKey other) => toString().compareTo(other.toString());

  @override
  int get hashCode => Object.hash(id, at);
}

/// Command in a [Chat].
class ChatCommand extends ChatItem {
  ChatCommand(
    super.id,
    super.chatId,
    super.author,
    super.at, {
    super.status,
    this.repliesTo,
    this.text,
  });

  @HiveField(5)
  ChatItemQuote? repliesTo;

  @HiveField(6)
  ChatMessageText? text;
}

/// Command in a [Chat].
class BotInfo extends ChatItem {
  BotInfo(
    super.id,
    super.chatId,
    super.author,
    super.at, {
    super.status,
    this.repliesTo,
    required this.title,
    this.text,
    this.actions,
    this.rfw,
    this.meta,
  });

  static BotInfo? parse(ChatMessage msg) {
    if (msg.text?.val.startsWith('[@bot]') ?? false) {
      Map<String, dynamic>? decoded;

      try {
        decoded = jsonDecode(msg.text!.val.substring('[@bot]'.length));
      } catch (_) {
        // No-op.
      }

      if (decoded != null) {
        final title = decoded[L10n.chosen.value!.toString()]?['title'] ??
            decoded['title'];
        final text =
            decoded[L10n.chosen.value!.toString()]?['text'] ?? decoded['text'];
        final actions = decoded[L10n.chosen.value!.toString()]?['actions'] ??
            decoded['actions'];

        return BotInfo(
          msg.id,
          msg.chatId,
          msg.author,
          msg.at,
          text: text == null ? null : ChatMessageText(text),
          repliesTo: msg.repliesTo.firstOrNull,
          rfw: decoded['rfw'],
          meta: decoded['meta'],
          actions: (actions as List?)?.map((e) {
            return BotAction(
              text: e['text'],
              command: e['command'],
              icon: e['icon'],
            );
          }).toList(),
          title: title,
        );
      }
    }

    return null;
  }

  ChatItemQuote? repliesTo;

  ChatMessageText? text;

  List<BotAction>? actions;
  Map<String, dynamic>? meta;

  String? title;
  final String? rfw;
}

class BotAction {
  const BotAction({
    required this.text,
    required this.command,
    this.icon,
  });

  factory BotAction.fromJson(Map<String, dynamic> json) {
    return BotAction(
      text: json['text'],
      command: json['command'] ?? '',
      icon: json['icon'],
    );
  }

  Map<String, dynamic> toJson() {
    return {
      'text': text,
      'command': command,
      if (icon != null) 'icon': icon,
    };
  }

  final String text;
  final String command;
  final String? icon;
}

class BotMenu {
  const BotMenu({
    required this.text,
    this.command,
    this.action,
    this.icon,
    this.more = const [],
    this.trailing,
    this.rfw,
  });

  factory BotMenu.fromJson(Map<String, dynamic> json) {
    final more = json[L10n.chosen.value!.toString()]?['more'] ?? json['more'];

    return BotMenu(
      text: json['text'] ?? '',
      command: json['command'],
      icon: json['icon'],
      action: json['action'] == null
          ? null
          : BotMenuAction.fromJson(json['action']),
      more: (more as List?)?.map((e) => BotMenu.fromJson(e)).toList() ?? [],
      trailing:
          json['trailing'] == null ? null : BotMenu.fromJson(json['trailing']),
      rfw: json['rfw'],
    );
  }

  final String text;
  final String? command;
  final BotMenuAction? action;
  final String? icon;
  final List<BotMenu> more;
  final BotMenu? trailing;
  final String? rfw;
}

class BotMenuAction {
  BotMenuAction({
    required this.type,
    required this.command,
    this.description,
    this.meta,
    this.rfw,
  });

  factory BotMenuAction.fromJson(Map<String, dynamic> json) {
    return BotMenuAction(
      type: json['type'],
      command: json['command'],
      description: json['description'],
      meta: json['meta'],
      rfw: json['rfw'],
    );
  }

  final String? type;
  final String? command;
  final String? description;
  final Map<String, dynamic>? meta;
  final String? rfw;
}

class BotBar {
  const BotBar({this.header, this.info, this.icon});

  factory BotBar.fromJson(
    Map<String, dynamic> json, {
    Map<String, dynamic> args = const {},
  }) {
    String? info = json['info'];
    for (var e in args.entries) {
      info = info?.replaceAll('\$${e.key}', e.value);
    }

    String? header = json['header'];
    for (var e in args.entries) {
      header = header?.replaceAll('\$${e.key}', e.value);
    }

    return BotBar(info: info, header: header, icon: json['icon']);
  }

  Map<String, dynamic> toJson() {
    return {
      if (icon != null) 'info': info,
      if (header != null) 'header': header,
      if (icon != null) 'icon': icon,
    };
  }

  final String? info;
  final String? header;
  final String? icon;
}<|MERGE_RESOLUTION|>--- conflicted
+++ resolved
@@ -19,12 +19,8 @@
 import 'dart:ui';
 
 import 'package:get/get.dart';
-<<<<<<< HEAD
-import 'package:hive/hive.dart';
+import 'package:json_annotation/json_annotation.dart';
 import 'package:messenger/l10n/l10n.dart';
-=======
->>>>>>> 379b3561
-import 'package:json_annotation/json_annotation.dart';
 import 'package:uuid/uuid.dart';
 
 import '/util/new_type.dart';
@@ -367,10 +363,8 @@
     this.text,
   });
 
-  @HiveField(5)
   ChatItemQuote? repliesTo;
 
-  @HiveField(6)
   ChatMessageText? text;
 }
 
