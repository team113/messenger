--- conflicted
+++ resolved
@@ -127,17 +127,7 @@
 
     File? file = await PlatformUtils.fileExist(filename, size);
 
-<<<<<<< HEAD
-    if (file != null) {
-=======
-    for (int i = 1;
-        await file.exists() && await file.length() != original.size;
-        ++i) {
-      file = File('$downloads/$name ($i)$ext');
-    }
-
     if (await file.exists()) {
->>>>>>> 0d5b1e02
       downloadStatus.value = DownloadStatus.isFinished;
       path = file.path;
     } else {
