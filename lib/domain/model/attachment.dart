--- conflicted
+++ resolved
@@ -103,26 +103,7 @@
   /// Indicator whether this [FileAttachment] has already been [init]ialized.
   bool _initialized = false;
 
-<<<<<<< HEAD
-  /// Indicates whether this [FileAttachment] is downloading.
-  bool get isDownloading => downloadStatus.value == DownloadStatus.inProgress;
-
-  /// Indicates whether this [FileAttachment] represents a video.
-  bool get isVideo {
-    final String file = filename.toLowerCase();
-    return file.endsWith('.mp4') ||
-        file.endsWith('.mov') ||
-        file.endsWith('.webm') ||
-        file.endsWith('.mkv') ||
-        file.endsWith('.flv') ||
-        file.endsWith('.3gp');
-  }
-
-  // TODO: Compare hashes.
-  /// Initializes the [downloadStatus].
-=======
   /// Initializes this [FileAttachment].
->>>>>>> f450708e
   Future<void> init() async {
     if (_initialized) {
       return;
