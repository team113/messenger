--- conflicted
+++ resolved
@@ -1259,26 +1259,12 @@
         },
       ),
       operationName: query.operationName,
-<<<<<<< HEAD
-      onException: (data) {
-        if (data.isNotEmpty) {
-          final response =
-              RegisterFcmDevice$Mutation.fromJson(data).registerFcmDevice;
-          if (response is RegisterFcmDeviceErrorCode) {
-            return RegisterFcmDeviceException(response);
-          }
-        }
-
-        return Exception('Unknown: $data');
-      },
-=======
       onException: (data) => RegisterPushDeviceException(
         data['registerPushDevice'] == null
             ? null
             : RegisterPushDevice$Mutation.fromJson(data).registerPushDevice
                 as RegisterPushDeviceErrorCode,
       ),
->>>>>>> e112e735
     );
   }
 
