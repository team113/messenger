// Copyright © 2022-2025 IT ENGINEERING MANAGEMENT INC,
//                       <https://github.com/team113>
//
// This program is free software: you can redistribute it and/or modify it under
// the terms of the GNU Affero General Public License v3.0 as published by the
// Free Software Foundation, either version 3 of the License, or (at your
// option) any later version.
//
// This program is distributed in the hope that it will be useful, but WITHOUT
// ANY WARRANTY; without even the implied warranty of MERCHANTABILITY or FITNESS
// FOR A PARTICULAR PURPOSE. See the GNU Affero General Public License v3.0 for
// more details.
//
// You should have received a copy of the GNU Affero General Public License v3.0
// along with this program. If not, see
// <https://www.gnu.org/licenses/agpl-3.0.html>.

import 'dart:convert';

import 'package:dio/dio.dart'
    as dio
    show MultipartFile, Options, FormData, DioException;
import 'package:graphql_flutter/graphql_flutter.dart';

import '../base.dart';
import '../exceptions.dart';
import '/api/backend/schema.dart';
import '/domain/model/chat.dart';
import '/domain/model/my_user.dart';
import '/domain/model/session.dart';
import '/domain/model/user.dart';
import '/store/event/my_user.dart';
import '/store/model/blocklist.dart';
import '/store/model/my_user.dart';
import '/store/model/session.dart';
import '/store/model/user.dart';
import '/util/log.dart';

/// [MyUser] related functionality.
mixin UserGraphQlMixin {
  GraphQlClient get client;

  AccessTokenSecret? get token;

  /// Returns the current authenticated [MyUser].
  ///
  /// ### Authentication
  ///
  /// Mandatory.
  Future<GetMyUser$Query> getMyUser() async {
    Log.debug('getMyUser()', '$runtimeType');

    QueryResult res = await client.query(
      QueryOptions(
        operationName: 'GetMyUser',
        document: GetMyUserQuery().document,
      ),
    );
    return GetMyUser$Query.fromJson(res.data!);
  }

  /// Returns an [User] by its [id].
  ///
  /// ### Authentication
  ///
  /// Optional.
  Future<GetUser$Query> getUser(UserId id) async {
    Log.debug('getUser($id)', '$runtimeType');

    final variables = GetUserArguments(id: id);
    QueryResult res = await client.query(
      QueryOptions(
        operationName: 'GetUser',
        document: GetUserQuery(variables: variables).document,
        variables: variables.toJson(),
      ),
    );
    return GetUser$Query.fromJson(res.data!);
  }

  /// Searches [User]s by the given criteria.
  ///
  /// Exactly one of [num]/[login]/[link]/[name] arguments must be specified
  /// (be non-`null`).
  ///
  /// Searching by [num]/[login]/[link] is exact.
  ///
  /// Searching by [name] is fuzzy.
  ///
  /// ### Authentication
  ///
  /// Optional.
  ///
  /// ### Sorting
  ///
  /// Returned [User]s are sorted depending on the provided arguments:
  ///
  /// - If one of the [num]/[login]/[link] arguments is specified, then an exact
  /// [User] is returned.
  ///
  /// - If the [name] argument is specified, then returned [User]s are sorted
  /// primarily by the `Levenshtein distance` of their [name]s, and secondary by
  /// their IDs (if the `Levenshtein distance` is the same), in descending
  /// order.
  ///
  /// ### Pagination
  ///
  /// It's allowed to specify both [first] and [last] counts at the same time,
  /// provided that [after] and [before] cursors are equal. In such case the
  /// returned page will include the [User] pointed by the cursor and the
  /// requested count of [User]s preceding and following it.
  ///
  /// If it's desired to receive the [User], pointed by the cursor, without
  /// querying in both directions, one can specify [first] or [last] count as 0.
  Future<SearchUsers$Query> searchUsers({
    UserNum? num,
    UserLogin? login,
    ChatDirectLinkSlug? link,
    UserName? name,
    int? first,
    UsersCursor? after,
    int? last,
    UsersCursor? before,
  }) async {
    Log.debug(
      'searchUsers($num, $login, $link, $name, $first, $after, $last, $before)',
      '$runtimeType',
    );

    final variables = SearchUsersArguments(
      num: num,
      login: login,
      directLink: link,
      name: name,
      first: first,
      after: after,
      last: last,
      before: before,
    );
    QueryResult res = await client.query(
      QueryOptions(
        operationName: 'SearchUsers',
        document: SearchUsersQuery(variables: variables).document,
        variables: variables.toJson(),
      ),
    );
    return SearchUsers$Query.fromJson(res.data!);
  }

  /// Updates [MyUser.name] field for the authenticated [MyUser].
  ///
  /// ### Authentication
  ///
  /// Mandatory.
  ///
  /// ### Result
  ///
  /// One of the following [MyUserEvent]s may be produced on success:
  /// - [EventUserNameUpdated] (if [name] argument is specified);
  /// - [EventUserNameDeleted] (if [name] argument is absent or is `null`).
  ///
  /// ### Idempotent
  ///
  /// Succeeds as no-op (and returns no [MyUserEvent]) if the authenticated
  /// [MyUser] uses the provided [name] already.
  Future<MyUserEventsVersionedMixin?> updateUserName(UserName? name) async {
    Log.debug('updateUserName($name)', '$runtimeType');

    final variables = UpdateUserNameArguments(name: name);
    QueryResult res = await client.mutate(
      MutationOptions(
        operationName: 'UpdateUserName',
        document: UpdateUserNameMutation(variables: variables).document,
        variables: variables.toJson(),
      ),
    );
    return UpdateUserName$Mutation.fromJson(res.data!).updateUserName;
  }

  /// Updates or resets the [MyUser.bio] field of the authenticated [MyUser].
  ///
  /// ### Authentication
  ///
  /// Mandatory.
  ///
  /// ### Result
  ///
  /// One of the following [MyUserEvent]s may be produced on success:
  /// - [EventUserBioUpdated] (if the [bio] argument is specified);
  /// - [EventUserBioDeleted] (if the [bio] argument is absent or is `null`).
  ///
  /// ### Idempotent
  ///
  /// Succeeds as no-op (and returns no [MyUserEvent]) if the authenticated
  /// [MyUser] uses the provided [bio] already.
  Future<MyUserEventsVersionedMixin?> updateUserBio(UserBio? bio) async {
    Log.debug('updateUserBio($bio)', '$runtimeType');

    final variables = UpdateUserBioArguments(bio: bio);
    QueryResult res = await client.mutate(
      MutationOptions(
        operationName: 'UpdateUserBio',
        document: UpdateUserBioMutation(variables: variables).document,
        variables: variables.toJson(),
      ),
    );
    return UpdateUserBio$Mutation.fromJson(res.data!).updateUserBio;
  }

  /// Updates or resets the [MyUser.status] field of the authenticated [MyUser].
  ///
  /// ### Authentication
  ///
  /// Mandatory.
  ///
  /// ### Result
  ///
  /// One of the following [MyUserEvent]s may be produced on success:
  /// - [EventUserStatusUpdated] (if [text] argument is specified);
  /// - [EventUserStatusDeleted] (if [text] argument is absent or is `null`).
  ///
  /// ### Idempotent
  ///
  /// Succeeds as no-op (and returns no [MyUserEvent]) if the authenticated
  /// [MyUser] has the provided [text] as his `status` value already.
  Future<MyUserEventsVersionedMixin?> updateUserStatus(
    UserTextStatus? text,
  ) async {
    Log.debug('updateUserStatus($text)', '$runtimeType');

    final variables = UpdateUserStatusArguments(text: text);
    QueryResult res = await client.mutate(
      MutationOptions(
        operationName: 'UpdateUserStatus',
        document: UpdateUserStatusMutation(variables: variables).document,
        variables: variables.toJson(),
      ),
    );
    return UpdateUserStatus$Mutation.fromJson(res.data!).updateUserStatus;
  }

  /// Updates [MyUser.login] field for the authenticated [MyUser].
  ///
  /// ### Authentication
  ///
  /// Mandatory.
  ///
  /// ### Result
  ///
  /// One of the following [MyUserEvent]s may be produced on success:
  /// - [EventUserLoginUpdated] (if [login] argument is specified);
  /// - [EventUserLoginDeleted] (if [login] argument is absent or is `null`).
  ///
  /// ### Idempotent
  ///
  /// Succeeds as no-op (and returns no [MyUserEvent]) if the authenticated
  /// [MyUser] uses the provided [login] already.
  Future<MyUserEventsVersionedMixin?> updateUserLogin(UserLogin? login) async {
    Log.debug('updateUserLogin($login)', '$runtimeType');

    final variables = UpdateUserLoginArguments(login: login);
    QueryResult res = await client.mutate(
      MutationOptions(
        operationName: 'UpdateUserLogin',
        document: UpdateUserLoginMutation(variables: variables).document,
        variables: variables.toJson(),
      ),
<<<<<<< HEAD
      onException: (data) => UpdateUserLoginException(
        (UpdateUserLogin$Mutation.fromJson(data).updateUserLogin
                as UpdateUserLogin$Mutation$UpdateUserLogin$UpdateUserLoginError)
            .code,
      ),
=======
      onException:
          (data) => UpdateUserLoginException(
            (UpdateUserLogin$Mutation.fromJson(data).updateUserLogin
                    as UpdateUserLogin$Mutation$UpdateUserLogin$UpdateUserLoginError)
                .code,
          ),
>>>>>>> c3c73baf
    );
    return UpdateUserLogin$Mutation.fromJson(res.data!).updateUserLogin
        as MyUserEventsVersionedMixin?;
  }

  /// Updates [MyUser.presence] to the provided value.
  ///
  /// ### Authentication
  ///
  /// Mandatory.
  ///
  /// ### Result
  ///
  /// Only the following [MyUserEvent] may be produced on success:
  /// - [EventUserPresenceUpdated].
  ///
  /// ### Idempotent
  ///
  /// Succeeds as no-op (and returns no [MyUserEvent]) if the authenticated
  /// [MyUser] has the provided [presence] value already.
  Future<MyUserEventsVersionedMixin?> updateUserPresence(
    Presence presence,
  ) async {
    Log.debug('updateUserPresence($presence)', '$runtimeType');

    final variables = UpdateUserPresenceArguments(presence: presence);
    QueryResult res = await client.mutate(
      MutationOptions(
        operationName: 'UpdateUserPresence',
        document: UpdateUserPresenceMutation(variables: variables).document,
        variables: variables.toJson(),
      ),
    );
    return UpdateUserPresence$Mutation.fromJson(res.data!).updateUserPresence;
  }

  /// Updates or resets password of the authenticated [MyUser] or the one
  /// identified by the provided [MyUserIdentifier].
  ///
  /// If the [MyUser] has no password yet, then the [confirmation] argument is
  /// not required. Otherwise, it's mandatory to authenticate this operation
  /// additionally by providing the [confirmation] argument.
  ///
  /// This mutation can be used for both changing the [MyUser]'s password and
  /// recovering it. Use the `Mutation.createConfirmationCode` to create a new
  /// [ConfirmationCode] for authenticating the password recovery, and provide
  /// it as the confirmation argument along with the [identifier] argument to
  /// this mutation.
  ///
  /// If the concrete [MyUserIdentifier.email] address or
  /// [MyUserIdentifier.phone] number is provided, then the provided
  /// [ConfirmationCode] is validated against it exclusively, meaning that
  /// providing [ConfirmationCode]s sent to any other [MyUserEmails.confirmed]
  /// or [MyUserPhones.confirmed] is invalid. Otherwise, if a
  /// [MyUserIdentifier.num] or a [MyUserIdentifier.login] is provided, then a
  /// [ConfirmationCode] sent to any of [MyUserEmails.confirmed] or
  /// [MyUserPhones.confirmed] is suitable.
  ///
  /// `User-Agent` HTTP header must be specified for this mutation and meet the
  /// [UserAgent] scalar format.
  ///
  /// ### Authentication
  ///
  /// Mandatory if the [identifier] argument is absent or `null`.
  /// ### Result
  ///
  /// Only the following [MyUserEvent] is always produced on success:
  /// - [EventUserPasswordUpdated].
  ///
  /// ### Non-idempotent
  ///
  /// Each time renews the password (recalculates hash) even if it's the same one.
  ///
  /// Additionally, always uses the provided ConfirmationCode, disallowing to use it again.
  Future<MyUserEventsVersionedMixin?> updateUserPassword({
    MyUserIdentifier? identifier,
    UserPassword? newPassword,
    MyUserCredentials? confirmation,
  }) async {
    Log.debug('updateUserPassword(***, ***)', '$runtimeType');

    final variables = UpdateUserPasswordArguments(
      ident: identifier,
      password: newPassword,
      confirmation: confirmation,
    );
    QueryResult res = await client.mutate(
      MutationOptions(
        operationName: 'UpdateUserPassword',
        document: UpdateUserPasswordMutation(variables: variables).document,
        variables: variables.toJson(),
      ),
      onException:
          (data) => UpdateUserPasswordException(
            (UpdateUserPassword$Mutation.fromJson(data).updateUserPassword
                    as UpdateUserPassword$Mutation$UpdateUserPassword$UpdateUserPasswordError)
                .code,
          ),
      raw: RawClientOptions(token),
    );
    return UpdateUserPassword$Mutation.fromJson(res.data!).updateUserPassword
        as MyUserEventsVersionedMixin?;
  }

  /// Deletes the authenticated [MyUser] completely.
  ///
  /// __This action cannot be reverted.__
  ///
  /// Also deletes all the [Session]s of the authenticated [MyUser].
  ///
  /// ### Authentication
  ///
  /// Mandatory.
  ///
  /// ### Result
  ///
  /// Only the following [MyUserEvent] is always produced on success:
  /// - [EventUserDeleted].
  ///
  /// ### Non-idempotent
  ///
  /// Once deleted [MyUser] cannot be deleted again.
  Future<MyUserEventsVersionedMixin> deleteMyUser({
    MyUserCredentials? confirmation,
  }) async {
    Log.debug('deleteMyUser()', '$runtimeType');

    final variables = DeleteMyUserArguments(confirmation: confirmation);
    final QueryResult res = await client.mutate(
      MutationOptions(
        operationName: 'DeleteMyUser',
        document: DeleteMyUserMutation(variables: variables).document,
        variables: variables.toJson(),
      ),
      onException:
          (data) => DeleteMyUserException(
            (DeleteMyUser$Mutation.fromJson(data).deleteMyUser
                    as DeleteMyUser$Mutation$DeleteMyUser$DeleteMyUserError)
                .code,
          ),
    );
    return DeleteMyUser$Mutation.fromJson(res.data!).deleteMyUser
        as DeleteMyUser$Mutation$DeleteMyUser$MyUserEventsVersioned;
  }

  /// Subscribes to [MyUserEvent]s of the authenticated [MyUser].
  ///
  /// ### Authentication
  ///
  /// Mandatory.
  ///
  /// ### Initialization
  ///
  /// Once this subscription is initialized completely, it immediately emits
  /// `SubscriptionInitialized`.
  ///
  /// If nothing has been emitted for a long period of time after establishing
  /// this subscription (while not being completed), it should be considered as
  /// an unexpected server error. This fact can be used on a client side to
  /// decide whether this subscription has been initialized successfully.
  ///
  /// ### Result
  ///
  /// If [ver] argument is not specified (or is `null`) an initial state of the
  /// authenticated [MyUser] will be emitted after `SubscriptionInitialized` and
  /// before any other [MyUserEvent]s (and won't be emitted ever again until
  /// this subscription completes). This allows to skip calling [getMyUser]
  /// before establishing this subscription.
  ///
  /// If the specified [ver] is not fresh (was queried quite a time ago), it may
  /// become stale, so this subscription will return `STALE_VERSION` error on
  /// initialization. In such case:
  /// - either a fresh version should be obtained via [getMyUser];
  /// - or a re-subscription should be done without specifying a [ver] argument
  /// (so the fresh [ver] may be obtained in the emitted initial state of the
  /// [MyUser]).
  ///
  /// ### Completion
  ///
  /// Finite.
  ///
  /// Completes without re-subscription necessity when:
  /// - The authenticated [MyUser] is deleted (emits [EventUserDeleted] and
  /// completes).
  ///
  /// Completes requiring a re-subscription when:
  /// - Authenticated [Session] expires (`SESSION_EXPIRED` error is emitted).
  /// - An error occurs on the server (error is emitted).
  /// - The server is shutting down or becoming unreachable (unexpectedly
  /// completes after initialization).
  ///
  /// ### Idempotency
  ///
  /// This subscription could emit the same [EventUserDeleted] multiple times,
  /// so a client side is expected to handle it idempotently considering the
  /// `MyUser.ver`.
  Future<Stream<QueryResult>> myUserEvents(
    Future<MyUserVersion?> Function() ver,
  ) async {
    Log.debug('myUserEvents(ver)', '$runtimeType');

    final variables = MyUserEventsArguments(ver: await ver());
    return client.subscribe(
      SubscriptionOptions(
        operationName: 'MyUserEvents',
        document: MyUserEventsSubscription(variables: variables).document,
        variables: variables.toJson(),
      ),
      ver: ver,
    );
  }

  /// Subscribes to [BlocklistEvent]s of the authenticated [MyUser].
  ///
  /// ### Authentication
  ///
  /// Mandatory.
  ///
  /// ### Initialization
  ///
  /// Once this subscription is initialized completely, it immediately emits
  /// `SubscriptionInitialized`.
  ///
  /// If nothing has been emitted for a long period of time after establishing
  /// this subscription (while not being completed), it should be considered as
  /// an unexpected server error. This fact can be used on a client side to
  /// decide whether this subscription has been initialized successfully.
  ///
  /// ### Result
  ///
  /// If [ver] argument is not specified (or is `null`) an initial state of the
  /// `Blocklist` will be emitted after `SubscriptionInitialized` and before any
  /// other [BlocklistEvent]s (and won't be emitted ever again until this
  /// subscription completes). This allows to skip calling `Query.blocklist`
  /// before establishing this subscription.
  ///
  /// If the specified [ver] is not fresh (was queried quite a time ago), it may
  /// become stale, so this subscription will return `STALE_VERSION` error on
  /// initialization. In such case:
  /// - either a fresh version should be obtained via `Query.blocklist`;
  /// - or a re-subscription should be done without specifying a [ver] argument
  /// (so the fresh ver may be obtained in the emitted initial state of the
  /// `Blocklist`).
  ///
  /// ### Completion
  ///
  /// Infinite.
  ///
  /// Completes requiring a re-subscription when:
  /// - Authenticated [Session] expires (`SESSION_EXPIRED` error is emitted).
  /// - An error occurs on the server (error is emitted).
  /// - The server is shutting down or becoming unreachable (unexpectedly
  /// completes after initialization).
  ///
  /// ### Idempotency
  ///
  /// It's possible that in rare scenarios this subscription could emit an event
  /// which have already been applied to the state of some [BlocklistRecord], so
  /// a client side is expected to handle all the events idempotently
  /// considering the [ver].
  Stream<QueryResult> blocklistEvents(BlocklistVersion? Function() ver) {
    Log.debug('blocklistEvents(ver)', '$runtimeType');

    final variables = BlocklistEventsArguments(ver: ver());
    return client.subscribe(
      SubscriptionOptions(
        operationName: 'BlocklistEvents',
        document: BlocklistEventsSubscription(variables: variables).document,
        variables: variables.toJson(),
      ),
      ver: ver,
    );
  }

  /// Subscribes to [UserEvent]s of the specified [User].
  ///
  /// ### Authentication
  ///
  /// Mandatory.
  ///
  /// ### Initialization
  ///
  /// Once this subscription is initialized completely, it immediately emits
  /// `SubscriptionInitialized`, or immediately completes (without emitting
  /// anything) if such [User] doesn't exist.
  ///
  /// If nothing has been emitted for a long period of time after establishing
  /// this subscription (while not being completed), it should be considered as
  /// an unexpected server error. This fact can be used on a client side to
  /// decide whether this subscription has been initialized successfully.
  ///
  /// ### Result
  ///
  /// If [ver] argument is not specified (or is `null`) an initial state of the
  /// [User] will be emitted after `SubscriptionInitialized` and before any
  /// other [UserEvent]s (and won't be emitted ever again until this
  /// subscription completes). This allows to skip doing [getUser] before
  /// establishing this subscription.
  ///
  /// If the specified [ver] is not fresh (was queried quite a time ago), it may
  /// become stale, so this subscription will return `STALE_VERSION` error on
  /// initialization. In such case:
  /// - either a fresh version should be obtained via [getUser];
  /// - or a re-subscription should be done without specifying a [ver] argument
  /// (so the fresh [ver] may be obtained in the emitted initial state of the
  /// [User]).
  ///
  /// ### Completion
  ///
  /// Finite.
  ///
  /// Completes without re-subscription necessity when:
  /// - The specified [User] is deleted (emits [EventUserDeleted] and
  /// completes).
  /// - The specified [User] doesn't exist (emits nothing, completes immediately
  /// after being established).
  ///
  /// Completes requiring a re-subscription when:
  /// - Authenticated [Session] expires (`SESSION_EXPIRED` error is emitted).
  /// - An error occurs on the server (error is emitted).
  /// - The server is shutting down or becoming unreachable (unexpectedly
  /// completes after initialization).
  ///
  /// ### Idempotency
  ///
  /// This subscription could emit the same [EventUserDeleted] multiple times,
  /// so a client side is expected to handle it idempotently considering the
  /// [UserVersion].
  Future<Stream<QueryResult>> userEvents(
    UserId id,
    Future<UserVersion?> Function() ver,
  ) async {
    Log.debug('userEvents($id, ver)', '$runtimeType');

    final variables = UserEventsArguments(id: id, ver: await ver());
    return client.subscribe(
      SubscriptionOptions(
        operationName: 'UserEvents',
        document: UserEventsSubscription(variables: variables).document,
        variables: variables.toJson(),
      ),
      ver: ver,
    );
  }

  /// Deletes the given [email] from [MyUser.emails] of the authenticated
  /// [MyUser].
  ///
  /// ### Authentication
  ///
  /// Mandatory.
  ///
  /// ### Result
  ///
  /// Only the following [MyUserEvent] may be produced on success:
  /// - [EventUserEmailDeleted].
  ///
  /// ### Idempotent
  ///
  /// Succeeds as no-op (and returns no [MyUserEvent]) if the authenticated
  /// [MyUser] doesn't have the provided [email] in his [MyUser.emails] already.
  Future<MyUserEventsVersionedMixin?> deleteUserEmail(
    UserEmail email, {
    MyUserCredentials? confirmation,
  }) async {
    Log.debug(
      'deleteUserEmail($email, confirmation: $confirmation)',
      '$runtimeType',
    );

    final variables = DeleteUserEmailArguments(
      email: email,
      confirmation: confirmation,
    );
    final QueryResult result = await client.mutate(
      MutationOptions(
        operationName: 'DeleteUserEmail',
        document: DeleteUserEmailMutation(variables: variables).document,
        variables: variables.toJson(),
      ),
      onException:
          (data) => DeleteUserEmailException(
            (DeleteUserEmail$Mutation.fromJson(data).deleteUserEmail
                    as DeleteUserEmail$Mutation$DeleteUserEmail$DeleteUserEmailError)
                .code,
          ),
    );
    return DeleteUserEmail$Mutation.fromJson(result.data!).deleteUserEmail
        as DeleteUserEmail$Mutation$DeleteUserEmail$MyUserEventsVersioned;
  }

  /// Deletes the given [phone] from [MyUser.phones] for the authenticated
  /// [MyUser].
  ///
  /// ### Authentication
  ///
  /// Mandatory.
  ///
  /// ### Result
  ///
  /// Only the following [MyUserEvent] may be produced on success:
  /// - [EventUserPhoneDeleted].
  ///
  /// ### Idempotent
  ///
  /// Succeeds as no-op (and returns no [MyUserEvent]) if the authenticated
  /// [MyUser] doesn't have the provided [phone] in his [MyUser.phones] already.
  Future<MyUserEventsVersionedMixin?> deleteUserPhone(
    UserPhone phone, {
    MyUserCredentials? confirmation,
  }) async {
    Log.debug(
      'deleteUserPhone($phone, confirmation: $confirmation)',
      '$runtimeType',
    );

    throw UnimplementedError();
    // final variables = DeleteUserPhoneArguments(phone: phone);
    // final QueryResult result = await client.mutate(MutationOptions(
    //   operationName: 'DeleteUserPhone',
    //   document: DeleteUserPhoneMutation(variables: variables).document,
    //   variables: variables.toJson(),
    // ));
    // return DeleteUserPhone$Mutation.fromJson(result.data!).deleteUserPhone
    //     as DeleteUserEmail$Mutation$DeleteUserEmail$MyUserEventsVersioned;
  }

  /// Adds a new email address for the authenticated [MyUser].
  ///
  /// Sets the given [email] address as an [MyUserEmails.unconfirmed] of a
  /// [MyUser.emails] field and sends to this address an email message with a
  /// [ConfirmationCode].
  ///
  /// Once [User] successfully uses this [ConfirmationCode] in a
  /// `Mutation.confirmUserEmail`, the email address becomes a confirmed one and
  /// moves to [MyUserEmails.confirmed] sub-field unlocking the related
  /// capabilities.
  ///
  /// [MyUser] can have maximum one [MyUserEmails.unconfirmed] address at the
  /// same time.
  ///
  /// ### Authentication
  ///
  /// Mandatory.
  ///
  /// ### Result
  ///
  /// Only the following [MyUserEvent] may be produced on success:
  /// - [EventUserEmailAdded].
  ///
  /// ### Idempotent
  ///
  /// Succeeds as no-op (and returns no [MyUserEvent]) if the provided [email]
  /// is already present in a [MyUser.emails] field (either in confirmed or
  /// unconfirmed sub-field).
  Future<MyUserEventsVersionedMixin?> addUserEmail(
    UserEmail email, {
    ConfirmationCode? confirmation,
    RawClientOptions? raw,
    String? locale,
  }) async {
    Log.debug(
      'addUserEmail($email, confirmation: $confirmation, raw: $raw, locale: $locale)',
      '$runtimeType',
    );

    final variables = AddUserEmailArguments(
      email: email,
      confirmation: confirmation,
    );
    final query = MutationOptions(
      operationName: 'AddUserEmail',
      document: AddUserEmailMutation(variables: variables).document,
      variables: variables.toJson(),
    );

    final request = query.asRequest;
    final body = const RequestSerializer().serializeRequest(request);
    final encodedBody = json.encode(body);

    final response = await client.post(
      dio.FormData.fromMap({
        'operations': encodedBody,
        'map': '{ "token": ["variables.token"] }',
        'token': raw?.token ?? token,
      }),
      options: dio.Options(
        headers: {if (locale != null) 'Accept-Language': locale},
      ),
      operationName: query.operationName,
<<<<<<< HEAD
      onException: (data) => AddUserEmailException(
        (AddUserEmail$Mutation.fromJson(data).addUserEmail
                as AddUserEmail$Mutation$AddUserEmail$AddUserEmailError)
            .code,
      ),
=======
      onException:
          (data) => AddUserEmailException(
            (AddUserEmail$Mutation.fromJson(data).addUserEmail
                    as AddUserEmail$Mutation$AddUserEmail$AddUserEmailError)
                .code,
          ),
>>>>>>> c3c73baf
    );

    if (response.data['data'] == null) {
      throw GraphQlException([GraphQLError(message: response.data.toString())]);
    }

    return (AddUserEmail$Mutation.fromJson(response.data['data']).addUserEmail
        as MyUserEventsVersionedMixin?);
  }

  /// Adds a new phone number for the authenticated [MyUser].
  ///
  /// Sets the given [phone] number as an unconfirmed sub-field of a
  /// [MyUser.phones] field and sends to this number SMS with a
  /// [ConfirmationCode].
  ///
  /// Once [MyUser] successfully uses this [ConfirmationCode] in a
  /// `Mutation.confirmUserPhone`, the phone number becomes a confirmed one and
  /// moves to [MyUserPhones.confirmed] sub-field unlocking the related
  /// capabilities.
  ///
  /// [MyUser] can have maximum one [MyUserPhones.unconfirmed] number at the
  /// same time.
  ///
  /// ### Authentication
  ///
  /// Mandatory.
  ///
  /// ### Result
  ///
  /// Only the following [MyUserEvent] may be produced on success:
  /// - [EventUserPhoneAdded].
  ///
  /// ### Idempotent
  ///
  /// Succeeds as no-op (and returns no [MyUserEvent]) if the provided [phone]
  /// already is present in a [MyUser.phones] field (either in confirmed or
  /// unconfirmed sub-field).
  Future<MyUserEventsVersionedMixin?> addUserPhone(
    UserPhone phone, {
    ConfirmationCode? confirmation,
    String? locale,
  }) async {
    throw UnimplementedError();

    // Log.debug(
    //   'addUserPhone($phone, confirmation: $confirmation)',
    //   '$runtimeType',
    // );

    // final variables =
    //     AddUserPhoneArguments(phone: phone, confirmation: confirmation);
    // final QueryResult result = await client.mutate(
    //   MutationOptions(
    //     operationName: 'AddUserPhone',
    //     document: AddUserPhoneMutation(variables: variables).document,
    //     variables: variables.toJson(),
    //   ),
    //   onException: (data) => AddUserPhoneException(
    //       (AddUserPhone$Mutation.fromJson(data).addUserPhone
    //               as AddUserPhone$Mutation$AddUserPhone$AddUserPhoneError)
    //           .code),
    // );
    // return AddUserPhone$Mutation.fromJson(result.data!).addUserPhone
    //     as MyUserEventsVersionedMixin?;
  }

  /// Creates a new [ChatDirectLink] with the specified [ChatDirectLinkSlug] and
  /// deletes the current active [ChatDirectLink] of the authenticated [MyUser]
  /// (if any).
  ///
  /// Deleted [ChatDirectLink]s can be re-created again by the original owner
  /// only ([MyUser]) and cannot leak to somebody else.
  ///
  /// ### Authentication
  ///
  /// Mandatory.
  ///
  /// ### Result
  ///
  /// Only the following [MyUserEvent] may be produced on success:
  /// - [EventUserDirectLinkUpdated].
  ///
  /// ### Idempotent
  ///
  /// Succeeds as no-op (and returns no [MyUserEvent]) if the authenticated
  /// [MyUser] has an active [ChatDirectLink] with such [ChatDirectLinkSlug]
  /// already.
  Future<MyUserEventsVersionedMixin?> createUserDirectLink(
    ChatDirectLinkSlug slug,
  ) async {
    Log.debug('createUserDirectLink($slug)', '$runtimeType');

    final variables = CreateUserDirectLinkArguments(slug: slug);
    final QueryResult result = await client.mutate(
      MutationOptions(
        operationName: 'CreateUserDirectLink',
        document: CreateUserDirectLinkMutation(variables: variables).document,
        variables: variables.toJson(),
      ),
<<<<<<< HEAD
      onException: (data) => CreateChatDirectLinkException(
        (CreateUserDirectLink$Mutation.fromJson(data).createChatDirectLink
                as CreateUserDirectLink$Mutation$CreateChatDirectLink$CreateChatDirectLinkError)
            .code,
      ),
    );
    return CreateUserDirectLink$Mutation.fromJson(
      result.data!,
    ).createChatDirectLink as MyUserEventsVersionedMixin?;
=======
      onException:
          (data) => CreateChatDirectLinkException(
            (CreateUserDirectLink$Mutation.fromJson(data).createChatDirectLink
                    as CreateUserDirectLink$Mutation$CreateChatDirectLink$CreateChatDirectLinkError)
                .code,
          ),
    );
    return CreateUserDirectLink$Mutation.fromJson(
          result.data!,
        ).createChatDirectLink
        as MyUserEventsVersionedMixin?;
>>>>>>> c3c73baf
  }

  /// Deletes the current [ChatDirectLink] of the authenticated [MyUser].
  ///
  /// ### Authentication
  ///
  /// Mandatory.
  ///
  /// ### Result
  ///
  /// Only the following [MyUserEvent] may be produced on success:
  /// - [EventUserDirectLinkDeleted].
  ///
  /// ### Idempotent
  ///
  /// Succeeds as no-op (and returns no [MyUserEvent]) if the authenticated
  /// [MyUser] has no active [ChatDirectLink]s already.
  Future<MyUserEventsVersionedMixin?> deleteUserDirectLink() async {
    Log.debug('deleteUserDirectLink()', '$runtimeType');

    final QueryResult result = await client.mutate(
      MutationOptions(
        operationName: 'DeleteUserDirectLink',
        document: DeleteUserDirectLinkMutation().document,
      ),
<<<<<<< HEAD
      onException: (data) => DeleteChatDirectLinkException(
        DeleteUserDirectLink$Mutation.fromJson(data).deleteChatDirectLink
            as DeleteChatDirectLinkErrorCode,
      ),
    );
    return DeleteUserDirectLink$Mutation.fromJson(
      result.data!,
    ).deleteChatDirectLink as MyUserEventsVersionedMixin?;
=======
      onException:
          (data) => DeleteChatDirectLinkException(
            DeleteUserDirectLink$Mutation.fromJson(data).deleteChatDirectLink
                as DeleteChatDirectLinkErrorCode,
          ),
    );
    return DeleteUserDirectLink$Mutation.fromJson(
          result.data!,
        ).deleteChatDirectLink
        as MyUserEventsVersionedMixin?;
>>>>>>> c3c73baf
  }

  /// Updates or resets the [MyUser.avatar] field with the provided image
  /// [file].
  ///
  /// HTTP request for this mutation must be `Content-Type: multipart/form-data`
  /// containing the uploaded file and the file argument itself must be `null`,
  /// otherwise this mutation will fail.
  ///
  /// ### Authentication
  ///
  /// Mandatory.
  ///
  /// ### Result
  ///
  /// One of the following [MyUserEvent]s may be produced on success:
  /// - [EventUserAvatarUpdated] (if image [file] is provided);
  /// - [EventUserAvatarDeleted] (if image [file] is not provided).
  ///
  /// ### Idempotent
  ///
  /// Succeeds as no-op (and returns no [MyUserEvent]) if the authenticated
  /// [MyUser] uses the specified image [file] already as his avatar with the
  /// same crop area.
  Future<MyUserEventsVersionedMixin?> updateUserAvatar(
    dio.MultipartFile? file,
    CropAreaInput? crop, {
    void Function(int count, int total)? onSendProgress,
  }) async {
    Log.debug('updateUserAvatar($file, $crop, onSendProgress)', '$runtimeType');

    final variables = UpdateUserAvatarArguments(file: null, crop: crop);
    final query = MutationOptions(
      operationName: 'UpdateUserAvatar',
      document: UpdateUserAvatarMutation(variables: variables).document,
      variables: variables.toJson(),
    );

    final request = query.asRequest;
    final body = const RequestSerializer().serializeRequest(request);
    final encodedBody = json.encode(body);

    try {
      final response = await client.post(
        file == null
            ? encodedBody
            : dio.FormData.fromMap({
              'operations': encodedBody,
              'map': '{ "file": ["variables.upload"] }',
              'file': file,
            }),
        options:
            file == null
                ? null
                : dio.Options(contentType: 'multipart/form-data'),
        operationName: query.operationName,
        onSendProgress: onSendProgress,
        onException:
            (data) => UpdateUserAvatarException(
              (UpdateUserAvatar$Mutation.fromJson(data).updateUserAvatar
                      as UpdateUserAvatar$Mutation$UpdateUserAvatar$UpdateUserAvatarError)
                  .code,
            ),
      );

      if (response.data['data'] == null) {
        throw GraphQlException([
          GraphQLError(message: response.data.toString()),
        ]);
      }

      return (UpdateUserAvatar$Mutation.fromJson(
<<<<<<< HEAD
        response.data['data'],
      ).updateUserAvatar as MyUserEventsVersionedMixin?);
=======
            response.data['data'],
          ).updateUserAvatar
          as MyUserEventsVersionedMixin?);
>>>>>>> c3c73baf
    } on dio.DioException catch (e) {
      if (e.response?.statusCode == 413) {
        throw const UpdateUserAvatarException(
          UpdateUserAvatarErrorCode.invalidSize,
        );
      }

      rethrow;
    }
  }

  /// Updates or resets the [MyUser.callCover] field with the provided image
  /// [file].
  ///
  /// HTTP request for this mutation must be `Content-Type: multipart/form-data`
  /// containing the uploaded file and the file argument itself must be `null`,
  /// otherwise this mutation will fail.
  ///
  /// ### Authentication
  ///
  /// Mandatory.
  ///
  /// ### Result
  ///
  /// One of the following [MyUserEvent]s may be produced on success:
  /// - [EventUserCallCoverUpdated] (if image [file] is provided);
  /// - [EventUserCallCoverDeleted] (if image [file] is not provided).
  ///
  /// ### Idempotent
  ///
  /// Succeeds as no-op (and returns no [MyUserEvent]) if the authenticated
  /// [MyUser] uses the specified image [file] already as his callCover with the
  /// same crop area.
  Future<MyUserEventsVersionedMixin?> updateUserCallCover(
    dio.MultipartFile? file,
    CropAreaInput? crop, {
    void Function(int count, int total)? onSendProgress,
  }) async {
    Log.debug(
      'updateUserCallCover($file, $crop, onSendProgress)',
      '$runtimeType',
    );

    final variables = UpdateUserCallCoverArguments(file: null, crop: crop);
    final query = MutationOptions(
      operationName: 'UpdateUserCallCover',
      document: UpdateUserCallCoverMutation(variables: variables).document,
      variables: variables.toJson(),
    );

    final request = query.asRequest;
    final body = const RequestSerializer().serializeRequest(request);
    final encodedBody = json.encode(body);

    try {
      var response = await client.post(
        file == null
            ? encodedBody
            : dio.FormData.fromMap({
              'operations': encodedBody,
              'map': '{ "file": ["variables.upload"] }',
              'file': file,
            }),
        options:
            file == null
                ? null
                : dio.Options(contentType: 'multipart/form-data'),
        operationName: query.operationName,
        onSendProgress: onSendProgress,
        onException:
            (data) => UpdateUserCallCoverException(
              (UpdateUserCallCover$Mutation.fromJson(data).updateUserCallCover
                      as UpdateUserCallCover$Mutation$UpdateUserCallCover$UpdateUserCallCoverError)
                  .code,
            ),
      );

      if (response.data['data'] == null) {
        throw GraphQlException([
          GraphQLError(message: response.data.toString()),
        ]);
      }

      return (UpdateUserCallCover$Mutation.fromJson(
<<<<<<< HEAD
        response.data['data'],
      ).updateUserCallCover as MyUserEventsVersionedMixin?);
=======
            response.data['data'],
          ).updateUserCallCover
          as MyUserEventsVersionedMixin?);
>>>>>>> c3c73baf
    } on dio.DioException catch (e) {
      if (e.response?.statusCode == 413) {
        throw const UpdateUserCallCoverException(
          UpdateUserCallCoverErrorCode.invalidSize,
        );
      }

      rethrow;
    }
  }

  /// Mutes or unmutes all the [Chat]s of the authenticated [MyUser]. Overrides
  /// any already existing mute even if it's longer.
  ///
  /// Muted [MyUser] implies that all his [Chat]s events don't produce sounds
  /// and notifications on a client side. This, however, has nothing to do with
  /// a server and is the responsibility to be satisfied by a client side.
  ///
  /// Note, that `Mutation.toggleMyUserMute` doesn't correlate with
  /// `Mutation.toggleChatMute`. Unmuted [Chat] of muted [MyUser] should not
  /// produce any sounds, and so, muted [Chat] of unmuted [MyUser] should not
  /// produce any sounds too.
  ///
  /// ### Authentication
  ///
  /// Mandatory.
  ///
  /// ### Result
  ///
  /// One of the following [MyUserEvent]s may be produced on success:
  /// - [EventUserMuted] (if [mute] argument is not `null`);
  /// - [EventUserUnmuted] (if [mute] argument is `null`).
  ///
  /// ### Idempotent
  ///
  /// Succeeds as no-op (and returns no [MyUserEvent]) if the authenticated
  /// [MyUser] is muted already `until` the specified [DateTime] (or unmuted).
  Future<MyUserEventsVersionedMixin?> toggleMyUserMute(Muting? mute) async {
    Log.debug('toggleMyUserMute($mute)', '$runtimeType');

    final variables = ToggleMyUserMuteArguments(mute: mute);
    final QueryResult result = await client.mutate(
      MutationOptions(
        operationName: 'ToggleMyUserMute',
        document: ToggleMyUserMuteMutation(variables: variables).document,
        variables: variables.toJson(),
      ),
<<<<<<< HEAD
      onException: (data) => ToggleMyUserMuteException(
        ToggleMyUserMute$Mutation.fromJson(data).toggleMyUserMute
            as ToggleMyUserMuteErrorCode,
      ),
=======
      onException:
          (data) => ToggleMyUserMuteException(
            ToggleMyUserMute$Mutation.fromJson(data).toggleMyUserMute
                as ToggleMyUserMuteErrorCode,
          ),
>>>>>>> c3c73baf
    );
    return (ToggleMyUserMute$Mutation.fromJson(result.data!).toggleMyUserMute
        as MyUserEventsVersionedMixin?);
  }

  /// Keeps the authenticated [MyUser] online while subscribed.
  ///
  /// Keep this subscription up while the authenticated [MyUser] should be
  /// considered as online. Once this subscription begins [User.online] of
  /// [MyUser] becomes `UserOnline`, and once ends sets it to `UserOffline`.
  ///
  /// ### Authentication
  ///
  /// Mandatory.
  ///
  /// ### Initialization
  ///
  /// Once this subscription is initialized completely, it immediately emits
  /// `SubscriptionInitialized`.
  ///
  /// If nothing has been emitted for a long period of time after establishing
  /// this subscription (while not being completed), it should be considered as
  /// an unexpected server error. This fact can be used on a client side to
  /// decide whether this subscription has been initialized successfully.
  ///
  /// ### Completion
  ///
  /// Infinite.
  ///
  /// Completes requiring a re-subscription when:
  /// - Authenticated [Session] expires (`SESSION_EXPIRED` error is emitted).
  /// - An error occurs on the server (error is emitted).
  /// - The server is shutting down or becoming unreachable (unexpectedly
  /// completes after initialization).
  Stream<QueryResult> keepOnline() {
    Log.debug('keepOnline()', '$runtimeType');

    return client.subscribe(
      SubscriptionOptions(
        operationName: 'KeepOnline',
        document: KeepOnlineSubscription().document,
      ),
    );
  }

  /// Blocks the specified [User] for the authenticated [MyUser].
  ///
  /// Blocked [User]s are not able to communicate with the authenticated
  /// [MyUser] directly (in [Chat]-dialogs) and add him to [Chat]-groups.
  ///
  /// [MyUser]'s blocklist can be obtained via [getBlocklist].
  ///
  /// ### Authentication
  ///
  /// Mandatory.
  ///
  /// ### Result
  ///
  /// Only the following BlocklistEvent may be produced on success:
  /// - [EventBlocklistRecordAdded].
  ///
  /// ### Idempotent
  ///
  /// Succeeds as no-op (and returns no [BlocklistEvent]) if the specified
  /// [User] is blocked by the authenticated [MyUser] already with the same
  /// [BlocklistReason].
  Future<BlocklistEventsVersionedMixin?> blockUser(
    UserId id,
    BlocklistReason? reason,
  ) async {
    Log.debug('blockUser($id, $reason)', '$runtimeType');

    final variables = BlockUserArguments(id: id, reason: reason);
    final QueryResult result = await client.mutate(
      MutationOptions(
        operationName: 'BlockUser',
        document: BlockUserMutation(variables: variables).document,
        variables: variables.toJson(),
      ),
      onException:
          (data) => BlockUserException(
            BlockUser$Mutation.fromJson(data).blockUser as BlockUserErrorCode,
          ),
    );
    return BlockUser$Mutation.fromJson(result.data!).blockUser
        as BlocklistEventsVersionedMixin?;
  }

  /// Removes the specified [User] from the blocklist of the authenticated
  /// [MyUser].
  ///
  /// Reverses the action of [blockUser].
  ///
  /// ### Authentication
  ///
  /// Mandatory.
  ///
  /// ### Result
  ///
  /// Only the following [BlocklistEvent] may be produced on success:
  /// - [EventBlocklistRecordRemoved].
  ///
  /// Idempotent
  ///
  /// Succeeds as no-op (and returns no [BlocklistEvent]) if the specified
  /// [User] is not blocked by the authenticated [MyUser] already.
  Future<BlocklistEventsVersionedMixin?> unblockUser(UserId id) async {
    Log.debug('unblockUser($id)', '$runtimeType');

    final variables = UnblockUserArguments(id: id);
    final QueryResult result = await client.mutate(
      MutationOptions(
        operationName: 'UnblockUser',
        document: UnblockUserMutation(variables: variables).document,
        variables: variables.toJson(),
      ),
      onException:
          (data) => UnblockUserException(
            UnblockUser$Mutation.fromJson(data).unblockUser
                as UnblockUserErrorCode,
          ),
    );
    return UnblockUser$Mutation.fromJson(result.data!).unblockUser
        as BlocklistEventsVersionedMixin?;
  }

  /// Returns [User]s blocked by this [MyUser] as [BlocklistRecord]s.
  ///
  /// ### Sorting
  ///
  /// Returned [User]s are sorted primarily by their blocking [DateTime], and
  /// secondary by their IDs (if the blocking [DateTime] is the same), in
  /// descending order.
  ///
  /// ### Pagination
  ///
  /// It's allowed to specify both [first] and [last] counts at the same time,
  /// provided that [after] and [before] cursors are equal. In such case the
  /// returned page will include the [BlocklistRecord] pointed by the cursor and
  /// the requested count of [BlocklistRecord]s preceding and following it.
  ///
  /// If it's desired to receive the [BlocklistRecord], pointed by the cursor,
  /// without querying in both directions, one can specify [first] or [last]
  /// count as 0.
  Future<GetBlocklist$Query$Blocklist> getBlocklist({
    int? first,
    BlocklistCursor? after,
    int? last,
    BlocklistCursor? before,
  }) async {
    Log.debug('getBlocklist($first, $after, $last, $before)', '$runtimeType');

    final variables = GetBlocklistArguments(
      first: first,
      after: after,
      last: last,
      before: before,
    );
    final QueryResult result = await client.query(
      QueryOptions(
        operationName: 'GetBlocklist',
        document: GetBlocklistQuery(variables: variables).document,
        variables: variables.toJson(),
      ),
    );
    return GetBlocklist$Query.fromJson(result.data!).blocklist;
  }

  /// Registers a device (Android, iOS, or Web) for receiving notifications via
  /// Firebase Cloud Messaging.
  ///
  /// ### Localization
  ///
  /// You may provide the device's preferred locale via the `Accept-Language`
  /// HTTP header, which will localize notifications to that device using the
  /// best match of the supported locales.
  ///
  /// In order to change the locale of the device, you should re-register it
  /// supplying the desired locale (use [unregisterPushDevice], and then
  /// [registerPushDevice] once again).
  ///
  /// ### Authentication
  ///
  /// Mandatory.
  ///
  /// ### Result
  ///
  /// Always returns `null` on success.
  ///
  /// ### Idempotent
  ///
  /// Succeeds if the specified [token] is registered already.
  Future<void> registerPushDevice(PushDeviceToken token, String? locale) async {
    Log.debug('registerPushDevice($token, $locale)', '$runtimeType');

    final variables = RegisterPushDeviceArguments(token: token);
    final query = MutationOptions(
      operationName: 'RegisterPushDevice',
      document: RegisterPushDeviceMutation(variables: variables).document,
      variables: variables.toJson(),
    );

    final request = query.asRequest;
    final body = const RequestSerializer().serializeRequest(request);
    final encodedBody = json.encode(body);

    await client.post(
      dio.FormData.fromMap({
        'operations': encodedBody,
        'map': '{ "token": ["variables.token"] }',
        'token': token,
      }),
      options: dio.Options(
        headers: {if (locale != null) 'Accept-Language': locale},
      ),
      operationName: query.operationName,
      onException:
          (data) => RegisterPushDeviceException(
            data['registerPushDevice'] == null
                ? null
                : RegisterPushDevice$Mutation.fromJson(data).registerPushDevice
                    as RegisterPushDeviceErrorCode,
          ),
    );
  }

  /// Unregisters a device (Android, iOS, or Web) from receiving notifications
  /// via Firebase Cloud Messaging.
  ///
  /// ### Authentication
  ///
  /// Mandatory.
  ///
  /// ### Result
  ///
  /// Always returns `true` on success.
  ///
  /// ### Idempotent
  ///
  /// Succeeds if the specified [token] is not registered already.
  Future<void> unregisterPushDevice(PushDeviceToken token) async {
    Log.debug('unregisterPushDevice($token)', '$runtimeType');

    final variables = UnregisterPushDeviceArguments(token: token);
    await client.mutate(
      MutationOptions(
        operationName: 'UnregisterPushDevice',
        document: UnregisterPushDeviceMutation(variables: variables).document,
        variables: variables.toJson(),
      ),
    );
  }

  /// Returns all active [Session]s of the authenticated [MyUser].
  ///
  /// ### Authentication
  ///
  /// Mandatory.
  ///
  /// ### Sorting
  ///
  /// Returned [Session]s are sorted primarily by their last activity
  /// [DateTime], and secondary by their IDs (if the last activity [DateTime] is
  /// the same), in descending order.
  Future<List<SessionMixin>> sessions() async {
    Log.debug('sessions()', '$runtimeType');

    final QueryResult result = await client.query(
      QueryOptions(
        operationName: 'Sessions',
        document: SessionsQuery().document,
      ),
    );
    return Sessions$Query.fromJson(result.data!).sessions.list;
  }

  /// Subscribes to [SessionEvent]s of all [Session]s of the authenticated
  /// [MyUser].
  ///
  /// ### Authentication
  ///
  /// Mandatory.
  ///
  /// ### Initialization
  ///
  /// Once this subscription is initialized completely, it immediately emits
  /// `SubscriptionInitialized`.
  ///
  /// If nothing has been emitted for a long period of time after establishing
  /// this subscription (while not being completed), it should be considered as
  /// an unexpected server error. This fact can be used on a client side to
  /// decide whether this subscription has been initialized successfully.
  ///
  /// ### Result
  ///
  /// If [ver] argument is not specified (or is `null`) an initial state of the
  /// [Session]s list will be emitted after `SubscriptionInitialized` and before
  /// any other [SessionEvent]s (and won't be emitted ever again until this
  /// subscription completes). This allows to skip doing [sessions] before
  /// establishing this subscription.
  ///
  /// If the specified ver is not fresh (was queried quite a time ago), it may
  /// become stale, so this subscription will return `STALE_VERSION` error on
  /// initialization. In such case:
  /// - either a fresh version should be obtained via [sessions];
  /// - or a re-subscription should be done without specifying a [ver] argument
  /// (so the fresh [ver] may be obtained in the emitted initial state of the
  /// [Session]s list).
  ///
  /// ### Completion
  ///
  /// Infinite.
  ///
  /// Completes requiring a re-subscription when:
  /// - authenticated [Session] expires (`SESSION_EXPIRED` error is emitted).
  /// - an error occurs on the server (error is emitted).
  /// - the server is shutting down or becoming unreachable (unexpectedly
  /// completes after initialization).
  ///
  /// ### Idempotency
  ///
  /// It's possible that in rare scenarios this subscription could emit an event
  /// which have already been applied to the state of some Session, so a client
  /// side is expected to handle all the events idempotently considering the
  /// [ver].
  Stream<QueryResult> sessionsEvents(SessionsListVersion? ver) {
    Log.debug('sessionsEvents($ver)', '$runtimeType');

    final variables = SessionsEventsArguments(ver: ver);
    return client.subscribe(
      SubscriptionOptions(
        operationName: 'SessionsEvents',
        document: SessionsEventsSubscription(variables: variables).document,
        variables: variables.toJson(),
      ),
    );
  }

  /// Updates the [WelcomeMessage] of the authenticated [MyUser].
  ///
  /// For the [WelcomeMessage] to be meaningful, at least one of the
  /// [WelcomeMessageInput.text] or [WelcomeMessageInput.attachments] arguments
  /// must be specified and non-empty.
  ///
  /// To attach some [Attachment]s to the [WelcomeMessage], first, they should
  /// be uploaded with `Mutation.uploadAttachment`, and only then, the returned
  /// [Attachment.id]s may be used as the [WelcomeMessageInput.attachments]
  /// argument of this mutation.
  ///
  /// ### Authentication
  ///
  /// Mandatory.
  ///
  /// ### Result
  ///
  /// One of the following [MyUserEvent]s may be produced on success:
  /// - [EventUserWelcomeMessageUpdated] (if [content] argument is specified);
  /// - [EventUserWelcomeMessageDeleted] (if [content] argument is absent or
  /// `null`).
  ///
  /// ### Idempotent
  ///
  /// Succeeds as no-op (and returns no [MyUserEvent]) if the authenticated
  /// [MyUser]'s [WelcomeMessage] already has the specified
  /// [WelcomeMessageInput.text] and [WelcomeMessageInput.attachments] in the
  /// same order.
  Future<MyUserEventsVersionedMixin?> updateWelcomeMessage(
    WelcomeMessageInput? content,
  ) async {
    Log.debug('updateWelcomeMessage($content)', '$runtimeType');

    final variables = UpdateWelcomeMessageArguments(content: content);
    final QueryResult result = await client.mutate(
      MutationOptions(
        operationName: 'UpdateWelcomeMessage',
        document: UpdateWelcomeMessageMutation(variables: variables).document,
        variables: variables.toJson(),
      ),
      onException:
          (data) => UpdateWelcomeMessageException(
            (UpdateWelcomeMessage$Mutation.fromJson(data).updateWelcomeMessage
                    as UpdateWelcomeMessage$Mutation$UpdateWelcomeMessage$UpdateWelcomeMessageError)
                .code,
          ),
    );
    return DeleteUserDirectLink$Mutation.fromJson(
<<<<<<< HEAD
      result.data!,
    ).deleteChatDirectLink as MyUserEventsVersionedMixin?;
=======
          result.data!,
        ).deleteChatDirectLink
        as MyUserEventsVersionedMixin?;
>>>>>>> c3c73baf
  }
}<|MERGE_RESOLUTION|>--- conflicted
+++ resolved
@@ -265,20 +265,12 @@
         document: UpdateUserLoginMutation(variables: variables).document,
         variables: variables.toJson(),
       ),
-<<<<<<< HEAD
-      onException: (data) => UpdateUserLoginException(
-        (UpdateUserLogin$Mutation.fromJson(data).updateUserLogin
-                as UpdateUserLogin$Mutation$UpdateUserLogin$UpdateUserLoginError)
-            .code,
-      ),
-=======
       onException:
           (data) => UpdateUserLoginException(
             (UpdateUserLogin$Mutation.fromJson(data).updateUserLogin
                     as UpdateUserLogin$Mutation$UpdateUserLogin$UpdateUserLoginError)
                 .code,
           ),
->>>>>>> c3c73baf
     );
     return UpdateUserLogin$Mutation.fromJson(res.data!).updateUserLogin
         as MyUserEventsVersionedMixin?;
@@ -769,20 +761,12 @@
         headers: {if (locale != null) 'Accept-Language': locale},
       ),
       operationName: query.operationName,
-<<<<<<< HEAD
-      onException: (data) => AddUserEmailException(
-        (AddUserEmail$Mutation.fromJson(data).addUserEmail
-                as AddUserEmail$Mutation$AddUserEmail$AddUserEmailError)
-            .code,
-      ),
-=======
       onException:
           (data) => AddUserEmailException(
             (AddUserEmail$Mutation.fromJson(data).addUserEmail
                     as AddUserEmail$Mutation$AddUserEmail$AddUserEmailError)
                 .code,
           ),
->>>>>>> c3c73baf
     );
 
     if (response.data['data'] == null) {
@@ -883,17 +867,6 @@
         document: CreateUserDirectLinkMutation(variables: variables).document,
         variables: variables.toJson(),
       ),
-<<<<<<< HEAD
-      onException: (data) => CreateChatDirectLinkException(
-        (CreateUserDirectLink$Mutation.fromJson(data).createChatDirectLink
-                as CreateUserDirectLink$Mutation$CreateChatDirectLink$CreateChatDirectLinkError)
-            .code,
-      ),
-    );
-    return CreateUserDirectLink$Mutation.fromJson(
-      result.data!,
-    ).createChatDirectLink as MyUserEventsVersionedMixin?;
-=======
       onException:
           (data) => CreateChatDirectLinkException(
             (CreateUserDirectLink$Mutation.fromJson(data).createChatDirectLink
@@ -905,7 +878,6 @@
           result.data!,
         ).createChatDirectLink
         as MyUserEventsVersionedMixin?;
->>>>>>> c3c73baf
   }
 
   /// Deletes the current [ChatDirectLink] of the authenticated [MyUser].
@@ -931,16 +903,6 @@
         operationName: 'DeleteUserDirectLink',
         document: DeleteUserDirectLinkMutation().document,
       ),
-<<<<<<< HEAD
-      onException: (data) => DeleteChatDirectLinkException(
-        DeleteUserDirectLink$Mutation.fromJson(data).deleteChatDirectLink
-            as DeleteChatDirectLinkErrorCode,
-      ),
-    );
-    return DeleteUserDirectLink$Mutation.fromJson(
-      result.data!,
-    ).deleteChatDirectLink as MyUserEventsVersionedMixin?;
-=======
       onException:
           (data) => DeleteChatDirectLinkException(
             DeleteUserDirectLink$Mutation.fromJson(data).deleteChatDirectLink
@@ -951,7 +913,6 @@
           result.data!,
         ).deleteChatDirectLink
         as MyUserEventsVersionedMixin?;
->>>>>>> c3c73baf
   }
 
   /// Updates or resets the [MyUser.avatar] field with the provided image
@@ -1024,14 +985,9 @@
       }
 
       return (UpdateUserAvatar$Mutation.fromJson(
-<<<<<<< HEAD
-        response.data['data'],
-      ).updateUserAvatar as MyUserEventsVersionedMixin?);
-=======
             response.data['data'],
           ).updateUserAvatar
           as MyUserEventsVersionedMixin?);
->>>>>>> c3c73baf
     } on dio.DioException catch (e) {
       if (e.response?.statusCode == 413) {
         throw const UpdateUserAvatarException(
@@ -1116,14 +1072,9 @@
       }
 
       return (UpdateUserCallCover$Mutation.fromJson(
-<<<<<<< HEAD
-        response.data['data'],
-      ).updateUserCallCover as MyUserEventsVersionedMixin?);
-=======
             response.data['data'],
           ).updateUserCallCover
           as MyUserEventsVersionedMixin?);
->>>>>>> c3c73baf
     } on dio.DioException catch (e) {
       if (e.response?.statusCode == 413) {
         throw const UpdateUserCallCoverException(
@@ -1171,18 +1122,11 @@
         document: ToggleMyUserMuteMutation(variables: variables).document,
         variables: variables.toJson(),
       ),
-<<<<<<< HEAD
-      onException: (data) => ToggleMyUserMuteException(
-        ToggleMyUserMute$Mutation.fromJson(data).toggleMyUserMute
-            as ToggleMyUserMuteErrorCode,
-      ),
-=======
       onException:
           (data) => ToggleMyUserMuteException(
             ToggleMyUserMute$Mutation.fromJson(data).toggleMyUserMute
                 as ToggleMyUserMuteErrorCode,
           ),
->>>>>>> c3c73baf
     );
     return (ToggleMyUserMute$Mutation.fromJson(result.data!).toggleMyUserMute
         as MyUserEventsVersionedMixin?);
@@ -1569,13 +1513,8 @@
           ),
     );
     return DeleteUserDirectLink$Mutation.fromJson(
-<<<<<<< HEAD
-      result.data!,
-    ).deleteChatDirectLink as MyUserEventsVersionedMixin?;
-=======
           result.data!,
         ).deleteChatDirectLink
         as MyUserEventsVersionedMixin?;
->>>>>>> c3c73baf
   }
 }