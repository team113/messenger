// Copyright © 2022-2023 IT ENGINEERING MANAGEMENT INC,
//                       <https://github.com/team113>
//
// This program is free software: you can redistribute it and/or modify it under
// the terms of the GNU Affero General Public License v3.0 as published by the
// Free Software Foundation, either version 3 of the License, or (at your
// option) any later version.
//
// This program is distributed in the hope that it will be useful, but WITHOUT
// ANY WARRANTY; without even the implied warranty of MERCHANTABILITY or FITNESS
// FOR A PARTICULAR PURPOSE. See the GNU Affero General Public License v3.0 for
// more details.
//
// You should have received a copy of the GNU Affero General Public License v3.0
// along with this program. If not, see
// <https://www.gnu.org/licenses/agpl-3.0.html>.

import 'dart:io';

import 'package:get/get.dart';
import 'package:graphql_flutter/graphql_flutter.dart';

import '/api/backend/schema.dart';
import '/domain/model/user.dart';
import '/l10n/l10n.dart';
import '/util/localized_exception.dart';

/// [GraphQlProvider] exceptions parser.
///
/// - Throws [ConnectionException] on [SocketException] or `XMLHttpRequest`
///   error.
/// - Throws [AuthorizationException] on headers failure or response 401 status.
/// - Throws [GraphQlException] on anything related to GraphQL or server error.
/// - May throw scheme-defined exception on `handleException` if the response
///   has `data` fields (it's up to `handleException` optional callback to parse
///   them).
/// - Re-throws [LinkException] if the exception hasn't been expected (network
///   error).
///
/// All expected exceptions are mixins of [LocalizedExceptionMixin].
class GraphQlProviderExceptions {
  /// [parse]s exceptions of the given [result] and throws if any.
  static void fire(QueryResult result,
      [Exception Function(Map<String, dynamic>)? handleException]) {
    Object? exception = parse(result, handleException);
    if (exception != null) throw exception;
  }

  /// Returns an exception of the given [result] with [handleException] if it
  /// has the specified error code or `null` if no exception was found.
  static Object? parse(QueryResult result,
      [Exception Function(Map<String, dynamic>)? handleException]) {
    if (result.hasException) {
      if (result.exception == null) {
        return Exception('err_unknown'.l10n);
      }

      // If no exceptions lay in `linkException`, then it is `GraphQlException`.
      if (result.exception!.linkException == null) {
        // If `GraphQlException` contains `NOT_CHAT_MEMBER` code, then it's a
        // specific `NotChatMemberException`.
        if (result.exception!.graphqlErrors.firstWhereOrNull(
                (e) => e.extensions?['code'] == 'NOT_CHAT_MEMBER') !=
            null) {
          return NotChatMemberException(result.exception!.graphqlErrors);
        } else if (result.exception!.graphqlErrors.firstWhereOrNull(
                (e) => e.extensions?['code'] == 'STALE_VERSION') !=
            null) {
          // If `GraphQlException` contains `STALE_VERSION` code, then it's a
          // specific `StaleVersionException`.
          return StaleVersionException(result.exception!.graphqlErrors);
        } else if (result.exception!.graphqlErrors.firstWhereOrNull((e) =>
                e.extensions?['code'] == 'SESSION_EXPIRED' ||
                e.extensions?['code'] == 'AUTHENTICATION_REQUIRED' ||
                e.extensions?['code'] == 'AUTHENTICATION_FAILED') !=
            null) {
          return const AuthorizationException();
        } else if (result.exception!.graphqlErrors.any(
            (e) => e.message.contains('Expected input scalar `UserPhone`'))) {
          return const InvalidScalarException<UserPhone>();
        }

        return GraphQlException(result.exception!.graphqlErrors);
      }

      if (result.exception!.linkException! is ServerException) {
        ServerException e = result.exception!.linkException! as ServerException;

        // If the original exception is "Failed to parse header value", then
        // it's `AuthorizationException`.
        if (e.originalException.toString() == 'Failed to parse header value') {
          return const AuthorizationException();
        }

        // If it's `SocketException` or "XMLHttpRequest error." then it's
        // `ConnectionException`.
        if (e.originalException is SocketException ||
            e.originalException.toString() == 'XMLHttpRequest error.') {
          return ConnectionException(e.originalException);
        }

        // If there are `errors`, then it's a backend unspecified error.
        // It might be an internal error, bad request or request error.
        if (e.parsedResponse?.errors != null) {
          var found = e.parsedResponse!.errors!.firstWhereOrNull(
              (v) => v.extensions != null && (v.extensions!['status'] == 401));
          if (found != null) throw const AuthorizationException();
          return GraphQlException(e.parsedResponse!.errors!);
        }

        // If any `data` is available, then try to handle the exception as it
        // may be the specified backend error.
        if (e.parsedResponse?.data != null) {
          if (handleException != null) {
            return handleException(e.parsedResponse!.data!);
          }
        }
      }

      // If nothing was triggered, then re-throw the original exception.
      return result.exception!.linkException!.originalException;
    }

    return null;
  }
}

/// General GraphQL or server exception caused by handling the query issues.
///
/// Can be thrown on GraphQL parser errors (variable mismatch, syntax error,
/// etc) or on server errors (internal errors, bad requests, invalid values,
/// etc).
class GraphQlException with LocalizedExceptionMixin implements Exception {
  GraphQlException([Iterable<GraphQLError> graphqlErrors = const []])
      : graphqlErrors = graphqlErrors.toList();

  /// Any GraphQL errors returned from the operation.
  final List<GraphQLError> graphqlErrors;

  @override
  String toString() => 'GraphQlException($graphqlErrors)';

  @override
  String toMessage() {
    if (graphqlErrors.isEmpty) return 'err_unknown'.l10n;
    if (graphqlErrors.length == 1) return graphqlErrors.first.message;
    return graphqlErrors.map((e) => e.message).toList().toString();
  }
}

/// Connection exception that mainly means connection refused case.
///
/// Can be thrown on [SocketException] or `XMLHttpRequest`.
class ConnectionException with LocalizedExceptionMixin implements Exception {
  const ConnectionException(this.exception);

  /// Original exception causing this [ConnectionException].
  final dynamic exception;

  @override
  String toString() => 'ConnectionException($exception)';

  @override
  String toMessage() => 'err_network'.l10n;
}

/// Exception of an authentication absence or invalidity.
///
/// Thrown on header parsing errors or on 401 response status.
class AuthorizationException with LocalizedExceptionMixin implements Exception {
  const AuthorizationException();

  @override
  String toString() => 'AuthException()';

  @override
  String toMessage() => 'err_unauthorized'.l10n;
}

/// Specific [GraphQlException] thrown on `NOT_CHAT_MEMBER` extension code.
class NotChatMemberException extends GraphQlException {
  NotChatMemberException([Iterable<GraphQLError> graphqlErrors = const []])
      : super(graphqlErrors);

  @override
  String toString() => 'NotChatMemberException()';

  @override
  String toMessage() => 'err_not_member'.l10n;
}

/// Specific [GraphQlException] thrown on `STALE_VERSION` extension code.
class StaleVersionException extends GraphQlException {
  StaleVersionException([Iterable<GraphQLError> graphqlErrors = const []])
      : super(graphqlErrors);

  @override
  String toString() => 'StaleVersionException()';

  @override
  String toMessage() => 'err_stale_version'.l10n;
}

/// Exception of a GraphQL re-subscription requirement.
///
/// Thrown on a GraphQL subscription timeout or on [AuthorizationException].
/// It's required to re-subscribe whenever this exception is thrown.
class ResubscriptionRequiredException implements Exception {
  const ResubscriptionRequiredException();

  @override
  String toString() => 'ResubscriptionRequiredException()';
}

/// Exception of an invalid GraphQL scalar being parsed when expecting the [T].
class InvalidScalarException<T> implements Exception {
  const InvalidScalarException();

  @override
  String toString() => 'InvalidScalarException<$T>()';
}

/// Exception of `Mutation.createSession` described in the [code].
class CreateSessionException with LocalizedExceptionMixin implements Exception {
  const CreateSessionException(this.code);

  /// Reason of why the mutation has failed.
  final CreateSessionErrorCode code;

  @override
  String toString() => 'CreateSessionException($code)';

  @override
  String toMessage() {
    switch (code) {
      case CreateSessionErrorCode.wrongPassword:
        return 'err_incorrect_password'.l10n;
      case CreateSessionErrorCode.artemisUnknown:
        return 'err_unknown'.l10n;
    }
  }
}

/// Exception of `Mutation.renewSession` described in the [code].
class RenewSessionException implements Exception {
  RenewSessionException(this.code);

  /// Reason of why the mutation has failed.
  RenewSessionErrorCode code;

  @override
  String toString() => 'RenewSessionException($code)';
}

/// Exception of `Mutation.createChatDialog` described in the [code].
class CreateDialogException with LocalizedExceptionMixin implements Exception {
  const CreateDialogException(this.code);

  /// Reason of why the mutation has failed.
  final CreateDialogChatErrorCode code;

  @override
  String toString() => 'CreateDialogException($code)';

  @override
  String toMessage() {
    switch (code) {
      case CreateDialogChatErrorCode.blacklisted:
        return 'err_blacklisted'.l10n;
      case CreateDialogChatErrorCode.artemisUnknown:
        return 'err_unknown'.l10n;
      case CreateDialogChatErrorCode.unknownUser:
        return 'err_unknown_user'.l10n;
      case CreateDialogChatErrorCode.useMonolog:
        return 'err_use_monolog'.l10n;
    }
  }
}

/// Exception of `Mutation.createGroupChat` described in the [code].
class CreateGroupChatException
    with LocalizedExceptionMixin
    implements Exception {
  const CreateGroupChatException(this.code);

  /// Reason of why the mutation has failed.
  final CreateGroupChatErrorCode code;

  @override
  String toString() => 'CreateGroupException($code)';

  @override
  String toMessage() {
    switch (code) {
      case CreateGroupChatErrorCode.unknownUser:
        return 'err_unknown_user'.l10n;
      case CreateGroupChatErrorCode.wrongMembersCount:
        return 'err_wrong_members_count'.l10n;
      case CreateGroupChatErrorCode.artemisUnknown:
        return 'err_unknown'.l10n;
      case CreateGroupChatErrorCode.blacklisted:
        return 'err_blacklisted'.l10n;
    }
  }
}

/// Exception of `Mutation.removeChatMember` described in the [code].
class RemoveChatMemberException
    with LocalizedExceptionMixin
    implements Exception {
  const RemoveChatMemberException(this.code);

  /// Reason of why the mutation has failed.
  final RemoveChatMemberErrorCode code;

  @override
  String toString() => 'RemoveChatMemberException($code)';

  @override
  String toMessage() {
    switch (code) {
      case RemoveChatMemberErrorCode.artemisUnknown:
        return 'err_unknown'.l10n;
      case RemoveChatMemberErrorCode.notGroup:
        return 'err_not_group'.l10n;
      case RemoveChatMemberErrorCode.unknownChat:
        return 'err_unknown_chat'.l10n;
    }
  }
}

/// Exception of `Mutation.startChatCall` described in the [code].
class StartChatCallException with LocalizedExceptionMixin implements Exception {
  const StartChatCallException(this.code);

  /// Reason of why the mutation has failed.
  final StartChatCallErrorCode code;

  @override
  String toString() => 'StartChatCallException($code)';

  @override
  String toMessage() {
    switch (code) {
      case StartChatCallErrorCode.blacklisted:
        return 'err_blacklisted'.l10n;
      case StartChatCallErrorCode.unknownChat:
        return 'err_unknown_chat'.l10n;
      case StartChatCallErrorCode.artemisUnknown:
        return 'err_unknown'.l10n;
    }
  }
}

/// Exception of `Mutation.joinChatCall` described in the [code].
class JoinChatCallException with LocalizedExceptionMixin implements Exception {
  const JoinChatCallException(this.code);

  /// Reason of why the mutation has failed.
  final JoinChatCallErrorCode code;

  @override
  String toString() => 'JoinChatCallException($code)';

  @override
  String toMessage() {
    switch (code) {
      case JoinChatCallErrorCode.noCall:
        return 'err_call_not_found'.l10n;
      case JoinChatCallErrorCode.unknownChat:
        return 'err_unknown_chat'.l10n;
      case JoinChatCallErrorCode.artemisUnknown:
        return 'err_unknown'.l10n;
    }
  }
}

/// Exception of `Mutation.leaveChatCall` described in the [code].
class LeaveChatCallException with LocalizedExceptionMixin implements Exception {
  const LeaveChatCallException(this.code);

  /// Reason of why the mutation has failed.
  final LeaveChatCallErrorCode code;

  @override
  String toString() => 'LeaveChatCallException($code)';

  @override
  String toMessage() {
    switch (code) {
      case LeaveChatCallErrorCode.unknownChat:
        return 'err_unknown_chat'.l10n;
      case LeaveChatCallErrorCode.artemisUnknown:
        return 'err_unknown'.l10n;
      case LeaveChatCallErrorCode.unknownDevice:
        return 'err_unknown_device'.l10n;
    }
  }
}

/// Exception of `Mutation.declineChatCall` described in the [code].
class DeclineChatCallException
    with LocalizedExceptionMixin
    implements Exception {
  const DeclineChatCallException(this.code);

  /// Reason of why the mutation has failed.
  final DeclineChatCallErrorCode code;

  @override
  String toString() => 'DeclineChatCallException($code)';

  @override
  String toMessage() {
    switch (code) {
      case DeclineChatCallErrorCode.unknownChat:
        return 'err_unknown_chat'.l10n;
      case DeclineChatCallErrorCode.alreadyJoined:
        return 'err_call_already_joined'.l10n;
      case DeclineChatCallErrorCode.artemisUnknown:
        return 'err_unknown'.l10n;
    }
  }
}

/// Exception of `Mutation.updateUserLogin` described in the [code].
class UpdateUserLoginException
    with LocalizedExceptionMixin
    implements Exception {
  const UpdateUserLoginException(this.code);

  /// Reason of why the mutation has failed.
  final UpdateUserLoginErrorCode code;

  @override
  String toString() => 'UpdateUserLoginException($code)';

  @override
  String toMessage() {
    switch (code) {
      case UpdateUserLoginErrorCode.occupied:
        return 'err_login_occupied'.l10n;
      case UpdateUserLoginErrorCode.artemisUnknown:
        return 'err_data_transfer'.l10n;
    }
  }
}

/// Exception of `Mutation.uploadAttachment` described in the [code].
class UploadAttachmentException
    with LocalizedExceptionMixin
    implements Exception {
  const UploadAttachmentException(this.code);

  /// Reason of why the mutation has failed.
  final UploadAttachmentErrorCode code;

  @override
  String toString() => 'UploadAttachmentException($code)';

  @override
  String toMessage() {
    switch (code) {
      case UploadAttachmentErrorCode.malformed:
        return 'err_uploaded_file_malformed'.l10n;
      case UploadAttachmentErrorCode.noFilename:
        return 'err_no_filename'.l10n;
      case UploadAttachmentErrorCode.tooBigSize:
        return 'err_size_too_big'.l10n;
      case UploadAttachmentErrorCode.artemisUnknown:
        return 'err_unknown'.l10n;
    }
  }
}

/// Exception of `Mutation.updateUserPassword` described in the [code].
class UpdateUserPasswordException
    with LocalizedExceptionMixin
    implements Exception {
  const UpdateUserPasswordException(this.code);

  /// Reason of why the mutation has failed.
  final UpdateUserPasswordErrorCode code;

  @override
  String toString() => 'UpdateUserPasswordException($code)';

  @override
  String toMessage() {
    switch (code) {
      case UpdateUserPasswordErrorCode.wrongOldPassword:
        return 'err_wrong_old_password'.l10n;
      case UpdateUserPasswordErrorCode.artemisUnknown:
        return 'err_unknown'.l10n;
    }
  }
}

/// Exception of `Mutation.createChatContact` described in the [code].
class CreateChatContactException
    with LocalizedExceptionMixin
    implements Exception {
  const CreateChatContactException(this.code);

  /// Reason of why the mutation has failed.
  final CreateChatContactErrorCode code;

  @override
  String toString() => 'CreateChatContactException($code)';

  @override
  String toMessage() {
    switch (code) {
      case CreateChatContactErrorCode.unknownUser:
        return 'err_contact_unknown_user'.l10n;
      case CreateChatContactErrorCode.unknownChat:
        return 'err_contact_unknown_chat'.l10n;
      case CreateChatContactErrorCode.notGroup:
        return 'err_contact_not_group'.l10n;
      case CreateChatContactErrorCode.wrongRecordsCount:
        return 'err_contact_too_many'.l10n;
      case CreateChatContactErrorCode.artemisUnknown:
        return 'err_unknown'.l10n;
    }
  }
}

/// Exception of `Mutation.recoverUserPassword` described in the [code].
class RecoverUserPasswordException
    with LocalizedExceptionMixin
    implements Exception {
  const RecoverUserPasswordException(this.code);

  /// Reason of why the mutation has failed.
  final RecoverUserPasswordErrorCode code;

  @override
  String toString() => 'RecoverUserPasswordException($code)';

  @override
  String toMessage() {
    switch (code) {
      case RecoverUserPasswordErrorCode.artemisUnknown:
        return 'err_unknown'.l10n;
      case RecoverUserPasswordErrorCode.codeLimitExceeded:
        return 'err_code_limit_exceed'.l10n;
    }
  }
}

/// Exception of `Mutation.validateUserPasswordRecoveryCode` described in the
/// [code].
class ValidateUserPasswordRecoveryCodeException
    with LocalizedExceptionMixin
    implements Exception {
  const ValidateUserPasswordRecoveryCodeException(this.code);

  /// Reason of why the mutation has failed.
  final ValidateUserPasswordRecoveryErrorCode code;

  @override
  String toString() => 'ValidateUserPasswordRecoveryCodeException($code)';

  @override
  String toMessage() {
    switch (code) {
      case ValidateUserPasswordRecoveryErrorCode.artemisUnknown:
        return 'err_unknown'.l10n;
      case ValidateUserPasswordRecoveryErrorCode.unknownUser:
        return 'err_wrong_recovery_code'.l10n;
      case ValidateUserPasswordRecoveryErrorCode.wrongCode:
        return 'err_wrong_recovery_code'.l10n;
    }
  }
}

/// Exception of `Mutation.resetUserPassword` described in the [code].
class ResetUserPasswordException
    with LocalizedExceptionMixin
    implements Exception {
  const ResetUserPasswordException(this.code);

  /// Reason of why the mutation has failed.
  final ResetUserPasswordErrorCode code;

  @override
  String toString() => 'ResetUserPasswordException($code)';

  @override
  String toMessage() {
    switch (code) {
      case ResetUserPasswordErrorCode.artemisUnknown:
        return 'err_unknown'.l10n;
      case ResetUserPasswordErrorCode.unknownUser:
        return 'err_unknown_user'.l10n;
      case ResetUserPasswordErrorCode.wrongCode:
        return 'err_wrong_recovery_code'.l10n;
    }
  }
}

/// Exception of `Mutation.addChatMember` described in the [code].
class AddChatMemberException with LocalizedExceptionMixin implements Exception {
  const AddChatMemberException(this.code);

  /// Reason of why the mutation has failed.
  final AddChatMemberErrorCode code;

  @override
  String toString() => 'AddChatMemberException($code)';

  @override
  String toMessage() {
    switch (code) {
      case AddChatMemberErrorCode.artemisUnknown:
        return 'err_unknown'.l10n;
      case AddChatMemberErrorCode.unknownUser:
        return 'err_unknown_user'.l10n;
      case AddChatMemberErrorCode.blacklisted:
        return 'err_blacklisted'.l10n;
      case AddChatMemberErrorCode.notGroup:
        return 'err_not_group'.l10n;
      case AddChatMemberErrorCode.unknownChat:
        return 'err_unknown_chat'.l10n;
    }
  }
}

/// Exception of `Mutation.renameChat` described in the [code].
class RenameChatException with LocalizedExceptionMixin implements Exception {
  const RenameChatException(this.code);

  /// Reason of why the mutation has failed.
  final RenameChatErrorCode code;

  @override
  String toString() => 'RenameChatException($code)';

  @override
  String toMessage() {
    switch (code) {
      case RenameChatErrorCode.unknownChat:
        return 'err_contact_unknown_chat'.l10n;
      case RenameChatErrorCode.artemisUnknown:
        return 'err_unknown'.l10n;
      case RenameChatErrorCode.dialog:
        return 'err_dialog'.l10n;
    }
  }
}

/// Exception of `Mutation.postChatMessage` described in the [code].
class PostChatMessageException
    with LocalizedExceptionMixin
    implements Exception {
  const PostChatMessageException(this.code);

  /// Reason of why the mutation has failed.
  final PostChatMessageErrorCode code;

  @override
  String toString() => 'PostChatMessageException($code)';

  @override
  String toMessage() {
    switch (code) {
      case PostChatMessageErrorCode.blacklisted:
        return 'err_blacklisted'.l10n;
      case PostChatMessageErrorCode.noTextAndNoAttachment:
        return 'err_no_text_and_no_attachment'.l10n;
      case PostChatMessageErrorCode.unknownAttachment:
        return 'err_unknown_attachment'.l10n;
      case PostChatMessageErrorCode.unknownChat:
        return 'err_unknown_chat'.l10n;
      case PostChatMessageErrorCode.unknownReplyingChatItem:
        return 'err_unknown_replying_chat_item'.l10n;
      case PostChatMessageErrorCode.artemisUnknown:
        return 'err_unknown'.l10n;
      case PostChatMessageErrorCode.wrongItemsCount:
        return 'err_wrong_items_count'.l10n;
    }
  }
}

/// Exception of `Mutation.hideChat` described in the [code].
class HideChatException with LocalizedExceptionMixin implements Exception {
  const HideChatException(this.code);

  /// Reason of why the mutation has failed.
  final HideChatErrorCode code;

  @override
  String toString() => 'HideChatException($code)';

  @override
  String toMessage() {
    switch (code) {
      case HideChatErrorCode.artemisUnknown:
        return 'err_unknown'.l10n;
      case HideChatErrorCode.unknownChat:
        return 'err_unknown_chat'.l10n;
    }
  }
}

/// Exception of `Mutation.updateChatContactName` described in the [code].
class UpdateChatContactNameException
    with LocalizedExceptionMixin
    implements Exception {
  const UpdateChatContactNameException(this.code);

  /// Reason of why the mutation has failed.
  final UpdateChatContactNameErrorCode code;

  @override
  String toString() => 'UpdateChatContactNameException($code)';

  @override
  String toMessage() {
    switch (code) {
      case UpdateChatContactNameErrorCode.unknownChatContact:
        return 'err_unknown_contact'.l10n;
      case UpdateChatContactNameErrorCode.artemisUnknown:
        return 'err_unknown'.l10n;
    }
  }
}

/// Exception of `Mutation.addUserEmail` described in the [code].
class AddUserEmailException with LocalizedExceptionMixin implements Exception {
  const AddUserEmailException(this.code);

  /// Reason of why the mutation has failed.
  final AddUserEmailErrorCode code;

  @override
  String toString() => 'AddUserEmailException($code)';

  @override
  String toMessage() {
    switch (code) {
      case AddUserEmailErrorCode.artemisUnknown:
        return 'err_unknown'.l10n;
      case AddUserEmailErrorCode.busy:
        return 'err_you_already_has_unconfirmed_email'.l10n;
      case AddUserEmailErrorCode.tooMany:
        return 'err_too_many_emails'.l10n;
    }
  }
}

/// Exception of `Mutation.resendUserEmailConfirmation` described in the [code].
class ResendUserEmailConfirmationException
    with LocalizedExceptionMixin
    implements Exception {
  const ResendUserEmailConfirmationException(this.code);

  /// Reason of why the mutation has failed.
  final ResendUserEmailConfirmationErrorCode code;

  @override
  String toString() => 'ResendUserEmailConfirmationException($code)';

  @override
  String toMessage() {
    switch (code) {
      case ResendUserEmailConfirmationErrorCode.artemisUnknown:
        return 'err_unknown'.l10n;
      case ResendUserEmailConfirmationErrorCode.codeLimitExceeded:
        return 'err_code_limit_exceeded'.l10n;
      case ResendUserEmailConfirmationErrorCode.noUnconfirmed:
        return 'err_no_unconfirmed_email'.l10n;
    }
  }
}

/// Exception of `Mutation.resendUserPhoneConfirmation` described in the [code].
class ResendUserPhoneConfirmationException
    with LocalizedExceptionMixin
    implements Exception {
  const ResendUserPhoneConfirmationException(this.code);

  /// Reason of why the mutation has failed.
  final ResendUserPhoneConfirmationErrorCode code;

  @override
  String toString() => 'ResendUserPhoneConfirmationException($code)';

  @override
  String toMessage() {
    switch (code) {
      case ResendUserPhoneConfirmationErrorCode.artemisUnknown:
        return 'err_unknown'.l10n;
      case ResendUserPhoneConfirmationErrorCode.codeLimitExceeded:
        return 'err_code_limit_exceeded'.l10n;
      case ResendUserPhoneConfirmationErrorCode.noUnconfirmed:
        return 'err_no_unconfirmed_phone'.l10n;
    }
  }
}

/// Exception of `Mutation.confirmUserEmail` described in the [code].
class ConfirmUserEmailException
    with LocalizedExceptionMixin
    implements Exception {
  const ConfirmUserEmailException(this.code);

  /// Reason of why the mutation has failed.
  final ConfirmUserEmailErrorCode code;

  @override
  String toString() => 'ConfirmUserEmailException($code)';

  @override
  String toMessage() {
    switch (code) {
      case ConfirmUserEmailErrorCode.artemisUnknown:
        return 'err_data_transfer'.l10n;
      case ConfirmUserEmailErrorCode.occupied:
        return 'err_wrong_recovery_code'.l10n;
      case ConfirmUserEmailErrorCode.wrongCode:
        return 'err_wrong_recovery_code'.l10n;
    }
  }
}

/// Exception of `Mutation.confirmUserPhone` described in the [code].
class ConfirmUserPhoneException
    with LocalizedExceptionMixin
    implements Exception {
  const ConfirmUserPhoneException(this.code);

  /// Reason of why the mutation has failed.
  final ConfirmUserPhoneErrorCode code;

  @override
  String toString() => 'ConfirmUserPhoneException($code)';

  @override
  String toMessage() {
    switch (code) {
      case ConfirmUserPhoneErrorCode.artemisUnknown:
        return 'err_unknown'.l10n;
      case ConfirmUserPhoneErrorCode.occupied:
        return 'err_wrong_recovery_code'.l10n;
      case ConfirmUserPhoneErrorCode.wrongCode:
        return 'err_wrong_recovery_code'.l10n;
    }
  }
}

/// Exception of `Mutation.addUserPhone` described in the [code].
class AddUserPhoneException with LocalizedExceptionMixin implements Exception {
  const AddUserPhoneException(this.code);

  /// Reason of why the mutation has failed.
  final AddUserPhoneErrorCode code;

  @override
  String toString() => 'AddUserPhoneException($code)';

  @override
  String toMessage() {
    switch (code) {
      case AddUserPhoneErrorCode.artemisUnknown:
        return 'err_unknown'.l10n;
      case AddUserPhoneErrorCode.busy:
        return 'err_you_already_has_unconfirmed_phone'.l10n;
      case AddUserPhoneErrorCode.tooMany:
        return 'err_too_many_phones'.l10n;
    }
  }
}

/// Exception of `Mutation.readChat` described in the [code].
class ReadChatException with LocalizedExceptionMixin implements Exception {
  const ReadChatException(this.code);

  /// Reason of why the mutation has failed.
  final ReadChatErrorCode code;

  @override
  String toString() => 'ReadChatException($code)';

  @override
  String toMessage() {
    switch (code) {
      case ReadChatErrorCode.artemisUnknown:
        return 'err_unknown'.l10n;
      case ReadChatErrorCode.unknownChat:
        return 'err_unknown_chat'.l10n;
      case ReadChatErrorCode.unknownChatItem:
        return 'err_unknown_chat_item'.l10n;
    }
  }
}

/// Exception of `Mutation.hideChatItem` described in the [code].
class HideChatItemException with LocalizedExceptionMixin implements Exception {
  const HideChatItemException(this.code);

  /// Reason of why the mutation has failed.
  final HideChatItemErrorCode code;

  @override
  String toString() => 'HideChatItemException($code)';

  @override
  String toMessage() {
    switch (code) {
      case HideChatItemErrorCode.artemisUnknown:
        return 'err_unknown'.l10n;
      case HideChatItemErrorCode.unknownChatItem:
        return 'err_unknown_chat_item'.l10n;
    }
  }
}

/// Exception of `Mutation.deleteChatMessage` described in the [code].
class DeleteChatMessageException
    with LocalizedExceptionMixin
    implements Exception {
  const DeleteChatMessageException(this.code);

  /// Reason of why the mutation has failed.
  final DeleteChatMessageErrorCode code;

  @override
  String toString() => 'DeleteChatMessageException($code)';

  @override
  String toMessage() {
    switch (code) {
      case DeleteChatMessageErrorCode.artemisUnknown:
        return 'err_unknown'.l10n;
      case DeleteChatMessageErrorCode.notAuthor:
        return 'err_not_author'.l10n;
      case DeleteChatMessageErrorCode.quoted:
        return 'err_quoted_message'.l10n;
      case DeleteChatMessageErrorCode.read:
        return 'err_message_was_read'.l10n;
      case DeleteChatMessageErrorCode.unknownChatItem:
        return 'err_unknown_chat_item'.l10n;
    }
  }
}

/// Exception of `Mutation.deleteChatForward` described in the [code].
class DeleteChatForwardException
    with LocalizedExceptionMixin
    implements Exception {
  const DeleteChatForwardException(this.code);

  /// Reason of why the mutation has failed.
  final DeleteChatForwardErrorCode code;

  @override
  String toString() => 'DeleteChatForwardException($code)';

  @override
  String toMessage() {
    switch (code) {
      case DeleteChatForwardErrorCode.artemisUnknown:
        return 'err_unknown'.l10n;
      case DeleteChatForwardErrorCode.notAuthor:
        return 'err_not_author'.l10n;
      case DeleteChatForwardErrorCode.quoted:
        return 'err_quoted_message'.l10n;
      case DeleteChatForwardErrorCode.read:
        return 'err_message_was_read'.l10n;
      case DeleteChatForwardErrorCode.unknownChatItem:
        return 'err_unknown_chat_item'.l10n;
    }
  }
}

/// Exception of `Mutation.toggleChatCallHand` described in the [code].
class ToggleChatCallHandException
    with LocalizedExceptionMixin
    implements Exception {
  const ToggleChatCallHandException(this.code);

  /// Reason of why the mutation has failed.
  final ToggleChatCallHandErrorCode code;

  @override
  String toString() => 'ToggleChatCallHandException($code)';

  @override
  String toMessage() {
    switch (code) {
      case ToggleChatCallHandErrorCode.notCallMember:
        return 'err_not_call_member'.l10n;
      case ToggleChatCallHandErrorCode.noCall:
        return 'err_call_not_found'.l10n;
      case ToggleChatCallHandErrorCode.unknownChat:
        return 'err_unknown_chat'.l10n;
      case ToggleChatCallHandErrorCode.artemisUnknown:
        return 'err_unknown'.l10n;
    }
  }
}

/// Exception of `Mutation.redialChatCallMember` described in the [code].
class RedialChatCallMemberException
    with LocalizedExceptionMixin
    implements Exception {
  const RedialChatCallMemberException(this.code);

  /// Reason of why the mutation has failed.
  final RedialChatCallMemberErrorCode code;

  @override
  String toString() => 'RedialChatCallMemberException($code)';

  @override
  String toMessage() {
    switch (code) {
      case RedialChatCallMemberErrorCode.notCallMember:
        return 'err_not_call_member'.l10n;
      case RedialChatCallMemberErrorCode.noCall:
        return 'err_call_not_found'.l10n;
      case RedialChatCallMemberErrorCode.unknownChat:
        return 'err_unknown_chat'.l10n;
      case RedialChatCallMemberErrorCode.notChatMember:
        return 'err_not_member'.l10n;
      case RedialChatCallMemberErrorCode.notGroup:
        return 'err_contact_not_group'.l10n;
      case RedialChatCallMemberErrorCode.artemisUnknown:
        return 'err_unknown'.l10n;
    }
  }
}

/// Exception of `Mutation.createChatDirectLink` described in the [code].
class CreateChatDirectLinkException
    with LocalizedExceptionMixin
    implements Exception {
  const CreateChatDirectLinkException(this.code);

  /// Reason of why the mutation has failed.
  final CreateChatDirectLinkErrorCode code;

  @override
  String toString() => 'CreateChatDirectLinkException($code)';

  @override
  String toMessage() {
    switch (code) {
      case CreateChatDirectLinkErrorCode.artemisUnknown:
        return 'err_unknown'.l10n;
      case CreateChatDirectLinkErrorCode.occupied:
        return 'err_chat_direct_link_occupied'.l10n;
      case CreateChatDirectLinkErrorCode.notGroup:
        return 'err_contact_not_group'.l10n;
      case CreateChatDirectLinkErrorCode.unknownChat:
        return 'err_unknown_chat'.l10n;
    }
  }
}

/// Exception of `Mutation.deleteChatDirectLink` described in the [code].
class DeleteChatDirectLinkException
    with LocalizedExceptionMixin
    implements Exception {
  const DeleteChatDirectLinkException(this.code);

  /// Reason of why the mutation has failed.
  final DeleteChatDirectLinkErrorCode code;

  @override
  String toString() => 'DeleteChatDirectLinkException($code)';

  @override
  String toMessage() {
    switch (code) {
      case DeleteChatDirectLinkErrorCode.artemisUnknown:
        return 'err_unknown'.l10n;
      case DeleteChatDirectLinkErrorCode.notGroup:
        return 'err_contact_not_group'.l10n;
      case DeleteChatDirectLinkErrorCode.unknownChat:
        return 'err_unknown_chat'.l10n;
    }
  }
}

/// Exception of `Mutation.useChatDirectLink` described in the [code].
class UseChatDirectLinkException
    with LocalizedExceptionMixin
    implements Exception {
  const UseChatDirectLinkException(this.code);

  /// Reason of why the mutation has failed.
  final UseChatDirectLinkErrorCode code;

  @override
  String toString() => 'UseChatDirectLinkException($code)';

  @override
  String toMessage() {
    switch (code) {
      case UseChatDirectLinkErrorCode.artemisUnknown:
        return 'err_unknown'.l10n;
      case UseChatDirectLinkErrorCode.blacklisted:
        return 'err_you_are_blacklisted'.l10n;
      case UseChatDirectLinkErrorCode.unknownDirectLink:
        return 'err_unknown_chat_direct_link'.l10n;
    }
  }
}

/// Exception of `Mutation.editChatMessageText` described in the [code].
class EditChatMessageException
    with LocalizedExceptionMixin
    implements Exception {
  const EditChatMessageException(this.code);

  /// Reason of why the mutation has failed.
  final EditChatMessageTextErrorCode code;

  @override
  String toString() => 'EditChatMessageTextException($code)';

  @override
  String toMessage() {
    switch (code) {
      case EditChatMessageTextErrorCode.uneditable:
        return 'err_uneditable_message'.l10n;
      case EditChatMessageTextErrorCode.notAuthor:
        return 'err_not_author'.l10n;
      case EditChatMessageTextErrorCode.unknownChatItem:
        return 'err_unknown_chat_item'.l10n;
      case EditChatMessageTextErrorCode.noTextAndNoAttachment:
        return 'err_no_text_and_no_attachment'.l10n;
      case EditChatMessageTextErrorCode.artemisUnknown:
        return 'err_unknown'.l10n;
    }
  }
}

/// Exception of `Mutation.updateUserAvatar` described in the [code].
class UpdateUserAvatarException
    with LocalizedExceptionMixin
    implements Exception {
  const UpdateUserAvatarException(this.code);

  /// Reason of why the mutation has failed.
  final UpdateUserAvatarErrorCode code;

  @override
  String toString() => 'UpdateUserAvatarException($code)';

  @override
  String toMessage() {
    switch (code) {
      case UpdateUserAvatarErrorCode.invalidCropCoordinates:
        return 'err_invalid_crop_coordinates'.l10n;
      case UpdateUserAvatarErrorCode.invalidCropPoints:
        return 'err_invalid_crop_points'.l10n;
      case UpdateUserAvatarErrorCode.unknownGalleryItem:
        return 'err_unknown_gallery_item'.l10n;
      case UpdateUserAvatarErrorCode.artemisUnknown:
        return 'err_unknown'.l10n;
    }
  }
}

/// Exception of `Mutation.updateUserCallCover` described in the [code].
class UpdateUserCallCoverException
    with LocalizedExceptionMixin
    implements Exception {
  const UpdateUserCallCoverException(this.code);

  /// Reason of why the mutation has failed.
  final UpdateUserCallCoverErrorCode code;

  @override
  String toString() => 'UpdateUserCallCoverException($code)';

  @override
  String toMessage() {
    switch (code) {
      case UpdateUserCallCoverErrorCode.invalidCropCoordinates:
        return 'err_invalid_crop_coordinates'.l10n;
      case UpdateUserCallCoverErrorCode.invalidCropPoints:
        return 'err_invalid_crop_points'.l10n;
      case UpdateUserCallCoverErrorCode.unknownGalleryItem:
        return 'err_unknown_gallery_item'.l10n;
      case UpdateUserCallCoverErrorCode.artemisUnknown:
        return 'err_unknown'.l10n;
    }
  }
}

/// Exception of `Mutation.toggleMyUserMute` described in the [code].
class ToggleMyUserMuteException
    with LocalizedExceptionMixin
    implements Exception {
  const ToggleMyUserMuteException(this.code);

  /// Reason of why the mutation has failed.
  final ToggleMyUserMuteErrorCode code;

  @override
  String toString() => 'ToggleMyUserMuteException($code)';

  @override
  String toMessage() {
    switch (code) {
      case ToggleMyUserMuteErrorCode.tooShort:
        return 'err_too_short'.l10n;
      case ToggleMyUserMuteErrorCode.artemisUnknown:
        return 'err_unknown'.l10n;
    }
  }
}

/// Exception of `Mutation.uploadUserGalleryItem` described in the [code].
class UploadUserGalleryItemException
    with LocalizedExceptionMixin
    implements Exception {
  const UploadUserGalleryItemException(this.code);

  /// Reason of why the mutation has failed.
  final UploadUserGalleryItemErrorCode code;

  @override
  String toString() => 'UploadUserGalleryItemException($code)';

  @override
  String toMessage() {
    switch (code) {
      case UploadUserGalleryItemErrorCode.malformed:
        return 'err_uploaded_file_malformed'.l10n;
      case UploadUserGalleryItemErrorCode.unsupportedFormat:
        return 'err_unsupported_format'.l10n;
      case UploadUserGalleryItemErrorCode.artemisUnknown:
        return 'err_unknown'.l10n;
      case UploadUserGalleryItemErrorCode.tooBigSize:
        return 'err_size_too_big'.l10n;
      case UploadUserGalleryItemErrorCode.tooBigDimensions:
        return 'err_dimensions_too_big'.l10n;
    }
  }
}

/// Exception of `Mutation.transformDialogCallIntoGroupCall` described in the
/// [code].
class TransformDialogCallIntoGroupCallException
    with LocalizedExceptionMixin
    implements Exception {
  const TransformDialogCallIntoGroupCallException(this.code);

  /// Reason of why the mutation has failed.
  final TransformDialogCallIntoGroupCallErrorCode code;

  @override
  String toString() => 'TransformDialogCallIntoGroupCallException($code)';

  @override
  String toMessage() {
    switch (code) {
      case TransformDialogCallIntoGroupCallErrorCode.blacklisted:
        return 'err_blacklisted'.l10n;
      case TransformDialogCallIntoGroupCallErrorCode.notDialog:
        return 'err_not_dialog'.l10n;
      case TransformDialogCallIntoGroupCallErrorCode.noCall:
        return 'err_call_not_found'.l10n;
      case TransformDialogCallIntoGroupCallErrorCode.wrongMembersCount:
        return 'err_wrong_members_count'.l10n;
      case TransformDialogCallIntoGroupCallErrorCode.unknownChat:
        return 'err_unknown_chat'.l10n;
      case TransformDialogCallIntoGroupCallErrorCode.unknownUser:
        return 'err_unknown_user'.l10n;
      case TransformDialogCallIntoGroupCallErrorCode.artemisUnknown:
        return 'err_unknown'.l10n;
    }
  }
}

/// Exception of `Mutation.forwardChatItems` described in the [code].
class ForwardChatItemsException
    with LocalizedExceptionMixin
    implements Exception {
  const ForwardChatItemsException(this.code);

  /// Reason of why the mutation has failed.
  final ForwardChatItemsErrorCode code;

  @override
  String toString() => 'ForwardChatItemsException($code)';

  @override
  String toMessage() {
    switch (code) {
      case ForwardChatItemsErrorCode.blacklisted:
        return 'err_blacklisted'.l10n;
      case ForwardChatItemsErrorCode.noTextAndNoAttachment:
        return 'err_no_text_and_no_attachment'.l10n;
      case ForwardChatItemsErrorCode.unknownChat:
        return 'err_unknown_chat'.l10n;
      case ForwardChatItemsErrorCode.wrongItemsCount:
        return 'err_wrong_items_count'.l10n;
      case ForwardChatItemsErrorCode.unknownForwardedAttachment:
        return 'err_unknown_forwarded_attachment'.l10n;
      case ForwardChatItemsErrorCode.unsupportedForwardedItem:
        return 'err_unsupported_forwarded_item'.l10n;
      case ForwardChatItemsErrorCode.unknownForwardedItem:
        return 'err_unknown_forwarded_item'.l10n;
      case ForwardChatItemsErrorCode.unknownAttachment:
        return 'err_unknown_attachment'.l10n;
      case ForwardChatItemsErrorCode.artemisUnknown:
        return 'err_unknown'.l10n;
    }
  }
}

/// Exception of `Mutation.updateChatAvatar` described in the [code].
class UpdateChatAvatarException
    with LocalizedExceptionMixin
    implements Exception {
  const UpdateChatAvatarException(this.code);

  /// Reason of why the mutation has failed.
  final UpdateChatAvatarErrorCode code;

  @override
  String toString() => 'UpdateChatAvatarException($code)';

  @override
  String toMessage() {
    switch (code) {
      case UpdateChatAvatarErrorCode.unknownChat:
        return 'err_unknown_chat'.l10n;
      case UpdateChatAvatarErrorCode.invalidCropCoordinates:
        return 'err_invalid_crop_coordinates'.l10n;
      case UpdateChatAvatarErrorCode.invalidCropPoints:
        return 'err_invalid_crop_points'.l10n;
      case UpdateChatAvatarErrorCode.malformed:
        return 'err_uploaded_file_malformed'.l10n;
      case UpdateChatAvatarErrorCode.unsupportedFormat:
        return 'err_unsupported_format'.l10n;
      case UpdateChatAvatarErrorCode.tooBigSize:
        return 'err_size_too_big'.l10n;
      case UpdateChatAvatarErrorCode.tooBigDimensions:
        return 'err_dimensions_too_big'.l10n;
      case UpdateChatAvatarErrorCode.artemisUnknown:
        return 'err_unknown'.l10n;
      case UpdateChatAvatarErrorCode.dialog:
        return 'err_dialog'.l10n;
    }
  }
}

/// Exception of `Mutation.toggleChatMute` described in the [code].
class ToggleChatMuteException
    with LocalizedExceptionMixin
    implements Exception {
  const ToggleChatMuteException(this.code);

  /// Reason of why the mutation has failed.
  final ToggleChatMuteErrorCode code;

  @override
  String toString() => 'ToggleChatMuteException($code)';

  @override
  String toMessage() {
    switch (code) {
      case ToggleChatMuteErrorCode.tooShort:
        return 'err_too_short'.l10n;
      case ToggleChatMuteErrorCode.unknownChat:
        return 'err_unknown_chat'.l10n;
      case ToggleChatMuteErrorCode.artemisUnknown:
        return 'err_unknown'.l10n;
      case ToggleChatMuteErrorCode.monolog:
        return 'err_monolog'.l10n;
    }
  }
}

/// Exception of `Mutation.favoriteChat` described in the [code].
class FavoriteChatException with LocalizedExceptionMixin implements Exception {
  const FavoriteChatException(this.code);

  /// Reason of why the mutation has failed.
  final FavoriteChatErrorCode code;

  @override
  String toString() => 'FavoriteChatException($code)';

  @override
  String toMessage() {
    switch (code) {
      case FavoriteChatErrorCode.unknownChat:
        return 'err_unknown_chat'.l10n;
      case FavoriteChatErrorCode.artemisUnknown:
        return 'err_unknown'.l10n;
    }
  }
}

/// Exception of `Mutation.unfavoriteChat` described in the [code].
class UnfavoriteChatException
    with LocalizedExceptionMixin
    implements Exception {
  const UnfavoriteChatException(this.code);

  /// Reason of why the mutation has failed.
  final UnfavoriteChatErrorCode code;

  @override
  String toString() => 'UnfavoriteChatException($code)';

  @override
  String toMessage() {
    switch (code) {
      case UnfavoriteChatErrorCode.unknownChat:
        return 'err_unknown_chat'.l10n;
      case UnfavoriteChatErrorCode.artemisUnknown:
        return 'err_unknown'.l10n;
    }
  }
}

/// Exception of `Mutation.favoriteChatContact` described in the [code].
class FavoriteChatContactException
    with LocalizedExceptionMixin
    implements Exception {
  const FavoriteChatContactException(this.code);

  /// Reason of why the mutation has failed.
  final FavoriteChatContactErrorCode code;

  @override
  String toString() => 'FavoriteChatContactException($code)';

  @override
  String toMessage() {
    switch (code) {
      case FavoriteChatContactErrorCode.unknownChatContact:
        return 'err_unknown_chat'.l10n;
      case FavoriteChatContactErrorCode.artemisUnknown:
        return 'err_unknown'.l10n;
    }
  }
}

/// Exception of `Mutation.unfavoriteChatContact` described in the [code].
class UnfavoriteChatContactException
    with LocalizedExceptionMixin
    implements Exception {
  const UnfavoriteChatContactException(this.code);

  /// Reason of why the mutation has failed.
  final UnfavoriteChatContactErrorCode code;

  @override
  String toString() => 'UnfavoriteChatContactException($code)';

  @override
  String toMessage() {
    switch (code) {
      case UnfavoriteChatContactErrorCode.unknownChatContact:
        return 'err_unknown_chat'.l10n;
      case UnfavoriteChatContactErrorCode.artemisUnknown:
        return 'err_unknown'.l10n;
    }
  }
}

/// Exception of `Mutation.blacklistUser` described in the [code].
class BlacklistUserException with LocalizedExceptionMixin implements Exception {
  const BlacklistUserException(this.code);

  /// Reason of why the mutation has failed.
  final BlacklistUserErrorCode code;

  @override
  String toString() => 'BlacklistUserException($code)';

  @override
  String toMessage() {
    switch (code) {
      case BlacklistUserErrorCode.unknownUser:
        return 'err_unknown_user'.l10n;
      case BlacklistUserErrorCode.artemisUnknown:
        return 'err_unknown'.l10n;
    }
  }
}

/// Exception of `Mutation.unblacklistUser` described in the [code].
class UnblacklistUserException
    with LocalizedExceptionMixin
    implements Exception {
  const UnblacklistUserException(this.code);

  /// Reason of why the mutation has failed.
  final UnblacklistUserErrorCode code;

  @override
  String toString() => 'UnblacklistUserException($code)';

  @override
  String toMessage() {
    switch (code) {
      case UnblacklistUserErrorCode.unknownUser:
        return 'err_unknown_user'.l10n;
      case UnblacklistUserErrorCode.artemisUnknown:
        return 'err_unknown'.l10n;
    }
  }
}

<<<<<<< HEAD
/// Exception of `Mutation.registerFcmDevice` described in the [code].
class RegisterFcmDeviceException
    with LocalizedExceptionMixin
    implements Exception {
  const RegisterFcmDeviceException(this.code);

  /// Reason of why the mutation has failed.
  final RegisterFcmDeviceErrorCode code;

  @override
  String toString() => 'UpdateChatAvatarException($code)';
=======
/// Exception of `Mutation.clearChat` described in the [code].
class ClearChatException with LocalizedExceptionMixin implements Exception {
  const ClearChatException(this.code);

  /// Reason of why the mutation has failed.
  final ClearChatErrorCode code;

  @override
  String toString() => 'ClearChatException($code)';
>>>>>>> d129020c

  @override
  String toMessage() {
    switch (code) {
<<<<<<< HEAD
      case RegisterFcmDeviceErrorCode.invalidRegistrationToken:
        return 'err_dimensions_too_big'.l10n;
      case RegisterFcmDeviceErrorCode.unknownRegistrationToken:
        return 'err_dimensions_too_big'.l10n;
      case RegisterFcmDeviceErrorCode.artemisUnknown:
        return 'err_unknown'.l10n;
=======
      case ClearChatErrorCode.artemisUnknown:
        return 'err_unknown'.l10n;
      case ClearChatErrorCode.unknownChat:
        return 'err_unknown_chat'.l10n;
      case ClearChatErrorCode.unknownChatItem:
        return 'err_unknown_chat_item'.l10n;
>>>>>>> d129020c
    }
  }
}<|MERGE_RESOLUTION|>--- conflicted
+++ resolved
@@ -1513,19 +1513,6 @@
   }
 }
 
-<<<<<<< HEAD
-/// Exception of `Mutation.registerFcmDevice` described in the [code].
-class RegisterFcmDeviceException
-    with LocalizedExceptionMixin
-    implements Exception {
-  const RegisterFcmDeviceException(this.code);
-
-  /// Reason of why the mutation has failed.
-  final RegisterFcmDeviceErrorCode code;
-
-  @override
-  String toString() => 'UpdateChatAvatarException($code)';
-=======
 /// Exception of `Mutation.clearChat` described in the [code].
 class ClearChatException with LocalizedExceptionMixin implements Exception {
   const ClearChatException(this.code);
@@ -1535,26 +1522,41 @@
 
   @override
   String toString() => 'ClearChatException($code)';
->>>>>>> d129020c
-
-  @override
-  String toMessage() {
-    switch (code) {
-<<<<<<< HEAD
+
+  @override
+  String toMessage() {
+    switch (code) {
+      case ClearChatErrorCode.artemisUnknown:
+        return 'err_unknown'.l10n;
+      case ClearChatErrorCode.unknownChat:
+        return 'err_unknown_chat'.l10n;
+      case ClearChatErrorCode.unknownChatItem:
+        return 'err_unknown_chat_item'.l10n;
+    }
+  }
+}
+
+/// Exception of `Mutation.registerFcmDevice` described in the [code].
+class RegisterFcmDeviceException
+    with LocalizedExceptionMixin
+    implements Exception {
+  const RegisterFcmDeviceException(this.code);
+
+  /// Reason of why the mutation has failed.
+  final RegisterFcmDeviceErrorCode code;
+
+  @override
+  String toString() => 'UpdateChatAvatarException($code)';
+
+  @override
+  String toMessage() {
+    switch (code) {
       case RegisterFcmDeviceErrorCode.invalidRegistrationToken:
         return 'err_dimensions_too_big'.l10n;
       case RegisterFcmDeviceErrorCode.unknownRegistrationToken:
         return 'err_dimensions_too_big'.l10n;
       case RegisterFcmDeviceErrorCode.artemisUnknown:
         return 'err_unknown'.l10n;
-=======
-      case ClearChatErrorCode.artemisUnknown:
-        return 'err_unknown'.l10n;
-      case ClearChatErrorCode.unknownChat:
-        return 'err_unknown_chat'.l10n;
-      case ClearChatErrorCode.unknownChatItem:
-        return 'err_unknown_chat_item'.l10n;
->>>>>>> d129020c
     }
   }
 }