// Copyright © 2022 IT ENGINEERING MANAGEMENT INC, <https://github.com/team113>
//
// This program is free software: you can redistribute it and/or modify it under
// the terms of the GNU Affero General Public License v3.0 as published by the
// Free Software Foundation, either version 3 of the License, or (at your
// option) any later version.
//
// This program is distributed in the hope that it will be useful, but WITHOUT
// ANY WARRANTY; without even the implied warranty of MERCHANTABILITY or FITNESS
// FOR A PARTICULAR PURPOSE. See the GNU Affero General Public License v3.0 for
// more details.
//
// You should have received a copy of the GNU Affero General Public License v3.0
// along with this program. If not, see
// <https://www.gnu.org/licenses/agpl-3.0.html>.

import 'dart:io';

import 'package:get/get.dart';
import 'package:graphql_flutter/graphql_flutter.dart';

import '/api/backend/schema.dart';
import '/l10n/l10n.dart';
import '/util/localized_exception.dart';

/// [GraphQlProvider] exceptions parser.
///
/// - Throws [ConnectionException] on [SocketException] or `XMLHttpRequest`
///   error.
/// - Throws [AuthorizationException] on headers failure or response 401 status.
/// - Throws [GraphQlException] on anything related to GraphQL or server error.
/// - May throw scheme-defined exception on `handleException` if the response
///   has `data` fields (it's up to `handleException` optional callback to parse
///   them).
/// - Re-throws [LinkException] if the exception hasn't been expected (network
///   error).
///
/// All expected exceptions are mixins of [LocalizedExceptionMixin].
class GraphQlProviderExceptions {
  /// [parse]s exceptions of the given [result] and throws if any.
  static void fire(QueryResult result,
      [Exception Function(Map<String, dynamic>)? handleException]) {
    Exception? exception = parse(result, handleException);
    if (exception != null) throw exception;
  }

  /// Returns an exception of the given [result] with [handleException] if it
  /// has the specified error code or `null` if no exception was found.
  static Exception? parse(QueryResult result,
      [Exception Function(Map<String, dynamic>)? handleException]) {
    if (result.hasException) {
      if (result.exception == null) {
        return Exception('err_unknown'.l10n);
      }

      // If no exceptions lay in `linkException`, then it is `GraphQlException`.
      if (result.exception!.linkException == null) {
        // If `GraphQlException` contains `NOT_CHAT_MEMBER` code, then it's a
        // specific `NotChatMemberException`.
        if (result.exception!.graphqlErrors.firstWhereOrNull(
                (e) => e.extensions?['code'] == 'NOT_CHAT_MEMBER') !=
            null) {
          return NotChatMemberException(result.exception!.graphqlErrors);
        } else if (result.exception!.graphqlErrors.firstWhereOrNull(
                (e) => e.extensions?['code'] == 'STALE_VERSION') !=
            null) {
          // If `GraphQlException` contains `STALE_VERSION` code, then it's a
          // specific `StaleVersionException`.
          return StaleVersionException(result.exception!.graphqlErrors);
        } else if (result.exception!.graphqlErrors.firstWhereOrNull((e) =>
                e.extensions?['code'] == 'SESSION_EXPIRED' ||
                e.extensions?['code'] == 'AUTHENTICATION_REQUIRED' ||
                e.extensions?['code'] == 'AUTHENTICATION_FAILED') !=
            null) {
          return const AuthorizationException();
        }

        return GraphQlException(result.exception!.graphqlErrors);
      }

      if (result.exception!.linkException! is ServerException) {
        ServerException e = result.exception!.linkException! as ServerException;

        // If the original exception is "Failed to parse header value", then
        // it's `AuthorizationException`.
        if (e.originalException.toString() == 'Failed to parse header value') {
          return const AuthorizationException();
        }

        // If it's `SocketException` or "XMLHttpRequest error." then it's
        // `ConnectionException`.
        if (e.originalException is SocketException ||
            e.originalException.toString() == 'XMLHttpRequest error.') {
          return ConnectionException(e.originalException);
        }

        // If there are `errors`, then it's a backend unspecified error.
        // It might be an internal error, bad request or request error.
        if (e.parsedResponse?.errors != null) {
          var found = e.parsedResponse!.errors!.firstWhereOrNull(
              (v) => v.extensions != null && (v.extensions!['status'] == 401));
          if (found != null) throw const AuthorizationException();
          return GraphQlException(e.parsedResponse!.errors!);
        }

        // If any `data` is available, then try to handle the exception as it
        // may be the specified backend error.
        if (e.parsedResponse?.data != null) {
          if (handleException != null) {
            return handleException(e.parsedResponse!.data!);
          }
        }
      }

      // If nothing was triggered, then re-throw the original exception.
      return result.exception!.linkException!.originalException;
    }

    return null;
  }
}

/// General GraphQL or server exception caused by handling the query issues.
///
/// Can be thrown on GraphQL parser errors (variable mismatch, syntax error,
/// etc) or on server errors (internal errors, bad requests, invalid values,
/// etc).
class GraphQlException with LocalizedExceptionMixin implements Exception {
  GraphQlException([Iterable<GraphQLError> graphqlErrors = const []])
      : graphqlErrors = graphqlErrors.toList();

  /// Any GraphQL errors returned from the operation.
  final List<GraphQLError> graphqlErrors;

  @override
  String toString() => 'GraphQlException($graphqlErrors)';

  @override
  String toMessage() {
    if (graphqlErrors.isEmpty) return 'err_unknown'.l10n;
    if (graphqlErrors.length == 1) return graphqlErrors.first.message;
    return graphqlErrors.map((e) => e.message).toList().toString();
  }
}

/// Connection exception that mainly means connection refused case.
///
/// Can be thrown on [SocketException] or `XMLHttpRequest`.
class ConnectionException with LocalizedExceptionMixin implements Exception {
  const ConnectionException(this.exception);

  /// Original exception causing this [ConnectionException].
  final dynamic exception;

  @override
  String toString() => 'ConnectionException($exception)';

  @override
  String toMessage() => 'err_network'.l10n;
}

/// Exception of an authentication absence or invalidity.
///
/// Thrown on header parsing errors or on 401 response status.
class AuthorizationException with LocalizedExceptionMixin implements Exception {
  const AuthorizationException();

  @override
  String toString() => 'AuthException()';

  @override
  String toMessage() => 'err_unauthorized'.l10n;
}

/// Specific [GraphQlException] thrown on `NOT_CHAT_MEMBER` extension code.
class NotChatMemberException extends GraphQlException {
  NotChatMemberException([Iterable<GraphQLError> graphqlErrors = const []])
      : super(graphqlErrors);

  @override
  String toString() => 'NotChatMemberException()';

  @override
  String toMessage() => 'err_not_member'.l10n;
}

/// Specific [GraphQlException] thrown on `STALE_VERSION` extension code.
class StaleVersionException extends GraphQlException {
  StaleVersionException([Iterable<GraphQLError> graphqlErrors = const []])
      : super(graphqlErrors);

  @override
  String toString() => 'StaleVersionException()';

  @override
  String toMessage() => 'err_stale_version'.l10n;
}

/// Exception of a GraphQL re-subscription requirement.
///
/// Thrown on a GraphQL subscription timeout or on [AuthorizationException].
/// It's required to re-subscribe whenever this exception is thrown.
class ResubscriptionRequiredException implements Exception {
  const ResubscriptionRequiredException();

  @override
  String toString() => 'ResubscriptionRequiredException()';
}

/// Exception of `Mutation.createSession` described in the [code].
class CreateSessionException with LocalizedExceptionMixin implements Exception {
  const CreateSessionException(this.code);

  /// Reason of why the mutation has failed.
  final CreateSessionErrorCode code;

  @override
  String toString() => 'CreateSessionException($code)';

  @override
  String toMessage() {
    switch (code) {
      case CreateSessionErrorCode.unknownUser:
        return 'err_account_not_found'.l10n;
      case CreateSessionErrorCode.wrongPassword:
        return 'err_incorrect_password'.l10n;
      case CreateSessionErrorCode.artemisUnknown:
        return 'err_unknown'.l10n;
    }
  }
}

/// Exception of `Mutation.renewSession` described in the [code].
class RenewSessionException implements Exception {
  RenewSessionException(this.code);

  /// Reason of why the mutation has failed.
  RenewSessionErrorCode code;

  @override
  String toString() => 'RenewSessionException($code)';
}

/// Exception of `Mutation.createChatDialog` described in the [code].
class CreateDialogException with LocalizedExceptionMixin implements Exception {
  const CreateDialogException(this.code);

  /// Reason of why the mutation has failed.
  final CreateDialogChatErrorCode code;

  @override
  String toString() => 'CreateDialogException($code)';

  @override
  String toMessage() {
    switch (code) {
      case CreateDialogChatErrorCode.blacklisted:
        return 'err_blacklisted'.l10n;
      case CreateDialogChatErrorCode.artemisUnknown:
        return 'err_unknown'.l10n;
      case CreateDialogChatErrorCode.unknownUser:
        return 'err_unknown_user'.l10n;
    }
  }
}

/// Exception of `Mutation.createGroupChat` described in the [code].
class CreateGroupChatException
    with LocalizedExceptionMixin
    implements Exception {
  const CreateGroupChatException(this.code);

  /// Reason of why the mutation has failed.
  final CreateGroupChatErrorCode code;

  @override
  String toString() => 'CreateGroupException($code)';

  @override
  String toMessage() {
    switch (code) {
      case CreateGroupChatErrorCode.unknownUser:
        return 'err_unknown_user'.l10n;
      case CreateGroupChatErrorCode.wrongMembersCount:
        return 'err_wrong_members_count'.l10n;
      case CreateGroupChatErrorCode.artemisUnknown:
        return 'err_unknown'.l10n;
      case CreateGroupChatErrorCode.blacklisted:
        return 'err_blacklisted'.l10n;
    }
  }
}

/// Exception of `Mutation.removeChatMember` described in the [code].
class RemoveChatMemberException
    with LocalizedExceptionMixin
    implements Exception {
  const RemoveChatMemberException(this.code);

  /// Reason of why the mutation has failed.
  final RemoveChatMemberErrorCode code;

  @override
  String toString() => 'RemoveChatMemberException($code)';

  @override
  String toMessage() {
    switch (code) {
      case RemoveChatMemberErrorCode.artemisUnknown:
        return 'err_unknown'.l10n;
      case RemoveChatMemberErrorCode.notGroup:
        return 'err_not_group'.l10n;
      case RemoveChatMemberErrorCode.unknownChat:
        return 'err_unknown_chat'.l10n;
    }
  }
}

/// Exception of `Mutation.startChatCall` described in the [code].
class StartChatCallException with LocalizedExceptionMixin implements Exception {
  const StartChatCallException(this.code);

  /// Reason of why the mutation has failed.
  final StartChatCallErrorCode code;

  @override
  String toString() => 'StartChatCallException($code)';

  @override
  String toMessage() {
    switch (code) {
      case StartChatCallErrorCode.blacklisted:
        return 'err_blacklisted'.l10n;
      case StartChatCallErrorCode.unknownChat:
        return 'err_unknown_chat'.l10n;
      case StartChatCallErrorCode.monolog:
        return 'err_call_monolog'.l10n;
      case StartChatCallErrorCode.artemisUnknown:
        return 'err_unknown'.l10n;
    }
  }
}

/// Exception of `Mutation.joinChatCall` described in the [code].
class JoinChatCallException with LocalizedExceptionMixin implements Exception {
  const JoinChatCallException(this.code);

  /// Reason of why the mutation has failed.
  final JoinChatCallErrorCode code;

  @override
  String toString() => 'JoinChatCallException($code)';

  @override
  String toMessage() {
    switch (code) {
      case JoinChatCallErrorCode.noCall:
        return 'err_call_not_found'.l10n;
      case JoinChatCallErrorCode.unknownChat:
        return 'err_unknown_chat'.l10n;
      case JoinChatCallErrorCode.artemisUnknown:
        return 'err_unknown'.l10n;
    }
  }
}

/// Exception of `Mutation.leaveChatCall` described in the [code].
class LeaveChatCallException with LocalizedExceptionMixin implements Exception {
  const LeaveChatCallException(this.code);

  /// Reason of why the mutation has failed.
  final LeaveChatCallErrorCode code;

  @override
  String toString() => 'LeaveChatCallException($code)';

  @override
  String toMessage() {
    switch (code) {
      case LeaveChatCallErrorCode.unknownChat:
        return 'err_unknown_chat'.l10n;
      case LeaveChatCallErrorCode.artemisUnknown:
        return 'err_unknown'.l10n;
      case LeaveChatCallErrorCode.unknownDevice:
        return 'err_unknown_device'.l10n;
    }
  }
}

/// Exception of `Mutation.declineChatCall` described in the [code].
class DeclineChatCallException
    with LocalizedExceptionMixin
    implements Exception {
  const DeclineChatCallException(this.code);

  /// Reason of why the mutation has failed.
  final DeclineChatCallErrorCode code;

  @override
  String toString() => 'LeaveChatCallException($code)';

  @override
  String toMessage() {
    switch (code) {
      case DeclineChatCallErrorCode.unknownChat:
        return 'err_unknown_chat'.l10n;
      case DeclineChatCallErrorCode.alreadyJoined:
        return 'err_call_already_joined'.l10n;
      case DeclineChatCallErrorCode.artemisUnknown:
        return 'err_unknown'.l10n;
    }
  }
}

/// Exception of `Mutation.updateUserLogin` described in the [code].
class UpdateUserLoginException
    with LocalizedExceptionMixin
    implements Exception {
  const UpdateUserLoginException(this.code);

  /// Reason of why the mutation has failed.
  final UpdateUserLoginErrorCode code;

  @override
  String toString() => 'UpdateUserLoginException($code)';

  @override
  String toMessage() {
    switch (code) {
      case UpdateUserLoginErrorCode.occupied:
        return 'err_login_occupied'.l10n;
      case UpdateUserLoginErrorCode.artemisUnknown:
        return 'err_unknown'.l10n;
    }
  }
}

/// Exception of `Mutation.uploadAttachment` described in the [code].
class UploadAttachmentException
    with LocalizedExceptionMixin
    implements Exception {
  const UploadAttachmentException(this.code);

  /// Reason of why the mutation has failed.
  final UploadAttachmentErrorCode code;

  @override
  String toString() => 'UploadAttachmentException($code)';

  @override
  String toMessage() {
    switch (code) {
      case UploadAttachmentErrorCode.malformed:
        return 'err_uploaded_file_malformed'.l10n;
      case UploadAttachmentErrorCode.noFilename:
        return 'err_no_filename'.l10n;
      case UploadAttachmentErrorCode.tooBigSize:
        return 'err_size_too_big'.l10n;
      case UploadAttachmentErrorCode.artemisUnknown:
        return 'err_unknown'.l10n;
    }
  }
}

/// Exception of `Mutation.updateUserPassword` described in the [code].
class UpdateUserPasswordException
    with LocalizedExceptionMixin
    implements Exception {
  const UpdateUserPasswordException(this.code);

  /// Reason of why the mutation has failed.
  final UpdateUserPasswordErrorCode code;

  @override
  String toString() => 'UpdateUserPasswordException($code)';

  @override
  String toMessage() {
    switch (code) {
      case UpdateUserPasswordErrorCode.wrongOldPassword:
        return 'err_wrong_old_password'.l10n;
      case UpdateUserPasswordErrorCode.artemisUnknown:
        return 'err_unknown'.l10n;
    }
  }
}

/// Exception of `Mutation.createChatContact` described in the [code].
class CreateChatContactException
    with LocalizedExceptionMixin
    implements Exception {
  const CreateChatContactException(this.code);

  /// Reason of why the mutation has failed.
  final CreateChatContactErrorCode code;

  @override
  String toString() => 'CreateChatContactException($code)';

  @override
  String toMessage() {
    switch (code) {
      case CreateChatContactErrorCode.unknownUser:
        return 'err_contact_unknown_user'.l10n;
      case CreateChatContactErrorCode.unknownChat:
        return 'err_contact_unknown_chat'.l10n;
      case CreateChatContactErrorCode.notGroup:
        return 'err_contact_not_group'.l10n;
      case CreateChatContactErrorCode.wrongRecordsCount:
        return 'err_contact_too_many'.l10n;
      case CreateChatContactErrorCode.artemisUnknown:
        return 'err_unknown'.l10n;
    }
  }
}

/// Exception of `Mutation.recoverUserPassword` described in the [code].
class RecoverUserPasswordException
    with LocalizedExceptionMixin
    implements Exception {
  const RecoverUserPasswordException(this.code);

  /// Reason of why the mutation has failed.
  final RecoverUserPasswordErrorCode code;

  @override
  String toString() => 'RecoverUserPasswordException($code)';

  @override
  String toMessage() {
    switch (code) {
      case RecoverUserPasswordErrorCode.artemisUnknown:
        return 'err_unknown'.l10n;
      case RecoverUserPasswordErrorCode.codeLimitExceeded:
        return 'err_code_limit_exceed'.l10n;
      case RecoverUserPasswordErrorCode.nowhereToSend:
        return 'err_nowhere_to_send'.l10n;
      case RecoverUserPasswordErrorCode.unknownUser:
        return 'err_account_not_found'.l10n;
    }
  }
}

/// Exception of `Mutation.validateUserPasswordRecoveryCode` described in the
/// [code].
class ValidateUserPasswordRecoveryCodeException
    with LocalizedExceptionMixin
    implements Exception {
  const ValidateUserPasswordRecoveryCodeException(this.code);

  /// Reason of why the mutation has failed.
  final ValidateUserPasswordRecoveryErrorCode code;

  @override
  String toString() => 'ValidateUserPasswordRecoveryCodeException($code)';

  @override
  String toMessage() {
    switch (code) {
      case ValidateUserPasswordRecoveryErrorCode.artemisUnknown:
        return 'err_unknown'.l10n;
      case ValidateUserPasswordRecoveryErrorCode.unknownUser:
        return 'err_wrong_recovery_code'.l10n;
      case ValidateUserPasswordRecoveryErrorCode.wrongCode:
        return 'err_wrong_recovery_code'.l10n;
    }
  }
}

/// Exception of `Mutation.resetUserPassword` described in the [code].
class ResetUserPasswordException
    with LocalizedExceptionMixin
    implements Exception {
  const ResetUserPasswordException(this.code);

  /// Reason of why the mutation has failed.
  final ResetUserPasswordErrorCode code;

  @override
  String toString() => 'ResetUserPasswordException($code)';

  @override
  String toMessage() {
    switch (code) {
      case ResetUserPasswordErrorCode.artemisUnknown:
        return 'err_unknown'.l10n;
      case ResetUserPasswordErrorCode.unknownUser:
        return 'err_unknown_user'.l10n;
      case ResetUserPasswordErrorCode.wrongCode:
        return 'err_wrong_recovery_code'.l10n;
    }
  }
}

/// Exception of `Mutation.addChatMember` described in the [code].
class AddChatMemberException with LocalizedExceptionMixin implements Exception {
  const AddChatMemberException(this.code);

  /// Reason of why the mutation has failed.
  final AddChatMemberErrorCode code;

  @override
  String toString() => 'AddChatMemberException($code)';

  @override
  String toMessage() {
    switch (code) {
      case AddChatMemberErrorCode.artemisUnknown:
        return 'err_unknown'.l10n;
      case AddChatMemberErrorCode.unknownUser:
        return 'err_unknown_user'.l10n;
      case AddChatMemberErrorCode.blacklisted:
        return 'err_blacklisted'.l10n;
      case AddChatMemberErrorCode.notGroup:
        return 'err_not_group'.l10n;
      case AddChatMemberErrorCode.unknownChat:
        return 'err_unknown_chat'.l10n;
    }
  }
}

/// Exception of `Mutation.renameChat` described in the [code].
class RenameChatException with LocalizedExceptionMixin implements Exception {
  const RenameChatException(this.code);

  /// Reason of why the mutation has failed.
  final RenameChatErrorCode code;

  @override
  String toString() => 'RenameChatException($code)';

  @override
  String toMessage() {
    switch (code) {
      case RenameChatErrorCode.unknownChat:
        return 'err_contact_unknown_chat'.l10n;
      case RenameChatErrorCode.notGroup:
        return 'err_contact_not_group'.l10n;
      case RenameChatErrorCode.artemisUnknown:
        return 'err_unknown'.l10n;
    }
  }
}

/// Exception of `Mutation.postChatMessage` described in the [code].
class PostChatMessageException
    with LocalizedExceptionMixin
    implements Exception {
  const PostChatMessageException(this.code);

  /// Reason of why the mutation has failed.
  final PostChatMessageErrorCode code;

  @override
  String toString() => 'PostChatMessageException($code)';

  @override
  String toMessage() {
    switch (code) {
      case PostChatMessageErrorCode.blacklisted:
        return 'err_blacklisted'.l10n;
      case PostChatMessageErrorCode.noTextAndNoAttachment:
        return 'err_no_text_and_no_attachment'.l10n;
      case PostChatMessageErrorCode.unknownAttachment:
        return 'err_unknown_attachment'.l10n;
      case PostChatMessageErrorCode.unknownChat:
        return 'err_unknown_chat'.l10n;
      case PostChatMessageErrorCode.unknownReplyingChatItem:
        return 'err_unknown_replying_chat_item'.l10n;
      case PostChatMessageErrorCode.artemisUnknown:
        return 'err_unknown'.l10n;
      case PostChatMessageErrorCode.wrongItemsCount:
        return 'err_wrong_items_count'.l10n;
    }
  }
}

/// Exception of `Mutation.hideChat` described in the [code].
class HideChatException with LocalizedExceptionMixin implements Exception {
  const HideChatException(this.code);

  /// Reason of why the mutation has failed.
  final HideChatErrorCode code;

  @override
  String toString() => 'HideChatException($code)';

  @override
  String toMessage() {
    switch (code) {
      case HideChatErrorCode.artemisUnknown:
        return 'err_unknown'.l10n;
      case HideChatErrorCode.unknownChat:
        return 'err_unknown_chat'.l10n;
    }
  }
}

/// Exception of `Mutation.updateChatContactName` described in the [code].
class UpdateChatContactNameException
    with LocalizedExceptionMixin
    implements Exception {
  const UpdateChatContactNameException(this.code);

  /// Reason of why the mutation has failed.
  final UpdateChatContactNameErrorCode code;

  @override
  String toString() => 'UpdateChatContactNameException($code)';

  @override
  String toMessage() {
    switch (code) {
      case UpdateChatContactNameErrorCode.unknownChatContact:
        return 'err_unknown_contact'.l10n;
      case UpdateChatContactNameErrorCode.artemisUnknown:
        return 'err_unknown'.l10n;
    }
  }
}

/// Exception of `Mutation.addUserEmail` described in the [code].
class AddUserEmailException with LocalizedExceptionMixin implements Exception {
  const AddUserEmailException(this.code);

  /// Reason of why the mutation has failed.
  final AddUserEmailErrorCode code;

  @override
  String toString() => 'AddUserEmailException($code)';

  @override
  String toMessage() {
    switch (code) {
      case AddUserEmailErrorCode.artemisUnknown:
        return 'err_unknown'.l10n;
      case AddUserEmailErrorCode.busy:
        return 'err_you_already_has_unconfirmed_email'.l10n;
      case AddUserEmailErrorCode.occupied:
        return 'err_email_occupied'.l10n;
      case AddUserEmailErrorCode.tooMany:
        return 'err_too_many_emails'.l10n;
    }
  }
}

/// Exception of `Mutation.resendUserEmailConfirmation` described in the [code].
class ResendUserEmailConfirmationException
    with LocalizedExceptionMixin
    implements Exception {
  const ResendUserEmailConfirmationException(this.code);

  /// Reason of why the mutation has failed.
  final ResendUserEmailConfirmationErrorCode code;

  @override
  String toString() => 'ResendUserEmailConfirmationException($code)';

  @override
  String toMessage() {
    switch (code) {
      case ResendUserEmailConfirmationErrorCode.artemisUnknown:
        return 'err_unknown'.l10n;
      case ResendUserEmailConfirmationErrorCode.codeLimitExceeded:
        return 'err_code_limit_exceeded'.l10n;
      case ResendUserEmailConfirmationErrorCode.noUnconfirmed:
        return 'err_no_unconfirmed_email'.l10n;
    }
  }
}

/// Exception of `Mutation.resendUserPhoneConfirmation` described in the [code].
class ResendUserPhoneConfirmationException
    with LocalizedExceptionMixin
    implements Exception {
  const ResendUserPhoneConfirmationException(this.code);

  /// Reason of why the mutation has failed.
  final ResendUserPhoneConfirmationErrorCode code;

  @override
  String toString() => 'ResendUserPhoneConfirmationException($code)';

  @override
  String toMessage() {
    switch (code) {
      case ResendUserPhoneConfirmationErrorCode.artemisUnknown:
        return 'err_unknown'.l10n;
      case ResendUserPhoneConfirmationErrorCode.codeLimitExceeded:
        return 'err_code_limit_exceeded'.l10n;
      case ResendUserPhoneConfirmationErrorCode.noUnconfirmed:
        return 'err_no_unconfirmed_phone'.l10n;
    }
  }
}

/// Exception of `Mutation.confirmUserEmail` described in the [code].
class ConfirmUserEmailException
    with LocalizedExceptionMixin
    implements Exception {
  const ConfirmUserEmailException(this.code);

  /// Reason of why the mutation has failed.
  final ConfirmUserEmailErrorCode code;

  @override
  String toString() => 'ConfirmUserEmailException($code)';

  @override
  String toMessage() {
    switch (code) {
      case ConfirmUserEmailErrorCode.artemisUnknown:
        return 'err_unknown'.l10n;
      case ConfirmUserEmailErrorCode.occupied:
        return 'err_email_occupied'.l10n;
      case ConfirmUserEmailErrorCode.wrongCode:
        return 'err_wrong_recovery_code'.l10n;
    }
  }
}

/// Exception of `Mutation.confirmUserPhone` described in the [code].
class ConfirmUserPhoneException
    with LocalizedExceptionMixin
    implements Exception {
  const ConfirmUserPhoneException(this.code);

  /// Reason of why the mutation has failed.
  final ConfirmUserPhoneErrorCode code;

  @override
  String toString() => 'ConfirmUserPhoneException($code)';

  @override
  String toMessage() {
    switch (code) {
      case ConfirmUserPhoneErrorCode.artemisUnknown:
        return 'err_unknown'.l10n;
      case ConfirmUserPhoneErrorCode.occupied:
        return 'err_phone_occupied'.l10n;
      case ConfirmUserPhoneErrorCode.wrongCode:
        return 'err_wrong_recovery_code'.l10n;
    }
  }
}

/// Exception of `Mutation.addUserPhone` described in the [code].
class AddUserPhoneException with LocalizedExceptionMixin implements Exception {
  const AddUserPhoneException(this.code);

  /// Reason of why the mutation has failed.
  final AddUserPhoneErrorCode code;

  @override
  String toString() => 'AddUserPhoneException($code)';

  @override
  String toMessage() {
    switch (code) {
      case AddUserPhoneErrorCode.artemisUnknown:
        return 'err_unknown'.l10n;
      case AddUserPhoneErrorCode.occupied:
        return 'err_phone_occupied'.l10n;
      case AddUserPhoneErrorCode.busy:
        return 'err_you_already_has_unconfirmed_phone'.l10n;
      case AddUserPhoneErrorCode.tooMany:
        return 'err_too_many_phones'.l10n;
    }
  }
}

/// Exception of `Mutation.readChat` described in the [code].
class ReadChatException with LocalizedExceptionMixin implements Exception {
  const ReadChatException(this.code);

  /// Reason of why the mutation has failed.
  final ReadChatErrorCode code;

  @override
  String toString() => 'ReadChatException($code)';

  @override
  String toMessage() {
    switch (code) {
      case ReadChatErrorCode.artemisUnknown:
        return 'err_unknown'.l10n;
      case ReadChatErrorCode.unknownChat:
        return 'err_unknown_chat'.l10n;
      case ReadChatErrorCode.unknownChatItem:
        return 'err_unknown_chat_item'.l10n;
    }
  }
}

/// Exception of `Mutation.hideChatItem` described in the [code].
class HideChatItemException with LocalizedExceptionMixin implements Exception {
  const HideChatItemException(this.code);

  /// Reason of why the mutation has failed.
  final HideChatItemErrorCode code;

  @override
  String toString() => 'HideChatItemException($code)';

  @override
  String toMessage() {
    switch (code) {
      case HideChatItemErrorCode.artemisUnknown:
        return 'err_unknown'.l10n;
      case HideChatItemErrorCode.unknownChatItem:
        return 'err_unknown_chat_item'.l10n;
    }
  }
}

/// Exception of `Mutation.deleteChatMessage` described in the [code].
class DeleteChatMessageException
    with LocalizedExceptionMixin
    implements Exception {
  const DeleteChatMessageException(this.code);

  /// Reason of why the mutation has failed.
  final DeleteChatMessageErrorCode code;

  @override
  String toString() => 'DeleteChatMessageException($code)';

  @override
  String toMessage() {
    switch (code) {
      case DeleteChatMessageErrorCode.artemisUnknown:
        return 'err_unknown'.l10n;
      case DeleteChatMessageErrorCode.notAuthor:
        return 'err_not_author'.l10n;
      case DeleteChatMessageErrorCode.quoted:
        return 'err_quoted_message'.l10n;
      case DeleteChatMessageErrorCode.read:
        return 'err_message_was_read'.l10n;
      case DeleteChatMessageErrorCode.unknownChatItem:
        return 'err_unknown_chat_item'.l10n;
    }
  }
}

/// Exception of `Mutation.deleteChatForward` described in the [code].
class DeleteChatForwardException
    with LocalizedExceptionMixin
    implements Exception {
  const DeleteChatForwardException(this.code);

  /// Reason of why the mutation has failed.
  final DeleteChatForwardErrorCode code;

  @override
  String toString() => 'DeleteChatForwardException($code)';

  @override
  String toMessage() {
    switch (code) {
      case DeleteChatForwardErrorCode.artemisUnknown:
        return 'err_unknown'.l10n;
      case DeleteChatForwardErrorCode.notAuthor:
        return 'err_not_author'.l10n;
      case DeleteChatForwardErrorCode.quoted:
        return 'err_quoted_message'.l10n;
      case DeleteChatForwardErrorCode.read:
        return 'err_message_was_read'.l10n;
      case DeleteChatForwardErrorCode.unknownChatItem:
        return 'err_unknown_chat_item'.l10n;
    }
  }
}

/// Exception of `Mutation.toggleChatCallHand` described in the [code].
class ToggleChatCallHandException
    with LocalizedExceptionMixin
    implements Exception {
  const ToggleChatCallHandException(this.code);

  /// Reason of why the mutation has failed.
  final ToggleChatCallHandErrorCode code;

  @override
  String toString() => 'ToggleChatCallHandException($code)';

  @override
  String toMessage() {
    switch (code) {
      case ToggleChatCallHandErrorCode.notCallMember:
        return 'err_not_call_member'.l10n;
      case ToggleChatCallHandErrorCode.noCall:
        return 'err_call_not_found'.l10n;
      case ToggleChatCallHandErrorCode.unknownChat:
        return 'err_unknown_chat'.l10n;
      case ToggleChatCallHandErrorCode.artemisUnknown:
        return 'err_unknown'.l10n;
    }
  }
}

/// Exception of `Mutation.redialChatCallMember` described in the [code].
class RedialChatCallMemberException
    with LocalizedExceptionMixin
    implements Exception {
  const RedialChatCallMemberException(this.code);

  /// Reason of why the mutation has failed.
  final RedialChatCallMemberErrorCode code;

  @override
  String toString() => 'RedialChatCallMemberException($code)';

  @override
  String toMessage() {
    switch (code) {
      case RedialChatCallMemberErrorCode.notCallMember:
        return 'err_not_call_member'.l10n;
      case RedialChatCallMemberErrorCode.noCall:
        return 'err_call_not_found'.l10n;
      case RedialChatCallMemberErrorCode.unknownChat:
        return 'err_unknown_chat'.l10n;
      case RedialChatCallMemberErrorCode.notChatMember:
        return 'err_not_member'.l10n;
      case RedialChatCallMemberErrorCode.notGroup:
        return 'err_contact_not_group'.l10n;
      case RedialChatCallMemberErrorCode.artemisUnknown:
        return 'err_unknown'.l10n;
    }
  }
}

/// Exception of `Mutation.createChatDirectLink` described in the [code].
class CreateChatDirectLinkException
    with LocalizedExceptionMixin
    implements Exception {
  const CreateChatDirectLinkException(this.code);

  /// Reason of why the mutation has failed.
  final CreateChatDirectLinkErrorCode code;

  @override
  String toString() => 'CreateChatDirectLinkException($code)';

  @override
  String toMessage() {
    switch (code) {
      case CreateChatDirectLinkErrorCode.artemisUnknown:
        return 'err_unknown'.l10n;
      case CreateChatDirectLinkErrorCode.occupied:
        return 'err_chat_direct_link_occupied'.l10n;
      case CreateChatDirectLinkErrorCode.notGroup:
        return 'err_contact_not_group'.l10n;
      case CreateChatDirectLinkErrorCode.unknownChat:
        return 'err_unknown_chat'.l10n;
    }
  }
}

/// Exception of `Mutation.deleteChatDirectLink` described in the [code].
class DeleteChatDirectLinkException
    with LocalizedExceptionMixin
    implements Exception {
  const DeleteChatDirectLinkException(this.code);

  /// Reason of why the mutation has failed.
  final DeleteChatDirectLinkErrorCode code;

  @override
  String toString() => 'DeleteChatDirectLinkException($code)';

  @override
  String toMessage() {
    switch (code) {
      case DeleteChatDirectLinkErrorCode.artemisUnknown:
        return 'err_unknown'.l10n;
      case DeleteChatDirectLinkErrorCode.notGroup:
        return 'err_contact_not_group'.l10n;
      case DeleteChatDirectLinkErrorCode.unknownChat:
        return 'err_unknown_chat'.l10n;
    }
  }
}

/// Exception of `Mutation.useChatDirectLink` described in the [code].
class UseChatDirectLinkException
    with LocalizedExceptionMixin
    implements Exception {
  const UseChatDirectLinkException(this.code);

  /// Reason of why the mutation has failed.
  final UseChatDirectLinkErrorCode code;

  @override
  String toString() => 'UseChatDirectLinkException($code)';

  @override
  String toMessage() {
    switch (code) {
      case UseChatDirectLinkErrorCode.artemisUnknown:
        return 'err_unknown'.l10n;
      case UseChatDirectLinkErrorCode.blacklisted:
        return 'err_you_are_blacklisted'.l10n;
      case UseChatDirectLinkErrorCode.unknownDirectLink:
        return 'err_unknown_chat_direct_link'.l10n;
    }
  }
}

/// Exception of `Mutation.editChatMessageText` described in the [code].
class EditChatMessageException
    with LocalizedExceptionMixin
    implements Exception {
  const EditChatMessageException(this.code);

  /// Reason of why the mutation has failed.
  final EditChatMessageTextErrorCode code;

  @override
  String toString() => 'EditChatMessageTextException($code)';

  @override
  String toMessage() {
    switch (code) {
      case EditChatMessageTextErrorCode.uneditable:
        return 'err_uneditable_message'.l10n;
      case EditChatMessageTextErrorCode.notAuthor:
        return 'err_not_author'.l10n;
      case EditChatMessageTextErrorCode.unknownChatItem:
        return 'err_unknown_chat_item'.l10n;
      case EditChatMessageTextErrorCode.noTextAndNoAttachment:
        return 'err_no_text_and_no_attachment'.l10n;
      case EditChatMessageTextErrorCode.artemisUnknown:
        return 'err_unknown'.l10n;
    }
  }
}

/// Exception of `Mutation.updateUserAvatar` described in the [code].
class UpdateUserAvatarException
    with LocalizedExceptionMixin
    implements Exception {
  const UpdateUserAvatarException(this.code);

  /// Reason of why the mutation has failed.
  final UpdateUserAvatarErrorCode code;

  @override
  String toString() => 'UpdateUserAvatarException($code)';

  @override
  String toMessage() {
    switch (code) {
      case UpdateUserAvatarErrorCode.invalidCropCoordinates:
        return 'err_invalid_crop_coordinates'.l10n;
      case UpdateUserAvatarErrorCode.invalidCropPoints:
        return 'err_invalid_crop_points'.l10n;
      case UpdateUserAvatarErrorCode.unknownGalleryItem:
        return 'err_unknown_gallery_item'.l10n;
      case UpdateUserAvatarErrorCode.artemisUnknown:
        return 'err_unknown'.l10n;
    }
  }
}

/// Exception of `Mutation.updateUserCallCover` described in the [code].
class UpdateUserCallCoverException
    with LocalizedExceptionMixin
    implements Exception {
  const UpdateUserCallCoverException(this.code);

  /// Reason of why the mutation has failed.
  final UpdateUserCallCoverErrorCode code;

  @override
  String toString() => 'UpdateUserCallCoverException($code)';

  @override
  String toMessage() {
    switch (code) {
      case UpdateUserCallCoverErrorCode.invalidCropCoordinates:
        return 'err_invalid_crop_coordinates'.l10n;
      case UpdateUserCallCoverErrorCode.invalidCropPoints:
        return 'err_invalid_crop_points'.l10n;
      case UpdateUserCallCoverErrorCode.unknownGalleryItem:
        return 'err_unknown_gallery_item'.l10n;
      case UpdateUserCallCoverErrorCode.artemisUnknown:
        return 'err_unknown'.l10n;
    }
  }
}

/// Exception of `Mutation.uploadUserGalleryItem` described in the [code].
class UploadUserGalleryItemException
    with LocalizedExceptionMixin
    implements Exception {
  const UploadUserGalleryItemException(this.code);

  /// Reason of why the mutation has failed.
  final UploadUserGalleryItemErrorCode code;

  @override
  String toString() => 'UploadUserGalleryItemException($code)';

  @override
  String toMessage() {
    switch (code) {
      case UploadUserGalleryItemErrorCode.malformed:
        return 'err_uploaded_file_malformed'.l10n;
      case UploadUserGalleryItemErrorCode.unsupportedFormat:
        return 'err_unsupported_format'.l10n;
      case UploadUserGalleryItemErrorCode.artemisUnknown:
        return 'err_unknown'.l10n;
      case UploadUserGalleryItemErrorCode.tooBigSize:
        return 'err_size_too_big'.l10n;
      case UploadUserGalleryItemErrorCode.tooBigDimensions:
        return 'err_dimensions_too_big'.l10n;
    }
  }
}

/// Exception of `Mutation.transformDialogCallIntoGroupCall` described in the
/// [code].
class TransformDialogCallIntoGroupCallException
    with LocalizedExceptionMixin
    implements Exception {
  const TransformDialogCallIntoGroupCallException(this.code);

  /// Reason of why the mutation has failed.
  final TransformDialogCallIntoGroupCallErrorCode code;

  @override
  String toString() => 'TransformDialogCallIntoGroupCallException($code)';

  @override
  String toMessage() {
    switch (code) {
      case TransformDialogCallIntoGroupCallErrorCode.blacklisted:
        return 'err_blacklisted'.l10n;
      case TransformDialogCallIntoGroupCallErrorCode.notDialog:
        return 'err_not_dialog'.l10n;
      case TransformDialogCallIntoGroupCallErrorCode.noCall:
        return 'err_call_not_found'.l10n;
      case TransformDialogCallIntoGroupCallErrorCode.wrongMembersCount:
        return 'err_wrong_members_count'.l10n;
      case TransformDialogCallIntoGroupCallErrorCode.unknownChat:
        return 'err_unknown_chat'.l10n;
      case TransformDialogCallIntoGroupCallErrorCode.unknownUser:
        return 'err_unknown_user'.l10n;
      case TransformDialogCallIntoGroupCallErrorCode.artemisUnknown:
        return 'err_unknown'.l10n;
    }
  }
}

/// Exception of `Mutation.forwardChatItems` described in the [code].
class ForwardChatItemsException
    with LocalizedExceptionMixin
    implements Exception {
  const ForwardChatItemsException(this.code);

  /// Reason of why the mutation has failed.
  final ForwardChatItemsErrorCode code;

  @override
  String toString() => 'ForwardChatItemsException($code)';

  @override
  String toMessage() {
    switch (code) {
      case ForwardChatItemsErrorCode.blacklisted:
        return 'err_blacklisted'.l10n;
      case ForwardChatItemsErrorCode.noTextAndNoAttachment:
        return 'err_no_text_and_no_attachment'.l10n;
      case ForwardChatItemsErrorCode.unknownChat:
        return 'err_unknown_chat'.l10n;
      case ForwardChatItemsErrorCode.wrongItemsCount:
        return 'err_wrong_items_count'.l10n;
      case ForwardChatItemsErrorCode.unknownForwardedAttachment:
        return 'err_unknown_forwarded_attachment'.l10n;
      case ForwardChatItemsErrorCode.unsupportedForwardedItem:
        return 'err_unsupported_forwarded_item'.l10n;
      case ForwardChatItemsErrorCode.unknownForwardedItem:
        return 'err_unknown_forwarded_item'.l10n;
      case ForwardChatItemsErrorCode.unknownAttachment:
        return 'err_unknown_attachment'.l10n;
      case ForwardChatItemsErrorCode.artemisUnknown:
        return 'err_unknown'.l10n;
    }
  }
}

/// Exception of `Mutation.updateChatAvatar` described in the [code].
class UpdateChatAvatarException
    with LocalizedExceptionMixin
    implements Exception {
  const UpdateChatAvatarException(this.code);

  /// Reason of why the mutation has failed.
  final UpdateChatAvatarErrorCode code;

  @override
  String toString() => 'UpdateChatAvatarException($code)';

  @override
  String toMessage() {
    switch (code) {
      case UpdateChatAvatarErrorCode.unknownChat:
        return 'err_unknown_chat'.l10n;
      case UpdateChatAvatarErrorCode.invalidCropCoordinates:
        return 'err_invalid_crop_coordinates'.l10n;
      case UpdateChatAvatarErrorCode.invalidCropPoints:
        return 'err_invalid_crop_points'.l10n;
      case UpdateChatAvatarErrorCode.malformed:
        return 'err_uploaded_file_malformed'.l10n;
      case UpdateChatAvatarErrorCode.unsupportedFormat:
        return 'err_unsupported_format'.l10n;
      case UpdateChatAvatarErrorCode.tooBigSize:
        return 'err_size_too_big'.l10n;
      case UpdateChatAvatarErrorCode.tooBigDimensions:
        return 'err_dimensions_too_big'.l10n;
      case UpdateChatAvatarErrorCode.artemisUnknown:
        return 'err_unknown'.l10n;
    }
  }
}

/// Exception of `Mutation.toggleChatMute` described in the [code].
class ToggleChatMuteException
    with LocalizedExceptionMixin
    implements Exception {
  const ToggleChatMuteException(this.code);

  /// Reason of why the mutation has failed.
  final ToggleChatMuteErrorCode code;

  @override
  String toString() => 'ToggleChatMuteException($code)';

  @override
  String toMessage() {
    switch (code) {
      case ToggleChatMuteErrorCode.tooShort:
        return 'err_too_short'.l10n;
      case ToggleChatMuteErrorCode.unknownChat:
        return 'err_unknown_chat'.l10n;
      case ToggleChatMuteErrorCode.artemisUnknown:
        return 'err_unknown'.l10n;
    }
  }
}

/// Exception of `Mutation.favoriteChat` described in the [code].
class FavoriteChatException with LocalizedExceptionMixin implements Exception {
  const FavoriteChatException(this.code);

  /// Reason of why the mutation has failed.
  final FavoriteChatErrorCode code;

  @override
  String toString() => 'FavoriteChatException($code)';

  @override
  String toMessage() {
    switch (code) {
      case FavoriteChatErrorCode.unknownChat:
        return 'err_unknown_chat'.l10n;
      case FavoriteChatErrorCode.artemisUnknown:
        return 'err_unknown'.l10n;
    }
  }
}

/// Exception of `Mutation.unfavoriteChat` described in the [code].
class UnfavoriteChatException
    with LocalizedExceptionMixin
    implements Exception {
  const UnfavoriteChatException(this.code);

  /// Reason of why the mutation has failed.
  final UnfavoriteChatErrorCode code;

  @override
  String toString() => 'UnfavoriteChatException($code)';

  @override
  String toMessage() {
    switch (code) {
      case UnfavoriteChatErrorCode.unknownChat:
        return 'err_unknown_chat'.l10n;
      case UnfavoriteChatErrorCode.artemisUnknown:
        return 'err_unknown'.l10n;
    }
  }
}

<<<<<<< HEAD
/// Exception of `Mutation.blacklistUser` described in the [code].
class BlacklistUserException with LocalizedExceptionMixin implements Exception {
  const BlacklistUserException(this.code);

  /// Reason of why the mutation has failed.
  final BlacklistUserErrorCode code;

  @override
  String toString() => 'BlacklistUserException($code)';
=======
/// Exception of `Mutation.favoriteChatContact` described in the [code].
class FavoriteChatContactException
    with LocalizedExceptionMixin
    implements Exception {
  const FavoriteChatContactException(this.code);

  /// Reason of why the mutation has failed.
  final FavoriteChatContactErrorCode code;

  @override
  String toString() => 'FavoriteChatContactException($code)';
>>>>>>> b88fba46

  @override
  String toMessage() {
    switch (code) {
<<<<<<< HEAD
      case BlacklistUserErrorCode.unknownUser:
        return 'err_unknown_user'.l10n;
      case BlacklistUserErrorCode.artemisUnknown:
=======
      case FavoriteChatContactErrorCode.unknownChatContact:
        return 'err_unknown_chat'.l10n;
      case FavoriteChatContactErrorCode.artemisUnknown:
>>>>>>> b88fba46
        return 'err_unknown'.l10n;
    }
  }
}

<<<<<<< HEAD
/// Exception of `Mutation.unblacklistUser` described in the [code].
class UnblacklistUserException
    with LocalizedExceptionMixin
    implements Exception {
  const UnblacklistUserException(this.code);

  /// Reason of why the mutation has failed.
  final UnblacklistUserErrorCode code;

  @override
  String toString() => 'UnblacklistUserException($code)';
=======
/// Exception of `Mutation.unfavoriteChatContact` described in the [code].
class UnfavoriteChatContactException
    with LocalizedExceptionMixin
    implements Exception {
  const UnfavoriteChatContactException(this.code);

  /// Reason of why the mutation has failed.
  final UnfavoriteChatContactErrorCode code;

  @override
  String toString() => 'UnavoriteChatContactException($code)';
>>>>>>> b88fba46

  @override
  String toMessage() {
    switch (code) {
<<<<<<< HEAD
      case UnblacklistUserErrorCode.unknownUser:
        return 'err_unknown_user'.l10n;
      case UnblacklistUserErrorCode.artemisUnknown:
=======
      case UnfavoriteChatContactErrorCode.unknownChatContact:
        return 'err_unknown_chat'.l10n;
      case UnfavoriteChatContactErrorCode.artemisUnknown:
>>>>>>> b88fba46
        return 'err_unknown'.l10n;
    }
  }
}<|MERGE_RESOLUTION|>--- conflicted
+++ resolved
@@ -1393,17 +1393,6 @@
   }
 }
 
-<<<<<<< HEAD
-/// Exception of `Mutation.blacklistUser` described in the [code].
-class BlacklistUserException with LocalizedExceptionMixin implements Exception {
-  const BlacklistUserException(this.code);
-
-  /// Reason of why the mutation has failed.
-  final BlacklistUserErrorCode code;
-
-  @override
-  String toString() => 'BlacklistUserException($code)';
-=======
 /// Exception of `Mutation.favoriteChatContact` described in the [code].
 class FavoriteChatContactException
     with LocalizedExceptionMixin
@@ -1415,38 +1404,18 @@
 
   @override
   String toString() => 'FavoriteChatContactException($code)';
->>>>>>> b88fba46
-
-  @override
-  String toMessage() {
-    switch (code) {
-<<<<<<< HEAD
-      case BlacklistUserErrorCode.unknownUser:
-        return 'err_unknown_user'.l10n;
-      case BlacklistUserErrorCode.artemisUnknown:
-=======
+
+  @override
+  String toMessage() {
+    switch (code) {
       case FavoriteChatContactErrorCode.unknownChatContact:
         return 'err_unknown_chat'.l10n;
       case FavoriteChatContactErrorCode.artemisUnknown:
->>>>>>> b88fba46
-        return 'err_unknown'.l10n;
-    }
-  }
-}
-
-<<<<<<< HEAD
-/// Exception of `Mutation.unblacklistUser` described in the [code].
-class UnblacklistUserException
-    with LocalizedExceptionMixin
-    implements Exception {
-  const UnblacklistUserException(this.code);
-
-  /// Reason of why the mutation has failed.
-  final UnblacklistUserErrorCode code;
-
-  @override
-  String toString() => 'UnblacklistUserException($code)';
-=======
+        return 'err_unknown'.l10n;
+    }
+  }
+}
+
 /// Exception of `Mutation.unfavoriteChatContact` described in the [code].
 class UnfavoriteChatContactException
     with LocalizedExceptionMixin
@@ -1458,20 +1427,13 @@
 
   @override
   String toString() => 'UnavoriteChatContactException($code)';
->>>>>>> b88fba46
-
-  @override
-  String toMessage() {
-    switch (code) {
-<<<<<<< HEAD
-      case UnblacklistUserErrorCode.unknownUser:
-        return 'err_unknown_user'.l10n;
-      case UnblacklistUserErrorCode.artemisUnknown:
-=======
+
+  @override
+  String toMessage() {
+    switch (code) {
       case UnfavoriteChatContactErrorCode.unknownChatContact:
         return 'err_unknown_chat'.l10n;
       case UnfavoriteChatContactErrorCode.artemisUnknown:
->>>>>>> b88fba46
         return 'err_unknown'.l10n;
     }
   }
