// Copyright © 2022-2025 IT ENGINEERING MANAGEMENT INC,
//                       <https://github.com/team113>
//
// This program is free software: you can redistribute it and/or modify it under
// the terms of the GNU Affero General Public License v3.0 as published by the
// Free Software Foundation, either version 3 of the License, or (at your
// option) any later version.
//
// This program is distributed in the hope that it will be useful, but WITHOUT
// ANY WARRANTY; without even the implied warranty of MERCHANTABILITY or FITNESS
// FOR A PARTICULAR PURPOSE. See the GNU Affero General Public License v3.0 for
// more details.
//
// You should have received a copy of the GNU Affero General Public License v3.0
// along with this program. If not, see
// <https://www.gnu.org/licenses/agpl-3.0.html>.

import 'dart:async';

import 'package:drift/drift.dart';
import 'package:drift/remote.dart';
import 'package:mutex/mutex.dart';

import '/domain/model/user.dart';
import '/store/model/blocklist.dart';
import '/store/model/chat.dart';
import '/store/model/contact.dart';
import '/store/model/session_data.dart';
import '/store/model/session.dart';
import 'drift.dart';

/// [SessionData] to be stored in a [Table].
@DataClassName('VersionRow')
class Versions extends Table {
  @override
  Set<Column> get primaryKey => {userId};

  TextColumn get userId => text()();
  TextColumn get favoriteChatsListVersion => text().nullable()();
  BoolColumn get favoriteChatsSynchronized => boolean().nullable()();
  TextColumn get chatContactsListVersion => text().nullable()();
  BoolColumn get favoriteContactsSynchronized => boolean().nullable()();
  BoolColumn get contactsSynchronized => boolean().nullable()();
  BoolColumn get blocklistSynchronized => boolean().nullable()();
  TextColumn get sessionsListVersion => text().nullable()();
  TextColumn get blocklistVersion => text().nullable()();
  IntColumn get blocklistCount => integer().nullable()();
}

/// [DriftProviderBase] for manipulating the persisted [SessionData].
class VersionDriftProvider extends DriftProviderBase {
  VersionDriftProvider(super.database);

  /// [SessionData]s stored in the database and accessible synchronously.
  ///
  /// __Note__, that this field only should be used, if [init] was invoked
  /// before any operations with the database, or otherwise it may contain
  /// incomplete data.
  final Map<UserId, SessionData> data = {};

  /// [Mutex] guarding [init].
  final Mutex _guard = Mutex();

  /// Indicator whether [init] has been completed.
  bool _initialized = false;

  @override
  void onInit() {
    init();
    super.onInit();
  }

  /// Pre-initializes the [data], so that it is accessible synchronously.
  Future<void> init() async {
    await _guard.protect(() async {
      if (_initialized) {
        return;
      }

      final result = await safe((db) async {
        final stmt = await db.select(db.versions).get();
        return stmt
            .map((e) => (UserId(e.userId), _SessionDataDb.fromDb(e)))
            .toList();
      }, exclusive: false);

      for (var e in result ?? <(UserId, SessionData)>[]) {
        data[e.$1] = e.$2;
      }

      _initialized = true;
    });
  }

  /// Creates or updates the provided [data] in the database.
  Future<SessionData> upsert(UserId userId, SessionData data) async {
    final SessionData? existing = this.data[userId];
    this.data[userId] = (existing ?? SessionData()).copyFrom(data);

    final result = await safe((db) async {
      try {
        final SessionData stored = _SessionDataDb.fromDb(
          await db
              .into(db.versions)
              .insertReturning(
                data.toDb(userId),
                onConflict: DoUpdate((_) => data.toDb(userId)),
              ),
        );

        return stored;
      } on DriftRemoteException {
        // Upsert may fail during E2E tests due to rapid database resetting and
        // creating.
        return null;
      }
    });

    return result ?? data;
  }

  /// Returns the [SessionData] stored in the database by the provided [id], if
  /// any.
  Future<SessionData?> read(UserId id) async {
    final SessionData? existing = data[id];
    if (existing != null) {
      return existing;
    }

    return await safe<SessionData?>((db) async {
      final stmt = db.select(db.versions)
        ..where((u) => u.userId.equals(id.val));
      final VersionRow? row = await stmt.getSingleOrNull();

      if (row == null) {
        return null;
      }

      return _SessionDataDb.fromDb(row);
    }, exclusive: false);
  }

  /// Deletes the [SessionData] identified by the provided [id] from the
  /// database.
  Future<void> delete(UserId id) async {
    data.remove(id);

    await safe((db) async {
      final stmt = db.delete(db.versions)
        ..where((e) => e.userId.equals(id.val));
      await stmt.go();
    });
  }

  /// Deletes all the [SessionData]s stored in the database.
  Future<void> clear() async {
    data.clear();

    await safe((db) async {
      await db.delete(db.versions).go();
    });
  }
}

/// Extension adding conversion methods from [VersionRow] to [SessionData].
extension _SessionDataDb on SessionData {
  /// Constructs a [SessionData] from the provided [VersionRow].
  static SessionData fromDb(VersionRow e) {
    return SessionData(
      favoriteChatsListVersion:
          e.favoriteChatsListVersion == null
              ? null
              : FavoriteChatsListVersion(e.favoriteChatsListVersion!),
      favoriteChatsSynchronized: e.favoriteChatsSynchronized,
      chatContactsListVersion:
          e.chatContactsListVersion == null
              ? null
              : ChatContactsListVersion(e.chatContactsListVersion!),
      favoriteContactsSynchronized: e.favoriteContactsSynchronized,
      contactsSynchronized: e.contactsSynchronized,
      blocklistSynchronized: e.blocklistSynchronized,
<<<<<<< HEAD
      sessionsListVersion: e.sessionsListVersion == null
          ? null
          : SessionsListVersion(e.sessionsListVersion!),
      blocklistVersion: e.blocklistVersion == null
          ? null
          : BlocklistVersion(e.blocklistVersion!),
      blocklistCount: e.blocklistCount,
=======
      sessionsListVersion:
          e.sessionsListVersion == null
              ? null
              : SessionsListVersion(e.sessionsListVersion!),
>>>>>>> c3c73baf
    );
  }

  /// Constructs a [VersionRow] from this [SessionData].
  VersionRow toDb(UserId userId) {
    return VersionRow(
      userId: userId.val,
      favoriteChatsListVersion: favoriteChatsListVersion?.val,
      favoriteChatsSynchronized: favoriteChatsSynchronized,
      chatContactsListVersion: chatContactsListVersion?.val,
      favoriteContactsSynchronized: favoriteContactsSynchronized,
      contactsSynchronized: contactsSynchronized,
      blocklistSynchronized: blocklistSynchronized,
      sessionsListVersion: sessionsListVersion?.val,
      blocklistVersion: blocklistVersion?.val,
      blocklistCount: blocklistCount,
    );
  }
}<|MERGE_RESOLUTION|>--- conflicted
+++ resolved
@@ -179,20 +179,15 @@
       favoriteContactsSynchronized: e.favoriteContactsSynchronized,
       contactsSynchronized: e.contactsSynchronized,
       blocklistSynchronized: e.blocklistSynchronized,
-<<<<<<< HEAD
-      sessionsListVersion: e.sessionsListVersion == null
-          ? null
-          : SessionsListVersion(e.sessionsListVersion!),
-      blocklistVersion: e.blocklistVersion == null
-          ? null
-          : BlocklistVersion(e.blocklistVersion!),
-      blocklistCount: e.blocklistCount,
-=======
       sessionsListVersion:
           e.sessionsListVersion == null
               ? null
               : SessionsListVersion(e.sessionsListVersion!),
->>>>>>> c3c73baf
+      blocklistVersion:
+          e.blocklistVersion == null
+              ? null
+              : BlocklistVersion(e.blocklistVersion!),
+      blocklistCount: e.blocklistCount,
     );
   }
 
