// Copyright © 2022-2023 IT ENGINEERING MANAGEMENT INC,
//                       <https://github.com/team113>
//
// This program is free software: you can redistribute it and/or modify it under
// the terms of the GNU Affero General Public License v3.0 as published by the
// Free Software Foundation, either version 3 of the License, or (at your
// option) any later version.
//
// This program is distributed in the hope that it will be useful, but WITHOUT
// ANY WARRANTY; without even the implied warranty of MERCHANTABILITY or FITNESS
// FOR A PARTICULAR PURPOSE. See the GNU Affero General Public License v3.0 for
// more details.
//
// You should have received a copy of the GNU Affero General Public License v3.0
// along with this program. If not, see
// <https://www.gnu.org/licenses/agpl-3.0.html>.

import 'dart:async';

import 'package:collection/collection.dart';
<<<<<<< HEAD
import 'package:flutter/cupertino.dart';
=======
import 'package:flutter/foundation.dart' show mustCallSuper, protected;
>>>>>>> 808c5183
import 'package:get/get.dart';
import 'package:hive/hive.dart';
import 'package:mutex/mutex.dart';
import 'package:universal_io/io.dart';

import '/domain/model/user.dart';

/// Base class for data providers backed by [Hive].
abstract class HiveBaseProvider<T> extends DisposableInterface {
  /// [Box] that contains all of the data.
  late Box<T> _box;

  /// Indicates whether the underlying [Box] was opened and can be used.
  bool _isReady = false;

  /// [Mutex] that guards [_box] access.
  final Mutex _mutex = Mutex();

  /// Returns the [Box] storing data of this [HiveBaseProvider].
  Box<T> get box => _box;

  /// Indicates whether there are no entries in this [Box].
  bool get isEmpty => box.isEmpty;

  /// Returns a broadcast stream of Hive [Box] change events.
  Stream<BoxEvent> get boxEvents;

  /// Indicates whether the underlying [Box] was opened and can be used.
  bool get isReady => _isReady;

  /// Name of the underlying [Box].
  @protected
  String get boxName;

  /// Exception-safe wrapper for [Box.keys] returning all the keys in the [box].
  Iterable<dynamic> get keysSafe {
    if (_isReady && _box.isOpen) {
      return box.keys;
    }
    return [];
  }

  /// Exception-safe wrapper for [Box.values] returning all the values in the
  /// [box].
  Iterable<T> get valuesSafe {
    if (_isReady && _box.isOpen) {
      return box.values;
    }
    return [];
  }

  @protected
  void registerAdapters();

  /// Opens a [Box] and changes [isReady] to true.
  ///
  /// Should be called before using underlying [Box].
  ///
  /// In order for this box to be linked with a certain [User], [userId] may be
  /// specified.
  Future<void> init({UserId? userId}) async {
    registerAdapters();
    await _mutex.protect(() async {
      final String name = userId == null ? boxName : '${userId}_$boxName';
      try {
        _box = await Hive.openBox<T>(name);
      } catch (e) {
        await Future.delayed(Duration.zero);
        // TODO: This will throw if database scheme has changed.
        //       We should perform explicit migrations here.
        await Hive.deleteBoxFromDisk(name);
        _box = await Hive.openBox<T>(name);
      }
      _isReady = true;
    });
  }

  /// Removes all entries from the [Box].
  @mustCallSuper
  Future<void> clear() => _mutex.protect(() async {
        if (_isReady && _box.isOpen) {
          await box.clear();
        }
      });

  /// Closes the [Box].
  @mustCallSuper
  Future<void> close() => _mutex.protect(() async {
        if (_isReady && _box.isOpen) {
          _isReady = false;

          try {
            await _box.close();
          } on FileSystemException {
            // No-op.
          }
        }
      });

  @override
  void onClose() async {
    await close();
    super.onClose();
  }

  /// Exception-safe wrapper for [BoxBase.put] saving the [key] - [value] pair.
  Future<void> putSafe(dynamic key, T value) {
    if (_isReady && _box.isOpen) {
      return box.put(key, value);
    }
    return Future.value();
  }

  /// Exception-safe wrapper for [Box.get] returning the value associated with
  /// the given [key], if any.
  T? getSafe(dynamic key, {T? defaultValue}) {
    if (_isReady && _box.isOpen) {
      return box.get(key, defaultValue: defaultValue);
    }
    return null;
  }

  /// Exception-safe wrapper for [BoxBase.delete] deleting the given [key] from
  /// the [box].
  Future<void> deleteSafe(dynamic key, {T? defaultValue}) {
    if (_isReady && _box.isOpen) {
      return box.delete(key);
    }
    return Future.value();
  }
}

/// Base class for data providers backed by [Hive] using [LazyBox].
abstract class HiveLazyProvider<T extends Object> extends DisposableInterface {
  /// [LazyBox] that contains all of the data.
  late LazyBox<T> _box;

  /// Indicates whether the underlying [Box] was opened and can be used.
  bool _isReady = false;

  /// [Mutex] that guards [_box] access.
  final Mutex _mutex = Mutex();

  /// Returns the [Box] storing data of this [HiveLazyProvider].
  LazyBox<T> get box => _box;

  /// Indicates whether there are no entries in this [Box].
  bool get isEmpty => _box.isEmpty;

  /// Returns a broadcast stream of Hive [Box] change events.
  Stream<BoxEvent> get boxEvents;

  /// Indicates whether the underlying [Box] was opened and can be used.
  bool get isReady => _isReady;

  /// Name of the underlying [Box].
  @protected
  String get boxName;

  /// Exception-safe wrapper for [Box.keys] returning all the keys in the [box].
  Iterable<dynamic> get keysSafe {
    if (_isReady && _box.isOpen) {
      return box.keys;
    }
    return [];
  }

  /// Exception-safe wrapper for [Box.values] returning all the values in the
  /// [_box].
  Future<Iterable<T>> get valuesSafe async {
    if (_isReady && _box.isOpen) {
      return (await Future.wait(_box.keys.map((e) => getSafe(e))))
          .whereNotNull();
    }

    return [];
  }

  @protected
  void registerAdapters();

  /// Opens a [Box] and changes [isReady] to true.
  ///
  /// Should be called before using underlying [Box].
  ///
  /// In order for this box to be linked with a certain [User], [userId] may be
  /// specified.
  Future<void> init({UserId? userId}) async {
    registerAdapters();
    await _mutex.protect(() async {
<<<<<<< HEAD
      String name = userId == null ? boxName : '${userId}_$boxName';
=======
      final String name = userId == null ? boxName : '${userId}_$boxName';
>>>>>>> 808c5183
      try {
        _box = await Hive.openLazyBox(name);
      } catch (e) {
        await Future.delayed(Duration.zero);
        // TODO: This will throw if database scheme has changed.
        //       We should perform explicit migrations here.
        await Hive.deleteBoxFromDisk(name);
        _box = await Hive.openLazyBox(name);
      }
      _isReady = true;
    });
  }

  /// Removes all entries from the [Box].
  @mustCallSuper
  Future<void> clear() => _mutex.protect(() async {
        if (_isReady) {
          await _box.clear();
        }
      });

  /// Closes the [Box].
  @mustCallSuper
  Future<void> close() => _mutex.protect(() async {
        if (_isReady && _box.isOpen) {
          _isReady = false;

          try {
            await _box.close();
          } on FileSystemException {
            // No-op.
          }
        }
      });

  @override
  void onClose() async {
    await close();
    super.onClose();
  }

  /// Exception-safe wrapper for [BoxBase.put] saving the [key] - [value] pair.
  Future<void> putSafe(dynamic key, T value) async {
    if (_isReady && _box.isOpen) {
      await _box.put(key, value);
    }
  }

  /// Exception-safe wrapper for [Box.get] returning the value associated with
  /// the given [key], if any.
  Future<T?> getSafe(dynamic key, {T? defaultValue}) async {
    if (_isReady && _box.isOpen) {
      return _box.get(key, defaultValue: defaultValue);
    }
    return null;
  }

  /// Exception-safe wrapper for [BoxBase.delete] deleting the given [key] from
  /// the [box].
  Future<void> deleteSafe(dynamic key, {T? defaultValue}) {
    if (_isReady && _box.isOpen) {
      return _box.delete(key);
    }
    return Future.value();
  }
}

extension HiveRegisterAdapter on HiveInterface {
  /// Tries to register the given [adapter].
  void maybeRegisterAdapter<A>(TypeAdapter<A> adapter) {
    if (!Hive.isAdapterRegistered(adapter.typeId)) {
      Hive.registerAdapter<A>(adapter);
    }
  }
}<|MERGE_RESOLUTION|>--- conflicted
+++ resolved
@@ -18,11 +18,8 @@
 import 'dart:async';
 
 import 'package:collection/collection.dart';
-<<<<<<< HEAD
 import 'package:flutter/cupertino.dart';
-=======
 import 'package:flutter/foundation.dart' show mustCallSuper, protected;
->>>>>>> 808c5183
 import 'package:get/get.dart';
 import 'package:hive/hive.dart';
 import 'package:mutex/mutex.dart';
@@ -213,11 +210,7 @@
   Future<void> init({UserId? userId}) async {
     registerAdapters();
     await _mutex.protect(() async {
-<<<<<<< HEAD
-      String name = userId == null ? boxName : '${userId}_$boxName';
-=======
       final String name = userId == null ? boxName : '${userId}_$boxName';
->>>>>>> 808c5183
       try {
         _box = await Hive.openLazyBox(name);
       } catch (e) {
