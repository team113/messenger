// Copyright © 2022-2023 IT ENGINEERING MANAGEMENT INC,
//                       <https://github.com/team113>
//
// This program is free software: you can redistribute it and/or modify it under
// the terms of the GNU Affero General Public License v3.0 as published by the
// Free Software Foundation, either version 3 of the License, or (at your
// option) any later version.
//
// This program is distributed in the hope that it will be useful, but WITHOUT
// ANY WARRANTY; without even the implied warranty of MERCHANTABILITY or FITNESS
// FOR A PARTICULAR PURPOSE. See the GNU Affero General Public License v3.0 for
// more details.
//
// You should have received a copy of the GNU Affero General Public License v3.0
// along with this program. If not, see
// <https://www.gnu.org/licenses/agpl-3.0.html>.

import 'package:collection/collection.dart';
import 'package:hive_flutter/hive_flutter.dart';

import '/domain/model/attachment.dart';
import '/domain/model/chat.dart';
import '/domain/model/chat_call.dart';
import '/domain/model/chat_info.dart';
import '/domain/model/chat_item.dart';
<<<<<<< HEAD
=======
import '/domain/model/chat_item_quote.dart';
>>>>>>> 65fa214d
import '/domain/model/native_file.dart';
import '/domain/model/precise_date_time/precise_date_time.dart';
import '/domain/model/sending_status.dart';
import '/domain/model/user.dart';
import '/domain/model_type_id.dart';
import '/store/model/chat_item.dart';
import '/store/pagination.dart';
import 'base.dart';

part 'chat_item.g.dart';

/// [Hive] storage for [ChatItem]s.
class ChatItemHiveProvider extends HiveBaseProvider<HiveChatItem>
    implements PageProvider<HiveChatItem> {
  ChatItemHiveProvider(this.id, {this.initialKey});

  /// ID of a [Chat] this provider is bound to.
  final ChatId id;

  /// Key to get the [initial] items.
  final String? initialKey;

  @override
  Stream<BoxEvent> get boxEvents => box.watch();

  @override
  String get boxName => 'messages_$id';

  @override
  Future<void> init({UserId? userId, bool lazy = false}) {
    assert(lazy, 'ChatItemHiveProvider can be only lazy');

    return super.init(userId: userId, lazy: lazy);
  }

  @override
  void registerAdapters() {
    Hive.maybeRegisterAdapter(AttachmentIdAdapter());
    Hive.maybeRegisterAdapter(ChatCallAdapter());
    Hive.maybeRegisterAdapter(ChatCallMemberAdapter());
    Hive.maybeRegisterAdapter(ChatCallQuoteAdapter());
    Hive.maybeRegisterAdapter(ChatForwardAdapter());
    Hive.maybeRegisterAdapter(ChatIdAdapter());
    Hive.maybeRegisterAdapter(ChatInfoActionAvatarUpdatedAdapter());
    Hive.maybeRegisterAdapter(ChatInfoActionCreatedAdapter());
    Hive.maybeRegisterAdapter(ChatInfoActionMemberAddedAdapter());
    Hive.maybeRegisterAdapter(ChatInfoActionMemberRemovedAdapter());
    Hive.maybeRegisterAdapter(ChatInfoActionNameUpdatedAdapter());
    Hive.maybeRegisterAdapter(ChatInfoAdapter());
    Hive.maybeRegisterAdapter(ChatInfoQuoteAdapter());
    Hive.maybeRegisterAdapter(ChatItemIdAdapter());
    Hive.maybeRegisterAdapter(ChatItemVersionAdapter());
    Hive.maybeRegisterAdapter(ChatItemsCursorAdapter());
    Hive.maybeRegisterAdapter(ChatMemberAdapter());
    Hive.maybeRegisterAdapter(ChatMembersDialedAllAdapter());
    Hive.maybeRegisterAdapter(ChatMembersDialedConcreteAdapter());
    Hive.maybeRegisterAdapter(ChatMessageAdapter());
    Hive.maybeRegisterAdapter(ChatMessageQuoteAdapter());
    Hive.maybeRegisterAdapter(ChatMessageTextAdapter());
    Hive.maybeRegisterAdapter(FileAttachmentAdapter());
    Hive.maybeRegisterAdapter(HiveChatCallAdapter());
    Hive.maybeRegisterAdapter(HiveChatForwardAdapter());
    Hive.maybeRegisterAdapter(HiveChatInfoAdapter());
    Hive.maybeRegisterAdapter(HiveChatMessageAdapter());
    Hive.maybeRegisterAdapter(ImageAttachmentAdapter());
    Hive.maybeRegisterAdapter(LocalAttachmentAdapter());
    Hive.maybeRegisterAdapter(MediaTypeAdapter());
    Hive.maybeRegisterAdapter(NativeFileAdapter());
    Hive.maybeRegisterAdapter(PreciseDateTimeAdapter());
    Hive.maybeRegisterAdapter(SendingStatusAdapter());
  }

  /// Returns a list of [ChatItem]s from [Hive].
  Future<Iterable<HiveChatItem>> get messages => lazyValuesSafe;

  /// Puts the provided [ChatItem] to [Hive].
  Future<void> put(HiveChatItem item) => putSafe(item.value.timestamp, item);

  /// Adds the provided [ChatItem] to [Hive].
  Future<void> add(HiveChatItem item) async {
    if (box.keys.isNotEmpty &&
        (box.keys.first as String).compareTo(item.value.timestamp) == 1 &&
        (box.keys.last as String).compareTo(item.value.timestamp) == -1) {
      await put(item);
    }
  }

  /// Returns a [ChatItem] from [Hive] by its [timestamp].
  Future<HiveChatItem?> get(String timestamp) => lazyGetSafe(timestamp);

  /// Removes a [ChatItem] from [Hive] by the provided [timestamp].
  Future<void> remove(String timestamp) => deleteSafe(timestamp);

  @override
  Future<ItemsPage<HiveChatItem>> initial(int count, String? cursor) async {
    final lazyBox = box as LazyBox<HiveChatItem>;

    if (initialKey != null) {
      Iterable<dynamic> keys = lazyBox.keys.toList().reversed;

      int initialIndex = keys.toList().indexOf(initialKey);
      if (initialIndex != -1) {
        print(initialIndex);
        if (initialIndex < (count ~/ 2)) {
          print('initialIndex < (count ~/ 2)');
          keys = keys.take(count - ((count ~/ 2) - initialIndex));
        } else {
          print('initialIndex > (count ~/ 2)');
          keys = keys.skip(initialIndex - (count ~/ 2)).take(count);
        }

        keys = keys.take(count);

        final List<HiveChatItem> items =
            (await Future.wait(keys.map((e) => lazyBox.get(e))))
                .whereNotNull()
                .toList();
        return ItemsPage<HiveChatItem>(
          items,
          PageInfo(
            endCursor:
                items.lastWhereOrNull((e) => e.cursor != null)?.cursor?.val,
            hasNextPage: true,
            startCursor:
                items.firstWhereOrNull((e) => e.cursor != null)?.cursor?.val,
            hasPreviousPage: true,
          ),
        );
      }
    }

    List<Future<HiveChatItem?>> futures = [];
    for (int i = 1; i <= count && lazyBox.length - i > -1; i++) {
      futures.add(lazyBox.getAt(lazyBox.length - i));
    }

    final List<HiveChatItem> items =
        (await Future.wait(futures)).whereNotNull().toList();
    return ItemsPage<HiveChatItem>(
      items,
      PageInfo(
        endCursor: items.lastWhereOrNull((e) => e.cursor != null)?.cursor?.val,
        hasNextPage: true,
        startCursor:
            items.firstWhereOrNull((e) => e.cursor != null)?.cursor?.val,
        hasPreviousPage: true,
      ),
    );
  }

  @override
  Future<ItemsPage<HiveChatItem>> after(
    HiveChatItem after,
    String? cursor,
    int count,
  ) async {
    final lazyBox = box as LazyBox<HiveChatItem>;
    int index = lazyBox.keys.toList().indexOf(after.value.timestamp);
    List<Future<HiveChatItem?>> futures = [];
    if (index != -1) {
      for (int i = 1; i <= count && index - i > -1; i++) {
        futures.add(lazyBox.getAt(index - i));
      }
    }

    final List<HiveChatItem> items =
        (await Future.wait(futures)).whereNotNull().toList();
    return ItemsPage<HiveChatItem>(
      items,
      PageInfo(
        endCursor: items.lastWhereOrNull((e) => e.cursor != null)?.cursor?.val,
        hasNextPage: index > count,
        startCursor:
            items.firstWhereOrNull((e) => e.cursor != null)?.cursor?.val,
        hasPreviousPage: index < lazyBox.length - 1,
      ),
    );
  }

  @override
  Future<ItemsPage<HiveChatItem>> before(
    HiveChatItem before,
    String? cursor,
    int count,
  ) async {
    final lazyBox = box as LazyBox<HiveChatItem>;
    int index = lazyBox.keys.toList().indexOf(before.value.timestamp);
    List<Future<HiveChatItem?>> futures = [];
    if (index != -1) {
      for (int i = 1; i <= count && index + i < lazyBox.length; i++) {
        futures.add(lazyBox.getAt(index + i));
      }
    }

    final List<HiveChatItem> items =
        (await Future.wait(futures)).whereNotNull().toList();
    return ItemsPage<HiveChatItem>(
      items,
      PageInfo(
        endCursor: items.lastWhereOrNull((e) => e.cursor != null)?.cursor?.val,
        hasNextPage: index > 0,
        startCursor:
            items.firstWhereOrNull((e) => e.cursor != null)?.cursor?.val,
        hasPreviousPage: lazyBox.length > count + index + 1,
      ),
    );
  }
}

/// Persisted in [Hive] storage [ChatItem]'s [value].
abstract class HiveChatItem extends HiveObject {
  HiveChatItem(this.value, this.cursor, this.ver);

  /// Persisted [ChatItem] model.
  @HiveField(0)
  ChatItem value;

  /// Cursor of a [ChatItem] this [HiveChatItem] represents.
  @HiveField(1)
  ChatItemsCursor? cursor;

  /// Version of a [ChatItem]'s state.
  ///
  /// It increases monotonically, so may be used (and is intended to) for
  /// tracking state's actuality.
  @HiveField(2)
  final ChatItemVersion ver;
}

/// Persisted in [Hive] storage [ChatInfo]'s [value].
@HiveType(typeId: ModelTypeId.hiveChatInfo)
class HiveChatInfo extends HiveChatItem {
  HiveChatInfo(
    super.value,
    super.cursor,
    super.ver,
  );
}

/// Persisted in [Hive] storage [ChatCall]'s [value].
@HiveType(typeId: ModelTypeId.hiveChatCall)
class HiveChatCall extends HiveChatItem {
  HiveChatCall(
    super.value,
    super.cursor,
    super.ver,
  );
}

/// Persisted in [Hive] storage [ChatMessage]'s [value].
@HiveType(typeId: ModelTypeId.hiveChatMessage)
class HiveChatMessage extends HiveChatItem {
  HiveChatMessage(
<<<<<<< HEAD
    ChatMessage value,
    ChatItemsCursor? cursor,
    ChatItemVersion ver,
=======
    super.value,
    super.cursor,
    super.ver,
>>>>>>> 65fa214d
    this.repliesToCursor,
  );

  /// Constructs a [HiveChatMessage] in a [SendingStatus.sending] state.
  factory HiveChatMessage.sending({
    required ChatId chatId,
    required UserId me,
    ChatMessageText? text,
    List<ChatItemQuote> repliesTo = const [],
    List<Attachment> attachments = const [],
    ChatItemId? existingId,
    PreciseDateTime? existingDateTime,
  }) =>
      HiveChatMessage(
        ChatMessage(
          existingId ?? ChatItemId.local(),
          chatId,
          me,
          existingDateTime ?? PreciseDateTime.now(),
          text: text,
          repliesTo: repliesTo,
          attachments: attachments,
          status: SendingStatus.sending,
        ),
        null,
        ChatItemVersion('0'),
        [],
      );

  /// Cursors of the [ChatMessage.repliesTo] list.
  @HiveField(3)
  List<ChatItemsCursor?>? repliesToCursor;
}

/// Persisted in [Hive] storage [ChatForward]'s [value].
@HiveType(typeId: ModelTypeId.hiveChatForward)
class HiveChatForward extends HiveChatItem {
  HiveChatForward(
    super.value,
    super.cursor,
    super.ver,
    this.quoteCursor,
  );

  /// Cursor of a [ChatForward.quote].
  @HiveField(3)
  ChatItemsCursor? quoteCursor;
}

/// Persisted in [Hive] storage [ChatItemQuote]'s [value].
class HiveChatItemQuote {
  HiveChatItemQuote(this.value, this.cursor);

  /// [ChatItemQuote] itself.
  @HiveField(0)
  final ChatItemQuote value;

  /// Cursor of a [ChatItemQuote.original].
  @HiveField(1)
  ChatItemsCursor? cursor;
}<|MERGE_RESOLUTION|>--- conflicted
+++ resolved
@@ -23,10 +23,7 @@
 import '/domain/model/chat_call.dart';
 import '/domain/model/chat_info.dart';
 import '/domain/model/chat_item.dart';
-<<<<<<< HEAD
-=======
 import '/domain/model/chat_item_quote.dart';
->>>>>>> 65fa214d
 import '/domain/model/native_file.dart';
 import '/domain/model/precise_date_time/precise_date_time.dart';
 import '/domain/model/sending_status.dart';
@@ -280,15 +277,9 @@
 @HiveType(typeId: ModelTypeId.hiveChatMessage)
 class HiveChatMessage extends HiveChatItem {
   HiveChatMessage(
-<<<<<<< HEAD
-    ChatMessage value,
-    ChatItemsCursor? cursor,
-    ChatItemVersion ver,
-=======
     super.value,
     super.cursor,
     super.ver,
->>>>>>> 65fa214d
     this.repliesToCursor,
   );
 
