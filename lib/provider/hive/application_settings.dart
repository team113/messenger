--- conflicted
+++ resolved
@@ -117,20 +117,6 @@
     );
   }
 
-<<<<<<< HEAD
-=======
-  /// Stores a new [enabled] value of [ApplicationSettings.sortContactsByName]
-  /// to [Hive].
-  Future<void> setSortContactsByName(bool enabled) async {
-    Log.debug('setSortContactsByName($enabled)', '$runtimeType');
-
-    await putSafe(
-      0,
-      (box.get(0) ?? ApplicationSettings())..sortContactsByName = enabled,
-    );
-  }
-
->>>>>>> 4c6456b6
   /// Stores a new [enabled] value of [ApplicationSettings.loadImages]
   /// to [Hive].
   Future<void> setLoadImages(bool enabled) async {
