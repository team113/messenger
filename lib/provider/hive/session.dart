// Copyright © 2022-2023 IT ENGINEERING MANAGEMENT INC,
//                       <https://github.com/team113>
//
// This program is free software: you can redistribute it and/or modify it under
// the terms of the GNU Affero General Public License v3.0 as published by the
// Free Software Foundation, either version 3 of the License, or (at your
// option) any later version.
//
// This program is distributed in the hope that it will be useful, but WITHOUT
// ANY WARRANTY; without even the implied warranty of MERCHANTABILITY or FITNESS
// FOR A PARTICULAR PURPOSE. See the GNU Affero General Public License v3.0 for
// more details.
//
// You should have received a copy of the GNU Affero General Public License v3.0
// along with this program. If not, see
// <https://www.gnu.org/licenses/agpl-3.0.html>.

import 'package:hive_flutter/adapters.dart';

import '/domain/model/precise_date_time/precise_date_time.dart';
import '/domain/model/session.dart';
import '/domain/model/user.dart';
import '/store/model/contact.dart';
import '/store/model/session_data.dart';
import '/util/log.dart';
import 'base.dart';

// TODO: Encrypt stored data.
/// [Hive] storage for a [SessionData].
class SessionDataHiveProvider extends HiveBaseProvider<SessionData> {
  @override
  Stream<BoxEvent> get boxEvents => box.watch(key: 0);

  @override
  String get boxName => 'session_data';

  @override
  void registerAdapters() {
    Log.debug('registerAdapters()', '$runtimeType');

    Hive.maybeRegisterAdapter(AccessTokenAdapter());
    Hive.maybeRegisterAdapter(ChatContactsListVersionAdapter());
    Hive.maybeRegisterAdapter(CredentialsAdapter());
    Hive.maybeRegisterAdapter(PreciseDateTimeAdapter());
    Hive.maybeRegisterAdapter(RefreshTokenAdapter());
    Hive.maybeRegisterAdapter(RememberedSessionAdapter());
    Hive.maybeRegisterAdapter(SessionAdapter());
    Hive.maybeRegisterAdapter(SessionDataAdapter());
    Hive.maybeRegisterAdapter(UserIdAdapter());
  }

  /// Returns the stored [Credentials] from [Hive].
  Credentials? getCredentials() {
    Log.debug('getCredentials()', '$runtimeType');
    return getSafe(0)?.credentials;
  }

  /// Returns the stored [ChatContactsListVersion] from [Hive].
  ChatContactsListVersion? getChatContactsListVersion() {
    Log.debug('getChatContactsListVersion()', '$runtimeType');
    return getSafe(0)?.chatContactsListVersion;
  }

<<<<<<< HEAD
=======
  /// Returns the stored [FavoriteChatsListVersion] from [Hive].
  FavoriteChatsListVersion? getFavoriteChatsListVersion() {
    Log.debug('getFavoriteChatsListVersion()', '$runtimeType');
    return getSafe(0)?.favoriteChatsListVersion;
  }

>>>>>>> 9a01e84e
  /// Stores new [Credentials] to [Hive].
  Future<void> setCredentials(Credentials credentials) async {
    Log.debug('setCredentials($credentials)', '$runtimeType');
    await putSafe(0, (box.get(0) ?? SessionData())..credentials = credentials);
  }

  /// Stores a new [ChatContactsListVersion] to [Hive].
<<<<<<< HEAD
  Future<void> setChatContactsListVersion(ChatContactsListVersion ver) =>
      putSafe(0, (box.get(0) ?? SessionData())..chatContactsListVersion = ver);
=======
  Future<void> setChatContactsListVersion(ChatContactsListVersion ver) async {
    Log.debug('setChatContactsListVersion($ver)', '$runtimeType');
    await putSafe(
      0,
      (box.get(0) ?? SessionData())..chatContactsListVersion = ver,
    );
  }

  /// Stores a new [FavoriteChatsListVersion] to [Hive].
  Future<void> setFavoriteChatsListVersion(FavoriteChatsListVersion ver) async {
    Log.debug('setFavoriteChatsListVersion($ver)', '$runtimeType');
    await putSafe(
      0,
      (box.get(0) ?? SessionData())..favoriteChatsListVersion = ver,
    );
  }
>>>>>>> 9a01e84e
}<|MERGE_RESOLUTION|>--- conflicted
+++ resolved
@@ -61,15 +61,6 @@
     return getSafe(0)?.chatContactsListVersion;
   }
 
-<<<<<<< HEAD
-=======
-  /// Returns the stored [FavoriteChatsListVersion] from [Hive].
-  FavoriteChatsListVersion? getFavoriteChatsListVersion() {
-    Log.debug('getFavoriteChatsListVersion()', '$runtimeType');
-    return getSafe(0)?.favoriteChatsListVersion;
-  }
-
->>>>>>> 9a01e84e
   /// Stores new [Credentials] to [Hive].
   Future<void> setCredentials(Credentials credentials) async {
     Log.debug('setCredentials($credentials)', '$runtimeType');
@@ -77,10 +68,6 @@
   }
 
   /// Stores a new [ChatContactsListVersion] to [Hive].
-<<<<<<< HEAD
-  Future<void> setChatContactsListVersion(ChatContactsListVersion ver) =>
-      putSafe(0, (box.get(0) ?? SessionData())..chatContactsListVersion = ver);
-=======
   Future<void> setChatContactsListVersion(ChatContactsListVersion ver) async {
     Log.debug('setChatContactsListVersion($ver)', '$runtimeType');
     await putSafe(
@@ -88,14 +75,4 @@
       (box.get(0) ?? SessionData())..chatContactsListVersion = ver,
     );
   }
-
-  /// Stores a new [FavoriteChatsListVersion] to [Hive].
-  Future<void> setFavoriteChatsListVersion(FavoriteChatsListVersion ver) async {
-    Log.debug('setFavoriteChatsListVersion($ver)', '$runtimeType');
-    await putSafe(
-      0,
-      (box.get(0) ?? SessionData())..favoriteChatsListVersion = ver,
-    );
-  }
->>>>>>> 9a01e84e
 }