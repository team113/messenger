// Copyright © 2022-2023 IT ENGINEERING MANAGEMENT INC,
//                       <https://github.com/team113>
//
// This program is free software: you can redistribute it and/or modify it under
// the terms of the GNU Affero General Public License v3.0 as published by the
// Free Software Foundation, either version 3 of the License, or (at your
// option) any later version.
//
// This program is distributed in the hope that it will be useful, but WITHOUT
// ANY WARRANTY; without even the implied warranty of MERCHANTABILITY or FITNESS
// FOR A PARTICULAR PURPOSE. See the GNU Affero General Public License v3.0 for
// more details.
//
// You should have received a copy of the GNU Affero General Public License v3.0
// along with this program. If not, see
// <https://www.gnu.org/licenses/agpl-3.0.html>.

import '/domain/model/fcm_registration_token.dart';
import '/domain/model/my_user.dart';
import '/domain/model/user.dart';
import '/store/model/my_user.dart';
import '/store/model/user.dart';

// ignore: todo
// TODO: Change List<Object?> to List<String>.
// Needs https://github.com/google/json_serializable.dart/issues/806

// UserId

UserId fromGraphQLUserIdToDartUserId(String v) => UserId(v);
String fromDartUserIdToGraphQLUserId(UserId v) => v.val;
List<UserId> fromGraphQLListUserIdToDartListUserId(List<Object?> v) =>
    v.map((e) => fromGraphQLUserIdToDartUserId(e as String)).toList();
List<String> fromDartListUserIdToGraphQLListUserId(List<UserId> v) =>
    v.map((e) => fromDartUserIdToGraphQLUserId(e)).toList();
List<UserId>? fromGraphQLListNullableUserIdToDartListNullableUserId(
        List<Object?>? v) =>
    v?.map((e) => fromGraphQLUserIdToDartUserId(e as String)).toList();
List<String>? fromDartListNullableUserIdToGraphQLListNullableUserId(
        List<UserId>? v) =>
    v?.map((e) => fromDartUserIdToGraphQLUserId(e)).toList();

UserId? fromGraphQLUserIdNullableToDartUserIdNullable(String? v) =>
    v == null ? null : UserId(v);
String? fromDartUserIdNullableToGraphQLUserIdNullable(UserId? v) => v?.val;
List<UserId?> fromGraphQLListUserIdNullableToDartListUserIdNullable(
        List<Object?> v) =>
    v
        .map((e) => fromGraphQLUserIdNullableToDartUserIdNullable(e as String?))
        .toList();
List<String?> fromDartListUserIdNullableToGraphQLListUserIdNullable(
        List<UserId?> v) =>
    v.map((e) => fromDartUserIdNullableToGraphQLUserIdNullable(e)).toList();
List<UserId?>?
    fromGraphQLListNullableUserIdNullableToDartListNullableUserIdNullable(
            List<Object?>? v) =>
        v
            ?.map((e) =>
                fromGraphQLUserIdNullableToDartUserIdNullable(e as String?))
            .toList();
List<String?>?
    fromDartListNullableUserIdNullableToGraphQLListNullableUserIdNullable(
            List<UserId?>? v) =>
        v
            ?.map((e) => fromDartUserIdNullableToGraphQLUserIdNullable(e))
            .toList();

// UserNum

UserNum fromGraphQLUserNumToDartUserNum(String v) => UserNum(v);
String fromDartUserNumToGraphQLUserNum(UserNum v) => v.val;
List<UserNum> fromGraphQLListUserNumToDartListUserNum(List<Object?> v) =>
    v.map((e) => fromGraphQLUserNumToDartUserNum(e as String)).toList();
List<String> fromDartListUserNumToGraphQLListUserNum(List<UserNum> v) =>
    v.map((e) => fromDartUserNumToGraphQLUserNum(e)).toList();
List<UserNum>? fromGraphQLListNullableUserNumToDartListNullableUserNum(
        List<Object?>? v) =>
    v?.map((e) => fromGraphQLUserNumToDartUserNum(e as String)).toList();
List<String>? fromDartListNullableUserNumToGraphQLListNullableUserNum(
        List<UserNum>? v) =>
    v?.map((e) => fromDartUserNumToGraphQLUserNum(e)).toList();

UserNum? fromGraphQLUserNumNullableToDartUserNumNullable(String? v) =>
    v == null ? null : UserNum(v);
String? fromDartUserNumNullableToGraphQLUserNumNullable(UserNum? v) => v?.val;
List<UserNum?> fromGraphQLListUserNumNullableToDartListUserNumNullable(
        List<Object?> v) =>
    v
        .map((e) =>
            fromGraphQLUserNumNullableToDartUserNumNullable(e as String?))
        .toList();
List<String?> fromDartListUserNumNullableToGraphQLListUserNumNullable(
        List<UserNum?> v) =>
    v.map((e) => fromDartUserNumNullableToGraphQLUserNumNullable(e)).toList();
List<UserNum?>?
    fromGraphQLListNullableUserNumNullableToDartListNullableUserNumNullable(
            List<Object?>? v) =>
        v
            ?.map((e) =>
                fromGraphQLUserNumNullableToDartUserNumNullable(e as String?))
            .toList();
List<String?>?
    fromDartListNullableUserNumNullableToGraphQLListNullableUserNumNullable(
            List<UserNum?>? v) =>
        v
            ?.map((e) => fromDartUserNumNullableToGraphQLUserNumNullable(e))
            .toList();

// UserLogin

UserLogin fromGraphQLUserLoginToDartUserLogin(String v) =>
    UserLogin.unchecked(v);
String fromDartUserLoginToGraphQLUserLogin(UserLogin v) => v.val;
List<UserLogin> fromGraphQLListUserLoginToDartListUserLogin(List<Object?> v) =>
    v.map((e) => fromGraphQLUserLoginToDartUserLogin(e as String)).toList();
List<String> fromDartListUserLoginToGraphQLListUserLogin(List<UserLogin> v) =>
    v.map((e) => fromDartUserLoginToGraphQLUserLogin(e)).toList();
List<UserLogin>? fromGraphQLListNullableUserLoginToDartListNullableUserLogin(
        List<Object?>? v) =>
    v?.map((e) => fromGraphQLUserLoginToDartUserLogin(e as String)).toList();
List<String>? fromDartListNullableUserLoginToGraphQLListNullableUserLogin(
        List<UserLogin>? v) =>
    v?.map((e) => fromDartUserLoginToGraphQLUserLogin(e)).toList();

UserLogin? fromGraphQLUserLoginNullableToDartUserLoginNullable(String? v) =>
    v == null ? null : UserLogin.unchecked(v);
String? fromDartUserLoginNullableToGraphQLUserLoginNullable(UserLogin? v) =>
    v?.val;
List<UserLogin?> fromGraphQLListUserLoginNullableToDartListUserLoginNullable(
        List<Object?> v) =>
    v
        .map((e) =>
            fromGraphQLUserLoginNullableToDartUserLoginNullable(e as String?))
        .toList();
List<String?> fromDartListUserLoginNullableToGraphQLListUserLoginNullable(
        List<UserLogin?> v) =>
    v
        .map((e) => fromDartUserLoginNullableToGraphQLUserLoginNullable(e))
        .toList();
List<UserLogin?>?
    fromGraphQLListNullableUserLoginNullableToDartListNullableUserLoginNullable(
            List<Object?>? v) =>
        v
            ?.map((e) => fromGraphQLUserLoginNullableToDartUserLoginNullable(
                e as String?))
            .toList();
List<String?>?
    fromDartListNullableUserLoginNullableToGraphQLListNullableUserLoginNullable(
            List<UserLogin?>? v) =>
        v
            ?.map((e) => fromDartUserLoginNullableToGraphQLUserLoginNullable(e))
            .toList();

// UserName

UserName fromGraphQLUserNameToDartUserName(String v) => UserName.unchecked(v);
String fromDartUserNameToGraphQLUserName(UserName v) => v.val;
List<UserName> fromGraphQLListUserNameToDartListUserName(List<Object?> v) =>
    v.map((e) => fromGraphQLUserNameToDartUserName(e as String)).toList();
List<String> fromDartListUserNameToGraphQLListUserName(List<UserName> v) =>
    v.map((e) => fromDartUserNameToGraphQLUserName(e)).toList();
List<UserName>? fromGraphQLListNullableUserNameToDartListNullableUserName(
        List<Object?>? v) =>
    v?.map((e) => fromGraphQLUserNameToDartUserName(e as String)).toList();
List<String>? fromDartListNullableUserNameToGraphQLListNullableUserName(
        List<UserName>? v) =>
    v?.map((e) => fromDartUserNameToGraphQLUserName(e)).toList();

UserName? fromGraphQLUserNameNullableToDartUserNameNullable(String? v) =>
    v == null ? null : UserName.unchecked(v);
String? fromDartUserNameNullableToGraphQLUserNameNullable(UserName? v) =>
    v?.val;
List<UserName?> fromGraphQLListUserNameNullableToDartListUserNameNullable(
        List<Object?> v) =>
    v
        .map((e) =>
            fromGraphQLUserNameNullableToDartUserNameNullable(e as String?))
        .toList();
List<String?> fromDartListUserNameNullableToGraphQLListUserNameNullable(
        List<UserName?> v) =>
    v.map((e) => fromDartUserNameNullableToGraphQLUserNameNullable(e)).toList();
List<UserName?>?
    fromGraphQLListNullableUserNameNullableToDartListNullableUserNameNullable(
            List<Object?>? v) =>
        v
            ?.map((e) =>
                fromGraphQLUserNameNullableToDartUserNameNullable(e as String?))
            .toList();
List<String?>?
    fromDartListNullableUserNameNullableToGraphQLListNullableUserNameNullable(
            List<UserName?>? v) =>
        v
            ?.map((e) => fromDartUserNameNullableToGraphQLUserNameNullable(e))
            .toList();

// UserBio

UserBio fromGraphQLUserBioToDartUserBio(String v) => UserBio.unchecked(v);
String fromDartUserBioToGraphQLUserBio(UserBio v) => v.val;
List<UserBio> fromGraphQLListUserBioToDartListUserBio(List<Object?> v) =>
    v.map((e) => fromGraphQLUserBioToDartUserBio(e as String)).toList();
List<String> fromDartListUserBioToGraphQLListUserBio(List<UserBio> v) =>
    v.map((e) => fromDartUserBioToGraphQLUserBio(e)).toList();
List<UserBio>? fromGraphQLListNullableUserBioToDartListNullableUserBio(
        List<Object?>? v) =>
    v?.map((e) => fromGraphQLUserBioToDartUserBio(e as String)).toList();
List<String>? fromDartListNullableUserBioToGraphQLListNullableUserBio(
        List<UserBio>? v) =>
    v?.map((e) => fromDartUserBioToGraphQLUserBio(e)).toList();

UserBio? fromGraphQLUserBioNullableToDartUserBioNullable(String? v) =>
    v == null ? null : UserBio.unchecked(v);
String? fromDartUserBioNullableToGraphQLUserBioNullable(UserBio? v) => v?.val;
List<UserBio?> fromGraphQLListUserBioNullableToDartListUserBioNullable(
        List<Object?> v) =>
    v
        .map((e) =>
            fromGraphQLUserBioNullableToDartUserBioNullable(e as String?))
        .toList();
List<String?> fromDartListUserBioNullableToGraphQLListUserBioNullable(
        List<UserBio?> v) =>
    v.map((e) => fromDartUserBioNullableToGraphQLUserBioNullable(e)).toList();
List<UserBio?>?
    fromGraphQLListNullableUserBioNullableToDartListNullableUserBioNullable(
            List<Object?>? v) =>
        v
            ?.map((e) =>
                fromGraphQLUserBioNullableToDartUserBioNullable(e as String?))
            .toList();
List<String?>?
    fromDartListNullableUserBioNullableToGraphQLListNullableUserBioNullable(
            List<UserBio?>? v) =>
        v
            ?.map((e) => fromDartUserBioNullableToGraphQLUserBioNullable(e))
            .toList();

// UserPassword

UserPassword fromGraphQLUserPasswordToDartUserPassword(String v) =>
    UserPassword.unchecked(v);
String fromDartUserPasswordToGraphQLUserPassword(UserPassword v) => v.val;
List<UserPassword> fromGraphQLListUserPasswordToDartListUserPassword(
        List<Object?> v) =>
    v
        .map((e) => fromGraphQLUserPasswordToDartUserPassword(e as String))
        .toList();
List<String> fromDartListUserPasswordToGraphQLListUserPassword(
        List<UserPassword> v) =>
    v.map((e) => fromDartUserPasswordToGraphQLUserPassword(e)).toList();
List<UserPassword>?
    fromGraphQLListNullableUserPasswordToDartListNullableUserPassword(
            List<Object?>? v) =>
        v
            ?.map((e) => fromGraphQLUserPasswordToDartUserPassword(e as String))
            .toList();
List<String>? fromDartListNullableUserPasswordToGraphQLListNullableUserPassword(
        List<UserPassword>? v) =>
    v?.map((e) => fromDartUserPasswordToGraphQLUserPassword(e)).toList();

UserPassword? fromGraphQLUserPasswordNullableToDartUserPasswordNullable(
        String? v) =>
    v == null ? null : UserPassword.unchecked(v);
String? fromDartUserPasswordNullableToGraphQLUserPasswordNullable(
        UserPassword? v) =>
    v?.val;
List<UserPassword?>
    fromGraphQLListUserPasswordNullableToDartListUserPasswordNullable(
            List<Object?> v) =>
        v
            .map((e) =>
                fromGraphQLUserPasswordNullableToDartUserPasswordNullable(
                    e as String?))
            .toList();
List<String?> fromDartListUserPasswordNullableToGraphQLListUserPasswordNullable(
        List<UserPassword?> v) =>
    v
        .map(
            (e) => fromDartUserPasswordNullableToGraphQLUserPasswordNullable(e))
        .toList();
List<UserPassword?>?
    fromGraphQLListNullableUserPasswordNullableToDartListNullableUserPasswordNullable(
            List<Object?>? v) =>
        v
            ?.map((e) =>
                fromGraphQLUserPasswordNullableToDartUserPasswordNullable(
                    e as String?))
            .toList();
List<String?>?
    fromDartListNullableUserPasswordNullableToGraphQLListNullableUserPasswordNullable(
            List<UserPassword?>? v) =>
        v
            ?.map((e) =>
                fromDartUserPasswordNullableToGraphQLUserPasswordNullable(e))
            .toList();

// UserEmail

UserEmail fromGraphQLUserEmailToDartUserEmail(String v) =>
    UserEmail.unchecked(v);
String fromDartUserEmailToGraphQLUserEmail(UserEmail v) => v.val;
List<UserEmail> fromGraphQLListUserEmailToDartListUserEmail(List<Object?> v) =>
    v.map((e) => fromGraphQLUserEmailToDartUserEmail(e as String)).toList();
List<String> fromDartListUserEmailToGraphQLListUserEmail(List<UserEmail> v) =>
    v.map((e) => fromDartUserEmailToGraphQLUserEmail(e)).toList();
List<UserEmail>? fromGraphQLListNullableUserEmailToDartListNullableUserEmail(
        List<Object?>? v) =>
    v?.map((e) => fromGraphQLUserEmailToDartUserEmail(e as String)).toList();
List<String>? fromDartListNullableUserEmailToGraphQLListNullableUserEmail(
        List<UserEmail>? v) =>
    v?.map((e) => fromDartUserEmailToGraphQLUserEmail(e)).toList();

UserEmail? fromGraphQLUserEmailNullableToDartUserEmailNullable(String? v) =>
    v == null ? null : UserEmail.unchecked(v);
String? fromDartUserEmailNullableToGraphQLUserEmailNullable(UserEmail? v) =>
    v?.val;
List<UserEmail?> fromGraphQLListUserEmailNullableToDartListUserEmailNullable(
        List<Object?> v) =>
    v
        .map((e) =>
            fromGraphQLUserEmailNullableToDartUserEmailNullable(e as String?))
        .toList();
List<String?> fromDartListUserEmailNullableToGraphQLListUserEmailNullable(
        List<UserEmail?> v) =>
    v
        .map((e) => fromDartUserEmailNullableToGraphQLUserEmailNullable(e))
        .toList();
List<UserEmail?>?
    fromGraphQLListNullableUserEmailNullableToDartListNullableUserEmailNullable(
            List<Object?>? v) =>
        v
            ?.map((e) => fromGraphQLUserEmailNullableToDartUserEmailNullable(
                e as String?))
            .toList();
List<String?>?
    fromDartListNullableUserEmailNullableToGraphQLListNullableUserEmailNullable(
            List<UserEmail?>? v) =>
        v
            ?.map((e) => fromDartUserEmailNullableToGraphQLUserEmailNullable(e))
            .toList();

// UserPhone

UserPhone fromGraphQLUserPhoneToDartUserPhone(String v) =>
    UserPhone.unchecked(v);
String fromDartUserPhoneToGraphQLUserPhone(UserPhone v) => v.val;
List<UserPhone> fromGraphQLListUserPhoneToDartListUserPhone(List<Object?> v) =>
    v.map((e) => fromGraphQLUserPhoneToDartUserPhone(e as String)).toList();
List<String> fromDartListUserPhoneToGraphQLListUserPhone(List<UserPhone> v) =>
    v.map((e) => fromDartUserPhoneToGraphQLUserPhone(e)).toList();
List<UserPhone>? fromGraphQLListNullableUserPhoneToDartListNullableUserPhone(
        List<Object?>? v) =>
    v?.map((e) => fromGraphQLUserPhoneToDartUserPhone(e as String)).toList();
List<String>? fromDartListNullableUserPhoneToGraphQLListNullableUserPhone(
        List<UserPhone>? v) =>
    v?.map((e) => fromDartUserPhoneToGraphQLUserPhone(e)).toList();

UserPhone? fromGraphQLUserPhoneNullableToDartUserPhoneNullable(String? v) =>
    v == null ? null : UserPhone.unchecked(v);
String? fromDartUserPhoneNullableToGraphQLUserPhoneNullable(UserPhone? v) =>
    v?.val;
List<UserPhone?> fromGraphQLListUserPhoneNullableToDartListUserPhoneNullable(
        List<Object?> v) =>
    v
        .map((e) =>
            fromGraphQLUserPhoneNullableToDartUserPhoneNullable(e as String?))
        .toList();
List<String?> fromDartListUserPhoneNullableToGraphQLListUserPhoneNullable(
        List<UserPhone?> v) =>
    v
        .map((e) => fromDartUserPhoneNullableToGraphQLUserPhoneNullable(e))
        .toList();
List<UserPhone?>?
    fromGraphQLListNullableUserPhoneNullableToDartListNullableUserPhoneNullable(
            List<Object?>? v) =>
        v
            ?.map((e) => fromGraphQLUserPhoneNullableToDartUserPhoneNullable(
                e as String?))
            .toList();
List<String?>?
    fromDartListNullableUserPhoneNullableToGraphQLListNullableUserPhoneNullable(
            List<UserPhone?>? v) =>
        v
            ?.map((e) => fromDartUserPhoneNullableToGraphQLUserPhoneNullable(e))
            .toList();

// ChatDirectLinkSlug

ChatDirectLinkSlug fromGraphQLChatDirectLinkSlugToDartChatDirectLinkSlug(
        String v) =>
    ChatDirectLinkSlug.unchecked(v);
String fromDartChatDirectLinkSlugToGraphQLChatDirectLinkSlug(
        ChatDirectLinkSlug v) =>
    v.val;
List<ChatDirectLinkSlug>
    fromGraphQLListChatDirectLinkSlugToDartListChatDirectLinkSlug(
            List<Object?> v) =>
        v
            .map((e) => fromGraphQLChatDirectLinkSlugToDartChatDirectLinkSlug(
                e as String))
            .toList();
List<String> fromDartListChatDirectLinkSlugToGraphQLListChatDirectLinkSlug(
        List<ChatDirectLinkSlug> v) =>
    v
        .map((e) => fromDartChatDirectLinkSlugToGraphQLChatDirectLinkSlug(e))
        .toList();
List<ChatDirectLinkSlug>?
    fromGraphQLListNullableChatDirectLinkSlugToDartListNullableChatDirectLinkSlug(
            List<Object?>? v) =>
        v
            ?.map((e) => fromGraphQLChatDirectLinkSlugToDartChatDirectLinkSlug(
                e as String))
            .toList();
List<String>?
    fromDartListNullableChatDirectLinkSlugToGraphQLListNullableChatDirectLinkSlug(
            List<ChatDirectLinkSlug>? v) =>
        v
            ?.map(
                (e) => fromDartChatDirectLinkSlugToGraphQLChatDirectLinkSlug(e))
            .toList();

ChatDirectLinkSlug?
    fromGraphQLChatDirectLinkSlugNullableToDartChatDirectLinkSlugNullable(
            String? v) =>
        v == null ? null : ChatDirectLinkSlug.unchecked(v);
String? fromDartChatDirectLinkSlugNullableToGraphQLChatDirectLinkSlugNullable(
        ChatDirectLinkSlug? v) =>
    v?.val;
List<ChatDirectLinkSlug?>
    fromGraphQLListChatDirectLinkSlugNullableToDartListChatDirectLinkSlugNullable(
            List<Object?> v) =>
        v
            .map((e) =>
                fromGraphQLChatDirectLinkSlugNullableToDartChatDirectLinkSlugNullable(
                    e as String?))
            .toList();
List<String?>
    fromDartListChatDirectLinkSlugNullableToGraphQLListChatDirectLinkSlugNullable(
            List<ChatDirectLinkSlug?> v) =>
        v
            .map((e) =>
                fromDartChatDirectLinkSlugNullableToGraphQLChatDirectLinkSlugNullable(
                    e))
            .toList();
List<ChatDirectLinkSlug?>?
    fromGraphQLListNullableChatDirectLinkSlugNullableToDartListNullableChatDirectLinkSlugNullable(
            List<Object?>? v) =>
        v
            ?.map((e) =>
                fromGraphQLChatDirectLinkSlugNullableToDartChatDirectLinkSlugNullable(
                    e as String?))
            .toList();
List<String?>?
    fromDartListNullableChatDirectLinkSlugNullableToGraphQLListNullableChatDirectLinkSlugNullable(
            List<ChatDirectLinkSlug?>? v) =>
        v
            ?.map((e) =>
                fromDartChatDirectLinkSlugNullableToGraphQLChatDirectLinkSlugNullable(
                    e))
            .toList();

// ConfirmationCode

ConfirmationCode fromGraphQLConfirmationCodeToDartConfirmationCode(String v) =>
    ConfirmationCode.unchecked(v);
String fromDartConfirmationCodeToGraphQLConfirmationCode(ConfirmationCode v) =>
    v.val;
List<ConfirmationCode>
    fromGraphQLListConfirmationCodeToDartListConfirmationCode(
            List<Object?> v) =>
        v
            .map((e) =>
                fromGraphQLConfirmationCodeToDartConfirmationCode(e as String))
            .toList();
List<String> fromDartListConfirmationCodeToGraphQLListConfirmationCode(
        List<ConfirmationCode> v) =>
    v.map((e) => fromDartConfirmationCodeToGraphQLConfirmationCode(e)).toList();
List<ConfirmationCode>?
    fromGraphQLListNullableConfirmationCodeToDartListNullableConfirmationCode(
            List<Object?>? v) =>
        v
            ?.map((e) =>
                fromGraphQLConfirmationCodeToDartConfirmationCode(e as String))
            .toList();
List<String>?
    fromDartListNullableConfirmationCodeToGraphQLListNullableConfirmationCode(
            List<ConfirmationCode>? v) =>
        v
            ?.map((e) => fromDartConfirmationCodeToGraphQLConfirmationCode(e))
            .toList();

ConfirmationCode?
    fromGraphQLConfirmationCodeNullableToDartConfirmationCodeNullable(
            String? v) =>
        v == null ? null : ConfirmationCode.unchecked(v);
String? fromDartConfirmationCodeNullableToGraphQLConfirmationCodeNullable(
        ConfirmationCode? v) =>
    v?.val;
List<ConfirmationCode?>
    fromGraphQLListConfirmationCodeNullableToDartListConfirmationCodeNullable(
            List<Object?> v) =>
        v
            .map((e) =>
                fromGraphQLConfirmationCodeNullableToDartConfirmationCodeNullable(
                    e as String?))
            .toList();
List<String?>
    fromDartListConfirmationCodeNullableToGraphQLListConfirmationCodeNullable(
            List<ConfirmationCode?> v) =>
        v
            .map((e) =>
                fromDartConfirmationCodeNullableToGraphQLConfirmationCodeNullable(
                    e))
            .toList();
List<ConfirmationCode?>?
    fromGraphQLListNullableConfirmationCodeNullableToDartListNullableConfirmationCodeNullable(
            List<Object?>? v) =>
        v
            ?.map((e) =>
                fromGraphQLConfirmationCodeNullableToDartConfirmationCodeNullable(
                    e as String?))
            .toList();
List<String?>?
    fromDartListNullableConfirmationCodeNullableToGraphQLListNullableConfirmationCodeNullable(
            List<ConfirmationCode?>? v) =>
        v
            ?.map((e) =>
                fromDartConfirmationCodeNullableToGraphQLConfirmationCodeNullable(
                    e))
            .toList();

// MyUserVersion

MyUserVersion fromGraphQLMyUserVersionToDartMyUserVersion(String v) =>
    MyUserVersion(v);
String fromDartMyUserVersionToGraphQLMyUserVersion(MyUserVersion v) =>
    v.toString();
List<MyUserVersion> fromGraphQLListMyUserVersionToDartListMyUserVersion(
        List<Object?> v) =>
    v
        .map((e) => fromGraphQLMyUserVersionToDartMyUserVersion(e as String))
        .toList();
List<String> fromDartListMyUserVersionToGraphQLListMyUserVersion(
        List<MyUserVersion> v) =>
    v.map((e) => fromDartMyUserVersionToGraphQLMyUserVersion(e)).toList();
List<MyUserVersion>?
    fromGraphQLListNullableMyUserVersionToDartListNullableMyUserVersion(
            List<Object?>? v) =>
        v
            ?.map(
                (e) => fromGraphQLMyUserVersionToDartMyUserVersion(e as String))
            .toList();
List<String>?
    fromDartListNullableMyUserVersionToGraphQLListNullableMyUserVersion(
            List<MyUserVersion>? v) =>
        v?.map((e) => fromDartMyUserVersionToGraphQLMyUserVersion(e)).toList();

MyUserVersion? fromGraphQLMyUserVersionNullableToDartMyUserVersionNullable(
        String? v) =>
    v == null ? null : MyUserVersion(v);
String? fromDartMyUserVersionNullableToGraphQLMyUserVersionNullable(
        MyUserVersion? v) =>
    v?.toString();
List<MyUserVersion?>
    fromGraphQLListMyUserVersionNullableToDartListMyUserVersionNullable(
            List<Object?> v) =>
        v
            .map((e) =>
                fromGraphQLMyUserVersionNullableToDartMyUserVersionNullable(
                    e as String?))
            .toList();
List<String?>
    fromDartListMyUserVersionNullableToGraphQLListMyUserVersionNullable(
            List<MyUserVersion?> v) =>
        v
            .map((e) =>
                fromDartMyUserVersionNullableToGraphQLMyUserVersionNullable(e))
            .toList();
List<MyUserVersion?>?
    fromGraphQLListNullableMyUserVersionNullableToDartListNullableMyUserVersionNullable(
            List<Object?>? v) =>
        v
            ?.map((e) =>
                fromGraphQLMyUserVersionNullableToDartMyUserVersionNullable(
                    e as String?))
            .toList();
List<String?>?
    fromDartListNullableMyUserVersionNullableToGraphQLListNullableMyUserVersionNullable(
            List<MyUserVersion?>? v) =>
        v
            ?.map((e) =>
                fromDartMyUserVersionNullableToGraphQLMyUserVersionNullable(e))
            .toList();

// UserTextStatus

UserTextStatus fromGraphQLUserTextStatusToDartUserTextStatus(String v) =>
    UserTextStatus.unchecked(v);
String fromDartUserTextStatusToGraphQLUserTextStatus(UserTextStatus v) => v.val;
List<UserTextStatus> fromGraphQLListUserTextStatusToDartListUserTextStatus(
        List<Object?> v) =>
    v
        .map((e) => fromGraphQLUserTextStatusToDartUserTextStatus(e as String))
        .toList();
List<String> fromDartListUserTextStatusToGraphQLListUserTextStatus(
        List<UserTextStatus> v) =>
    v.map((e) => fromDartUserTextStatusToGraphQLUserTextStatus(e)).toList();
List<UserTextStatus>?
    fromGraphQLListNullableUserTextStatusToDartListNullableUserTextStatus(
            List<Object?>? v) =>
        v
            ?.map((e) =>
                fromGraphQLUserTextStatusToDartUserTextStatus(e as String))
            .toList();
List<String>?
    fromDartListNullableUserTextStatusToGraphQLListNullableUserTextStatus(
            List<UserTextStatus>? v) =>
        v
            ?.map((e) => fromDartUserTextStatusToGraphQLUserTextStatus(e))
            .toList();

UserTextStatus? fromGraphQLUserTextStatusNullableToDartUserTextStatusNullable(
        String? v) =>
    v == null ? null : UserTextStatus.unchecked(v);
String? fromDartUserTextStatusNullableToGraphQLUserTextStatusNullable(
        UserTextStatus? v) =>
    v?.val;
List<UserTextStatus?>
    fromGraphQLListUserTextStatusNullableToDartListUserTextStatusNullable(
            List<Object?> v) =>
        v
            .map((e) =>
                fromGraphQLUserTextStatusNullableToDartUserTextStatusNullable(
                    e as String?))
            .toList();
List<String?>
    fromDartListUserTextStatusNullableToGraphQLListUserTextStatusNullable(
            List<UserTextStatus?> v) =>
        v
            .map((e) =>
                fromDartUserTextStatusNullableToGraphQLUserTextStatusNullable(
                    e))
            .toList();
List<UserTextStatus?>?
    fromGraphQLListNullableUserTextStatusNullableToDartListNullableUserTextStatusNullable(
            List<Object?>? v) =>
        v
            ?.map((e) =>
                fromGraphQLUserTextStatusNullableToDartUserTextStatusNullable(
                    e as String?))
            .toList();
List<String?>?
    fromDartListNullableUserTextStatusNullableToGraphQLListNullableUserTextStatusNullable(
            List<UserTextStatus?>? v) =>
        v
            ?.map((e) =>
                fromDartUserTextStatusNullableToGraphQLUserTextStatusNullable(
                    e))
            .toList();

// ChatDirectLinkVersion

ChatDirectLinkVersion
    fromGraphQLChatDirectLinkVersionToDartChatDirectLinkVersion(String v) =>
        ChatDirectLinkVersion(v);
String fromDartChatDirectLinkVersionToGraphQLChatDirectLinkVersion(
        ChatDirectLinkVersion v) =>
    v.toString();
List<ChatDirectLinkVersion>
    fromGraphQLListChatDirectLinkVersionToDartListChatDirectLinkVersion(
            List<Object?> v) =>
        v
            .map((e) =>
                fromGraphQLChatDirectLinkVersionToDartChatDirectLinkVersion(
                    e as String))
            .toList();
List<String>
    fromDartListChatDirectLinkVersionToGraphQLListChatDirectLinkVersion(
            List<ChatDirectLinkVersion> v) =>
        v
            .map((e) =>
                fromDartChatDirectLinkVersionToGraphQLChatDirectLinkVersion(e))
            .toList();
List<ChatDirectLinkVersion>?
    fromGraphQLListNullableChatDirectLinkVersionToDartListNullableChatDirectLinkVersion(
            List<Object?>? v) =>
        v
            ?.map((e) =>
                fromGraphQLChatDirectLinkVersionToDartChatDirectLinkVersion(
                    e as String))
            .toList();
List<String>?
    fromDartListNullableChatDirectLinkVersionToGraphQLListNullableChatDirectLinkVersion(
            List<ChatDirectLinkVersion>? v) =>
        v
            ?.map((e) =>
                fromDartChatDirectLinkVersionToGraphQLChatDirectLinkVersion(e))
            .toList();

ChatDirectLinkVersion?
    fromGraphQLChatDirectLinkVersionNullableToDartChatDirectLinkVersionNullable(
            String? v) =>
        v == null ? null : ChatDirectLinkVersion(v);
String?
    fromDartChatDirectLinkVersionNullableToGraphQLChatDirectLinkVersionNullable(
            ChatDirectLinkVersion? v) =>
        v?.toString();
List<ChatDirectLinkVersion?>
    fromGraphQLListChatDirectLinkVersionNullableToDartListChatDirectLinkVersionNullable(
            List<Object?> v) =>
        v
            .map((e) =>
                fromGraphQLChatDirectLinkVersionNullableToDartChatDirectLinkVersionNullable(
                    e as String?))
            .toList();
List<String?>
    fromDartListChatDirectLinkVersionNullableToGraphQLListChatDirectLinkVersionNullable(
            List<ChatDirectLinkVersion?> v) =>
        v
            .map((e) =>
                fromDartChatDirectLinkVersionNullableToGraphQLChatDirectLinkVersionNullable(
                    e))
            .toList();
List<ChatDirectLinkVersion?>?
    fromGraphQLListNullableChatDirectLinkVersionNullableToDartListNullableChatDirectLinkVersionNullable(
            List<Object?>? v) =>
        v
            ?.map((e) =>
                fromGraphQLChatDirectLinkVersionNullableToDartChatDirectLinkVersionNullable(
                    e as String?))
            .toList();
List<String?>?
    fromDartListNullableChatDirectLinkVersionNullableToGraphQLListNullableChatDirectLinkVersionNullable(
            List<ChatDirectLinkVersion?>? v) =>
        v
            ?.map((e) =>
                fromDartChatDirectLinkVersionNullableToGraphQLChatDirectLinkVersionNullable(
                    e))
            .toList();

// UserVersion

UserVersion fromGraphQLUserVersionToDartUserVersion(String v) => UserVersion(v);
String fromDartUserVersionToGraphQLUserVersion(UserVersion v) => v.toString();
List<UserVersion> fromGraphQLListUserVersionToDartListUserVersion(
        List<Object?> v) =>
    v.map((e) => fromGraphQLUserVersionToDartUserVersion(e as String)).toList();
List<String> fromDartListUserVersionToGraphQLListUserVersion(
        List<UserVersion> v) =>
    v.map((e) => fromDartUserVersionToGraphQLUserVersion(e)).toList();
List<UserVersion>?
    fromGraphQLListNullableUserVersionToDartListNullableUserVersion(
            List<Object?>? v) =>
        v
            ?.map((e) => fromGraphQLUserVersionToDartUserVersion(e as String))
            .toList();
List<String>? fromDartListNullableUserVersionToGraphQLListNullableUserVersion(
        List<UserVersion>? v) =>
    v?.map((e) => fromDartUserVersionToGraphQLUserVersion(e)).toList();

UserVersion? fromGraphQLUserVersionNullableToDartUserVersionNullable(
        String? v) =>
    v == null ? null : UserVersion(v);
String? fromDartUserVersionNullableToGraphQLUserVersionNullable(
        UserVersion? v) =>
    v?.toString();
List<UserVersion?>
    fromGraphQLListUserVersionNullableToDartListUserVersionNullable(
            List<Object?> v) =>
        v
            .map((e) => fromGraphQLUserVersionNullableToDartUserVersionNullable(
                e as String?))
            .toList();
List<String?> fromDartListUserVersionNullableToGraphQLListUserVersionNullable(
        List<UserVersion?> v) =>
    v
        .map((e) => fromDartUserVersionNullableToGraphQLUserVersionNullable(e))
        .toList();
List<UserVersion?>?
    fromGraphQLListNullableUserVersionNullableToDartListNullableUserVersionNullable(
            List<Object?>? v) =>
        v
            ?.map((e) =>
                fromGraphQLUserVersionNullableToDartUserVersionNullable(
                    e as String?))
            .toList();
List<String?>?
    fromDartListNullableUserVersionNullableToGraphQLListNullableUserVersionNullable(
            List<UserVersion?>? v) =>
        v
            ?.map((e) =>
                fromDartUserVersionNullableToGraphQLUserVersionNullable(e))
            .toList();

// UsersCursor

UsersCursor fromGraphQLUsersCursorToDartUsersCursor(String v) => UsersCursor(v);
String fromDartUsersCursorToGraphQLUsersCursor(UsersCursor v) => v.toString();
List<UsersCursor> fromGraphQLListUsersCursorToDartListUsersCursor(
        List<Object?> v) =>
    v.map((e) => fromGraphQLUsersCursorToDartUsersCursor(e as String)).toList();
List<String> fromDartListUsersCursorToGraphQLListUsersCursor(
        List<UsersCursor> v) =>
    v.map((e) => fromDartUsersCursorToGraphQLUsersCursor(e)).toList();
List<UsersCursor>?
    fromGraphQLListNullableUsersCursorToDartListNullableUsersCursor(
            List<Object?>? v) =>
        v
            ?.map((e) => fromGraphQLUsersCursorToDartUsersCursor(e as String))
            .toList();
List<String>? fromDartListNullableUsersCursorToGraphQLListNullableUsersCursor(
        List<UsersCursor>? v) =>
    v?.map((e) => fromDartUsersCursorToGraphQLUsersCursor(e)).toList();

UsersCursor? fromGraphQLUsersCursorNullableToDartUsersCursorNullable(
        String? v) =>
    v == null ? null : UsersCursor(v);
String? fromDartUsersCursorNullableToGraphQLUsersCursorNullable(
        UsersCursor? v) =>
    v?.toString();
List<UsersCursor?>
    fromGraphQLListUsersCursorNullableToDartListUsersCursorNullable(
            List<Object?> v) =>
        v
            .map((e) => fromGraphQLUsersCursorNullableToDartUsersCursorNullable(
                e as String?))
            .toList();
List<String?> fromDartListUsersCursorNullableToGraphQLListUsersCursorNullable(
        List<UsersCursor?> v) =>
    v
        .map((e) => fromDartUsersCursorNullableToGraphQLUsersCursorNullable(e))
        .toList();
List<UsersCursor?>?
    fromGraphQLListNullableUsersCursorNullableToDartListNullableUsersCursorNullable(
            List<Object?>? v) =>
        v
            ?.map((e) =>
                fromGraphQLUsersCursorNullableToDartUsersCursorNullable(
                    e as String?))
            .toList();
List<String?>?
    fromDartListNullableUsersCursorNullableToGraphQLListNullableUsersCursorNullable(
            List<UsersCursor?>? v) =>
        v
            ?.map((e) =>
                fromDartUsersCursorNullableToGraphQLUsersCursorNullable(e))
            .toList();

<<<<<<< HEAD
// FcmRegistrationToken

FcmRegistrationToken fromGraphQLFcmRegistrationTokenToDartFcmRegistrationToken(
        String v) =>
    FcmRegistrationToken(v);
String fromDartFcmRegistrationTokenToGraphQLFcmRegistrationToken(
        FcmRegistrationToken v) =>
    v.val;
List<FcmRegistrationToken>
    fromGraphQLListFcmRegistrationTokenToDartListFcmRegistrationToken(
            List<Object?> v) =>
        v
            .map((e) =>
                fromGraphQLFcmRegistrationTokenToDartFcmRegistrationToken(
                    e as String))
            .toList();
List<String> fromDartListFcmRegistrationTokenToGraphQLListFcmRegistrationToken(
        List<FcmRegistrationToken> v) =>
    v
        .map(
            (e) => fromDartFcmRegistrationTokenToGraphQLFcmRegistrationToken(e))
        .toList();
List<FcmRegistrationToken>?
    fromGraphQLListNullableFcmRegistrationTokenToDartListNullableFcmRegistrationToken(
            List<Object?>? v) =>
        v
            ?.map((e) =>
                fromGraphQLFcmRegistrationTokenToDartFcmRegistrationToken(
                    e as String))
            .toList();
List<String>?
    fromDartListNullableFcmRegistrationTokenToGraphQLListNullableFcmRegistrationToken(
            List<FcmRegistrationToken>? v) =>
        v
            ?.map((e) =>
                fromDartFcmRegistrationTokenToGraphQLFcmRegistrationToken(e))
            .toList();

FcmRegistrationToken?
    fromGraphQLFcmRegistrationTokenNullableToDartFcmRegistrationTokenNullable(
            String? v) =>
        v == null ? null : FcmRegistrationToken(v);
String?
    fromDartFcmRegistrationTokenNullableToGraphQLFcmRegistrationTokenNullable(
            FcmRegistrationToken? v) =>
        v?.val;
List<FcmRegistrationToken?>
    fromGraphQLListFcmRegistrationTokenNullableToDartListFcmRegistrationTokenNullable(
            List<Object?> v) =>
        v
            .map((e) =>
                fromGraphQLFcmRegistrationTokenNullableToDartFcmRegistrationTokenNullable(
                    e as String?))
            .toList();
List<String?>
    fromDartListFcmRegistrationTokenNullableToGraphQLListFcmRegistrationTokenNullable(
            List<FcmRegistrationToken?> v) =>
        v
            .map((e) =>
                fromDartFcmRegistrationTokenNullableToGraphQLFcmRegistrationTokenNullable(
                    e))
            .toList();
List<FcmRegistrationToken?>?
    fromGraphQLListNullableFcmRegistrationTokenNullableToDartListNullableFcmRegistrationTokenNullable(
            List<Object?>? v) =>
        v
            ?.map((e) =>
                fromGraphQLFcmRegistrationTokenNullableToDartFcmRegistrationTokenNullable(
                    e as String?))
            .toList();
List<String?>?
    fromDartListNullableFcmRegistrationTokenNullableToGraphQLListNullableFcmRegistrationTokenNullable(
            List<FcmRegistrationToken?>? v) =>
        v
            ?.map((e) =>
                fromDartFcmRegistrationTokenNullableToGraphQLFcmRegistrationTokenNullable(
=======
// BlacklistCursor

BlacklistCursor fromGraphQLBlacklistCursorToDartBlacklistCursor(String v) =>
    BlacklistCursor(v);
String fromDartBlacklistCursorToGraphQLBlacklistCursor(BlacklistCursor v) =>
    v.toString();
List<BlacklistCursor> fromGraphQLListBlacklistCursorToDartListBlacklistCursor(
        List<Object?> v) =>
    v
        .map(
            (e) => fromGraphQLBlacklistCursorToDartBlacklistCursor(e as String))
        .toList();
List<String> fromDartListBlacklistCursorToGraphQLListBlacklistCursor(
        List<BlacklistCursor> v) =>
    v.map((e) => fromDartBlacklistCursorToGraphQLBlacklistCursor(e)).toList();
List<BlacklistCursor>?
    fromGraphQLListNullableBlacklistCursorToDartListNullableBlacklistCursor(
            List<Object?>? v) =>
        v
            ?.map((e) =>
                fromGraphQLBlacklistCursorToDartBlacklistCursor(e as String))
            .toList();
List<String>?
    fromDartListNullableBlacklistCursorToGraphQLListNullableBlacklistCursor(
            List<BlacklistCursor>? v) =>
        v
            ?.map((e) => fromDartBlacklistCursorToGraphQLBlacklistCursor(e))
            .toList();

BlacklistCursor?
    fromGraphQLBlacklistCursorNullableToDartBlacklistCursorNullable(
            String? v) =>
        v == null ? null : BlacklistCursor(v);
String? fromDartBlacklistCursorNullableToGraphQLBlacklistCursorNullable(
        BlacklistCursor? v) =>
    v?.toString();
List<BlacklistCursor?>
    fromGraphQLListBlacklistCursorNullableToDartListBlacklistCursorNullable(
            List<Object?> v) =>
        v
            .map((e) =>
                fromGraphQLBlacklistCursorNullableToDartBlacklistCursorNullable(
                    e as String?))
            .toList();
List<String?>
    fromDartListBlacklistCursorNullableToGraphQLListBlacklistCursorNullable(
            List<BlacklistCursor?> v) =>
        v
            .map((e) =>
                fromDartBlacklistCursorNullableToGraphQLBlacklistCursorNullable(
                    e))
            .toList();
List<BlacklistCursor?>?
    fromGraphQLListNullableBlacklistCursorNullableToDartListNullableBlacklistCursorNullable(
            List<Object?>? v) =>
        v
            ?.map((e) =>
                fromGraphQLBlacklistCursorNullableToDartBlacklistCursorNullable(
                    e as String?))
            .toList();
List<String?>?
    fromDartListNullableBlacklistCursorNullableToGraphQLListNullableBlacklistCursorNullable(
            List<BlacklistCursor?>? v) =>
        v
            ?.map((e) =>
                fromDartBlacklistCursorNullableToGraphQLBlacklistCursorNullable(
                    e))
            .toList();

// BlacklistReason

BlacklistReason fromGraphQLBlacklistReasonToDartBlacklistReason(String v) =>
    BlacklistReason(v);
String fromDartBlacklistReasonToGraphQLBlacklistReason(BlacklistReason v) =>
    v.val;
List<BlacklistReason> fromGraphQLListBlacklistReasonToDartListBlacklistReason(
        List<Object?> v) =>
    v
        .map(
            (e) => fromGraphQLBlacklistReasonToDartBlacklistReason(e as String))
        .toList();
List<String> fromDartListBlacklistReasonToGraphQLListBlacklistReason(
        List<BlacklistReason> v) =>
    v.map((e) => fromDartBlacklistReasonToGraphQLBlacklistReason(e)).toList();
List<BlacklistReason>?
    fromGraphQLListNullableBlacklistReasonToDartListNullableBlacklistReason(
            List<Object?>? v) =>
        v
            ?.map((e) =>
                fromGraphQLBlacklistReasonToDartBlacklistReason(e as String))
            .toList();
List<String>?
    fromDartListNullableBlacklistReasonToGraphQLListNullableBlacklistReason(
            List<BlacklistReason>? v) =>
        v
            ?.map((e) => fromDartBlacklistReasonToGraphQLBlacklistReason(e))
            .toList();

BlacklistReason?
    fromGraphQLBlacklistReasonNullableToDartBlacklistReasonNullable(
            String? v) =>
        v == null ? null : BlacklistReason(v);
String? fromDartBlacklistReasonNullableToGraphQLBlacklistReasonNullable(
        BlacklistReason? v) =>
    v?.val;
List<BlacklistReason?>
    fromGraphQLListBlacklistReasonNullableToDartListBlacklistReasonNullable(
            List<Object?> v) =>
        v
            .map((e) =>
                fromGraphQLBlacklistReasonNullableToDartBlacklistReasonNullable(
                    e as String?))
            .toList();
List<String?>
    fromDartListBlacklistReasonNullableToGraphQLListBlacklistReasonNullable(
            List<BlacklistReason?> v) =>
        v
            .map((e) =>
                fromDartBlacklistReasonNullableToGraphQLBlacklistReasonNullable(
                    e))
            .toList();
List<BlacklistReason?>?
    fromGraphQLListNullableBlacklistReasonNullableToDartListNullableBlacklistReasonNullable(
            List<Object?>? v) =>
        v
            ?.map((e) =>
                fromGraphQLBlacklistReasonNullableToDartBlacklistReasonNullable(
                    e as String?))
            .toList();
List<String?>?
    fromDartListNullableBlacklistReasonNullableToGraphQLListNullableBlacklistReasonNullable(
            List<BlacklistReason?>? v) =>
        v
            ?.map((e) =>
                fromDartBlacklistReasonNullableToGraphQLBlacklistReasonNullable(
>>>>>>> 54a2b8c6
                    e))
            .toList();<|MERGE_RESOLUTION|>--- conflicted
+++ resolved
@@ -845,7 +845,6 @@
                 fromDartUsersCursorNullableToGraphQLUsersCursorNullable(e))
             .toList();
 
-<<<<<<< HEAD
 // FcmRegistrationToken
 
 FcmRegistrationToken fromGraphQLFcmRegistrationTokenToDartFcmRegistrationToken(
@@ -922,7 +921,9 @@
         v
             ?.map((e) =>
                 fromDartFcmRegistrationTokenNullableToGraphQLFcmRegistrationTokenNullable(
-=======
+                    e))
+            .toList();
+            
 // BlacklistCursor
 
 BlacklistCursor fromGraphQLBlacklistCursorToDartBlacklistCursor(String v) =>
@@ -1058,6 +1059,5 @@
         v
             ?.map((e) =>
                 fromDartBlacklistReasonNullableToGraphQLBlacklistReasonNullable(
->>>>>>> 54a2b8c6
                     e))
             .toList();