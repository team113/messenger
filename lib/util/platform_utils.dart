// Copyright © 2022-2023 IT ENGINEERING MANAGEMENT INC,
//                       <https://github.com/team113>
//
// This program is free software: you can redistribute it and/or modify it under
// the terms of the GNU Affero General Public License v3.0 as published by the
// Free Software Foundation, either version 3 of the License, or (at your
// option) any later version.
//
// This program is distributed in the hope that it will be useful, but WITHOUT
// ANY WARRANTY; without even the implied warranty of MERCHANTABILITY or FITNESS
// FOR A PARTICULAR PURPOSE. See the GNU Affero General Public License v3.0 for
// more details.
//
// You should have received a copy of the GNU Affero General Public License v3.0
// along with this program. If not, see
// <https://www.gnu.org/licenses/agpl-3.0.html>.

import 'dart:async';
import 'dart:io';

import 'package:async/async.dart';
import 'package:callkeep/callkeep.dart';
import 'package:dio/dio.dart';
import 'package:flutter/services.dart';
import 'package:flutter/widgets.dart';
import 'package:get/get.dart';
import 'package:image_gallery_saver/image_gallery_saver.dart';
import 'package:path/path.dart' as p;
import 'package:path_provider/path_provider.dart';
import 'package:share_plus/share_plus.dart';
import 'package:window_manager/window_manager.dart';

import '/config.dart';
import '/l10n/l10n.dart';
import '/routes.dart';
import 'backoff.dart';
import 'web/web_utils.dart';

/// Global variable to access [PlatformUtilsImpl].
///
/// May be reassigned to mock specific functionally.
// ignore: non_constant_identifier_names
PlatformUtilsImpl PlatformUtils = PlatformUtilsImpl();

/// Helper providing platform related features.
class PlatformUtilsImpl {
<<<<<<< HEAD
  /// Path to the downloads directory.
  String? _downloadDirectory;

  /// Path to the temporary directory.
  String? _temporaryDirectory;

=======
>>>>>>> 9b1b43e5
  /// [Dio] client to use in queries.
  ///
  /// May be overridden to be mocked in tests.
  Dio? client;

  /// Path to the downloads directory.
  String? _downloadDirectory;

  /// `User-Agent` header to put in the network requests.
  String? _userAgent;

  /// Returns a [Dio] client to use in queries.
  Future<Dio> get dio async {
    client ??= Dio(
      BaseOptions(headers: {if (!isWeb) 'User-Agent': await userAgent}),
    );

    return client!;
  }

  /// [StreamController] of the application's [_isActive] status changes.
  StreamController<bool>? _activityController;

  /// [StreamController] of the application's window focus changes.
  StreamController<bool>? _focusController;

  /// Indicator whether the application is in active state.
  bool _isActive = true;

  /// [Timer] updating the [_isActive] status after the [_activityTimeout] has
  /// passed.
  Timer? _activityTimer;

  /// [Duration] of inactivity to consider [_isActive] as `false`.
  static const Duration _activityTimeout = Duration(seconds: 15);

  /// Indicates whether application is running in a web browser.
  bool get isWeb => GetPlatform.isWeb;

  // TODO: Remove when jonataslaw/getx#1936 is fixed:
  //       https://github.com/jonataslaw/getx/issues/1936
  /// Indicates whether device's OS is macOS.
  bool get isMacOS => WebUtils.isMacOS || GetPlatform.isMacOS;

  /// Indicates whether device's OS is Windows.
  bool get isWindows => GetPlatform.isWindows;

  /// Indicates whether device's OS is Linux.
  bool get isLinux => GetPlatform.isLinux;

  /// Indicates whether device's OS is Android.
  bool get isAndroid => GetPlatform.isAndroid;

  /// Indicates whether device's OS is iOS.
  bool get isIOS => GetPlatform.isIOS;

  /// Indicates whether device is running on a mobile OS.
  bool get isMobile => GetPlatform.isIOS || GetPlatform.isAndroid;

  /// Indicates whether device is running on a desktop OS.
  bool get isDesktop =>
      PlatformUtils.isMacOS || GetPlatform.isWindows || GetPlatform.isLinux;

<<<<<<< HEAD
  /// Indicates whether device is running on a Firebase Cloud Messaging
  /// supported OS, meaning it supports receiving push notifications.
  bool get pushNotifications => isWeb || isMobile;
=======
  /// Returns a `User-Agent` header to put in the network requests.
  Future<String> get userAgent async {
    _userAgent ??= await WebUtils.userAgent;
    return _userAgent!;
  }
>>>>>>> 9b1b43e5

  /// Returns a stream broadcasting the application's window focus changes.
  Stream<bool> get onFocusChanged {
    if (_focusController != null) {
      return _focusController!.stream;
    }

    if (isWeb) {
      return WebUtils.onFocusChanged;
    } else if (isDesktop) {
      _WindowListener listener = _WindowListener(
        onBlur: () => _focusController!.add(false),
        onFocus: () => _focusController!.add(true),
      );

      _focusController = StreamController<bool>.broadcast(
        onListen: () => WindowManager.instance.addListener(listener),
        onCancel: () {
          WindowManager.instance.removeListener(listener);
          _focusController?.close();
          _focusController = null;
        },
      );
    } else {
      Worker? worker;

      _focusController = StreamController<bool>.broadcast(
        onListen: () => worker = ever(
          router.lifecycle,
          (AppLifecycleState a) => _focusController?.add(a.inForeground),
        ),
        onCancel: () {
          worker?.dispose();
          _focusController?.close();
          _focusController = null;
        },
      );
    }

    return _focusController!.stream;
  }

  /// Returns a stream broadcasting the application's active status changes.
  Stream<bool> get onActivityChanged {
    if (_activityController != null) {
      return _activityController!.stream;
    }

    StreamSubscription? focusSubscription;

    _activityController = StreamController<bool>.broadcast(
      onListen: () {
        focusSubscription = onFocusChanged.listen((focused) {
          if (focused) {
            keepActive();
          } else {
            keepActive(false);
          }
        });
      },
      onCancel: () {
        focusSubscription?.cancel();
        _activityController?.close();
        _activityController = null;
      },
    );

    return _activityController!.stream;
  }

  /// Returns a stream broadcasting the application's window size changes.
  Stream<MapEntry<Size, Offset>> get onResized {
    StreamController<MapEntry<Size, Offset>>? controller;

    final _WindowListener listener = _WindowListener(
      onResized: (pair) => controller!.add(pair),
    );

    controller = StreamController<MapEntry<Size, Offset>>(
      onListen: () => WindowManager.instance.addListener(listener),
      onCancel: () => WindowManager.instance.removeListener(listener),
    );

    return controller.stream;
  }

  /// Returns a stream broadcasting the application's window position changes.
  Stream<Offset> get onMoved {
    StreamController<Offset>? controller;

    final _WindowListener listener = _WindowListener(
      onMoved: (position) => controller!.add(position),
    );

    controller = StreamController<Offset>(
      onListen: () => WindowManager.instance.addListener(listener),
      onCancel: () => WindowManager.instance.removeListener(listener),
    );

    return controller.stream;
  }

  /// Indicates whether the application's window is in focus.
  Future<bool> get isFocused async {
    if (isWeb) {
      return Future.value(WebUtils.isFocused);
    } else if (isDesktop) {
      try {
        return await WindowManager.instance.isFocused();
      } on MissingPluginException {
        return true;
      }
    } else {
      return Future.value(router.lifecycle.value.inForeground);
    }
  }

  /// Returns a stream broadcasting fullscreen changes.
  Stream<bool> get onFullscreenChange {
    if (isWeb) {
      return WebUtils.onFullscreenChange;
    } else if (isDesktop) {
      StreamController<bool>? controller;

      var windowListener = _WindowListener(
        onEnterFullscreen: () => controller!.add(true),
        onLeaveFullscreen: () => controller!.add(false),
      );

      controller = StreamController<bool>(
        onListen: () => WindowManager.instance.addListener(windowListener),
        onCancel: () => WindowManager.instance.removeListener(windowListener),
      );

      return controller.stream;
    }

    // TODO: Implement for [isMobile] using the
    //       [SystemChrome.setSystemUIChangeCallback].
    return const Stream.empty();
  }

  /// Returns a path to the downloads directory.
  Future<String> get downloadsDirectory async {
    if (_downloadDirectory != null) {
      return _downloadDirectory!;
    }

    String path;
    if (PlatformUtils.isMobile) {
      path = (await getTemporaryDirectory()).path;
    } else {
      path = (await getDownloadsDirectory())!.path;
    }

    _downloadDirectory = '$path${Config.downloads}';
    return _downloadDirectory!;
  }

<<<<<<< HEAD
  /// Returns a path to the temporary directory.
  Future<String> get temporaryDirectory async {
    if (_temporaryDirectory != null) {
      return _temporaryDirectory!;
    }

    _temporaryDirectory = (await getTemporaryDirectory()).path;
    return _temporaryDirectory!;
  }

  /// Returns a [Map] being a configuration passed to a [FlutterCallkeep]
  /// instance to initialize it.
  Map<String, dynamic> get callKeep {
    return {
      'ios': {'appName': 'Gapopa'},
      'android': {
        'alertTitle': 'label_call_permissions_title'.l10n,
        'alertDescription': 'label_call_permissions_description'.l10n,
        'cancelButton': 'btn_dismiss'.l10n,
        'okButton': 'btn_allow'.l10n,
        'foregroundService': {
          'channelId': 'default',
          'channelName': 'Default',
          'notificationTitle': 'My app is running on background',
          'notificationIcon': 'mipmap/ic_notification_launcher',
        },
        'additionalPermissions': <String>[],
      },
    };
  }
=======
  /// Indicates whether the application is in active state.
  Future<bool> get isActive async => _isActive && await isFocused;
>>>>>>> 9b1b43e5

  /// Enters fullscreen mode.
  Future<void> enterFullscreen() async {
    if (isWeb) {
      WebUtils.toggleFullscreen(true);
    } else if (isDesktop) {
      await WindowManager.instance.setFullScreen(true);
    } else if (isMobile) {
      await SystemChrome.setEnabledSystemUIMode(
        SystemUiMode.manual,
        overlays: [],
      );
    }
  }

  /// Exits fullscreen mode.
  Future<void> exitFullscreen() async {
    if (isWeb) {
      WebUtils.toggleFullscreen(false);
    } else if (isDesktop) {
      await WindowManager.instance.setFullScreen(false);

      // TODO: Remove when leanflutter/window_manager#131 is fixed:
      //       https://github.com/leanflutter/window_manager/issues/131
      Size size = await WindowManager.instance.getSize();
      await WindowManager.instance.setSize(Size(size.width + 1, size.height));
    } else if (isMobile) {
      await SystemChrome.setEnabledSystemUIMode(
        SystemUiMode.manual,
        overlays: SystemUiOverlay.values,
      );
    }
  }

  /// Returns a [File] with the provided [filename] and [size], if any exist in
  /// the [downloadsDirectory].
  ///
  /// If [size] is `null`, then an attempt to get the size from the given [url]
  /// will be performed.
  Future<File?> fileExists(
    String filename, {
    int? size,
    String? url,
  }) async {
    if ((size != null || url != null) && !PlatformUtils.isWeb) {
      size = size ??
          int.parse(((await (await dio).head(url!)).headers['content-length']
              as List<String>)[0]);

      String downloads = await PlatformUtils.downloadsDirectory;
      String name = p.basenameWithoutExtension(filename);
      String ext = p.extension(filename);
      File file = File('$downloads/$filename');

      // TODO: Compare hashes instead of sizes.
      for (int i = 1; await file.exists() && await file.length() != size; ++i) {
        file = File('$downloads/$name ($i)$ext');
      }

      if (await file.exists()) {
        return file;
      }
    }

    return null;
  }

  /// Downloads a file from the provided [url].
  Future<File?> download(
    String url,
    String filename,
    int? size, {
    Function(int count, int total)? onReceiveProgress,
    CancelToken? cancelToken,
    bool temporary = false,
  }) async {
    dynamic completeWith;

    CancelableOperation<File?>? operation;
    operation = CancelableOperation.fromFuture(
      Future(() async {
        // Rethrows the [exception], if any other than `404` is thrown.
        void onError(dynamic exception) {
          if (exception is! DioError || exception.response?.statusCode != 404) {
            completeWith = exception;
            operation?.cancel();
          }
        }

        if (PlatformUtils.isWeb) {
          await Backoff.run(
            () async {
              try {
                await WebUtils.downloadFile(url, filename);
              } catch (e) {
                onError(e);
              }
            },
            cancelToken,
          );
        } else {
          File? file;

          // Retry fetching the size unless any other that `404` error is
          // thrown.
          file = await Backoff.run(
            () async {
              try {
                return await fileExists(filename, size: size, url: url);
              } catch (e) {
                onError(e);
              }

              return null;
            },
            cancelToken,
          );

          if (file == null) {
            final String name = p.basenameWithoutExtension(filename);
            final String extension = p.extension(filename);
            final String path =
                temporary ? await temporaryDirectory : await downloadsDirectory;

            file = File('$path/$filename');
            for (int i = 1; await file!.exists(); ++i) {
              file = File('$path/$name ($i)$extension');
            }

            // Retry the downloading unless any other that `404` error is
            // thrown.
            await Backoff.run(
              () async {
                try {
                  await (await dio).download(
                    url,
                    file!.path,
                    onReceiveProgress: onReceiveProgress,
                    cancelToken: cancelToken,
                  );
                } catch (e) {
                  onError(e);
                }
              },
              cancelToken,
            );
          }

          return file;
        }

        return null;
      }),
    );

    cancelToken?.whenCancel.whenComplete(operation.cancel);

    final File? result = await operation.valueOrCancellation();
    if (completeWith != null) {
      throw completeWith;
    }

    return result;
  }

  /// Downloads an image from the provided [url] and saves it to the gallery.
  Future<void> saveToGallery(String url, String name) async {
    if (isMobile && !isWeb) {
      final Directory temp = await getTemporaryDirectory();
      final String path = '${temp.path}/$name';
      await (await dio).download(url, path);
      await ImageGallerySaver.saveFile(path, name: name);
      File(path).delete();
    }
  }

  /// Downloads a file from the provided [url] and opens [Share] dialog with it.
  Future<void> share(String url, String name) async {
    final Directory temp = await getTemporaryDirectory();
    final String path = '${temp.path}/$name';
    await (await dio).download(url, path);
    await Share.shareXFiles([XFile(path)]);
    File(path).delete();
  }

  /// Stores the provided [text] on the [Clipboard].
  void copy({required String text}) =>
      Clipboard.setData(ClipboardData(text: text));

  /// Keeps the [_isActive] status as [active].
  void keepActive([bool active = true]) {
    if (_isActive != active) {
      _isActive = active;
      _activityController?.add(active);
    }

    _activityTimer?.cancel();

    if (active) {
      _activityTimer = Timer(_activityTimeout, () {
        _isActive = false;
        _activityController?.add(false);
      });
    }
  }
}

/// Determining whether a [BuildContext] is mobile or not.
extension MobileExtensionOnContext on BuildContext {
  /// Returns `true` if [PlatformUtilsImpl.isMobile] and [MediaQuery]'s shortest
  /// side is less than `600p`, or otherwise always returns `false`.
  bool get isMobile => PlatformUtils.isMobile
      ? MediaQuery.sizeOf(this).shortestSide < 600
      : false;

  /// Returns `true` if [MediaQuery]'s width is less than `600p` on desktop and
  /// [MediaQuery]'s shortest side is less than `600p` on mobile.
  bool get isNarrow => PlatformUtils.isDesktop
      ? MediaQuery.sizeOf(this).width < 600
      : MediaQuery.sizeOf(this).shortestSide < 600;
}

/// Listener interface for receiving window events.
class _WindowListener extends WindowListener {
  _WindowListener({
    this.onLeaveFullscreen,
    this.onEnterFullscreen,
    this.onFocus,
    this.onBlur,
    this.onResized,
    this.onMoved,
  });

  /// Callback, called when the window exits fullscreen.
  final VoidCallback? onLeaveFullscreen;

  /// Callback, called when the window enters fullscreen.
  final VoidCallback? onEnterFullscreen;

  /// Callback, called when the window gets focus.
  final VoidCallback? onFocus;

  /// Callback, called when the window loses focus.
  final VoidCallback? onBlur;

  /// Callback, called when the window resizes.
  final void Function(MapEntry<Size, Offset> pair)? onResized;

  /// Callback, called when the window moves.
  final void Function(Offset offset)? onMoved;

  @override
  void onWindowEnterFullScreen() => onEnterFullscreen?.call();

  @override
  void onWindowLeaveFullScreen() => onLeaveFullscreen?.call();

  @override
  void onWindowFocus() => onFocus?.call();

  @override
  void onWindowBlur() => onBlur?.call();

  @override
  void onWindowResized() async => onResized?.call(
        MapEntry<Size, Offset>(
          await windowManager.getSize(),
          await windowManager.getPosition(),
        ),
      );

  @override
  void onWindowMoved() async =>
      onMoved?.call(await windowManager.getPosition());
}<|MERGE_RESOLUTION|>--- conflicted
+++ resolved
@@ -44,15 +44,9 @@
 
 /// Helper providing platform related features.
 class PlatformUtilsImpl {
-<<<<<<< HEAD
-  /// Path to the downloads directory.
-  String? _downloadDirectory;
-
   /// Path to the temporary directory.
   String? _temporaryDirectory;
 
-=======
->>>>>>> 9b1b43e5
   /// [Dio] client to use in queries.
   ///
   /// May be overridden to be mocked in tests.
@@ -116,17 +110,15 @@
   bool get isDesktop =>
       PlatformUtils.isMacOS || GetPlatform.isWindows || GetPlatform.isLinux;
 
-<<<<<<< HEAD
   /// Indicates whether device is running on a Firebase Cloud Messaging
   /// supported OS, meaning it supports receiving push notifications.
   bool get pushNotifications => isWeb || isMobile;
-=======
+
   /// Returns a `User-Agent` header to put in the network requests.
   Future<String> get userAgent async {
     _userAgent ??= await WebUtils.userAgent;
     return _userAgent!;
   }
->>>>>>> 9b1b43e5
 
   /// Returns a stream broadcasting the application's window focus changes.
   Stream<bool> get onFocusChanged {
@@ -286,7 +278,9 @@
     return _downloadDirectory!;
   }
 
-<<<<<<< HEAD
+  /// Indicates whether the application is in active state.
+  Future<bool> get isActive async => _isActive && await isFocused;
+
   /// Returns a path to the temporary directory.
   Future<String> get temporaryDirectory async {
     if (_temporaryDirectory != null) {
@@ -317,10 +311,6 @@
       },
     };
   }
-=======
-  /// Indicates whether the application is in active state.
-  Future<bool> get isActive async => _isActive && await isFocused;
->>>>>>> 9b1b43e5
 
   /// Enters fullscreen mode.
   Future<void> enterFullscreen() async {
