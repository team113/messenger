// Copyright © 2022-2023 IT ENGINEERING MANAGEMENT INC,
//                       <https://github.com/team113>
//
// This program is free software: you can redistribute it and/or modify it under
// the terms of the GNU Affero General Public License v3.0 as published by the
// Free Software Foundation, either version 3 of the License, or (at your
// option) any later version.
//
// This program is distributed in the hope that it will be useful, but WITHOUT
// ANY WARRANTY; without even the implied warranty of MERCHANTABILITY or FITNESS
// FOR A PARTICULAR PURPOSE. See the GNU Affero General Public License v3.0 for
// more details.
//
// You should have received a copy of the GNU Affero General Public License v3.0
// along with this program. If not, see
// <https://www.gnu.org/licenses/agpl-3.0.html>.

import 'dart:async';
import 'dart:io';

import 'package:async/async.dart';
import 'package:device_info_plus/device_info_plus.dart';
import 'package:dio/dio.dart';
import 'package:flutter/services.dart';
import 'package:flutter/widgets.dart';
import 'package:get/get.dart';
import 'package:image_gallery_saver/image_gallery_saver.dart';
import 'package:path/path.dart' as p;
import 'package:path_provider/path_provider.dart';
import 'package:share_plus/share_plus.dart';
import 'package:window_manager/window_manager.dart';

import '../pubspec.g.dart';
import '/config.dart';
import '/routes.dart';
import 'backoff.dart';
import 'web/web_utils.dart';

/// Global variable to access [PlatformUtilsImpl].
///
/// May be reassigned to mock specific functionally.
// ignore: non_constant_identifier_names
PlatformUtilsImpl PlatformUtils = PlatformUtilsImpl();

/// Helper providing platform related features.
class PlatformUtilsImpl {
  /// [Dio] client to use in queries.
  ///
  /// May be overridden to be mocked in tests.
  Dio? client;

  /// Path to the downloads directory.
  String? _downloadDirectory;

  /// `User-Agent` header to put in the network requests.
  String? _userAgent;

  /// Returns a [Dio] client to use in queries.
  Future<Dio> get dio async {
    client ??= Dio(
      BaseOptions(headers: {if (!isWeb) 'User-Agent': await userAgent}),
    );

    return client!;
  }

  /// [StreamController] of the application's [_isActive] status changes.
  StreamController<bool>? _activityController;

  /// [StreamController] of the application's window focus changes.
  StreamController<bool>? _focusController;

  /// Indicator whether the application is in active state.
  bool _isActive = true;

  /// [Timer] updating the [_isActive] status after the [_activityTimeout] has
  /// passed.
  Timer? _activityTimer;

  /// [Duration] of inactivity to consider [_isActive] as `false`.
  static const Duration _activityTimeout = Duration(seconds: 15);

  /// Indicates whether application is running in a web browser.
  bool get isWeb => GetPlatform.isWeb;

  // TODO: Remove when jonataslaw/getx#1936 is fixed:
  //       https://github.com/jonataslaw/getx/issues/1936
  /// Indicates whether device's OS is macOS.
  bool get isMacOS => WebUtils.isMacOS || GetPlatform.isMacOS;

  /// Indicates whether device's OS is Windows.
  bool get isWindows => GetPlatform.isWindows;

  /// Indicates whether device's OS is Linux.
  bool get isLinux => GetPlatform.isLinux;

  /// Indicates whether device's OS is Android.
  bool get isAndroid => GetPlatform.isAndroid;

  /// Indicates whether device's OS is iOS.
  bool get isIOS => GetPlatform.isIOS;

  /// Indicates whether device is running on a mobile OS.
  bool get isMobile => GetPlatform.isIOS || GetPlatform.isAndroid;

  /// Indicates whether device is running on a desktop OS.
  bool get isDesktop =>
      PlatformUtils.isMacOS || GetPlatform.isWindows || GetPlatform.isLinux;

  /// Returns a `User-Agent` header to put in the network requests.
  Future<String> get userAgent async {
<<<<<<< HEAD
    if (_userAgent == null) {
      final DeviceInfoPlugin device = DeviceInfoPlugin();

      String? system;

      if (isWeb) {
        final info = await device.webBrowserInfo;
        _userAgent = info.userAgent ?? '${Config.userAgent}/${Pubspec.version}';
        return _userAgent!;
      } else if (isMacOS) {
        final info = await device.macOsInfo;
        system = 'macOS ${info.osRelease}; ${info.arch}; ${info.model}';
      } else if (isWindows) {
        final info = await device.windowsInfo;
        system =
            '${info.productName}; ${info.displayVersion}; ${info.buildLabEx}';
      } else if (isLinux) {
        final info = await device.linuxInfo;
        system = info.prettyName;
      } else if (isAndroid) {
        final info = await device.androidInfo;
        system =
            'Android ${info.version.release}; SDK ${info.version.sdkInt}; ${info.manufacturer} ${info.model}; ${info.hardware}';
      } else if (isIOS) {
        final info = await device.iosInfo;
        system =
            '${info.systemName} ${info.systemVersion}; ${info.utsname.machine}';
      }

      _userAgent = '${Config.userAgent}/${Pubspec.version}';
      if (system != null) {
        _userAgent = '$_userAgent ($system)';
      }
    }

=======
    _userAgent ??= await WebUtils.userAgent;
>>>>>>> 4c17a715
    return _userAgent!;
  }

  /// Returns a stream broadcasting the application's window focus changes.
  Stream<bool> get onFocusChanged {
    if (_focusController != null) {
      return _focusController!.stream;
    }

    if (isWeb) {
      return WebUtils.onFocusChanged;
    } else if (isDesktop) {
      _WindowListener listener = _WindowListener(
        onBlur: () => _focusController!.add(false),
        onFocus: () => _focusController!.add(true),
      );

      _focusController = StreamController<bool>.broadcast(
        onListen: () => WindowManager.instance.addListener(listener),
        onCancel: () {
          WindowManager.instance.removeListener(listener);
          _focusController?.close();
          _focusController = null;
        },
      );
    } else {
      Worker? worker;

      _focusController = StreamController<bool>.broadcast(
        onListen: () => worker = ever(
          router.lifecycle,
          (AppLifecycleState a) => _focusController?.add(a.inForeground),
        ),
        onCancel: () {
          worker?.dispose();
          _focusController?.close();
          _focusController = null;
        },
      );
    }

    return _focusController!.stream;
  }

  /// Returns a stream broadcasting the application's active status changes.
  Stream<bool> get onActivityChanged {
    if (_activityController != null) {
      return _activityController!.stream;
    }

    StreamSubscription? focusSubscription;

    _activityController = StreamController<bool>.broadcast(
      onListen: () {
        focusSubscription = onFocusChanged.listen((focused) {
          if (focused) {
            keepActive();
          } else {
            keepActive(false);
          }
        });
      },
      onCancel: () {
        focusSubscription?.cancel();
        _activityController?.close();
        _activityController = null;
      },
    );

    return _activityController!.stream;
  }

  /// Returns a stream broadcasting the application's window size changes.
  Stream<MapEntry<Size, Offset>> get onResized {
    StreamController<MapEntry<Size, Offset>>? controller;

    final _WindowListener listener = _WindowListener(
      onResized: (pair) => controller!.add(pair),
    );

    controller = StreamController<MapEntry<Size, Offset>>(
      onListen: () => WindowManager.instance.addListener(listener),
      onCancel: () => WindowManager.instance.removeListener(listener),
    );

    return controller.stream;
  }

  /// Returns a stream broadcasting the application's window position changes.
  Stream<Offset> get onMoved {
    StreamController<Offset>? controller;

    final _WindowListener listener = _WindowListener(
      onMoved: (position) => controller!.add(position),
    );

    controller = StreamController<Offset>(
      onListen: () => WindowManager.instance.addListener(listener),
      onCancel: () => WindowManager.instance.removeListener(listener),
    );

    return controller.stream;
  }

  /// Indicates whether the application's window is in focus.
  Future<bool> get isFocused async {
    if (isWeb) {
      return Future.value(WebUtils.isFocused);
    } else if (isDesktop) {
      try {
        return await WindowManager.instance.isFocused();
      } on MissingPluginException {
        return true;
      }
    } else {
      return Future.value(router.lifecycle.value.inForeground);
    }
  }

  /// Returns a stream broadcasting fullscreen changes.
  Stream<bool> get onFullscreenChange {
    if (isWeb) {
      return WebUtils.onFullscreenChange;
    } else if (isDesktop) {
      StreamController<bool>? controller;

      var windowListener = _WindowListener(
        onEnterFullscreen: () => controller!.add(true),
        onLeaveFullscreen: () => controller!.add(false),
      );

      controller = StreamController<bool>(
        onListen: () => WindowManager.instance.addListener(windowListener),
        onCancel: () => WindowManager.instance.removeListener(windowListener),
      );

      return controller.stream;
    }

    // TODO: Implement for [isMobile] using the
    //       [SystemChrome.setSystemUIChangeCallback].
    return const Stream.empty();
  }

  /// Returns a path to the downloads directory.
  Future<String> get downloadsDirectory async {
    if (_downloadDirectory != null) {
      return _downloadDirectory!;
    }

    String path;
    if (PlatformUtils.isMobile) {
      path = (await getTemporaryDirectory()).path;
    } else {
      path = (await getDownloadsDirectory())!.path;
    }

    _downloadDirectory = '$path${Config.downloads}';
    return _downloadDirectory!;
  }

  /// Indicates whether the application is in active state.
  Future<bool> get isActive async => _isActive && await isFocused;

  /// Enters fullscreen mode.
  Future<void> enterFullscreen() async {
    if (isWeb) {
      WebUtils.toggleFullscreen(true);
    } else if (isDesktop) {
      await WindowManager.instance.setFullScreen(true);
    } else if (isMobile) {
      await SystemChrome.setEnabledSystemUIMode(
        SystemUiMode.manual,
        overlays: [],
      );
    }
  }

  /// Exits fullscreen mode.
  Future<void> exitFullscreen() async {
    if (isWeb) {
      WebUtils.toggleFullscreen(false);
    } else if (isDesktop) {
      await WindowManager.instance.setFullScreen(false);

      // TODO: Remove when leanflutter/window_manager#131 is fixed:
      //       https://github.com/leanflutter/window_manager/issues/131
      Size size = await WindowManager.instance.getSize();
      await WindowManager.instance.setSize(Size(size.width + 1, size.height));
    } else if (isMobile) {
      await SystemChrome.setEnabledSystemUIMode(
        SystemUiMode.manual,
        overlays: SystemUiOverlay.values,
      );
    }
  }

  /// Returns a [File] with the provided [filename] and [size], if any exist in
  /// the [downloadsDirectory].
  ///
  /// If [size] is `null`, then an attempt to get the size from the given [url]
  /// will be performed.
  Future<File?> fileExists(
    String filename, {
    int? size,
    String? url,
  }) async {
    if ((size != null || url != null) && !PlatformUtils.isWeb) {
      size = size ??
          int.parse(((await (await dio).head(url!)).headers['content-length']
              as List<String>)[0]);

      String downloads = await PlatformUtils.downloadsDirectory;
      String name = p.basenameWithoutExtension(filename);
      String ext = p.extension(filename);
      File file = File('$downloads/$filename');

      // TODO: Compare hashes instead of sizes.
      for (int i = 1; await file.exists() && await file.length() != size; ++i) {
        file = File('$downloads/$name ($i)$ext');
      }

      if (await file.exists()) {
        return file;
      }
    }

    return null;
  }

  /// Downloads a file from the provided [url].
  Future<File?> download(
    String url,
    String filename,
    int? size, {
    Function(int count, int total)? onReceiveProgress,
    CancelToken? cancelToken,
  }) async {
    dynamic completeWith;

    CancelableOperation<File?>? operation;
    operation = CancelableOperation.fromFuture(
      Future(() async {
        // Rethrows the [exception], if any other than `404` is thrown.
        void onError(dynamic exception) {
          if (exception is! DioError || exception.response?.statusCode != 404) {
            completeWith = exception;
            operation?.cancel();
          }
        }

        if (PlatformUtils.isWeb) {
          await Backoff.run(
            () async {
              try {
                await WebUtils.downloadFile(url, filename);
              } catch (e) {
                onError(e);
              }
            },
            cancelToken,
          );
        } else {
          File? file;

          // Retry fetching the size unless any other that `404` error is
          // thrown.
          file = await Backoff.run(
            () async {
              try {
                return await fileExists(filename, size: size, url: url);
              } catch (e) {
                onError(e);
              }

              return null;
            },
            cancelToken,
          );

          if (file == null) {
            final String name = p.basenameWithoutExtension(filename);
            final String extension = p.extension(filename);
            final String path = await downloadsDirectory;

            file = File('$path/$filename');
            for (int i = 1; await file!.exists(); ++i) {
              file = File('$path/$name ($i)$extension');
            }

            // Retry the downloading unless any other that `404` error is
            // thrown.
            await Backoff.run(
              () async {
                try {
                  await (await dio).download(
                    url,
                    file!.path,
                    onReceiveProgress: onReceiveProgress,
                    cancelToken: cancelToken,
                  );
                } catch (e) {
                  onError(e);
                }
              },
              cancelToken,
            );
          }

          return file;
        }

        return null;
      }),
    );

    cancelToken?.whenCancel.whenComplete(operation.cancel);

    final File? result = await operation.valueOrCancellation();
    if (completeWith != null) {
      throw completeWith;
    }

    return result;
  }

  /// Downloads an image from the provided [url] and saves it to the gallery.
  Future<void> saveToGallery(String url, String name) async {
    if (isMobile && !isWeb) {
      final Directory temp = await getTemporaryDirectory();
      final String path = '${temp.path}/$name';
      await (await dio).download(url, path);
      await ImageGallerySaver.saveFile(path, name: name);
      File(path).delete();
    }
  }

  /// Downloads a file from the provided [url] and opens [Share] dialog with it.
  Future<void> share(String url, String name) async {
    final Directory temp = await getTemporaryDirectory();
    final String path = '${temp.path}/$name';
    await (await dio).download(url, path);
    await Share.shareXFiles([XFile(path)]);
    File(path).delete();
  }

  /// Stores the provided [text] on the [Clipboard].
  void copy({required String text}) =>
      Clipboard.setData(ClipboardData(text: text));

  /// Keeps the [_isActive] status as [active].
  void keepActive([bool active = true]) {
    _isActive = active;
    _activityController?.add(active);

    _activityTimer?.cancel();

    if (active) {
      _activityTimer = Timer(_activityTimeout, () {
        _isActive = false;
        _activityController?.add(false);
      });
    }
  }
}

/// Determining whether a [BuildContext] is mobile or not.
extension MobileExtensionOnContext on BuildContext {
  /// Returns `true` if [PlatformUtilsImpl.isMobile] and [MediaQuery]'s shortest
  /// side is less than `600p`, or otherwise always returns `false`.
  bool get isMobile => PlatformUtils.isMobile
      ? MediaQuery.of(this).size.shortestSide < 600
      : false;

  /// Returns `true` if [MediaQuery]'s width is less than `600p` on desktop and
  /// [MediaQuery]'s shortest side is less than `600p` on mobile.
  bool get isNarrow => PlatformUtils.isDesktop
      ? MediaQuery.of(this).size.width < 600
      : MediaQuery.of(this).size.shortestSide < 600;
}

/// Listener interface for receiving window events.
class _WindowListener extends WindowListener {
  _WindowListener({
    this.onLeaveFullscreen,
    this.onEnterFullscreen,
    this.onFocus,
    this.onBlur,
    this.onResized,
    this.onMoved,
  });

  /// Callback, called when the window exits fullscreen.
  final VoidCallback? onLeaveFullscreen;

  /// Callback, called when the window enters fullscreen.
  final VoidCallback? onEnterFullscreen;

  /// Callback, called when the window gets focus.
  final VoidCallback? onFocus;

  /// Callback, called when the window loses focus.
  final VoidCallback? onBlur;

  /// Callback, called when the window resizes.
  final void Function(MapEntry<Size, Offset> pair)? onResized;

  /// Callback, called when the window moves.
  final void Function(Offset offset)? onMoved;

  @override
  void onWindowEnterFullScreen() => onEnterFullscreen?.call();

  @override
  void onWindowLeaveFullScreen() => onLeaveFullscreen?.call();

  @override
  void onWindowFocus() => onFocus?.call();

  @override
  void onWindowBlur() => onBlur?.call();

  @override
  void onWindowResized() async => onResized?.call(
        MapEntry<Size, Offset>(
          await windowManager.getSize(),
          await windowManager.getPosition(),
        ),
      );

  @override
  void onWindowMoved() async =>
      onMoved?.call(await windowManager.getPosition());
}<|MERGE_RESOLUTION|>--- conflicted
+++ resolved
@@ -19,7 +19,6 @@
 import 'dart:io';
 
 import 'package:async/async.dart';
-import 'package:device_info_plus/device_info_plus.dart';
 import 'package:dio/dio.dart';
 import 'package:flutter/services.dart';
 import 'package:flutter/widgets.dart';
@@ -30,7 +29,6 @@
 import 'package:share_plus/share_plus.dart';
 import 'package:window_manager/window_manager.dart';
 
-import '../pubspec.g.dart';
 import '/config.dart';
 import '/routes.dart';
 import 'backoff.dart';
@@ -109,45 +107,7 @@
 
   /// Returns a `User-Agent` header to put in the network requests.
   Future<String> get userAgent async {
-<<<<<<< HEAD
-    if (_userAgent == null) {
-      final DeviceInfoPlugin device = DeviceInfoPlugin();
-
-      String? system;
-
-      if (isWeb) {
-        final info = await device.webBrowserInfo;
-        _userAgent = info.userAgent ?? '${Config.userAgent}/${Pubspec.version}';
-        return _userAgent!;
-      } else if (isMacOS) {
-        final info = await device.macOsInfo;
-        system = 'macOS ${info.osRelease}; ${info.arch}; ${info.model}';
-      } else if (isWindows) {
-        final info = await device.windowsInfo;
-        system =
-            '${info.productName}; ${info.displayVersion}; ${info.buildLabEx}';
-      } else if (isLinux) {
-        final info = await device.linuxInfo;
-        system = info.prettyName;
-      } else if (isAndroid) {
-        final info = await device.androidInfo;
-        system =
-            'Android ${info.version.release}; SDK ${info.version.sdkInt}; ${info.manufacturer} ${info.model}; ${info.hardware}';
-      } else if (isIOS) {
-        final info = await device.iosInfo;
-        system =
-            '${info.systemName} ${info.systemVersion}; ${info.utsname.machine}';
-      }
-
-      _userAgent = '${Config.userAgent}/${Pubspec.version}';
-      if (system != null) {
-        _userAgent = '$_userAgent ($system)';
-      }
-    }
-
-=======
     _userAgent ??= await WebUtils.userAgent;
->>>>>>> 4c17a715
     return _userAgent!;
   }
 
