--- conflicted
+++ resolved
@@ -405,14 +405,13 @@
               file = File('$path/$name ($i)$extension');
             }
 
-<<<<<<< HEAD
             if (data == null) {
               // Retry the downloading unless any other that `404` error is
               // thrown.
               await Backoff.run(
                 () async {
                   try {
-                    await dio.download(
+                    await (await dio).download(
                       url,
                       file!.path,
                       onReceiveProgress: onReceiveProgress,
@@ -427,25 +426,6 @@
             } else {
               await file.writeAsBytes(data);
             }
-=======
-            // Retry the downloading unless any other that `404` error is
-            // thrown.
-            await Backoff.run(
-              () async {
-                try {
-                  await (await dio).download(
-                    url,
-                    file!.path,
-                    onReceiveProgress: onReceiveProgress,
-                    cancelToken: cancelToken,
-                  );
-                } catch (e) {
-                  onError(e);
-                }
-              },
-              cancelToken,
-            );
->>>>>>> 073a5fe0
           }
 
           return file;
@@ -479,23 +459,18 @@
 
       final Directory temp = await getTemporaryDirectory();
       final String path = '${temp.path}/$name';
-<<<<<<< HEAD
       final File file = File(path);
       if (data == null) {
-        await dio.download(url, path);
+        await (await dio).download(url, path);
       } else {
         await file.writeAsBytes(data);
       }
-=======
-      await (await dio).download(url, path);
->>>>>>> 073a5fe0
       await ImageGallerySaver.saveFile(path, name: name);
       file.delete();
     }
   }
 
   /// Downloads a file from the provided [url] and opens [Share] dialog with it.
-<<<<<<< HEAD
   Future<void> share(String url, String name, {String? checksum}) async {
     Uint8List? data;
     if (checksum != null && CacheUtil.exists(checksum)) {
@@ -505,20 +480,12 @@
     if (data == null) {
       final Directory temp = await getTemporaryDirectory();
       final String path = '${temp.path}/$name';
-      await dio.download(url, path);
+      await (await dio).download(url, path);
       await Share.shareXFiles([XFile(path)]);
       File(path).delete();
     } else {
       await Share.shareXFiles([XFile.fromData(data, name: name)]);
     }
-=======
-  Future<void> share(String url, String name) async {
-    final Directory temp = await getTemporaryDirectory();
-    final String path = '${temp.path}/$name';
-    await (await dio).download(url, path);
-    await Share.shareXFiles([XFile(path)]);
-    File(path).delete();
->>>>>>> 073a5fe0
   }
 
   /// Stores the provided [text] on the [Clipboard].
