--- conflicted
+++ resolved
@@ -33,33 +33,27 @@
 import '/routes.dart';
 import 'web/web_utils.dart';
 
-<<<<<<< HEAD
-// TODO: Remove when jonataslaw/getx#1936 is fixed:
-//       https://github.com/jonataslaw/getx/issues/1936
-/// [GetPlatform] adapter that fixes incorrect [GetPlatform.isMacOS] detection.
-class PlatformUtils {
+/// Global variable to access [PlatformUtilsImpl].
+///
+/// May be reassigned to mock specific functionally.
+// ignore: non_constant_identifier_names
+PlatformUtilsImpl PlatformUtils = PlatformUtilsImpl();
+
+/// Helper providing platform related features.
+class PlatformUtilsImpl {
+  /// Path to the downloads directory.
+  String? _downloadDirectory;
+  
   /// ID of the windows this application opened.
   ///
   /// If not null it mean that application opened in separate windows on
   /// desktop.
   static int? windowId;
-=======
-/// Global variable to access [PlatformUtilsImpl].
-///
-/// May be reassigned to mock specific functionally.
-// ignore: non_constant_identifier_names
-PlatformUtilsImpl PlatformUtils = PlatformUtilsImpl();
-
-/// Helper providing platform related features.
-class PlatformUtilsImpl {
-  /// Path to the downloads directory.
-  String? _downloadDirectory;
 
   /// [Dio] client to use in queries.
   ///
   /// May be overridden to be mocked in tests.
   Dio dio = Dio();
->>>>>>> c00164d1
 
   /// Indicates whether application is running in a web browser.
   bool get isWeb => GetPlatform.isWeb;
@@ -88,13 +82,14 @@
   bool get isDesktop =>
       PlatformUtils.isMacOS || GetPlatform.isWindows || GetPlatform.isLinux;
 
-<<<<<<< HEAD
-  static bool get isPopup {
+static bool get isPopup {
     if (isWeb) {
       return WebUtils.isPopup;
     } else {
       return windowId != null;
-=======
+    }
+}
+
   /// Returns a stream broadcasting the application's window focus changes.
   Stream<bool> get onFocusChanged {
     StreamController<bool>? controller;
@@ -166,7 +161,6 @@
       return await WindowManager.instance.isFocused();
     } else {
       return Future.value(router.lifecycle.value.inForeground);
->>>>>>> c00164d1
     }
   }
 
@@ -402,13 +396,6 @@
 }
 
 /// Listener interface for receiving window events.
-<<<<<<< HEAD
-class DesktopWindowListener extends WindowListener {
-  DesktopWindowListener({
-    this.onLeaveFullscreen,
-    this.onEnterFullscreen,
-    this.onClose,
-=======
 class _WindowListener extends WindowListener {
   _WindowListener({
     this.onLeaveFullscreen,
@@ -417,7 +404,7 @@
     this.onBlur,
     this.onResized,
     this.onMoved,
->>>>>>> c00164d1
+    this.onClose,
   });
 
   /// Callback, called when the window exits fullscreen.
@@ -426,55 +413,43 @@
   /// Callback, called when the window enters fullscreen.
   final VoidCallback? onEnterFullscreen;
 
-<<<<<<< HEAD
+  /// Callback, called when the window gets focus.
+  final VoidCallback? onFocus;
+
+  /// Callback, called when the window loses focus.
+  final VoidCallback? onBlur;
+
+  /// Callback, called when the window resizes.
+  final void Function(Size size)? onResized;
+
+  /// Callback, called when the window moves.
+  final void Function(Offset offset)? onMoved;
+
   /// Callback, called when the window closes.
   final VoidCallback? onClose;
 
   @override
-  void onWindowEnterFullScreen() {
-    onEnterFullscreen?.call();
-  }
-
-  @override
-  void onWindowLeaveFullScreen() {
-    onLeaveFullscreen?.call();
-  }
-
-  @override
+  void onWindowEnterFullScreen() => onEnterFullscreen?.call();
+
+  @override
+  void onWindowLeaveFullScreen() => onLeaveFullscreen?.call();
+
+  @override
+  void onWindowFocus() => onFocus?.call();
+
+  @override
+  void onWindowBlur() => onBlur?.call();
+
+  @override
+  void onWindowResized() async =>
+      onResized?.call(await windowManager.getSize());
+
+  @override
+  void onWindowMoved() async =>
+      onMoved?.call(await windowManager.getPosition());
+
+      @override
   void onWindowClose() {
     onClose?.call();
   }
-=======
-  /// Callback, called when the window gets focus.
-  final VoidCallback? onFocus;
-
-  /// Callback, called when the window loses focus.
-  final VoidCallback? onBlur;
-
-  /// Callback, called when the window resizes.
-  final void Function(Size size)? onResized;
-
-  /// Callback, called when the window moves.
-  final void Function(Offset offset)? onMoved;
-
-  @override
-  void onWindowEnterFullScreen() => onEnterFullscreen?.call();
-
-  @override
-  void onWindowLeaveFullScreen() => onLeaveFullscreen?.call();
-
-  @override
-  void onWindowFocus() => onFocus?.call();
-
-  @override
-  void onWindowBlur() => onBlur?.call();
-
-  @override
-  void onWindowResized() async =>
-      onResized?.call(await windowManager.getSize());
-
-  @override
-  void onWindowMoved() async =>
-      onMoved?.call(await windowManager.getPosition());
->>>>>>> c00164d1
 }