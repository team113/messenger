--- conflicted
+++ resolved
@@ -228,10 +228,10 @@
     }
 
     controller = StreamController(
-      onListen:
-          () => web.window.addEventListener('storage', storageListener.toJS),
-      onCancel:
-          () => web.window.removeEventListener('storage', storageListener.toJS),
+      onListen: () =>
+          web.window.addEventListener('storage', storageListener.toJS),
+      onCancel: () =>
+          web.window.removeEventListener('storage', storageListener.toJS),
     );
 
     return controller.stream;
@@ -317,8 +317,7 @@
 
     try {
       final locks = (await _getLocks().toDart) as JSArray;
-      held =
-          locks.toDart
+      held = locks.toDart
               .map((e) => e?.dartify() as Map?)
               .any((e) => e?['name'] == 'mutex') ==
           true;
@@ -662,8 +661,8 @@
       throw Exception('Cannot download file');
     }
 
-    final web.HTMLAnchorElement anchorElement =
-        web.HTMLAnchorElement()..href = url;
+    final web.HTMLAnchorElement anchorElement = web.HTMLAnchorElement()
+      ..href = url;
     anchorElement.download = name;
     anchorElement.click();
   }
@@ -680,18 +679,16 @@
     // Firefox doesn't allow to check whether app has camera permission:
     // https://searchfox.org/mozilla-central/source/dom/webidl/Permissions.webidl#10
     if (!isFirefox) {
-      final permission =
-          await web.window.navigator.permissions
-              .query({'name': 'camera'}.jsify() as JSObject)
-              .toDart;
+      final permission = await web.window.navigator.permissions
+          .query({'name': 'camera'}.jsify() as JSObject)
+          .toDart;
       granted = permission.state == 'granted';
     }
 
     if (!granted) {
-      final web.MediaStream stream =
-          await web.window.navigator.mediaDevices
-              .getUserMedia(web.MediaStreamConstraints(video: true.toJS))
-              .toDart;
+      final web.MediaStream stream = await web.window.navigator.mediaDevices
+          .getUserMedia(web.MediaStreamConstraints(video: true.toJS))
+          .toDart;
 
       if (isFirefox) {
         final StreamController controller = StreamController(
@@ -721,18 +718,16 @@
     // Firefox doesn't allow to check whether app has microphone permission:
     // https://searchfox.org/mozilla-central/source/dom/webidl/Permissions.webidl#10
     if (!isFirefox) {
-      final permission =
-          await web.window.navigator.permissions
-              .query({'name': 'microphone'}.jsify() as JSObject)
-              .toDart;
+      final permission = await web.window.navigator.permissions
+          .query({'name': 'microphone'}.jsify() as JSObject)
+          .toDart;
       granted = permission.state == 'granted';
     }
 
     if (!granted) {
-      final web.MediaStream stream =
-          await web.window.navigator.mediaDevices
-              .getUserMedia(web.MediaStreamConstraints(audio: true.toJS))
-              .toDart;
+      final web.MediaStream stream = await web.window.navigator.mediaDevices
+          .getUserMedia(web.MediaStreamConstraints(audio: true.toJS))
+          .toDart;
 
       if (isFirefox) {
         final StreamController controller = StreamController(
@@ -879,8 +874,7 @@
           bool modifiers = true;
 
           for (var m in e.key.modifiers ?? <HotKeyModifier>[]) {
-            modifiers =
-                modifiers &&
+            modifiers = modifiers &&
                 switch (m) {
                   HotKeyModifier.alt => HardwareKeyboard.instance.isAltPressed,
                   HotKeyModifier.capsLock => HardwareKeyboard.instance
@@ -920,22 +914,13 @@
 extension _RectExtension on Rect {
   /// Returns a [Map] containing parameters of this [Rect].
   Map<String, dynamic> toJson() => {
-    'width': width,
-    'height': height,
-    'left': left,
-    'top': top,
-  };
+        'width': width,
+        'height': height,
+        'left': left,
+        'top': top,
+      };
 
   /// Constructs a [Rect] from the provided [data].
-<<<<<<< HEAD
-  static Rect fromJson(Map<dynamic, dynamic> data) => Rect.fromLTWH(
-        (data['left'] as num).toDouble(),
-        (data['top'] as num).toDouble(),
-        (data['width'] as num).toDouble(),
-        (data['height'] as num).toDouble(),
-      );
-=======
   static Rect fromJson(Map<dynamic, dynamic> data) =>
       Rect.fromLTWH(data['left'], data['top'], data['width'], data['height']);
->>>>>>> 4185748c
 }