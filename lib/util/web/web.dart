--- conflicted
+++ resolved
@@ -553,11 +553,6 @@
     );
   }
 
-<<<<<<< HEAD
-  /// Sets callback to be fired whenever Rust code panics.
-  static void onPanic(void Function(String)? cb) {
-    // No-op.
-=======
   /// Sets the favicon being used to an alert style.
   static void setAlertFavicon() {
     for (html.LinkElement e in html.querySelectorAll("link[rel*='icon']")) {
@@ -572,7 +567,11 @@
     for (html.LinkElement e in html.querySelectorAll("link[rel*='icon']")) {
       e.href = e.href.replaceFirst('icons/alert/', 'icons/');
     }
->>>>>>> 8d9b57e2
+  }
+  
+  /// Sets callback to be fired whenever Rust code panics.
+  static void onPanic(void Function(String)? cb) {
+    // No-op.
   }
 }
 
