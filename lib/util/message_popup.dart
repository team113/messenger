// Copyright © 2022-2023 IT ENGINEERING MANAGEMENT INC,
//                       <https://github.com/team113>
//
// This program is free software: you can redistribute it and/or modify it under
// the terms of the GNU Affero General Public License v3.0 as published by the
// Free Software Foundation, either version 3 of the License, or (at your
// option) any later version.
//
// This program is distributed in the hope that it will be useful, but WITHOUT
// ANY WARRANTY; without even the implied warranty of MERCHANTABILITY or FITNESS
// FOR A PARTICULAR PURPOSE. See the GNU Affero General Public License v3.0 for
// more details.
//
// You should have received a copy of the GNU Affero General Public License v3.0
// along with this program. If not, see
// <https://www.gnu.org/licenses/agpl-3.0.html>.

import 'package:flutter/material.dart';

import '/l10n/l10n.dart';
import '/routes.dart';
import '/themes.dart';
import '/ui/widget/floating_snack_bar.dart';
import '/ui/widget/modal_popup.dart';
import '/ui/widget/outlined_rounded_button.dart';
import 'localized_exception.dart';

/// Helper to display a popup message in UI.
class MessagePopup {
  /// Shows an error popup with the provided argument.
  static Future<void> error(dynamic e) async {
    var message = e is LocalizedExceptionMixin ? e.toMessage() : e.toString();
    await showDialog(
      context: router.context!,
      builder: (context) => AlertDialog(
        title: Text('label_error'.l10n),
        content: Text(message),
        actions: [
          TextButton(
            onPressed: () => Navigator.of(router.context!).pop(),
            child: Text('btn_ok'.l10n),
          )
        ],
      ),
    );
  }

  /// Shows a confirmation popup with the specified [title], [description],
  /// and [additional] widgets to put under the [description].
  static Future<bool?> alert(
    String title, {
    List<TextSpan> description = const [],
    List<Widget> additional = const [],
  }) {
    final (style, fonts) = Theme.of(router.context!).styles;

    return ModalPopup.show(
      context: router.context!,
      child: Builder(
        builder: (context) {
          return Column(
            mainAxisSize: MainAxisSize.min,
            children: [
              const SizedBox(height: 4),
<<<<<<< HEAD
              ModalPopupHeader(text: title),
=======
              ModalPopupHeader(
                header: Center(
                  child: Text(title, style: fonts.headlineMedium),
                ),
              ),
>>>>>>> ac5c0e55
              const SizedBox(height: 13),
              Flexible(
                child: ListView(
                  shrinkWrap: true,
                  children: [
                    if (description.isNotEmpty)
                      Padding(
                        padding: ModalPopup.padding(context),
                        child: Center(
                          child: RichText(
                            text: TextSpan(
                              children: description,
                              style: fonts.labelLarge!.copyWith(
                                color: style.colors.secondary,
                              ),
                            ),
                          ),
                        ),
                      ),
                    ...additional.map(
                      (e) => Padding(
                        padding: ModalPopup.padding(context),
                        child: e,
                      ),
                    ),
                  ],
                ),
              ),
              const SizedBox(height: 25),
              Padding(
                padding: ModalPopup.padding(context),
                child: OutlinedRoundedButton(
                  key: const Key('Proceed'),
                  maxWidth: double.infinity,
                  title: Text(
                    'btn_proceed'.l10n,
                    style: fonts.bodyMedium!.copyWith(
                      color: style.colors.onPrimary,
                    ),
                  ),
                  onPressed: () => Navigator.of(context).pop(true),
                  color: style.colors.primary,
                ),
              ),
              const SizedBox(height: 16),
            ],
          );
        },
      ),
    );
  }

  /// Shows a [FloatingSnackBar] with the [title] message.
  static void success(String title, {double bottom = 16}) =>
      FloatingSnackBar.show(title, bottom: bottom);
}<|MERGE_RESOLUTION|>--- conflicted
+++ resolved
@@ -62,15 +62,7 @@
             mainAxisSize: MainAxisSize.min,
             children: [
               const SizedBox(height: 4),
-<<<<<<< HEAD
               ModalPopupHeader(text: title),
-=======
-              ModalPopupHeader(
-                header: Center(
-                  child: Text(title, style: fonts.headlineMedium),
-                ),
-              ),
->>>>>>> ac5c0e55
               const SizedBox(height: 13),
               Flexible(
                 child: ListView(
