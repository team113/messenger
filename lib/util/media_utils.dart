// Copyright © 2022-2024 IT ENGINEERING MANAGEMENT INC,
//                       <https://github.com/team113>
//
// This program is free software: you can redistribute it and/or modify it under
// the terms of the GNU Affero General Public License v3.0 as published by the
// Free Software Foundation, either version 3 of the License, or (at your
// option) any later version.
//
// This program is distributed in the hope that it will be useful, but WITHOUT
// ANY WARRANTY; without even the implied warranty of MERCHANTABILITY or FITNESS
// FOR A PARTICULAR PURPOSE. See the GNU Affero General Public License v3.0 for
// more details.
//
// You should have received a copy of the GNU Affero General Public License v3.0
// along with this program. If not, see
// <https://www.gnu.org/licenses/agpl-3.0.html>.

import 'dart:async';

<<<<<<< HEAD
import 'package:async/async.dart';
import 'package:audio_session/audio_session.dart';
import 'package:get/get.dart';
=======
import 'package:collection/collection.dart';
>>>>>>> 20ca7b93
import 'package:medea_jason/medea_jason.dart';
import 'package:mutex/mutex.dart';

import '/l10n/l10n.dart';
import 'log.dart';
import 'platform_utils.dart';
import 'web/web_utils.dart';

/// Global variable to access [MediaUtilsImpl].
///
/// May be reassigned to mock specific functionally.
// ignore: non_constant_identifier_names
MediaUtilsImpl MediaUtils = MediaUtilsImpl();

/// Helper providing direct access to media related resources like media
/// devices, media tracks, etc.
class MediaUtilsImpl {
  /// [Mutex] guarding synchronized output device updating.
  final Mutex outputGuard = Mutex();

  /// [Jason] communicating with the media resources.
  Jason? _jason;

  /// [MediaManagerHandle] maintaining the media devices.
  MediaManagerHandle? _mediaManager;

  /// [StreamController] piping the [DeviceDetails] changes in the
  /// [MediaManagerHandle.onDeviceChange] callback.
  StreamController<List<DeviceDetails>>? _devicesController;

  /// [StreamController] piping the [MediaDisplayDetails] changes.
  StreamController<List<MediaDisplayDetails>>? _displaysController;

<<<<<<< HEAD
  /// ID of the currently used output device.
  final RxnString outputDeviceId = RxnString();

  /// [Mutex] guarding synchronized access to the [_setOutputDevice].
  final Mutex _mutex = Mutex();
=======
  /// [Mutex] guarding synchronous access to the [setOutputAudioId].
  final Mutex _outputGuard = Mutex();
>>>>>>> 20ca7b93

  /// Returns the [Jason] instance of these [MediaUtils].
  Jason? get jason {
    if (_jason == null) {
      try {
        _jason = Jason();
      } catch (_) {
        // TODO: So the test would run. Jason currently only supports Web and
        //       Android, and unit tests run on a host machine.
        _jason = null;
      }

      WebUtils.onPanic((e) {
        Log.error('Panic: ${e.toString()}', 'Jason');
        _jason = null;
        _mediaManager = null;
      });
    }

    return _jason;
  }

  /// Returns the [MediaManagerHandle] instance of these [MediaUtils].
  MediaManagerHandle? get mediaManager {
    _mediaManager ??= jason?.mediaManager();
    return _mediaManager;
  }

  /// Returns a [Stream] of the [DeviceDetails] changes.
  Stream<List<DeviceDetails>> get onDeviceChange {
    if (_devicesController == null) {
      _devicesController = StreamController.broadcast();
      mediaManager?.onDeviceChange(() async {
        _devicesController?.add(
          (await enumerateDevices())
              .where((e) => e.deviceId().isNotEmpty)
              .toList(),
        );
      });
    }

    return _devicesController!.stream;
  }

  /// Returns a [Stream] of the [MediaDisplayDetails] changes.
  Stream<List<MediaDisplayDetails>> get onDisplayChange {
    if (_displaysController == null) {
      _displaysController = StreamController.broadcast();

      if (PlatformUtils.isDesktop && !PlatformUtils.isWeb) {
        Future(() async {
          _displaysController?.add(
            (await mediaManager?.enumerateDisplays() ?? [])
                .where((e) => e.deviceId().isNotEmpty)
                .toList(),
          );
        });
      }
    }

    return _displaysController!.stream;
  }

  /// Returns [LocalMediaTrack]s of the [audio], [video] and [screen] devices.
  Future<List<LocalMediaTrack>> getTracks({
    AudioPreferences? audio,
    VideoPreferences? video,
    ScreenPreferences? screen,
  }) async {
    if (mediaManager == null) {
      return [];
    }

    final List<LocalMediaTrack> tracks = [];

    if (audio != null || video != null || screen != null) {
      final List<LocalMediaTrack> local = await mediaManager!.initLocalTracks(
        _mediaStreamSettings(audio: audio, video: video, screen: screen),
      );

      tracks.addAll(local);
    }

    return tracks;
  }

  /// Returns the [DeviceDetails] currently available with the provided
  /// [kind], if specified.
  Future<List<DeviceDetails>> enumerateDevices([
    MediaDeviceKind? kind,
  ]) async {
    final List<DeviceDetails> devices =
        (await mediaManager?.enumerateDevices() ?? [])
            .where((e) => e.deviceId().isNotEmpty)
            .where((e) => kind == null || e.kind() == kind)
            .whereType<MediaDeviceDetails>()
            .map((e) => DeviceDetails(e))
            .toList();

    // Add the [DefaultMediaDeviceDetails] to the retrieved list of devices.
    //
    // Browsers and mobiles already may include their own default devices.
    if (kind == null || kind == MediaDeviceKind.audioInput) {
      final DeviceDetails? hasDefault = devices.firstWhereOrNull((d) =>
          d.kind() == MediaDeviceKind.audioInput && d.deviceId() == 'default');

      if (hasDefault == null) {
        final DeviceDetails? device = devices
            .firstWhereOrNull((e) => e.kind() == MediaDeviceKind.audioInput);
        if (device != null) {
          devices.insert(0, DefaultDeviceDetails(device));
        }
      } else {
        // Audio input on mobile devices is handled by `medea_jason`, and we
        // should not interfere, as otherwise we may run into
        // [MediaSettingsUpdateException].
        if (PlatformUtils.isMobile && !PlatformUtils.isWeb) {
          devices.remove(hasDefault);
        }
      }
    }

    if (kind == null || kind == MediaDeviceKind.audioOutput) {
      final bool hasDefault = devices.any((d) =>
          d.kind() == MediaDeviceKind.audioOutput && d.deviceId() == 'default');

      if (!hasDefault) {
        final DeviceDetails? device = devices
            .firstWhereOrNull((e) => e.kind() == MediaDeviceKind.audioOutput);
        if (device != null) {
          devices.insert(0, DefaultDeviceDetails(device));
        }
      }
    }

    return devices;
  }

  /// Sets device with [deviceId] as a currently used output device.
  Future<void> setOutputDevice(String deviceId) async {
    outputDeviceId.value = deviceId;

    await _setOutputDevice();
  }

  /// Invokes a [MediaManagerHandle.setOutputAudioId] method.
  Future<void> _setOutputDevice() async {
    if (_mutex.isLocked) {
      return;
    }

    await _mutex.protect(() async {
      await outputGuard.protect(() async {
        if (PlatformUtils.isIOS && !PlatformUtils.isWeb) {
          await AVAudioSession().setCategory(
            AVAudioSessionCategory.playAndRecord,
            AVAudioSessionCategoryOptions.allowBluetooth |
                AVAudioSessionCategoryOptions.allowBluetoothA2dp |
                AVAudioSessionCategoryOptions.allowAirPlay,
            AVAudioSessionMode.voiceChat,
          );
        }

        final String deviceId = outputDeviceId.value!;

        if (mediaManager != null) {
          final CancelableOperation operation = CancelableOperation.fromFuture(
            mediaManager!.setOutputAudioId(deviceId),
          );

          // Cancel the operation if it takes too long.
          Timer timer = Timer(2.seconds, operation.cancel);

          await operation.valueOrCancellation();
          timer.cancel();
        }

        if (deviceId != outputDeviceId.value) {
          _setOutputDevice();
        }
      });
    });
  }

  /// Returns the currently available [MediaDisplayDetails].
  Future<List<MediaDisplayDetails>> enumerateDisplays() async {
    if (!PlatformUtils.isDesktop || PlatformUtils.isWeb) {
      return [];
    }

    return (await mediaManager?.enumerateDisplays() ?? [])
        .where((e) => e.deviceId().isNotEmpty)
        .toList();
  }

  /// Switches output audio device to the device with the provided [deviceId].
  Future<void> setOutputAudioId(String deviceId) async {
    await _outputGuard.protect(() async {
      Log.debug('setOutputAudioId($deviceId)', '$runtimeType');
      await MediaUtils.mediaManager?.setOutputAudioId(deviceId);
    });
  }

  /// Returns [MediaStreamSettings] with [audio], [video], [screen] enabled or
  /// not.
  MediaStreamSettings _mediaStreamSettings({
    AudioPreferences? audio,
    VideoPreferences? video,
    ScreenPreferences? screen,
  }) {
    final MediaStreamSettings settings = MediaStreamSettings();

    if (audio != null) {
      final AudioTrackConstraints constraints = AudioTrackConstraints();
      if (audio.device != null) constraints.deviceId(audio.device!);
      settings.audio(constraints);
    }

    if (video != null) {
      final DeviceVideoTrackConstraints constraints =
          DeviceVideoTrackConstraints();
      if (video.device != null) constraints.deviceId(video.device!);
      if (video.facingMode != null) {
        constraints.idealFacingMode(video.facingMode!);
      }
      settings.deviceVideo(constraints);
    }

    if (screen != null) {
      final DisplayVideoTrackConstraints constraints =
          DisplayVideoTrackConstraints();
      if (screen.device != null) constraints.deviceId(screen.device!);
      constraints.idealFrameRate(screen.framerate ?? 30);
      settings.displayVideo(constraints);
    }

    return settings;
  }
}

/// [LocalMediaTrack] preferences.
class TrackPreferences {
  const TrackPreferences({this.device});

  /// ID of a device to use.
  final String? device;
}

/// [TrackPreferences] of a microphone track.
class AudioPreferences extends TrackPreferences {
  const AudioPreferences({super.device});
}

/// [TrackPreferences] of a video camera track.
class VideoPreferences extends TrackPreferences {
  const VideoPreferences({super.device, this.facingMode});

  /// Preferred [FacingMode] of the video track.
  final FacingMode? facingMode;
}

/// [TrackPreferences] of a screen share track.
class ScreenPreferences extends TrackPreferences {
  const ScreenPreferences({super.device, this.framerate});

  /// Preferred framerate of the screen track.
  final int? framerate;
}

<<<<<<< HEAD
/// Extension adding conversion on [MediaDeviceDetails] to [AudioSpeakerKind].
extension MediaDeviceToSpeakerExtension on MediaDeviceDetails {
  /// Returns the [AudioSpeakerKind] of this [MediaDeviceDetails].
  AudioSpeakerKind get speaker {
    if (deviceId() == 'ear-speaker' || deviceId() == 'ear-piece') {
      return AudioSpeakerKind.earpiece;
    } else if (deviceId() == 'speakerphone' || deviceId() == 'speaker') {
      return AudioSpeakerKind.speaker;
    } else {
      return AudioSpeakerKind.headphones;
    }
  }
}

/// Possible kind of an audio device.
enum AudioSpeakerKind {
  headphones,
  earpiece,
  speaker,
=======
/// Wrapper around a [MediaDeviceDetails] with [id] method.
///
/// [id] may be overridden to represent a different device.
class DeviceDetails extends MediaDeviceDetails {
  DeviceDetails(this._device);

  /// [MediaDeviceDetails] actually used by these [DeviceDetails].
  final MediaDeviceDetails _device;

  @override
  String deviceId() => _device.deviceId();

  @override
  void free() => _device.free();

  @override
  String? groupId() => _device.groupId();

  @override
  bool isFailed() => _device.isFailed();

  @override
  MediaDeviceKind kind() => _device.kind();

  @override
  String label() => _device.label();

  @override
  String toString() => id();

  @override
  int get hashCode => (id() + deviceId()).hashCode;

  @override
  bool operator ==(Object other) {
    return other is DeviceDetails &&
        id() == other.id() &&
        deviceId() == other.deviceId() &&
        label() == other.label() &&

        // On Web `default` devices aren't equal.
        (!PlatformUtils.isWeb || deviceId() != 'default');
  }

  /// Returns a unique identifier of this [DeviceDetails].
  String id() => _device.deviceId();
}

/// [DeviceDetails] representing a default device.
class DefaultDeviceDetails extends DeviceDetails {
  DefaultDeviceDetails(super._device);

  @override
  void free() {
    // No-op.
  }

  @override
  String label() =>
      'label_device_by_default'.l10nfmt({'device': _device.label()});

  @override
  String id() => 'default';
>>>>>>> 20ca7b93
}<|MERGE_RESOLUTION|>--- conflicted
+++ resolved
@@ -17,13 +17,10 @@
 
 import 'dart:async';
 
-<<<<<<< HEAD
 import 'package:async/async.dart';
 import 'package:audio_session/audio_session.dart';
+import 'package:collection/collection.dart';
 import 'package:get/get.dart';
-=======
-import 'package:collection/collection.dart';
->>>>>>> 20ca7b93
 import 'package:medea_jason/medea_jason.dart';
 import 'package:mutex/mutex.dart';
 
@@ -41,6 +38,9 @@
 /// Helper providing direct access to media related resources like media
 /// devices, media tracks, etc.
 class MediaUtilsImpl {
+  /// ID of the currently used output device.
+  final RxnString outputDeviceId = RxnString();
+
   /// [Mutex] guarding synchronized output device updating.
   final Mutex outputGuard = Mutex();
 
@@ -57,16 +57,8 @@
   /// [StreamController] piping the [MediaDisplayDetails] changes.
   StreamController<List<MediaDisplayDetails>>? _displaysController;
 
-<<<<<<< HEAD
-  /// ID of the currently used output device.
-  final RxnString outputDeviceId = RxnString();
-
   /// [Mutex] guarding synchronized access to the [_setOutputDevice].
   final Mutex _mutex = Mutex();
-=======
-  /// [Mutex] guarding synchronous access to the [setOutputAudioId].
-  final Mutex _outputGuard = Mutex();
->>>>>>> 20ca7b93
 
   /// Returns the [Jason] instance of these [MediaUtils].
   Jason? get jason {
@@ -262,14 +254,6 @@
         .toList();
   }
 
-  /// Switches output audio device to the device with the provided [deviceId].
-  Future<void> setOutputAudioId(String deviceId) async {
-    await _outputGuard.protect(() async {
-      Log.debug('setOutputAudioId($deviceId)', '$runtimeType');
-      await MediaUtils.mediaManager?.setOutputAudioId(deviceId);
-    });
-  }
-
   /// Returns [MediaStreamSettings] with [audio], [video], [screen] enabled or
   /// not.
   MediaStreamSettings _mediaStreamSettings({
@@ -336,7 +320,6 @@
   final int? framerate;
 }
 
-<<<<<<< HEAD
 /// Extension adding conversion on [MediaDeviceDetails] to [AudioSpeakerKind].
 extension MediaDeviceToSpeakerExtension on MediaDeviceDetails {
   /// Returns the [AudioSpeakerKind] of this [MediaDeviceDetails].
@@ -356,7 +339,8 @@
   headphones,
   earpiece,
   speaker,
-=======
+}
+
 /// Wrapper around a [MediaDeviceDetails] with [id] method.
 ///
 /// [id] may be overridden to represent a different device.
@@ -420,5 +404,4 @@
 
   @override
   String id() => 'default';
->>>>>>> 20ca7b93
 }