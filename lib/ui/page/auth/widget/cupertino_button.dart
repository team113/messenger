// Copyright © 2022-2023 IT ENGINEERING MANAGEMENT INC,
//                       <https://github.com/team113>
//
// This program is free software: you can redistribute it and/or modify it under
// the terms of the GNU Affero General Public License v3.0 as published by the
// Free Software Foundation, either version 3 of the License, or (at your
// option) any later version.
//
// This program is distributed in the hope that it will be useful, but WITHOUT
// ANY WARRANTY; without even the implied warranty of MERCHANTABILITY or FITNESS
// FOR A PARTICULAR PURPOSE. See the GNU Affero General Public License v3.0 for
// more details.
//
// You should have received a copy of the GNU Affero General Public License v3.0
// along with this program. If not, see
// <https://www.gnu.org/licenses/agpl-3.0.html>.

import 'package:flutter/cupertino.dart';
import 'package:flutter/material.dart';

import '/themes.dart';

/// Custom styled [CupertinoButton].
class StyledCupertinoButton extends StatefulWidget {
  const StyledCupertinoButton({
    super.key,
    required this.label,
    this.padding = EdgeInsets.zero,
    this.onPressed,
    this.style,
<<<<<<< HEAD
    this.color,
    this.enlarge = false,
    this.dense = false,
    this.tiny = false,
=======
>>>>>>> 93d9dcf8
  });

  final bool enlarge;
  final bool dense;
  final bool tiny;

  /// Label to display.
  final String label;

  /// Callback, called when this button is pressed.
  final void Function()? onPressed;

  /// Padding to apply to the button.
  ///
  /// Meant to be used to manipulate clickable area.
  final EdgeInsets padding;

  /// [TextStyle] to apply to the [label].
  final TextStyle? style;

<<<<<<< HEAD
  final Color? color;

=======
>>>>>>> 93d9dcf8
  @override
  State<StyledCupertinoButton> createState() => _StyledCupertinoButtonState();
}

/// State of a [StyledCupertinoButton] maintaining the [_hovered] and [_clicked]
/// indicators.
class _StyledCupertinoButtonState extends State<StyledCupertinoButton> {
  /// Indicator whether this button is hovered.
  bool _hovered = false;

  /// Indicator whether this button is pushed down.
  bool _clicked = false;

  @override
  Widget build(BuildContext context) {
    final Style style = Theme.of(context).style;

    final TextStyle textStyle =
        (widget.style ?? style.fonts.labelMediumSecondary).copyWith(
      fontSize: widget.tiny
          ? 9
          : widget.dense
              ? 13
              : widget.enlarge
                  ? 17
                  : 15,
      color: (widget.color ??
              (widget.style ?? style.fonts.labelMediumSecondary).color)
          ?.withOpacity(
        _clicked
            ? 0.5
            : _hovered
                ? 0.7
                : 1,
      ),
    );

    return MouseRegion(
      cursor: SystemMouseCursors.click,
      opaque: false,
      onEnter: (_) => setState(() => _hovered = true),
      onExit: (_) => setState(() => _hovered = false),
      child: GestureDetector(
        onTapDown: (_) => setState(() => _clicked = true),
        onTapUp: (_) {
          setState(() => _clicked = false);
          widget.onPressed?.call();
        },
        child: Padding(
          padding: widget.padding,
          child: AnimatedDefaultTextStyle(
            curve: Curves.ease,
            duration: const Duration(milliseconds: 100),
<<<<<<< HEAD
            style: textStyle,
=======
            style: (widget.style ?? style.fonts.labelMediumSecondary).copyWith(
              color: (widget.style ?? style.fonts.labelMediumSecondary)
                  .color
                  ?.withOpacity(
                    _clicked
                        ? 0.5
                        : _hovered
                            ? 0.7
                            : 1,
                  ),
            ),
>>>>>>> 93d9dcf8
            child: Text(widget.label),
          ),
        ),
      ),
    );
  }
}<|MERGE_RESOLUTION|>--- conflicted
+++ resolved
@@ -28,13 +28,10 @@
     this.padding = EdgeInsets.zero,
     this.onPressed,
     this.style,
-<<<<<<< HEAD
     this.color,
     this.enlarge = false,
     this.dense = false,
     this.tiny = false,
-=======
->>>>>>> 93d9dcf8
   });
 
   final bool enlarge;
@@ -55,11 +52,7 @@
   /// [TextStyle] to apply to the [label].
   final TextStyle? style;
 
-<<<<<<< HEAD
   final Color? color;
-
-=======
->>>>>>> 93d9dcf8
   @override
   State<StyledCupertinoButton> createState() => _StyledCupertinoButtonState();
 }
@@ -113,9 +106,6 @@
           child: AnimatedDefaultTextStyle(
             curve: Curves.ease,
             duration: const Duration(milliseconds: 100),
-<<<<<<< HEAD
-            style: textStyle,
-=======
             style: (widget.style ?? style.fonts.labelMediumSecondary).copyWith(
               color: (widget.style ?? style.fonts.labelMediumSecondary)
                   .color
@@ -127,7 +117,6 @@
                             : 1,
                   ),
             ),
->>>>>>> 93d9dcf8
             child: Text(widget.label),
           ),
         ),
