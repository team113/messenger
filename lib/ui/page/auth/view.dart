// Copyright © 2022-2023 IT ENGINEERING MANAGEMENT INC,
//                       <https://github.com/team113>
//
// This program is free software: you can redistribute it and/or modify it under
// the terms of the GNU Affero General Public License v3.0 as published by the
// Free Software Foundation, either version 3 of the License, or (at your
// option) any later version.
//
// This program is distributed in the hope that it will be useful, but WITHOUT
// ANY WARRANTY; without even the implied warranty of MERCHANTABILITY or FITNESS
// FOR A PARTICULAR PURPOSE. See the GNU Affero General Public License v3.0 for
// more details.
//
// You should have received a copy of the GNU Affero General Public License v3.0
// along with this program. If not, see
// <https://www.gnu.org/licenses/agpl-3.0.html>.

import 'dart:math';

import 'package:flutter/material.dart';
import 'package:get/get.dart';
import 'package:rive/rive.dart' hide LinearGradient;

import '/config.dart';
import '/l10n/l10n.dart';
import '/routes.dart';
import '/ui/page/auth/widget/animated_logo.dart';
import '/ui/page/home/page/my_profile/language/controller.dart';
import '/ui/page/home/page/my_profile/widget/download_button.dart';
import '/ui/page/login/view.dart';
import '/ui/widget/modal_popup.dart';
import '/ui/widget/outlined_rounded_button.dart';
import '/ui/widget/svg/svg.dart';
import '/util/platform_utils.dart';
import 'controller.dart';
import 'widget/cupertino_button.dart';

/// View of the [Routes.auth] page.
class AuthView extends StatelessWidget {
  const AuthView({super.key});

  @override
  Widget build(BuildContext context) {
    return GetBuilder(
      init: AuthController(Get.find()),
      builder: (AuthController c) {
        bool isWeb = PlatformUtils.isWeb;
        bool isAndroidWeb = isWeb && PlatformUtils.isAndroid;
        bool isIosWeb = isWeb && PlatformUtils.isIOS;
        bool isDesktopWeb = isWeb && PlatformUtils.isDesktop;

        final TextStyle? thin =
            context.textTheme.bodySmall?.copyWith(color: Colors.black);
        final Color primary = Theme.of(context).colorScheme.primary;

        // Header part of the page.
        //
        // All frames of the animation are drawn in offstage in order to
        // load all the images ahead of animation to reduce the possible
        // flickering.
        List<Widget> header = [
          ...List.generate(10, (i) => 'assets/images/logo/logo000$i.svg')
              .map((e) => Offstage(child: SvgImage.asset(e)))
              .toList(),
          ...List.generate(10, (i) => 'assets/images/logo/head000$i.svg')
              .map((e) => Offstage(child: SvgImage.asset(e)))
              .toList(),
          const SizedBox(height: 30),
          Text(
            'Messenger',
            style: thin?.copyWith(fontSize: 24, color: primary),
            textAlign: TextAlign.center,
            overflow: TextOverflow.ellipsis,
            maxLines: 1,
          ),
          const SizedBox(height: 2),
          Text(
            'by Gapopa',
            style: thin?.copyWith(fontSize: 15.4, color: primary),
            textAlign: TextAlign.center,
            overflow: TextOverflow.ellipsis,
            maxLines: 1,
          ),
          const SizedBox(height: 25),
        ];

<<<<<<< HEAD
=======
        const double height = 250;

        // Animated logo widget.
        Widget logo = LayoutBuilder(builder: (context, constraints) {
          Widget placeholder = SizedBox(
            height: constraints.maxHeight > 250
                ? height
                : constraints.maxHeight <= 140
                    ? 140
                    : height,
            child: const Center(child: CustomProgressIndicator()),
          );

          return ConstrainedBox(
              constraints: const BoxConstraints(maxHeight: 350),
              child: AnimatedSize(
                curve: Curves.ease,
                duration: const Duration(milliseconds: 200),
                child: SizedBox(
                  height: constraints.maxHeight >= height ? height : 140,
                  child: constraints.maxHeight >= height
                      ? Container(
                          key: const ValueKey('logo'),
                          child: RiveAnimation.asset(
                            'assets/images/logo/logo.riv',
                            onInit: (a) {
                              if (!Config.disableInfiniteAnimations) {
                                final StateMachineController? machine =
                                    StateMachineController.fromArtboard(
                                        a, 'Machine');
                                a.addController(machine!);
                                c.blink = machine.findInput<bool>('blink')
                                    as SMITrigger?;

                                Future.delayed(
                                  const Duration(milliseconds: 500),
                                  c.animate,
                                );
                              }
                            },
                          ),
                        )
                      : Obx(() {
                          return SvgImage.asset(
                            'assets/images/logo/head000${c.logoFrame.value}.svg',
                            placeholderBuilder: (context) => placeholder,
                            height: 140,
                          );
                        }),
                ),
              ));
        });

        // Language selection popup.
        Widget language = CupertinoButton(
          key: c.languageKey,
          child: Text(
            'label_language_entry'.l10nfmt({
              'code': L10n.chosen.value!.locale.countryCode,
              'name': L10n.chosen.value!.name,
            }),
            style: thin?.copyWith(fontSize: 13, color: primary),
          ),
          onPressed: () => LanguageSelectionView.show(context, null),
        );

>>>>>>> 57d4b5b8
        // Footer part of the page.
        List<Widget> footer = [
          const SizedBox(height: 25),
          OutlinedRoundedButton(
            key: const Key('StartButton'),
            title: Text(
              'btn_start'.l10n,
              style: const TextStyle(color: Colors.white),
            ),
<<<<<<< HEAD
            leading: SvgLoader.asset(
              'assets/icons/start.svg',
              width: 25 * 0.7,
            ),
=======
            leading: SvgImage.asset('assets/icons/start.svg', width: 25 * 0.7),
>>>>>>> 57d4b5b8
            onPressed: c.register,
            color: Theme.of(context).colorScheme.secondary,
          ),
          const SizedBox(height: 15),
          OutlinedRoundedButton(
            key: const Key('SignInButton'),
            title: Text('btn_login'.l10n),
            leading:
                SvgImage.asset('assets/icons/sign_in.svg', width: 20 * 0.7),
            onPressed: () => LoginView.show(context),
          ),
          const SizedBox(height: 15),
          if (isIosWeb)
            OutlinedRoundedButton(
              title: Text('btn_download'.l10n),
              leading: Padding(
                padding: const EdgeInsets.only(bottom: 3 * 0.7),
                child:
                    SvgImage.asset('assets/icons/apple.svg', width: 22 * 0.7),
              ),
              onPressed: () => _download(context),
            ),
          if (isAndroidWeb)
            OutlinedRoundedButton(
              title: Text('btn_download'.l10n),
              leading: Padding(
                padding: const EdgeInsets.only(left: 2 * 0.7),
                child:
                    SvgImage.asset('assets/icons/google.svg', width: 22 * 0.7),
              ),
              onPressed: () => _download(context),
            ),
          if (isDesktopWeb)
            OutlinedRoundedButton(
              title: Text('btn_download'.l10n),
              leading: PlatformUtils.isMacOS
                  ? SvgImage.asset('assets/icons/apple.svg', width: 22 * 0.7)
                  : (PlatformUtils.isWindows)
                      ? SvgImage.asset(
                          'assets/icons/windows.svg',
                          width: 22 * 0.7,
                        )
                      : (PlatformUtils.isLinux)
                          ? SvgImage.asset(
                              'assets/icons/linux.svg',
                              width: 22 * 0.7,
                            )
                          : null,
              onPressed: () => _download(context),
            ),
          const SizedBox(height: 20),
          CupertinoTextButton(
            key: c.languageKey,
            label: 'label_language_entry'.l10nfmt({
              'code': L10n.chosen.value!.locale.countryCode,
              'name': L10n.chosen.value!.name,
            }),
            onPressed: () => LanguageSelectionView.show(context, null),
          ),
        ];

        return Stack(
          key: const Key('AuthView'),
          children: [
            IgnorePointer(
              child: Container(
                width: double.infinity,
                height: double.infinity,
                color: const Color(0xFFF6F8F9),
              ),
            ),
            IgnorePointer(
              child: SvgImage.asset(
                'assets/images/background_light.svg',
                width: double.infinity,
                height: double.infinity,
                fit: BoxFit.cover,
              ),
            ),
            GestureDetector(
              onTap: c.animate,
              child: Scaffold(
                backgroundColor: Colors.transparent,
                body: Center(
                  child: SingleChildScrollView(
                    child: Center(
                      child: ConstrainedBox(
                        constraints: BoxConstraints(
                          maxHeight:
                              max(550, MediaQuery.of(context).size.height),
                        ),
                        child: Column(
                          mainAxisSize: MainAxisSize.min,
                          children: [
                            ...header,
                            Flexible(
                              child: Obx(
                                () => AnimatedLogo(
                                  key: const ValueKey('Logo'),
                                  svgAsset:
                                      'assets/images/logo/head000${c.logoFrame.value}.svg',
                                  riveAsset: 'assets/images/logo/logo.riv',
                                  onInit: _onInit,
                                ),
                              ),
                            ),
                            ...footer,
                            SizedBox(
                              height: MediaQuery.of(context).viewPadding.bottom,
                            )
                          ],
                        ),
                      ),
                    ),
                  ),
                ),
              ),
            ),
          ],
        );
      },
    );
  }

  /// Allows the [AuthController] to control animation events, such as flashing animation.
  void _onInit(Artboard a) {
    final AuthController c = AuthController(Get.find());

    if (!Config.disableInfiniteAnimations) {
      final StateMachineController? machine =
          StateMachineController.fromArtboard(a, 'Machine');
      a.addController(machine!);
      c.blink = machine.findInput<bool>('blink') as SMITrigger?;
      Future.delayed(
        const Duration(milliseconds: 500),
        c.animate,
      );
    }
  }

  /// Opens a [ModalPopup] listing the buttons for downloading the application.
  Future<void> _download(BuildContext context) async {
    await ModalPopup.show(
      context: context,
      child: Column(
        mainAxisSize: MainAxisSize.min,
        children: [
          ModalPopupHeader(
            header: Center(
              child: Text(
                'btn_download'.l10n,
                style: Theme.of(context)
                    .textTheme
                    .bodyLarge
                    ?.copyWith(color: Colors.black, fontSize: 18),
              ),
            ),
          ),
          const SizedBox(height: 12),
          Flexible(
            child: ListView(
              padding: ModalPopup.padding(context),
              shrinkWrap: true,
              children: const [
                DownloadButton(
                  asset: 'windows',
                  width: 21.93,
                  height: 22,
                  title: 'Windows',
                  link: 'messenger-windows.zip',
                ),
                SizedBox(height: 8),
                DownloadButton(
                  asset: 'apple',
                  width: 23,
                  height: 29,
                  title: 'macOS',
                  link: 'messenger-macos.zip',
                ),
                SizedBox(height: 8),
                DownloadButton(
                  asset: 'linux',
                  width: 18.85,
                  height: 22,
                  title: 'Linux',
                  link: 'messenger-linux.zip',
                ),
                SizedBox(height: 8),
                DownloadButton(
                  asset: 'apple',
                  width: 23,
                  height: 29,
                  title: 'iOS',
                  link: 'messenger-ios.zip',
                ),
                SizedBox(height: 8),
                DownloadButton(
                  asset: 'google',
                  width: 20.33,
                  height: 22.02,
                  title: 'Android',
                  link: 'messenger-android.apk',
                ),
              ],
            ),
          ),
          const SizedBox(height: 18),
        ],
      ),
    );
  }
}<|MERGE_RESOLUTION|>--- conflicted
+++ resolved
@@ -84,75 +84,6 @@
           const SizedBox(height: 25),
         ];
 
-<<<<<<< HEAD
-=======
-        const double height = 250;
-
-        // Animated logo widget.
-        Widget logo = LayoutBuilder(builder: (context, constraints) {
-          Widget placeholder = SizedBox(
-            height: constraints.maxHeight > 250
-                ? height
-                : constraints.maxHeight <= 140
-                    ? 140
-                    : height,
-            child: const Center(child: CustomProgressIndicator()),
-          );
-
-          return ConstrainedBox(
-              constraints: const BoxConstraints(maxHeight: 350),
-              child: AnimatedSize(
-                curve: Curves.ease,
-                duration: const Duration(milliseconds: 200),
-                child: SizedBox(
-                  height: constraints.maxHeight >= height ? height : 140,
-                  child: constraints.maxHeight >= height
-                      ? Container(
-                          key: const ValueKey('logo'),
-                          child: RiveAnimation.asset(
-                            'assets/images/logo/logo.riv',
-                            onInit: (a) {
-                              if (!Config.disableInfiniteAnimations) {
-                                final StateMachineController? machine =
-                                    StateMachineController.fromArtboard(
-                                        a, 'Machine');
-                                a.addController(machine!);
-                                c.blink = machine.findInput<bool>('blink')
-                                    as SMITrigger?;
-
-                                Future.delayed(
-                                  const Duration(milliseconds: 500),
-                                  c.animate,
-                                );
-                              }
-                            },
-                          ),
-                        )
-                      : Obx(() {
-                          return SvgImage.asset(
-                            'assets/images/logo/head000${c.logoFrame.value}.svg',
-                            placeholderBuilder: (context) => placeholder,
-                            height: 140,
-                          );
-                        }),
-                ),
-              ));
-        });
-
-        // Language selection popup.
-        Widget language = CupertinoButton(
-          key: c.languageKey,
-          child: Text(
-            'label_language_entry'.l10nfmt({
-              'code': L10n.chosen.value!.locale.countryCode,
-              'name': L10n.chosen.value!.name,
-            }),
-            style: thin?.copyWith(fontSize: 13, color: primary),
-          ),
-          onPressed: () => LanguageSelectionView.show(context, null),
-        );
-
->>>>>>> 57d4b5b8
         // Footer part of the page.
         List<Widget> footer = [
           const SizedBox(height: 25),
@@ -162,14 +93,7 @@
               'btn_start'.l10n,
               style: const TextStyle(color: Colors.white),
             ),
-<<<<<<< HEAD
-            leading: SvgLoader.asset(
-              'assets/icons/start.svg',
-              width: 25 * 0.7,
-            ),
-=======
             leading: SvgImage.asset('assets/icons/start.svg', width: 25 * 0.7),
->>>>>>> 57d4b5b8
             onPressed: c.register,
             color: Theme.of(context).colorScheme.secondary,
           ),
