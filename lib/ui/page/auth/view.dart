// Copyright © 2022-2024 IT ENGINEERING MANAGEMENT INC,
//                       <https://github.com/team113>
//
// This program is free software: you can redistribute it and/or modify it under
// the terms of the GNU Affero General Public License v3.0 as published by the
// Free Software Foundation, either version 3 of the License, or (at your
// option) any later version.
//
// This program is distributed in the hope that it will be useful, but WITHOUT
// ANY WARRANTY; without even the implied warranty of MERCHANTABILITY or FITNESS
// FOR A PARTICULAR PURPOSE. See the GNU Affero General Public License v3.0 for
// more details.
//
// You should have received a copy of the GNU Affero General Public License v3.0
// along with this program. If not, see
// <https://www.gnu.org/licenses/agpl-3.0.html>.

import 'package:flutter/material.dart';
import 'package:get/get.dart';

import '/config.dart';
import '/l10n/l10n.dart';
import '/routes.dart';
import '/themes.dart';
import '/ui/page/home/page/my_profile/language/view.dart';
import '/ui/page/login/controller.dart';
import '/ui/page/login/view.dart';
import '/ui/widget/download_button.dart';
import '/ui/widget/modal_popup.dart';
import '/ui/widget/outlined_rounded_button.dart';
import '/ui/widget/svg/svg.dart';
import '/util/platform_utils.dart';
import 'controller.dart';
import 'widget/animated_logo.dart';
import 'widget/cupertino_button.dart';

/// View of the [Routes.auth] page.
class AuthView extends StatelessWidget {
  const AuthView({super.key});

  @override
  Widget build(BuildContext context) {
    final style = Theme.of(context).style;

    return GetBuilder(
      init: AuthController(Get.find()),
      builder: (AuthController c) {
        final Widget status = Column(
          children: [
            Padding(
              padding: const EdgeInsets.fromLTRB(8, 8, 8, 8),
              child: FittedBox(
                child: Column(
                  mainAxisSize: MainAxisSize.min,
                  children: [
                    Row(
                      children: [
                        StyledCupertinoButton(
                          label: 'btn_work_with_us'.l10n,
                          style: style.fonts.small.regular.secondary,
                          onPressed: () => router.work(null),
                        ),
                        Container(
                          margin: const EdgeInsets.symmetric(horizontal: 8),
                          width: 1,
                          height: 12,
                          color: style.colors.onBackgroundOpacity20,
                        ),
                        if (PlatformUtils.isWeb || !PlatformUtils.isMobile) ...[
                          StyledCupertinoButton(
                            label: 'btn_download'.l10n,
                            style: style.fonts.small.regular.secondary,
                            onPressed: () => _download(context),
                          ),
                          Container(
                            margin: const EdgeInsets.symmetric(horizontal: 12),
                            width: 1,
                            height: 12,
                            color: style.colors.onBackgroundOpacity20,
                          ),
                        ],
<<<<<<< HEAD
                        StyledCupertinoButton(
                          label:
                              '${L10n.chosen.value?.locale.languageCode.toUpperCase()}, ${L10n.chosen.value?.name}',
                          style: style.fonts.small.regular.secondary,
                          onPressed: () async {
                            await LanguageSelectionView.show(context, null);
                          },
                        ),
=======
                        Obx(() {
                          final Language? chosen = L10n.chosen.value;

                          return StyledCupertinoButton(
                            label: 'label_language_entry'.l10nfmt({
                              'code': chosen?.locale.languageCode.toUpperCase(),
                              'name': chosen?.name,
                            }),
                            style: style.fonts.small.regular.secondary,
                            onPressed: () async {
                              await LanguageSelectionView.show(context, null);
                            },
                          );
                        }),
>>>>>>> 69be9585
                      ],
                    ),
                    if (Config.copyright.isNotEmpty) ...[
                      const SizedBox(height: 8),
                      Text(
                        Config.copyright,
                        style: style.fonts.small.regular.secondary,
                      ),
                    ],
                  ],
                ),
              ),
            ),
          ],
        );

        // Header part of the page.
        //
        // All frames of the animation are drawn in offstage in order to
        // load all the images ahead of animation to reduce the possible
        // flickering.
        List<Widget> header = [
          Text(
            'label_messenger'.l10n,
            style: style.fonts.largest.regular.secondary,
            textAlign: TextAlign.center,
            overflow: TextOverflow.ellipsis,
            maxLines: 1,
          ),
          const SizedBox(height: 2),
          Text(
            'label_by_gapopa'.l10n,
            style: style.fonts.large.regular.secondary,
            textAlign: TextAlign.center,
            overflow: TextOverflow.ellipsis,
            maxLines: 1,
          ),
          const SizedBox(height: 25),
        ];

        // Footer part of the page.
        List<Widget> footer = [
          const SizedBox(height: 25),
          OutlinedRoundedButton(
            key: const Key('StartButton'),
            maxWidth: 210,
            height: 46,
            leading: Transform.translate(
              offset: const Offset(4, 0),
              child: const SvgIcon(SvgIcons.guest),
            ),
            onPressed: c.register,
            child: Text('btn_guest'.l10n),
          ),
          const SizedBox(height: 15),
          OutlinedRoundedButton(
            key: const Key('RegisterButton'),
            maxWidth: 210,
            height: 46,
            leading: Transform.translate(
              offset: const Offset(3, 0),
              child: const SvgIcon(SvgIcons.register),
            ),
            onPressed: () => LoginView.show(context),
            child: Text('btn_sign_up'.l10n),
          ),
          const SizedBox(height: 15),
          OutlinedRoundedButton(
            key: const Key('SignInButton'),
            maxWidth: 210,
            height: 46,
            leading: Transform.translate(
              offset: const Offset(4, 0),
              child: const SvgIcon(SvgIcons.enter),
            ),
            onPressed: () =>
                LoginView.show(context, initial: LoginViewStage.signIn),
            child: Text('btn_sign_in'.l10n),
          ),
          const SizedBox(height: 15),
        ];

        final Widget column = Column(
          mainAxisSize: MainAxisSize.min,
          children: [
            ...header,
            Obx(() {
              return AnimatedLogo(
                key: const ValueKey('Logo'),
                index: c.logoFrame.value,
              );
            }),
            ...footer,
          ],
        );

        return Listener(
          key: const Key('AuthView'),
          onPointerDown: (_) => c.animate(),
          child: Stack(
            fit: StackFit.expand,
            children: [
              // For web, background color is displayed in `index.html` file.
              if (!PlatformUtils.isWeb)
                IgnorePointer(
                  child: ColoredBox(color: style.colors.background),
                ),
              const IgnorePointer(
                child: SvgImage.asset(
                  'assets/images/background_light.svg',
                  width: double.infinity,
                  height: double.infinity,
                  fit: BoxFit.cover,
                ),
              ),
              CustomScrollView(
                slivers: [
                  SliverFillRemaining(
                    hasScrollBody: false,
                    child: Column(
                      children: [
                        const SizedBox(height: 8),
                        Expanded(child: Center(child: column)),
                        const SizedBox(height: 8),
                        SafeArea(top: false, child: status),
                      ],
                    ),
                  ),
                ],
              ),
            ],
          ),
        );
      },
    );
  }

  /// Opens a [ModalPopup] listing the buttons for downloading the application.
  Future<void> _download(BuildContext context) async {
    await ModalPopup.show(
      context: context,
      child: Column(
        mainAxisSize: MainAxisSize.min,
        children: [
          ModalPopupHeader(text: 'btn_download'.l10n),
          const SizedBox(height: 12),
          Flexible(
            child: ListView(
              padding: ModalPopup.padding(context),
              shrinkWrap: true,
              children: const [
                DownloadButton.windows(),
                SizedBox(height: 8),
                DownloadButton.macos(),
                SizedBox(height: 8),
                DownloadButton.linux(),
                SizedBox(height: 8),
                DownloadButton.appStore(),
                SizedBox(height: 8),
                DownloadButton.googlePlay(),
                SizedBox(height: 8),
                DownloadButton.android(),
              ],
            ),
          ),
          const SizedBox(height: 18),
        ],
      ),
    );
  }
}<|MERGE_RESOLUTION|>--- conflicted
+++ resolved
@@ -79,16 +79,6 @@
                             color: style.colors.onBackgroundOpacity20,
                           ),
                         ],
-<<<<<<< HEAD
-                        StyledCupertinoButton(
-                          label:
-                              '${L10n.chosen.value?.locale.languageCode.toUpperCase()}, ${L10n.chosen.value?.name}',
-                          style: style.fonts.small.regular.secondary,
-                          onPressed: () async {
-                            await LanguageSelectionView.show(context, null);
-                          },
-                        ),
-=======
                         Obx(() {
                           final Language? chosen = L10n.chosen.value;
 
@@ -103,7 +93,6 @@
                             },
                           );
                         }),
->>>>>>> 69be9585
                       ],
                     ),
                     if (Config.copyright.isNotEmpty) ...[
