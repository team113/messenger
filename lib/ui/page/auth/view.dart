// Copyright © 2022 IT ENGINEERING MANAGEMENT INC, <https://github.com/team113>
//
// This program is free software: you can redistribute it and/or modify it under
// the terms of the GNU Affero General Public License v3.0 as published by the
// Free Software Foundation, either version 3 of the License, or (at your
// option) any later version.
//
// This program is distributed in the hope that it will be useful, but WITHOUT
// ANY WARRANTY; without even the implied warranty of MERCHANTABILITY or FITNESS
// FOR A PARTICULAR PURPOSE. See the GNU Affero General Public License v3.0 for
// more details.
//
// You should have received a copy of the GNU Affero General Public License v3.0
// along with this program. If not, see
// <https://www.gnu.org/licenses/agpl-3.0.html>.

import 'dart:math';

import 'package:flutter/cupertino.dart';
import 'package:flutter/material.dart';
import 'package:get/get.dart';
import 'package:rive/rive.dart' hide LinearGradient;

<<<<<<< HEAD
import '/config.dart';
import '/l10n/_l10n.dart';
=======
import '/l10n/l10n.dart';
>>>>>>> 0cd91e7c
import '/routes.dart';
import '/ui/widget/selector/view.dart';
import '/ui/widget/svg/svg.dart';
import '/util/platform_utils.dart';
import 'controller.dart';
import 'widget/outlined_rounded_button.dart';

/// View of the [Routes.auth] page.
class AuthView extends StatelessWidget {
  const AuthView({Key? key}) : super(key: key);

  @override
  Widget build(BuildContext context) {
    return GetBuilder(
      init: AuthController(Get.find()),
      builder: (AuthController c) {
        bool isWeb = PlatformUtils.isWeb;
        bool isAndroidWeb = isWeb && PlatformUtils.isAndroid;
        bool isIosWeb = isWeb && PlatformUtils.isIOS;
        bool isDesktopWeb = isWeb && PlatformUtils.isDesktop;

        final TextStyle? thin =
            context.textTheme.caption?.copyWith(color: Colors.black);
        final Color primary = Theme.of(context).colorScheme.primary;

        // Header part of the page.
        //
        // All frames of the animation are drawn in offstage in order to
        // load all the images ahead of animation to reduce the possible
        // flickering.
        List<Widget> header = [
          ...List.generate(10, (i) => 'assets/images/logo/logo000$i.svg')
              .map((e) => Offstage(child: SvgLoader.asset(e)))
              .toList(),
          ...List.generate(10, (i) => 'assets/images/logo/logo000$i.svg')
              .map((e) => Offstage(child: SvgLoader.asset(e)))
              .toList(),
          const SizedBox(height: 30),
          Text(
            'Messenger',
            style: thin?.copyWith(fontSize: 24, color: primary),
            textAlign: TextAlign.center,
            overflow: TextOverflow.ellipsis,
            maxLines: 1,
          ),
          const SizedBox(height: 2),
          Text(
            'by Gapopa',
            style: thin?.copyWith(fontSize: 15.4, color: primary),
            textAlign: TextAlign.center,
            overflow: TextOverflow.ellipsis,
            maxLines: 1,
          ),
          const SizedBox(height: 25),
        ];

        const double height = 250;

        // Animated logo widget.
        Widget logo = LayoutBuilder(builder: (context, constraints) {
          Widget placeholder = SizedBox(
            height: constraints.maxHeight > 250
                ? height
                : constraints.maxHeight <= 140
                    ? 140
                    : height,
            child: const Center(child: CircularProgressIndicator()),
          );

          return ConstrainedBox(
              constraints: const BoxConstraints(maxHeight: 350),
              child: AnimatedSize(
                curve: Curves.ease,
                duration: const Duration(milliseconds: 200),
                child: SizedBox(
                  height: constraints.maxHeight >= height ? height : 140,
                  child: constraints.maxHeight >= height &&
                          !Config.disableInfiniteAnimations
                      ? Container(
                          key: const ValueKey('logo'),
                          child: RiveAnimation.asset(
                            'assets/images/logo/logo.riv',
                            onInit: (a) {
                              final StateMachineController? machine =
                                  StateMachineController.fromArtboard(
                                      a, 'Machine');
                              a.addController(machine!);
                              c.blink = machine.findInput<bool>('blink')
                                  as SMITrigger?;

                              Future.delayed(
                                const Duration(milliseconds: 500),
                                c.animate,
                              );
                            },
                          ),
                        )
                      : Obx(() {
                          return SvgLoader.asset(
                            'assets/images/logo/head000${c.logoFrame.value}.svg',
                            placeholderBuilder: (context) => placeholder,
                            height: 140,
                          );
                        }),
                ),
              ));
        });

        // Language selection popup.
        Widget language = CupertinoButton(
            key: c.languageKey,
            child: Text(
              '${L10n.locales[L10n.chosen]!.countryCode}, ${L10n.languages[L10n.chosen]}',
              style: thin?.copyWith(fontSize: 13, color: primary),
            ),
            onPressed: () async {
              await Selector.show(context, c.languageKey, L10n.languages,
                  initialValue: L10n.chosen,
                  trails: L10n.locales
                      .map((key, value) => MapEntry(key, value.languageCode)),
                  onSelect: (i) {
                L10n.chosen = L10n.languages.keys.elementAt(i);
                Get.updateLocale(L10n.locales[L10n.chosen]!);
              });
            });

<<<<<<< HEAD
        // Footer part of the page.
        List<Widget> footer = [
          const SizedBox(height: 25),
          OutlinedRoundedButton(
            key: const Key('StartChattingButton'),
            title: Text(
              'btn_start'.tr,
              style: const TextStyle(color: Colors.white),
            ),
            leading: Container(
              child: SvgLoader.asset(
                'assets/icons/start.svg',
                width: 25 * 0.7,
              ),
            ),
            onPressed: c.register,
            color: const Color(0xFF63B4FF),
          ),
          const SizedBox(height: 15),
          OutlinedRoundedButton(
            key: const Key('SignInButton'),
            title: Text('btn_login'.tr),
            leading: SvgLoader.asset(
              'assets/icons/sign_in.svg',
              width: 20 * 0.7,
            ),
            onPressed: router.login,
          ),
          const SizedBox(height: 15),
          if (isIosWeb)
            OutlinedRoundedButton(
              title: Text('btn_download'.tr),
              leading: Padding(
                padding: const EdgeInsets.only(bottom: 3 * 0.7),
                child: SvgLoader.asset(
                  'assets/icons/apple.svg',
                  width: 22 * 0.7,
                ),
              ),
              onPressed: () {},
            ),
          if (isAndroidWeb)
            OutlinedRoundedButton(
              title: Text('btn_download'.tr),
              leading: Padding(
                padding: const EdgeInsets.only(left: 2 * 0.7),
                child: SvgLoader.asset(
                  'assets/icons/google.svg',
                  width: 22 * 0.7,
                ),
              ),
              onPressed: () {},
            ),
          if (isDesktopWeb)
            OutlinedRoundedButton(
              title: Text('btn_download'.tr),
              leading: PlatformUtils.isMacOS
                  ? SvgLoader.asset(
                      'assets/icons/apple.svg',
                      width: 22 * 0.7,
                    )
                  : (PlatformUtils.isWindows)
                      ? SvgLoader.asset(
                          'assets/icons/windows.svg',
                          width: 22 * 0.7,
                        )
                      : (PlatformUtils.isLinux)
                          ? SvgLoader.asset(
                              'assets/icons/linux.svg',
                              width: 22 * 0.7,
                            )
                          : null,
              onPressed: () {},
            ),
          const SizedBox(height: 20),
          language,
        ];
=======
            /// Dropdown widget where user can choose application language.
            Widget language = Obx(
              () => DropdownButton<Language>(
                key: const Key('LocalizationDropdown'),
                value: L10n.chosen.value,
                items: L10n.languages.map<DropdownMenuItem<Language>>((e) {
                  return DropdownMenuItem(
                    key: Key(e.toString()),
                    value: e,
                    child: Text('${e.locale.countryCode}, ${e.name}'),
                  );
                }).toList(),
                onChanged: (d) => L10n.set(d!),
                borderRadius: BorderRadius.circular(18),
                style: TextStyle(
                  color: Theme.of(context).colorScheme.primary,
                  fontSize: 15,
                ),
                icon: const SizedBox(),
                underline: const SizedBox(),
              ),
            );

            /// Footer part of the page.
            List<Widget> footer = [
              const SizedBox(height: 25),
              OutlinedRoundedButton(
                key: const Key('StartChattingButton'),
                title: Text(
                  'btn_start_chatting'.l10n,
                  style: const TextStyle(color: Colors.white),
                ),
                subtitle: Text(
                  'label_no_registration'.l10n,
                  style: const TextStyle(color: Colors.white),
                ),
                leading: SvgLoader.asset('assets/icons/start.svg', width: 25),
                onPressed: c.register,
                gradient: const LinearGradient(
                  colors: [Color(0xFF03A803), Color(0xFF20CD66)],
                ),
              ),
              const SizedBox(height: 10),
              OutlinedRoundedButton(
                key: const Key('SignInButton'),
                title: Text('btn_login'.l10n),
                subtitle: Text('label_or_register'.l10n),
                leading: SvgLoader.asset('assets/icons/sign_in.svg', width: 20),
                onPressed: router.login,
              ),
              const SizedBox(height: 10),
              if (isIosWeb)
                OutlinedRoundedButton(
                  title: Text('btn_download'.l10n),
                  subtitle: const Text('App Store'),
                  leading: Padding(
                    padding: const EdgeInsets.only(bottom: 3),
                    child: SvgLoader.asset('assets/icons/apple.svg', width: 22),
                  ),
                  onPressed: () {},
                ),
              if (isAndroidWeb)
                OutlinedRoundedButton(
                  title: Text('btn_download'.l10n),
                  subtitle: const Text('Google Play'),
                  leading: Padding(
                    padding: const EdgeInsets.only(left: 2),
                    child:
                        SvgLoader.asset('assets/icons/google.svg', width: 22),
                  ),
                  onPressed: () {},
                ),
              if (isDesktopWeb)
                OutlinedRoundedButton(
                  title: Text('btn_download'.l10n),
                  subtitle: Text('label_application'.l10n),
                  leading: PlatformUtils.isMacOS
                      ? SvgLoader.asset('assets/icons/apple.svg', width: 22)
                      : (PlatformUtils.isWindows)
                          ? SvgLoader.asset('assets/icons/windows.svg',
                              width: 22)
                          : (PlatformUtils.isLinux)
                              ? SvgLoader.asset('assets/icons/linux.svg',
                                  width: 22)
                              : null,
                  onPressed: () {},
                ),
              const SizedBox(height: 20),
              if (isWeb) language,
            ];
>>>>>>> 0cd91e7c

        return Stack(
          key: const Key('AuthView'),
          children: [
            IgnorePointer(
              child: SvgLoader.asset(
                'assets/images/background_light.svg',
                width: double.infinity,
                height: double.infinity,
                fit: BoxFit.cover,
              ),
            ),
            GestureDetector(
              onTap: c.animate,
              child: Scaffold(
                backgroundColor: Colors.transparent,
                body: Center(
                  child: SingleChildScrollView(
                    child: Center(
                      child: ConstrainedBox(
                        constraints: BoxConstraints(
                          maxHeight:
                              max(550, MediaQuery.of(context).size.height),
                        ),
                        child: Column(
                          mainAxisSize: MainAxisSize.min,
                          children: [
                            ...header,
                            Flexible(child: logo),
                            ...footer,
                            SizedBox(
                              height: MediaQuery.of(context).viewPadding.bottom,
                            )
                          ],
                        ),
                      ),
                    ),
                  ),
                ),
              ),
            ),
          ],
        );
      },
    );
  }
}<|MERGE_RESOLUTION|>--- conflicted
+++ resolved
@@ -21,12 +21,8 @@
 import 'package:get/get.dart';
 import 'package:rive/rive.dart' hide LinearGradient;
 
-<<<<<<< HEAD
 import '/config.dart';
-import '/l10n/_l10n.dart';
-=======
 import '/l10n/l10n.dart';
->>>>>>> 0cd91e7c
 import '/routes.dart';
 import '/ui/widget/selector/view.dart';
 import '/ui/widget/svg/svg.dart';
@@ -139,21 +135,19 @@
         Widget language = CupertinoButton(
             key: c.languageKey,
             child: Text(
-              '${L10n.locales[L10n.chosen]!.countryCode}, ${L10n.languages[L10n.chosen]}',
+              '${L10n.chosen.value!.locale.countryCode}, ${L10n.chosen.value!.name}',
               style: thin?.copyWith(fontSize: 13, color: primary),
             ),
             onPressed: () async {
-              await Selector.show(context, c.languageKey, L10n.languages,
-                  initialValue: L10n.chosen,
-                  trails: L10n.locales
-                      .map((key, value) => MapEntry(key, value.languageCode)),
-                  onSelect: (i) {
-                L10n.chosen = L10n.languages.keys.elementAt(i);
-                Get.updateLocale(L10n.locales[L10n.chosen]!);
-              });
+              await Selector.show(context, c.languageKey,
+                  L10n.languages.map((l) => l.name).toList(),
+                  initialValue: L10n.chosen.value!.name,
+                  trails: L10n.languages
+                      .map((l) => l.locale.languageCode.toUpperCase())
+                      .toList(),
+                  onSelect: (i) async => L10n.set(L10n.languages[i]));
             });
 
-<<<<<<< HEAD
         // Footer part of the page.
         List<Widget> footer = [
           const SizedBox(height: 25),
@@ -231,98 +225,6 @@
           const SizedBox(height: 20),
           language,
         ];
-=======
-            /// Dropdown widget where user can choose application language.
-            Widget language = Obx(
-              () => DropdownButton<Language>(
-                key: const Key('LocalizationDropdown'),
-                value: L10n.chosen.value,
-                items: L10n.languages.map<DropdownMenuItem<Language>>((e) {
-                  return DropdownMenuItem(
-                    key: Key(e.toString()),
-                    value: e,
-                    child: Text('${e.locale.countryCode}, ${e.name}'),
-                  );
-                }).toList(),
-                onChanged: (d) => L10n.set(d!),
-                borderRadius: BorderRadius.circular(18),
-                style: TextStyle(
-                  color: Theme.of(context).colorScheme.primary,
-                  fontSize: 15,
-                ),
-                icon: const SizedBox(),
-                underline: const SizedBox(),
-              ),
-            );
-
-            /// Footer part of the page.
-            List<Widget> footer = [
-              const SizedBox(height: 25),
-              OutlinedRoundedButton(
-                key: const Key('StartChattingButton'),
-                title: Text(
-                  'btn_start_chatting'.l10n,
-                  style: const TextStyle(color: Colors.white),
-                ),
-                subtitle: Text(
-                  'label_no_registration'.l10n,
-                  style: const TextStyle(color: Colors.white),
-                ),
-                leading: SvgLoader.asset('assets/icons/start.svg', width: 25),
-                onPressed: c.register,
-                gradient: const LinearGradient(
-                  colors: [Color(0xFF03A803), Color(0xFF20CD66)],
-                ),
-              ),
-              const SizedBox(height: 10),
-              OutlinedRoundedButton(
-                key: const Key('SignInButton'),
-                title: Text('btn_login'.l10n),
-                subtitle: Text('label_or_register'.l10n),
-                leading: SvgLoader.asset('assets/icons/sign_in.svg', width: 20),
-                onPressed: router.login,
-              ),
-              const SizedBox(height: 10),
-              if (isIosWeb)
-                OutlinedRoundedButton(
-                  title: Text('btn_download'.l10n),
-                  subtitle: const Text('App Store'),
-                  leading: Padding(
-                    padding: const EdgeInsets.only(bottom: 3),
-                    child: SvgLoader.asset('assets/icons/apple.svg', width: 22),
-                  ),
-                  onPressed: () {},
-                ),
-              if (isAndroidWeb)
-                OutlinedRoundedButton(
-                  title: Text('btn_download'.l10n),
-                  subtitle: const Text('Google Play'),
-                  leading: Padding(
-                    padding: const EdgeInsets.only(left: 2),
-                    child:
-                        SvgLoader.asset('assets/icons/google.svg', width: 22),
-                  ),
-                  onPressed: () {},
-                ),
-              if (isDesktopWeb)
-                OutlinedRoundedButton(
-                  title: Text('btn_download'.l10n),
-                  subtitle: Text('label_application'.l10n),
-                  leading: PlatformUtils.isMacOS
-                      ? SvgLoader.asset('assets/icons/apple.svg', width: 22)
-                      : (PlatformUtils.isWindows)
-                          ? SvgLoader.asset('assets/icons/windows.svg',
-                              width: 22)
-                          : (PlatformUtils.isLinux)
-                              ? SvgLoader.asset('assets/icons/linux.svg',
-                                  width: 22)
-                              : null,
-                  onPressed: () {},
-                ),
-              const SizedBox(height: 20),
-              if (isWeb) language,
-            ];
->>>>>>> 0cd91e7c
 
         return Stack(
           key: const Key('AuthView'),
