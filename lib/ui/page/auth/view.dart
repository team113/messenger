// Copyright © 2022-2023 IT ENGINEERING MANAGEMENT INC,
//                       <https://github.com/team113>
//
// This program is free software: you can redistribute it and/or modify it under
// the terms of the GNU Affero General Public License v3.0 as published by the
// Free Software Foundation, either version 3 of the License, or (at your
// option) any later version.
//
// This program is distributed in the hope that it will be useful, but WITHOUT
// ANY WARRANTY; without even the implied warranty of MERCHANTABILITY or FITNESS
// FOR A PARTICULAR PURPOSE. See the GNU Affero General Public License v3.0 for
// more details.
//
// You should have received a copy of the GNU Affero General Public License v3.0
// along with this program. If not, see
// <https://www.gnu.org/licenses/agpl-3.0.html>.

import 'dart:math';

import 'package:flutter/material.dart';
import 'package:get/get.dart';
import 'package:rive/rive.dart' hide LinearGradient;

import '/config.dart';
import '/l10n/l10n.dart';
import '/routes.dart';
import '/themes.dart';
import '/ui/page/home/page/my_profile/language/controller.dart';
import '/ui/page/home/page/my_profile/widget/download_button.dart';
import '/ui/page/login/view.dart';
import '/ui/widget/modal_popup.dart';
import '/ui/widget/outlined_rounded_button.dart';
import '/ui/widget/svg/svg.dart';
import '/util/platform_utils.dart';
import 'controller.dart';
import 'widget/animated_logo.dart';
import 'widget/cupertino_button.dart';

/// View of the [Routes.auth] page.
class AuthView extends StatelessWidget {
  const AuthView({super.key});

  @override
  Widget build(BuildContext context) {
    final (style, fonts) = Theme.of(context).styles;

    return GetBuilder(
      init: AuthController(Get.find()),
      builder: (AuthController c) {
        bool isWeb = PlatformUtils.isWeb;
        bool isAndroidWeb = isWeb && PlatformUtils.isAndroid;
        bool isIosWeb = isWeb && PlatformUtils.isIOS;
        bool isDesktopWeb = isWeb && PlatformUtils.isDesktop;

        // Header part of the page.
        //
        // All frames of the animation are drawn in offstage in order to
        // load all the images ahead of animation to reduce the possible
        // flickering.
        List<Widget> header = [
          ...List.generate(10, (i) => 'assets/images/logo/head000$i.svg')
              .map((e) => Offstage(child: SvgImage.asset(e)))
              .toList(),
          const SizedBox(height: 30),
          Text(
            'Messenger',
            style: fonts.displayMedium!.copyWith(color: style.colors.secondary),
            textAlign: TextAlign.center,
            overflow: TextOverflow.ellipsis,
            maxLines: 1,
          ),
          const SizedBox(height: 2),
          Text(
            'by Gapopa',
            style: fonts.labelLarge!.copyWith(color: style.colors.secondary),
            textAlign: TextAlign.center,
            overflow: TextOverflow.ellipsis,
            maxLines: 1,
          ),
          const SizedBox(height: 25),
        ];

        // Footer part of the page.
        List<Widget> footer = [
          const SizedBox(height: 25),
          OutlinedRoundedButton(
            key: const Key('StartButton'),
            title: Text(
              'btn_start'.l10n,
              style: fonts.titleLarge!.copyWith(color: style.colors.onPrimary),
            ),
            leading: SvgImage.asset('assets/icons/start.svg', width: 25 * 0.7),
            onPressed: c.register,
            color: style.colors.primary,
          ),
          const SizedBox(height: 15),
          OutlinedRoundedButton(
            key: const Key('SignInButton'),
            title: Text('btn_login'.l10n, style: fonts.titleLarge),
            leading: SvgImage.asset(
              'assets/icons/sign_in.svg',
              width: 20 * 0.7,
            ),
            onPressed: () => LoginView.show(context),
          ),
          const SizedBox(height: 15),
          if (isIosWeb)
            OutlinedRoundedButton(
              title: Text('btn_download'.l10n, style: fonts.titleLarge),
              leading: Padding(
                padding: const EdgeInsets.only(bottom: 3 * 0.7),
                child:
                    SvgImage.asset('assets/icons/apple.svg', width: 22 * 0.7),
              ),
              onPressed: () => _download(context),
            ),
          if (isAndroidWeb)
            OutlinedRoundedButton(
              title: Text('btn_download'.l10n, style: fonts.titleLarge),
              leading: Padding(
                padding: const EdgeInsets.only(left: 2 * 0.7),
                child:
                    SvgImage.asset('assets/icons/google.svg', width: 22 * 0.7),
              ),
              onPressed: () => _download(context),
            ),
          if (isDesktopWeb)
            OutlinedRoundedButton(
              title: Text('btn_download'.l10n, style: fonts.titleLarge),
              leading: PlatformUtils.isMacOS
                  ? SvgImage.asset('assets/icons/apple.svg', width: 22 * 0.7)
                  : (PlatformUtils.isWindows)
                      ? SvgImage.asset(
                          'assets/icons/windows.svg',
                          width: 22 * 0.7,
                        )
                      : (PlatformUtils.isLinux)
                          ? SvgImage.asset(
                              'assets/icons/linux.svg',
                              width: 22 * 0.7,
                            )
                          : null,
              onPressed: () => _download(context),
            ),
          const SizedBox(height: 20),
          StyledCupertinoButton(
            key: c.languageKey,
            label: 'label_language_entry'.l10nfmt({
              'code': L10n.chosen.value!.locale.countryCode,
              'name': L10n.chosen.value!.name,
            }),
            onPressed: () => LanguageSelectionView.show(context, null),
          ),
        ];

        return Stack(
          key: const Key('AuthView'),
          children: [
            IgnorePointer(
              child: Container(
                width: double.infinity,
                height: double.infinity,
                color: style.colors.background,
              ),
            ),
            IgnorePointer(
              child: SvgImage.asset(
                'assets/images/background_light.svg',
                width: double.infinity,
                height: double.infinity,
                fit: BoxFit.cover,
              ),
            ),
            GestureDetector(
              onTap: c.animate,
              child: Scaffold(
                backgroundColor: style.colors.transparent,
                body: Center(
                  child: SingleChildScrollView(
                    child: Center(
                      child: ConstrainedBox(
                        constraints: BoxConstraints(
                          maxHeight:
                              max(550, MediaQuery.of(context).size.height),
                        ),
                        child: Column(
                          mainAxisSize: MainAxisSize.min,
                          children: [
                            ...header,
                            Flexible(
                              child: Obx(
                                () => AnimatedLogo(
                                  key: const ValueKey('Logo'),
                                  svgAsset:
                                      'assets/images/logo/head000${c.logoFrame.value}.svg',
                                  onInit: Config.disableInfiniteAnimations
                                      ? null
                                      : (a) => _setBlink(c, a),
                                ),
                              ),
                            ),
                            ...footer,
                            SizedBox(
                              height: MediaQuery.of(context).viewPadding.bottom,
                            )
                          ],
                        ),
                      ),
                    ),
                  ),
                ),
              ),
            ),
          ],
        );
      },
    );
  }

  /// Sets the [AuthController.blink] from the provided [Artboard] and invokes
  /// a [AuthController.animate] to animate it.
  Future<void> _setBlink(AuthController c, Artboard a) async {
    final StateMachineController machine =
        StateMachineController(a.stateMachines.first);
    a.addController(machine);

    c.blink = machine.findInput<bool>('blink') as SMITrigger?;

    await Future.delayed(const Duration(milliseconds: 500), c.animate);
  }

  /// Opens a [ModalPopup] listing the buttons for downloading the application.
  Future<void> _download(BuildContext context) async {
<<<<<<< HEAD
=======
    final fonts = Theme.of(context).fonts;

>>>>>>> ac5c0e55
    await ModalPopup.show(
      context: context,
      child: Column(
        mainAxisSize: MainAxisSize.min,
        children: [
<<<<<<< HEAD
          ModalPopupHeader(text: 'btn_download'.l10n),
=======
          ModalPopupHeader(
            header: Center(
              child: Text('btn_download'.l10n, style: fonts.headlineMedium),
            ),
          ),
>>>>>>> ac5c0e55
          const SizedBox(height: 12),
          Flexible(
            child: ListView(
              padding: ModalPopup.padding(context),
              shrinkWrap: true,
              children: const [
                DownloadButton(
                  asset: 'windows',
                  width: 21.93,
                  height: 22,
                  title: 'Windows',
                  link: 'messenger-windows.zip',
                ),
                SizedBox(height: 8),
                DownloadButton(
                  asset: 'apple',
                  width: 23,
                  height: 29,
                  title: 'macOS',
                  link: 'messenger-macos.zip',
                ),
                SizedBox(height: 8),
                DownloadButton(
                  asset: 'linux',
                  width: 18.85,
                  height: 22,
                  title: 'Linux',
                  link: 'messenger-linux.zip',
                ),
                SizedBox(height: 8),
                DownloadButton(
                  asset: 'apple',
                  width: 23,
                  height: 29,
                  title: 'iOS',
                  link: 'messenger-ios.zip',
                ),
                SizedBox(height: 8),
                DownloadButton(
                  asset: 'google',
                  width: 20.33,
                  height: 22.02,
                  title: 'Android',
                  link: 'messenger-android.apk',
                ),
              ],
            ),
          ),
          const SizedBox(height: 18),
        ],
      ),
    );
  }
}<|MERGE_RESOLUTION|>--- conflicted
+++ resolved
@@ -231,25 +231,12 @@
 
   /// Opens a [ModalPopup] listing the buttons for downloading the application.
   Future<void> _download(BuildContext context) async {
-<<<<<<< HEAD
-=======
-    final fonts = Theme.of(context).fonts;
-
->>>>>>> ac5c0e55
     await ModalPopup.show(
       context: context,
       child: Column(
         mainAxisSize: MainAxisSize.min,
         children: [
-<<<<<<< HEAD
           ModalPopupHeader(text: 'btn_download'.l10n),
-=======
-          ModalPopupHeader(
-            header: Center(
-              child: Text('btn_download'.l10n, style: fonts.headlineMedium),
-            ),
-          ),
->>>>>>> ac5c0e55
           const SizedBox(height: 12),
           Flexible(
             child: ListView(
