--- conflicted
+++ resolved
@@ -144,7 +144,7 @@
               offset: const Offset(4, 0),
               child: const SvgIcon(SvgIcons.guest),
             ),
-            onPressed: c.register,
+             onPressed: c.authStatus.value.isEmpty ? c.register : () {},
             child: Text('btn_guest'.l10n),
           ),
           const SizedBox(height: 15),
@@ -173,21 +173,6 @@
             child: Text('btn_sign_in'.l10n),
           ),
           const SizedBox(height: 15),
-<<<<<<< HEAD
-          Obx(() => OutlinedRoundedButton(
-                key: const Key('StartButton'),
-                maxWidth: 210,
-                height: 46,
-                leading: Transform.translate(
-                  offset: const Offset(4, 0),
-                  child: const SvgIcon(SvgIcons.guest),
-                ),
-                onPressed: c.authStatus.value.isEmpty ? c.register : () {},
-                child: Text('btn_guest'.l10n),
-              )),
-          const SizedBox(height: 15),
-=======
->>>>>>> 70fba9d3
         ];
 
         final Widget column = Column(
