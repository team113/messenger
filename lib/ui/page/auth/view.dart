--- conflicted
+++ resolved
@@ -241,21 +241,7 @@
       child: Column(
         mainAxisSize: MainAxisSize.min,
         children: [
-<<<<<<< HEAD
           ModalPopupHeader(text: 'btn_download'.l10n),
-=======
-          ModalPopupHeader(
-            header: Center(
-              child: Text(
-                'btn_download'.l10n,
-                style: Theme.of(context).textTheme.bodyLarge?.copyWith(
-                      color: style.colors.onBackground,
-                      fontSize: 18,
-                    ),
-              ),
-            ),
-          ),
->>>>>>> 455d01f2
           const SizedBox(height: 12),
           Flexible(
             child: ListView(
