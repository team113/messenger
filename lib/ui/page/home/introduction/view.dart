// Copyright © 2022-2023 IT ENGINEERING MANAGEMENT INC,
//                       <https://github.com/team113>
//
// This program is free software: you can redistribute it and/or modify it under
// the terms of the GNU Affero General Public License v3.0 as published by the
// Free Software Foundation, either version 3 of the License, or (at your
// option) any later version.
//
// This program is distributed in the hope that it will be useful, but WITHOUT
// ANY WARRANTY; without even the implied warranty of MERCHANTABILITY or FITNESS
// FOR A PARTICULAR PURPOSE. See the GNU Affero General Public License v3.0 for
// more details.
//
// You should have received a copy of the GNU Affero General Public License v3.0
// along with this program. If not, see
// <https://www.gnu.org/licenses/agpl-3.0.html>.

import 'package:animated_size_and_fade/animated_size_and_fade.dart';
import 'package:flutter/material.dart';
import 'package:get/get.dart';

import '/l10n/l10n.dart';
import '/themes.dart';
import '/ui/page/home/page/my_profile/widget/copyable.dart';
import '/ui/page/home/widget/sharable.dart';
import '/ui/widget/modal_popup.dart';
import '/ui/widget/outlined_rounded_button.dart';
import '/ui/widget/svg/svg.dart';
import '/ui/widget/text_field.dart';
import '/util/platform_utils.dart';
import 'controller.dart';

/// Introduction displaying important information alongside with an ability to
/// set a password.
///
/// Intended to be displayed with the [show] method.
class IntroductionView extends StatelessWidget {
  const IntroductionView({super.key});

  /// Displays an [IntroductionView] wrapped in a [ModalPopup].
  static Future<T?> show<T>(BuildContext context) {
    return ModalPopup.show(context: context, child: const IntroductionView());
  }

  @override
  Widget build(BuildContext context) {
    final style = Theme.of(context).style;

    return GetBuilder(
      key: const Key('IntroductionView'),
      init: IntroductionController(Get.find()),
      builder: (IntroductionController c) {
        return Obx(() {
          final List<Widget> children;

          switch (c.stage.value) {
            case IntroductionViewStage.password:
              children = [
                const SizedBox(height: 14),
                Center(
                  child: Text(
                    'btn_set_password'.l10n,
                    style: style.fonts.headlineMedium,
                  ),
                ),
                const SizedBox(height: 18),
                ReactiveTextField(
                  key: const Key('PasswordField'),
                  state: c.password,
                  label: 'label_password'.l10n,
                  obscure: c.obscurePassword.value,
                  style: style.fonts.bodyMedium,
                  onSuffixPressed: c.obscurePassword.toggle,
                  treatErrorAsStatus: false,
                  trailing: SvgImage.asset(
                    'assets/icons/visible_${c.obscurePassword.value ? 'off' : 'on'}.svg',
                    width: 17.07,
                  ),
                ),
                const SizedBox(height: 12),
                ReactiveTextField(
                  key: const Key('RepeatPasswordField'),
                  state: c.repeat,
                  label: 'label_repeat_password'.l10n,
                  obscure: c.obscureRepeat.value,
                  style: style.fonts.bodyMedium,
                  onSuffixPressed: c.obscureRepeat.toggle,
                  treatErrorAsStatus: false,
                  trailing: SvgImage.asset(
                    'assets/icons/visible_${c.obscureRepeat.value ? 'off' : 'on'}.svg',
                    width: 17.07,
                  ),
                ),
                const SizedBox(height: 25),
                OutlinedRoundedButton(
                  key: const Key('ChangePasswordButton'),
                  title: Text(
                    'btn_proceed'.l10n,
                    style: c.password.isEmpty.value || c.repeat.isEmpty.value
                        ? style.fonts.bodyMedium
                        : style.fonts.bodyMediumOnPrimary,
                  ),
                  onPressed: c.password.isEmpty.value || c.repeat.isEmpty.value
                      ? null
                      : c.setPassword,
                  color: style.colors.primary,
                ),
              ];
              break;

            case IntroductionViewStage.success:
              children = [
                Text(
                  'label_password_set'.l10n,
                  style: style.fonts.bodyMediumSecondary,
                ),
                const SizedBox(height: 25),
                Center(
                  child: OutlinedRoundedButton(
                    key: const Key('CloseButton'),
                    maxWidth: double.infinity,
                    title: Text(
                      'btn_close'.l10n,
                      style: style.fonts.bodyMediumOnPrimary,
                    ),
                    onPressed: Navigator.of(context).pop,
                    color: style.colors.primary,
                  ),
                ),
              ];
              break;

            default:
              children = [
                Text(
                  'label_introduction_description'.l10n,
                  style: style.fonts.bodyMedium,
                ),
                const SizedBox(height: 25),
                OutlinedRoundedButton(
                  key: const Key('SetPasswordButton'),
                  maxWidth: double.infinity,
                  title: Text(
                    'btn_set_password'.l10n,
                    style: style.fonts.bodyMediumOnPrimary,
                  ),
                  onPressed: () =>
                      c.stage.value = IntroductionViewStage.password,
                  color: style.colors.primary,
                ),
              ];
              break;
          }

          return AnimatedSizeAndFade(
            fadeDuration: const Duration(milliseconds: 250),
            sizeDuration: const Duration(milliseconds: 250),
            child: Scrollbar(
              key: Key('${c.stage.value?.name.capitalizeFirst}Stage'),
              controller: c.scrollController,
              child: ListView(
                controller: c.scrollController,
                shrinkWrap: true,
                physics: const ClampingScrollPhysics(),
                children: [
                  ModalPopupHeader(
                    onBack: c.stage.value == IntroductionViewStage.password
                        ? () => c.stage.value = null
                        : null,
                    text: 'label_account_created'.l10n,
                  ),
                  const SizedBox(height: 25),
                  Padding(
                    padding: ModalPopup.padding(context),
                    child: PlatformUtils.isMobile
                        ? SharableTextField(
                            key: const Key('NumCopyable'),
                            text: c.num.text,
                            label: 'label_num'.l10n,
<<<<<<< HEAD
                            share: 'Gapopa ID: ${c.num.text}',
=======
                            share: 'Gapopa ID: ${c.myUser.value?.num}',
>>>>>>> f450708e
                            trailing: const SvgImage.asset(
                              'assets/icons/share.svg',
                              width: 18,
                            ),
                            style: style.fonts.bodyMedium,
                          )
                        : CopyableTextField(
                            key: const Key('NumCopyable'),
                            state: c.num,
                            label: 'label_num'.l10n,
                            style: style.fonts.headlineMedium,
                          ),
                  ),
                  const SizedBox(height: 25),
                  ...children.map((e) =>
                      Padding(padding: ModalPopup.padding(context), child: e)),
                  const SizedBox(height: 16),
                ],
              ),
            ),
          );
        });
      },
    );
  }
}<|MERGE_RESOLUTION|>--- conflicted
+++ resolved
@@ -177,11 +177,7 @@
                             key: const Key('NumCopyable'),
                             text: c.num.text,
                             label: 'label_num'.l10n,
-<<<<<<< HEAD
-                            share: 'Gapopa ID: ${c.num.text}',
-=======
                             share: 'Gapopa ID: ${c.myUser.value?.num}',
->>>>>>> f450708e
                             trailing: const SvgImage.asset(
                               'assets/icons/share.svg',
                               width: 18,
