--- conflicted
+++ resolved
@@ -175,16 +175,7 @@
                     onBack: c.stage.value == IntroductionViewStage.password
                         ? () => c.stage.value = null
                         : null,
-<<<<<<< HEAD
                     text: 'label_account_created'.l10n,
-=======
-                    header: Center(
-                      child: Text(
-                        'label_account_created'.l10n,
-                        style: fonts.headlineMedium,
-                      ),
-                    ),
->>>>>>> ac5c0e55
                   ),
                   const SizedBox(height: 25),
                   Padding(
