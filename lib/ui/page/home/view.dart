--- conflicted
+++ resolved
@@ -201,14 +201,12 @@
                                   ),
                                 ),
                               ),
-<<<<<<< HEAD
-                            ),
-                            CustomNavigationBarItem(
-                              key: const Key('ChatsButton'),
-                              badge: c.unreadChatsCount.value == 0
-                                  ? null
-                                  : '${c.unreadChatsCount.value}',
-                              badgeColor: c.myUser.value?.muted != null
+                              CustomNavigationBarItem(
+                                key: const Key('ChatsButton'),
+                                badge: c.unreadChatsCount.value == 0
+                                    ? null
+                                    : '${c.unreadChatsCount.value}',
+                                badgeColor: c.myUser.value?.muted != null
                                   ? const Color(0xFFC0C0C0)
                                   : Colors.red,
                               child: RmbDetector(
@@ -232,20 +230,7 @@
                                       ),
                                     );
                                   }),
-=======
-                              CustomNavigationBarItem(
-                                key: const Key('ChatsButton'),
-                                badge: c.unreadChatsCount.value == 0
-                                    ? null
-                                    : '${c.unreadChatsCount.value}',
-                                child: tab(
-                                  tab: HomeTab.chats,
-                                  child: SvgLoader.asset(
-                                    'assets/icons/chats.svg',
-                                    width: 36.06,
-                                    height: 30,
                                   ),
->>>>>>> 3bbdd2d2
                                 ),
                               ),
                               CustomNavigationBarItem(
