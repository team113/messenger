// Copyright © 2022-2023 IT ENGINEERING MANAGEMENT INC,
//                       <https://github.com/team113>
//
// This program is free software: you can redistribute it and/or modify it under
// the terms of the GNU Affero General Public License v3.0 as published by the
// Free Software Foundation, either version 3 of the License, or (at your
// option) any later version.
//
// This program is distributed in the hope that it will be useful, but WITHOUT
// ANY WARRANTY; without even the implied warranty of MERCHANTABILITY or FITNESS
// FOR A PARTICULAR PURPOSE. See the GNU Affero General Public License v3.0 for
// more details.
//
// You should have received a copy of the GNU Affero General Public License v3.0
// along with this program. If not, see
// <https://www.gnu.org/licenses/agpl-3.0.html>.

import 'dart:async';
import 'dart:ui';

import 'package:flutter/gestures.dart';
import 'package:flutter/material.dart';
<<<<<<< HEAD
=======
import 'package:flutter/services.dart';
>>>>>>> d8881111
import 'package:get/get.dart';

import '/api/backend/schema.dart' show Presence;
import '/l10n/l10n.dart';
import '/routes.dart';
import '/themes.dart';
import '/ui/page/call/widget/conditional_backdrop.dart';
import '/ui/page/call/widget/scaler.dart';
import '/ui/widget/context_menu/menu.dart';
import '/ui/widget/context_menu/region.dart';
import '/ui/widget/progress_indicator.dart';
import '/ui/widget/svg/svg.dart';
import '/util/platform_utils.dart';
import '/util/scoped_dependencies.dart';
import 'controller.dart';
import 'overlay/controller.dart';
import 'router.dart';
import 'tab/chats/controller.dart';
import 'tab/contacts/controller.dart';
import 'tab/menu/controller.dart';
import 'widget/animated_slider.dart';
import 'widget/avatar.dart';
import 'widget/keep_alive.dart';
import 'widget/navigation_bar.dart';

/// View of the [Routes.home] page.
class HomeView extends StatefulWidget {
  const HomeView(this._depsFactory, {Key? key}) : super(key: key);

  /// [ScopedDependencies] factory of [Routes.home] page.
  final Future<ScopedDependencies> Function() _depsFactory;

  @override
  State<HomeView> createState() => _HomeViewState();
}

/// State of the [Routes.home] page.
///
/// State is required for [BuildContext] to be acquired.
class _HomeViewState extends State<HomeView> {
  /// [HomeRouterDelegate] for the nested [Router].
  final HomeRouterDelegate _routerDelegate = HomeRouterDelegate(router);

  /// [Routes.home] page dependencies.
  ScopedDependencies? _deps;

  /// [ChildBackButtonDispatcher] to get "Back" button in the nested [Router].
  late ChildBackButtonDispatcher _backButtonDispatcher;

  @override
  void initState() {
    super.initState();
    widget._depsFactory().then((v) => setState(() => _deps = v));
  }

  @override
  void dispose() {
    super.dispose();
    _deps?.dispose();
  }

  /// Called when a dependency of this [State] object changes.
  ///
  /// Used to get the [Router] widget from context.
  @override
  void didChangeDependencies() {
    super.didChangeDependencies();
    _backButtonDispatcher = Router.of(context)
        .backButtonDispatcher!
        .createChildBackButtonDispatcher();
  }

  @override
  Widget build(context) {
    final Style style = Theme.of(context).extension<Style>()!;

    if (_deps == null) {
      return Scaffold(
        backgroundColor: style.colors.onPrimary,
        body: const Center(child: CustomProgressIndicator()),
      );
    }

    return GetBuilder(
      init: HomeController(Get.find(), Get.find(), Get.find()),
      builder: (HomeController c) {
        /// Claim priority of the "Back" button dispatcher.
        _backButtonDispatcher.takePriority();

        if (!context.isNarrow) {
          c.sideBarWidth.value = c.applySideBarWidth(c.sideBarAllowedWidth);
        }

        /// Side bar uses a little trick to be responsive:
        ///
        /// 1. On mobile, side bar is full-width and the navigator's first page
        ///    is transparent, both visually and tactile. As soon as a new page
        ///    populates the route stack, it becomes reactive to touches.
        ///    Navigator is drawn above the side bar in this case.
        ///
        /// 2. On desktop/tablet side bar is always shown and occupies the space
        ///    determined by the `sideBarWidth` value.
        ///    Navigator is drawn under the side bar (so the page animation is
        ///    correct).
        final sideBar = AnimatedOpacity(
          duration: 200.milliseconds,
          opacity: context.isNarrow && router.route != Routes.home ? 0 : 1,
          child: Row(
            children: [
              Obx(() {
                double width = c.sideBarWidth.value;
                return ConstrainedBox(
                  constraints: BoxConstraints(
                    maxWidth: context.isNarrow ? context.width : width,
                  ),
                  child: Scaffold(
                    backgroundColor: style.sidebarColor,
                    body: Listener(
                      onPointerSignal: (s) {
                        if (s is PointerScrollEvent) {
                          if (s.scrollDelta.dx.abs() < 3 &&
                              (s.scrollDelta.dy.abs() > 3 ||
                                  c.verticalScrollTimer.value != null)) {
                            c.verticalScrollTimer.value?.cancel();
                            c.verticalScrollTimer.value = Timer(
                              300.milliseconds,
                              () => c.verticalScrollTimer.value = null,
                            );
                          }
                        }
                      },
                      child: Obx(() {
                        return PageView(
                          physics: c.verticalScrollTimer.value == null &&
                                  router.navigation.value
                              ? null
                              : const NeverScrollableScrollPhysics(),
                          controller: c.pages,
                          onPageChanged: (int i) {
                            router.tab = HomeTab.values[i];
                            c.page.value = router.tab;
                          },
                          // [KeepAlivePage] used to keep the tabs' states.
                          children: const [
                            KeepAlivePage(child: ContactsTabView()),
                            KeepAlivePage(child: ChatsTabView()),
                            KeepAlivePage(child: MenuTabView()),
                          ],
                        );
                      }),
                    ),
                    extendBody: true,
                    bottomNavigationBar: SafeArea(
                      child: Obx(() {
                        return AnimatedSlider(
                          duration: 300.milliseconds,
                          isOpen: router.navigation.value,
                          beginOffset: const Offset(0.0, 5),
                          translate: false,
                          child: CustomNavigationBar(
                            items: [
                              CustomNavigationBarItem(
                                key: const Key('ContactsButton'),
                                child: SvgImage.asset(
                                  'assets/icons/contacts.svg',
                                  width: 32,
                                  height: 32,
                                ),
                              ),
                              CustomNavigationBarItem(
                                key: const Key('ChatsButton'),
                                badge: c.unreadChatsCount.value == 0
                                    ? null
                                    : '${c.unreadChatsCount.value}',
                                badgeColor: c.myUser.value?.muted != null
                                    ? style.colors.secondaryHighlightDarkest
                                    : style.colors.dangerColor,
<<<<<<< HEAD
                                child: ContextMenuRegion(
                                  selector: c.chatsKey,
                                  alignment: Alignment.bottomCenter,
                                  margin: const EdgeInsets.only(
                                    bottom: 4,
                                    right: 0,
                                  ),
                                  actions: [
                                    if (c.myUser.value?.muted != null)
                                      ContextMenuButton(
                                        key: const Key('UnmuteChatsButton'),
                                        label: 'btn_unmute_chats'.l10n,
                                        onPressed: () {
                                          c.toggleMute(true);
                                        },
                                      )
                                    else
                                      ContextMenuButton(
                                        key: const Key('MuteChatsButton'),
                                        label: 'btn_mute_chats'.l10n,
                                        onPressed: () {
                                          c.toggleMute(false);
                                        },
                                      ),
                                  ],
                                  child: tab(
                                    tab: HomeTab.chats,
                                    child: Obx(() {
                                      final Widget child;

                                      if (c.myUser.value?.muted != null) {
                                        child = SvgImage.asset(
                                          'assets/icons/chats_muted.svg',
                                          key: const Key('Muted'),
                                          width: 36.06,
                                          height: 30,
                                        );
                                      } else {
                                        child = SvgImage.asset(
                                          'assets/icons/chats.svg',
                                          key: const Key('Unmuted'),
                                          width: 36.06,
                                          height: 30,
                                        );
                                      }

                                      return AnimatedSwitcher(
                                        key: c.chatsKey,
                                        duration: 200.milliseconds,
                                        child: child,
=======
                                child: RmbDetector(
                                  onPressed: () {
                                    HapticFeedback.lightImpact();
                                    ChatsMoreView.show(context);
                                  },
                                  child: Obx(() {
                                    final Widget child;

                                    if (c.myUser.value?.muted != null) {
                                      child = SvgImage.asset(
                                        'assets/icons/chats_muted.svg',
                                        key: const Key('Muted'),
                                        width: 39.26,
                                        height: 33.5,
>>>>>>> d8881111
                                      );
                                    } else {
                                      child = SvgImage.asset(
                                        'assets/icons/chats.svg',
                                        key: const Key('Unmuted'),
                                        width: 39.26,
                                        height: 33.5,
                                      );
                                    }

                                    return AnimatedSwitcher(
                                      duration: 200.milliseconds,
                                      layoutBuilder: (child, previous) {
                                        return Stack(
                                          alignment: Alignment.center,
                                          children: [
                                            ...previous,
                                            if (child != null) child,
                                          ],
                                        );
                                      },
                                      child: child,
                                    );
                                  }),
                                ),
                              ),
                              CustomNavigationBarItem(
                                key: const Key('MenuButton'),
<<<<<<< HEAD
                                child: ContextMenuRegion(
                                  selector: c.profileKey,
                                  alignment: Alignment.bottomRight,
                                  margin: const EdgeInsets.only(
                                    bottom: 4,
                                    right: 0,
                                  ),
                                  actions: [
                                    ContextMenuButton(
                                      label: 'label_presence_present'.l10n,
                                      onPressed: () {
                                        c.setPresence(Presence.present);
                                      },
                                      showTrailing: true,
                                      trailing: Container(
                                        width: 10,
                                        height: 10,
                                        decoration: const BoxDecoration(
                                          shape: BoxShape.circle,
                                          color: Colors.green,
                                        ),
                                      ),
                                    ),
                                    ContextMenuButton(
                                      label: 'label_presence_away'.l10n,
                                      onPressed: () {
                                        c.setPresence(Presence.away);
                                      },
                                      showTrailing: true,
                                      trailing: Container(
                                        width: 10,
                                        height: 10,
                                        decoration: const BoxDecoration(
                                          shape: BoxShape.circle,
                                          color: Colors.orange,
                                        ),
                                      ),
                                    ),
                                  ],
                                  child: Padding(
=======
                                child: RmbDetector(
                                  onPressed: () {
                                    HapticFeedback.lightImpact();
                                    StatusView.show(context);
                                  },
                                  child: AvatarWidget.fromMyUser(
                                    c.myUser.value,
>>>>>>> d8881111
                                    key: c.profileKey,
                                    radius: 16,
                                  ),
                                ),
                              ),
                            ],
                            currentIndex: router.tab.index,
                            onTap: c.pages.jumpToPage,
                          ),
                        );
                      }),
                    ),
                  ),
                );
              }),
              if (!context.isNarrow)
                MouseRegion(
                  cursor: SystemMouseCursors.resizeLeftRight,
                  child: Scaler(
                    onDragStart: (_) => c.sideBarWidth.value =
                        c.applySideBarWidth(c.sideBarWidth.value),
                    onDragUpdate: (dx, _) => c.sideBarWidth.value =
                        c.applySideBarWidth(c.sideBarWidth.value + dx),
                    onDragEnd: (_) => c.setSideBarWidth(),
                    width: 7,
                    height: context.height,
                  ),
                ),
            ],
          ),
        );

        /// Nested navigation widget that displays [navigator] in an [Expanded]
        /// to take all the remaining from the [sideBar] space.
        Widget navigation = IgnorePointer(
          ignoring: router.route == Routes.home && context.isNarrow,
          child: LayoutBuilder(builder: (context, constraints) {
            return Row(
              children: [
                Obx(() {
                  double width = c.sideBarWidth.value;
                  return ConstrainedBox(
                    constraints:
                        BoxConstraints(maxWidth: context.isNarrow ? 0 : width),
                    child: Container(),
                  );
                }),
                Expanded(
                  child: Router(
                    routerDelegate: _routerDelegate,
                    backButtonDispatcher: _backButtonDispatcher,
                  ),
                ),
              ],
            );
          }),
        );

        /// Navigator should be drawn under or above the [sideBar] for the
        /// animations to look correctly.
        ///
        /// [Container]s are required for the [sideBar] to keep its state.
        /// Otherwise, [Stack] widget will be updated, which will lead its
        /// children to be updated as well.
        return CallOverlayView(
          child: Obx(() {
            return Stack(
              key: const Key('HomeView'),
              children: [
                Container(
                  color: style.colors.onPrimary,
                  width: double.infinity,
                  height: double.infinity,
                ),
                _background(c),
                if (c.authStatus.value.isSuccess) ...[
                  Container(child: context.isNarrow ? null : navigation),
                  sideBar,
                  Container(child: context.isNarrow ? navigation : null),
                ] else
                  const Scaffold(
                    body: Center(child: CustomProgressIndicator()),
                  )
              ],
            );
          }),
        );
      },
    );
  }

  /// Builds the [HomeController.background] visual representation.
  Widget _background(HomeController c) {
    final Style style = Theme.of(context).extension<Style>()!;

    return Positioned.fill(
      child: IgnorePointer(
        child: Obx(() {
          final Widget image;
          if (c.background.value != null) {
            image = Image.memory(
              c.background.value!,
              key: Key('Background_${c.background.value?.lengthInBytes}'),
              fit: BoxFit.cover,
            );
          } else {
            image = const SizedBox();
          }

          return Stack(
            children: [
              Positioned.fill(
                child: SvgImage.asset(
                  'assets/images/background_light.svg',
                  key: const Key('DefaultBackground'),
                  width: double.infinity,
                  height: double.infinity,
                  fit: BoxFit.cover,
                ),
              ),
              Positioned.fill(
                child: AnimatedSwitcher(
                  duration: 250.milliseconds,
                  layoutBuilder: (child, previous) {
                    return Stack(
                      alignment: Alignment.center,
                      children: [...previous, if (child != null) child]
                          .map((e) => Positioned.fill(child: e))
                          .toList(),
                    );
                  },
                  child: image,
                ),
              ),
              Positioned.fill(
                child: ColoredBox(color: style.colors.onBackgroundOpacity7),
              ),
              if (!context.isNarrow) ...[
                Row(
                  children: [
                    ConditionalBackdropFilter(
                      filter: ImageFilter.blur(sigmaX: 100, sigmaY: 100),
                      child: Obx(() {
                        double width = c.sideBarWidth.value;
                        return ConstrainedBox(
                          constraints: BoxConstraints(
                            maxWidth: context.isNarrow ? 0 : width,
                          ),
                          child: const SizedBox.expand(),
                        );
                      }),
                    ),
                    Expanded(
                      child: ColoredBox(
                        color: style.colors.onBackgroundOpacity2,
                      ),
                    ),
                  ],
                ),
              ],
            ],
          );
        }),
      ),
    );
  }
}<|MERGE_RESOLUTION|>--- conflicted
+++ resolved
@@ -20,10 +20,7 @@
 
 import 'package:flutter/gestures.dart';
 import 'package:flutter/material.dart';
-<<<<<<< HEAD
-=======
 import 'package:flutter/services.dart';
->>>>>>> d8881111
 import 'package:get/get.dart';
 
 import '/api/backend/schema.dart' show Presence;
@@ -45,7 +42,6 @@
 import 'tab/contacts/controller.dart';
 import 'tab/menu/controller.dart';
 import 'widget/animated_slider.dart';
-import 'widget/avatar.dart';
 import 'widget/keep_alive.dart';
 import 'widget/navigation_bar.dart';
 
@@ -201,7 +197,6 @@
                                 badgeColor: c.myUser.value?.muted != null
                                     ? style.colors.secondaryHighlightDarkest
                                     : style.colors.dangerColor,
-<<<<<<< HEAD
                                 child: ContextMenuRegion(
                                   selector: c.chatsKey,
                                   alignment: Alignment.bottomCenter,
@@ -227,37 +222,6 @@
                                         },
                                       ),
                                   ],
-                                  child: tab(
-                                    tab: HomeTab.chats,
-                                    child: Obx(() {
-                                      final Widget child;
-
-                                      if (c.myUser.value?.muted != null) {
-                                        child = SvgImage.asset(
-                                          'assets/icons/chats_muted.svg',
-                                          key: const Key('Muted'),
-                                          width: 36.06,
-                                          height: 30,
-                                        );
-                                      } else {
-                                        child = SvgImage.asset(
-                                          'assets/icons/chats.svg',
-                                          key: const Key('Unmuted'),
-                                          width: 36.06,
-                                          height: 30,
-                                        );
-                                      }
-
-                                      return AnimatedSwitcher(
-                                        key: c.chatsKey,
-                                        duration: 200.milliseconds,
-                                        child: child,
-=======
-                                child: RmbDetector(
-                                  onPressed: () {
-                                    HapticFeedback.lightImpact();
-                                    ChatsMoreView.show(context);
-                                  },
                                   child: Obx(() {
                                     final Widget child;
 
@@ -267,7 +231,6 @@
                                         key: const Key('Muted'),
                                         width: 39.26,
                                         height: 33.5,
->>>>>>> d8881111
                                       );
                                     } else {
                                       child = SvgImage.asset(
@@ -279,16 +242,8 @@
                                     }
 
                                     return AnimatedSwitcher(
+                                      key: c.chatsKey,
                                       duration: 200.milliseconds,
-                                      layoutBuilder: (child, previous) {
-                                        return Stack(
-                                          alignment: Alignment.center,
-                                          children: [
-                                            ...previous,
-                                            if (child != null) child,
-                                          ],
-                                        );
-                                      },
                                       child: child,
                                     );
                                   }),
@@ -296,7 +251,6 @@
                               ),
                               CustomNavigationBarItem(
                                 key: const Key('MenuButton'),
-<<<<<<< HEAD
                                 child: ContextMenuRegion(
                                   selector: c.profileKey,
                                   alignment: Alignment.bottomRight,
@@ -336,19 +290,6 @@
                                       ),
                                     ),
                                   ],
-                                  child: Padding(
-=======
-                                child: RmbDetector(
-                                  onPressed: () {
-                                    HapticFeedback.lightImpact();
-                                    StatusView.show(context);
-                                  },
-                                  child: AvatarWidget.fromMyUser(
-                                    c.myUser.value,
->>>>>>> d8881111
-                                    key: c.profileKey,
-                                    radius: 16,
-                                  ),
                                 ),
                               ),
                             ],
