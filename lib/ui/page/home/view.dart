// Copyright © 2022-2023 IT ENGINEERING MANAGEMENT INC,
//                       <https://github.com/team113>
//
// This program is free software: you can redistribute it and/or modify it under
// the terms of the GNU Affero General Public License v3.0 as published by the
// Free Software Foundation, either version 3 of the License, or (at your
// option) any later version.
//
// This program is distributed in the hope that it will be useful, but WITHOUT
// ANY WARRANTY; without even the implied warranty of MERCHANTABILITY or FITNESS
// FOR A PARTICULAR PURPOSE. See the GNU Affero General Public License v3.0 for
// more details.
//
// You should have received a copy of the GNU Affero General Public License v3.0
// along with this program. If not, see
// <https://www.gnu.org/licenses/agpl-3.0.html>.

import 'dart:async';
import 'dart:ui';

import 'package:flutter/gestures.dart';
import 'package:flutter/material.dart';
import 'package:flutter/services.dart';
import 'package:get/get.dart';

import '/routes.dart';
import '/themes.dart';
import '/ui/page/call/widget/scaler.dart';
import '/ui/widget/progress_indicator.dart';
import '/ui/widget/svg/svg.dart';
import '/util/platform_utils.dart';
import '/util/scoped_dependencies.dart';
import 'controller.dart';
import 'overlay/controller.dart';
import 'router.dart';
import 'tab/chats/controller.dart';
import 'tab/chats/more/view.dart';
import 'tab/contacts/controller.dart';
import 'tab/menu/controller.dart';
import 'tab/menu/status/view.dart';
import 'widget/animated_slider.dart';
import 'widget/avatar.dart';
import 'widget/background.dart';
import 'widget/keep_alive.dart';
import 'widget/navigation_bar.dart';
import 'widget/rmb_detector.dart';

/// View of the [Routes.home] page.
class HomeView extends StatefulWidget {
  const HomeView(this._depsFactory, {super.key});

  /// [ScopedDependencies] factory of [Routes.home] page.
  final Future<ScopedDependencies> Function() _depsFactory;

  @override
  State<HomeView> createState() => _HomeViewState();
}

/// State of the [Routes.home] page.
///
/// State is required for [BuildContext] to be acquired.
class _HomeViewState extends State<HomeView> {
  /// [HomeRouterDelegate] for the nested [Router].
  final HomeRouterDelegate _routerDelegate = HomeRouterDelegate(router);

  /// [Routes.home] page dependencies.
  ScopedDependencies? _deps;

  /// [ChildBackButtonDispatcher] to get "Back" button in the nested [Router].
  late ChildBackButtonDispatcher _backButtonDispatcher;

  @override
  void initState() {
    super.initState();
    widget._depsFactory().then((v) => setState(() => _deps = v));
  }

  @override
  void dispose() {
    super.dispose();
    _deps?.dispose();
  }

  /// Called when a dependency of this [State] object changes.
  ///
  /// Used to get the [Router] widget from context.
  @override
  void didChangeDependencies() {
    super.didChangeDependencies();
    _backButtonDispatcher = Router.of(context)
        .backButtonDispatcher!
        .createChildBackButtonDispatcher();
  }

  @override
  Widget build(context) {
    final Style style = Theme.of(context).extension<Style>()!;

    if (_deps == null) {
      return Scaffold(
        backgroundColor: style.colors.onPrimary,
        body: const Center(child: CustomProgressIndicator()),
      );
    }

    return GetBuilder(
      init: HomeController(Get.find(), Get.find(), Get.find()),
      builder: (HomeController c) {
        /// Claim priority of the "Back" button dispatcher.
        _backButtonDispatcher.takePriority();

        if (!context.isNarrow) {
          c.sideBarWidth.value = c.applySideBarWidth(c.sideBarAllowedWidth);
        }

        /// Side bar uses a little trick to be responsive:
        ///
        /// 1. On mobile, side bar is full-width and the navigator's first page
        ///    is transparent, both visually and tactile. As soon as a new page
        ///    populates the route stack, it becomes reactive to touches.
        ///    Navigator is drawn above the side bar in this case.
        ///
        /// 2. On desktop/tablet side bar is always shown and occupies the space
        ///    determined by the `sideBarWidth` value.
        ///    Navigator is drawn under the side bar (so the page animation is
        ///    correct).
        final sideBar = AnimatedOpacity(
          duration: 200.milliseconds,
          opacity: context.isNarrow && router.route != Routes.home ? 0 : 1,
          child: Row(
            children: [
              Obx(() {
                double width = c.sideBarWidth.value;
                return ConstrainedBox(
                  constraints: BoxConstraints(
                    maxWidth: context.isNarrow ? context.width : width,
                  ),
                  child: Scaffold(
                    backgroundColor: style.sidebarColor,
                    body: Listener(
                      onPointerSignal: (s) {
                        if (s is PointerScrollEvent) {
                          if (s.scrollDelta.dx.abs() < 3 &&
                              (s.scrollDelta.dy.abs() > 3 ||
                                  c.verticalScrollTimer.value != null)) {
                            c.verticalScrollTimer.value?.cancel();
                            c.verticalScrollTimer.value = Timer(
                              300.milliseconds,
                              () => c.verticalScrollTimer.value = null,
                            );
                          }
                        }
                      },
                      child: Obx(() {
                        return PageView(
                          physics: c.verticalScrollTimer.value == null &&
                                  router.navigation.value
                              ? null
                              : const NeverScrollableScrollPhysics(),
                          controller: c.pages,
                          onPageChanged: (int i) {
                            router.tab = HomeTab.values[i];
                            c.page.value = router.tab;
                          },
                          // [KeepAlivePage] used to keep the tabs' states.
                          children: const [
                            KeepAlivePage(child: ContactsTabView()),
                            KeepAlivePage(child: ChatsTabView()),
                            KeepAlivePage(child: MenuTabView()),
                          ],
                        );
                      }),
                    ),
                    extendBody: true,
                    bottomNavigationBar: SafeArea(
                      child: Obx(() {
                        return AnimatedSlider(
                          duration: 300.milliseconds,
                          isOpen: router.navigation.value,
                          beginOffset: const Offset(0.0, 5),
                          translate: false,
                          child: CustomNavigationBar(
                            items: [
                              CustomNavigationBarItem(
                                key: const Key('ContactsButton'),
                                child: SvgImage.asset(
                                  'assets/icons/contacts.svg',
                                  width: 32,
                                  height: 32,
                                ),
                              ),
                              CustomNavigationBarItem(
                                key: const Key('ChatsButton'),
                                badge: c.unreadChatsCount.value == 0
                                    ? null
                                    : '${c.unreadChatsCount.value}',
                                badgeColor: c.myUser.value?.muted != null
                                    ? style.colors.secondaryHighlightDarkest
                                    : style.colors.dangerColor,
                                child: RmbDetector(
                                  onPressed: () {
                                    HapticFeedback.lightImpact();
                                    ChatsMoreView.show(context);
                                  },
                                  child: Obx(() {
                                    final Widget child;

                                    if (c.myUser.value?.muted != null) {
                                      child = SvgImage.asset(
                                        'assets/icons/chats_muted.svg',
                                        key: const Key('Muted'),
                                        width: 39.26,
                                        height: 33.5,
                                      );
                                    } else {
                                      child = SvgImage.asset(
                                        'assets/icons/chats.svg',
                                        key: const Key('Unmuted'),
                                        width: 39.26,
                                        height: 33.5,
                                      );
                                    }

                                    return AnimatedSwitcher(
                                      duration: 200.milliseconds,
                                      layoutBuilder: (child, previous) {
                                        return Stack(
                                          alignment: Alignment.center,
                                          children: [
                                            ...previous,
                                            if (child != null) child,
                                          ],
                                        );
                                      },
                                      child: child,
                                    );
                                  }),
                                ),
                              ),
                              CustomNavigationBarItem(
                                key: const Key('MenuButton'),
                                child: RmbDetector(
                                  onPressed: () {
                                    HapticFeedback.lightImpact();
                                    StatusView.show(context);
                                  },
                                  child: AvatarWidget.fromMyUser(
                                    c.myUser.value,
                                    key: c.profileKey,
                                    radius: 16,
                                  ),
                                ),
                              ),
                            ],
                            currentIndex: router.tab.index,
                            onTap: c.pages.jumpToPage,
                          ),
                        );
                      }),
                    ),
                  ),
                );
              }),
              if (!context.isNarrow)
                MouseRegion(
                  cursor: SystemMouseCursors.resizeLeftRight,
                  child: Scaler(
                    onDragStart: (_) => c.sideBarWidth.value =
                        c.applySideBarWidth(c.sideBarWidth.value),
                    onDragUpdate: (dx, _) => c.sideBarWidth.value =
                        c.applySideBarWidth(c.sideBarWidth.value + dx),
                    onDragEnd: (_) => c.setSideBarWidth(),
                    width: 7,
                    height: context.height,
                  ),
                ),
            ],
          ),
        );

        /// Nested navigation widget that displays [navigator] in an [Expanded]
        /// to take all the remaining from the [sideBar] space.
        Widget navigation = IgnorePointer(
          ignoring: router.route == Routes.home && context.isNarrow,
          child: LayoutBuilder(builder: (context, constraints) {
            return Row(
              children: [
                Obx(() {
                  double width = c.sideBarWidth.value;
                  return ConstrainedBox(
                    constraints:
                        BoxConstraints(maxWidth: context.isNarrow ? 0 : width),
                    child: Container(),
                  );
                }),
                Expanded(
                  child: Router(
                    routerDelegate: _routerDelegate,
                    backButtonDispatcher: _backButtonDispatcher,
                  ),
                ),
              ],
            );
          }),
        );

        /// Navigator should be drawn under or above the [sideBar] for the
        /// animations to look correctly.
        ///
        /// [Container]s are required for the [sideBar] to keep its state.
        /// Otherwise, [Stack] widget will be updated, which will lead its
        /// children to be updated as well.
        return CallOverlayView(
          child: Obx(() {
            return Stack(
              key: const Key('HomeView'),
              children: [
                Container(
                  color: style.colors.onPrimary,
                  width: double.infinity,
                  height: double.infinity,
                ),
                HomeBackground(c.background.value, c.sideBarWidth.value),
                if (c.authStatus.value.isSuccess) ...[
                  Container(child: context.isNarrow ? null : navigation),
                  sideBar,
                  Container(child: context.isNarrow ? navigation : null),
                ] else
                  const Scaffold(
                    body: Center(child: CustomProgressIndicator()),
                  )
              ],
            );
          }),
        );
      },
    );
  }
<<<<<<< HEAD
=======

  /// Builds the [HomeController.background] visual representation.
  Widget _background(HomeController c) {
    final Style style = Theme.of(context).extension<Style>()!;

    return Positioned.fill(
      child: IgnorePointer(
        child: Obx(() {
          final Widget image;
          if (c.background.value != null) {
            image = Image.memory(
              c.background.value!,
              key: Key('Background_${c.background.value?.lengthInBytes}'),
              fit: BoxFit.cover,
            );
          } else {
            image = const SizedBox();
          }

          return Stack(
            children: [
              Positioned.fill(
                child: SvgImage.asset(
                  'assets/images/background_light.svg',
                  key: const Key('DefaultBackground'),
                  width: double.infinity,
                  height: double.infinity,
                  fit: BoxFit.cover,
                ),
              ),
              Positioned.fill(
                child: AnimatedSwitcher(
                  duration: 250.milliseconds,
                  layoutBuilder: (child, previous) {
                    return Stack(
                      alignment: Alignment.center,
                      children: [...previous, if (child != null) child]
                          .map((e) => Positioned.fill(child: e))
                          .toList(),
                    );
                  },
                  child: image,
                ),
              ),
              Positioned.fill(
                child: ColoredBox(color: style.colors.onBackgroundOpacity7),
              ),
              if (!context.isNarrow) ...[
                Row(
                  children: [
                    ConditionalBackdropFilter(
                      filter: ImageFilter.blur(sigmaX: 100, sigmaY: 100),
                      child: Obx(() {
                        double width = c.sideBarWidth.value;
                        return ConstrainedBox(
                          constraints: BoxConstraints(
                            maxWidth: context.isNarrow ? 0 : width,
                          ),
                          child: const SizedBox.expand(),
                        );
                      }),
                    ),
                    Expanded(
                      child: ColoredBox(
                        color: style.colors.onBackgroundOpacity2,
                      ),
                    ),
                  ],
                ),
              ],
            ],
          );
        }),
      ),
    );
  }
>>>>>>> 7ba07c30
}<|MERGE_RESOLUTION|>--- conflicted
+++ resolved
@@ -336,83 +336,4 @@
       },
     );
   }
-<<<<<<< HEAD
-=======
-
-  /// Builds the [HomeController.background] visual representation.
-  Widget _background(HomeController c) {
-    final Style style = Theme.of(context).extension<Style>()!;
-
-    return Positioned.fill(
-      child: IgnorePointer(
-        child: Obx(() {
-          final Widget image;
-          if (c.background.value != null) {
-            image = Image.memory(
-              c.background.value!,
-              key: Key('Background_${c.background.value?.lengthInBytes}'),
-              fit: BoxFit.cover,
-            );
-          } else {
-            image = const SizedBox();
-          }
-
-          return Stack(
-            children: [
-              Positioned.fill(
-                child: SvgImage.asset(
-                  'assets/images/background_light.svg',
-                  key: const Key('DefaultBackground'),
-                  width: double.infinity,
-                  height: double.infinity,
-                  fit: BoxFit.cover,
-                ),
-              ),
-              Positioned.fill(
-                child: AnimatedSwitcher(
-                  duration: 250.milliseconds,
-                  layoutBuilder: (child, previous) {
-                    return Stack(
-                      alignment: Alignment.center,
-                      children: [...previous, if (child != null) child]
-                          .map((e) => Positioned.fill(child: e))
-                          .toList(),
-                    );
-                  },
-                  child: image,
-                ),
-              ),
-              Positioned.fill(
-                child: ColoredBox(color: style.colors.onBackgroundOpacity7),
-              ),
-              if (!context.isNarrow) ...[
-                Row(
-                  children: [
-                    ConditionalBackdropFilter(
-                      filter: ImageFilter.blur(sigmaX: 100, sigmaY: 100),
-                      child: Obx(() {
-                        double width = c.sideBarWidth.value;
-                        return ConstrainedBox(
-                          constraints: BoxConstraints(
-                            maxWidth: context.isNarrow ? 0 : width,
-                          ),
-                          child: const SizedBox.expand(),
-                        );
-                      }),
-                    ),
-                    Expanded(
-                      child: ColoredBox(
-                        color: style.colors.onBackgroundOpacity2,
-                      ),
-                    ),
-                  ],
-                ),
-              ],
-            ],
-          );
-        }),
-      ),
-    );
-  }
->>>>>>> 7ba07c30
 }