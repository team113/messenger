--- conflicted
+++ resolved
@@ -29,7 +29,6 @@
 import '/themes.dart';
 import '/ui/page/call/widget/conditional_backdrop.dart';
 import '/ui/page/call/widget/scaler.dart';
-import '/ui/page/link/view.dart';
 import '/ui/widget/animated_switcher.dart';
 import '/ui/widget/progress_indicator.dart';
 import '/ui/widget/svg/svg.dart';
@@ -206,10 +205,6 @@
                       },
                       // [KeepAlivePage] used to keep the tabs' states.
                       children: const [
-<<<<<<< HEAD
-                        // KeepAlivePage(child: LinkTabView()),
-=======
->>>>>>> 82a8a0fd
                         SizedBox(),
                         KeepAlivePage(child: ChatsTabView()),
                         KeepAlivePage(child: MenuTabView()),
@@ -260,10 +255,6 @@
                             onTap: (i) {
                               if (i == 0) {
                                 return LinkView.show(context);
-<<<<<<< HEAD
-                                // return router.link();
-=======
->>>>>>> 82a8a0fd
                               }
 
                               c.pages.jumpToPage(tabs[i].index);
