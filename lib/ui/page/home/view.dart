// Copyright © 2022-2023 IT ENGINEERING MANAGEMENT INC,
//                       <https://github.com/team113>
//
// This program is free software: you can redistribute it and/or modify it under
// the terms of the GNU Affero General Public License v3.0 as published by the
// Free Software Foundation, either version 3 of the License, or (at your
// option) any later version.
//
// This program is distributed in the hope that it will be useful, but WITHOUT
// ANY WARRANTY; without even the implied warranty of MERCHANTABILITY or FITNESS
// FOR A PARTICULAR PURPOSE. See the GNU Affero General Public License v3.0 for
// more details.
//
// You should have received a copy of the GNU Affero General Public License v3.0
// along with this program. If not, see
// <https://www.gnu.org/licenses/agpl-3.0.html>.

import 'dart:async';
import 'dart:typed_data';
import 'dart:ui';

import 'package:flutter/gestures.dart';
import 'package:flutter/material.dart';
import 'package:get/get.dart';

import '/api/backend/schema.dart' show Presence;
import '/l10n/l10n.dart';
import '/routes.dart';
import '/themes.dart';
import '/ui/page/call/widget/conditional_backdrop.dart';
import '/ui/page/call/widget/scaler.dart';
import '/ui/widget/context_menu/menu.dart';
import '/ui/widget/context_menu/region.dart';
import '/ui/widget/progress_indicator.dart';
import '/ui/widget/svg/svg.dart';
import '/util/platform_utils.dart';
import '/util/scoped_dependencies.dart';
import 'controller.dart';
import 'overlay/controller.dart';
import 'router.dart';
import 'tab/chats/controller.dart';
import 'tab/contacts/controller.dart';
import 'tab/menu/controller.dart';
import 'widget/animated_slider.dart';
import 'widget/avatar.dart';
import 'widget/keep_alive.dart';
import 'widget/navigation_bar.dart';

/// View of the [Routes.home] page.
class HomeView extends StatefulWidget {
  const HomeView(this._depsFactory, {super.key});

  /// [ScopedDependencies] factory of [Routes.home] page.
  final Future<ScopedDependencies> Function() _depsFactory;

  @override
  State<HomeView> createState() => _HomeViewState();
}

/// State of the [Routes.home] page.
///
/// State is required for [BuildContext] to be acquired.
class _HomeViewState extends State<HomeView> {
  /// [HomeRouterDelegate] for the nested [Router].
  final HomeRouterDelegate _routerDelegate = HomeRouterDelegate(router);

  /// [Routes.home] page dependencies.
  ScopedDependencies? _deps;

  /// [ChildBackButtonDispatcher] to get "Back" button in the nested [Router].
  late ChildBackButtonDispatcher _backButtonDispatcher;

  @override
  void initState() {
    super.initState();
    widget._depsFactory().then((v) => setState(() => _deps = v));
  }

  @override
  void dispose() {
    super.dispose();
    _deps?.dispose();
  }

  /// Called when a dependency of this [State] object changes.
  ///
  /// Used to get the [Router] widget from context.
  @override
  void didChangeDependencies() {
    super.didChangeDependencies();
    _backButtonDispatcher = Router.of(context)
        .backButtonDispatcher!
        .createChildBackButtonDispatcher();
  }

  @override
  Widget build(context) {
    final style = Theme.of(context).style;

    if (_deps == null) {
      return Scaffold(
        backgroundColor: style.colors.onPrimary,
        body: const Center(child: CustomProgressIndicator()),
      );
    }

    return GetBuilder(
      init: HomeController(Get.find(), Get.find(), Get.find()),
      builder: (HomeController c) {
        /// Claim priority of the "Back" button dispatcher.
        _backButtonDispatcher.takePriority();

        if (!context.isNarrow) {
          c.sideBarWidth.value = c.applySideBarWidth(c.sideBarAllowedWidth);
        }

        /// Side bar uses a little trick to be responsive:
        ///
        /// 1. On mobile, side bar is full-width and the navigator's first page
        ///    is transparent, both visually and tactile. As soon as a new page
        ///    populates the route stack, it becomes reactive to touches.
        ///    Navigator is drawn above the side bar in this case.
        ///
        /// 2. On desktop/tablet side bar is always shown and occupies the space
        ///    determined by the `sideBarWidth` value.
        ///    Navigator is drawn under the side bar (so the page animation is
        ///    correct).
        final sideBar = AnimatedOpacity(
          duration: 200.milliseconds,
          opacity: context.isNarrow && router.route != Routes.home ? 0 : 1,
          child: Row(
            children: [
              Obx(() {
                double width = c.sideBarWidth.value;
                return ConstrainedBox(
                  constraints: BoxConstraints(
                    maxWidth: context.isNarrow ? context.width : width,
                  ),
                  child: Scaffold(
                    backgroundColor: style.sidebarColor,
                    body: Listener(
                      onPointerSignal: (s) {
                        if (s is PointerScrollEvent) {
                          if (s.scrollDelta.dx.abs() < 3 &&
                              (s.scrollDelta.dy.abs() > 3 ||
                                  c.verticalScrollTimer.value != null)) {
                            c.verticalScrollTimer.value?.cancel();
                            c.verticalScrollTimer.value = Timer(
                              300.milliseconds,
                              () => c.verticalScrollTimer.value = null,
                            );
                          }
                        }
                      },
                      child: Obx(() {
                        return PageView(
                          physics: c.verticalScrollTimer.value == null &&
                                  router.navigation.value
                              ? null
                              : const NeverScrollableScrollPhysics(),
                          controller: c.pages,
                          onPageChanged: (int i) {
                            router.tab = HomeTab.values[i];
                            c.page.value = router.tab;
                          },
                          // [KeepAlivePage] used to keep the tabs' states.
                          children: const [
                            KeepAlivePage(child: ContactsTabView()),
                            KeepAlivePage(child: ChatsTabView()),
                            KeepAlivePage(child: MenuTabView()),
                          ],
                        );
                      }),
                    ),
                    extendBody: true,
                    bottomNavigationBar: SafeArea(
                      child: Obx(() {
                        return AnimatedSlider(
                          duration: 300.milliseconds,
                          isOpen: router.navigation.value,
                          beginOffset: const Offset(0.0, 5),
                          translate: false,
                          child: CustomNavigationBar(
                            items: [
                              CustomNavigationBarItem(
                                key: const Key('ContactsButton'),
                                child: SvgImage.asset(
                                  'assets/icons/contacts.svg',
                                  width: 32,
                                  height: 32,
                                ),
                              ),
                              CustomNavigationBarItem(
                                key: const Key('ChatsButton'),
                                badge: c.unreadChatsCount.value == 0
                                    ? null
                                    : '${c.unreadChatsCount.value}',
                                badgeColor: c.myUser.value?.muted != null
                                    ? style.colors.secondaryHighlightDarkest
                                    : style.colors.dangerColor,
                                child: ContextMenuRegion(
                                  selector: c.chatsKey,
                                  alignment: Alignment.bottomCenter,
                                  margin: const EdgeInsets.only(bottom: 4),
                                  actions: [
                                    if (c.myUser.value?.muted != null)
                                      ContextMenuButton(
                                        key: const Key('UnmuteChatsButton'),
                                        label: 'btn_unmute_chats'.l10n,
                                        onPressed: () => c.toggleMute(true),
                                      )
                                    else
                                      ContextMenuButton(
                                        key: const Key('MuteChatsButton'),
                                        label: 'btn_mute_chats'.l10n,
                                        onPressed: () => c.toggleMute(false),
                                      ),
                                  ],
                                  child: Obx(() {
                                    final Widget child;

                                    if (c.myUser.value?.muted != null) {
                                      child = SvgImage.asset(
                                        'assets/icons/chats_muted.svg',
                                        key: const Key('Muted'),
                                        width: 39.26,
                                        height: 33.5,
                                      );
                                    } else {
                                      child = SvgImage.asset(
                                        'assets/icons/chats.svg',
                                        key: const Key('Unmuted'),
                                        width: 39.26,
                                        height: 33.5,
                                      );
                                    }

                                    return AnimatedSwitcher(
                                      key: c.chatsKey,
                                      duration: 200.milliseconds,
                                      child: child,
                                    );
                                  }),
                                ),
                              ),
                              CustomNavigationBarItem(
                                key: const Key('MenuButton'),
                                child: ContextMenuRegion(
                                  selector: c.profileKey,
                                  alignment: Alignment.bottomRight,
                                  margin: const EdgeInsets.only(bottom: 4),
                                  actions: [
                                    ContextMenuButton(
                                      label: 'label_presence_present'.l10n,
                                      onPressed: () =>
                                          c.setPresence(Presence.present),
                                      showTrailing: true,
                                      trailing: Container(
                                        width: 10,
                                        height: 10,
                                        decoration: const BoxDecoration(
                                          shape: BoxShape.circle,
                                          color: Colors.green,
                                        ),
                                      ),
                                    ),
                                    ContextMenuButton(
                                      label: 'label_presence_away'.l10n,
                                      onPressed: () =>
                                          c.setPresence(Presence.away),
                                      showTrailing: true,
                                      trailing: Container(
                                        width: 10,
                                        height: 10,
                                        decoration: const BoxDecoration(
                                          shape: BoxShape.circle,
                                          color: Colors.orange,
                                        ),
                                      ),
                                    ),
                                  ],
                                  child: Padding(
                                    key: c.profileKey,
                                    padding: const EdgeInsets.only(bottom: 2),
                                    child: AvatarWidget.fromMyUser(
                                      c.myUser.value,
                                      radius: 15,
                                    ),
                                  ),
                                ),
                              ),
                            ],
                            currentIndex: router.tab.index,
                            onTap: c.pages.jumpToPage,
                          ),
                        );
                      }),
                    ),
                  ),
                );
              }),
              if (!context.isNarrow)
                MouseRegion(
                  cursor: SystemMouseCursors.resizeLeftRight,
                  child: Scaler(
                    onDragStart: (_) => c.sideBarWidth.value =
                        c.applySideBarWidth(c.sideBarWidth.value),
                    onDragUpdate: (dx, _) => c.sideBarWidth.value =
                        c.applySideBarWidth(c.sideBarWidth.value + dx),
                    onDragEnd: (_) => c.setSideBarWidth(),
                    width: 7,
                    height: context.height,
                  ),
                ),
            ],
          ),
        );

        /// Nested navigation widget that displays [navigator] in an [Expanded]
        /// to take all the remaining from the [sideBar] space.
        Widget navigation = IgnorePointer(
          ignoring: router.route == Routes.home && context.isNarrow,
          child: LayoutBuilder(builder: (context, constraints) {
            return Row(
              children: [
                Obx(() {
                  double width = c.sideBarWidth.value;
                  return ConstrainedBox(
                    constraints:
                        BoxConstraints(maxWidth: context.isNarrow ? 0 : width),
                    child: Container(),
                  );
                }),
                Expanded(
                  child: Router(
                    routerDelegate: _routerDelegate,
                    backButtonDispatcher: _backButtonDispatcher,
                  ),
                ),
              ],
            );
          }),
        );

        /// Navigator should be drawn under or above the [sideBar] for the
        /// animations to look correctly.
        ///
        /// [Container]s are required for the [sideBar] to keep its state.
        /// Otherwise, [Stack] widget will be updated, which will lead its
        /// children to be updated as well.
        return CallOverlayView(
          child: Obx(() {
            return Stack(
              key: const Key('HomeView'),
              children: [
                Container(
                  color: style.colors.onPrimary,
                  width: double.infinity,
                  height: double.infinity,
                ),
                HomeBackground(c.background, c.sideBarWidth),
                if (c.authStatus.value.isSuccess) ...[
                  Container(child: context.isNarrow ? null : navigation),
                  sideBar,
                  Container(child: context.isNarrow ? navigation : null),
                ] else
                  const Scaffold(
                    body: Center(child: CustomProgressIndicator()),
                  )
              ],
            );
          }),
        );
      },
    );
  }
}

/// [Widget] which builds the [HomeController.background] visual
/// representation.
class HomeBackground extends StatelessWidget {
  const HomeBackground(
    this.background,
    this.sideBarWidth, {
    super.key,
  });

  /// Reactive background as a [Uint8List].
  final Rx<Uint8List?> background;

<<<<<<< HEAD
  /// Width of the side bar.
  final RxDouble sideBarWidth;

  @override
  Widget build(BuildContext context) {
=======
  /// Builds the [HomeController.background] visual representation.
  Widget _background(HomeController c) {
    final style = Theme.of(context).style;

>>>>>>> ac5c0e55
    return Positioned.fill(
      child: IgnorePointer(
        child: Obx(() {
          final Widget image;
          if (background.value != null) {
            image = Image.memory(
              background.value!,
              key: Key('Background_${background.value?.lengthInBytes}'),
              fit: BoxFit.cover,
            );
          } else {
            image = const SizedBox();
          }

          return Stack(
            children: [
              Positioned.fill(
                child: SvgImage.asset(
                  'assets/images/background_light.svg',
                  key: const Key('DefaultBackground'),
                  width: double.infinity,
                  height: double.infinity,
                  fit: BoxFit.cover,
                ),
              ),
              Positioned.fill(
                child: AnimatedSwitcher(
                  duration: 250.milliseconds,
                  layoutBuilder: (child, previous) {
                    return Stack(
                      alignment: Alignment.center,
                      children: [...previous, if (child != null) child]
                          .map((e) => Positioned.fill(child: e))
                          .toList(),
                    );
                  },
                  child: image,
                ),
              ),
              Positioned.fill(
                child: ColoredBox(color: style.colors.onBackgroundOpacity7),
              ),
              if (!context.isNarrow) ...[
                Row(
                  children: [
                    ConditionalBackdropFilter(
                      filter: ImageFilter.blur(sigmaX: 100, sigmaY: 100),
                      child: Obx(() {
                        double width = sideBarWidth.value;
                        return ConstrainedBox(
                          constraints: BoxConstraints(
                            maxWidth: context.isNarrow ? 0 : width,
                          ),
                          child: const SizedBox.expand(),
                        );
                      }),
                    ),
                    Expanded(
                      child: ColoredBox(
                        color: style.colors.onBackgroundOpacity2,
                      ),
                    ),
                  ],
                ),
              ],
            ],
          );
        }),
      ),
    );
  }
}<|MERGE_RESOLUTION|>--- conflicted
+++ resolved
@@ -388,18 +388,13 @@
   /// Reactive background as a [Uint8List].
   final Rx<Uint8List?> background;
 
-<<<<<<< HEAD
   /// Width of the side bar.
   final RxDouble sideBarWidth;
 
   @override
   Widget build(BuildContext context) {
-=======
-  /// Builds the [HomeController.background] visual representation.
-  Widget _background(HomeController c) {
     final style = Theme.of(context).style;
 
->>>>>>> ac5c0e55
     return Positioned.fill(
       child: IgnorePointer(
         child: Obx(() {
