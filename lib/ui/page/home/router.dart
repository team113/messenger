// Copyright © 2022-2024 IT ENGINEERING MANAGEMENT INC,
//                       <https://github.com/team113>
//
// This program is free software: you can redistribute it and/or modify it under
// the terms of the GNU Affero General Public License v3.0 as published by the
// Free Software Foundation, either version 3 of the License, or (at your
// option) any later version.
//
// This program is distributed in the hope that it will be useful, but WITHOUT
// ANY WARRANTY; without even the implied warranty of MERCHANTABILITY or FITNESS
// FOR A PARTICULAR PURPOSE. See the GNU Affero General Public License v3.0 for
// more details.
//
// You should have received a copy of the GNU Affero General Public License v3.0
// along with this program. If not, see
// <https://www.gnu.org/licenses/agpl-3.0.html>.

import 'package:collection/collection.dart';
import 'package:flutter/material.dart';
import 'package:sentry_flutter/sentry_flutter.dart';

import '/domain/model/chat_item.dart';
import '/domain/model/chat.dart';
import '/domain/model/contact.dart';
import '/domain/model/user.dart';
import '/routes.dart';
import '/ui/page/erase/view.dart';
<<<<<<< HEAD
=======
import '/ui/page/support/view.dart';
>>>>>>> 4015309d
import '/ui/page/work/page/vacancy/view.dart';
import '/ui/widget/custom_page.dart';
import 'page/chat/info/view.dart';
import 'page/chat/view.dart';
import 'page/contact/view.dart';
import 'page/my_profile/view.dart';
import 'page/user/view.dart';

/// [Routes.home] page [RouterDelegate] that builds the nested [Navigator].
///
/// [HomeRouterDelegate] doesn't parses any routes. Instead, it only uses the
/// [RouterState] passed to its constructor.
class HomeRouterDelegate extends RouterDelegate<RouteConfiguration>
    with ChangeNotifier, PopNavigatorRouterDelegateMixin<RouteConfiguration> {
  HomeRouterDelegate(this._state) {
    _state.addListener(notifyListeners);
  }

  @override
  final GlobalKey<NavigatorState> navigatorKey = GlobalKey<NavigatorState>();

  /// Router's application state that reflects the navigation.
  final RouterState _state;

  /// [Navigator]'s pages generation based on the [_state].
  List<Page<dynamic>> get _pages {
    /// [_NestedHomeView] is always included.
    List<Page<dynamic>> pages = [const CustomPage(child: SizedBox.shrink())];

    for (String route in _state.routes) {
      if (route.endsWith('/')) {
        route = route.substring(0, route.length - 1);
      }

      if (route == Routes.me) {
        pages.add(const CustomPage(
          key: ValueKey('MyProfilePage'),
          name: Routes.me,
          child: MyProfileView(),
        ));
      } else if (route.startsWith('${Routes.chats}/') &&
          route.endsWith(Routes.chatInfo)) {
        String id = route
            .replaceFirst('${Routes.chats}/', '')
            .replaceAll(Routes.chatInfo, '');
        pages.add(CustomPage(
          key: ValueKey('ChatInfoPage$id'),
          name: '${Routes.chats}/$id${Routes.chatInfo}',
          child: ChatInfoView(ChatId(id)),
        ));
      } else if (route.startsWith('${Routes.chats}/')) {
        String id = route
            .replaceFirst('${Routes.chats}/', '')
            .replaceAll(Routes.chatInfo, '');
        pages.add(CustomPage(
          key: ValueKey('ChatPage$id'),
          name: '${Routes.chats}/$id',
          child: ChatView(
            ChatId(id),
            itemId: router.arguments?['itemId'] as ChatItemId?,
            welcome: router.arguments?['welcome'] as ChatMessageText?,
          ),
        ));
      } else if (route.startsWith('${Routes.contacts}/')) {
        final id = route.replaceFirst('${Routes.contacts}/', '');
        pages.add(CustomPage(
          key: ValueKey('ContactPage$id'),
          name: '${Routes.contacts}/$id',
          child: ContactView(ChatContactId(id)),
        ));
      } else if (route.startsWith('${Routes.user}/')) {
        final id = route.replaceFirst('${Routes.user}/', '');
        pages.add(CustomPage(
          key: ValueKey('UserPage$id'),
          name: '${Routes.user}/$id',
          child: UserView(UserId(id)),
        ));
      } else if (route.startsWith('${Routes.work}/')) {
        final String? last = route.split('/').lastOrNull;
        final WorkTab? work =
            WorkTab.values.firstWhereOrNull((e) => e.name == last);

        if (work != null) {
          pages.add(CustomPage(
            key: ValueKey('${work.name}WorkPage'),
            name: Routes.me,
            child: VacancyWorkView(work),
          ));
        }
      } else if (route.startsWith(Routes.erase)) {
        pages.add(const CustomPage(
          key: ValueKey('ErasePage'),
          name: Routes.erase,
          child: EraseView(),
        ));
<<<<<<< HEAD
=======
      } else if (route.startsWith(Routes.support)) {
        pages.add(const CustomPage(
          key: ValueKey('SupportPage'),
          name: Routes.support,
          child: SupportView(),
        ));
>>>>>>> 4015309d
      }
    }

    return pages;
  }

  @override
  Widget build(BuildContext context) {
    return Navigator(
      key: navigatorKey,
      pages: _pages,
      observers: [SentryNavigatorObserver(), ModalNavigatorObserver()],
      onPopPage: (route, result) {
        _state.pop();
        notifyListeners();
        return route.didPop(result);
      },
    );
  }

  @override
  Future<void> setNewRoutePath(RouteConfiguration configuration) async {
    // This is not required for inner router delegate because it doesn't parse
    // routes.
    assert(false, 'unexpected setNewRoutePath() call');
  }
}<|MERGE_RESOLUTION|>--- conflicted
+++ resolved
@@ -25,10 +25,7 @@
 import '/domain/model/user.dart';
 import '/routes.dart';
 import '/ui/page/erase/view.dart';
-<<<<<<< HEAD
-=======
 import '/ui/page/support/view.dart';
->>>>>>> 4015309d
 import '/ui/page/work/page/vacancy/view.dart';
 import '/ui/widget/custom_page.dart';
 import 'page/chat/info/view.dart';
@@ -124,15 +121,12 @@
           name: Routes.erase,
           child: EraseView(),
         ));
-<<<<<<< HEAD
-=======
       } else if (route.startsWith(Routes.support)) {
         pages.add(const CustomPage(
           key: ValueKey('SupportPage'),
           name: Routes.support,
           child: SupportView(),
         ));
->>>>>>> 4015309d
       }
     }
 
