--- conflicted
+++ resolved
@@ -145,12 +145,8 @@
           Row(
             mainAxisSize: MainAxisSize.min,
             children: [
-<<<<<<< HEAD
-              if (widget.onDelete != null) const SizedBox(width: 16),
-=======
               if (widget.onUpload != null && widget.onDelete != null)
                 const SizedBox(width: 16),
->>>>>>> fe02cff4
               if (widget.onUpload != null)
                 WidgetButton(
                   key: const Key('UploadAvatar'),
@@ -160,14 +156,9 @@
                     style: style.fonts.small.regular.primary,
                   ),
                 ),
-<<<<<<< HEAD
-              if (widget.onDelete != null) ...[
-                const Spacer(),
-=======
               if (widget.onUpload != null && widget.onDelete != null)
                 const Spacer(),
               if (widget.onDelete != null) ...[
->>>>>>> fe02cff4
                 WidgetButton(
                   key: const Key('DeleteAvatar'),
                   onPressed: widget.onDelete,
@@ -176,11 +167,7 @@
                     style: style.fonts.small.regular.primary,
                   ),
                 ),
-<<<<<<< HEAD
-                const SizedBox(width: 16),
-=======
                 if (widget.onUpload != null) const SizedBox(width: 16),
->>>>>>> fe02cff4
               ],
             ],
           ),
