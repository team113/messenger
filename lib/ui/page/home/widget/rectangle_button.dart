--- conflicted
+++ resolved
@@ -48,13 +48,7 @@
 
     return Material(
       borderRadius: BorderRadius.circular(10),
-<<<<<<< HEAD
-      color: selected
-          ? style.cardSelectedColor.withOpacity(0.8)
-          : style.colors.onPrimary.darken(0.05),
-=======
       color: selected ? colors.secondary : Colors.white.darken(0.05),
->>>>>>> 8d9b57e2
       child: InkWell(
         borderRadius: BorderRadius.circular(10),
         onTap: selected ? null : onPressed,
@@ -82,19 +76,11 @@
                     duration: const Duration(milliseconds: 200),
                     child: selected
                         ? CircleAvatar(
-<<<<<<< HEAD
-                            backgroundColor: style.colors.primary,
-                            radius: 12,
-                            child: Icon(
-                              Icons.check,
-                              color: style.colors.onPrimary,
-=======
                             backgroundColor: colors.onSecondary,
                             radius: 12,
                             child: Icon(
                               Icons.check,
                               color: colors.secondary,
->>>>>>> 8d9b57e2
                               size: 12,
                             ),
                           )
