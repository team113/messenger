// Copyright © 2022-2023 IT ENGINEERING MANAGEMENT INC,
//                       <https://github.com/team113>
//
// This program is free software: you can redistribute it and/or modify it under
// the terms of the GNU Affero General Public License v3.0 as published by the
// Free Software Foundation, either version 3 of the License, or (at your
// option) any later version.
//
// This program is distributed in the hope that it will be useful, but WITHOUT
// ANY WARRANTY; without even the implied warranty of MERCHANTABILITY or FITNESS
// FOR A PARTICULAR PURPOSE. See the GNU Affero General Public License v3.0 for
// more details.
//
// You should have received a copy of the GNU Affero General Public License v3.0
// along with this program. If not, see
// <https://www.gnu.org/licenses/agpl-3.0.html>.

import 'package:flutter/material.dart';
import 'package:get/get.dart';

import '/themes.dart';
import '/util/platform_utils.dart';

/// Stylized grouped section of the provided [children].
class Block extends StatelessWidget {
  const Block({
    super.key,
    this.children = const [],
    this.title,
  });

  /// Optional header of this [Block].
  final String? title;

  /// [Widget]s to display.
  final List<Widget> children;

  @override
  Widget build(BuildContext context) {
    final Style style = Theme.of(context).extension<Style>()!;

    return Center(
      child: Container(
        width: double.infinity,
        margin: const EdgeInsets.fromLTRB(8, 4, 8, 4),
        decoration: BoxDecoration(
          border: style.primaryBorder,
          color: style.messageColor,
          borderRadius: BorderRadius.circular(15),
        ),
        constraints:
            context.isNarrow ? null : const BoxConstraints(maxWidth: 400),
        padding: const EdgeInsets.fromLTRB(32, 16, 32, 16),
        child: Column(
          mainAxisSize: MainAxisSize.min,
          children: [
            if (title != null)
              Padding(
                padding: const EdgeInsets.fromLTRB(0, 0, 0, 12),
                child: Center(
                  child: Container(
                    padding:
                        const EdgeInsets.symmetric(horizontal: 12, vertical: 6),
                    child: Text(
                      title!,
<<<<<<< HEAD
                      style: context.textTheme.displaySmall,
=======
                      style: style.systemMessageStyle.copyWith(
                        color: style.colors.onBackground,
                        fontSize: 18,
                      ),
>>>>>>> 5154fb2b
                    ),
                  ),
                ),
              ),
            ...children,
          ],
        ),
      ),
    );
  }
}<|MERGE_RESOLUTION|>--- conflicted
+++ resolved
@@ -16,7 +16,6 @@
 // <https://www.gnu.org/licenses/agpl-3.0.html>.
 
 import 'package:flutter/material.dart';
-import 'package:get/get.dart';
 
 import '/themes.dart';
 import '/util/platform_utils.dart';
@@ -63,14 +62,10 @@
                         const EdgeInsets.symmetric(horizontal: 12, vertical: 6),
                     child: Text(
                       title!,
-<<<<<<< HEAD
-                      style: context.textTheme.displaySmall,
-=======
                       style: style.systemMessageStyle.copyWith(
                         color: style.colors.onBackground,
                         fontSize: 18,
                       ),
->>>>>>> 5154fb2b
                     ),
                   ),
                 ),
