// Copyright © 2022-2023 IT ENGINEERING MANAGEMENT INC,
//                       <https://github.com/team113>
//
// This program is free software: you can redistribute it and/or modify it under
// the terms of the GNU Affero General Public License v3.0 as published by the
// Free Software Foundation, either version 3 of the License, or (at your
// option) any later version.
//
// This program is distributed in the hope that it will be useful, but WITHOUT
// ANY WARRANTY; without even the implied warranty of MERCHANTABILITY or FITNESS
// FOR A PARTICULAR PURPOSE. See the GNU Affero General Public License v3.0 for
// more details.
//
// You should have received a copy of the GNU Affero General Public License v3.0
// along with this program. If not, see
// <https://www.gnu.org/licenses/agpl-3.0.html>.

import 'package:flutter/material.dart';
import 'package:get/get.dart';

import '/domain/repository/chat.dart';
import '/l10n/l10n.dart';
import '/themes.dart';
import '/ui/page/home/tab/chats/widget/hovered_ink.dart';
import '/ui/page/home/widget/avatar.dart';
import '/ui/widget/context_menu/menu.dart';
import '/ui/widget/context_menu/region.dart';

/// [Chat] visual representation.
class ChatTile extends StatelessWidget {
  const ChatTile({
    super.key,
    this.chat,
    this.title = const [],
    this.status = const [],
    this.subtitle = const [],
    this.leading = const [],
    this.trailing = const [],
    this.actions = const [],
    this.selected = false,
    this.onTap,
    this.height = 94,
    this.darken = 0,
<<<<<<< HEAD
    this.enabledContextMenu = true,
=======
>>>>>>> 54a2b8c6
    Widget Function(Widget)? avatarBuilder,
  }) : avatarBuilder = avatarBuilder ?? _defaultAvatarBuilder;

  /// [Chat] this [ChatTile] represents.
  final RxChat? chat;

  /// Optional [Widget]s to display after the [chat]'s title.
  final List<Widget> title;

  /// Optional [Widget]s to display as a trailing to the [chat]'s title.
  final List<Widget> status;

  /// Optional leading [Widget]s.
  final List<Widget> leading;

  /// Optional trailing [Widget]s.
  final List<Widget> trailing;

  /// Additional content displayed below the [chat]'s title.
  final List<Widget> subtitle;

  /// [ContextMenuRegion.actions] of this [ChatTile].
  final List<ContextMenuButton> actions;

  /// Indicator whether this [ChatTile] is selected.
  final bool selected;

  /// Callback, called when this [ChatTile] is pressed.
  final void Function()? onTap;

  /// Height of this [ChatTile].
  final double height;

  /// Amount of darkening to apply to the background of this [ChatTile].
  final double darken;

<<<<<<< HEAD
  final bool enabledContextMenu;

=======
>>>>>>> 54a2b8c6
  /// Builder for building an [AvatarWidget] this [ChatTile] displays.
  ///
  /// Intended to be used to allow custom [Badge]s, [InkWell]s, etc over the
  /// [AvatarWidget].
  final Widget Function(Widget child) avatarBuilder;

  @override
  Widget build(BuildContext context) {
    final Style style = Theme.of(context).extension<Style>()!;

    return ContextMenuRegion(
      key: Key('Chat_${chat?.chat.value.id}'),
      preventContextMenu: false,
      actions: actions,
      indicateOpenedMenu: true,
      enabled: enabledContextMenu,
      child: SizedBox(
        height: height,
        child: Padding(
          padding: const EdgeInsets.symmetric(vertical: 3),
          child: InkWellWithHover(
            selectedColor: style.cardSelectedColor,
            unselectedColor: style.cardColor.darken(darken),
            selected: selected,
            hoveredBorder:
                selected ? style.primaryBorder : style.cardHoveredBorder,
            border: selected ? style.primaryBorder : style.cardBorder,
            borderRadius: style.cardRadius,
            onTap: onTap,
            unselectedHoverColor: style.cardHoveredColor.darken(darken),
            selectedHoverColor: style.cardSelectedColor,
            folded: chat?.chat.value.favoritePosition != null,
            child: Padding(
              key: chat?.chat.value.favoritePosition != null
                  ? Key('FavoriteIndicator_${chat?.chat.value.id}')
                  : null,
              padding: const EdgeInsets.fromLTRB(12, 4, 12, 4),
              child: Row(
                children: [
                  avatarBuilder(AvatarWidget.fromRxChat(chat, radius: 30)),
                  const SizedBox(width: 12),
                  ...leading,
                  Expanded(
                    child: Column(
                      mainAxisSize: MainAxisSize.min,
                      crossAxisAlignment: CrossAxisAlignment.start,
                      children: [
                        Row(
                          children: [
                            Expanded(
                              child: Row(
                                children: [
                                  Flexible(
                                    child: Obx(() {
                                      return Text(
                                        chat?.title.value ?? ('dot'.l10n * 3),
                                        overflow: TextOverflow.ellipsis,
                                        maxLines: 1,
                                        style: Theme.of(context)
                                            .textTheme
                                            .headlineSmall,
                                      );
                                    }),
                                  ),
                                  ...title,
                                ],
                              ),
                            ),
                            ...status,
                          ],
                        ),
                        ...subtitle,
                      ],
                    ),
                  ),
                  ...trailing,
                ],
              ),
            ),
          ),
        ),
      ),
    );
  }

  /// Returns the [child].
  static Widget _defaultAvatarBuilder(Widget child) => child;
}<|MERGE_RESOLUTION|>--- conflicted
+++ resolved
@@ -41,10 +41,7 @@
     this.onTap,
     this.height = 94,
     this.darken = 0,
-<<<<<<< HEAD
     this.enabledContextMenu = true,
-=======
->>>>>>> 54a2b8c6
     Widget Function(Widget)? avatarBuilder,
   }) : avatarBuilder = avatarBuilder ?? _defaultAvatarBuilder;
 
@@ -81,11 +78,8 @@
   /// Amount of darkening to apply to the background of this [ChatTile].
   final double darken;
 
-<<<<<<< HEAD
   final bool enabledContextMenu;
 
-=======
->>>>>>> 54a2b8c6
   /// Builder for building an [AvatarWidget] this [ChatTile] displays.
   ///
   /// Intended to be used to allow custom [Badge]s, [InkWell]s, etc over the
@@ -125,6 +119,7 @@
               padding: const EdgeInsets.fromLTRB(12, 4, 12, 4),
               child: Row(
                 children: [
+                  avatarBuilder(AvatarWidget.fromRxChat(chat, radius: 30)),
                   avatarBuilder(AvatarWidget.fromRxChat(chat, radius: 30)),
                   const SizedBox(width: 12),
                   ...leading,
