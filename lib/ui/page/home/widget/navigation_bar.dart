--- conflicted
+++ resolved
@@ -110,15 +110,9 @@
                                         : Text(
                                             b.badge!,
                                             textAlign: TextAlign.center,
-<<<<<<< HEAD
                                             style: context.textTheme.bodySmall!
                                                 .copyWith(
-                                              color: Colors.white,
-=======
-                                            style: TextStyle(
                                               color: style.colors.onPrimary,
-                                              fontSize: 11,
->>>>>>> 5154fb2b
                                             ),
                                           ),
                                     showBadge: b.badge != null,
