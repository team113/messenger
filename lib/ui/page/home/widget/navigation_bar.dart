--- conflicted
+++ resolved
@@ -97,8 +97,8 @@
                                         color: Colors.white,
                                         fontSize: 11,
                                       ),
-<<<<<<< HEAD
-                                badgeColor: b.badgeColor,
+                                    ),
+                              badgeColor: b.badgeColor,
                                 showBadge: b.badge != null,
                                 child: InkResponse(
                                   hoverColor: Colors.transparent,
@@ -107,27 +107,17 @@
                                   onTap: () => onTap?.call(i),
                                   child: b.child!,
                                 ),
-=======
-                                    ),
-                              showBadge: b.badge != null,
-                              child: InkResponse(
-                                hoverColor: Colors.transparent,
-                                highlightColor: Colors.transparent,
-                                splashColor: Colors.transparent,
-                                onTap: () => onTap?.call(i),
-                                child: b.child!,
->>>>>>> 3bbdd2d2
                               ),
-                            ),
-                        ],
-                      ),
-                    );
-                  }).toList(),
+                          ],
+                        ),
+                      );
+                    }).toList(),
+                  ),
                 ),
               ),
             ),
-          ),
-        ],
+          ],
+
       ),
     );
   }
