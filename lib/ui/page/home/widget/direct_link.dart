// Copyright © 2022-2024 IT ENGINEERING MANAGEMENT INC,
//                       <https://github.com/team113>
//
// This program is free software: you can redistribute it and/or modify it under
// the terms of the GNU Affero General Public License v3.0 as published by the
// Free Software Foundation, either version 3 of the License, or (at your
// option) any later version.
//
// This program is distributed in the hope that it will be useful, but WITHOUT
// ANY WARRANTY; without even the implied warranty of MERCHANTABILITY or FITNESS
// FOR A PARTICULAR PURPOSE. See the GNU Affero General Public License v3.0 for
// more details.
//
// You should have received a copy of the GNU Affero General Public License v3.0
// along with this program. If not, see
// <https://www.gnu.org/licenses/agpl-3.0.html>.

import 'dart:async';
import 'dart:typed_data';

import 'package:animated_size_and_fade/animated_size_and_fade.dart';
import 'package:flutter/material.dart';
import 'package:get/get.dart';
import 'package:qr_flutter/qr_flutter.dart';
import 'package:share_plus/share_plus.dart';
import 'package:url_launcher/url_launcher_string.dart';

import '/config.dart';
import '/domain/model/user.dart';
import '/l10n/l10n.dart';
import '/provider/gql/exceptions.dart' show CreateChatDirectLinkException;
import '/themes.dart';
import '/ui/page/home/page/my_profile/widget/background_preview.dart';
import '/ui/widget/context_menu/menu.dart';
import '/ui/widget/context_menu/region.dart';
import '/ui/widget/svg/svg.dart';
import '/ui/widget/text_field.dart';
import '/ui/widget/widget_button.dart';
import '/util/message_popup.dart';
import '/util/platform_utils.dart';
import '/util/web/web_utils.dart';

/// [ReactiveTextField] displaying the provided [link].
///
/// If [link] is `null`, generates and displays a random [ChatDirectLinkSlug].
class DirectLinkField extends StatefulWidget {
  const DirectLinkField(
    this.link, {
    super.key,
    this.onSubmit,
    this.background,
    this.onEditing,
  });

  /// [ChatDirectLink] to display.
  final ChatDirectLink? link;

  /// Callback, called when [ChatDirectLinkSlug] is submitted.
  final FutureOr<void> Function(ChatDirectLinkSlug?)? onSubmit;

  /// Bytes of the background to display under the widget.
  final Uint8List? background;

  /// Callback, called when editing mode changes.
  final void Function(bool)? onEditing;

  @override
  State<DirectLinkField> createState() => _DirectLinkFieldState();
}

/// State of an [DirectLinkField] maintaining the [_state].
class _DirectLinkFieldState extends State<DirectLinkField> {
  /// Generated [ChatDirectLinkSlug], used in the [_state].
  final String _generated = ChatDirectLinkSlug.generate(10).val;

  /// State of the [ReactiveTextField].
  late final TextFieldState _state;

  /// Indicator whether editing of the [ChatDirectLinkSlug] is enabled
  /// currently.
  bool _editing = false;

  @override
  void initState() {
    _state = TextFieldState(
      text: widget.link?.slug.val,
      submitted: widget.link != null,
      onFocus: (s) {
        if (s.text.isNotEmpty) {
          try {
            ChatDirectLinkSlug(s.text);
          } on FormatException {
            s.error.value = 'err_invalid_symbols_in_link'.l10n;
          }
        }
      },
<<<<<<< HEAD
      onSubmitted: (s) async => await _submitLink(),
=======
>>>>>>> fe02cff4
    );

    if (widget.link == null) {
      _state.text = _generated;
    }

    super.initState();
  }

  @override
  void didUpdateWidget(DirectLinkField oldWidget) {
    if (!_state.focus.hasFocus &&
        !_state.changed.value &&
        _state.error.value == null &&
        _state.editable.value) {
      _state.unchecked = widget.link?.slug.val;
    }

    super.didUpdateWidget(oldWidget);
  }

  @override
  Widget build(BuildContext context) {
    final style = Theme.of(context).style;

    final Widget child;

    if (_editing) {
      child = Padding(
        key: const Key('Editing'),
        padding: const EdgeInsets.only(top: 8.0),
        child: Column(
          children: [
            Obx(() {
              final bool deletable = !_state.isEmpty.value &&
                  _state.error.value == null &&
<<<<<<< HEAD
                  _state.text.isNotEmpty;
=======
                  _state.text.isNotEmpty &&
                  widget.link != null;
>>>>>>> fe02cff4

              return ReactiveTextField(
                key: const Key('LinkField'),
                state: _state,
                clearable: true,
                onSuffixPressed: deletable
                    ? () async {
                        await widget.onSubmit?.call(null);
                        setState(() => _editing = false);
                      }
                    : null,
                trailing: deletable ? const SvgIcon(SvgIcons.delete) : null,
                label: '${Config.link}/',
              );
            }),
            const SizedBox(height: 8),
            Row(
              mainAxisSize: MainAxisSize.min,
              children: [
                const SizedBox(width: 16),
                MouseRegion(
                  cursor: SystemMouseCursors.click,
                  child: WidgetButton(
                    onPressed: () {
                      if (widget.link != null) {
                        _state.text = widget.link?.slug.val ?? _state.text;
                      }
                      setState(() => _editing = false);
                      widget.onEditing?.call(_editing);
                    },
                    child: Text(
                      'btn_cancel'.l10n,
                      style: style.fonts.small.regular.primary,
                    ),
                  ),
                ),
                const Spacer(),
                MouseRegion(
                  cursor: SystemMouseCursors.click,
                  child: WidgetButton(
<<<<<<< HEAD
=======
                    key: const Key('SaveLinkButton'),
>>>>>>> fe02cff4
                    onPressed: _submitLink,
                    child: Text(
                      'btn_save'.l10n,
                      style: style.fonts.small.regular.primary,
                    ),
                  ),
                ),
                const SizedBox(width: 16),
              ],
            ),
          ],
        ),
      );
    } else if (widget.link == null) {
      child = Column(
        mainAxisSize: MainAxisSize.min,
        children: [
          Stack(
            children: [
              Positioned.fill(
                child: Container(
                  decoration: BoxDecoration(
                    border: style.primaryBorder,
                    borderRadius: BorderRadius.circular(10),
                  ),
                  child: ClipRRect(
                    borderRadius: BorderRadius.circular(10),
                    child: widget.background == null
                        // TODO: Safari lags.
                        ? WebUtils.isSafari
                            ? Container(
                                width: double.infinity,
                                height: double.infinity,
                                color: style.colors.background,
                              )
                            : const SvgImage.asset(
                                'assets/images/background_light.svg',
                                width: double.infinity,
                                height: double.infinity,
                                fit: BoxFit.cover,
                              )
                        : Image.memory(widget.background!, fit: BoxFit.cover),
                  ),
                ),
              ),
              Column(
                crossAxisAlignment: CrossAxisAlignment.end,
                mainAxisSize: MainAxisSize.min,
                children: [
                  const SizedBox(height: 14),
                  WidgetButton(
                    key: const Key('CreateLinkButton'),
                    onPressed: () {
                      _state.text = _generated;
                      setState(() => _editing = true);
                      widget.onEditing?.call(_editing);
                    },
                    child: _info(
                      context,
                      Text(
                        'btn_create'.l10n,
                        style: style.fonts.small.regular.primary,
                      ),
                    ),
                  ),
                  const SizedBox(height: 14),
                ],
              ),
            ],
          ),
          const SizedBox(height: 12),
        ],
      );
    } else {
      child = Column(
        mainAxisSize: MainAxisSize.min,
        children: [
          Stack(
            children: [
              Positioned.fill(
                child: Container(
                  decoration: BoxDecoration(
                    border: style.primaryBorder,
                    borderRadius: BorderRadius.circular(10),
                  ),
                  child: ClipRRect(
                    borderRadius: BorderRadius.circular(10),
                    child: widget.background == null
                        ? WebUtils.isSafari
                            ? Container(
                                width: double.infinity,
                                height: double.infinity,
                                color: style.colors.background,
                              )
                            : const SvgImage.asset(
                                'assets/images/background_light.svg',
                                width: double.infinity,
                                height: double.infinity,
                                fit: BoxFit.cover,
                              )
                        : Image.memory(widget.background!, fit: BoxFit.cover),
                  ),
                ),
              ),
              Column(
                crossAxisAlignment: CrossAxisAlignment.end,
                mainAxisSize: MainAxisSize.min,
                children: [
                  const SizedBox(height: 14),
                  _info(context, Text(DateTime.now().yMd)),
                  Padding(
                    padding: const EdgeInsets.fromLTRB(48, 0, 0, 0),
                    child: ContextMenuRegion(
                      actions: [
                        ContextMenuButton(
                          label: 'btn_copy'.l10n,
                          trailing: const SvgIcon(SvgIcons.copy19),
                          inverted: const SvgIcon(SvgIcons.copy19White),
                          onPressed: () {
                            final share = '${Config.link}/${_state.text}';
                            PlatformUtils.copy(text: share);
                            MessagePopup.success('label_copied'.l10n);
                          },
                        ),
                        if (PlatformUtils.isMobile)
                          ContextMenuButton(
                            label: 'btn_share'.l10n,
                            trailing: const SvgIcon(SvgIcons.share19),
                            inverted: const SvgIcon(SvgIcons.share19White),
                            onPressed: () {
                              final share = '${Config.link}/${_state.text}';
                              Share.share(share);
                            },
                          ),
                      ],
                      child: WidgetButton(
                        onPressed: () async {
                          final share = '${Config.link}/${_state.text}';
                          await launchUrlString(share);
                        },
                        child: MessagePreviewWidget(
                          fromMe: true,
                          style: style.fonts.medium.regular.primary,
                          text:
                              '${Config.link}/${widget.link?.slug.val ?? _state.text}',
                        ),
                      ),
                    ),
                  ),
                  Padding(
                    padding: const EdgeInsets.fromLTRB(48, 0, 6, 0),
                    child: AspectRatio(
                      aspectRatio: 1,
                      child: Container(
                        decoration: BoxDecoration(
                          border: style.secondaryBorder,
                          color: style.readMessageColor,
                          borderRadius: BorderRadius.circular(15),
                        ),
                        child: QrImageView(
                          data: '${Config.link}/${_state.text}',
                          version: QrVersions.auto,
                          size: 300.0,
                        ),
                      ),
                    ),
                  ),
                  Padding(
                    padding: const EdgeInsets.fromLTRB(48, 0, 0, 0),
                    child: MessagePreviewWidget(
                      fromMe: true,
                      text: 'label_clicks_count'
                          .l10nfmt({'count': widget.link?.usageCount ?? 0}),
                      style: style.fonts.medium.regular.secondary,
                    ),
                  ),
                  const SizedBox(height: 14),
                ],
              ),
            ],
          ),
          const SizedBox(height: 12),
          Row(
<<<<<<< HEAD
            mainAxisAlignment: MainAxisAlignment.center,
=======
>>>>>>> fe02cff4
            children: [
              const SizedBox(width: 16),
              WidgetButton(
                onPressed: () {
                  final share = '${Config.link}/${_state.text}';

                  if (PlatformUtils.isMobile) {
                    Share.share(share);
                  } else {
                    PlatformUtils.copy(text: share);
                    MessagePopup.success('label_copied'.l10n);
                  }
                },
                child: Text(
                  PlatformUtils.isMobile ? 'btn_share'.l10n : 'btn_copy'.l10n,
                  style: style.fonts.small.regular.primary,
                ),
              ),
              const Spacer(),
              MouseRegion(
                cursor: SystemMouseCursors.click,
                child: WidgetButton(
                  onPressed: () {
                    setState(() => _editing = true);
                    widget.onEditing?.call(_editing);
                  },
                  child: Text(
<<<<<<< HEAD
                    'btn_edit'.l10n,
=======
                    'btn_change'.l10n,
>>>>>>> fe02cff4
                    style: style.fonts.small.regular.primary,
                  ),
                ),
              ),
              const SizedBox(width: 16),
            ],
<<<<<<< HEAD
          ),
=======
          )
>>>>>>> fe02cff4
        ],
      );
    }

    return AnimatedSizeAndFade(
      sizeDuration: const Duration(milliseconds: 300),
      fadeDuration: const Duration(milliseconds: 300),
      child: child,
    );
  }

  /// Builds a wrapper around the [child] visually representing a [ChatInfo]
  /// message.
  Widget _info(BuildContext context, Widget child) {
    final style = Theme.of(context).style;

    return Padding(
      padding: const EdgeInsets.symmetric(vertical: 8),
      child: Center(
        child: Container(
          padding: const EdgeInsets.symmetric(horizontal: 12, vertical: 8),
          decoration: BoxDecoration(
            borderRadius: BorderRadius.circular(15),
            border: style.systemMessageBorder,
            color: style.systemMessageColor,
          ),
          child: DefaultTextStyle(
            style: style.systemMessageStyle,
            child: child,
          ),
        ),
      ),
    );
  }

<<<<<<< HEAD
  /// Submits the [_state] as the new [ChatDirectLinkSlug].
  Future<void> _submitLink() async {
    final ChatDirectLinkSlug? slug = ChatDirectLinkSlug.tryParse(_state.text);

    if (_state.text.isNotEmpty) {
      if (slug == null) {
        _state.error.value = 'err_invalid_symbols_in_link'.l10n;
      }

      if (slug == null || slug == widget.link?.slug) {
        setState(() => _editing = false);
        widget.onEditing?.call(_editing);
        return;
      }
    }

    if (_state.error.value == null) {
=======
  /// Submits this [DirectLinkField].
  Future<void> _submitLink() async {
    _state.focus.unfocus();

    ChatDirectLinkSlug? slug;

    if (_state.text.isNotEmpty) {
      try {
        slug = ChatDirectLinkSlug(_state.text);
      } on FormatException {
        _state.error.value = 'err_invalid_symbols_in_link'.l10n;
      }
    }

    if (_state.error.value == null || _state.resubmitOnError.isTrue) {
      if (slug == widget.link?.slug) {
        setState(() => _editing = false);
        widget.onEditing?.call(false);
        return;
      }

>>>>>>> fe02cff4
      _state.editable.value = false;
      _state.status.value = RxStatus.loading();

      try {
        await widget.onSubmit?.call(slug);
<<<<<<< HEAD
        _state.status.value = RxStatus.success();
        await Future.delayed(const Duration(seconds: 1));
        _state.status.value = RxStatus.empty();
      } on CreateChatDirectLinkException catch (e) {
        _state.status.value = RxStatus.empty();
        _state.error.value = e.toMessage();
      } catch (e) {
        _state.status.value = RxStatus.empty();
=======
        setState(() => _editing = false);
        widget.onEditing?.call(false);
      } on CreateChatDirectLinkException catch (e) {
        _state.error.value = e.toMessage();
      } catch (e) {
        _state.resubmitOnError.value = true;
>>>>>>> fe02cff4
        _state.error.value = 'err_data_transfer'.l10n;
        _state.unsubmit();
        rethrow;
      } finally {
<<<<<<< HEAD
=======
        _state.status.value = RxStatus.empty();
>>>>>>> fe02cff4
        _state.editable.value = true;
      }
    }
  }
}<|MERGE_RESOLUTION|>--- conflicted
+++ resolved
@@ -94,10 +94,6 @@
           }
         }
       },
-<<<<<<< HEAD
-      onSubmitted: (s) async => await _submitLink(),
-=======
->>>>>>> fe02cff4
     );
 
     if (widget.link == null) {
@@ -134,12 +130,8 @@
             Obx(() {
               final bool deletable = !_state.isEmpty.value &&
                   _state.error.value == null &&
-<<<<<<< HEAD
-                  _state.text.isNotEmpty;
-=======
                   _state.text.isNotEmpty &&
                   widget.link != null;
->>>>>>> fe02cff4
 
               return ReactiveTextField(
                 key: const Key('LinkField'),
@@ -180,10 +172,7 @@
                 MouseRegion(
                   cursor: SystemMouseCursors.click,
                   child: WidgetButton(
-<<<<<<< HEAD
-=======
                     key: const Key('SaveLinkButton'),
->>>>>>> fe02cff4
                     onPressed: _submitLink,
                     child: Text(
                       'btn_save'.l10n,
@@ -367,10 +356,6 @@
           ),
           const SizedBox(height: 12),
           Row(
-<<<<<<< HEAD
-            mainAxisAlignment: MainAxisAlignment.center,
-=======
->>>>>>> fe02cff4
             children: [
               const SizedBox(width: 16),
               WidgetButton(
@@ -398,22 +383,14 @@
                     widget.onEditing?.call(_editing);
                   },
                   child: Text(
-<<<<<<< HEAD
-                    'btn_edit'.l10n,
-=======
                     'btn_change'.l10n,
->>>>>>> fe02cff4
                     style: style.fonts.small.regular.primary,
                   ),
                 ),
               ),
               const SizedBox(width: 16),
             ],
-<<<<<<< HEAD
-          ),
-=======
           )
->>>>>>> fe02cff4
         ],
       );
     }
@@ -449,25 +426,6 @@
     );
   }
 
-<<<<<<< HEAD
-  /// Submits the [_state] as the new [ChatDirectLinkSlug].
-  Future<void> _submitLink() async {
-    final ChatDirectLinkSlug? slug = ChatDirectLinkSlug.tryParse(_state.text);
-
-    if (_state.text.isNotEmpty) {
-      if (slug == null) {
-        _state.error.value = 'err_invalid_symbols_in_link'.l10n;
-      }
-
-      if (slug == null || slug == widget.link?.slug) {
-        setState(() => _editing = false);
-        widget.onEditing?.call(_editing);
-        return;
-      }
-    }
-
-    if (_state.error.value == null) {
-=======
   /// Submits this [DirectLinkField].
   Future<void> _submitLink() async {
     _state.focus.unfocus();
@@ -489,37 +447,22 @@
         return;
       }
 
->>>>>>> fe02cff4
       _state.editable.value = false;
       _state.status.value = RxStatus.loading();
 
       try {
         await widget.onSubmit?.call(slug);
-<<<<<<< HEAD
-        _state.status.value = RxStatus.success();
-        await Future.delayed(const Duration(seconds: 1));
-        _state.status.value = RxStatus.empty();
-      } on CreateChatDirectLinkException catch (e) {
-        _state.status.value = RxStatus.empty();
-        _state.error.value = e.toMessage();
-      } catch (e) {
-        _state.status.value = RxStatus.empty();
-=======
         setState(() => _editing = false);
         widget.onEditing?.call(false);
       } on CreateChatDirectLinkException catch (e) {
         _state.error.value = e.toMessage();
       } catch (e) {
         _state.resubmitOnError.value = true;
->>>>>>> fe02cff4
         _state.error.value = 'err_data_transfer'.l10n;
         _state.unsubmit();
         rethrow;
       } finally {
-<<<<<<< HEAD
-=======
         _state.status.value = RxStatus.empty();
->>>>>>> fe02cff4
         _state.editable.value = true;
       }
     }
