--- conflicted
+++ resolved
@@ -84,7 +84,7 @@
   static const Duration _minBackoffPeriod = Duration(microseconds: 250);
 
   /// Maximum possible period of exponential backoff image fetching.
-  static const Duration _maxBackoffPeriod = Duration(microseconds: 250);
+  static const Duration _maxBackoffPeriod = Duration(seconds: 32);
 
   /// Current period of exponential backoff image fetching.
   Duration _backoffPeriod = const Duration(microseconds: 250);
@@ -142,29 +142,6 @@
         );
       }
 
-<<<<<<< HEAD
-      return image;
-    }
-
-    return Container(
-      height: widget.height,
-      width: 200,
-      alignment: Alignment.center,
-      child: Container(
-        padding: widget.loaderPadding,
-        constraints: const BoxConstraints(
-          maxHeight: 40,
-          maxWidth: 40,
-          minWidth: 10,
-          minHeight: 10,
-        ),
-        child: AspectRatio(
-          aspectRatio: 1,
-          child: CircularProgressIndicator(
-            key: Key('RetryImageLoading${widget.url}'),
-            strokeWidth: widget.loaderStrokeWidth,
-            value: _progress == 0 ? null : _progress,
-=======
       child = image;
     } else {
       child = Container(
@@ -185,7 +162,6 @@
             child: CircularProgressIndicator(
               value: _progress == 0 ? null : _progress,
             ),
->>>>>>> cf883438
           ),
         ),
       );
