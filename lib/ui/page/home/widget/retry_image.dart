--- conflicted
+++ resolved
@@ -396,19 +396,6 @@
 
     _isSvg = false;
     if (_image != null) {
-<<<<<<< HEAD
-      _isSvg = _image!.length >= 4 &&
-              _image![0] == 60 &&
-              _image![1] == 115 &&
-              _image![2] == 118 &&
-              _image![3] == 103 ||
-          _image!.length >= 5 &&
-              _image![0] == 60 &&
-              _image![1] == 63 &&
-              _image![2] == 120 &&
-              _image![3] == 109 &&
-              _image![4] == 108;
-=======
       _isSvg =
           // Starts with `<svg`.
           (_image!.length >= 4 &&
@@ -423,7 +410,6 @@
                   _image![2] == 120 &&
                   _image![3] == 109 &&
                   _image![4] == 108);
->>>>>>> 15b709b5
     }
 
     if (mounted) {
