// Copyright © 2022-2025 IT ENGINEERING MANAGEMENT INC,
//                       <https://github.com/team113>
//
// This program is free software: you can redistribute it and/or modify it under
// the terms of the GNU Affero General Public License v3.0 as published by the
// Free Software Foundation, either version 3 of the License, or (at your
// option) any later version.
//
// This program is distributed in the hope that it will be useful, but WITHOUT
// ANY WARRANTY; without even the implied warranty of MERCHANTABILITY or FITNESS
// FOR A PARTICULAR PURPOSE. See the GNU Affero General Public License v3.0 for
// more details.
//
// You should have received a copy of the GNU Affero General Public License v3.0
// along with this program. If not, see
// <https://www.gnu.org/licenses/agpl-3.0.html>.

import 'package:flutter/material.dart';

import '/routes.dart';
import '/themes.dart';

/// Custom stylized and decorated [AppBar].
class CustomAppBar extends StatelessWidget implements PreferredSizeWidget {
  const CustomAppBar({
    super.key,
    this.title,
    this.leading = const [],
    this.actions = const [],
    this.padding,
    this.border,
    this.margin = EdgeInsets.zero,
    this.top = true,
    this.borderRadius,
    this.applySafeArea = true,
    this.applyElevation = true,
  });

  /// Primary centered [Widget] of this [CustomAppBar].
  final Widget? title;

  /// [Widget]s displayed in a row before the [title].
  final List<Widget> leading;

  /// [Widget]s displayed in a row after the [title].
  final List<Widget> actions;

  /// Padding to apply to the contents.
  final EdgeInsets? padding;

  /// Margin to apply to the contents.
  final EdgeInsets margin;

  /// [Border] to apply to this [CustomAppBar].
  final Border? border;

  /// Indicator whether [SafeArea.top] padding should be applied.
  final bool top;

  /// [BorderRadius] to display the borders of this [CustomAppBar] with.
  final BorderRadius? borderRadius;

  /// Indicator whether [SafeArea] should be applied to the bar.
  final bool applySafeArea;

  final bool applyElevation;

  /// Height of the [CustomAppBar].
  static double get height {
    double padding = 0;
    if (router.context != null) {
      padding = MediaQuery.of(router.context!).padding.top;
    }

    return 60 + padding;
  }

  /// Height of the [CustomAppBar] without any safe additions.
  static double get rawHeight => 60;

  @override
  Size get preferredSize =>
      Size(double.infinity, applySafeArea ? height : rawHeight);

  @override
  Widget build(BuildContext context) {
    final style = Theme.of(context).style;

    return Container(
      decoration: BoxDecoration(
        color: style.cardColor,
        borderRadius: borderRadius,
        boxShadow: applyElevation
            ? [
                CustomBoxShadow(
                  blurRadius: 8,
                  color: style.colors.onBackgroundOpacity13,
                  blurStyle: BlurStyle.outer.workaround,
                ),
<<<<<<< HEAD
              ]
            : null,
      ),
      height: applySafeArea ? height : rawHeight,
      child: AnimatedContainer(
        duration: const Duration(milliseconds: 250),
        padding: padding,
        child: Column(
          mainAxisSize: MainAxisSize.min,
          children: [
            Spacer(),
            SizedBox(
              height: 59 - (padding?.top ?? 0) - (padding?.bottom ?? 0),
              child: Row(
                children: [
                  ...leading,
                  Expanded(
                    child: DefaultTextStyle.merge(
                      style: style.fonts.large.regular.onBackground,
                      child: Center(child: title ?? const SizedBox.shrink()),
                    ),
                  ),
                  ...actions,
                ],
=======
            color: style.cardColor,
          ),
          padding: padding,
          child: Column(
            mainAxisSize: MainAxisSize.min,
            children: [
              Spacer(),
              SizedBox(
                height: 59 - (padding?.top ?? 0) - (padding?.bottom ?? 0),
                child: NavigationToolbar(
                  centerMiddle: true,
                  middleSpacing: 0,
                  middle: DefaultTextStyle.merge(
                    style: style.fonts.large.regular.onBackground,
                    child: title ?? const SizedBox.shrink(),
                  ),
                  leading: leading.isEmpty
                      ? null
                      : Row(mainAxisSize: MainAxisSize.min, children: leading),
                  trailing: actions.isEmpty
                      ? null
                      : Row(mainAxisSize: MainAxisSize.min, children: actions),
                ),
>>>>>>> 91a28c33
              ),
            ),
          ],
        ),
      ),
    );
  }
}<|MERGE_RESOLUTION|>--- conflicted
+++ resolved
@@ -97,56 +97,31 @@
                   color: style.colors.onBackgroundOpacity13,
                   blurStyle: BlurStyle.outer.workaround,
                 ),
-<<<<<<< HEAD
               ]
             : null,
       ),
       height: applySafeArea ? height : rawHeight,
-      child: AnimatedContainer(
-        duration: const Duration(milliseconds: 250),
-        padding: padding,
+      child: Padding(
+        padding: padding ?? EdgeInsets.zero,
         child: Column(
           mainAxisSize: MainAxisSize.min,
           children: [
             Spacer(),
             SizedBox(
               height: 59 - (padding?.top ?? 0) - (padding?.bottom ?? 0),
-              child: Row(
-                children: [
-                  ...leading,
-                  Expanded(
-                    child: DefaultTextStyle.merge(
-                      style: style.fonts.large.regular.onBackground,
-                      child: Center(child: title ?? const SizedBox.shrink()),
-                    ),
-                  ),
-                  ...actions,
-                ],
-=======
-            color: style.cardColor,
-          ),
-          padding: padding,
-          child: Column(
-            mainAxisSize: MainAxisSize.min,
-            children: [
-              Spacer(),
-              SizedBox(
-                height: 59 - (padding?.top ?? 0) - (padding?.bottom ?? 0),
-                child: NavigationToolbar(
-                  centerMiddle: true,
-                  middleSpacing: 0,
-                  middle: DefaultTextStyle.merge(
-                    style: style.fonts.large.regular.onBackground,
-                    child: title ?? const SizedBox.shrink(),
-                  ),
-                  leading: leading.isEmpty
-                      ? null
-                      : Row(mainAxisSize: MainAxisSize.min, children: leading),
-                  trailing: actions.isEmpty
-                      ? null
-                      : Row(mainAxisSize: MainAxisSize.min, children: actions),
+              child: NavigationToolbar(
+                centerMiddle: true,
+                middleSpacing: 0,
+                middle: DefaultTextStyle.merge(
+                  style: style.fonts.large.regular.onBackground,
+                  child: title ?? const SizedBox.shrink(),
                 ),
->>>>>>> 91a28c33
+                leading: leading.isEmpty
+                    ? null
+                    : Row(mainAxisSize: MainAxisSize.min, children: leading),
+                trailing: actions.isEmpty
+                    ? null
+                    : Row(mainAxisSize: MainAxisSize.min, children: actions),
               ),
             ),
           ],
