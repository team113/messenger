--- conflicted
+++ resolved
@@ -92,11 +92,6 @@
           ),
         ],
       ),
-<<<<<<< HEAD
-
-      child: Padding(
-        padding: padding ?? EdgeInsets.zero,
-=======
       child: AnimatedContainer(
         duration: const Duration(milliseconds: 250),
         decoration: BoxDecoration(
@@ -112,7 +107,6 @@
           color: style.cardColor,
         ),
         padding: padding,
->>>>>>> e43cb089
         child: Column(
           mainAxisSize: MainAxisSize.min,
           children: [
