// Copyright © 2022-2023 IT ENGINEERING MANAGEMENT INC,
//                       <https://github.com/team113>
//
// This program is free software: you can redistribute it and/or modify it under
// the terms of the GNU Affero General Public License v3.0 as published by the
// Free Software Foundation, either version 3 of the License, or (at your
// option) any later version.
//
// This program is distributed in the hope that it will be useful, but WITHOUT
// ANY WARRANTY; without even the implied warranty of MERCHANTABILITY or FITNESS
// FOR A PARTICULAR PURPOSE. See the GNU Affero General Public License v3.0 for
// more details.
//
// You should have received a copy of the GNU Affero General Public License v3.0
// along with this program. If not, see
// <https://www.gnu.org/licenses/agpl-3.0.html>.

import 'dart:ui';

import 'package:carousel_slider/carousel_slider.dart';
import 'package:collection/collection.dart';
import 'package:flutter/material.dart';

import '/domain/model/image_gallery_item.dart';
import '/ui/page/home/widget/retry_image.dart';
import '/ui/widget/svg/svg.dart';
import 'gallery_popup.dart';

/// Carousel gallery view of [items].
class CarouselGallery extends StatefulWidget {
  const CarouselGallery({
    Key? key,
    this.items,
    this.index = 0,
    this.onChanged,
    this.overlay = const [],
    this.onCarouselController,
  }) : super(key: key);

  /// Gallery items to display in the carousel.
  ///
  /// Displays logo on `null`.
  final List<ImageGalleryItem>? items;

  /// Callback, called when carousel's index has changed.
  final Function(int)? onChanged;

  /// Initial index of [items] to display in the carousel.
  final int index;

  /// List of widgets to display above this [CarouselGallery].
  final List<Widget> overlay;

  /// Callback, called when a [CarouselController] is initialized.
  final void Function(CarouselController)? onCarouselController;

  @override
  State<CarouselGallery> createState() => _CarouselGalleryState();
}

/// State of [CarouselGallery] used to change the carousel with [_controller].
class _CarouselGalleryState extends State<CarouselGallery> {
  /// Controller used to change carousel's page.
  final CarouselController _controller = CarouselController();

  /// [GlobalKey] of the [CarouselGallery] to animate [GalleryPopup] from.
  final GlobalKey _galleryKey = GlobalKey();

  @override
  void didUpdateWidget(covariant CarouselGallery oldWidget) {
    if (mounted) {
      setState(() {});
    }

    super.didUpdateWidget(oldWidget);
  }

  @override
  void initState() {
    widget.onCarouselController?.call(_controller);
    super.initState();
  }

  @override
  Widget build(BuildContext context) {
    return GestureDetector(
      onTap: widget.items?.isNotEmpty == true
          ? () {
              GalleryPopup.show(
                context: context,
                gallery: GalleryPopup(
                  initial: widget.index,
                  initialKey: _galleryKey,
                  children: (widget.items ?? [])
                      .map(
                        (e) => GalleryItem.image(
                          e.original.url,
                          checksum: e.original.checksum,
                          'IMG_${e.addedAt.microsecondsSinceEpoch}.${e.id}',
                          size: e.original.size,
                        ),
                      )
                      .toList(),
                  onPageChanged: (i) => _controller.jumpToPage(i),
                ),
              );
            }
          : null,
      child: Stack(
        fit: StackFit.passthrough,
        alignment: Alignment.center,
        children: [
          widget.items?.isNotEmpty == true
              ? AnimatedSwitcher(
                  duration: const Duration(milliseconds: 400),
                  child: Container(
                    key: ValueKey(widget.index),
                    child: RetryImage(
                      widget.items![widget.index].original.url,
                      checksum: widget.items![widget.index].original.checksum,
                      fit: BoxFit.cover,
                      filter: ImageFilter.blur(sigmaX: 5, sigmaY: 5),
                      width: double.infinity,
                      height: double.infinity,
                    ),
                  ),
                )
              : Container(color: Colors.white),
          ScrollConfiguration(
            behavior: _MyCustomScrollBehavior(),
            child: CarouselSlider(
              key: _galleryKey,
              carouselController: _controller,
              options: CarouselOptions(
                height: double.infinity,
                viewportFraction: 1,
                enableInfiniteScroll: false,
                onPageChanged: (i, __) => widget.onChanged?.call(i),
              ),
              items: widget.items?.isNotEmpty != true
                  ? [
<<<<<<< HEAD
                      const Padding(
                        padding: EdgeInsets.symmetric(vertical: 50),
                        child: AssetWidget(
                            asset: 'assets/images/logo/logo0000.svg'),
=======
                      Padding(
                        padding: const EdgeInsets.symmetric(vertical: 50),
                        child:
                            SvgImage.asset('assets/images/logo/logo0000.svg'),
>>>>>>> 57d4b5b8
                      ),
                    ]
                  : widget.items!
                      .map(
                        (e) => RetryImage(
                          e.original.url,
                          checksum: e.original.checksum,
                          height: double.infinity,
                          fit: BoxFit.fitHeight,
                        ),
                      )
                      .toList(),
            ),
          ),
          if (widget.items?.isNotEmpty == true) ...[
            Column(
              mainAxisAlignment: MainAxisAlignment.end,
              children: [
                Row(
                  mainAxisAlignment: MainAxisAlignment.center,
                  children: widget.items!
                      .mapIndexed(
                        (i, e) => InkWell(
                          onTap: () => _controller.jumpToPage(i),
                          child: Container(
                            width: 12,
                            height: 12,
                            margin: const EdgeInsets.symmetric(
                              vertical: 4.0,
                              horizontal: 1.0,
                            ),
                            decoration: BoxDecoration(
                              shape: BoxShape.circle,
                              boxShadow: const [BoxShadow(blurRadius: 1)],
                              color: widget.index == i
                                  ? Colors.white
                                  : Colors.grey,
                            ),
                          ),
                        ),
                      )
                      .toList(),
                ),
              ],
            ),
            Align(
              alignment: Alignment.topLeft,
              child: Material(
                type: MaterialType.transparency,
                child: InkWell(
                  onTap: widget.items == null || widget.index == 0
                      ? null
                      : () => _controller.jumpToPage(widget.index - 1),
                  child: SizedBox(
                    width:
                        (MediaQuery.of(context).size.width / 8).clamp(50, 100),
                    height: double.infinity,
                  ),
                ),
              ),
            ),
            Align(
              alignment: Alignment.topRight,
              child: Material(
                type: MaterialType.transparency,
                child: InkWell(
                  onTap: widget.items == null ||
                          widget.index + 1 == widget.items?.length
                      ? null
                      : () => _controller.jumpToPage(widget.index + 1),
                  child: SizedBox(
                    width:
                        (MediaQuery.of(context).size.width / 8).clamp(50, 100),
                    height: double.infinity,
                  ),
                ),
              ),
            ),
          ],
          ...widget.overlay,
        ],
      ),
    );
  }
}

/// [ScrollBehavior] to enable scroll of [CarouselGallery] with the mouse.
class _MyCustomScrollBehavior extends MaterialScrollBehavior {
  // Override behavior methods and getters like dragDevices
  @override
  Set<PointerDeviceKind> get dragDevices => {
        PointerDeviceKind.touch,
        PointerDeviceKind.mouse,
        PointerDeviceKind.stylus,
      };
}<|MERGE_RESOLUTION|>--- conflicted
+++ resolved
@@ -139,17 +139,10 @@
               ),
               items: widget.items?.isNotEmpty != true
                   ? [
-<<<<<<< HEAD
-                      const Padding(
-                        padding: EdgeInsets.symmetric(vertical: 50),
-                        child: AssetWidget(
-                            asset: 'assets/images/logo/logo0000.svg'),
-=======
                       Padding(
                         padding: const EdgeInsets.symmetric(vertical: 50),
                         child:
                             SvgImage.asset('assets/images/logo/logo0000.svg'),
->>>>>>> 57d4b5b8
                       ),
                     ]
                   : widget.items!
