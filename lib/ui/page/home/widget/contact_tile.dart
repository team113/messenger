// Copyright © 2022-2023 IT ENGINEERING MANAGEMENT INC,
//                       <https://github.com/team113>
//
// This program is free software: you can redistribute it and/or modify it under
// the terms of the GNU Affero General Public License v3.0 as published by the
// Free Software Foundation, either version 3 of the License, or (at your
// option) any later version.
//
// This program is distributed in the hope that it will be useful, but WITHOUT
// ANY WARRANTY; without even the implied warranty of MERCHANTABILITY or FITNESS
// FOR A PARTICULAR PURPOSE. See the GNU Affero General Public License v3.0 for
// more details.
//
// You should have received a copy of the GNU Affero General Public License v3.0
// along with this program. If not, see
// <https://www.gnu.org/licenses/agpl-3.0.html>.

import 'package:flutter/material.dart';
import 'package:get/get.dart';

import '/domain/model/contact.dart';
import '/domain/model/my_user.dart';
import '/domain/repository/contact.dart';
import '/domain/repository/user.dart';
import '/l10n/l10n.dart';
import '/themes.dart';
import '/ui/page/home/tab/chats/widget/hovered_ink.dart';
import '/ui/page/home/widget/avatar.dart';
import '/ui/widget/context_menu/menu.dart';
import '/ui/widget/context_menu/region.dart';

/// Person ([ChatContact] or [User]) visual representation.
///
/// If both specified, the [contact] will be used.
class ContactTile extends StatelessWidget {
  const ContactTile({
    super.key,
    this.contact,
    this.user,
    this.myUser,
    this.leading = const [],
    this.trailing = const [],
    this.onTap,
    this.selected = false,
    this.subtitle = const [],
    this.darken = 0,
    this.height = 86,
    this.radius = 30,
    this.actions,
    this.folded = false,
    this.dense = false,
    this.preventContextMenu = false,
    this.margin = const EdgeInsets.symmetric(vertical: 3),
    Widget Function(Widget)? avatarBuilder,
    this.enableContextMenu = true,
  }) : avatarBuilder = avatarBuilder ?? _defaultAvatarBuilder;

  /// [MyUser] to display.
  final MyUser? myUser;

  /// [RxChatContact] to display.
  final RxChatContact? contact;

  /// [RxUser] to display.
  final RxUser? user;

  /// Optional leading [Widget]s.
  final List<Widget> leading;

  /// Optional trailing [Widget]s.
  final List<Widget> trailing;

  /// Callback, called when this [Widget] is tapped.
  final void Function()? onTap;

  /// Indicator whether this [ContactTile] is selected.
  final bool selected;

  /// Amount of darkening to apply to the background of this [ContactTile].
  final double darken;

  /// Indicator whether this [ContactTile] should have its corner folded.
  final bool folded;

  /// Indicator whether this [ContactTile] should be dense.
  final bool dense;

  /// Indicator whether a default context menu should be prevented or not.
  ///
  /// Only effective under the web, since only web has a default context menu.
  final bool preventContextMenu;

  /// [ContextMenuRegion.actions] of this [ContactTile].
  final List<ContextMenuItem>? actions;

  /// Margin to apply to this [ContactTile].
  final EdgeInsets margin;

  /// Optional subtitle [Widget]s.
  final List<Widget> subtitle;

  /// Height of this [ContactTile].
  final double height;

  /// Radius of an [AvatarWidget] this [ContactTile] displays.
  final double radius;

  /// Builder for building an [AvatarWidget] this [ContactTile] displays.
  ///
  /// Intended to be used to allow custom [Badge]s, [InkWell]s, etc over the
  /// [AvatarWidget].
  final Widget Function(Widget child) avatarBuilder;

  /// Indicator whether context menu should be enabled over this [ContactTile].
  final bool enableContextMenu;

  @override
  Widget build(BuildContext context) {
    final Style style = Theme.of(context).extension<Style>()!;

    return ContextMenuRegion(
      key: contact != null || user != null
          ? Key('ContextMenuRegion_${contact?.id ?? user?.id ?? myUser?.id}')
          : null,
      preventContextMenu: preventContextMenu,
      actions: actions ?? [],
      indicateOpenedMenu: true,
      enabled: enableContextMenu,
      child: Padding(
        padding: margin,
        child: InkWellWithHover(
          selectedColor: style.colors.primary,
          unselectedColor: style.cardColor.darken(darken),
          selected: selected,
          hoveredBorder:
              selected ? style.cardSelectedBorder : style.cardHoveredBorder,
          border: selected ? style.cardSelectedBorder : style.cardBorder,
          borderRadius: style.cardRadius,
          onTap: onTap,
          unselectedHoverColor: style.cardColor.darken(darken + 0.03),
          selectedHoverColor: style.colors.primary,
          folded: contact?.contact.value.favoritePosition != null,
          child: Padding(
            key: contact?.contact.value.favoritePosition != null
                ? Key('FavoriteIndicator_${contact?.contact.value.id}')
                : null,
            padding: EdgeInsets.symmetric(
              horizontal: 12,
              vertical: dense ? 11 : 14,
            ),
            child: Row(
              children: [
                ...leading,
                avatarBuilder(
                  contact != null
                      ? AvatarWidget.fromRxContact(
                          contact,
                          radius: dense ? 17 : radius,
                        )
                      : user != null
                          ? AvatarWidget.fromRxUser(
                              user,
                              radius: dense ? 17 : radius,
                            )
                          : AvatarWidget.fromMyUser(
                              myUser,
                              radius: dense ? 17 : radius,
                            ),
                ),
                const SizedBox(width: 12),
                Expanded(
                  child: Column(
                    crossAxisAlignment: CrossAxisAlignment.start,
                    mainAxisSize: MainAxisSize.min,
                    children: [
                      Row(
                        children: [
                          Expanded(
                            child: Text(
                              contact?.contact.value.name.val ??
                                  user?.user.value.name?.val ??
                                  user?.user.value.num.val ??
                                  myUser?.name?.val ??
                                  myUser?.num.val ??
                                  (myUser == null
                                      ? '...'
                                      : 'btn_your_profile'.l10n),
                              overflow: TextOverflow.ellipsis,
                              maxLines: 1,
<<<<<<< HEAD
                              style: context.textTheme.headlineSmall,
=======
                              style: Theme.of(context)
                                  .textTheme
                                  .headlineSmall
                                  ?.copyWith(
                                    color: selected
                                        ? style.colors.onPrimary
                                        : null,
                                  ),
>>>>>>> 5154fb2b
                            ),
                          ),
                        ],
                      ),
                      ...subtitle,
                    ],
                  ),
                ),
                ...trailing,
              ],
            ),
          ),
        ),
      ),
    );
  }

  /// Returns the [child].
  ///
  /// Uses [GestureDetector] with a dummy [GestureDetector.onLongPress] callback
  /// for discarding long presses on its [child].
  static Widget _defaultAvatarBuilder(Widget child) => GestureDetector(
        onLongPress: () {},
        child: child,
      );
}<|MERGE_RESOLUTION|>--- conflicted
+++ resolved
@@ -16,7 +16,6 @@
 // <https://www.gnu.org/licenses/agpl-3.0.html>.
 
 import 'package:flutter/material.dart';
-import 'package:get/get.dart';
 
 import '/domain/model/contact.dart';
 import '/domain/model/my_user.dart';
@@ -187,9 +186,6 @@
                                       : 'btn_your_profile'.l10n),
                               overflow: TextOverflow.ellipsis,
                               maxLines: 1,
-<<<<<<< HEAD
-                              style: context.textTheme.headlineSmall,
-=======
                               style: Theme.of(context)
                                   .textTheme
                                   .headlineSmall
@@ -198,7 +194,6 @@
                                         ? style.colors.onPrimary
                                         : null,
                                   ),
->>>>>>> 5154fb2b
                             ),
                           ),
                         ],
