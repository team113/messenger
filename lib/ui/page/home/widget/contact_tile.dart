// Copyright © 2022 IT ENGINEERING MANAGEMENT INC, <https://github.com/team113>
//
// This program is free software: you can redistribute it and/or modify it under
// the terms of the GNU Affero General Public License v3.0 as published by the
// Free Software Foundation, either version 3 of the License, or (at your
// option) any later version.
//
// This program is distributed in the hope that it will be useful, but WITHOUT
// ANY WARRANTY; without even the implied warranty of MERCHANTABILITY or FITNESS
// FOR A PARTICULAR PURPOSE. See the GNU Affero General Public License v3.0 for
// more details.
//
// You should have received a copy of the GNU Affero General Public License v3.0
// along with this program. If not, see
// <https://www.gnu.org/licenses/agpl-3.0.html>.

import 'package:flutter/material.dart';

import '/domain/model/contact.dart';
import '/domain/repository/contact.dart';
import '/domain/repository/user.dart';
import '/l10n/l10n.dart';
import '/themes.dart';
import '/ui/page/home/tab/chats/widget/hovered_ink.dart';
import '/ui/page/home/widget/avatar.dart';

/// Person ([ChatContact] or [User]) visual representation.
///
/// If both specified, the [contact] will be used.
class ContactTile extends StatelessWidget {
  const ContactTile({
    Key? key,
    this.contact,
    this.user,
    this.leading = const [],
    this.trailing = const [],
    this.onTap,
    this.selected = false,
    this.subtitle = const [],
    this.darken = 0,
    this.height = 86,
    this.radius = 30,
  }) : super(key: key);

  /// [RxChatContact] to display.
  final RxChatContact? contact;

  /// [RxUser] to display.
  final RxUser? user;

  /// Optional leading [Widget]s.
  final List<Widget> leading;

  /// Optional trailing [Widget]s.
  final List<Widget> trailing;

  /// Callback, called when this [Widget] is tapped.
  final void Function()? onTap;

  /// Indicator whether this [ContactTile] is selected.
  final bool selected;

  /// Amount of darkening to apply to the background of this [ContactTile].
  final double darken;

  /// Optional subtitle [Widget]s.
  final List<Widget> subtitle;

  /// Height of this [ContactTile].
  final double height;

  /// Radius of an [AvatarWidget] this [ContactTile] displays.
  final double radius;

  @override
  Widget build(BuildContext context) {
    final Style style = Theme.of(context).extension<Style>()!;

    return Container(
      constraints: BoxConstraints(minHeight: height),
      child: InkWellWithHover(
        selectedColor: style.cardSelectedColor,
        unselectedColor: style.cardColor,
        selected: selected,
        hoveredBorder: selected ? style.primaryBorder : style.cardHoveredBorder,
        border: selected ? style.primaryBorder : style.cardBorder,
        borderRadius: style.cardRadius,
<<<<<<< HEAD
        color: selected
            ? const Color(0xFFD7ECFF).withOpacity(0.8)
            : style.cardColor.darken(darken),
        child: InkWell(
          borderRadius: style.cardRadius,
          onTap: onTap,
          hoverColor: selected
              ? const Color(0x00D7ECFF)
              : const Color(0xFFD7ECFF).withOpacity(0.8),
          child: Padding(
            padding: const EdgeInsets.all(12),
            child: Row(
              children: [
                ...leading,
                if (contact != null)
                  AvatarWidget.fromRxContact(contact, radius: 26)
                else
                  AvatarWidget.fromRxUser(user, radius: 26),
                const SizedBox(width: 12),
                Expanded(
                  child: Text(
                    contact?.contact.value.name.val ??
                        contact?.user.value?.user.value.name?.val ??
                        contact?.user.value?.user.value.num.val ??
                        user?.user.value.name?.val ??
                        user?.user.value.num.val ??
                        ('dot'.l10n * 3),
                    overflow: TextOverflow.ellipsis,
                    maxLines: 1,
                    style: Theme.of(context).textTheme.headline5,
                  ),
=======
        onTap: onTap,
        unselectedHoverColor: style.cardHoveredColor,
        selectedHoverColor: style.cardSelectedColor,
        child: Padding(
          padding: const EdgeInsets.all(12),
          child: Row(
            children: [
              ...leading,
              if (contact != null)
                AvatarWidget.fromRxContact(contact, radius: radius)
              else
                AvatarWidget.fromRxUser(user, radius: radius),
              const SizedBox(width: 12),
              Expanded(
                child: Column(
                  crossAxisAlignment: CrossAxisAlignment.start,
                  mainAxisSize: MainAxisSize.min,
                  children: [
                    Row(
                      children: [
                        Expanded(
                          child: Text(
                            contact?.contact.value.name.val ??
                                contact?.user.value?.user.value.name?.val ??
                                contact?.user.value?.user.value.num.val ??
                                user?.user.value.name?.val ??
                                user?.user.value.num.val ??
                                'dot'.l10n * 3,
                            overflow: TextOverflow.ellipsis,
                            maxLines: 1,
                            style: Theme.of(context).textTheme.headline5,
                          ),
                        ),
                      ],
                    ),
                    ...subtitle,
                  ],
>>>>>>> 4471641f
                ),
              ),
              ...trailing,
            ],
          ),
        ),
      ),
    );
  }
}<|MERGE_RESOLUTION|>--- conflicted
+++ resolved
@@ -85,39 +85,6 @@
         hoveredBorder: selected ? style.primaryBorder : style.cardHoveredBorder,
         border: selected ? style.primaryBorder : style.cardBorder,
         borderRadius: style.cardRadius,
-<<<<<<< HEAD
-        color: selected
-            ? const Color(0xFFD7ECFF).withOpacity(0.8)
-            : style.cardColor.darken(darken),
-        child: InkWell(
-          borderRadius: style.cardRadius,
-          onTap: onTap,
-          hoverColor: selected
-              ? const Color(0x00D7ECFF)
-              : const Color(0xFFD7ECFF).withOpacity(0.8),
-          child: Padding(
-            padding: const EdgeInsets.all(12),
-            child: Row(
-              children: [
-                ...leading,
-                if (contact != null)
-                  AvatarWidget.fromRxContact(contact, radius: 26)
-                else
-                  AvatarWidget.fromRxUser(user, radius: 26),
-                const SizedBox(width: 12),
-                Expanded(
-                  child: Text(
-                    contact?.contact.value.name.val ??
-                        contact?.user.value?.user.value.name?.val ??
-                        contact?.user.value?.user.value.num.val ??
-                        user?.user.value.name?.val ??
-                        user?.user.value.num.val ??
-                        ('dot'.l10n * 3),
-                    overflow: TextOverflow.ellipsis,
-                    maxLines: 1,
-                    style: Theme.of(context).textTheme.headline5,
-                  ),
-=======
         onTap: onTap,
         unselectedHoverColor: style.cardHoveredColor,
         selectedHoverColor: style.cardSelectedColor,
@@ -155,7 +122,6 @@
                     ),
                     ...subtitle,
                   ],
->>>>>>> 4471641f
                 ),
               ),
               ...trailing,
