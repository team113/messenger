// Copyright © 2022 IT ENGINEERING MANAGEMENT INC, <https://github.com/team113>
//
// This program is free software: you can redistribute it and/or modify it under
// the terms of the GNU Affero General Public License v3.0 as published by the
// Free Software Foundation, either version 3 of the License, or (at your
// option) any later version.
//
// This program is distributed in the hope that it will be useful, but WITHOUT
// ANY WARRANTY; without even the implied warranty of MERCHANTABILITY or FITNESS
// FOR A PARTICULAR PURPOSE. See the GNU Affero General Public License v3.0 for
// more details.
//
// You should have received a copy of the GNU Affero General Public License v3.0
// along with this program. If not, see
// <https://www.gnu.org/licenses/agpl-3.0.html>.

import 'package:flutter/material.dart';

import '/domain/model/contact.dart';
import '/domain/model/my_user.dart';
import '/domain/repository/contact.dart';
import '/domain/repository/user.dart';
import '/l10n/l10n.dart';
import '/themes.dart';
import '/ui/page/home/tab/chats/widget/hovered_ink.dart';
import '/ui/page/home/widget/avatar.dart';
import '/ui/widget/context_menu/menu.dart';
import '/ui/widget/context_menu/region.dart';

/// Person ([ChatContact] or [User]) visual representation.
///
/// If both specified, the [contact] will be used.
class ContactTile extends StatelessWidget {
  const ContactTile({
    Key? key,
    this.contact,
    this.user,
    this.myUser,
    this.leading = const [],
    this.trailing = const [],
    this.onTap,
    this.selected = false,
    this.subtitle = const [],
    this.darken = 0,
    this.height = 86,
    this.radius = 30,
<<<<<<< HEAD
    this.unselectedColor,
    this.selectedColor,
    this.selectedHoverColor,
    this.unselectedHoverColor,
    this.border,
    this.hoveredBorder,
=======
    this.actions,
    this.folded = false,
    this.preventContextMenu = false,
    this.margin = const EdgeInsets.symmetric(vertical: 3),
>>>>>>> b88fba46
  }) : super(key: key);

  /// [MyUser] to display.
  final MyUser? myUser;

  /// [RxChatContact] to display.
  final RxChatContact? contact;

  /// [RxUser] to display.
  final RxUser? user;

  /// Optional leading [Widget]s.
  final List<Widget> leading;

  /// Optional trailing [Widget]s.
  final List<Widget> trailing;

  /// Callback, called when this [Widget] is tapped.
  final void Function()? onTap;

  /// Indicator whether this [ContactTile] is selected.
  final bool selected;

  /// Amount of darkening to apply to the background of this [ContactTile].
  final double darken;

  /// Indicator whether this [ContactTile] should have its corner folded.
  final bool folded;

  /// Indicator whether a default context menu should be prevented or not.
  ///
  /// Only effective under the web, since only web has a default context menu.
  final bool preventContextMenu;

  /// [ContextMenuRegion.actions] of this [ContactTile].
  final List<ContextMenuButton>? actions;

  /// Margin to apply to this [ContactTile].
  final EdgeInsets margin;

  /// Optional subtitle [Widget]s.
  final List<Widget> subtitle;

  /// Height of this [ContactTile].
  final double height;

  /// Radius of an [AvatarWidget] this [ContactTile] displays.
  final double radius;

  /// Background color of unselected this [ContactTile].
  final Color? unselectedColor;

  /// Background color of selected this [ContactTile].
  final Color? selectedColor;

  /// Background hover color of selected this [ContactTile].
  final Color? selectedHoverColor;

  /// Background hover color of unselected this [ContactTile].
  final Color? unselectedHoverColor;

  /// [Border] of this [ContactTile].
  final Border? border;

  /// Hovered [Border] of this [ContactTile].
  final Border? hoveredBorder;

  @override
  Widget build(BuildContext context) {
    final Style style = Theme.of(context).extension<Style>()!;

<<<<<<< HEAD
    return Container(
      constraints: BoxConstraints(minHeight: height),
      child: InkWellWithHover(
        selectedColor: selectedColor ?? style.cardSelectedColor,
        unselectedColor: unselectedColor ?? style.cardColor,
        selected: selected,
        hoveredBorder: hoveredBorder ??
            (selected ? style.primaryBorder : style.cardHoveredBorder),
        border: border ?? (selected ? style.primaryBorder : style.cardBorder),
        borderRadius: style.cardRadius,
        onTap: onTap,
        unselectedHoverColor: unselectedHoverColor ?? style.cardHoveredColor,
        selectedHoverColor: selectedHoverColor ?? style.cardSelectedColor,
        child: Padding(
          padding: const EdgeInsets.all(12),
          child: Row(
            children: [
              ...leading,
              if (contact != null)
                AvatarWidget.fromRxContact(contact, radius: radius)
              else
                AvatarWidget.fromRxUser(user, radius: radius),
              const SizedBox(width: 12),
              Expanded(
                child: Column(
                  crossAxisAlignment: CrossAxisAlignment.start,
                  mainAxisSize: MainAxisSize.min,
                  children: [
                    Row(
                      children: [
                        Expanded(
                          child: Text(
                            contact?.contact.value.name.val ??
                                contact?.user.value?.user.value.name?.val ??
                                contact?.user.value?.user.value.num.val ??
                                user?.user.value.name?.val ??
                                user?.user.value.num.val ??
                                'dot'.l10n * 3,
                            overflow: TextOverflow.ellipsis,
                            maxLines: 1,
                            style: Theme.of(context).textTheme.headline5,
=======
    return ContextMenuRegion(
      key: contact != null || user != null
          ? Key('ContextMenuRegion_${contact?.id ?? user?.id ?? myUser?.id}')
          : null,
      preventContextMenu: preventContextMenu,
      actions: actions ?? [],
      child: Padding(
        padding: margin,
        child: InkWellWithHover(
          selectedColor: style.cardSelectedColor,
          unselectedColor: style.cardColor.darken(darken),
          selected: selected,
          hoveredBorder:
              selected ? style.primaryBorder : style.cardHoveredBorder,
          border: selected ? style.primaryBorder : style.cardBorder,
          borderRadius: style.cardRadius,
          onTap: onTap,
          unselectedHoverColor: style.cardHoveredColor.darken(darken),
          selectedHoverColor: style.cardSelectedColor,
          folded: contact?.contact.value.favoritePosition != null,
          child: Padding(
            key: contact?.contact.value.favoritePosition != null
                ? Key('FavoriteIndicator_${contact?.contact.value.id}')
                : null,
            padding: const EdgeInsets.fromLTRB(12, 14, 12, 14),
            child: Row(
              children: [
                ...leading,
                if (contact != null)
                  AvatarWidget.fromRxContact(contact, radius: radius)
                else if (user != null)
                  AvatarWidget.fromRxUser(user, radius: radius)
                else
                  AvatarWidget.fromMyUser(
                    myUser,
                    radius: radius,
                  ),
                const SizedBox(width: 12),
                Expanded(
                  child: Column(
                    crossAxisAlignment: CrossAxisAlignment.start,
                    mainAxisSize: MainAxisSize.min,
                    children: [
                      Row(
                        children: [
                          Expanded(
                            child: Text(
                              contact?.contact.value.name.val ??
                                  contact?.user.value?.user.value.name?.val ??
                                  contact?.user.value?.user.value.num.val ??
                                  user?.user.value.name?.val ??
                                  user?.user.value.num.val ??
                                  myUser?.name?.val ??
                                  myUser?.num.val ??
                                  (myUser == null
                                      ? '...'
                                      : 'btn_your_profile'.l10n),
                              overflow: TextOverflow.ellipsis,
                              maxLines: 1,
                              style: Theme.of(context).textTheme.headline5,
                            ),
>>>>>>> b88fba46
                          ),
                        ],
                      ),
                      ...subtitle,
                    ],
                  ),
                ),
                ...trailing,
              ],
            ),
          ),
        ),
      ),
    );
  }
}<|MERGE_RESOLUTION|>--- conflicted
+++ resolved
@@ -44,19 +44,16 @@
     this.darken = 0,
     this.height = 86,
     this.radius = 30,
-<<<<<<< HEAD
+    this.actions,
+    this.folded = false,
+    this.preventContextMenu = false,
+    this.margin = const EdgeInsets.symmetric(vertical: 3),
     this.unselectedColor,
     this.selectedColor,
     this.selectedHoverColor,
     this.unselectedHoverColor,
     this.border,
     this.hoveredBorder,
-=======
-    this.actions,
-    this.folded = false,
-    this.preventContextMenu = false,
-    this.margin = const EdgeInsets.symmetric(vertical: 3),
->>>>>>> b88fba46
   }) : super(key: key);
 
   /// [MyUser] to display.
@@ -128,49 +125,6 @@
   Widget build(BuildContext context) {
     final Style style = Theme.of(context).extension<Style>()!;
 
-<<<<<<< HEAD
-    return Container(
-      constraints: BoxConstraints(minHeight: height),
-      child: InkWellWithHover(
-        selectedColor: selectedColor ?? style.cardSelectedColor,
-        unselectedColor: unselectedColor ?? style.cardColor,
-        selected: selected,
-        hoveredBorder: hoveredBorder ??
-            (selected ? style.primaryBorder : style.cardHoveredBorder),
-        border: border ?? (selected ? style.primaryBorder : style.cardBorder),
-        borderRadius: style.cardRadius,
-        onTap: onTap,
-        unselectedHoverColor: unselectedHoverColor ?? style.cardHoveredColor,
-        selectedHoverColor: selectedHoverColor ?? style.cardSelectedColor,
-        child: Padding(
-          padding: const EdgeInsets.all(12),
-          child: Row(
-            children: [
-              ...leading,
-              if (contact != null)
-                AvatarWidget.fromRxContact(contact, radius: radius)
-              else
-                AvatarWidget.fromRxUser(user, radius: radius),
-              const SizedBox(width: 12),
-              Expanded(
-                child: Column(
-                  crossAxisAlignment: CrossAxisAlignment.start,
-                  mainAxisSize: MainAxisSize.min,
-                  children: [
-                    Row(
-                      children: [
-                        Expanded(
-                          child: Text(
-                            contact?.contact.value.name.val ??
-                                contact?.user.value?.user.value.name?.val ??
-                                contact?.user.value?.user.value.num.val ??
-                                user?.user.value.name?.val ??
-                                user?.user.value.num.val ??
-                                'dot'.l10n * 3,
-                            overflow: TextOverflow.ellipsis,
-                            maxLines: 1,
-                            style: Theme.of(context).textTheme.headline5,
-=======
     return ContextMenuRegion(
       key: contact != null || user != null
           ? Key('ContextMenuRegion_${contact?.id ?? user?.id ?? myUser?.id}')
@@ -180,16 +134,17 @@
       child: Padding(
         padding: margin,
         child: InkWellWithHover(
-          selectedColor: style.cardSelectedColor,
-          unselectedColor: style.cardColor.darken(darken),
+          selectedColor: selectedColor ?? style.cardSelectedColor,
+        unselectedColor: unselectedColor ?? style.cardColor.darken(darken),
           selected: selected,
           hoveredBorder:
-              selected ? style.primaryBorder : style.cardHoveredBorder,
-          border: selected ? style.primaryBorder : style.cardBorder,
+              hoveredBorder ??
+            (selected ? style.primaryBorder : style.cardHoveredBorder),
+          border: border ?? (selected ? style.primaryBorder : style.cardBorder),
           borderRadius: style.cardRadius,
           onTap: onTap,
-          unselectedHoverColor: style.cardHoveredColor.darken(darken),
-          selectedHoverColor: style.cardSelectedColor,
+          unselectedHoverColor: unselectedHoverColor ?? style.cardHoveredColor.darken(darken),
+          selectedHoverColor: selectedHoverColor ?? style.cardSelectedColor,
           folded: contact?.contact.value.favoritePosition != null,
           child: Padding(
             key: contact?.contact.value.favoritePosition != null
@@ -232,7 +187,6 @@
                               maxLines: 1,
                               style: Theme.of(context).textTheme.headline5,
                             ),
->>>>>>> b88fba46
                           ),
                         ],
                       ),
