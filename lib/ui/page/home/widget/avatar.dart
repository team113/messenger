--- conflicted
+++ resolved
@@ -438,38 +438,20 @@
                 shape: BoxShape.circle,
               ),
               child: Center(
-<<<<<<< HEAD
-                child: SelectionContainer.disabled(
-                  child: Text(
-                    (title ?? '??').initials(),
-                    style: fonts.titleSmall!.copyWith(
-                      fontSize: fonts.bodyMedium!.fontSize! * (maxWidth / 40.0),
-                      color: style.colors.onPrimary,
-                    ),
-
-                    // Disable the accessibility size settings for this [Text].
-                    textScaleFactor: 1,
-                  ),
-                ),
-=======
                 child: label ??
                     SelectionContainer.disabled(
                       child: Text(
                         (title ?? '??').initials(),
-                        style: Theme.of(context)
-                            .textTheme
-                            .headlineMedium
-                            ?.copyWith(
-                              fontSize: 15 * (maxWidth / 40.0),
-                              color: style.colors.onPrimary,
-                              fontWeight: FontWeight.w700,
-                            ),
+                        style: fonts.titleSmall!.copyWith(
+                          fontSize:
+                              fonts.bodyMedium!.fontSize! * (maxWidth / 40.0),
+                          color: style.colors.onPrimary,
+                        ),
 
                         // Disable the accessibility size settings for this [Text].
                         textScaleFactor: 1,
                       ),
                     ),
->>>>>>> c933a38a
               ),
             ),
             if (avatar != null)
