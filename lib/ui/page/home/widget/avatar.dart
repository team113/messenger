// Copyright © 2022-2023 IT ENGINEERING MANAGEMENT INC,
//                       <https://github.com/team113>
//
// This program is free software: you can redistribute it and/or modify it under
// the terms of the GNU Affero General Public License v3.0 as published by the
// Free Software Foundation, either version 3 of the License, or (at your
// option) any later version.
//
// This program is distributed in the hope that it will be useful, but WITHOUT
// ANY WARRANTY; without even the implied warranty of MERCHANTABILITY or FITNESS
// FOR A PARTICULAR PURPOSE. See the GNU Affero General Public License v3.0 for
// more details.
//
// You should have received a copy of the GNU Affero General Public License v3.0
// along with this program. If not, see
// <https://www.gnu.org/licenses/agpl-3.0.html>.

import 'dart:math';

import 'package:badges/badges.dart' as badges;
import 'package:collection/collection.dart';
import 'package:flutter/material.dart';
import 'package:get/get.dart';

import '/api/backend/schema.dart' show Presence;
import '/domain/model/avatar.dart';
import '/domain/model/chat.dart';
import '/domain/model/contact.dart';
import '/domain/model/my_user.dart';
import '/domain/model/user.dart';
import '/domain/repository/chat.dart';
import '/domain/repository/contact.dart';
import '/domain/repository/user.dart';
import '/themes.dart';
import '/ui/page/home/page/chat/controller.dart';
import '/ui/page/home/widget/retry_image.dart';

/// Widget to build an [Avatar].
///
/// Displays a colored [BoxDecoration] with initials based on a [title] if
/// [avatar] is not specified.
class AvatarWidget extends StatelessWidget {
  const AvatarWidget({
    Key? key,
    this.avatar,
    this.radius,
    this.maxRadius,
    this.minRadius,
    this.title,
    this.color,
    this.opacity = 1,
    this.isOnline = false,
    this.isAway = false,
  }) : super(key: key);

  /// Creates an [AvatarWidget] from the specified [contact].
  factory AvatarWidget.fromContact(
    ChatContact? contact, {
    Key? key,
    Avatar? avatar,
    double? radius,
    double? maxRadius,
    double? minRadius,
    double opacity = 1,
  }) =>
      AvatarWidget(
        key: key,
        avatar: avatar,
        title: contact?.name.val,
        color: (contact?.users.isEmpty ?? false)
            ? contact?.name.val.sum()
            : contact?.users.first.num.val.sum(),
        radius: radius,
        maxRadius: maxRadius,
        minRadius: minRadius,
        opacity: opacity,
      );

  /// Creates an [AvatarWidget] from the specified reactive [contact].
  static Widget fromRxContact(
    RxChatContact? contact, {
    Key? key,
    Avatar? avatar,
    double? radius,
    double? maxRadius,
    double? minRadius,
    double opacity = 1,
    bool showBadge = true,
  }) {
    if (contact == null) {
      return AvatarWidget.fromContact(
        key: key,
        contact?.contact.value,
        avatar: avatar,
        radius: radius,
        maxRadius: maxRadius,
        minRadius: minRadius,
        opacity: opacity,
      );
    }

    return Obx(() {
      return AvatarWidget(
        key: key,
        isOnline: contact.contact.value.users.length == 1 &&
            contact.user.value?.user.value.online == true,
        isAway: contact.user.value?.user.value.presence == Presence.away,
        avatar: contact.user.value?.user.value.avatar,
        title: contact.contact.value.name.val,
        color: contact.user.value == null
            ? contact.contact.value.name.val.sum()
            : contact.user.value?.user.value.num.val.sum(),
        radius: radius,
        maxRadius: maxRadius,
        minRadius: minRadius,
        opacity: opacity,
      );
    });
  }

  /// Creates an [AvatarWidget] from the specified [MyUser].
  factory AvatarWidget.fromMyUser(
    MyUser? myUser, {
    Key? key,
    double? radius,
    double? maxRadius,
    double? minRadius,
    double opacity = 1,
    bool badge = true,
  }) =>
      AvatarWidget(
        key: key,
        isOnline: badge && myUser?.online == true,
        isAway: myUser?.presence == Presence.away,
        avatar: myUser?.avatar,
        title: myUser?.name?.val ?? myUser?.num.val,
        color: myUser?.num.val.sum(),
        radius: radius,
        maxRadius: maxRadius,
        minRadius: minRadius,
        opacity: opacity,
      );

  /// Creates an [AvatarWidget] from the specified [user].
  factory AvatarWidget.fromUser(
    User? user, {
    Key? key,
    double? radius,
    double? maxRadius,
    double? minRadius,
    double opacity = 1,
  }) =>
      AvatarWidget(
        key: key,
        avatar: user?.avatar,
        title: user?.name?.val ?? user?.num.val,
        color: user?.num.val.sum(),
        radius: radius,
        maxRadius: maxRadius,
        minRadius: minRadius,
        opacity: opacity,
      );

  /// Creates an [AvatarWidget] from the specified reactive [user].
  static Widget fromRxUser(
    RxUser? user, {
    Key? key,
    double? radius,
    double? maxRadius,
    double? minRadius,
    double opacity = 1,
    bool badge = true,
  }) {
    if (user == null) {
      return AvatarWidget.fromUser(
        user?.user.value,
        key: key,
        radius: radius,
        maxRadius: maxRadius,
        minRadius: minRadius,
        opacity: opacity,
      );
    }

    return Obx(
      () => AvatarWidget(
        key: key,
        isOnline: badge && user.user.value.online == true,
        isAway: user.user.value.presence == Presence.away,
        avatar: user.user.value.avatar,
        title: user.user.value.name?.val ?? user.user.value.num.val,
        color: user.user.value.num.val.sum(),
        radius: radius,
        maxRadius: maxRadius,
        minRadius: minRadius,
        opacity: opacity,
      ),
    );
  }

  /// Creates an [AvatarWidget] from the specified [Chat] and its parameters.
  factory AvatarWidget.fromChat(
    Chat? chat,
    String? title,
    Avatar? avatar,
    UserId? me, {
    Key? key,
    double? radius,
    double? maxRadius,
    double? minRadius,
    double opacity = 1,
  }) =>
      AvatarWidget(
        key: key,
        avatar: avatar,
        title: title,
        color: chat?.colorDiscriminant(me).sum(),
        radius: radius,
        maxRadius: maxRadius,
        minRadius: minRadius,
        opacity: opacity,
      );

  /// Creates an [AvatarWidget] from the specified [RxChat].
  static Widget fromRxChat(
    RxChat? chat, {
    Key? key,
    double? radius,
    double? maxRadius,
    double? minRadius,
    double opacity = 1,
  }) {
    if (chat == null) {
      return AvatarWidget(
        key: key,
        radius: radius,
        maxRadius: maxRadius,
        minRadius: minRadius,
        opacity: opacity,
      );
    }

    return Obx(() {
      RxUser? user =
          chat.members.values.firstWhereOrNull((e) => e.id != chat.me);
      return AvatarWidget(
        key: key,
        isOnline: chat.chat.value.isDialog && user?.user.value.online == true,
        isAway: user?.user.value.presence == Presence.away,
        avatar: chat.avatar.value,
        title: chat.title.value,
        color: chat.chat.value.colorDiscriminant(chat.me).sum(),
        radius: radius,
        maxRadius: maxRadius,
        minRadius: minRadius,
        opacity: opacity,
      );
    });
  }

  /// [Avatar] to display.
  final Avatar? avatar;

  /// Size of the avatar, expressed as the radius (half the diameter).
  ///
  /// If [radius] is specified, then neither [minRadius] nor [maxRadius] may be
  /// specified. Specifying [radius] is equivalent to specifying a [minRadius]
  /// and [maxRadius], both with the value of [radius].
  ///
  /// If neither [minRadius] nor [maxRadius] are specified, defaults to 20
  /// logical pixels.
  final double? radius;

  /// The maximum size of the avatar, expressed as the radius (half the
  /// diameter).
  ///
  /// If [maxRadius] is specified, then [radius] must not also be specified.
  ///
  /// Defaults to [double.infinity].
  final double? maxRadius;

  /// The minimum size of the avatar, expressed as the radius (half the
  /// diameter).
  ///
  /// If [minRadius] is specified, then [radius] must not also be specified.
  ///
  /// Defaults to zero.
  final double? minRadius;

  /// Optional title of an avatar to display.
  final String? title;

  /// Integer that determining the gradient color of the avatar.
  final int? color;

  /// Opacity of this [AvatarWidget].
  final double opacity;

  /// Indicator whether to display an online [Badge] in the bottom-right corner
  /// of this [AvatarWidget].
  final bool isOnline;

  /// Indicator whether to display an away [Badge] in the bottom-right corner
  /// of this [AvatarWidget].
  ///
  /// [Badge] is displayed only if [isOnline] is `true` as well.
  final bool isAway;

  /// Returns minimum diameter of the avatar.
  double get _minDiameter {
    if (radius == null && minRadius == null && maxRadius == null) {
      return 40;
    }
    return 2.0 * (radius ?? minRadius ?? 20);
  }

  /// Returns maximum diameter of the avatar.
  double get _maxDiameter {
    if (radius == null && minRadius == null && maxRadius == null) {
      return 40;
    }
    return 2.0 * (radius ?? maxRadius ?? 40);
  }

  @override
  Widget build(BuildContext context) {
    return opacity == 1
        ? _avatar(context)
        : Opacity(
            opacity: opacity,
            child: _avatar(context),
          );
  }

  /// Returns an actual interface of this [AvatarWidget].
  Widget _avatar(BuildContext context) {
    final Style style = Theme.of(context).extension<Style>()!;

    return LayoutBuilder(builder: (context, constraints) {
      final Color gradient;

      if (color != null) {
        gradient =
            style.colors.userColors[color! % style.colors.userColors.length];
      } else if (title != null) {
        gradient = style.colors
            .userColors[(title!.hashCode) % style.colors.userColors.length];
      } else {
        gradient = style.colors.secondaryBackgroundLightest;
      }

      double minWidth = min(_minDiameter, constraints.smallest.shortestSide);
      double minHeight = min(_minDiameter, constraints.smallest.shortestSide);
      double maxWidth = min(_maxDiameter, constraints.biggest.shortestSide);
      double maxHeight = min(_maxDiameter, constraints.biggest.shortestSide);

      final double badgeSize = maxWidth / 10;

      return badges.Badge(
        showBadge: isOnline,
        badgeStyle: badges.BadgeStyle(
          badgeColor: style.colors.onPrimary,
          padding: EdgeInsets.all(badgeSize / 6),
          elevation: 0,
        ),
        badgeContent: Container(
          decoration: BoxDecoration(
            shape: BoxShape.circle,
            color: isAway
                ? style.colors.warningColor
                : style.colors.acceptAuxiliaryColor,
          ),
          padding: EdgeInsets.all(badgeSize),
        ),
        badgeAnimation: const badges.BadgeAnimation.fade(toAnimate: false),
        position: badges.BadgePosition.bottomEnd(
          bottom: badgeSize / 3,
          end: badgeSize / 3,
        ),
        child: Container(
          constraints: BoxConstraints(
            minHeight: minHeight,
            minWidth: minWidth,
            maxWidth: maxWidth,
            maxHeight: maxHeight,
          ),
          decoration: BoxDecoration(
            gradient: LinearGradient(
              begin: Alignment.topCenter,
              end: Alignment.bottomCenter,
              colors: [gradient.lighten(), gradient],
            ),
            shape: BoxShape.circle,
          ),
          child: Stack(
            children: [
              Center(
<<<<<<< HEAD
                child: SelectionContainer.disabled(
                  child: Text(
                    (title ?? '??').initials(),
                    style: Theme.of(context).textTheme.headlineMedium?.copyWith(
                          fontSize: 15 * (maxWidth / 40.0),
                          color: Colors.white,
                          fontWeight: FontWeight.w700,
                        ),

                    // Disable the accessibility size settings for this [Text].
                    textScaleFactor: 1,
                  ),
=======
                child: Text(
                  (title ?? '??').initials(),
                  style: Theme.of(context).textTheme.headlineMedium?.copyWith(
                        fontSize: 15 * (maxWidth / 40.0),
                        color: style.colors.onPrimary,
                        fontWeight: FontWeight.w700,
                      ),

                  // Disable the accessibility size settings for this [Text].
                  textScaleFactor: 1,
>>>>>>> f375b583
                ),
              ),
              if (avatar != null)
                ClipOval(
                  child: RetryImage(
                    avatar!.original.url,
                    checksum: avatar!.original.checksum,
                    fit: BoxFit.cover,
                    height: double.infinity,
                    width: double.infinity,
                    displayProgress: false,
                  ),
                ),
            ],
          ),
        ),
      );
    });
  }
}

/// Extension adding an ability to get initials from a [String].
extension _InitialsExtension on String {
  /// Returns initials (two letters which begin each word) of this string.
  String initials() {
    List<String> words = split(' ').where((e) => e.isNotEmpty).toList();

    if (words.length >= 2) {
      return '${words[0][0]}${words[1][0]}'.toUpperCase();
    } else if (words.isNotEmpty) {
      if (words[0].length >= 2) {
        return '${words[0][0].toUpperCase()}${words[0][1].toLowerCase()}';
      } else {
        return words[0].toUpperCase();
      }
    }

    return '';
  }
}

/// Extension adding an ability to get a sum of [String] code units.
extension SumStringExtension on String {
  /// Returns a sum of [codeUnits].
  int sum() => codeUnits.fold(0, (a, b) => a + b);
}

/// Extension adding an ability to lighten or darken a color.
extension BrightnessColorExtension on Color {
  /// Returns a lighten variant of this color.
  Color lighten([double amount = .2]) {
    assert(amount >= 0 && amount <= 1);

    if (amount == 0) {
      return this;
    }

    final hsl = HSLColor.fromColor(this);
    final hslLight =
        hsl.withLightness((hsl.lightness + amount).clamp(0.0, 1.0));

    return hslLight.toColor();
  }

  /// Returns a darken variant of this color.
  Color darken([double amount = .2]) {
    assert(amount >= 0 && amount <= 1);

    if (amount == 0) {
      return this;
    }

    final hsl = HSLColor.fromColor(this);
    final hslLight =
        hsl.withLightness((hsl.lightness - amount).clamp(0.0, 1.0));

    return hslLight.toColor();
  }
}<|MERGE_RESOLUTION|>--- conflicted
+++ resolved
@@ -395,31 +395,18 @@
           child: Stack(
             children: [
               Center(
-<<<<<<< HEAD
                 child: SelectionContainer.disabled(
                   child: Text(
                     (title ?? '??').initials(),
                     style: Theme.of(context).textTheme.headlineMedium?.copyWith(
                           fontSize: 15 * (maxWidth / 40.0),
-                          color: Colors.white,
+                          color: style.colors.onPrimary,
                           fontWeight: FontWeight.w700,
                         ),
 
                     // Disable the accessibility size settings for this [Text].
                     textScaleFactor: 1,
                   ),
-=======
-                child: Text(
-                  (title ?? '??').initials(),
-                  style: Theme.of(context).textTheme.headlineMedium?.copyWith(
-                        fontSize: 15 * (maxWidth / 40.0),
-                        color: style.colors.onPrimary,
-                        fontWeight: FontWeight.w700,
-                      ),
-
-                  // Disable the accessibility size settings for this [Text].
-                  textScaleFactor: 1,
->>>>>>> f375b583
                 ),
               ),
               if (avatar != null)
