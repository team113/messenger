// Copyright © 2022-2023 IT ENGINEERING MANAGEMENT INC,
//                       <https://github.com/team113>
//
// This program is free software: you can redistribute it and/or modify it under
// the terms of the GNU Affero General Public License v3.0 as published by the
// Free Software Foundation, either version 3 of the License, or (at your
// option) any later version.
//
// This program is distributed in the hope that it will be useful, but WITHOUT
// ANY WARRANTY; without even the implied warranty of MERCHANTABILITY or FITNESS
// FOR A PARTICULAR PURPOSE. See the GNU Affero General Public License v3.0 for
// more details.
//
// You should have received a copy of the GNU Affero General Public License v3.0
// along with this program. If not, see
// <https://www.gnu.org/licenses/agpl-3.0.html>.

import 'dart:async';
import 'dart:math';

import 'package:collection/collection.dart';
import 'package:flutter/material.dart';
import 'package:get/get.dart';

import '/api/backend/schema.dart' show Presence;
import '/domain/model/avatar.dart';
import '/domain/model/chat.dart';
import '/domain/model/contact.dart';
import '/domain/model/file.dart';
import '/domain/model/my_user.dart';
import '/domain/model/user.dart';
import '/domain/repository/chat.dart';
import '/domain/repository/contact.dart';
import '/domain/repository/user.dart';
import '/themes.dart';
import '/ui/page/home/page/chat/controller.dart';
import '/ui/page/home/widget/retry_image.dart';
import '/ui/widget/svg/svg.dart';

/// Widget to build an [Avatar].
///
/// Displays a colored [BoxDecoration] with initials based on a [title] if
/// [avatar] is not specified.
class AvatarWidget extends StatelessWidget {
  const AvatarWidget({
    super.key,
    this.avatar,
    this.child,
    this.radius,
    this.maxRadius,
    this.minRadius,
    this.title,
    this.color,
    this.opacity = 1,
    this.isOnline = false,
    this.isAway = false,
    this.label,
    this.onForbidden,
  });

  /// Creates an [AvatarWidget] from the specified [contact].
  factory AvatarWidget.fromContact(
    ChatContact? contact, {
    Key? key,
    Avatar? avatar,
    double? radius,
    double? maxRadius,
    double? minRadius,
    double opacity = 1,
  }) =>
      AvatarWidget(
        key: key,
        avatar: avatar,
        title: contact?.name.val,
        color: (contact?.users.isEmpty ?? false)
            ? contact?.name.val.sum()
            : contact?.users.first.num.val.sum(),
        radius: radius,
        maxRadius: maxRadius,
        minRadius: minRadius,
        opacity: opacity,
      );

  /// Creates an [AvatarWidget] from the specified reactive [contact].
  static Widget fromRxContact(
    RxChatContact? contact, {
    Key? key,
    Avatar? avatar,
    double? radius,
    double? maxRadius,
    double? minRadius,
    double opacity = 1,
    bool badge = true,
  }) {
    if (contact == null) {
      return AvatarWidget.fromContact(
        key: key,
        contact?.contact.value,
        avatar: avatar,
        radius: radius,
        maxRadius: maxRadius,
        minRadius: minRadius,
        opacity: opacity,
      );
    }

    return Obx(() {
      return AvatarWidget(
        key: key,
        isOnline: badge &&
            contact.contact.value.users.length == 1 &&
            contact.user.value?.user.value.online == true,
        isAway: contact.user.value?.user.value.presence == Presence.away,
        avatar: contact.user.value?.user.value.avatar,
        title: contact.contact.value.name.val,
        color: contact.user.value == null
            ? contact.contact.value.name.val.sum()
            : contact.user.value?.user.value.num.val.sum(),
        radius: radius,
        maxRadius: maxRadius,
        minRadius: minRadius,
        opacity: opacity,
      );
    });
  }

  /// Creates an [AvatarWidget] from the specified [MyUser].
  factory AvatarWidget.fromMyUser(
    MyUser? myUser, {
    Key? key,
    double? radius,
    double? maxRadius,
    double? minRadius,
    double opacity = 1,
    bool badge = true,
    FutureOr<void> Function()? onForbidden,
  }) =>
      AvatarWidget(
        key: key,
        isOnline: badge && myUser?.online == true,
        isAway: myUser?.presence == Presence.away,
        avatar: myUser?.avatar,
        title: myUser?.name?.val ?? myUser?.num.val,
        color: myUser?.num.val.sum(),
        radius: radius,
        maxRadius: maxRadius,
        minRadius: minRadius,
        opacity: opacity,
        onForbidden: onForbidden,
      );

  /// Creates an [AvatarWidget] from the specified [user].
  factory AvatarWidget.fromUser(
    User? user, {
    Key? key,
    double? radius,
    double? maxRadius,
    double? minRadius,
    double opacity = 1,
  }) =>
      AvatarWidget(
        key: key,
        avatar: user?.avatar,
        title: user?.name?.val ?? user?.num.val,
        color: user?.num.val.sum(),
        radius: radius,
        maxRadius: maxRadius,
        minRadius: minRadius,
        opacity: opacity,
      );

  /// Creates an [AvatarWidget] from the specified reactive [user].
  static Widget fromRxUser(
    RxUser? user, {
    Key? key,
    double? radius,
    double? maxRadius,
    double? minRadius,
    double opacity = 1,
    bool badge = true,
  }) {
    if (user == null) {
      return AvatarWidget.fromUser(
        user?.user.value,
        key: key,
        radius: radius,
        maxRadius: maxRadius,
        minRadius: minRadius,
        opacity: opacity,
      );
    }

    return Obx(
      () => AvatarWidget(
        key: key,
        isOnline: badge && user.user.value.online == true,
        isAway: user.user.value.presence == Presence.away,
        avatar: user.user.value.avatar,
        title: user.user.value.name?.val ?? user.user.value.num.val,
        color: user.user.value.num.val.sum(),
        radius: radius,
        maxRadius: maxRadius,
        minRadius: minRadius,
        opacity: opacity,
      ),
    );
  }

  /// Creates an [AvatarWidget] from the specified [chat]-monolog.
  factory AvatarWidget.fromMonolog(
    Chat? chat,
    UserId? me, {
    Key? key,
    double? radius,
    double? maxRadius,
    double? minRadius,
    double opacity = 1,
  }) =>
      AvatarWidget(
        key: key,
        label: LayoutBuilder(
          builder: (context, constraints) {
            return SvgImage.asset(
              'assets/icons/notes.svg',
              height: constraints.maxWidth / 2,
            );
          },
        ),
        avatar: chat?.avatar,
        color: chat?.colorDiscriminant(me).sum(),
        radius: radius,
        maxRadius: maxRadius,
        minRadius: minRadius,
        opacity: opacity,
      );

  /// Creates an [AvatarWidget] from the specified [Chat] and its parameters.
  factory AvatarWidget.fromChat(
    Chat? chat,
    String? title,
    Avatar? avatar,
    UserId? me, {
    Key? key,
    double? radius,
    double? maxRadius,
    double? minRadius,
    double opacity = 1,
  }) =>
      AvatarWidget(
        key: key,
        avatar: avatar,
        title: title,
        color: chat?.colorDiscriminant(me).sum(),
        radius: radius,
        maxRadius: maxRadius,
        minRadius: minRadius,
        opacity: opacity,
      );

  /// Creates an [AvatarWidget] from the specified [RxChat].
  static Widget fromRxChat(
    RxChat? chat, {
    Key? key,
    double? radius,
    double? maxRadius,
    double? minRadius,
    double opacity = 1,
  }) {
    if (chat == null) {
      return AvatarWidget(
        key: key,
        radius: radius,
        maxRadius: maxRadius,
        minRadius: minRadius,
        opacity: opacity,
      );
    }

    return Obx(() {
      if (chat.chat.value.isMonolog) {
        return AvatarWidget.fromMonolog(
          chat.chat.value,
          chat.me,
          radius: radius,
          maxRadius: maxRadius,
          minRadius: minRadius,
          opacity: opacity,
        );
      }

      RxUser? user =
          chat.members.values.firstWhereOrNull((e) => e.id != chat.me);
      return AvatarWidget(
        key: key,
        isOnline: chat.chat.value.isDialog && user?.user.value.online == true,
        isAway: user?.user.value.presence == Presence.away,
        avatar: chat.avatar.value,
        title: chat.title.value,
        color: chat.chat.value.colorDiscriminant(chat.me).sum(),
        radius: radius,
        maxRadius: maxRadius,
        minRadius: minRadius,
        opacity: opacity,
      );
    });
  }

  /// [Avatar] to display.
  final Avatar? avatar;

  /// [Widget] to display inside this [AvatarWidget].
  ///
  /// No-op, if [avatar] is specified.
  ///
  /// Intended to be used on the [Routes.style] page only.
  final Widget? child;

  /// Size of the avatar, expressed as the radius (half the diameter).
  ///
  /// If [radius] is specified, then neither [minRadius] nor [maxRadius] may be
  /// specified. Specifying [radius] is equivalent to specifying a [minRadius]
  /// and [maxRadius], both with the value of [radius].
  ///
  /// If neither [minRadius] nor [maxRadius] are specified, defaults to 20
  /// logical pixels.
  final double? radius;

  /// The maximum size of the avatar, expressed as the radius (half the
  /// diameter).
  ///
  /// If [maxRadius] is specified, then [radius] must not also be specified.
  ///
  /// Defaults to [double.infinity].
  final double? maxRadius;

  /// The minimum size of the avatar, expressed as the radius (half the
  /// diameter).
  ///
  /// If [minRadius] is specified, then [radius] must not also be specified.
  ///
  /// Defaults to zero.
  final double? minRadius;

  /// Optional title of an avatar to display.
  final String? title;

  /// Integer that determining the gradient color of the avatar.
  final int? color;

  /// Opacity of this [AvatarWidget].
  final double opacity;

  /// Indicator whether to display an online [Badge] in the bottom-right corner
  /// of this [AvatarWidget].
  final bool isOnline;

  /// Indicator whether to display an away [Badge] in the bottom-right corner
  /// of this [AvatarWidget].
  ///
  /// [Badge] is displayed only if [isOnline] is `true` as well.
  final bool isAway;

  /// Optional label to show inside this [AvatarWidget].
  final Widget? label;

  /// Callback, called when [avatar] fetching fails with `Forbidden` error.
  final FutureOr<void> Function()? onForbidden;

  /// Returns minimum diameter of the avatar.
  double get _minDiameter {
    if (radius == null && minRadius == null && maxRadius == null) {
      return 40;
    }
    return 2.0 * (radius ?? minRadius ?? 20);
  }

  /// Returns maximum diameter of the avatar.
  double get _maxDiameter {
    if (radius == null && minRadius == null && maxRadius == null) {
      return 40;
    }
    return 2.0 * (radius ?? maxRadius ?? 40);
  }

  @override
  Widget build(BuildContext context) {
    return opacity == 1
        ? _avatar(context)
        : Opacity(
            opacity: opacity,
            child: _avatar(context),
          );
  }

  /// Returns an actual interface of this [AvatarWidget].
  Widget _avatar(BuildContext context) {
    final style = Theme.of(context).style;

    return LayoutBuilder(builder: (context, constraints) {
      final Color gradient;

      if (color != null) {
        gradient =
            style.colors.userColors[color! % style.colors.userColors.length];
      } else if (title != null) {
        gradient = style.colors
            .userColors[(title!.hashCode) % style.colors.userColors.length];
      } else {
        gradient = style.colors.secondaryBackgroundLightest;
      }

      double minWidth = min(_minDiameter, constraints.smallest.shortestSide);
      double minHeight = min(_minDiameter, constraints.smallest.shortestSide);
      double maxWidth = min(_maxDiameter, constraints.biggest.shortestSide);
      double maxHeight = min(_maxDiameter, constraints.biggest.shortestSide);

      final double badgeSize = maxWidth >= 40 ? maxWidth / 5 : maxWidth / 3.75;

      final ImageFile? image = maxWidth > 250
          ? avatar?.full
          : maxWidth > 100
              ? avatar?.big
              : maxWidth > 46
                  ? avatar?.medium
                  : avatar?.small;

      return Badge(
        largeSize: badgeSize * 1.16,
        isLabelVisible: isOnline,
        alignment: Alignment.bottomRight,
        backgroundColor: style.colors.onPrimary,
        padding: EdgeInsets.all(badgeSize / 12),
        offset: maxWidth >= 40 ? const Offset(-2.5, -2.5) : const Offset(0, 0),
        label: SizedBox(
          width: badgeSize,
          height: badgeSize,
          child: Container(
            decoration: BoxDecoration(
              shape: BoxShape.circle,
              color:
                  isAway ? style.colors.warning : style.colors.acceptAuxiliary,
            ),
          ),
        ),
        child: Stack(
          children: [
            Container(
              margin: const EdgeInsets.all(0.5),
              constraints: BoxConstraints(
                minHeight: minHeight,
                minWidth: minWidth,
                maxWidth: maxWidth,
                maxHeight: maxHeight,
              ),
              decoration: BoxDecoration(
                gradient: LinearGradient(
                  begin: Alignment.topCenter,
                  end: Alignment.bottomCenter,
                  colors: [gradient.lighten(), gradient],
                ),
                shape: BoxShape.circle,
              ),
              child: Center(
                child: label ??
                    SelectionContainer.disabled(
                      child: Text(
                        (title ?? '??').initials(),
                        style: style.fonts.normal.bold.onPrimary.copyWith(
                          fontSize:
                              style.fonts.normal.bold.onPrimary.fontSize! *
                                  (maxWidth / 40.0),
                        ),

                        // Disable the accessibility size settings for this [Text].
                        textScaleFactor: 1,
                      ),
                    ),
              ),
            ),
            if (avatar != null || child != null)
              Positioned.fill(
                child: ClipOval(
<<<<<<< HEAD
                  child: child ??
                      RetryImage(
                        maxWidth > 250
                            ? avatar!.full.url
                            : maxWidth > 100
                                ? avatar!.big.url
                                : maxWidth > 46
                                    ? avatar!.medium.url
                                    : avatar!.small.url,
                        checksum: maxWidth > 250
                            ? avatar!.full.checksum
                            : maxWidth > 100
                                ? avatar!.big.checksum
                                : maxWidth > 46
                                    ? avatar!.medium.checksum
                                    : avatar!.small.checksum,
                        fit: BoxFit.cover,
                        height: double.infinity,
                        width: double.infinity,
                        displayProgress: false,
                        onForbidden: onForbidden,
                      ),
=======
                  child: RetryImage(
                    image!.url,
                    checksum: image.checksum,
                    thumbhash: image.thumbhash,
                    fit: BoxFit.cover,
                    height: double.infinity,
                    width: double.infinity,
                    displayProgress: false,
                    onForbidden: onForbidden,
                  ),
>>>>>>> 6a174d2c
                ),
              ),
          ],
        ),
      );
    });
  }
}

/// Extension adding an ability to get initials from a [String].
extension _InitialsExtension on String {
  /// Returns initials (two letters which begin each word) of this string.
  String initials() {
    List<String> words = split(' ').where((e) => e.isNotEmpty).toList();

    if (words.length >= 2) {
      return '${words[0][0]}${words[1][0]}'.toUpperCase();
    } else if (words.isNotEmpty) {
      if (words[0].length >= 2) {
        return '${words[0][0].toUpperCase()}${words[0][1].toLowerCase()}';
      } else {
        return words[0].toUpperCase();
      }
    }

    return '';
  }
}

/// Extension adding an ability to get a sum of [String] code units.
extension SumStringExtension on String {
  /// Returns a sum of [codeUnits].
  int sum() => codeUnits.fold(0, (a, b) => a + b);
}

/// Extension adding an ability to lighten or darken a color.
extension BrightnessColorExtension on Color {
  /// Returns a lighten variant of this color.
  Color lighten([double amount = .2]) {
    assert(amount >= 0 && amount <= 1);

    if (amount == 0) {
      return this;
    }

    final hsl = HSLColor.fromColor(this);
    final hslLight =
        hsl.withLightness((hsl.lightness + amount).clamp(0.0, 1.0));

    return hslLight.toColor();
  }

  /// Returns a darken variant of this color.
  Color darken([double amount = .2]) {
    assert(amount >= 0 && amount <= 1);

    if (amount == 0) {
      return this;
    }

    final hsl = HSLColor.fromColor(this);
    final hslLight =
        hsl.withLightness((hsl.lightness - amount).clamp(0.0, 1.0));

    return hslLight.toColor();
  }
}<|MERGE_RESOLUTION|>--- conflicted
+++ resolved
@@ -480,31 +480,7 @@
             if (avatar != null || child != null)
               Positioned.fill(
                 child: ClipOval(
-<<<<<<< HEAD
-                  child: child ??
-                      RetryImage(
-                        maxWidth > 250
-                            ? avatar!.full.url
-                            : maxWidth > 100
-                                ? avatar!.big.url
-                                : maxWidth > 46
-                                    ? avatar!.medium.url
-                                    : avatar!.small.url,
-                        checksum: maxWidth > 250
-                            ? avatar!.full.checksum
-                            : maxWidth > 100
-                                ? avatar!.big.checksum
-                                : maxWidth > 46
-                                    ? avatar!.medium.checksum
-                                    : avatar!.small.checksum,
-                        fit: BoxFit.cover,
-                        height: double.infinity,
-                        width: double.infinity,
-                        displayProgress: false,
-                        onForbidden: onForbidden,
-                      ),
-=======
-                  child: RetryImage(
+                  child: child ?? RetryImage(
                     image!.url,
                     checksum: image.checksum,
                     thumbhash: image.thumbhash,
@@ -514,7 +490,6 @@
                     displayProgress: false,
                     onForbidden: onForbidden,
                   ),
->>>>>>> 6a174d2c
                 ),
               ),
           ],
