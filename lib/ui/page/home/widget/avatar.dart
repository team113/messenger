--- conflicted
+++ resolved
@@ -375,20 +375,6 @@
                   : style.colors.acceptAuxiliaryColor,
             ),
           ),
-<<<<<<< HEAD
-          child: Stack(
-            children: [
-              Center(
-                child: Text(
-                  (title ?? '??').initials(),
-                  style: style.boldBody.copyWith(
-                    fontSize: fonts.titleMedium!.fontSize! * (maxWidth / 40.0),
-                    color: style.colors.onPrimary,
-                  ),
-
-                  // Disable the accessibility size settings for this [Text].
-                  textScaleFactor: 1,
-=======
         ),
         child: Stack(
           children: [
@@ -412,16 +398,15 @@
                 child: SelectionContainer.disabled(
                   child: Text(
                     (title ?? '??').initials(),
-                    style: Theme.of(context).textTheme.headlineMedium?.copyWith(
-                          fontSize: 15 * (maxWidth / 40.0),
-                          color: style.colors.onPrimary,
-                          fontWeight: FontWeight.w700,
-                        ),
+                    style: style.boldBody.copyWith(
+                      fontSize:
+                          fonts.titleMedium!.fontSize! * (maxWidth / 40.0),
+                      color: style.colors.onPrimary,
+                    ),
 
                     // Disable the accessibility size settings for this [Text].
                     textScaleFactor: 1,
                   ),
->>>>>>> b04d9e75
                 ),
               ),
             ),
