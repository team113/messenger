// Copyright © 2022-2023 IT ENGINEERING MANAGEMENT INC,
//                       <https://github.com/team113>
//
// This program is free software: you can redistribute it and/or modify it under
// the terms of the GNU Affero General Public License v3.0 as published by the
// Free Software Foundation, either version 3 of the License, or (at your
// option) any later version.
//
// This program is distributed in the hope that it will be useful, but WITHOUT
// ANY WARRANTY; without even the implied warranty of MERCHANTABILITY or FITNESS
// FOR A PARTICULAR PURPOSE. See the GNU Affero General Public License v3.0 for
// more details.
//
// You should have received a copy of the GNU Affero General Public License v3.0
// along with this program. If not, see
// <https://www.gnu.org/licenses/agpl-3.0.html>.

import 'dart:async';
import 'dart:math';

import 'package:collection/collection.dart';
import 'package:flutter/material.dart';
import 'package:get/get.dart';

import '/api/backend/schema.dart' show Presence;
import '/domain/model/avatar.dart';
import '/domain/model/chat.dart';
import '/domain/model/contact.dart';
import '/domain/model/file.dart';
import '/domain/model/my_user.dart';
import '/domain/model/user.dart';
import '/domain/repository/chat.dart';
import '/domain/repository/contact.dart';
import '/domain/repository/user.dart';
import '/themes.dart';
import '/ui/page/home/page/chat/controller.dart';
import '/ui/page/home/widget/retry_image.dart';
import '/ui/widget/svg/svg.dart';

/// Possible radiuses of an [AvatarWidget].
enum AvatarRadius {
  smallest,
  smaller,
  small,
<<<<<<< HEAD
  normal,
=======
>>>>>>> 15b709b5
  medium,
  big,
  large,
  larger,
  largest;

  /// Converts this [AvatarRadius] to a [double].
  double toDouble() {
<<<<<<< HEAD
    switch (this) {
      case AvatarRadius.smallest:
        return 8;
      case AvatarRadius.smaller:
        return 10;
      case AvatarRadius.small:
        return 15;
      case AvatarRadius.normal:
        return 16;
      case AvatarRadius.medium:
        return 17;
      case AvatarRadius.big:
        return 20;
      case AvatarRadius.large:
        return 30;
      case AvatarRadius.larger:
        return 32;
      case AvatarRadius.largest:
        return 100;
    }
=======
    return switch (this) {
      AvatarRadius.smallest => 8,
      AvatarRadius.smaller => 10,
      AvatarRadius.small => 15,
      AvatarRadius.medium => 17,
      AvatarRadius.big => 20,
      AvatarRadius.large => 30,
      AvatarRadius.larger => 32,
      AvatarRadius.largest => 100,
    };
>>>>>>> 15b709b5
  }
}

/// Widget to build an [Avatar].
///
/// Displays a colored [BoxDecoration] with initials based on a [title] if
/// [avatar] is not specified.
class AvatarWidget extends StatelessWidget {
  const AvatarWidget({
    super.key,
    this.avatar,
    this.child,
    this.radius,
    this.title,
    this.color,
    this.opacity = 1,
    this.isOnline = false,
    this.isAway = false,
    this.label,
    this.onForbidden,
  });

  /// Creates an [AvatarWidget] from the specified [contact].
  factory AvatarWidget.fromContact(
    ChatContact? contact, {
    Key? key,
    Avatar? avatar,
    AvatarRadius? radius,
    double opacity = 1,
  }) =>
      AvatarWidget(
        key: key,
        avatar: avatar,
        title: contact?.name.val,
        color: (contact?.users.isEmpty ?? false)
            ? contact?.name.val.sum()
            : contact?.users.first.num.val.sum(),
        radius: radius,
        opacity: opacity,
      );

  /// Creates an [AvatarWidget] from the specified reactive [contact].
  static Widget fromRxContact(
    RxChatContact? contact, {
    Key? key,
    Avatar? avatar,
    AvatarRadius? radius,
    double opacity = 1,
    bool badge = true,
  }) {
    if (contact == null) {
      return AvatarWidget.fromContact(
        key: key,
        contact?.contact.value,
        avatar: avatar,
        radius: radius,
        opacity: opacity,
      );
    }

    return Obx(() {
      return AvatarWidget(
        key: key,
        isOnline: badge &&
            contact.contact.value.users.length == 1 &&
            contact.user.value?.user.value.online == true,
        isAway: contact.user.value?.user.value.presence == Presence.away,
        avatar: contact.user.value?.user.value.avatar,
        title: contact.contact.value.name.val,
        color: contact.user.value == null
            ? contact.contact.value.name.val.sum()
            : contact.user.value?.user.value.num.val.sum(),
        radius: radius,
        opacity: opacity,
      );
    });
  }

  /// Creates an [AvatarWidget] from the specified [MyUser].
  factory AvatarWidget.fromMyUser(
    MyUser? myUser, {
    Key? key,
    AvatarRadius? radius,
    double opacity = 1,
    bool badge = true,
    FutureOr<void> Function()? onForbidden,
  }) =>
      AvatarWidget(
        key: key,
        isOnline: badge && myUser?.online == true,
        isAway: myUser?.presence == Presence.away,
        avatar: myUser?.avatar,
        title: myUser?.name?.val ?? myUser?.num.val,
        color: myUser?.num.val.sum(),
        radius: radius,
        opacity: opacity,
        onForbidden: onForbidden,
      );

  /// Creates an [AvatarWidget] from the specified [user].
  factory AvatarWidget.fromUser(
    User? user, {
    Key? key,
    AvatarRadius? radius,
    double opacity = 1,
  }) =>
      AvatarWidget(
        key: key,
        avatar: user?.avatar,
        title: user?.name?.val ?? user?.num.val,
        color: user?.num.val.sum(),
        radius: radius,
        opacity: opacity,
      );

  /// Creates an [AvatarWidget] from the specified reactive [user].
  static Widget fromRxUser(
    RxUser? user, {
    Key? key,
    AvatarRadius? radius,
    double opacity = 1,
    bool badge = true,
  }) {
    if (user == null) {
      return AvatarWidget.fromUser(
        user?.user.value,
        key: key,
        radius: radius,
        opacity: opacity,
      );
    }

    return Obx(
      () => AvatarWidget(
        key: key,
        isOnline: badge && user.user.value.online == true,
        isAway: user.user.value.presence == Presence.away,
        avatar: user.user.value.avatar,
        title: user.user.value.name?.val ?? user.user.value.num.val,
        color: user.user.value.num.val.sum(),
        radius: radius,
        opacity: opacity,
      ),
    );
  }

  /// Creates an [AvatarWidget] from the specified [chat]-monolog.
  factory AvatarWidget.fromMonolog(
    Chat? chat,
    UserId? me, {
    Key? key,
    AvatarRadius? radius,
    double opacity = 1,
  }) =>
      AvatarWidget(
        key: key,
        label: LayoutBuilder(
          builder: (context, constraints) {
            return SvgIcon(SvgIcons.notes, height: constraints.maxWidth / 2);
          },
        ),
        avatar: chat?.avatar,
        color: chat?.colorDiscriminant(me).sum(),
        radius: radius,
        opacity: opacity,
      );

  /// Creates an [AvatarWidget] from the specified [Chat] and its parameters.
  factory AvatarWidget.fromChat(
    Chat? chat,
    String? title,
    Avatar? avatar,
    UserId? me, {
    Key? key,
    AvatarRadius? radius,
    double opacity = 1,
  }) =>
      AvatarWidget(
        key: key,
        avatar: avatar,
        title: title,
        color: chat?.colorDiscriminant(me).sum(),
        radius: radius,
        opacity: opacity,
      );

  /// Creates an [AvatarWidget] from the specified [RxChat].
  static Widget fromRxChat(
    RxChat? chat, {
    Key? key,
    AvatarRadius? radius,
    double opacity = 1,
  }) {
    if (chat == null) {
      return AvatarWidget(
        key: key,
        radius: radius,
        opacity: opacity,
      );
    }

    return Obx(() {
      if (chat.chat.value.isMonolog) {
        return AvatarWidget.fromMonolog(
          chat.chat.value,
          chat.me,
          radius: radius,
          opacity: opacity,
        );
      }

      RxUser? user =
          chat.members.values.firstWhereOrNull((e) => e.id != chat.me);
      return AvatarWidget(
        key: key,
        isOnline: chat.chat.value.isDialog && user?.user.value.online == true,
        isAway: user?.user.value.presence == Presence.away,
        avatar: chat.avatar.value,
        title: chat.title.value,
        color: chat.chat.value.colorDiscriminant(chat.me).sum(),
        radius: radius,
        opacity: opacity,
      );
    });
  }

  /// [Avatar] to display.
  final Avatar? avatar;

  /// [Widget] to display inside this [AvatarWidget].
  ///
  /// No-op, if [avatar] is specified.
  ///
  /// Intended to be used on the [Routes.style] page only.
  final Widget? child;

  /// Size of the avatar, expressed as the radius (half the diameter).
  ///
  /// Defaults is [AvatarRadius.big].
  final AvatarRadius? radius;

  /// Optional title of an avatar to display.
  final String? title;

  /// Integer that determining the gradient color of the avatar.
  final int? color;

  /// Opacity of this [AvatarWidget].
  final double opacity;

  /// Indicator whether to display an online [Badge] in the bottom-right corner
  /// of this [AvatarWidget].
  final bool isOnline;

  /// Indicator whether to display an away [Badge] in the bottom-right corner
  /// of this [AvatarWidget].
  ///
  /// [Badge] is displayed only if [isOnline] is `true` as well.
  final bool isAway;

  /// Optional label to show inside this [AvatarWidget].
  final Widget? label;

  /// Callback, called when [avatar] fetching fails with `Forbidden` error.
  final FutureOr<void> Function()? onForbidden;

  /// Returns minimum diameter of the avatar.
  double get _minDiameter {
    if (radius == null) {
      return AvatarRadius.big.toDouble() * 2;
    }
    return 2.0 * radius!.toDouble();
  }

  /// Returns maximum diameter of the avatar.
  double get _maxDiameter {
    if (radius == null) {
      return AvatarRadius.big.toDouble() * 2;
    }
    return 2.0 * radius!.toDouble();
  }

  @override
  Widget build(BuildContext context) {
    return opacity == 1
        ? _avatar(context)
        : Opacity(
            opacity: opacity,
            child: _avatar(context),
          );
  }

  /// Returns an actual interface of this [AvatarWidget].
  Widget _avatar(BuildContext context) {
    final style = Theme.of(context).style;

    return LayoutBuilder(builder: (context, constraints) {
      final Color gradient;

      if (color != null) {
        gradient =
            style.colors.userColors[color! % style.colors.userColors.length];
      } else if (title != null) {
        gradient = style.colors
            .userColors[(title!.hashCode) % style.colors.userColors.length];
      } else {
        gradient = style.colors.secondaryBackgroundLightest;
      }

      double minWidth = min(_minDiameter, constraints.smallest.shortestSide);
      double minHeight = min(_minDiameter, constraints.smallest.shortestSide);
      double maxWidth = min(_maxDiameter, constraints.biggest.shortestSide);
      double maxHeight = min(_maxDiameter, constraints.biggest.shortestSide);

      final double badgeSize = maxWidth >= 40 ? maxWidth / 5 : maxWidth / 3.75;

      final ImageFile? image = maxWidth > 250
          ? avatar?.full
          : maxWidth > 100
              ? avatar?.big
              : maxWidth > 46
                  ? avatar?.medium
                  : avatar?.small;

      return Badge(
        largeSize: badgeSize * 1.16,
        isLabelVisible: isOnline,
        alignment: Alignment.bottomRight,
        backgroundColor: style.colors.onPrimary,
        padding: EdgeInsets.all(badgeSize / 12),
        offset: maxWidth >= 40 ? const Offset(-2.5, -2.5) : const Offset(0, 0),
        label: SizedBox(
          width: badgeSize,
          height: badgeSize,
          child: Container(
            decoration: BoxDecoration(
              shape: BoxShape.circle,
              color:
                  isAway ? style.colors.warning : style.colors.acceptAuxiliary,
            ),
          ),
        ),
        child: Stack(
          children: [
            Container(
              margin: const EdgeInsets.all(0.5),
              constraints: BoxConstraints(
                minHeight: minHeight,
                minWidth: minWidth,
                maxWidth: maxWidth,
                maxHeight: maxHeight,
              ),
              decoration: BoxDecoration(
                gradient: LinearGradient(
                  begin: Alignment.topCenter,
                  end: Alignment.bottomCenter,
                  colors: [gradient.lighten(), gradient],
                ),
                shape: BoxShape.circle,
              ),
              child: Center(
                child: label ??
                    SelectionContainer.disabled(
                      child: Text(
                        (title ?? '??').initials(),
                        style: style.fonts.normal.bold.onPrimary.copyWith(
                          fontSize:
                              style.fonts.normal.bold.onPrimary.fontSize! *
                                  (maxWidth / 40.0),
                        ),

                        // Disable the accessibility size settings for this [Text].
                        textScaleFactor: 1,
                      ),
                    ),
              ),
            ),
            if (avatar != null || child != null)
              Positioned.fill(
                child: ClipOval(
                  child: child ??
                      RetryImage(
                        image!.url,
                        checksum: image.checksum,
                        thumbhash: image.thumbhash,
                        fit: BoxFit.cover,
                        height: double.infinity,
                        width: double.infinity,
                        displayProgress: false,
                        onForbidden: onForbidden,
                      ),
                ),
              ),
          ],
        ),
      );
    });
  }
}

/// Extension adding an ability to get initials from a [String].
extension _InitialsExtension on String {
  /// Returns initials (two letters which begin each word) of this string.
  String initials() {
    List<String> words = split(' ').where((e) => e.isNotEmpty).toList();

    if (words.length >= 2) {
      return '${words[0][0]}${words[1][0]}'.toUpperCase();
    } else if (words.isNotEmpty) {
      if (words[0].length >= 2) {
        return '${words[0][0].toUpperCase()}${words[0][1].toLowerCase()}';
      } else {
        return words[0].toUpperCase();
      }
    }

    return '';
  }
}

/// Extension adding an ability to get a sum of [String] code units.
extension SumStringExtension on String {
  /// Returns a sum of [codeUnits].
  int sum() => codeUnits.fold(0, (a, b) => a + b);
}

/// Extension adding an ability to lighten or darken a color.
extension BrightnessColorExtension on Color {
  /// Returns a lighten variant of this color.
  Color lighten([double amount = .2]) {
    assert(amount >= 0 && amount <= 1);

    if (amount == 0) {
      return this;
    }

    final hsl = HSLColor.fromColor(this);
    final hslLight =
        hsl.withLightness((hsl.lightness + amount).clamp(0.0, 1.0));

    return hslLight.toColor();
  }

  /// Returns a darken variant of this color.
  Color darken([double amount = .2]) {
    assert(amount >= 0 && amount <= 1);

    if (amount == 0) {
      return this;
    }

    final hsl = HSLColor.fromColor(this);
    final hslLight =
        hsl.withLightness((hsl.lightness - amount).clamp(0.0, 1.0));

    return hslLight.toColor();
  }
}<|MERGE_RESOLUTION|>--- conflicted
+++ resolved
@@ -42,10 +42,7 @@
   smallest,
   smaller,
   small,
-<<<<<<< HEAD
   normal,
-=======
->>>>>>> 15b709b5
   medium,
   big,
   large,
@@ -54,39 +51,17 @@
 
   /// Converts this [AvatarRadius] to a [double].
   double toDouble() {
-<<<<<<< HEAD
-    switch (this) {
-      case AvatarRadius.smallest:
-        return 8;
-      case AvatarRadius.smaller:
-        return 10;
-      case AvatarRadius.small:
-        return 15;
-      case AvatarRadius.normal:
-        return 16;
-      case AvatarRadius.medium:
-        return 17;
-      case AvatarRadius.big:
-        return 20;
-      case AvatarRadius.large:
-        return 30;
-      case AvatarRadius.larger:
-        return 32;
-      case AvatarRadius.largest:
-        return 100;
-    }
-=======
     return switch (this) {
       AvatarRadius.smallest => 8,
       AvatarRadius.smaller => 10,
       AvatarRadius.small => 15,
+      AvatarRadius.normal => 16,
       AvatarRadius.medium => 17,
       AvatarRadius.big => 20,
       AvatarRadius.large => 30,
       AvatarRadius.larger => 32,
       AvatarRadius.largest => 100,
     };
->>>>>>> 15b709b5
   }
 }
 
