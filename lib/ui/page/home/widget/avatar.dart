// Copyright © 2022 IT ENGINEERING MANAGEMENT INC, <https://github.com/team113>
//
// This program is free software: you can redistribute it and/or modify it under
// the terms of the GNU Affero General Public License v3.0 as published by the
// Free Software Foundation, either version 3 of the License, or (at your
// option) any later version.
//
// This program is distributed in the hope that it will be useful, but WITHOUT
// ANY WARRANTY; without even the implied warranty of MERCHANTABILITY or FITNESS
// FOR A PARTICULAR PURPOSE. See the GNU Affero General Public License v3.0 for
// more details.
//
// You should have received a copy of the GNU Affero General Public License v3.0
// along with this program. If not, see
// <https://www.gnu.org/licenses/agpl-3.0.html>.

import 'dart:math';

import 'package:badges/badges.dart';
import 'package:collection/collection.dart';
import 'package:flutter/material.dart';
import 'package:get/get.dart';

import '/api/backend/schema.dart' show Presence;
import '/config.dart';
import '/domain/model/avatar.dart';
import '/domain/model/chat.dart';
import '/domain/model/contact.dart';
import '/domain/model/my_user.dart';
import '/domain/model/user.dart';
import '/domain/repository/chat.dart';
import '/domain/repository/contact.dart';
import '/domain/repository/user.dart';
import '/ui/page/home/page/chat/controller.dart';

/// Widget to build an [Avatar].
///
/// Displays a colored [BoxDecoration] with initials based on a [title] if
/// [avatar] is not specified.
class AvatarWidget extends StatelessWidget {
  const AvatarWidget({
    Key? key,
    this.avatar,
    this.radius,
    this.maxRadius,
    this.minRadius,
    this.title,
    this.color,
    this.opacity = 1,
    this.isOnline = false,
    this.isAway = false,
  }) : super(key: key);

  /// Creates an [AvatarWidget] from the specified [contact].
  factory AvatarWidget.fromContact(
    ChatContact? contact, {
    Key? key,
    Avatar? avatar,
    double? radius,
    double? maxRadius,
    double? minRadius,
    double opacity = 1,
  }) =>
      AvatarWidget(
        key: key,
        avatar: avatar,
        title: contact?.name.val,
        color: (contact?.users.isEmpty ?? false)
            ? contact?.name.val.sum()
            : contact?.users.first.num.val.sum(),
        radius: radius,
        maxRadius: maxRadius,
        minRadius: minRadius,
        opacity: opacity,
      );

  /// Creates an [AvatarWidget] from the specified reactive [contact].
  static Widget fromRxContact(
    RxChatContact? contact, {
    Key? key,
    Avatar? avatar,
    double? radius,
    double? maxRadius,
    double? minRadius,
    double opacity = 1,
<<<<<<< HEAD
=======
    bool showBadge = true,
>>>>>>> 1e95e649
  }) {
    if (contact == null) {
      return AvatarWidget.fromContact(
        key: key,
        contact?.contact.value,
        avatar: avatar,
        radius: radius,
        maxRadius: maxRadius,
        minRadius: minRadius,
        opacity: opacity,
      );
    }

    return Obx(() {
      return AvatarWidget(
        key: key,
<<<<<<< HEAD
        avatar: contact.user.value?.user.value.avatar,
        title: '${contact.contact.value.name}',
        color: (contact.user.value == null)
=======
        isOnline: contact.contact.value.users.length == 1 &&
            contact.user.value?.user.value.online == true,
        isAway: contact.user.value?.user.value.presence == Presence.away,
        avatar: contact.user.value?.user.value.avatar,
        title: contact.contact.value.name.val,
        color: contact.user.value == null
>>>>>>> 1e95e649
            ? contact.contact.value.name.val.sum()
            : contact.user.value?.user.value.num.val.sum(),
        radius: radius,
        maxRadius: maxRadius,
        minRadius: minRadius,
        opacity: opacity,
      );
    });
  }

<<<<<<< HEAD
  /// Creates an [AvatarWidget] from the specified [myUser].
=======
  /// Creates an [AvatarWidget] from the specified [MyUser].
>>>>>>> 1e95e649
  factory AvatarWidget.fromMyUser(
    MyUser? myUser, {
    double? radius,
    double? maxRadius,
    double? minRadius,
    double opacity = 1,
  }) =>
      AvatarWidget(
        isOnline: myUser?.online == true,
        isAway: myUser?.presence == Presence.away,
        avatar: myUser?.avatar,
        title: myUser?.name?.val ?? myUser?.num.val,
        color: myUser?.num.val.sum(),
        radius: radius,
        maxRadius: maxRadius,
        minRadius: minRadius,
        opacity: opacity,
      );

  /// Creates an [AvatarWidget] from the specified [user].
  factory AvatarWidget.fromUser(
    User? user, {
    Key? key,
    double? radius,
    double? maxRadius,
    double? minRadius,
    double opacity = 1,
  }) =>
      AvatarWidget(
        key: key,
        avatar: user?.avatar,
        title: user?.name?.val ?? user?.num.val,
        color: user?.num.val.sum(),
        radius: radius,
        maxRadius: maxRadius,
        minRadius: minRadius,
        opacity: opacity,
      );

  /// Creates an [AvatarWidget] from the specified reactive [user].
  static Widget fromRxUser(
    RxUser? user, {
    Key? key,
    double? radius,
    double? maxRadius,
    double? minRadius,
    double opacity = 1,
<<<<<<< HEAD
  }) {
    if (user == null) {
      return AvatarWidget(
        key: key,
        avatar: user?.user.value.avatar,
        title: user?.user.value.name?.val ?? user?.user.value.num.val,
        color: user?.user.value.num.val.sum(),
=======
    bool showBadge = true,
  }) {
    if (user == null) {
      return AvatarWidget.fromUser(
        user?.user.value,
        key: key,
>>>>>>> 1e95e649
        radius: radius,
        maxRadius: maxRadius,
        minRadius: minRadius,
        opacity: opacity,
      );
    }

    return Obx(
      () => AvatarWidget(
        key: key,
<<<<<<< HEAD
=======
        isOnline: showBadge && user.user.value.online == true,
        isAway: user.user.value.presence == Presence.away,
>>>>>>> 1e95e649
        avatar: user.user.value.avatar,
        title: user.user.value.name?.val ?? user.user.value.num.val,
        color: user.user.value.num.val.sum(),
        radius: radius,
        maxRadius: maxRadius,
        minRadius: minRadius,
        opacity: opacity,
      ),
    );
  }

  /// Creates an [AvatarWidget] from the specified [Chat] and its parameters.
  factory AvatarWidget.fromChat(
    Chat? chat,
    String? title,
    Avatar? avatar,
    UserId? me, {
    double? radius,
    double? maxRadius,
    double? minRadius,
    double opacity = 1,
  }) =>
      AvatarWidget(
        avatar: avatar,
        title: title,
        color: chat?.colorDiscriminant(me).sum(),
        radius: radius,
        maxRadius: maxRadius,
        minRadius: minRadius,
        opacity: opacity,
      );

  /// Creates an [AvatarWidget] from the specified [RxChat].
  static Widget fromRxChat(
    RxChat? chat, {
    double? radius,
    double? maxRadius,
    double? minRadius,
    double opacity = 1,
  }) {
    if (chat == null) {
      return AvatarWidget(
        radius: radius,
        maxRadius: maxRadius,
        minRadius: minRadius,
        opacity: opacity,
      );
    }

    return Obx(() {
      RxUser? user =
          chat.members.values.firstWhereOrNull((e) => e.id != chat.me);
      return AvatarWidget(
        isOnline: chat.chat.value.isDialog && user?.user.value.online == true,
        isAway: user?.user.value.presence == Presence.away,
        avatar: chat.avatar.value,
        title: chat.title.value,
        color: chat.chat.value.colorDiscriminant(chat.me).sum(),
        radius: radius,
        maxRadius: maxRadius,
        minRadius: minRadius,
        opacity: opacity,
      );
    });
  }

  /// [Avatar] to display.
  final Avatar? avatar;

  /// Size of the avatar, expressed as the radius (half the diameter).
  ///
  /// If [radius] is specified, then neither [minRadius] nor [maxRadius] may be
  /// specified. Specifying [radius] is equivalent to specifying a [minRadius]
  /// and [maxRadius], both with the value of [radius].
  ///
  /// If neither [minRadius] nor [maxRadius] are specified, defaults to 20
  /// logical pixels.
  final double? radius;

  /// The maximum size of the avatar, expressed as the radius (half the
  /// diameter).
  ///
  /// If [maxRadius] is specified, then [radius] must not also be specified.
  ///
  /// Defaults to [double.infinity].
  final double? maxRadius;

  /// The minimum size of the avatar, expressed as the radius (half the
  /// diameter).
  ///
  /// If [minRadius] is specified, then [radius] must not also be specified.
  ///
  /// Defaults to zero.
  final double? minRadius;

  /// Optional title of an avatar to display.
  final String? title;

  /// Integer that determining the gradient color of the avatar.
  final int? color;

  /// Opacity of this [AvatarWidget].
  final double opacity;

  /// Indicator whether to display an online [Badge] in the bottom-right corner
  /// of this [AvatarWidget].
  final bool isOnline;

  /// Indicator whether to display an away [Badge] in the bottom-right corner
  /// of this [AvatarWidget].
  ///
  /// [Badge] is displayed only if [isOnline] is `true` as well.
  final bool isAway;

  /// Avatar color swatches.
  static const List<Color> colors = [
    Colors.purple,
    Colors.deepPurple,
    Colors.indigo,
    Colors.blue,
    Colors.cyan,
    Colors.lightGreen,
    Colors.lime,
    Colors.amber,
    Colors.orange,
    Colors.deepOrange,
  ];

  /// Returns minimum diameter of the avatar.
  double get _minDiameter {
    if (radius == null && minRadius == null && maxRadius == null) {
      return 40;
    }
    return 2.0 * (radius ?? minRadius ?? 20);
  }

  /// Returns maximum diameter of the avatar.
  double get _maxDiameter {
    if (radius == null && minRadius == null && maxRadius == null) {
      return 40;
    }
    return 2.0 * (radius ?? maxRadius ?? 40);
  }

  @override
  Widget build(BuildContext context) {
    return opacity == 1
        ? _avatar(context)
        : Opacity(
            opacity: opacity,
            child: _avatar(context),
          );
  }

  /// Returns an actual interface of this [AvatarWidget].
  Widget _avatar(BuildContext context) {
    return LayoutBuilder(builder: (context, constraints) {
      Color gradient;

      if (color != null) {
        gradient = colors[color! % colors.length];
      } else if (title != null) {
        gradient = colors[(title!.hashCode) % colors.length];
      } else {
        gradient = const Color(0xFF555555);
      }

      double minWidth = min(_minDiameter, constraints.smallest.shortestSide);
      double minHeight = min(_minDiameter, constraints.smallest.shortestSide);
      double maxWidth = min(_maxDiameter, constraints.biggest.shortestSide);
      double maxHeight = min(_maxDiameter, constraints.biggest.shortestSide);

      double badgeSize = max(5, maxWidth / 12);
      if (maxWidth < 40) {
        badgeSize = maxWidth / 8;
      }

      return Badge(
        showBadge: isOnline,
        badgeContent: Container(
          decoration: BoxDecoration(
            shape: BoxShape.circle,
            color: isAway ? Colors.orange : Colors.green,
          ),
          padding: EdgeInsets.all(badgeSize),
        ),
        padding: EdgeInsets.all(badgeSize / 3),
        badgeColor: Colors.white,
        animationType: BadgeAnimationType.scale,
        position: BadgePosition.bottomEnd(
          bottom: -badgeSize / 5,
          end: -badgeSize / 5,
        ),
        elevation: 0,
        child: Container(
          constraints: BoxConstraints(
            minHeight: minHeight,
            minWidth: minWidth,
            maxWidth: maxWidth,
            maxHeight: maxHeight,
          ),
          decoration: BoxDecoration(
            gradient: LinearGradient(
              begin: Alignment.topCenter,
              end: Alignment.bottomCenter,
              colors: [gradient.lighten(), gradient],
            ),
            image: avatar == null
                ? null
                : DecorationImage(
                    image: NetworkImage(
                      '${Config.files}${avatar?.original.relativeRef}',
                    ),
                    fit: BoxFit.cover,
                    isAntiAlias: true,
                  ),
            shape: BoxShape.circle,
          ),
          child: avatar == null
              ? Center(
                  child: Text(
                    (title ?? '??').initials(),
                    style: Theme.of(context).textTheme.headline4?.copyWith(
                          fontSize: 15 * (maxWidth / 40.0),
                          color: Colors.white,
                          fontWeight: FontWeight.bold,
                        ),
                  ),
                )
              : null,
        ),
      );
    });
  }
}

/// Extension adding an ability to get initials from a [String].
extension _InitialsExtension on String {
  /// Returns initials (two letters which begin each word) of this string.
  String initials() {
    List<String> words = split(' ').where((e) => e.isNotEmpty).toList();

    if (words.length >= 2) {
      return '${words[0][0]}${words[1][0]}'.toUpperCase();
    } else if (words.isNotEmpty) {
      if (words[0].length >= 2) {
        return '${words[0][0].toUpperCase()}${words[0][1].toLowerCase()}';
      } else {
        return words[0].toUpperCase();
      }
    }

    return '';
  }
}

/// Extension adding an ability to get a sum of [String] code units.
extension SumStringExtension on String {
  /// Returns a sum of [codeUnits].
  int sum() => codeUnits.fold(0, (a, b) => a + b);
}

/// Extension adding an ability to lighten or darken a color.
extension BrightnessColorExtension on Color {
  /// Returns a lighten variant of this color.
  Color lighten([double amount = .2]) {
    assert(amount >= 0 && amount <= 1);

    final hsl = HSLColor.fromColor(this);
    final hslLight =
        hsl.withLightness((hsl.lightness + amount).clamp(0.0, 1.0));

    return hslLight.toColor();
  }

  /// Returns a darken variant of this color.
  Color darken([double amount = .2]) {
    assert(amount >= 0 && amount <= 1);

    final hsl = HSLColor.fromColor(this);
    final hslLight =
        hsl.withLightness((hsl.lightness - amount).clamp(0.0, 1.0));

    return hslLight.toColor();
  }
}<|MERGE_RESOLUTION|>--- conflicted
+++ resolved
@@ -83,10 +83,7 @@
     double? maxRadius,
     double? minRadius,
     double opacity = 1,
-<<<<<<< HEAD
-=======
     bool showBadge = true,
->>>>>>> 1e95e649
   }) {
     if (contact == null) {
       return AvatarWidget.fromContact(
@@ -103,18 +100,12 @@
     return Obx(() {
       return AvatarWidget(
         key: key,
-<<<<<<< HEAD
-        avatar: contact.user.value?.user.value.avatar,
-        title: '${contact.contact.value.name}',
-        color: (contact.user.value == null)
-=======
         isOnline: contact.contact.value.users.length == 1 &&
             contact.user.value?.user.value.online == true,
         isAway: contact.user.value?.user.value.presence == Presence.away,
         avatar: contact.user.value?.user.value.avatar,
         title: contact.contact.value.name.val,
         color: contact.user.value == null
->>>>>>> 1e95e649
             ? contact.contact.value.name.val.sum()
             : contact.user.value?.user.value.num.val.sum(),
         radius: radius,
@@ -125,11 +116,7 @@
     });
   }
 
-<<<<<<< HEAD
-  /// Creates an [AvatarWidget] from the specified [myUser].
-=======
   /// Creates an [AvatarWidget] from the specified [MyUser].
->>>>>>> 1e95e649
   factory AvatarWidget.fromMyUser(
     MyUser? myUser, {
     double? radius,
@@ -177,22 +164,12 @@
     double? maxRadius,
     double? minRadius,
     double opacity = 1,
-<<<<<<< HEAD
-  }) {
-    if (user == null) {
-      return AvatarWidget(
-        key: key,
-        avatar: user?.user.value.avatar,
-        title: user?.user.value.name?.val ?? user?.user.value.num.val,
-        color: user?.user.value.num.val.sum(),
-=======
     bool showBadge = true,
   }) {
     if (user == null) {
       return AvatarWidget.fromUser(
         user?.user.value,
         key: key,
->>>>>>> 1e95e649
         radius: radius,
         maxRadius: maxRadius,
         minRadius: minRadius,
@@ -203,11 +180,8 @@
     return Obx(
       () => AvatarWidget(
         key: key,
-<<<<<<< HEAD
-=======
         isOnline: showBadge && user.user.value.online == true,
         isAway: user.user.value.presence == Presence.away,
->>>>>>> 1e95e649
         avatar: user.user.value.avatar,
         title: user.user.value.name?.val ?? user.user.value.num.val,
         color: user.user.value.num.val.sum(),
