--- conflicted
+++ resolved
@@ -505,11 +505,7 @@
     });
   }
 
-<<<<<<< HEAD
-  /// Applies the appropriate clipping according to the [shape] specified.
-=======
   /// Returns a [ClipRRect] or [ClipOval] widget based on the [shape].
->>>>>>> fe02cff4
   Widget _clip({required Widget child}) {
     return switch (shape) {
       BoxShape.circle => ClipOval(child: child),
