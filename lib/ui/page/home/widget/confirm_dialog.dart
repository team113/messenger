--- conflicted
+++ resolved
@@ -152,15 +152,11 @@
                   Expanded(
                     child: DefaultTextStyle.merge(
                       style: Theme.of(context).textTheme.bodyLarge?.copyWith(
-<<<<<<< HEAD
-                          color: style.colors.onBackground, fontSize: 18),
-=======
                             color: _variant == variant
                                 ? colors.onSecondary
                                 : Colors.black,
                             fontSize: 18,
                           ),
->>>>>>> 8d9b57e2
                       child: variant.child,
                     ),
                   ),
