--- conflicted
+++ resolved
@@ -359,12 +359,34 @@
   Widget _pageView() {
     // Use more advanced [PhotoViewGallery] on native mobile platforms.
     if (PlatformUtils.isMobile && !PlatformUtils.isWeb) {
-<<<<<<< HEAD
       return PhotoViewGallery.builder(
         scrollPhysics: const BouncingScrollPhysics(),
         wantKeepAlive: false,
         builder: (BuildContext context, int index) {
           GalleryItem e = widget.children[index];
+
+          if (!e.isVideo) {
+              return PhotoViewGalleryPageOptions(
+                imageProvider: NetworkImage(e.link),
+                initialScale: PhotoViewComputedScale.contained * 0.99,
+                minScale: PhotoViewComputedScale.contained * 0.99,
+                maxScale: PhotoViewComputedScale.contained * 3,
+                errorBuilder: (_, __, ___) {
+                  return InitCallback(
+                    callback: () async {
+                      await e.onError?.call();
+                      if (mounted) {
+                        setState(() {});
+                      }
+                    },
+                    child: const SizedBox(
+                      height: 300,
+                      child: Center(child: CircularProgressIndicator()),
+                    ),
+                  );
+                },
+              );
+            }
 
           PhotoViewController controller = PhotoViewController();
 
@@ -409,99 +431,9 @@
                           },
                         )
                       : Image.network(
-                          e.link,
+                          e.link
                         ),
                 ),
-=======
-      return ContextMenuRegion(
-        menu: ContextMenu(
-          actions: [
-            ContextMenuButton(
-              label: 'btn_save_to_gallery'.l10n,
-              onPressed: () => _saveToGallery(widget.children[_page]),
-            ),
-            ContextMenuButton(
-              label: 'btn_share'.l10n,
-              onPressed: () => _share(widget.children[_page]),
-            ),
-            ContextMenuButton(
-              label: 'btn_info'.l10n,
-              onPressed: () {},
-            ),
-          ],
-        ),
-        child: PhotoViewGallery.builder(
-          scrollPhysics: const BouncingScrollPhysics(),
-          wantKeepAlive: false,
-          builder: (BuildContext context, int index) {
-            GalleryItem e = widget.children[index];
-
-            if (!e.isVideo) {
-              return PhotoViewGalleryPageOptions(
-                imageProvider: NetworkImage(e.link),
-                initialScale: PhotoViewComputedScale.contained * 0.99,
-                minScale: PhotoViewComputedScale.contained * 0.99,
-                maxScale: PhotoViewComputedScale.contained * 3,
-                errorBuilder: (_, __, ___) {
-                  return InitCallback(
-                    callback: () async {
-                      await e.onError?.call();
-                      if (mounted) {
-                        setState(() {});
-                      }
-                    },
-                    child: const SizedBox(
-                      height: 300,
-                      child: Center(child: CircularProgressIndicator()),
-                    ),
-                  );
-                },
-              );
-            }
-
-            return PhotoViewGalleryPageOptions.customChild(
-              disableGestures: e.isVideo,
-              child: Padding(
-                padding: const EdgeInsets.symmetric(horizontal: 1),
-                child: e.isVideo
-                    ? Video(
-                        e.link,
-                        onClose: _dismiss,
-                        isFullscreen: _isFullscreen,
-                        toggleFullscreen: () {
-                          node.requestFocus();
-                          _toggleFullscreen();
-                        },
-                        onController: (c) {
-                          if (c == null) {
-                            _videoControllers.remove(index);
-                          } else {
-                            _videoControllers[index] = c;
-                          }
-                        },
-                        onError: () async {
-                          await e.onError?.call();
-                          if (mounted) {
-                            setState(() {});
-                          }
-                        },
-                      )
-                    : Image.network(e.link),
-              ),
-              minScale: PhotoViewComputedScale.contained,
-              maxScale: PhotoViewComputedScale.contained * 3,
-            );
-          },
-          itemCount: widget.children.length,
-          loadingBuilder: (context, event) => Center(
-            child: SizedBox(
-              width: 20.0,
-              height: 20.0,
-              child: CircularProgressIndicator(
-                value: event == null
-                    ? 0
-                    : event.cumulativeBytesLoaded / event.expectedTotalBytes!,
->>>>>>> 0d5b1e02
               ),
             ),
             minScale: PhotoViewComputedScale.contained,
@@ -541,7 +473,6 @@
       },
       pageSnapping: !_ignorePageSnapping,
       children: widget.children.mapIndexed((index, e) {
-<<<<<<< HEAD
         return ContextMenuRegion(
           enabled: !PlatformUtils.isWeb,
           actions: [
@@ -572,6 +503,12 @@
                         _videoControllers[index] = c;
                       }
                     },
+                    onError: () async {
+                        await e.onError?.call();
+                        if (mounted) {
+                          setState(() {});
+                        }
+                      },
                   )
                 : GestureDetector(
                     onTap: () {},
@@ -581,60 +518,7 @@
                     },
                     child: PlatformUtils.isWeb
                         ? IgnorePointer(child: WebImage(e.link))
-                        : Image.network(e.link),
-                  ),
-=======
-        return Padding(
-          padding: const EdgeInsets.symmetric(horizontal: 1),
-          child: Stack(
-            alignment: Alignment.center,
-            children: [
-              e.isVideo
-                  ? Video(
-                      e.link,
-                      onClose: _dismiss,
-                      isFullscreen: _isFullscreen,
-                      toggleFullscreen: () {
-                        node.requestFocus();
-                        _toggleFullscreen();
-                      },
-                      onController: (c) {
-                        if (c == null) {
-                          _videoControllers.remove(index);
-                        } else {
-                          _videoControllers[index] = c;
-                        }
-                      },
-                      onError: () async {
-                        await e.onError?.call();
-                        if (mounted) {
-                          setState(() {});
-                        }
-                      },
-                    )
-                  : ContextMenuRegion(
-                      enabled: !PlatformUtils.isWeb,
-                      menu: ContextMenu(
-                        actions: [
-                          ContextMenuButton(
-                            label: 'btn_download'.l10n,
-                            onPressed: () => _download(widget.children[_page]),
-                          ),
-                          ContextMenuButton(
-                            label: 'btn_info'.l10n,
-                            onPressed: () {},
-                          ),
-                        ],
-                      ),
-                      child: GestureDetector(
-                        onTap: () {},
-                        onDoubleTap: () {
-                          node.requestFocus();
-                          _toggleFullscreen();
-                        },
-                        child: PlatformUtils.isWeb
-                            ? IgnorePointer(child: WebImage(e.link))
-                            : Image.network(
+                        : Image.network(
                                 e.link,
                                 errorBuilder: (_, __, ___) {
                                   return InitCallback(
@@ -653,10 +537,7 @@
                                   );
                                 },
                               ),
-                      ),
-                    ),
-            ],
->>>>>>> 0d5b1e02
+                  ),
           ),
         );
       }).toList(),
