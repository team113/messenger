// Copyright © 2022-2023 IT ENGINEERING MANAGEMENT INC,
//                       <https://github.com/team113>
//
// This program is free software: you can redistribute it and/or modify it under
// the terms of the GNU Affero General Public License v3.0 as published by the
// Free Software Foundation, either version 3 of the License, or (at your
// option) any later version.
//
// This program is distributed in the hope that it will be useful, but WITHOUT
// ANY WARRANTY; without even the implied warranty of MERCHANTABILITY or FITNESS
// FOR A PARTICULAR PURPOSE. See the GNU Affero General Public License v3.0 for
// more details.
//
// You should have received a copy of the GNU Affero General Public License v3.0
// along with this program. If not, see
// <https://www.gnu.org/licenses/agpl-3.0.html>.

import 'dart:async';
import 'dart:ui';

import 'package:back_button_interceptor/back_button_interceptor.dart';
import 'package:collection/collection.dart';
import 'package:file_picker/file_picker.dart';
import 'package:flutter/gestures.dart';
import 'package:flutter/material.dart';
import 'package:flutter/scheduler.dart';
import 'package:flutter/services.dart';
import 'package:get/get.dart';
import 'package:media_kit_video/media_kit_video.dart';
import 'package:photo_view/photo_view.dart';
import 'package:photo_view/photo_view_gallery.dart';

import '/domain/model/file.dart';
import '/l10n/l10n.dart';
import '/themes.dart';
import '/ui/page/home/page/chat/widget/video/video.dart';
import '/ui/page/home/page/chat/widget/web_image/web_image.dart';
import '/ui/page/home/widget/retry_image.dart';
import '/ui/widget/context_menu/menu.dart';
import '/ui/widget/context_menu/region.dart';
import '/ui/widget/progress_indicator.dart';
import '/ui/widget/svg/svg.dart';
import '/ui/widget/widget_button.dart';
import '/ui/worker/cache.dart';
import '/util/message_popup.dart';
import '/util/platform_utils.dart';
import '/util/web/web_utils.dart';
import 'gallery_button.dart';

/// Item in a [GalleryPopup].
///
/// [GalleryItem] is treated as a video if [isVideo] is `true`, or as an image
/// otherwise.
class GalleryItem {
  GalleryItem({
    required this.link,
    required this.name,
    required this.size,
    this.width,
    this.height,
    this.checksum,
    this.thumbhash,
    this.isVideo = false,
    this.onError,
  });

  /// Constructs a [GalleryItem] treated as an image.
  factory GalleryItem.image(
    String link,
    String name, {
    int? size,
    int? width,
    int? height,
    String? checksum,
    ThumbHash? thumbhash,
    FutureOr<void> Function()? onError,
  }) =>
      GalleryItem(
        link: link,
        name: name,
        size: size,
        width: width,
        height: height,
        checksum: checksum,
        thumbhash: thumbhash,
        isVideo: false,
        onError: onError,
      );

  /// Constructs a [GalleryItem] treated as a video.
  factory GalleryItem.video(
    String link,
    String name, {
    int? size,
    String? checksum,
    FutureOr<void> Function()? onError,
  }) =>
      GalleryItem(
        link: link,
        name: name,
        size: size,
        checksum: checksum,
        isVideo: true,
        onError: onError,
      );

  /// Indicator whether this [GalleryItem] is treated as a video.
  final bool isVideo;

  /// Original URL to the file this [GalleryItem] represents.
  String link;

  /// SHA-256 checksum of the file this [GalleryItem] represents.
  final String? checksum;

  /// [ThumbHash] of the image this [GalleryItem] represents.
  final ThumbHash? thumbhash;

  /// Name of the file this [GalleryItem] represents.
  final String name;

  /// Size in bytes of the file this [GalleryItem] represents.
  final int? size;

  /// Width of the image this [GalleryItem] represents.
  final int? width;

  /// Height of the image this [GalleryItem] represents.
  final int? height;

  /// Callback, called on the fetch errors of this [GalleryItem].
  final FutureOr<void> Function()? onError;
}

/// Animated gallery of [GalleryItem]s.
class GalleryPopup extends StatefulWidget {
  const GalleryPopup({
    super.key,
    this.children = const [],
    this.initial = 0,
    this.initialKey,
    this.onPageChanged,
    this.onTrashPressed,
  });

  /// [List] of [GalleryItem]s to display in a gallery.
  final List<GalleryItem> children;

  /// Optional [GlobalKey] of the [Object] to animate gallery from/to.
  final GlobalKey? initialKey;

  /// Initial gallery index of the [GalleryItem]s in [children].
  final int initial;

  /// Callback, called when the displayed [GalleryItem] is changed.
  final void Function(int)? onPageChanged;

  /// Callback, called when a remove action of a [GalleryItem] at the provided
  /// index is triggered.
  final void Function(int index)? onTrashPressed;

  /// Displays a dialog with the provided [gallery] above the current contents.
  static Future<T?> show<T extends Object?>({
    required BuildContext context,
    required Widget gallery,
  }) {
    final style = Theme.of(context).style;

    return showGeneralDialog(
      context: context,
      pageBuilder: (
        BuildContext buildContext,
        Animation<double> animation,
        Animation<double> secondaryAnimation,
      ) {
        final CapturedThemes themes = InheritedTheme.capture(
          from: context,
          to: Navigator.of(context, rootNavigator: true).context,
        );
        return themes.wrap(gallery);
      },
      barrierDismissible: false,
      barrierColor: style.colors.transparent,
      transitionDuration: Duration.zero,
      useRootNavigator: context.isMobile ? false : true,
    );
  }

  @override
  State<GalleryPopup> createState() => _GalleryPopupState();
}

/// State of a [GalleryPopup], used to implement its logic.
class _GalleryPopupState extends State<GalleryPopup>
    with TickerProviderStateMixin {
  /// [AnimationController] controlling the opening and closing gallery
  /// animation.
  late final AnimationController _fading = AnimationController(
    vsync: this,
    duration: const Duration(milliseconds: 250),
    debugLabel: '$runtimeType',
  )..addStatusListener(
      (status) {
        switch (status) {
          case AnimationStatus.dismissed:
            _curveOut = Curves.easeOutQuint;
            _pageController.dispose();
            _ignoreSnappingTimer?.cancel();
            _sliding?.dispose();
            _pop?.call();
            break;

          case AnimationStatus.reverse:
          case AnimationStatus.forward:
            // No-op.
            break;

          case AnimationStatus.completed:
            _curveOut = Curves.easeInQuint;
            break;
        }
      },
    );

  /// [AnimationController] controlling the sliding upward or downward
  /// animation.
  AnimationController? _sliding;

  /// Index of the selected [GalleryItem].
  int _page = 0;

  /// [PageController] controlling the [PageView].
  late final PageController _pageController;

  /// [Map] of [VideoController] controlling the video playback used to
  /// play/pause the active videos on keyboard presses.
  final Map<int, VideoController> _videoControllers = {};

  /// [CurvedAnimation] of the [_sliding] animation.
  late CurvedAnimation _curve;

  /// [Curve] of [_fading] out animation.
  Curve _curveOut = Curves.easeOutQuint;

  /// Indicator whether this [GalleryPopup] is in fullscreen mode.
  final RxBool _isFullscreen = RxBool(false);

  /// [StreamSubscription] to the fullscreen changes.
  StreamSubscription? _onFullscreen;

  /// [Rect] of an [Object] to animate this [GalleryPopup] from/to.
  late Rect _bounds;

  /// Discard the first [LayoutBuilder] frame since no widget is drawn yet.
  bool _firstLayout = true;

  /// Indicator whether vertical drag of this [GalleryPopup] is allowed or not.
  bool _allowDrag = false;

  /// Animated [RelativeRect] of this [GalleryPopup].
  RelativeRect _rect = RelativeRect.fill;

  /// Pops this [GalleryPopup] route off the [Navigator].
  void Function()? _pop;

  /// Indicator whether the right arrow button should be visible.
  bool _displayRight = false;

  /// Indicator whether the left arrow button should be visible.
  bool _displayLeft = false;

  /// Indicator whether the close gallery button should be visible.
  bool _displayClose = false;

  /// Indicator whether the fullscreen gallery button should be visible.
  bool _displayFullscreen = false;

  /// [FocusNode] of the keyboard input.
  FocusNode node = FocusNode();

  /// Indicator whether the [PageView.pageSnapping] should be `false`.
  bool _ignorePageSnapping = false;

  /// [Timer] resetting [_ignorePageSnapping].
  Timer? _ignoreSnappingTimer;

  /// [Timer] hiding the control buttons.
  Timer? _resetControlsTimer;

  /// Indicator whether all the control buttons should be visible.
  bool _showControls = true;

  /// Indicator whether this [GalleryPopup] hasn't been scrolled since it was
  /// initially opened.
  bool _isInitialPage = true;

  /// Indicator whether the currently visible [GalleryItem] is zoomed.
  bool _isZoomed = false;

  /// [PhotoViewController] for zooming [PhotoViewGallery] in and out.
  final PhotoViewController _photoController = PhotoViewController();

  // TODO: This is a hack for a feature that should be implemented in
  //       `photo_view` directly:
  //       https://github.com/bluefireteam/photo_view/issues/425
  /// [AnimationController] animating the [_photoController] scaling in.
  late final AnimationController _photo = AnimationController(
    vsync: this,
    debugLabel: '$runtimeType',
    duration: const Duration(milliseconds: 200),
  )..addListener(() {
      _photoController.scale = 1 +
          CurveTween(curve: Curves.ease).evaluate(_photo) * (_photoScale - 1);
    });

  /// Scale to apply the [_photoController] to during its [_photo] animation.
  double _photoScale = 1;

  @override
  void initState() {
    _bounds = _calculatePosition() ?? Rect.largest;

    _page = widget.initial;
    _pageController = PageController(initialPage: _page);

    _sliding = AnimationController(
      vsync: this,
      duration: const Duration(milliseconds: 600),
      debugLabel: '$runtimeType',
    );

    _rect = RelativeRect.fill;
    _curve = CurvedAnimation(parent: _sliding!, curve: Curves.linear);
    _fading.forward();

    _onFullscreen ??= WebUtils.onFullscreenChange.listen((b) {
      if (b) {
        _enterFullscreen();
      } else {
        _exitFullscreen();
      }
    });

    node.requestFocus();

    Future.delayed(Duration.zero, _displayControls);

    if (PlatformUtils.isMobile && !PlatformUtils.isWeb) {
      BackButtonInterceptor.add(_onBack);
    }

    super.initState();
  }

  @override
  void dispose() {
    _photo.dispose();
    _fading.dispose();
    _onFullscreen?.cancel();
    if (_isFullscreen.isTrue) {
      _exitFullscreen();
    }

    if (PlatformUtils.isMobile && !PlatformUtils.isWeb) {
      BackButtonInterceptor.remove(_onBack);
    }

    super.dispose();
  }

  @override
  Widget build(BuildContext context) {
    final style = Theme.of(context).style;

    return LayoutBuilder(
      builder: (context, constraints) {
        if (!_firstLayout) {
          _bounds = _calculatePosition() ?? _bounds;
        } else {
          _pop = Navigator.of(context).pop;
          _firstLayout = false;
        }

        var fade = Tween(begin: 0.0, end: 1.0).animate(
          CurvedAnimation(
            parent: _fading,
            curve: const Interval(0, 0.5, curve: Curves.ease),
          ),
        );

        RelativeRectTween tween() => RelativeRectTween(
              begin: RelativeRect.fromSize(_bounds, constraints.biggest),
              end: RelativeRect.fromLTRB(
                Tween<double>(begin: 0, end: _rect.left).evaluate(_curve),
                Tween<double>(begin: 0, end: _rect.top).evaluate(_curve),
                Tween<double>(begin: 0, end: _rect.right).evaluate(_curve),
                Tween<double>(begin: 0, end: _rect.bottom).evaluate(_curve),
              ),
            );

        return Stack(
          children: [
            AnimatedBuilder(
              animation: _fading,
              builder: (context, child) => Container(
                color:
                    style.colors.onBackground.withOpacity(0.9 * _fading.value),
              ),
            ),
            AnimatedBuilder(
              animation: _fading,
              builder: (context, child) {
                return AnimatedBuilder(
                    animation: _sliding!,
                    builder: (context, child) {
                      return PositionedTransition(
                        rect: tween().animate(
                          CurvedAnimation(
                            parent: _fading,
                            curve: Curves.easeOutQuint,
                            reverseCurve: _curveOut,
                          ),
                        ),
                        child: FadeTransition(
                          opacity: fade,
                          child: GestureDetector(
                            behavior: HitTestBehavior.deferToChild,
                            onTap: PlatformUtils.isMobile
                                ? null
                                : () {
                                    if (_pageController.page == _page) {
                                      _dismiss();
                                    }
                                  },
                            onVerticalDragStart:
                                _isZoomed ? null : _onVerticalDragStart,
                            onVerticalDragUpdate:
                                _isZoomed ? null : _onVerticalDragUpdate,
                            onVerticalDragEnd:
                                _isZoomed ? null : _onVerticalDragEnd,
                            child: KeyboardListener(
                              autofocus: true,
                              focusNode: node,
                              onKeyEvent: _onKeyEvent,
                              child: Listener(
                                onPointerSignal: _onPointerSignal,
                                child: _pageView(),
                              ),
                            ),
                          ),
                        ),
                      );
                    });
              },
            ),
            ..._buildInterface(),
          ],
        );
      },
    );
  }

  /// Returns the gallery view of its items itself.
  Widget _pageView() {
    final style = Theme.of(context).style;

    // Use more advanced [PhotoViewGallery] on native mobile platforms.
    if (PlatformUtils.isMobile && !PlatformUtils.isWeb) {
      return ContextMenuRegion(
        actions: [
          ContextMenuButton(
            label: 'btn_save_to_gallery'.l10n,
            onPressed: () => _saveToGallery(widget.children[_page]),
          ),
          ContextMenuButton(
            label: 'btn_share'.l10n,
            onPressed: () => _share(widget.children[_page]),
          ),
          ContextMenuButton(
            label: 'btn_info'.l10n,
            onPressed: () {},
          ),
        ],
        moveDownwards: false,
        child: PhotoViewGallery.builder(
          scrollPhysics: const BouncingScrollPhysics(),
          scaleStateChangedCallback: (s) {
            setState(() => _isZoomed = s.isScaleStateZooming);
          },
          wantKeepAlive: false,
          builder: (BuildContext context, int index) {
            final GalleryItem e = widget.children[index];

            return PhotoViewGalleryPageOptions.customChild(
              controller: _photoController,
              disableGestures: e.isVideo,
              initialScale: PhotoViewComputedScale.contained,
              minScale: PhotoViewComputedScale.contained,
              maxScale: PhotoViewComputedScale.contained * 3,
              scaleStateCycle: (s) {
                switch (s) {
                  case PhotoViewScaleState.initial:
                    _animatePhotoScaleTo(
                      (PhotoViewComputedScale.contained * 2).multiplier,
                    );
                    return PhotoViewScaleState.zoomedIn;

                  case PhotoViewScaleState.covering:
                    return PhotoViewScaleState.covering;

                  case PhotoViewScaleState.originalSize:
                    return PhotoViewScaleState.initial;

                  case PhotoViewScaleState.zoomedIn:
                  case PhotoViewScaleState.zoomedOut:
                    return PhotoViewScaleState.initial;

                  default:
                    return PhotoViewScaleState.initial;
                }
              },
              child: Padding(
                padding: const EdgeInsets.symmetric(horizontal: 1),
                child: e.isVideo
                    ? VideoView(
                        e.link,
                        checksum: e.checksum,
                        showInterfaceFor: _isInitialPage ? 3.seconds : null,
                        onClose: _dismiss,
                        isFullscreen: _isFullscreen,
                        toggleFullscreen: () {
                          node.requestFocus();
                          _toggleFullscreen();
                        },
                        onController: (c) {
                          if (c == null) {
                            _videoControllers.remove(index);
                          } else {
                            _videoControllers[index] = c;
                          }
                        },
                        onError: e.onError,
                      )
                    : RetryImage(
                        e.link,
                        width: e.width?.toDouble(),
                        height: e.height?.toDouble(),
                        checksum: e.checksum,
                        thumbhash: e.thumbhash,
                        onForbidden: e.onError,
                      ),
              ),
            );
          },
          itemCount: widget.children.length,
          loadingBuilder: (context, event) => Center(
            child: SizedBox(
              width: 20.0,
              height: 20.0,
              child: CustomProgressIndicator(
                value: event == null
                    ? 0
                    : event.cumulativeBytesLoaded / event.expectedTotalBytes!,
              ),
            ),
          ),
          backgroundDecoration: BoxDecoration(color: style.colors.transparent),
          pageController: _pageController,
          onPageChanged: (i) {
            _isInitialPage = false;
            _isZoomed = false;
            setState(() => _page = i);
            _bounds = _calculatePosition() ?? _bounds;
            widget.onPageChanged?.call(i);
          },
        ),
      );
    }

    // Otherwise use the default [PageView].
    return PageView(
      controller: _pageController,
      physics:
          PlatformUtils.isMobile ? null : const NeverScrollableScrollPhysics(),
      onPageChanged: (i) {
        _isInitialPage = false;
        setState(() => _page = i);
        _bounds = _calculatePosition() ?? _bounds;
        widget.onPageChanged?.call(i);
      },
      pageSnapping: !_ignorePageSnapping,
      children: widget.children.mapIndexed((index, e) {
        return ContextMenuRegion(
          enabled: !PlatformUtils.isWeb,
          actions: [
            ContextMenuButton(
              label: 'btn_download'.l10n,
              onPressed: () => _download(widget.children[_page]),
            ),
            ContextMenuButton(
              label: 'btn_save_as'.l10n,
              onPressed: () => _saveAs(widget.children[_page]),
            ),
            ContextMenuButton(
              label: 'btn_info'.l10n,
              onPressed: () {},
            ),
          ],
          child: Padding(
            padding: const EdgeInsets.symmetric(horizontal: 1),
            child: e.isVideo
                ? VideoView(
                    e.link,
                    checksum: e.checksum,
                    showInterfaceFor: _isInitialPage ? 3.seconds : null,
                    onClose: _dismiss,
                    isFullscreen: _isFullscreen,
                    toggleFullscreen: () {
                      node.requestFocus();
                      _toggleFullscreen();
                    },
                    onController: (c) {
                      if (c == null) {
                        _videoControllers.remove(index);
                      } else {
                        _videoControllers[index] = c;
                      }
                    },
                    onError: e.onError,
                  )
                : GestureDetector(
                    onTap: () {
                      if (_pageController.page == _page) {
                        _dismiss();
                      }
                    },
                    onDoubleTap: () {
                      node.requestFocus();
                      _toggleFullscreen();
                    },
                    child: FittedBox(
                      fit: _isFullscreen.isTrue
                          ? BoxFit.contain
                          : BoxFit.scaleDown,
                      child: ConstrainedBox(
                        constraints:
                            const BoxConstraints(minWidth: 1, minHeight: 1),
                        child: PlatformUtils.isWeb
                            ? WebImage(e.link, onForbidden: e.onError)
                            : RetryImage(
                                e.link,
                                width: e.width?.toDouble(),
                                height: e.height?.toDouble(),
                                checksum: e.checksum,
                                thumbhash: e.thumbhash,
                                onForbidden: e.onError,
                              ),
                      ),
                    ),
                  ),
          ),
        );
      }).toList(),
    );
  }

  /// Returns the [List] of [GalleryPopup] interface [Widget]s.
  List<Widget> _buildInterface() {
    final style = Theme.of(context).style;

    bool left = _page > 0;
    bool right = _page < widget.children.length - 1;

    final fade = Tween(begin: 0.0, end: 1.0).animate(
      CurvedAnimation(
        parent: _fading,
        curve: const Interval(0, 0.5, curve: Curves.ease),
      ),
    );

    final List<Widget> widgets = [];

    if (!PlatformUtils.isMobile) {
      widgets.addAll([
        if (widget.children.length > 1) ...[
          FadeTransition(
            opacity: fade,
            child: Align(
              alignment: Alignment.centerLeft,
              child: AnimatedOpacity(
                duration: const Duration(milliseconds: 250),
                opacity: _displayLeft || _showControls ? 1 : 0,
                child: Padding(
                  padding: const EdgeInsets.only(top: 32, bottom: 32),
                  child: Builder(builder: (context) {
                    void Function()? onPressed = left
                        ? () {
                            node.requestFocus();
                            _pageController.animateToPage(
                              _page - 1,
                              curve: Curves.linear,
                              duration: const Duration(milliseconds: 200),
                            );
                          }
<<<<<<< HEAD
                        : null;

                    return WidgetButton(
                      onPressed: onPressed,
                      child: Container(
                        padding: const EdgeInsets.only(left: 8, right: 8),
                        width: 60 + 16,
                        height: double.infinity,
                        child: Center(
                          child: GalleryButton(
                            onPressed: onPressed,
                            child: Padding(
                              padding: const EdgeInsets.only(right: 1),
                              child: Icon(
                                Icons.keyboard_arrow_left_rounded,
                                color: left
                                    ? style.colors.onPrimary
                                    : style.colors.secondary,
                                size: 36,
=======
                        : null,
                    child: Container(
                      padding: const EdgeInsets.only(left: 8, right: 8),
                      width: 60 + 16,
                      height: double.infinity,
                      child: Center(
                        child: ConditionalBackdropFilter(
                          borderRadius: BorderRadius.circular(60),
                          child: Container(
                            width: 60,
                            height: 60,
                            decoration: BoxDecoration(
                              color: style.colors.onSecondaryOpacity50,
                              borderRadius: BorderRadius.circular(60),
                            ),
                            child: Center(
                              child: Transform.translate(
                                offset: const Offset(-1, 0),
                                child: SvgIcon(
                                  left
                                      ? SvgIcons.arrowLeft
                                      : SvgIcons.arrowLeftDisabled,
                                ),
>>>>>>> 643a4d37
                              ),
                            ),
                          ),
                        ),
                      ),
                    );
                  }),
                ),
              ),
            ),
          ),
          FadeTransition(
            opacity: fade,
            child: Align(
              alignment: Alignment.centerRight,
              child: AnimatedOpacity(
                duration: const Duration(milliseconds: 250),
                opacity: _displayRight || _showControls ? 1 : 0,
                child: Padding(
                  padding: const EdgeInsets.only(top: 32, bottom: 32),
<<<<<<< HEAD
                  child: Builder(
                    builder: (context) {
                      void Function()? onPressed = right
                          ? () {
                        node.requestFocus();
                        _pageController.animateToPage(
                          _page + 1,
                          curve: Curves.linear,
                          duration: const Duration(milliseconds: 200),
                        );
                      }
                          : null;

                      return WidgetButton(
                        onPressed: onPressed,
                        child: Container(
                          padding: const EdgeInsets.only(left: 8, right: 8),
                          width: 60 + 16,
                          height: double.infinity,
                          child: Center(
                            child: GalleryButton(
                              onPressed: onPressed,
                              child: Padding(
                                padding: const EdgeInsets.only(left: 1),
                                child: Icon(
                                  Icons.keyboard_arrow_right_rounded,
                                  color: right
                                      ? style.colors.onPrimary
                                      : style.colors.secondary,
                                  size: 36,
=======
                  child: WidgetButton(
                    onPressed: right
                        ? () {
                            node.requestFocus();
                            _pageController.animateToPage(
                              _page + 1,
                              curve: Curves.linear,
                              duration: const Duration(milliseconds: 200),
                            );
                          }
                        : null,
                    child: Container(
                      padding: const EdgeInsets.only(left: 8, right: 8),
                      width: 60 + 16,
                      height: double.infinity,
                      child: Center(
                        child: ConditionalBackdropFilter(
                          borderRadius: BorderRadius.circular(60),
                          child: Container(
                            width: 60,
                            height: 60,
                            decoration: BoxDecoration(
                              color: style.colors.onSecondaryOpacity50,
                              borderRadius: BorderRadius.circular(60),
                            ),
                            child: Center(
                              child: Transform.translate(
                                offset: const Offset(1, 0),
                                child: SvgIcon(
                                  right
                                      ? SvgIcons.arrowRight
                                      : SvgIcons.arrowRightDisabled,
>>>>>>> 643a4d37
                                ),
                              ),
                            ),
                          ),
                        ),
                      );
                    }
                  ),
                ),
              ),
            ),
          ),
        ],
        FadeTransition(
          opacity: fade,
          child: Align(
            alignment: Alignment.topRight,
            child: Padding(
              padding: const EdgeInsets.only(right: 8, top: 8),
              child: AnimatedOpacity(
                duration: const Duration(milliseconds: 250),
                opacity: (_displayClose || _showControls) ? 1 : 0,
<<<<<<< HEAD
                child: GalleryButton(
                  onPressed: _dismiss,
                  child: Icon(
                    Icons.close_rounded,
                    color: style.colors.onPrimary,
                    size: 28,
=======
                child: SizedBox(
                  width: 60,
                  height: 60,
                  child: RoundFloatingButton(
                    color: style.colors.onSecondaryOpacity50,
                    onPressed: _dismiss,
                    withBlur: true,
                    icon: SvgIcons.close,
>>>>>>> 643a4d37
                  ),
                ),
              ),
            ),
          ),
        ),
        if (widget.onTrashPressed == null)
          FadeTransition(
            opacity: fade,
            child: Align(
              alignment: Alignment.topLeft,
              child: Padding(
                padding: const EdgeInsets.only(left: 8, top: 8),
                child: AnimatedOpacity(
                  duration: const Duration(milliseconds: 250),
                  opacity: (_displayFullscreen || _showControls) ? 1 : 0,
<<<<<<< HEAD
                  child: GalleryButton(
                    onPressed: _toggleFullscreen,
                    assetWidth: 22,
                    asset: _isFullscreen.value
                        ? 'fullscreen_exit_white'
                        : 'fullscreen_enter_white',
=======
                  child: SizedBox(
                    width: 60,
                    height: 60,
                    child: RoundFloatingButton(
                      color: style.colors.onSecondaryOpacity50,
                      onPressed: _toggleFullscreen,
                      withBlur: true,
                      icon: _isFullscreen.value
                          ? SvgIcons.fullscreenExit
                          : SvgIcons.fullscreenEnter,
                    ),
>>>>>>> 643a4d37
                  ),
                ),
              ),
            ),
          ),
        Align(
          alignment: Alignment.centerLeft,
          child: Column(
            children: [
              MouseRegion(
                opaque: false,
                onEnter: (d) => setState(() => _displayFullscreen = true),
                onExit: (d) => setState(() => _displayFullscreen = false),
                child: const SizedBox(width: 100, height: 100),
              ),
              Expanded(
                child: MouseRegion(
                  opaque: false,
                  onEnter: (d) => setState(() => _displayLeft = true),
                  onExit: (d) => setState(() => _displayLeft = false),
                  child: const SizedBox(width: 100),
                ),
              ),
            ],
          ),
        ),
        Align(
          alignment: Alignment.centerRight,
          child: Column(
            children: [
              MouseRegion(
                opaque: false,
                onEnter: (d) => setState(() => _displayClose = true),
                onExit: (d) => setState(() => _displayClose = false),
                child: const SizedBox(width: 100, height: 100),
              ),
              Expanded(
                child: MouseRegion(
                  opaque: false,
                  onEnter: (d) => setState(() => _displayRight = true),
                  onExit: (d) => setState(() => _displayRight = false),
                  child: const SizedBox(width: 100),
                ),
              ),
            ],
          ),
        ),
      ]);
    }

    widgets.addAll([
      if (widget.onTrashPressed != null)
        SafeArea(
          child: FadeTransition(
            opacity: fade,
            child: Align(
              alignment: Alignment.topLeft,
              child: Padding(
                padding: const EdgeInsets.only(left: 8, top: 8),
                child: GalleryButton(
                  onPressed: () {
                    widget.onTrashPressed?.call(_page);
                    _dismiss();
                  },
                  assetWidth: 27.21,
                  asset: 'delete',
                ),
              ),
            ),
          ),
        ),
    ]);

    return widgets;
  }

  /// Starts a dismiss animation.
  void _dismiss() {
    _fading.reverse();
    _exitFullscreen();
    _onFullscreen?.cancel();
  }

  /// Handles the [GestureDetector.onVerticalDragStart] callback by animating
  /// vertical dragging of the currently displayed [GalleryItem].
  void _onVerticalDragStart(DragStartDetails d) {
    _allowDrag = d.kind == PointerDeviceKind.touch;
    if (_allowDrag) {
      _curve = CurvedAnimation(
        parent: _sliding!,
        curve: Curves.elasticIn,
      );
      _rect = RelativeRect.fill;
      _sliding?.value = 1.0;
    }
  }

  /// Handles the [GestureDetector.onVerticalDragUpdate] callback by continuing
  /// animation of vertical dragging of the currently displayed [GalleryItem].
  void _onVerticalDragUpdate(DragUpdateDetails d) {
    if (_allowDrag) {
      setState(() {
        _rect = _rect.shift(d.delta);
      });
    }
  }

  /// Handles the [GestureDetector.onVerticalDragEnd] callback by closing the
  /// gallery if the currently displayed [GalleryItem] dragged vertically too
  /// far.
  void _onVerticalDragEnd(DragEndDetails d) {
    if (_allowDrag) {
      if (_rect.top.abs() > 50) {
        _curve = CurvedAnimation(
          parent: _sliding!,
          curve: Curves.linear,
        );

        _dismiss();
      } else {
        _sliding?.reverse();
      }
    }
  }

  /// Handles the [KeyboardListener.onKeyEvent] callback by switching the
  /// currently displayed [GalleryItem] on arrow keys, closing the gallery on
  /// an escape key, and pausing/playing video on a space key.
  void _onKeyEvent(KeyEvent k) {
    if (k is KeyUpEvent) {
      if (k.physicalKey == PhysicalKeyboardKey.arrowRight) {
        if (_page < widget.children.length - 1) {
          _pageController.animateToPage(
            _page + 1,
            curve: Curves.linear,
            duration: const Duration(milliseconds: 200),
          );
        }
      } else if (k.physicalKey == PhysicalKeyboardKey.arrowLeft) {
        if (_page > 0) {
          _pageController.animateToPage(
            _page - 1,
            curve: Curves.linear,
            duration: const Duration(milliseconds: 200),
          );
        }
      } else if (k.physicalKey == PhysicalKeyboardKey.escape) {
        _dismiss();
      } else if (k.physicalKey == PhysicalKeyboardKey.space) {
        _videoControllers.forEach((_, v) => v.player.playOrPause());
      }
    }
  }

  /// Handles the [Listener.onPointerSignal] callback by switching the
  /// currently displayed [GalleryItem] on scrolling.
  void _onPointerSignal(PointerSignalEvent s) {
    if (widget.children.length > 1 && s is PointerScrollEvent) {
      bool horizontalPriority = false;

      // Handles horizontal scroll movement.
      if (!PlatformUtils.isMobile && s.scrollDelta.dx != 0) {
        if (s.scrollDelta.dx > 0) {
          if (_pageController.position.pixels <
              _pageController.position.maxScrollExtent) {
            _resetSnappingTimer();
            _pageController.jumpTo(
              _pageController.position.pixels + (s.scrollDelta.dx * 1.25),
            );
            horizontalPriority = true;
          } else {
            _pageController.jumpTo(_pageController.position.maxScrollExtent);
          }
        } else if (s.scrollDelta.dx < 0) {
          if (_pageController.position.pixels >
              _pageController.position.minScrollExtent) {
            _resetSnappingTimer();
            _pageController.jumpTo(
              _pageController.position.pixels + (s.scrollDelta.dx * 1.25),
            );
            horizontalPriority = true;
          } else {
            _pageController.jumpTo(_pageController.position.minScrollExtent);
          }
        }
      }

      // Handles vertical scroll movement.
      if (!_ignorePageSnapping && !horizontalPriority) {
        if (s.scrollDelta.dy > 0 && _page > 0) {
          _resetSnappingTimer();
          _pageController.animateToPage(
            _page - 1,
            duration: const Duration(milliseconds: 200),
            curve: Curves.linear,
          );
        } else if (s.scrollDelta.dy < 0 && _page < widget.children.length - 1) {
          _resetSnappingTimer();
          _pageController.animateToPage(
            _page + 1,
            duration: const Duration(milliseconds: 200),
            curve: Curves.linear,
          );
        }
      }
    }
  }

  /// Enters fullscreen mode if not [_isFullscreen] already.
  void _enterFullscreen() {
    if (_isFullscreen.isFalse) {
      _isFullscreen.value = true;
      PlatformUtils.enterFullscreen();
    }
  }

  /// Exits fullscreen mode if [_isFullscreen].
  void _exitFullscreen() {
    if (_isFullscreen.isTrue) {
      _isFullscreen.value = false;
      PlatformUtils.exitFullscreen();
    }
  }

  /// Toggles fullscreen mode.
  void _toggleFullscreen() {
    if (_isFullscreen.isTrue) {
      _exitFullscreen();
    } else {
      _enterFullscreen();
    }
  }

  /// Returns a [Rect] of an [Object] identified by the provided initial
  /// [GlobalKey].
  Rect? _calculatePosition() => widget.initialKey?.globalPaintBounds;

  /// Sets the [_ignorePageSnapping] to `true` and restarts the
  /// [_ignoreSnappingTimer].
  void _resetSnappingTimer() {
    setState(() => _ignorePageSnapping = true);
    _ignoreSnappingTimer?.cancel();
    _ignoreSnappingTimer = Timer(250.milliseconds, () {
      setState(() => _ignorePageSnapping = false);
    });
  }

  /// Downloads the provided [GalleryItem].
  Future<void> _download(GalleryItem item, {String? to}) async {
    try {
      try {
        await CacheWorker.instance
            .download(
              item.link,
              item.name,
              item.size,
              checksum: item.checksum,
              to: to,
            )
            .future;
      } catch (_) {
        if (item.onError != null) {
          await item.onError?.call();
          return SchedulerBinding.instance.addPostFrameCallback((_) {
            item = widget.children[_page];
            _download(item, to: to);
          });
        } else {
          rethrow;
        }
      }

      if (mounted) {
        MessagePopup.success(item.isVideo
            ? 'label_video_downloaded'.l10n
            : 'label_image_downloaded'.l10n);
      }
    } catch (_) {
      MessagePopup.error('err_could_not_download'.l10n);
    }
  }

  /// Downloads the provided [GalleryItem] using `save as` dialog.
  Future<void> _saveAs(GalleryItem item) async {
    try {
      String? to = await FilePicker.platform.saveFile(
        fileName: item.name,
        type: item.isVideo ? FileType.video : FileType.image,
        lockParentWindow: true,
      );

      if (to != null) {
        _download(item, to: to);
      }
    } catch (_) {
      MessagePopup.error('err_could_not_download'.l10n);
    }
  }

  /// Downloads the provided [GalleryItem] and saves it to the gallery.
  Future<void> _saveToGallery(GalleryItem item) async {
    try {
      try {
        await PlatformUtils.saveToGallery(
          item.link,
          item.name,
          checksum: item.checksum,
        );
      } catch (_) {
        if (item.onError != null) {
          await item.onError?.call();
          await PlatformUtils.saveToGallery(
            item.link,
            item.name,
            checksum: item.checksum,
          );
        } else {
          rethrow;
        }
      }

      if (mounted) {
        MessagePopup.success(item.isVideo
            ? 'label_video_saved_to_gallery'.l10n
            : 'label_image_saved_to_gallery'.l10n);
      }
    } catch (_) {
      MessagePopup.error('err_could_not_download'.l10n);
    }
  }

  /// Downloads the provided [GalleryItem] and opens a share dialog with it.
  Future<void> _share(GalleryItem item) async {
    try {
      try {
        await PlatformUtils.share(
          item.link,
          item.name,
          checksum: item.checksum,
        );
      } catch (_) {
        if (item.onError != null) {
          await item.onError?.call();
          await PlatformUtils.share(
            item.link,
            item.name,
            checksum: item.checksum,
          );
        } else {
          rethrow;
        }
      }
    } catch (_) {
      MessagePopup.error('err_could_not_download'.l10n);
    }
  }

  /// Toggles the [_showControls] indicator and starts the [_resetControlsTimer]
  /// resetting it.
  void _displayControls() {
    setState(() => _showControls = true);
    _resetControlsTimer?.cancel();
    _resetControlsTimer = Timer(3.seconds, () {
      if (mounted) {
        setState(() => _showControls = false);
      }
    });
  }

  /// Animates the [_photoController] to the provided [scale] by starting the
  /// [_photo] animation.
  void _animatePhotoScaleTo(double scale) {
    _photoScale = scale;
    _photo
      ..reset()
      ..forward();
  }

  /// Invokes [_dismiss].
  ///
  /// Intended to be used as a [BackButtonInterceptor] callback, thus returns
  /// `true`, if back button should be intercepted, or otherwise returns
  /// `false`.
  bool _onBack(bool _, RouteInfo __) {
    _dismiss();
    return true;
  }
}

/// Extension of a [GlobalKey] allowing getting global
/// [RenderObject.paintBounds].
extension GlobalKeyExtension on GlobalKey {
  /// Returns a [Rect] representing the [RenderObject.paintBounds] of the
  /// [Object] this [GlobalKey] represents.
  Rect? get globalPaintBounds {
    final renderObject = currentContext?.findRenderObject();
    final matrix = renderObject?.getTransformTo(null);

    if (matrix != null && renderObject?.paintBounds != null) {
      final rect = MatrixUtils.transformRect(matrix, renderObject!.paintBounds);
      return rect;
    } else {
      return null;
    }
  }
}<|MERGE_RESOLUTION|>--- conflicted
+++ resolved
@@ -33,6 +33,7 @@
 import '/domain/model/file.dart';
 import '/l10n/l10n.dart';
 import '/themes.dart';
+import '/ui/page/call/widget/conditional_backdrop.dart';
 import '/ui/page/home/page/chat/widget/video/video.dart';
 import '/ui/page/home/page/chat/widget/web_image/web_image.dart';
 import '/ui/page/home/widget/retry_image.dart';
@@ -702,7 +703,6 @@
                               duration: const Duration(milliseconds: 200),
                             );
                           }
-<<<<<<< HEAD
                         : null;
 
                     return WidgetButton(
@@ -712,41 +712,22 @@
                         width: 60 + 16,
                         height: double.infinity,
                         child: Center(
-                          child: GalleryButton(
-                            onPressed: onPressed,
-                            child: Padding(
-                              padding: const EdgeInsets.only(right: 1),
-                              child: Icon(
-                                Icons.keyboard_arrow_left_rounded,
-                                color: left
-                                    ? style.colors.onPrimary
-                                    : style.colors.secondary,
-                                size: 36,
-=======
-                        : null,
-                    child: Container(
-                      padding: const EdgeInsets.only(left: 8, right: 8),
-                      width: 60 + 16,
-                      height: double.infinity,
-                      child: Center(
-                        child: ConditionalBackdropFilter(
-                          borderRadius: BorderRadius.circular(60),
-                          child: Container(
-                            width: 60,
-                            height: 60,
-                            decoration: BoxDecoration(
-                              color: style.colors.onSecondaryOpacity50,
-                              borderRadius: BorderRadius.circular(60),
-                            ),
-                            child: Center(
-                              child: Transform.translate(
-                                offset: const Offset(-1, 0),
-                                child: SvgIcon(
-                                  left
-                                      ? SvgIcons.arrowLeft
-                                      : SvgIcons.arrowLeftDisabled,
+                          child: ConditionalBackdropFilter(
+                            borderRadius: BorderRadius.circular(60),
+                            child: GalleryButton(
+                              onPressed: onPressed,
+                              child: Padding(
+                                padding: const EdgeInsets.only(right: 1),
+                                child: Center(
+                                  child: Transform.translate(
+                                    offset: const Offset(-1, 0),
+                                    child: SvgIcon(
+                                      left
+                                          ? SvgIcons.arrowLeft
+                                          : SvgIcons.arrowLeftDisabled,
+                                    ),
+                                  ),
                                 ),
->>>>>>> 643a4d37
                               ),
                             ),
                           ),
@@ -767,40 +748,8 @@
                 opacity: _displayRight || _showControls ? 1 : 0,
                 child: Padding(
                   padding: const EdgeInsets.only(top: 32, bottom: 32),
-<<<<<<< HEAD
-                  child: Builder(
-                    builder: (context) {
-                      void Function()? onPressed = right
-                          ? () {
-                        node.requestFocus();
-                        _pageController.animateToPage(
-                          _page + 1,
-                          curve: Curves.linear,
-                          duration: const Duration(milliseconds: 200),
-                        );
-                      }
-                          : null;
-
-                      return WidgetButton(
-                        onPressed: onPressed,
-                        child: Container(
-                          padding: const EdgeInsets.only(left: 8, right: 8),
-                          width: 60 + 16,
-                          height: double.infinity,
-                          child: Center(
-                            child: GalleryButton(
-                              onPressed: onPressed,
-                              child: Padding(
-                                padding: const EdgeInsets.only(left: 1),
-                                child: Icon(
-                                  Icons.keyboard_arrow_right_rounded,
-                                  color: right
-                                      ? style.colors.onPrimary
-                                      : style.colors.secondary,
-                                  size: 36,
-=======
-                  child: WidgetButton(
-                    onPressed: right
+                  child: Builder(builder: (context) {
+                    void Function()? onPressed = right
                         ? () {
                             node.requestFocus();
                             _pageController.animateToPage(
@@ -809,37 +758,38 @@
                               duration: const Duration(milliseconds: 200),
                             );
                           }
-                        : null,
-                    child: Container(
-                      padding: const EdgeInsets.only(left: 8, right: 8),
-                      width: 60 + 16,
-                      height: double.infinity,
-                      child: Center(
-                        child: ConditionalBackdropFilter(
-                          borderRadius: BorderRadius.circular(60),
-                          child: Container(
-                            width: 60,
-                            height: 60,
-                            decoration: BoxDecoration(
-                              color: style.colors.onSecondaryOpacity50,
-                              borderRadius: BorderRadius.circular(60),
-                            ),
-                            child: Center(
-                              child: Transform.translate(
-                                offset: const Offset(1, 0),
-                                child: SvgIcon(
-                                  right
-                                      ? SvgIcons.arrowRight
-                                      : SvgIcons.arrowRightDisabled,
->>>>>>> 643a4d37
+                        : null;
+
+                    return WidgetButton(
+                      onPressed: onPressed,
+                      child: Container(
+                        padding: const EdgeInsets.only(left: 8, right: 8),
+                        width: 60 + 16,
+                        height: double.infinity,
+                        child: Center(
+                          child: ConditionalBackdropFilter(
+                            borderRadius: BorderRadius.circular(60),
+                            child: GalleryButton(
+                              onPressed: onPressed,
+                              child: Padding(
+                                padding: const EdgeInsets.only(left: 1),
+                                child: Center(
+                                  child: Transform.translate(
+                                    offset: const Offset(1, 0),
+                                    child: SvgIcon(
+                                      right
+                                          ? SvgIcons.arrowRight
+                                          : SvgIcons.arrowRightDisabled,
+                                    ),
+                                  ),
                                 ),
                               ),
                             ),
                           ),
                         ),
-                      );
-                    }
-                  ),
+                      ),
+                    );
+                  }),
                 ),
               ),
             ),
@@ -854,23 +804,12 @@
               child: AnimatedOpacity(
                 duration: const Duration(milliseconds: 250),
                 opacity: (_displayClose || _showControls) ? 1 : 0,
-<<<<<<< HEAD
                 child: GalleryButton(
                   onPressed: _dismiss,
                   child: Icon(
                     Icons.close_rounded,
                     color: style.colors.onPrimary,
                     size: 28,
-=======
-                child: SizedBox(
-                  width: 60,
-                  height: 60,
-                  child: RoundFloatingButton(
-                    color: style.colors.onSecondaryOpacity50,
-                    onPressed: _dismiss,
-                    withBlur: true,
-                    icon: SvgIcons.close,
->>>>>>> 643a4d37
                   ),
                 ),
               ),
@@ -887,26 +826,11 @@
                 child: AnimatedOpacity(
                   duration: const Duration(milliseconds: 250),
                   opacity: (_displayFullscreen || _showControls) ? 1 : 0,
-<<<<<<< HEAD
                   child: GalleryButton(
                     onPressed: _toggleFullscreen,
-                    assetWidth: 22,
-                    asset: _isFullscreen.value
-                        ? 'fullscreen_exit_white'
-                        : 'fullscreen_enter_white',
-=======
-                  child: SizedBox(
-                    width: 60,
-                    height: 60,
-                    child: RoundFloatingButton(
-                      color: style.colors.onSecondaryOpacity50,
-                      onPressed: _toggleFullscreen,
-                      withBlur: true,
-                      icon: _isFullscreen.value
-                          ? SvgIcons.fullscreenExit
-                          : SvgIcons.fullscreenEnter,
-                    ),
->>>>>>> 643a4d37
+                    icon: _isFullscreen.value
+                        ? SvgIcons.fullscreenExit
+                        : SvgIcons.fullscreenEnter,
                   ),
                 ),
               ),
