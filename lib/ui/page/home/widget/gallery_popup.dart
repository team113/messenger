// Copyright © 2022 IT ENGINEERING MANAGEMENT INC, <https://github.com/team113>
//
// This program is free software: you can redistribute it and/or modify it under
// the terms of the GNU Affero General Public License v3.0 as published by the
// Free Software Foundation, either version 3 of the License, or (at your
// option) any later version.
//
// This program is distributed in the hope that it will be useful, but WITHOUT
// ANY WARRANTY; without even the implied warranty of MERCHANTABILITY or FITNESS
// FOR A PARTICULAR PURPOSE. See the GNU Affero General Public License v3.0 for
// more details.
//
// You should have received a copy of the GNU Affero General Public License v3.0
// along with this program. If not, see
// <https://www.gnu.org/licenses/agpl-3.0.html>.

import 'dart:async';
import 'dart:ui';

import 'package:collection/collection.dart';
import 'package:flutter/gestures.dart';
import 'package:flutter/material.dart';
import 'package:flutter/services.dart';
import 'package:get/get.dart';
import 'package:photo_view/photo_view.dart';
import 'package:photo_view/photo_view_gallery.dart';
import 'package:video_player/video_player.dart';

import '/ui/page/call/widget/round_button.dart';
import '/ui/page/home/page/chat/widget/video.dart';
import '/ui/page/home/page/chat/widget/web_image/web_image.dart';
import '/ui/widget/context_menu/menu.dart';
import '/ui/widget/context_menu/region.dart';
import '/util/platform_utils.dart';
import '/util/web/web_utils.dart';

/// Item in a [GalleryPopup].
///
/// [GalleryItem] is treated as a video if [isVideo] is `true`, or as an image
/// otherwise.
class GalleryItem {
  const GalleryItem({
    required this.link,
    this.isVideo = false,
  });

  /// Constructs a [GalleryItem] treated as an image.
  factory GalleryItem.image(String link) =>
      GalleryItem(link: link, isVideo: false);

  /// Constructs a [GalleryItem] treated as a video.
  factory GalleryItem.video(String link) =>
      GalleryItem(link: link, isVideo: true);

  /// Indicator whether this [GalleryItem] is treated as a video.
  final bool isVideo;

  /// Original URL to the file this [GalleryItem] represents.
  final String link;
}

/// Animated gallery of [GalleryItem]s.
class GalleryPopup extends StatefulWidget {
  const GalleryPopup({
    Key? key,
    this.children = const [],
    this.initial = 0,
    this.initialKey,
    this.onPageChanged,
  }) : super(key: key);

  /// [List] of [GalleryItem]s to display in a gallery.
  final List<GalleryItem> children;

  /// Optional [GlobalKey] of the [Object] to animate gallery from/to.
  final GlobalKey? initialKey;

  /// Initial gallery index of the [GalleryItem]s in [children].
  final int initial;

  /// Callback, called when the displayed [GalleryItem] is changed.
  final void Function(int)? onPageChanged;

  /// Displays a dialog with the provided [gallery] above the current contents.
  static Future<T?> show<T extends Object?>({
    required BuildContext context,
    required GalleryPopup gallery,
  }) {
    return showGeneralDialog(
      context: context,
      pageBuilder: (
        BuildContext buildContext,
        Animation<double> animation,
        Animation<double> secondaryAnimation,
      ) {
        final CapturedThemes themes = InheritedTheme.capture(
          from: context,
          to: Navigator.of(context, rootNavigator: true).context,
        );
        return themes.wrap(gallery);
      },
      barrierDismissible: false,
      barrierColor: Colors.transparent,
      transitionDuration: Duration.zero,
      useRootNavigator: PlatformUtils.isMobile ? false : true,
    );
  }

  @override
  State<GalleryPopup> createState() => _GalleryPopupState();
}

/// State of a [GalleryPopup], used to implement its logic.
class _GalleryPopupState extends State<GalleryPopup>
    with TickerProviderStateMixin {
  /// [AnimationController] controlling the opening and closing gallery
  /// animation.
  late final AnimationController _fading;

  /// [AnimationController] controlling the sliding upward or downward
  /// animation.
  AnimationController? _sliding;

  /// Index of the selected [GalleryItem].
  int _page = 0;

  /// [PageController] controlling the [PageView].
  late final PageController _pageController;

  /// [Map] of [VideoPlayerController] controlling the video playback used to
  /// play/pause the active videos on keyboard presses.
  final Map<int, VideoPlayerController> _videoControllers = {};

  /// [CurvedAnimation] of the [_sliding] animation.
  late CurvedAnimation _curve;

  /// [Curve] of [_fading] out animation.
  Curve _curveOut = Curves.easeOutQuint;

  /// Indicator whether this [GalleryPopup] is in fullscreen mode.
  final RxBool _isFullscreen = RxBool(false);

  /// [StreamSubscription] to the fullscreen changes.
  StreamSubscription? _onFullscreen;

  /// [Rect] of an [Object] to animate this [GalleryPopup] from/to.
  late Rect _bounds;

  /// Discard the first [LayoutBuilder] frame since no widget is drawn yet.
  bool _firstLayout = true;

  /// Indicator whether vertical drag of this [GalleryPopup] is allowed or not.
  bool _allowDrag = false;

  /// Animated [RelativeRect] of this [GalleryPopup].
  RelativeRect _rect = RelativeRect.fill;

  /// Pops this [GalleryPopup] route off the [Navigator].
  void Function()? _pop;

  /// Indicator whether the right arrow button should be visible.
  bool _displayRight = false;

  /// Indicator whether the left arrow button should be visible.
  bool _displayLeft = false;

  /// Indicator whether the close gallery button should be visible.
  bool _displayClose = false;

  /// [FocusNode] of the keyboard input.
  FocusNode node = FocusNode();

  /// Indicator whether the [PageView.pageSnapping] should be `false`.
  bool _ignorePageSnapping = false;

  /// [Timer] resetting [_ignorePageSnapping].
  Timer? _ignoreSnappingTimer;

  @override
  void initState() {
    _fading = AnimationController(
      vsync: this,
      duration: const Duration(milliseconds: 250),
    )..addStatusListener(
        (status) {
          switch (status) {
            case AnimationStatus.dismissed:
              _curveOut = Curves.easeOutQuint;
              _pageController.dispose();
              _ignoreSnappingTimer?.cancel();
              _sliding?.dispose();
              _pop?.call();
              break;

            case AnimationStatus.reverse:
            case AnimationStatus.forward:
              // No-op.
              break;

            case AnimationStatus.completed:
              _curveOut = Curves.easeInQuint;
              break;
          }
        },
      );

    _bounds = _calculatePosition() ?? Rect.zero;

    _page = widget.initial;
    _pageController = PageController(initialPage: _page);

    _sliding = AnimationController(
      vsync: this,
      duration: const Duration(milliseconds: 600),
    );

    _rect = RelativeRect.fill;
    _curve = CurvedAnimation(parent: _sliding!, curve: Curves.linear);
    _fading.forward();

    _onFullscreen ??= WebUtils.onFullscreenChange.listen((b) {
      if (b) {
        _enterFullscreen();
      } else {
        _exitFullscreen();
      }
    });

    if (PlatformUtils.isAndroid && !PlatformUtils.isWeb) {
      _enterFullscreen();
    }

    node.requestFocus();

    super.initState();
  }

  @override
  void dispose() {
    _onFullscreen?.cancel();
    if (_isFullscreen.isTrue) {
      _exitFullscreen();
    }
    super.dispose();
  }

  @override
  Widget build(BuildContext context) {
    return LayoutBuilder(
      builder: (context, constraints) {
        if (!_firstLayout) {
          _bounds = _calculatePosition() ?? _bounds;
        } else {
          _pop = Navigator.of(context).pop;
          _firstLayout = false;
        }

        var fade = Tween(begin: 0.0, end: 1.0).animate(
          CurvedAnimation(
            parent: _fading,
            curve: const Interval(0, 0.5, curve: Curves.ease),
          ),
        );

        RelativeRectTween tween() => RelativeRectTween(
              begin: RelativeRect.fromSize(_bounds, constraints.biggest),
              end: RelativeRect.fromLTRB(
                Tween<double>(begin: 0, end: _rect.left).evaluate(_curve),
                Tween<double>(begin: 0, end: _rect.top).evaluate(_curve),
                Tween<double>(begin: 0, end: _rect.right).evaluate(_curve),
                Tween<double>(begin: 0, end: _rect.bottom).evaluate(_curve),
              ),
            );

        return Stack(
          children: [
            AnimatedBuilder(
              animation: _fading,
              builder: (context, child) => Container(
                color: Colors.black.withOpacity(0.9 * _fading.value),
              ),
            ),
            AnimatedBuilder(
              animation: _fading,
              builder: (context, child) {
                return AnimatedBuilder(
                    animation: _sliding!,
                    builder: (context, child) {
                      return PositionedTransition(
                        rect: tween().animate(
                          CurvedAnimation(
                            parent: _fading,
                            curve: Curves.easeOutQuint,
                            reverseCurve: _curveOut,
                          ),
                        ),
                        child: FadeTransition(
                          opacity: fade,
                          child: GestureDetector(
                            behavior: HitTestBehavior.deferToChild,
                            onTap: PlatformUtils.isMobile
                                ? null
                                : () {
                                    if (_pageController.page == _page) {
                                      _dismiss();
                                    }
                                  },
                            onVerticalDragStart: _onVerticalDragStart,
                            onVerticalDragUpdate: _onVerticalDragUpdate,
                            onVerticalDragEnd: _onVerticalDragEnd,
                            child: KeyboardListener(
                              autofocus: true,
                              focusNode: node,
                              onKeyEvent: _onKeyEvent,
                              child: Listener(
                                onPointerSignal: _onPointerSignal,
                                child: _pageView(),
                              ),
                            ),
                          ),
                        ),
                      );
                    });
              },
            ),
            ..._buildInterface(),
          ],
        );
      },
    );
  }

  /// Returns the gallery view of its items itself.
  Widget _pageView() {
    // Use more advanced [PhotoViewGallery] on native mobile platforms.
    if (PlatformUtils.isMobile && !PlatformUtils.isWeb) {
      return PhotoViewGallery.builder(
        scrollPhysics: const BouncingScrollPhysics(),
        wantKeepAlive: false,
        builder: (BuildContext context, int index) {
          GalleryItem e = widget.children[index];

          if (!e.isVideo) {
            return PhotoViewGalleryPageOptions(
              imageProvider: NetworkImage(e.link),
              initialScale: PhotoViewComputedScale.contained * 0.99,
              minScale: PhotoViewComputedScale.contained * 0.99,
              maxScale: PhotoViewComputedScale.contained * 3,
            );
          }

          return PhotoViewGalleryPageOptions.customChild(
            disableGestures: e.isVideo,
            child: Padding(
              padding: const EdgeInsets.symmetric(horizontal: 1),
              child: e.isVideo
                  ? Video(
                      e.link,
                      onClose: _dismiss,
                      isFullscreen: _isFullscreen,
                      toggleFullscreen: () {
                        node.requestFocus();
                        _toggleFullscreen();
                      },
                      onController: (c) {
                        if (c == null) {
                          _videoControllers.remove(index);
                        } else {
                          _videoControllers[index] = c;
                        }
                      },
                    )
                  : Image.network(e.link),
            ),
            minScale: PhotoViewComputedScale.contained,
            maxScale: PhotoViewComputedScale.contained * 3,
          );
        },
        itemCount: widget.children.length,
        loadingBuilder: (context, event) => Center(
          child: SizedBox(
            width: 20.0,
            height: 20.0,
            child: CircularProgressIndicator(
              value: event == null
                  ? 0
                  : event.cumulativeBytesLoaded / event.expectedTotalBytes!,
            ),
          ),
        ),
        backgroundDecoration: const BoxDecoration(color: Colors.transparent),
        pageController: _pageController,
        onPageChanged: (i) {
          setState(() => _page = i);
          _bounds = _calculatePosition() ?? _bounds;
          widget.onPageChanged?.call(i);
        },
      );
    }

    // Otherwise use the default [PageView].
    return PageView(
      controller: _pageController,
      physics: const NeverScrollableScrollPhysics(),
      onPageChanged: (i) {
        setState(() => _page = i);
        _bounds = _calculatePosition() ?? _bounds;
        widget.onPageChanged?.call(i);
      },
      pageSnapping: !_ignorePageSnapping,
      children: widget.children.mapIndexed((index, e) {
        return Padding(
          padding: const EdgeInsets.symmetric(horizontal: 1),
          child: Stack(
            alignment: Alignment.center,
            children: [
              e.isVideo
                  ? Video(
                      e.link,
                      onClose: _dismiss,
                      isFullscreen: _isFullscreen,
                      toggleFullscreen: () {
                        node.requestFocus();
                        _toggleFullscreen();
                      },
                      onController: (c) {
                        if (c == null) {
                          _videoControllers.remove(index);
                        } else {
                          _videoControllers[index] = c;
                        }
                      },
                    )
                  : ContextMenuRegion(
                      enabled: !PlatformUtils.isWeb,
                      menu: ContextMenu(
                        actions: [
                          ContextMenuButton(
                            label: 'Download',
                            onPressed: () {},
                          ),
                          ContextMenuButton(
                            label: 'Info',
                            onPressed: () {},
                          ),
                        ],
                      ),
                      child: GestureDetector(
                        onTap: () {},
                        onDoubleTap: () {
                          node.requestFocus();
                          _toggleFullscreen();
                        },
                        child: PlatformUtils.isWeb
                            ? IgnorePointer(child: WebImage(e.link))
                            : Image.network(e.link),
                      ),
                    ),
            ],
          ),
        );
      }).toList(),
    );
  }

  /// Returns the [List] of [GalleryPopup] interface [Widget]s.
  List<Widget> _buildInterface() {
    bool left = _page > 0;
    bool right = _page < widget.children.length - 1;

    List<Widget> widgets = [
      Align(
        alignment: Alignment.topRight,
        child: Padding(
          padding: const EdgeInsets.only(right: 8, top: 8),
          child: AnimatedOpacity(
            duration: const Duration(milliseconds: 250),
            opacity: _displayClose ? 1 : 0,
            child: SizedBox(
              width: 50,
              height: 50,
              child: RoundFloatingButton(
                scale: 0.8,
                color: const Color(0x66000000),
                onPressed: _dismiss,
                withBlur: true,
                children: const [
                  Icon(
                    Icons.close_rounded,
                    color: Colors.white,
                    size: 28,
                  )
                ],
              ),
            ),
          ),
        ),
      ),
      Align(
        alignment: Alignment.topRight,
        child: MouseRegion(
          opaque: false,
          onEnter: (d) => setState(() => _displayClose = true),
          onExit: (d) => setState(() => _displayClose = false),
          child: const SizedBox(width: 100, height: 100),
        ),
      ),
    ];

    if (widget.children.length > 1 && !PlatformUtils.isMobile) {
      widgets.addAll([
        Align(
          alignment: Alignment.centerLeft,
          child: Padding(
            padding: const EdgeInsets.only(left: 8),
            child: AnimatedOpacity(
              duration: const Duration(milliseconds: 250),
              opacity: _displayLeft ? 1 : 0,
              child: RoundFloatingButton(
                scale: 0.8,
                color: const Color(0x66000000),
                onPressed: left
                    ? () {
                        node.requestFocus();
                        _pageController.animateToPage(
                          _page - 1,
                          curve: Curves.linear,
                          duration: const Duration(milliseconds: 200),
                        );
                      }
                    : null,
                withBlur: true,
                children: [
                  Padding(
                    padding: const EdgeInsets.only(right: 1),
                    child: Icon(
                      Icons.keyboard_arrow_left_rounded,
                      color: left ? Colors.white : Colors.grey,
                      size: 36,
                    ),
                  )
                ],
              ),
            ),
          ),
        ),
        Align(
          alignment: Alignment.centerRight,
          child: Padding(
            padding: const EdgeInsets.only(right: 8.0),
            child: AnimatedOpacity(
              duration: const Duration(milliseconds: 250),
              opacity: _displayRight ? 1 : 0,
              child: RoundFloatingButton(
                scale: 0.8,
                color: const Color(0x66000000),
                onPressed: right
                    ? () {
                        node.requestFocus();
                        _pageController.animateToPage(
                          _page + 1,
                          curve: Curves.linear,
                          duration: const Duration(milliseconds: 200),
                        );
                      }
                    : null,
                withBlur: true,
                children: [
                  Padding(
                    padding: const EdgeInsets.only(left: 1),
                    child: Icon(
                      Icons.keyboard_arrow_right_rounded,
                      color: right ? Colors.white : Colors.grey,
                      size: 36,
                    ),
                  )
                ],
              ),
            ),
          ),
        ),
        Align(
          alignment: Alignment.centerLeft,
          child: MouseRegion(
            opaque: false,
            onEnter: (d) => setState(() => _displayLeft = true),
            onExit: (d) => setState(() => _displayLeft = false),
            child: SizedBox(
              width: 100,
              height: MediaQuery.of(context).size.height * 0.4,
            ),
          ),
        ),
        Align(
          alignment: Alignment.centerRight,
          child: MouseRegion(
            opaque: false,
            onEnter: (d) => setState(() => _displayRight = true),
            onExit: (d) => setState(() => _displayRight = false),
            child: SizedBox(
              width: 100,
              height: MediaQuery.of(context).size.height * 0.4,
            ),
          ),
        ),
      ]);
    }

    return widgets;
  }

  /// Starts a dismiss animation.
  void _dismiss() {
    _fading.reverse();
    _exitFullscreen();
    _onFullscreen?.cancel();
  }

  /// Handles the [GestureDetector.onVerticalDragStart] callback by animating
  /// vertical dragging of the currently displayed [GalleryItem].
  void _onVerticalDragStart(DragStartDetails d) {
    _allowDrag = d.kind == PointerDeviceKind.touch;
    if (_allowDrag) {
      _curve = CurvedAnimation(
        parent: _sliding!,
        curve: Curves.elasticIn,
      );
      _rect = RelativeRect.fill;
      _sliding?.value = 1.0;
    }
  }

  /// Handles the [GestureDetector.onVerticalDragUpdate] callback by continuing
  /// animation of vertical dragging of the currently displayed [GalleryItem].
  void _onVerticalDragUpdate(DragUpdateDetails d) {
    if (_allowDrag) {
      setState(() {
        _rect = _rect.shift(d.delta);
      });
    }
  }

  /// Handles the [GestureDetector.onVerticalDragEnd] callback by closing the
  /// gallery if the currently displayed [GalleryItem] dragged vertically too
  /// far.
  void _onVerticalDragEnd(DragEndDetails d) {
    if (_allowDrag) {
      if (_rect.top.abs() > 50) {
        _curve = CurvedAnimation(
          parent: _sliding!,
          curve: Curves.linear,
        );

        _dismiss();
      } else {
        _sliding?.reverse();
      }
    }
  }

  /// Handles the [KeyboardListener.onKeyEvent] callback by switching the
  /// currently displayed [GalleryItem] on arrow keys, closing the gallery on
  /// an escape key, and pausing/playing video on a space key.
  void _onKeyEvent(KeyEvent k) {
    if (k is KeyUpEvent) {
      if (k.physicalKey == PhysicalKeyboardKey.arrowRight) {
        if (_page < widget.children.length - 1) {
          _pageController.animateToPage(
            _page + 1,
            curve: Curves.linear,
            duration: const Duration(milliseconds: 200),
          );
        }
      } else if (k.physicalKey == PhysicalKeyboardKey.arrowLeft) {
        if (_page > 0) {
          _pageController.animateToPage(
            _page - 1,
            curve: Curves.linear,
            duration: const Duration(milliseconds: 200),
          );
        }
      } else if (k.physicalKey == PhysicalKeyboardKey.escape) {
        _dismiss();
      } else if (k.physicalKey == PhysicalKeyboardKey.space) {
        _videoControllers.forEach((_, v) {
          if (v.value.isPlaying == true) {
            v.pause();
          } else {
            v.play();
          }
        });
      }
    }
  }

  /// Handles the [Listener.onPointerSignal] callback by switching the
  /// currently displayed [GalleryItem] on scrolling.
  void _onPointerSignal(PointerSignalEvent s) {
    if (widget.children.length > 1 && s is PointerScrollEvent) {
      bool horizontalPriority = false;

      // Handles horizontal scroll movement.
      if (!PlatformUtils.isMobile && s.scrollDelta.dx != 0) {
        if (s.scrollDelta.dx > 0) {
          if (_pageController.position.pixels <
              _pageController.position.maxScrollExtent) {
            _resetSnappingTimer();
            _pageController.jumpTo(
              _pageController.position.pixels + (s.scrollDelta.dx * 1.25),
            );
            horizontalPriority = true;
          } else {
            _pageController.jumpTo(_pageController.position.maxScrollExtent);
          }
        } else if (s.scrollDelta.dx < 0) {
          if (_pageController.position.pixels >
              _pageController.position.minScrollExtent) {
            _resetSnappingTimer();
            _pageController.jumpTo(
              _pageController.position.pixels + (s.scrollDelta.dx * 1.25),
            );
            horizontalPriority = true;
          } else {
            _pageController.jumpTo(_pageController.position.minScrollExtent);
          }
        }
      }

      // Handles vertical scroll movement.
      if (!_ignorePageSnapping && !horizontalPriority) {
        if (s.scrollDelta.dy > 0 && _page > 0) {
          _resetSnappingTimer();
          _pageController.animateToPage(
            _page - 1,
            duration: const Duration(milliseconds: 200),
            curve: Curves.linear,
          );
        } else if (s.scrollDelta.dy < 0 && _page < widget.children.length - 1) {
          _resetSnappingTimer();
          _pageController.animateToPage(
            _page + 1,
            duration: const Duration(milliseconds: 200),
            curve: Curves.linear,
          );
        }
      }
    }
  }

  /// Enters fullscreen mode if not [_isFullscreen] already.
  void _enterFullscreen() {
    if (_isFullscreen.isFalse) {
      _isFullscreen.value = true;
      PlatformUtils.enterFullscreen();
    }
  }

  /// Exits fullscreen mode if [_isFullscreen].
  void _exitFullscreen() {
    if (_isFullscreen.isTrue) {
      _isFullscreen.value = false;
      PlatformUtils.exitFullscreen();
    }
  }

  /// Toggles fullscreen mode.
  void _toggleFullscreen() {
    if (_isFullscreen.isTrue) {
      _exitFullscreen();
    } else {
      _enterFullscreen();
    }
  }

  /// Returns a [Rect] of an [Object] identified by the provided initial
  /// [GlobalKey].
  Rect? _calculatePosition() => widget.initialKey?.globalPaintBounds;

  /// Sets the [_ignorePageSnapping] to `true` and restarts the
  /// [_ignoreSnappingTimer].
  void _resetSnappingTimer() {
    setState(() => _ignorePageSnapping = true);
    _ignoreSnappingTimer?.cancel();
    _ignoreSnappingTimer = Timer(250.milliseconds, () {
      setState(() => _ignorePageSnapping = false);
    });
  }
}

<<<<<<< HEAD
/// Extension adding getting global [RenderObject.paintBounds] from the
/// [GlobalKey].
=======
/// Extension of a [GlobalKey] allowing getting global
/// [RenderObject.paintBounds].
>>>>>>> 0cd91e7c
extension GlobalKeyExtension on GlobalKey {
  /// Returns a [Rect] representing the [RenderObject.paintBounds] of the
  /// [Object] this [GlobalKey] represents.
  Rect? get globalPaintBounds {
    final renderObject = currentContext?.findRenderObject();
    final matrix = renderObject?.getTransformTo(null);

    if (matrix != null && renderObject?.paintBounds != null) {
      final rect = MatrixUtils.transformRect(matrix, renderObject!.paintBounds);
      return rect;
    } else {
      return null;
    }
  }
}<|MERGE_RESOLUTION|>--- conflicted
+++ resolved
@@ -787,13 +787,8 @@
   }
 }
 
-<<<<<<< HEAD
-/// Extension adding getting global [RenderObject.paintBounds] from the
-/// [GlobalKey].
-=======
 /// Extension of a [GlobalKey] allowing getting global
 /// [RenderObject.paintBounds].
->>>>>>> 0cd91e7c
 extension GlobalKeyExtension on GlobalKey {
   /// Returns a [Rect] representing the [RenderObject.paintBounds] of the
   /// [Object] this [GlobalKey] represents.
