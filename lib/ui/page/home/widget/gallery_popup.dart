--- conflicted
+++ resolved
@@ -51,22 +51,16 @@
   });
 
   /// Constructs a [GalleryItem] treated as an image.
-<<<<<<< HEAD
-  factory GalleryItem.image(String link, String name, {int? size}) =>
-      GalleryItem(link: link, name: name, size: size, isVideo: false);
-
-  /// Constructs a [GalleryItem] treated as a video.
-  factory GalleryItem.video(String link, String name, {int? size}) =>
-      GalleryItem(link: link, name: name, size: size, isVideo: true);
-=======
   factory GalleryItem.image(
     String link,
     String name, {
+      int? size,
     Future<void> Function()? onError,
   }) =>
       GalleryItem(
         link: link,
         name: name,
+        size: size,
         isVideo: false,
         onError: onError,
       );
@@ -75,15 +69,16 @@
   factory GalleryItem.video(
     String link,
     String name, {
+      int? size,
     Future<void> Function()? onError,
   }) =>
       GalleryItem(
         link: link,
         name: name,
+        size: size,
         isVideo: true,
         onError: onError,
       );
->>>>>>> 0d5b1e02
 
   /// Indicator whether this [GalleryItem] is treated as a video.
   final bool isVideo;
@@ -94,13 +89,11 @@
   /// Name of the file this [GalleryItem] represents.
   final String name;
 
-<<<<<<< HEAD
   /// Size in bytes of the file this [GalleryItem] represents.
   final int? size;
-=======
+
   /// Callback, called on the fetch errors of this [GalleryItem].
   final Future<void> Function()? onError;
->>>>>>> 0d5b1e02
 }
 
 /// Animated gallery of [GalleryItem]s.
@@ -886,21 +879,17 @@
   /// Downloads the provided [GalleryItem].
   Future<void> _download(GalleryItem item) async {
     try {
-<<<<<<< HEAD
-      await PlatformUtils.download(item.link, item.name, item.size);
-=======
       try {
-        await PlatformUtils.download(item.link, item.name);
+        await PlatformUtils.download(item.link, item.name, item.size);
       } catch (_) {
         if (item.onError != null) {
           await item.onError?.call();
-          await PlatformUtils.download(item.link, item.name);
+          await PlatformUtils.download(item.link, item.name, item.size);
         } else {
           rethrow;
         }
       }
 
->>>>>>> 0d5b1e02
       MessagePopup.success(item.isVideo
           ? 'label_video_downloaded'.l10n
           : 'label_image_downloaded'.l10n);
