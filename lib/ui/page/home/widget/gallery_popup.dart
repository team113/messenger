--- conflicted
+++ resolved
@@ -1037,7 +1037,6 @@
   Future<void> _download(GalleryItem item, {String? path}) async {
     try {
       try {
-<<<<<<< HEAD
         await FileService.download(
           item.link,
           item.checksum,
@@ -1057,23 +1056,6 @@
             path: path,
             downloadIfExist: true,
           ).future;
-=======
-        await PlatformUtils.download(
-          item.link,
-          item.name,
-          item.size,
-          checksum: item.checksum,
-        );
-      } catch (_) {
-        if (item.onError != null) {
-          await item.onError?.call();
-          await PlatformUtils.download(
-            item.link,
-            item.name,
-            item.size,
-            checksum: item.checksum,
-          );
->>>>>>> d4bf71d6
         } else {
           rethrow;
         }
