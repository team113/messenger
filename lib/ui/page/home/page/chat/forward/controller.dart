--- conflicted
+++ resolved
@@ -138,11 +138,7 @@
               return _chatService.forwardChatItems(
                 from,
                 e.chat.value.id,
-<<<<<<< HEAD
-                send.quotes.reversed.toList(),
-=======
                 quotes,
->>>>>>> 57167ab2
                 text: text,
                 attachments: attachments,
               );
@@ -153,11 +149,7 @@
               return _chatService.forwardChatItems(
                 from,
                 dialog,
-<<<<<<< HEAD
-                send.quotes.reversed.toList(),
-=======
                 quotes,
->>>>>>> 57167ab2
                 text: text,
                 attachments: attachments,
               );
@@ -168,11 +160,7 @@
               return _chatService.forwardChatItems(
                 from,
                 dialog,
-<<<<<<< HEAD
-                send.quotes.reversed.toList(),
-=======
                 quotes,
->>>>>>> 57167ab2
                 text: text,
                 attachments: attachments,
               );
