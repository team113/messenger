// Copyright © 2022-2023 IT ENGINEERING MANAGEMENT INC,
//                       <https://github.com/team113>
//
// This program is free software: you can redistribute it and/or modify it under
// the terms of the GNU Affero General Public License v3.0 as published by the
// Free Software Foundation, either version 3 of the License, or (at your
// option) any later version.
//
// This program is distributed in the hope that it will be useful, but WITHOUT
// ANY WARRANTY; without even the implied warranty of MERCHANTABILITY or FITNESS
// FOR A PARTICULAR PURPOSE. See the GNU Affero General Public License v3.0 for
// more details.
//
// You should have received a copy of the GNU Affero General Public License v3.0
// along with this program. If not, see
// <https://www.gnu.org/licenses/agpl-3.0.html>.

import 'dart:async';

import 'package:collection/collection.dart';
import 'package:desktop_drop/desktop_drop.dart';
import 'package:file_picker/file_picker.dart';
import 'package:flutter/widgets.dart';
import 'package:get/get.dart';

import '/api/backend/schema.dart' show ForwardChatItemsErrorCode;
import '/domain/model/attachment.dart';
import '/domain/model/chat.dart';
import '/domain/model/chat_item.dart';
import '/domain/model/chat_item_quote.dart';
import '/domain/model/user.dart';
import '/domain/repository/user.dart';
import '/domain/service/chat.dart';
import '/domain/service/user.dart';
import '/provider/gql/exceptions.dart';
import '/ui/page/call/search/controller.dart';
import '/ui/page/home/page/chat/message_field/controller.dart';
import '/util/message_popup.dart';

export 'view.dart';

/// Controller of a [ChatForwardView].
class ChatForwardController extends GetxController {
  ChatForwardController(
    this._chatService,
    this._userService, {
    this.text,
    this.pop,
    this.attachments,
    required this.from,
    required this.quotes,
  });

  /// Selected items in [SearchView] popup.
  final Rx<SearchViewResults?> searchResults = Rx(null);

  /// ID of the [Chat] the [quotes] are forwarded from.
  final ChatId from;

  /// Initial [String] to put in the [MessageFieldController.field].
  final String? text;

  /// [ChatItemQuote]s to be forwarded.
  final List<ChatItemQuote> quotes;

<<<<<<< HEAD
  /// Callback, called when a [ChatForwardView] this controller is bound to
  /// should be popped from the [Navigator].
  final void Function()? pop;
=======
  /// [ScrollController] to pass to a [Scrollbar].
  final ScrollController scrollController = ScrollController();

  /// State of a send message field.
  late final TextFieldState send;
>>>>>>> 2b9bdc90

  /// [Attachment]s to attach to the [quotes].
  final List<Attachment>? attachments;

  /// Indicator whether there is an ongoing drag-n-drop at the moment.
  final RxBool isDraggingFiles = RxBool(false);

  /// [Chat]s service forwarding the [quotes].
  final ChatService _chatService;

  /// [User]s service fetching the [User]s in [getUser] method.
  final UserService _userService;

  /// [MessageFieldController] controller sending the [ChatMessage].
  late final MessageFieldController send;

  /// Returns [MyUser]'s [UserId].
  UserId? get me => _chatService.me;

  @override
  void onInit() {
    send = MessageFieldController(
      _chatService,
      _userService,
      quotes: quotes,
      attachments: attachments,
      onSubmit: () async {
        if (searchResults.value?.isEmpty != false) {
          send.field.unsubmit();
          return;
        }

        send.field.status.value = RxStatus.loading();
        send.field.editable.value = false;

        try {
          List<Future> uploads = send.attachments
              .whereType<LocalAttachment>()
              .map((e) => e.upload.value?.future)
              .whereNotNull()
              .toList();
          if (uploads.isNotEmpty) {
            await Future.wait(uploads);
          }

          if (send.attachments.whereType<LocalAttachment>().isNotEmpty) {
            throw const ConnectionException(
              ForwardChatItemsException(
                ForwardChatItemsErrorCode.unknownAttachment,
              ),
            );
          }

          final List<AttachmentId>? attachments = send.attachments.isEmpty
              ? null
              : send.attachments.map((a) => a.value.id).toList();

          final ChatMessageText? text =
              send.field.text.isEmpty ? null : ChatMessageText(send.field.text);

          List<Future<void>> futures = [
            ...searchResults.value!.chats.map((e) async {
              return _chatService.forwardChatItems(
                from,
                e.chat.value.id,
                send.quotes,
                text: text,
                attachments: attachments,
              );
            }),
            ...searchResults.value!.users.map((e) async {
              Chat? dialog = e.user.value.dialog;
              dialog ??= (await _chatService.createDialogChat(e.id)).chat.value;

              return _chatService.forwardChatItems(
                from,
                dialog.id,
                send.quotes,
                text: text,
                attachments: attachments,
              );
            }),
            ...searchResults.value!.contacts.map((e) async {
              Chat? dialog = e.user.value?.user.value.dialog;
              dialog ??= (await _chatService.createDialogChat(e.user.value!.id))
                  .chat
                  .value;

              return _chatService.forwardChatItems(
                from,
                dialog.id,
                send.quotes,
                text: text,
                attachments: attachments,
              );
            })
          ];

          await Future.wait(futures);
          pop?.call();
        } on ForwardChatItemsException catch (e) {
          MessagePopup.error(e);
        } catch (e) {
          MessagePopup.error(e);
          rethrow;
        } finally {
          send.field.unsubmit();
        }
      },
    );

    super.onInit();
  }

  /// Returns an [User] from [UserService] by the provided [id].
  Future<RxUser?> getUser(UserId id) => _userService.get(id);

  /// Adds the specified [details] files to the [attachments].
  void dropFiles(DropDoneDetails details) async {
    for (var file in details.files) {
      send.addPlatformAttachment(PlatformFile(
        path: file.path,
        name: file.name,
        size: await file.length(),
        readStream: file.openRead(),
      ));
    }
  }
}<|MERGE_RESOLUTION|>--- conflicted
+++ resolved
@@ -63,17 +63,12 @@
   /// [ChatItemQuote]s to be forwarded.
   final List<ChatItemQuote> quotes;
 
-<<<<<<< HEAD
   /// Callback, called when a [ChatForwardView] this controller is bound to
   /// should be popped from the [Navigator].
   final void Function()? pop;
-=======
+
   /// [ScrollController] to pass to a [Scrollbar].
   final ScrollController scrollController = ScrollController();
-
-  /// State of a send message field.
-  late final TextFieldState send;
->>>>>>> 2b9bdc90
 
   /// [Attachment]s to attach to the [quotes].
   final List<Attachment>? attachments;
