--- conflicted
+++ resolved
@@ -104,12 +104,8 @@
         quotes: quotes,
         text: text,
         attachments: attachments,
-<<<<<<< HEAD
-        pop: Navigator.of(context).pop,
-=======
         onSent: onSent,
         pop: context.popModal,
->>>>>>> f450708e
       ),
       builder: (ChatForwardController c) {
         return Obx(() {
