--- conflicted
+++ resolved
@@ -1396,13 +1396,9 @@
           controller: c.edit.value,
           onChanged:
               c.chat?.chat.value.isMonolog == true ? null : c.updateTyping,
-<<<<<<< HEAD
           onItemPressed: (item) =>
               c.animateTo(item.id, item: item, addToHistory: false),
-=======
-          onItemPressed: (item) => c.animateTo(item, addToHistory: false),
           onAttachmentError: c.chat?.updateAttachments,
->>>>>>> 9cd4c19f
         );
       }
 
