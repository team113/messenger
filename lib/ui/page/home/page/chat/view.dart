--- conflicted
+++ resolved
@@ -842,205 +842,6 @@
     return const SizedBox();
   }
 
-<<<<<<< HEAD
-=======
-  /// Returns a header subtitle of the [Chat].
-  Widget _chatSubtitle(ChatController c) {
-    final (style, fonts) = Theme.of(context).styles;
-
-    return Obx(() {
-      Rx<Chat> chat = c.chat!.chat;
-
-      if (chat.value.ongoingCall != null) {
-        final subtitle = StringBuffer();
-        if (!context.isMobile) {
-          subtitle.write(
-              '${'label_call_active'.l10n}${'space_vertical_space'.l10n}');
-        }
-
-        final Set<UserId> actualMembers =
-            chat.value.ongoingCall!.members.map((k) => k.user.id).toSet();
-        subtitle.write(
-          'label_a_of_b'.l10nfmt(
-            {'a': actualMembers.length, 'b': c.chat!.members.length},
-          ),
-        );
-
-        if (c.duration.value != null) {
-          subtitle.write(
-            '${'space_vertical_space'.l10n}${c.duration.value?.hhMmSs()}',
-          );
-        }
-
-        return Text(
-          subtitle.toString(),
-          style: fonts.bodySmall!.copyWith(color: style.colors.secondary),
-        );
-      }
-
-      bool isTyping = c.chat?.typingUsers.any((e) => e.id != c.me) == true;
-      if (isTyping) {
-        if (c.chat?.chat.value.isGroup == false) {
-          return Row(
-            mainAxisSize: MainAxisSize.min,
-            crossAxisAlignment: CrossAxisAlignment.end,
-            children: [
-              Text(
-                'label_typing'.l10n,
-                style: fonts.labelMedium!.copyWith(color: style.colors.primary),
-              ),
-              const SizedBox(width: 3),
-              const Padding(
-                padding: EdgeInsets.only(bottom: 3),
-                child: AnimatedTyping(),
-              ),
-            ],
-          );
-        }
-
-        Iterable<String> typings = c.chat!.typingUsers
-            .where((e) => e.id != c.me)
-            .map((e) => e.name?.val ?? e.num.val);
-
-        return Row(
-          mainAxisSize: MainAxisSize.min,
-          crossAxisAlignment: CrossAxisAlignment.end,
-          children: [
-            Flexible(
-              child: Text(
-                typings.join('comma_space'.l10n),
-                maxLines: 1,
-                overflow: TextOverflow.ellipsis,
-                style: fonts.labelMedium!.copyWith(color: style.colors.primary),
-              ),
-            ),
-            const SizedBox(width: 3),
-            const Padding(
-              padding: EdgeInsets.only(bottom: 3),
-              child: AnimatedTyping(),
-            ),
-          ],
-        );
-      }
-
-      if (chat.value.isGroup) {
-        final String? subtitle = chat.value.getSubtitle();
-        if (subtitle != null) {
-          return Text(
-            subtitle,
-            style: fonts.bodySmall!.copyWith(color: style.colors.secondary),
-          );
-        }
-      } else if (chat.value.isDialog) {
-        final ChatMember? partner =
-            chat.value.members.firstWhereOrNull((u) => u.user.id != c.me);
-        if (partner != null) {
-          return Row(
-            children: [
-              if (c.chat?.chat.value.muted != null) ...[
-                SvgImage.asset(
-                  'assets/icons/muted_dark.svg',
-                  width: 19.99 * 0.6,
-                  height: 15 * 0.6,
-                ),
-                const SizedBox(width: 5),
-              ],
-              Flexible(
-                child: FutureBuilder<RxUser?>(
-                  future: c.getUser(partner.user.id),
-                  builder: (_, snapshot) {
-                    if (snapshot.data != null) {
-                      return Obx(() {
-                        final String? subtitle = c.chat!.chat.value
-                            .getSubtitle(partner: snapshot.data!.user.value);
-
-                        final UserTextStatus? status =
-                            snapshot.data!.user.value.status;
-
-                        if (status != null || subtitle != null) {
-                          final StringBuffer buffer =
-                              StringBuffer(status ?? '');
-
-                          if (status != null && subtitle != null) {
-                            buffer.write('space_vertical_space'.l10n);
-                          }
-
-                          buffer.write(subtitle ?? '');
-
-                          return Text(
-                            buffer.toString(),
-                            style: fonts.bodySmall!.copyWith(
-                              color: style.colors.secondary,
-                            ),
-                          );
-                        }
-
-                        return const SizedBox();
-                      });
-                    }
-
-                    return const SizedBox();
-                  },
-                ),
-              ),
-            ],
-          );
-        }
-      }
-
-      return const SizedBox();
-    });
-  }
-
-  /// Returns a centered [time] label.
-  Widget _timeLabel(DateTime time, ChatController c, int i) {
-    final (style, fonts) = Theme.of(context).styles;
-
-    return Padding(
-      padding: const EdgeInsets.symmetric(vertical: 12),
-      child: SwipeableStatus(
-        animation: _animation,
-        padding: const EdgeInsets.only(right: 8),
-        crossAxisAlignment: CrossAxisAlignment.center,
-        swipeable: Padding(
-          padding: const EdgeInsets.only(right: 4),
-          child: Text(DateFormat('dd.MM.yy').format(time)),
-        ),
-        child: Obx(() {
-          return AnimatedOpacity(
-            key: Key('$i$time'),
-            opacity: c.stickyIndex.value == i
-                ? c.showSticky.isTrue
-                    ? 1
-                    : 0
-                : 1,
-            duration: const Duration(milliseconds: 250),
-            child: Center(
-              child: Container(
-                padding: const EdgeInsets.symmetric(
-                  horizontal: 12,
-                  vertical: 8,
-                ),
-                decoration: BoxDecoration(
-                  borderRadius: BorderRadius.circular(15),
-                  border: style.systemMessageBorder,
-                  color: style.systemMessageColor,
-                ),
-                child: Text(
-                  time.toRelative(),
-                  style: fonts.bodySmall!.copyWith(
-                    color: style.colors.secondary,
-                  ),
-                ),
-              ),
-            ),
-          );
-        }),
-      ),
-    );
-  }
-
->>>>>>> ac5c0e55
   /// Returns a bottom bar of this [ChatView] to display under the messages list
   /// containing a send/edit field.
   Widget _bottomBar(ChatController c) {
@@ -1083,74 +884,6 @@
       c.horizontalScrollTimer.value = null;
     });
   }
-<<<<<<< HEAD
-=======
-
-  /// Builds a visual representation of an [UnreadMessagesElement].
-  Widget _unreadLabel(BuildContext context, ChatController c) {
-    final (style, fonts) = Theme.of(context).styles;
-
-    return Container(
-      width: double.infinity,
-      margin: const EdgeInsets.symmetric(horizontal: 8, vertical: 24),
-      padding: const EdgeInsets.symmetric(horizontal: 12, vertical: 8),
-      decoration: BoxDecoration(
-        borderRadius: BorderRadius.circular(15),
-        border: style.systemMessageBorder,
-        color: style.systemMessageColor,
-      ),
-      child: Center(
-        child: Text(
-          'label_unread_messages'.l10nfmt({'quantity': c.unreadMessages}),
-          style: fonts.bodySmall!.copyWith(color: style.colors.secondary),
-        ),
-      ),
-    );
-  }
-}
-
-/// Extension adding an ability to get text represented [DateTime] relative to
-/// [DateTime.now].
-extension DateTimeToRelative on DateTime {
-  /// Returns relative to [now] text representation.
-  ///
-  /// [DateTime.now] is used if [now] is `null`.
-  String toRelative([DateTime? now]) {
-    DateTime local = isUtc ? toLocal() : this;
-    DateTime relative = now ?? DateTime.now();
-    int days = relative.julianDayNumber() - local.julianDayNumber();
-
-    int months = 0;
-    if (days >= 28) {
-      months =
-          relative.month + relative.year * 12 - local.month - local.year * 12;
-      if (relative.day < local.day) {
-        months--;
-      }
-    }
-
-    return 'label_ago_date'.l10nfmt({
-      'years': months ~/ 12,
-      'months': months,
-      'weeks': days ~/ 7,
-      'days': days,
-    });
-  }
-
-  /// Returns a Julian day number of this [DateTime].
-  int julianDayNumber() {
-    final int c0 = ((month - 3) / 12).floor();
-    final int x4 = year + c0;
-    final int x3 = (x4 / 100).floor();
-    final int x2 = x4 % 100;
-    final int x1 = month - (12 * c0) - 3;
-    return ((146097 * x3) / 4).floor() +
-        ((36525 * x2) / 100).floor() +
-        (((153 * x1) + 2) / 5).floor() +
-        day +
-        1721119;
-  }
->>>>>>> ac5c0e55
 }
 
 /// [ScrollBehavior] for scrolling with every available [PointerDeviceKind]s.
