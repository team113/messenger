// Copyright © 2022-2023 IT ENGINEERING MANAGEMENT INC,
//                       <https://github.com/team113>
//
// This program is free software: you can redistribute it and/or modify it under
// the terms of the GNU Affero General Public License v3.0 as published by the
// Free Software Foundation, either version 3 of the License, or (at your
// option) any later version.
//
// This program is distributed in the hope that it will be useful, but WITHOUT
// ANY WARRANTY; without even the implied warranty of MERCHANTABILITY or FITNESS
// FOR A PARTICULAR PURPOSE. See the GNU Affero General Public License v3.0 for
// more details.
//
// You should have received a copy of the GNU Affero General Public License v3.0
// along with this program. If not, see
// <https://www.gnu.org/licenses/agpl-3.0.html>.

import 'dart:async';
import 'dart:ui';

import 'package:collection/collection.dart';
import 'package:flutter/gestures.dart';
import 'package:flutter/material.dart';
import 'package:flutter/scheduler.dart';
import 'package:flutter/services.dart';
import 'package:flutter_list_view/flutter_list_view.dart';
import 'package:get/get.dart';
import 'package:intl/intl.dart';

import '/domain/model/chat.dart';
import '/domain/model/chat_item.dart';
import '/domain/model/user.dart';
import '/domain/repository/user.dart';
import '/l10n/l10n.dart';
import '/routes.dart';
import '/themes.dart';
import '/ui/page/call/widget/animated_delayed_scale.dart';
import '/ui/page/call/widget/conditional_backdrop.dart';
import '/ui/page/home/widget/animated_typing.dart';
import '/ui/page/home/widget/app_bar.dart';
import '/ui/page/home/widget/avatar.dart';
import '/ui/page/home/widget/gallery_popup.dart';
import '/ui/widget/menu_interceptor/menu_interceptor.dart';
import '/ui/widget/svg/svg.dart';
import '/ui/widget/text_field.dart';
import '/ui/widget/widget_button.dart';
import '/util/platform_utils.dart';
import 'controller.dart';
import 'message_field/view.dart';
import 'widget/back_button.dart';
import 'widget/chat_forward.dart';
import 'widget/chat_item.dart';
import 'widget/custom_drop_target.dart';
import 'widget/swipeable_status.dart';

/// View of the [Routes.chat] page.
class ChatView extends StatefulWidget {
  const ChatView(this.id, {Key? key, this.itemId}) : super(key: key);

  /// ID of this [Chat].
  final ChatId id;

  /// ID of a [ChatItem] to scroll to initially in this [ChatView].
  final ChatItemId? itemId;

  @override
  State<ChatView> createState() => _ChatViewState();
}

/// State of a [ChatView] used to animate [SwipeableStatus].
class _ChatViewState extends State<ChatView>
    with SingleTickerProviderStateMixin {
  /// [AnimationController] of [SwipeableStatus]es.
  late final AnimationController _animation;

  @override
  void initState() {
    _animation = AnimationController(
      vsync: this,
      duration: const Duration(milliseconds: 200),
      debugLabel: '$runtimeType (${widget.id})',
    );

    super.initState();
  }

  @override
  void dispose() {
    _animation.dispose();
    super.dispose();
  }

  @override
  Widget build(BuildContext context) {
    return GetBuilder<ChatController>(
      key: const Key('ChatView'),
      init: ChatController(
        widget.id,
        Get.find(),
        Get.find(),
        Get.find(),
        Get.find(),
        Get.find(),
        itemId: widget.itemId,
      ),
      tag: widget.id.val,
      builder: (c) {
        // Opens [Routes.chatInfo] or [Routes.user] page basing on the
        // [Chat.isGroup] indicator.
        void onDetailsTap() {
          Chat? chat = c.chat?.chat.value;
          if (chat != null) {
            if (chat.isGroup) {
              router.chatInfo(widget.id, push: true);
            } else if (chat.members.isNotEmpty) {
              router.user(
                chat.members
                        .firstWhereOrNull((e) => e.user.id != c.me)
                        ?.user
                        .id ??
                    chat.members.first.user.id,
                push: true,
              );
            }
          }
        }

        return Obx(() {
          if (c.status.value.isEmpty) {
            return Scaffold(
              appBar: AppBar(),
              body: Center(child: Text('label_no_chat_found'.l10n)),
            );
          } else if (!c.status.value.isSuccess) {
            return Scaffold(
              appBar: AppBar(),
              body: const Center(child: CircularProgressIndicator()),
            );
          }

          return CustomDropTarget(
            key: Key('ChatView_${widget.id}'),
            onDragDone: (details) => c.dropFiles(details),
            onDragEntered: (_) => c.isDraggingFiles.value = true,
            onDragExited: (_) => c.isDraggingFiles.value = false,
            child: GestureDetector(
              onTap: () => FocusManager.instance.primaryFocus?.unfocus(),
              child: Stack(
                children: [
                  Scaffold(
                    resizeToAvoidBottomInset: true,
                    appBar: CustomAppBar(
                      title: Row(
                        children: [
                          Material(
                            elevation: 6,
                            type: MaterialType.circle,
                            shadowColor: const Color(0x55000000),
                            color: Colors.white,
                            child: InkWell(
                              customBorder: const CircleBorder(),
                              onTap: onDetailsTap,
                              child: Center(
                                child: AvatarWidget.fromRxChat(
                                  c.chat,
                                  radius: 17,
                                ),
                              ),
                            ),
                          ),
                          const SizedBox(width: 10),
                          Flexible(
                            child: InkWell(
                              splashFactory: NoSplash.splashFactory,
                              hoverColor: Colors.transparent,
                              highlightColor: Colors.transparent,
                              onTap: onDetailsTap,
                              child: DefaultTextStyle.merge(
                                maxLines: 1,
                                overflow: TextOverflow.ellipsis,
                                child: Column(
                                  mainAxisAlignment: MainAxisAlignment.center,
                                  crossAxisAlignment: CrossAxisAlignment.start,
                                  children: [
                                    Obx(() {
                                      return Text(
                                        c.chat!.title.value,
                                        overflow: TextOverflow.ellipsis,
                                        maxLines: 1,
                                      );
                                    }),
                                    _chatSubtitle(c),
                                  ],
                                ),
                              ),
                            ),
                          ),
                          const SizedBox(width: 10),
                        ],
                      ),
                      padding: const EdgeInsets.only(left: 4, right: 20),
                      leading: const [StyledBackButton()],
                      actions: [
<<<<<<< HEAD
                        Obx(() {
                          final List<Widget> children;

                          if (c.chat!.chat.value.ongoingCall == null) {
                            children = [
                              WidgetButton(
                                onPressed: () => c.call(true),
                                child: SvgLoader.asset(
                                  'assets/icons/chat_video_call.svg',
                                  height: 17,
                                ),
                              ),
                              const SizedBox(width: 28),
                              WidgetButton(
                                onPressed: () => c.call(false),
                                child: SvgLoader.asset(
                                  'assets/icons/chat_audio_call.svg',
                                  height: 19,
                                ),
                              ),
                            ];
                          } else {
                            children = [
                              AnimatedSwitcher(
                                key: const Key('ActiveCallButton'),
                                duration: 300.milliseconds,
                                child: c.inCall
                                    ? WidgetButton(
                                        key: const Key('Drop'),
                                        onPressed: c.dropCall,
                                        child: Container(
=======
                        if (c.chat!.chat.value.ongoingCall == null) ...[
                          WidgetButton(
                            onPressed: () => c.call(true),
                            child: SvgLoader.asset(
                              'assets/icons/chat_video_call.svg',
                              height: 17,
                            ),
                          ),
                          const SizedBox(width: 28),
                          WidgetButton(
                            key: const Key('AudioCall'),
                            onPressed: () => c.call(false),
                            child: SvgLoader.asset(
                              'assets/icons/chat_audio_call.svg',
                              height: 19,
                            ),
                          ),
                        ] else ...[
                          AnimatedSwitcher(
                            key: const Key('ActiveCallButton'),
                            duration: 300.milliseconds,
                            child: c.inCall
                                ? WidgetButton(
                                    key: const Key('Drop'),
                                    onPressed: c.dropCall,
                                    child: Container(
                                      height: 32,
                                      width: 32,
                                      decoration: const BoxDecoration(
                                        color: Colors.red,
                                        shape: BoxShape.circle,
                                      ),
                                      child: Center(
                                        child: SvgLoader.asset(
                                          'assets/icons/call_end.svg',
                                          width: 32,
>>>>>>> 6bd98b54
                                          height: 32,
                                          width: 32,
                                          decoration: const BoxDecoration(
                                            color: Colors.red,
                                            shape: BoxShape.circle,
                                          ),
                                          child: Center(
                                            child: SvgLoader.asset(
                                              'assets/icons/call_end.svg',
                                              width: 32,
                                              height: 32,
                                            ),
                                          ),
                                        ),
                                      )
                                    : WidgetButton(
                                        key: const Key('Join'),
                                        onPressed: c.joinCall,
                                        child: Container(
                                          height: 32,
                                          width: 32,
                                          decoration: BoxDecoration(
                                            color: Theme.of(context)
                                                .colorScheme
                                                .secondary,
                                            shape: BoxShape.circle,
                                          ),
                                          child: Center(
                                            child: SvgLoader.asset(
                                              'assets/icons/audio_call_start.svg',
                                              width: 15,
                                              height: 15,
                                            ),
                                          ),
                                        ),
                                      ),
                              ),
                            ];
                          }

                          return Row(children: children);
                        }),
                      ],
                    ),
                    body: Listener(
                      onPointerSignal: (s) {
                        if (s is PointerScrollEvent) {
                          if ((s.scrollDelta.dy.abs() < 3 &&
                                  s.scrollDelta.dx.abs() > 3) ||
                              c.isHorizontalScroll.value) {
                            double value =
                                _animation.value + s.scrollDelta.dx / 100;
                            _animation.value = value.clamp(0, 1);

                            if (_animation.value == 0 ||
                                _animation.value == 1) {
                              _resetHorizontalScroll(c, 10.milliseconds);
                            } else {
                              _resetHorizontalScroll(c);
                            }
                          }
                        }
                      },
                      onPointerPanZoomUpdate: (s) {
                        if (c.scrollOffset.dx.abs() < 7 &&
                            c.scrollOffset.dy.abs() < 7) {
                          c.scrollOffset = c.scrollOffset.translate(
                            s.panDelta.dx.abs(),
                            s.panDelta.dy.abs(),
                          );
                        }
                      },
                      onPointerMove: (d) {
                        if (c.scrollOffset.dx.abs() < 7 &&
                            c.scrollOffset.dy.abs() < 7) {
                          c.scrollOffset = c.scrollOffset.translate(
                            d.delta.dx.abs(),
                            d.delta.dy.abs(),
                          );
                        }
                      },
                      child: RawGestureDetector(
                        behavior: HitTestBehavior.translucent,
                        gestures: {
                          AllowMultipleHorizontalDragGestureRecognizer:
                              GestureRecognizerFactoryWithHandlers<
                                  AllowMultipleHorizontalDragGestureRecognizer>(
                            () =>
                                AllowMultipleHorizontalDragGestureRecognizer(),
                            (AllowMultipleHorizontalDragGestureRecognizer
                                instance) {
                              instance.onUpdate = (d) {
                                if (!c.isItemDragged.value &&
                                    c.scrollOffset.dy.abs() < 7 &&
                                    c.scrollOffset.dx.abs() > 7) {
                                  double value =
                                      (_animation.value - d.delta.dx / 100)
                                          .clamp(0, 1);

                                  if (_animation.value != 1 && value == 1 ||
                                      _animation.value != 0 && value == 0) {
                                    HapticFeedback.selectionClick();
                                  }

                                  _animation.value = value.clamp(0, 1);
                                }
                              };

                              instance.onEnd = (d) async {
                                c.scrollOffset = Offset.zero;
                                if (!c.isItemDragged.value &&
                                    _animation.value != 1 &&
                                    _animation.value != 0) {
                                  if (_animation.value >= 0.5) {
                                    await _animation.forward();
                                    HapticFeedback.selectionClick();
                                  } else {
                                    await _animation.reverse();
                                    HapticFeedback.selectionClick();
                                  }
                                }
                              };
                            },
                          )
                        },
                        child: Stack(
                          children: [
                            // Required for the [Stack] to take [Scaffold]'s
                            // size.
                            IgnorePointer(
                              child: ContextMenuInterceptor(child: Container()),
                            ),
                            Scrollbar(
                              controller: c.listController,
                              child: Obx(() {
                                return FlutterListView(
                                  key: const Key('MessagesList'),
                                  controller: c.listController,
                                  physics: c.isHorizontalScroll.isTrue ||
                                          (PlatformUtils.isDesktop &&
                                              c.isItemDragged.isTrue)
                                      ? const NeverScrollableScrollPhysics()
                                      : const BouncingScrollPhysics(),
                                  reverse: true,
                                  delegate: FlutterListViewDelegate(
                                    (context, i) => _listElement(context, c, i),
                                    // ignore: invalid_use_of_protected_member
                                    childCount: c.elements.value.length,
                                    keepPosition: true,
                                    keepPositionOffset:
                                        c.keepPositionOffset.value,
                                    onItemKey: (i) => c.elements.values
                                        .elementAt(i)
                                        .id
                                        .toString(),
                                    onItemSticky: (i) => c.elements.values
                                        .elementAt(i) is DateTimeElement,
                                    stickyAtTailer: true,
                                    initIndex: c.initIndex,
                                    initOffset: c.initOffset,
                                    initOffsetBasedOnBottom: false,
                                    disableCacheItems: true,
                                  ),
                                );
                              }),
                            ),
                            Obx(() {
                              if ((c.chat!.status.value.isSuccess ||
                                      c.chat!.status.value.isEmpty) &&
                                  c.chat!.messages.isEmpty) {
                                return Center(
                                  child: Text('label_no_messages'.l10n),
                                );
                              }
                              if (c.chat!.status.value.isLoading) {
                                return const Center(
                                  child: CircularProgressIndicator(),
                                );
                              }

                              return const SizedBox();
                            }),
                          ],
                        ),
                      ),
                    ),
                    floatingActionButton: Obx(() {
                      return SizedBox(
                        width: 50,
                        height: 50,
                        child: AnimatedSwitcher(
                          duration: 200.milliseconds,
                          child: c.chat!.status.value.isLoadingMore
                              ? const CircularProgressIndicator()
                              : c.canGoBack.isTrue
                                  ? FloatingActionButton(
                                      onPressed: c.animateToBack,
                                      child: const Icon(Icons.arrow_upward),
                                    )
                                  : c.canGoDown.isTrue
                                      ? FloatingActionButton(
                                          onPressed: c.animateToBottom,
                                          child:
                                              const Icon(Icons.arrow_downward),
                                        )
                                      : const SizedBox(),
                        ),
                      );
                    }),
                    bottomNavigationBar: Padding(
                      padding: const EdgeInsets.fromLTRB(8, 0, 8, 4),
                      child:
                          NotificationListener<SizeChangedLayoutNotification>(
                        onNotification: (l) {
                          final Rect? previous = c.bottomBarRect.value;

                          if (previous != null) {
                            SchedulerBinding.instance.addPostFrameCallback((_) {
                              c.bottomBarRect.value =
                                  c.bottomBarKey.globalPaintBounds;
                              if (c.bottomBarRect.value != null &&
                                  c.listController.position.maxScrollExtent >
                                      0) {
                                Rect current = c.bottomBarRect.value!;
                                c.listController.jumpTo(
                                  c.listController.position.pixels -
                                      (current.height - previous.height),
                                );
                              }
                            });
                          }

                          return true;
                        },
                        child: SizeChangedLayoutNotifier(
                          key: c.bottomBarKey,
                          child: _bottomBar(c),
                        ),
                      ),
                    ),
                  ),
                  IgnorePointer(
                    child: Obx(() {
                      return AnimatedSwitcher(
                        duration: 200.milliseconds,
                        child: c.isDraggingFiles.value
                            ? Container(
                                color: const Color(0x40000000),
                                child: Center(
                                  child: AnimatedDelayedScale(
                                    duration: const Duration(milliseconds: 300),
                                    beginScale: 1,
                                    endScale: 1.06,
                                    child: ConditionalBackdropFilter(
                                      borderRadius: BorderRadius.circular(16),
                                      child: Container(
                                        decoration: BoxDecoration(
                                          borderRadius:
                                              BorderRadius.circular(16),
                                          color: const Color(0x40000000),
                                        ),
                                        child: const Padding(
                                          padding: EdgeInsets.all(16),
                                          child: Icon(
                                            Icons.add_rounded,
                                            size: 50,
                                            color: Colors.white,
                                          ),
                                        ),
                                      ),
                                    ),
                                  ),
                                ),
                              )
                            : null,
                      );
                    }),
                  ),
                ],
              ),
            ),
          );
        });
      },
    );
  }

  /// Builds a visual representation of a [ListElement] identified by the
  /// provided index.
  Widget _listElement(BuildContext context, ChatController c, int i) {
    ListElement element = c.elements.values.elementAt(i);
    bool isLast = i == c.elements.length - 1;

    if (element is ChatMessageElement ||
        element is ChatCallElement ||
        element is ChatMemberInfoElement) {
      Rx<ChatItem> e;

      if (element is ChatMessageElement) {
        e = element.item;
      } else if (element is ChatCallElement) {
        e = element.item;
      } else if (element is ChatMemberInfoElement) {
        e = element.item;
      } else {
        throw Exception('Unreachable');
      }

      ListElement? previous;
      if (i < c.elements.length - 1) {
        previous = c.elements.values.elementAt(i + 1);
      }

      ListElement? next;
      if (i > 0) {
        next = c.elements.values.elementAt(i - 1);
      }

      bool previousSame = false;
      if (previous != null) {
        previousSame = (previous is ChatMessageElement &&
                previous.item.value.authorId == e.value.authorId &&
                e.value.at.val.difference(previous.item.value.at.val) <=
                    const Duration(minutes: 30)) ||
            (previous is ChatCallElement &&
                previous.item.value.authorId == e.value.authorId &&
                e.value.at.val.difference(previous.item.value.at.val) <=
                    const Duration(minutes: 30));
      }

      bool nextSame = false;
      if (next != null) {
        nextSame = (next is ChatMessageElement &&
                next.item.value.authorId == e.value.authorId &&
                e.value.at.val.difference(next.item.value.at.val) <=
                    const Duration(minutes: 30)) ||
            (next is ChatCallElement &&
                next.item.value.authorId == e.value.authorId &&
                e.value.at.val.difference(next.item.value.at.val) <=
                    const Duration(minutes: 30));
      }

      return Padding(
        padding: EdgeInsets.fromLTRB(8, 0, 8, isLast ? 8 : 0),
        child: FutureBuilder<RxUser?>(
          future: c.getUser(e.value.authorId),
          builder: (_, u) => Obx(() {
            return ChatItemWidget(
              chat: c.chat!.chat,
              item: e,
              me: c.me!,
              avatar: !previousSame,
              margin: EdgeInsets.only(
                top: previousSame ? 1.5 : 6,
                bottom: nextSame ? 1.5 : 6,
              ),
              reads: c.chat!.members.length > 10
                  ? []
                  : c.chat!.reads.where((m) =>
                      m.at == e.value.at &&
                      m.memberId != c.me &&
                      m.memberId != e.value.authorId),
              user: u.data,
              getUser: c.getUser,
              animation: _animation,
              onHide: () => c.hideChatItem(e.value),
              onDelete: () => c.deleteMessage(e.value),
              onReply: () {
                if (c.send.replied.any((i) => i.id == e.value.id)) {
                  c.send.replied.removeWhere((i) => i.id == e.value.id);
                } else {
                  c.send.replied.insert(0, e.value);
                }
              },
              onCopy: c.copyText,
              onRepliedTap: c.animateTo,
              onGallery: c.calculateGallery,
              onResend: () => c.resendItem(e.value),
              onEdit: () => c.editMessage(e.value),
              onDrag: (d) => c.isItemDragged.value = d,
              onFileTap: (a) => c.download(e.value, a),
              onAttachmentError: () async {
                await c.chat?.updateAttachments(e.value);
                await Future.delayed(Duration.zero);
              },
            );
          }),
        ),
      );
    } else if (element is ChatForwardElement) {
      return Padding(
        padding: EdgeInsets.fromLTRB(8, 0, 8, isLast ? 8 : 0),
        child: FutureBuilder<RxUser?>(
          future: c.getUser(element.authorId),
          builder: (_, u) => Obx(() {
            return ChatForwardWidget(
              key: Key('ChatForwardWidget_${element.id}'),
              chat: c.chat!.chat,
              forwards: element.forwards,
              note: element.note,
              authorId: element.authorId,
              me: c.me!,
              reads: c.chat!.members.length > 10
                  ? []
                  : c.chat!.reads.where((m) =>
                      m.at == element.forwards.last.value.at &&
                      m.memberId != c.me &&
                      m.memberId != element.authorId),
              user: u.data,
              getUser: c.getUser,
              animation: _animation,
              onHide: () async {
                final List<Future> futures = [];

                for (Rx<ChatItem> f in element.forwards) {
                  futures.add(c.hideChatItem(f.value));
                }

                if (element.note.value != null) {
                  futures.add(c.hideChatItem(element.note.value!.value));
                }

                await Future.wait(futures);
              },
              onDelete: () async {
                final List<Future> futures = [];

                for (Rx<ChatItem> f in element.forwards) {
                  futures.add(c.deleteMessage(f.value));
                }

                if (element.note.value != null) {
                  futures.add(c.deleteMessage(element.note.value!.value));
                }

                await Future.wait(futures);
              },
              onReply: () {
                if (element.forwards.any(
                        (e) => c.send.replied.any((i) => i.id == e.value.id)) ||
                    c.send.replied
                        .any((i) => i.id == element.note.value?.value.id)) {
                  for (Rx<ChatItem> e in element.forwards) {
                    c.send.replied.removeWhere((i) => i.id == e.value.id);
                  }

                  if (element.note.value != null) {
                    c.send.replied.removeWhere(
                        (i) => i.id == element.note.value!.value.id);
                  }
                } else {
                  for (Rx<ChatItem> e in element.forwards.reversed) {
                    c.send.replied.insert(0, e.value);
                  }

                  if (element.note.value != null) {
                    c.send.replied.insert(0, element.note.value!.value);
                  }
                }
              },
              onCopy: c.copyText,
              onGallery: c.calculateGallery,
              onEdit: () => c.editMessage(element.note.value!.value),
              onDrag: (d) => c.isItemDragged.value = d,
              onForwardedTap: (id, chatId) {
                if (chatId == c.id) {
                  c.animateTo(id);
                } else {
                  router.chat(chatId, itemId: id, push: true);
                }
              },
              onFileTap: c.download,
              onAttachmentError: () async {
                for (ChatItem item in [
                  element.note.value?.value,
                  ...element.forwards.map((e) => e.value),
                ].whereNotNull()) {
                  await c.chat?.updateAttachments(item);
                }

                await Future.delayed(Duration.zero);
              },
            );
          }),
        ),
      );
    } else if (element is DateTimeElement) {
      return _timeLabel(element.id.at.val, c, i);
    } else if (element is UnreadMessagesElement) {
      return _unreadLabel(context, c);
    } else if (element is LoadingElement) {
      return _loadingIndicator();
    }

    return const SizedBox();
  }

  /// Returns a header subtitle of the [Chat].
  Widget _chatSubtitle(ChatController c) {
    final TextStyle? style = Theme.of(context).textTheme.bodySmall;

    return Obx(() {
      Rx<Chat> chat = c.chat!.chat;

      if (chat.value.ongoingCall != null) {
        final subtitle = StringBuffer();
        if (!context.isMobile) {
          subtitle.write(
              '${'label_call_active'.l10n}${'space_vertical_space'.l10n}');
        }

        final Set<UserId> actualMembers =
            chat.value.ongoingCall!.members.map((k) => k.user.id).toSet();
        subtitle.write(
          'label_a_of_b'.l10nfmt(
            {'a': actualMembers.length, 'b': c.chat!.members.length},
          ),
        );

        if (c.duration.value != null) {
          subtitle.write(
            '${'space_vertical_space'.l10n}${c.duration.value?.hhMmSs()}',
          );
        }

        return Text(subtitle.toString(), style: style);
      }

      bool isTyping = c.chat?.typingUsers.any((e) => e.id != c.me) == true;
      if (isTyping) {
        if (c.chat?.chat.value.isGroup == false) {
          return Row(
            mainAxisSize: MainAxisSize.min,
            crossAxisAlignment: CrossAxisAlignment.end,
            children: [
              Text(
                'label_typing'.l10n,
                style: style?.copyWith(
                  color: Theme.of(context).colorScheme.secondary,
                ),
              ),
              const SizedBox(width: 3),
              const Padding(
                padding: EdgeInsets.only(bottom: 3),
                child: AnimatedTyping(),
              ),
            ],
          );
        }

        Iterable<String> typings = c.chat!.typingUsers
            .where((e) => e.id != c.me)
            .map((e) => e.name?.val ?? e.num.val);

        return Row(
          mainAxisSize: MainAxisSize.min,
          crossAxisAlignment: CrossAxisAlignment.end,
          children: [
            Flexible(
              child: Text(
                typings.join('comma_space'.l10n),
                maxLines: 1,
                overflow: TextOverflow.ellipsis,
                style: style?.copyWith(
                  color: Theme.of(context).colorScheme.secondary,
                ),
              ),
            ),
            const SizedBox(width: 3),
            const Padding(
              padding: EdgeInsets.only(bottom: 3),
              child: AnimatedTyping(),
            ),
          ],
        );
      }

      if (chat.value.isGroup) {
        final String? subtitle = chat.value.getSubtitle();
        if (subtitle != null) {
          return Text(subtitle, style: style);
        }
      } else if (chat.value.isDialog) {
        final ChatMember? partner =
            chat.value.members.firstWhereOrNull((u) => u.user.id != c.me);
        if (partner != null) {
          return Row(
            children: [
              if (c.chat?.chat.value.muted != null) ...[
                SvgLoader.asset(
                  'assets/icons/muted_dark.svg',
                  width: 19.99 * 0.6,
                  height: 15 * 0.6,
                ),
                const SizedBox(width: 5),
              ],
              Flexible(
                child: FutureBuilder<RxUser?>(
                  future: c.getUser(partner.user.id),
                  builder: (_, snapshot) {
                    if (snapshot.data != null) {
                      return Obx(() {
                        final String? subtitle = c.chat!.chat.value
                            .getSubtitle(partner: snapshot.data!.user.value);

                        final UserTextStatus? status =
                            snapshot.data!.user.value.status;

                        if (status != null || subtitle != null) {
                          final StringBuffer buffer =
                              StringBuffer(status ?? '');

                          if (status != null && subtitle != null) {
                            buffer.write('space_vertical_space'.l10n);
                          }

                          buffer.write(subtitle ?? '');

                          return Text(buffer.toString(), style: style);
                        }

                        return const SizedBox();
                      });
                    }

                    return const SizedBox();
                  },
                ),
              ),
            ],
          );
        }
      }

      return const SizedBox();
    });
  }

  /// Returns a centered [time] label.
  Widget _timeLabel(DateTime time, ChatController c, int i) {
    final Style style = Theme.of(context).extension<Style>()!;

    return Padding(
      padding: const EdgeInsets.symmetric(vertical: 12),
      child: SwipeableStatus(
        animation: _animation,
        padding: const EdgeInsets.only(right: 8),
        crossAxisAlignment: CrossAxisAlignment.center,
        swipeable: Padding(
          padding: const EdgeInsets.only(right: 4),
          child: Text(DateFormat('dd.MM.yy').format(time)),
        ),
        child: Obx(() {
          return AnimatedOpacity(
            key: Key('$i$time'),
            opacity: c.stickyIndex.value == i
                ? c.showSticky.isTrue
                    ? 1
                    : 0
                : 1,
            duration: const Duration(milliseconds: 250),
            child: Center(
              child: Container(
                padding: const EdgeInsets.symmetric(
                  horizontal: 12,
                  vertical: 8,
                ),
                decoration: BoxDecoration(
                  borderRadius: BorderRadius.circular(15),
                  border: style.systemMessageBorder,
                  color: style.systemMessageColor,
                ),
                child: Text(
                  time.toRelative(),
                  style: style.systemMessageStyle,
                ),
              ),
            ),
          );
        }),
      ),
    );
  }

  /// Returns a bottom bar of this [ChatView] to display under the messages list
  /// containing a send/edit field.
  Widget _bottomBar(ChatController c) {
    if (c.chat?.blacklisted == true) {
      return _blockedField(c);
    }

    return Obx(() {
      if (c.edit.value != null) {
        return MessageFieldView(
          key: const Key('EditField'),
          controller: c.edit.value,
          onItemPressed: (id) => c.animateTo(id, offsetBasedOnBottom: true),
          canAttach: false,
        );
      }

      return MessageFieldView(
        key: const Key('SendField'),
        controller: c.send,
        onChanged: c.keepTyping,
        onItemPressed: (id) => c.animateTo(id, offsetBasedOnBottom: true),
        canForward: true,
      );
    });
  }

  /// Cancels a [ChatController.horizontalScrollTimer] and starts it again with
  /// the provided [duration].
  ///
  /// Defaults to 50 milliseconds if no [duration] is provided.
  void _resetHorizontalScroll(ChatController c, [Duration? duration]) {
    c.isHorizontalScroll.value = true;
    c.horizontalScrollTimer.value?.cancel();
    c.horizontalScrollTimer.value = Timer(duration ?? 50.milliseconds, () {
      if (_animation.value >= 0.5) {
        _animation.forward();
      } else {
        _animation.reverse();
      }
      c.isHorizontalScroll.value = false;
      c.horizontalScrollTimer.value = null;
    });
  }

  /// Builds a visual representation of an [UnreadMessagesElement].
  Widget _unreadLabel(BuildContext context, ChatController c) {
    final Style style = Theme.of(context).extension<Style>()!;

    return Container(
      width: double.infinity,
      margin: const EdgeInsets.symmetric(horizontal: 8, vertical: 24),
      padding: const EdgeInsets.symmetric(horizontal: 12, vertical: 8),
      decoration: BoxDecoration(
        borderRadius: BorderRadius.circular(15),
        border: style.systemMessageBorder,
        color: style.systemMessageColor,
      ),
      child: Center(
        child: Text(
          'label_unread_messages'.l10nfmt({'quantity': c.unreadMessages}),
          style: style.systemMessageStyle,
        ),
      ),
    );
  }

  /// Returns a [WidgetButton] removing this [Chat] from the blacklist.
  Widget _blockedField(ChatController c) {
    final Style style = Theme.of(context).extension<Style>()!;

    return Theme(
      data: MessageFieldView.theme(context),
      child: SafeArea(
        child: Container(
          key: const Key('BlockedField'),
          decoration: BoxDecoration(
            borderRadius: style.cardRadius,
            boxShadow: const [
              CustomBoxShadow(blurRadius: 8, color: Color(0x22000000)),
            ],
          ),
          child: ConditionalBackdropFilter(
            condition: style.cardBlur > 0,
            filter: ImageFilter.blur(
              sigmaX: style.cardBlur,
              sigmaY: style.cardBlur,
            ),
            borderRadius: style.cardRadius,
            child: Container(
              constraints: const BoxConstraints(minHeight: 56),
              decoration: BoxDecoration(color: style.cardColor),
              child: Row(
                mainAxisAlignment: MainAxisAlignment.center,
                crossAxisAlignment: CrossAxisAlignment.end,
                children: [
                  Expanded(
                    child: Padding(
                      padding: EdgeInsets.only(
                        top: 5 + (PlatformUtils.isMobile ? 0 : 8),
                        bottom: 13,
                      ),
                      child: Transform.translate(
                        offset: Offset(0, PlatformUtils.isMobile ? 6 : 1),
                        child: WidgetButton(
                          onPressed: c.unblacklist,
                          child: IgnorePointer(
                            child: ReactiveTextField(
                              enabled: false,
                              state: TextFieldState(text: 'btn_unblock'.l10n),
                              filled: false,
                              dense: true,
                              textAlign: TextAlign.center,
                              padding: const EdgeInsets.symmetric(vertical: 8),
                              style: style.boldBody.copyWith(
                                fontSize: 17,
                                color: Theme.of(context).colorScheme.secondary,
                              ),
                            ),
                          ),
                        ),
                      ),
                    ),
                  ),
                ],
              ),
            ),
          ),
        ),
      ),
    );
  }

  /// Builds a visual representation of a [LoadingElement].
  Widget _loadingIndicator() {
    return const SizedBox(
      width: double.infinity,
      height: ChatController.loadingHeight,
      child: Center(child: CircularProgressIndicator()),
    );
  }
}

/// Extension adding an ability to get text represented [DateTime] relative to
/// [DateTime.now].
extension DateTimeToRelative on DateTime {
  /// Returns relative to [now] text representation.
  ///
  /// [DateTime.now] is used if [now] is `null`.
  String toRelative([DateTime? now]) {
    DateTime local = isUtc ? toLocal() : this;
    DateTime relative = now ?? DateTime.now();
    int days = relative.julianDayNumber() - local.julianDayNumber();

    int months = 0;
    if (days >= 28) {
      months =
          relative.month + relative.year * 12 - local.month - local.year * 12;
      if (relative.day < local.day) {
        months--;
      }
    }

    return 'label_ago_date'.l10nfmt({
      'years': months ~/ 12,
      'months': months,
      'weeks': days ~/ 7,
      'days': days,
    });
  }

  /// Returns a Julian day number of this [DateTime].
  int julianDayNumber() {
    final int c0 = ((month - 3) / 12).floor();
    final int x4 = year + c0;
    final int x3 = (x4 / 100).floor();
    final int x2 = x4 % 100;
    final int x1 = month - (12 * c0) - 3;
    return ((146097 * x3) / 4).floor() +
        ((36525 * x2) / 100).floor() +
        (((153 * x1) + 2) / 5).floor() +
        day +
        1721119;
  }
}

/// [ScrollBehavior] for scrolling with every available [PointerDeviceKind]s.
class CustomScrollBehavior extends MaterialScrollBehavior {
  @override
  Set<PointerDeviceKind> get dragDevices => PointerDeviceKind.values.toSet();
}

/// [GestureRecognizer] recognizing and allowing multiple horizontal drags.
class AllowMultipleHorizontalDragGestureRecognizer
    extends HorizontalDragGestureRecognizer {
  @override
  void rejectGesture(int pointer) => acceptGesture(pointer);
}<|MERGE_RESOLUTION|>--- conflicted
+++ resolved
@@ -201,7 +201,6 @@
                       padding: const EdgeInsets.only(left: 4, right: 20),
                       leading: const [StyledBackButton()],
                       actions: [
-<<<<<<< HEAD
                         Obx(() {
                           final List<Widget> children;
 
@@ -216,6 +215,7 @@
                               ),
                               const SizedBox(width: 28),
                               WidgetButton(
+                                key: const Key('AudioCall'),
                                 onPressed: () => c.call(false),
                                 child: SvgLoader.asset(
                                   'assets/icons/chat_audio_call.svg',
@@ -233,44 +233,6 @@
                                         key: const Key('Drop'),
                                         onPressed: c.dropCall,
                                         child: Container(
-=======
-                        if (c.chat!.chat.value.ongoingCall == null) ...[
-                          WidgetButton(
-                            onPressed: () => c.call(true),
-                            child: SvgLoader.asset(
-                              'assets/icons/chat_video_call.svg',
-                              height: 17,
-                            ),
-                          ),
-                          const SizedBox(width: 28),
-                          WidgetButton(
-                            key: const Key('AudioCall'),
-                            onPressed: () => c.call(false),
-                            child: SvgLoader.asset(
-                              'assets/icons/chat_audio_call.svg',
-                              height: 19,
-                            ),
-                          ),
-                        ] else ...[
-                          AnimatedSwitcher(
-                            key: const Key('ActiveCallButton'),
-                            duration: 300.milliseconds,
-                            child: c.inCall
-                                ? WidgetButton(
-                                    key: const Key('Drop'),
-                                    onPressed: c.dropCall,
-                                    child: Container(
-                                      height: 32,
-                                      width: 32,
-                                      decoration: const BoxDecoration(
-                                        color: Colors.red,
-                                        shape: BoxShape.circle,
-                                      ),
-                                      child: Center(
-                                        child: SvgLoader.asset(
-                                          'assets/icons/call_end.svg',
-                                          width: 32,
->>>>>>> 6bd98b54
                                           height: 32,
                                           width: 32,
                                           decoration: const BoxDecoration(
