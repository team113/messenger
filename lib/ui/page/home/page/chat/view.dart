--- conflicted
+++ resolved
@@ -392,8 +392,7 @@
                                 // final bool contact =
                                 //     c.user?.user.value.contacts.isNotEmpty ??
                                 //         false;
-
-<<<<<<< HEAD
+                                
                                 final Widget child = ContextMenuRegion(
                                   key: c.moreKey,
                                   selector: c.moreKey,
@@ -420,39 +419,6 @@
                                           SvgIcons.makeAudioCallWhite,
                                         ),
                                       ),
-=======
-                                final Widget child;
-
-                                if (c.selecting.value) {
-                                  child = AnimatedButton(
-                                    key: const Key('CancelSelecting'),
-                                    onPressed: c.selecting.toggle,
-                                    child: Container(
-                                      padding: const EdgeInsets.only(left: 10),
-                                      height: double.infinity,
-                                      child: const Padding(
-                                        padding: EdgeInsets.fromLTRB(
-                                          10,
-                                          0,
-                                          21,
-                                          0,
-                                        ),
-                                        child: SvgIcon(SvgIcons.closePrimary),
-                                      ),
-                                    ),
-                                  );
-                                } else {
-                                  child = ContextMenuRegion(
-                                    key: c.moreKey,
-                                    selector: c.moreKey,
-                                    alignment: Alignment.topRight,
-                                    enablePrimaryTap: true,
-                                    margin: const EdgeInsets.only(
-                                      bottom: 4,
-                                      right: 12,
-                                    ),
-                                    actions: [
->>>>>>> 553d6b1b
                                       ContextMenuButton(
                                         label: 'btn_video_call'.l10n,
                                         onPressed: blocked || inCall
