--- conflicted
+++ resolved
@@ -1146,11 +1146,7 @@
   /// Returns a bottom bar of this [ChatView] to display under the messages list
   /// containing a send/edit field.
   Widget _bottomBar(ChatController c) {
-<<<<<<< HEAD
     if (c.chat?.blocked == true) {
-=======
-    if (c.chat?.blacklisted == true) {
->>>>>>> e79f1a39
       return SafeArea(child: UnblockButton(c.unblock));
     }
 
