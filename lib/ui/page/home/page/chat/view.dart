// Copyright © 2022 IT ENGINEERING MANAGEMENT INC, <https://github.com/team113>
//
// This program is free software: you can redistribute it and/or modify it under
// the terms of the GNU Affero General Public License v3.0 as published by the
// Free Software Foundation, either version 3 of the License, or (at your
// option) any later version.
//
// This program is distributed in the hope that it will be useful, but WITHOUT
// ANY WARRANTY; without even the implied warranty of MERCHANTABILITY or FITNESS
// FOR A PARTICULAR PURPOSE. See the GNU Affero General Public License v3.0 for
// more details.
//
// You should have received a copy of the GNU Affero General Public License v3.0
// along with this program. If not, see
// <https://www.gnu.org/licenses/agpl-3.0.html>.

import 'dart:async';
import 'dart:io';

import 'package:desktop_drop/desktop_drop.dart';
import 'package:flutter/gestures.dart';
import 'package:flutter/material.dart';
import 'package:get/get.dart';
import 'package:flutter_list_view/flutter_list_view.dart';
import 'package:intl/intl.dart';
import 'package:visibility_detector/visibility_detector.dart';

import '/api/backend/schema.dart' show ChatCallFinishReason;
import '/config.dart';
import '/domain/model/attachment.dart';
import '/domain/model/chat.dart';
import '/domain/model/chat_call.dart';
import '/domain/model/chat_item.dart';
import '/domain/model/sending_status.dart';
import '/domain/repository/chat.dart';
import '/domain/repository/user.dart';
import '/l10n/l10n.dart';
import '/routes.dart';
import '/ui/page/call/widget/animated_dots.dart';
import '/ui/page/home/widget/avatar.dart';
import '/ui/widget/animations.dart';
import '/ui/widget/menu_interceptor/menu_interceptor.dart';
import '/ui/widget/svg/svg.dart';
import '/ui/widget/text_field.dart';
import '/util/platform_utils.dart';
import 'controller.dart';
import 'widget/animated_fab.dart';
import 'widget/back_button.dart';
import 'widget/chat_item.dart';
import 'widget/swipeable_status.dart';

/// View of the [Routes.chat] page.
class ChatView extends StatefulWidget {
  const ChatView(this.id, {Key? key, this.itemId}) : super(key: key);

  /// ID of this [Chat].
  final ChatId id;

  /// ID of a [ChatItem] to scroll to initially in this [ChatView].
  final ChatItemId? itemId;

  @override
  State<ChatView> createState() => _ChatViewState();
}

/// State of a [ChatView] used to animate [SwipeableStatus].
class _ChatViewState extends State<ChatView>
    with SingleTickerProviderStateMixin {
  /// [AnimationController] of [SwipeableStatus]es.
  late final AnimationController _animation;

  @override
  void initState() {
    _animation = AnimationController(
      vsync: this,
      duration: const Duration(milliseconds: 200),
    );

    super.initState();
  }

  @override
  Widget build(BuildContext context) {
    return GetBuilder<ChatController>(
      key: const Key('ChatView'),
      init: ChatController(
        widget.id,
        Get.find(),
        Get.find(),
        Get.find(),
        Get.find(),
        itemId: widget.itemId,
      ),
      tag: widget.id.val,
      builder: (c) => Obx(
        () {
          if (c.status.value.isSuccess) {
            Chat chat = c.chat!.chat.value;

            // Opens [Routes.chatInfo] or [Routes.user] page basing on the
            // [Chat.isGroup] indicator.
            void onDetailsTap() {
              if (chat.isGroup) {
                router.chatInfo(widget.id);
              } else if (chat.members.isNotEmpty) {
                router.user(
                  chat.members
                          .firstWhereOrNull((e) => e.user.id != c.me)
                          ?.user
                          .id ??
                      chat.members.first.user.id,
                  push: true,
                );
              }
            }

            return DropTarget(
              onDragDone: (details) => c.dropFiles(details),
              onDragEntered: (_) => c.isDraggingFiles.value = true,
              onDragExited: (_) => c.isDraggingFiles.value = false,
              child: GestureDetector(
                onTap: () => FocusManager.instance.primaryFocus?.unfocus(),
                child: Stack(
                  children: [
                    Scaffold(
                      backgroundColor: const Color(0xFFF6F6F6),
                      resizeToAvoidBottomInset: true,
                      appBar: PreferredSize(
                        preferredSize: const Size(double.infinity, 57),
                        child: Column(
                          children: [
                            AppBar(
                              centerTitle: true,
                              backgroundColor: const Color(0xFFF6F6F6),
                              titleSpacing: 0,
                              elevation: 0,
                              automaticallyImplyLeading: false,
                              leading: const StyledBackButton(),
                              title: Padding(
                                padding:
                                    const EdgeInsets.fromLTRB(10, 10, 10, 10),
                                child: InkWell(
                                  splashFactory: NoSplash.splashFactory,
                                  hoverColor: Colors.transparent,
                                  highlightColor: Colors.transparent,
                                  onTap: onDetailsTap,
                                  child: Column(
                                    children: [
                                      Text(
                                        c.chat!.title.value,
                                        style: const TextStyle(
                                            color: Colors.black),
                                      ),
                                      _chatSubtitle(c),
                                    ],
                                  ),
                                ),
                              ),
                              actions: [
                                if (!context.isMobile) ...[
                                  IconButton(
                                    onPressed: () => c.call(true),
                                    icon: const Icon(Icons.video_call,
                                        color: Colors.blue),
                                  ),
                                  IconButton(
                                    onPressed: () => c.call(false),
                                    icon: const Icon(Icons.call,
                                        color: Colors.blue),
                                  ),
                                  const SizedBox(width: 10),
                                ],
                                Padding(
                                  padding: const EdgeInsets.only(right: 10),
                                  child: Material(
                                    elevation: 6,
                                    type: MaterialType.circle,
                                    shadowColor: const Color(0x55000000),
                                    color: Colors.white,
                                    child: InkWell(
                                      customBorder: const CircleBorder(),
                                      onTap: onDetailsTap,
                                      child: AvatarWidget.fromRxChat(
                                        c.chat,
                                        radius: 17,
                                      ),
                                    ),
                                  ),
                                ),
                              ],
                            ),
                            Container(
                              width: double.infinity,
                              color: const Color(0xFFE0E0E0),
                              height: 0.5,
                            ),
                          ],
                        ),
                      ),
                      body: Listener(
                        onPointerSignal: (s) {
                          if (s is PointerScrollEvent) {
                            if (s.scrollDelta.dy.abs() < 3 &&
                                (s.scrollDelta.dx.abs() > 3 ||
                                    c.horizontalScrollTimer.value != null)) {
                              double value =
                                  _animation.value + s.scrollDelta.dx / 100;
                              _animation.value = value.clamp(0, 1);

                              if (_animation.value == 0 ||
                                  _animation.value == 1) {
                                _resetHorizontalScroll(c, 100.milliseconds);
                              } else {
                                _resetHorizontalScroll(c);
                              }
                            }
                          }
                        },
                        child: GestureDetector(
                          behavior: HitTestBehavior.translucent,
                          onHorizontalDragUpdate: (d) {
                            double value = _animation.value - d.delta.dx / 100;
                            _animation.value = value.clamp(0, 1);
                          },
                          onHorizontalDragEnd: (d) {
                            if (_animation.value >= 0.5) {
                              _animation.forward();
                            } else {
                              _animation.reverse();
                            }
                          },
                          child: Stack(
                            children: [
                              // Required for the [Stack] to take [Scaffold]'s size.
                              IgnorePointer(
                                child:
                                    ContextMenuInterceptor(child: Container()),
                              ),
                              SafeArea(
                                child: FlutterListView(
                                  key: const Key('MessagesList'),
                                  controller: c.listController,
                                  physics: c.horizontalScrollTimer.value == null
                                      ? const BouncingScrollPhysics()
                                      : const NeverScrollableScrollPhysics(),
                                  delegate: FlutterListViewDelegate(
                                    (BuildContext context, int i) {
                                      ListElement? e = c.elements.values.elementAt(i);

                                      Widget widget = Container();

                                      if (e is UnreadMessagesElement) {
                                        widget = Container(
                                          color: const Color(0x33000000),
                                          padding: const EdgeInsets.all(4),
                                          margin: const EdgeInsets.symmetric(
                                            vertical: 4,
                                          ),
                                          child: Center(
                                            child: Text(
                                              'label_unread_messages'.l10n,
                                              style: const TextStyle(
                                                color: Colors.white,
                                              ),
                                              textAlign: TextAlign.center,
                                            ),
                                          ),
                                        );
                                      }

<<<<<<< HEAD
                                      Rx<ChatItem>? item;
=======
                                      Widget widget = Padding(
                                        padding: const EdgeInsets.symmetric(
                                          horizontal: 8,
                                        ),
                                        child: FutureBuilder<RxUser?>(
                                          future: c.getUser(e.value.authorId),
                                          builder: (_, u) => ChatItemWidget(
                                            key: Key(e.value.id.val),
                                            chat: c.chat!.chat,
                                            item: e,
                                            me: c.me!,
                                            user: u.data,
                                            getUser: c.getUser,
                                            onJoinCall: c.joinCall,
                                            onHide: () =>
                                                c.hideChatItem(e.value),
                                            onDelete: () =>
                                                c.deleteMessage(e.value),
                                            onReply: () => c
                                                .repliedMessage.value = e.value,
                                            onCopy: (text) => c.copyText(text),
                                            onRepliedTap: (id) =>
                                                c.animateTo(id),
                                            onForwardedTap: (id, chatId) {
                                              if (chatId == c.id) {
                                                c.animateTo(id);
                                              } else {
                                                router.chat(
                                                  chatId,
                                                  itemId: id,
                                                  push: true,
                                                );
                                              }
                                            },
                                            animation: _animation,
                                            onGallery: c.calculateGallery,
                                            onResend: () =>
                                                c.resendItem(e.value),
                                            onEdit: () =>
                                                c.editMessage(e.value),
                                            onFileTap: c.download,
                                          ),
                                        ),
                                      );
>>>>>>> 1ac18a8a

                                      if (e is ChatMessageElement) {
                                        item = e.item;
                                      } else if (e is ChatCallElement) {
                                        item = e.item;
                                      } else if (e is ChatMemberInfoElement) {
                                        item = e.item;
                                      }

                                      if (item != null) {
                                        widget = _chatItem(c, item);
                                      }

                                      if (e is ChatForwardElement) {
                                        item = e.forwards.first;
                                        widget = Column(
                                          mainAxisSize: MainAxisSize.min,
                                          children: [
                                            ...e.forwards
                                                .map((e) => _chatItem(c, e)),
                                            if (e.note.value != null)
                                              _chatItem(c, e.note.value!),
                                          ],
                                        );
                                      }

                                      if (e is DateTimeElement) {
                                        widget = _timeLabel(e.id.at.val);
                                      }

                                      return Padding(
                                        padding: EdgeInsets.zero,
                                        child: widget,
                                      );
                                    },
                                    childCount: c.elements.length,
                                    keepPosition: true,
                                    onItemKey: (i) => c.elements.values.elementAt(i).id.toString(),
                                    initIndex: c.initIndex,
                                    initOffset: c.initOffset,
                                    initOffsetBasedOnBottom: false,
                                  ),
                                ),
                              ),
                              if ((c.chat!.status.value.isSuccess ||
                                      c.chat!.status.value.isEmpty) &&
                                  c.chat!.messages.isEmpty)
                                const Center(child: Text('No messages')),
                              if (c.chat!.status.value.isLoading)
                                const Center(child: CircularProgressIndicator())
                            ],
                          ),
                        ),
                      ),
                      floatingActionButton: Obx(
                        () => SizedBox(
                          width: 50,
                          height: 50,
                          child: AnimatedSwitcher(
                            duration: 200.milliseconds,
                            child: c.chat!.status.value.isLoadingMore
                                ? const CircularProgressIndicator()
                                : c.canGoBack.isTrue
                                    ? FloatingActionButton(
                                        onPressed: c.animateToBack,
                                        child: const Icon(Icons.arrow_upward),
                                      )
                                    : c.canGoDown.isTrue
                                        ? FloatingActionButton(
                                            onPressed: c.animateToBottom,
                                            child: const Icon(
                                                Icons.arrow_downward),
                                          )
                                        : Container(),
                          ),
                        ),
                      ),
                      bottomNavigationBar: _bottomBar(c, context),
                    ),
                    AnimatedSwitcher(
                      duration: const Duration(milliseconds: 200),
                      child: c.isDraggingFiles.value
                          ? Container(
                              color: Colors.white.withOpacity(0.9),
                              child: Center(
                                child: Column(
                                  mainAxisAlignment: MainAxisAlignment.center,
                                  children: [
                                    const Icon(
                                      Icons.upload_file,
                                      size: 30,
                                    ),
                                    const SizedBox(height: 5),
                                    Text(
                                      'label_drop_here'.l10n,
                                      textAlign: TextAlign.center,
                                    ),
                                  ],
                                ),
                              ),
                            )
                          : null,
                    ),
                  ],
                ),
              ),
            );
          } else if (c.status.value.isEmpty) {
            return Scaffold(
              appBar: AppBar(),
              body: Center(child: Text('label_no_chat_found'.l10n)),
            );
          } else {
            return const Scaffold(
              body: Center(child: CircularProgressIndicator()),
            );
          }
        },
      ),
    );
  }

  /// Returns [ChatItem] visual representation.
  Widget _chatItem(ChatController c, Rx<ChatItem> item) {
    Widget widget = Padding(
      padding: const EdgeInsets.symmetric(
        horizontal: 8,
      ),
      child: FutureBuilder<RxUser?>(
        future: c.getUser(item.value.authorId),
        builder: (_, u) => ChatItemWidget(
          key: Key(item.value.id.val),
          chat: c.chat!.chat,
          item: item,
          me: c.me!,
          user: u.data,
          getUser: c.getUser,
          onJoinCall: c.joinCall,
          onHide: () => c.hideChatItem(item.value),
          onDelete: () => c.deleteMessage(item.value),
          onReply: () => c.repliedMessage.value = item.value,
          onCopy: (text) => c.copyText(text),
          onRepliedTap: (id) => c.animateTo(id),
          onForwardedTap: (id, chatId) {
            if (chatId == c.id) {
              c.animateTo(id);
            } else {
              router.chat(
                chatId,
                itemId: id,
                push: true,
              );
            }
          },
          animation: _animation,
          onGallery: c.calculateGallery,
          onResend: () => c.resendItem(item.value),
          onEdit: () => c.editMessage(item.value),
        ),
      ),
    );

    if (item.value.authorId != c.me &&
        !c.chat!.chat.value.isReadBy(item.value, c.me) &&
        c.status.value.isSuccess &&
        !c.status.value.isLoadingMore) {
      widget = VisibilityDetector(
        key: Key('Detector_${item.value.id.val}'),
        onVisibilityChanged: (info) {
          if (info.visibleFraction > 0) {
            if (c.lastVisibleItem.value?.at.isBefore(item.value.at) != false) {
              c.lastVisibleItem.value = item.value;
            }
          }
        },
        child: widget,
      );
    }
    return widget;
  }

  /// Returns a header subtitle of the [Chat].
  Widget _chatSubtitle(ChatController c) {
    final TextStyle style = TextStyle(
      color: Theme.of(context).colorScheme.primary,
      fontSize: 13,
    );

    return Obx(
      () {
        var chat = c.chat!.chat;

        if (chat.value.isGroup) {
          var subtitle = chat.value.getSubtitle();
          if (subtitle != null) {
            return Text(
              subtitle,
              style: style,
            );
          }
        } else if (chat.value.isDialog) {
          var partner =
              chat.value.members.firstWhereOrNull((u) => u.user.id != c.me);
          if (partner != null) {
            return FutureBuilder<RxUser?>(
              future: c.getUser(partner.user.id),
              builder: (_, snapshot) {
                if (snapshot.data != null) {
                  return Obx(() {
                    var subtitle = c.chat!.chat.value
                        .getSubtitle(partner: snapshot.data!.user.value);

                    return Text(
                      subtitle ?? '',
                      style: style,
                    );
                  });
                }

                return Container();
              },
            );
          }
        }

        return Container();
      },
    );
  }

  /// Returns a centered [time] label.
  Widget _timeLabel(DateTime time) {
    return Column(
      children: [
        const SizedBox(height: 7),
        SwipeableStatus(
          animation: _animation,
          asStack: true,
          padding: EdgeInsets.zero,
          crossAxisAlignment: CrossAxisAlignment.center,
          swipeable: Padding(
            padding: const EdgeInsets.only(right: 8),
            child: Text(DateFormat('dd.MM.yy').format(time)),
          ),
          child: Center(
            child: Container(
              padding: const EdgeInsets.fromLTRB(6, 4, 6, 4),
              decoration: BoxDecoration(
                borderRadius: BorderRadius.circular(30),
                color: Colors.white,
              ),
              child: Text(
                time.toRelative(),
                style: const TextStyle(color: Color(0xFF888888)),
              ),
            ),
          ),
        ),
        const SizedBox(height: 7),
      ],
    );
  }

  /// Returns a bottom bar of this [ChatView] to display under the messages list
  /// containing a send/edit field.
  Widget _bottomBar(ChatController c, BuildContext context) {
    return Theme(
      data: Theme.of(context).copyWith(
        shadowColor: const Color(0x55000000),
        iconTheme: const IconThemeData(color: Colors.blue),
        inputDecorationTheme: InputDecorationTheme(
          border: OutlineInputBorder(
            borderRadius: BorderRadius.circular(25),
            borderSide: BorderSide.none,
          ),
          errorBorder: OutlineInputBorder(
            borderRadius: BorderRadius.circular(25),
            borderSide: BorderSide.none,
          ),
          enabledBorder: OutlineInputBorder(
            borderRadius: BorderRadius.circular(25),
            borderSide: BorderSide.none,
          ),
          focusedBorder: OutlineInputBorder(
            borderRadius: BorderRadius.circular(25),
            borderSide: BorderSide.none,
          ),
          disabledBorder: OutlineInputBorder(
            borderRadius: BorderRadius.circular(25),
            borderSide: BorderSide.none,
          ),
          focusedErrorBorder: OutlineInputBorder(
            borderRadius: BorderRadius.circular(25),
            borderSide: BorderSide.none,
          ),
          focusColor: Colors.white,
          fillColor: Colors.white,
          hoverColor: Colors.transparent,
          filled: true,
          isDense: true,
          contentPadding: EdgeInsets.fromLTRB(
            15,
            PlatformUtils.isDesktop ? 30 : 23,
            15,
            0,
          ),
        ),
      ),
      child: Column(
        mainAxisAlignment: MainAxisAlignment.end,
        mainAxisSize: MainAxisSize.min,
        children: [
          _typingUsers(c),
          Column(
            mainAxisSize: MainAxisSize.min,
            children: c.editedMessage.value == null
                ? [
                    if (c.repliedMessage.value != null)
                      Padding(
                        padding: const EdgeInsets.symmetric(horizontal: 8.0),
                        child: Row(
                          mainAxisAlignment: MainAxisAlignment.center,
                          children: [
                            Container(height: 18, width: 2, color: Colors.blue),
                            const SizedBox(width: 4),
                            Flexible(child: _repliedMessage(c)),
                            IconButton(
                              key: const Key('CancelReplyButton'),
                              onPressed: () => c.repliedMessage.value = null,
                              icon: const Icon(Icons.clear, size: 18),
                            )
                          ],
                        ),
                      ),
                    Container(
                      alignment: Alignment.center,
                      margin: const EdgeInsets.only(top: 7, right: 4, left: 4),
                      child: SingleChildScrollView(
                        scrollDirection: Axis.horizontal,
                        child: Row(
                          children: c.attachments
                              .map((e) => _buildAttachment(c, e))
                              .toList(),
                        ),
                      ),
                    ),
                    _sendField(c),
                  ]
                : [
                    _editedMessage(c),
                    _editField(c),
                  ],
          ),
        ],
      ),
    );
  }

  /// Returns a [ReactiveTextField] for sending a message in this [Chat].
  Widget _sendField(ChatController c) {
    return Container(
      color: const Color(0xFFF6F6F6),
      padding: const EdgeInsets.fromLTRB(11, 7, 11, 7),
      child: SafeArea(
        child: Row(
          crossAxisAlignment: CrossAxisAlignment.end,
          children: [
            Padding(
              padding: const EdgeInsets.only(bottom: 0.5),
              child: AnimatedFab(
                labelStyle: const TextStyle(fontSize: 17),
                closedIcon: const Icon(
                  Icons.more_horiz,
                  color: Colors.blue,
                  size: 30,
                ),
                openedIcon: const Icon(
                  Icons.close,
                  color: Colors.blue,
                  size: 30,
                ),
                height: PlatformUtils.isMobile && !PlatformUtils.isWeb
                    ? PlatformUtils.isIOS
                        ? 340
                        : 380
                    : 220,
                actions: [
                  AnimatedFabAction(
                    icon: const Icon(Icons.call, color: Colors.blue),
                    label: 'label_audio_call'.l10n,
                    onTap: () => c.call(false),
                    noAnimation: true,
                  ),
                  AnimatedFabAction(
                    icon: const Icon(Icons.video_call, color: Colors.blue),
                    label: 'label_video_call'.l10n,
                    onTap: () => c.call(true),
                    noAnimation: true,
                  ),
                  AnimatedFabAction(
                    icon: const Icon(Icons.attachment, color: Colors.blue),
                    label: 'label_file'.l10n,
                    onTap: c.send.editable.value ? c.pickFile : null,
                  ),
                  if (PlatformUtils.isMobile && !PlatformUtils.isWeb) ...[
                    AnimatedFabAction(
                      icon: const Icon(Icons.photo, color: Colors.blue),
                      label: 'label_gallery'.l10n,
                      onTap: c.send.editable.value ? c.pickMedia : null,
                    ),
                    if (PlatformUtils.isAndroid) ...[
                      AnimatedFabAction(
                        icon: const Icon(
                          Icons.photo_camera,
                          color: Colors.blue,
                        ),
                        label: 'label_photo'.l10n,
                        onTap: c.pickImageFromCamera,
                      ),
                      AnimatedFabAction(
                        icon: const Icon(
                          Icons.video_camera_back,
                          color: Colors.blue,
                        ),
                        label: 'label_video'.l10n,
                        onTap: c.pickVideoFromCamera,
                      ),
                    ],
                    if (PlatformUtils.isIOS)
                      AnimatedFabAction(
                        icon: const Icon(
                          Icons.camera,
                          color: Colors.blue,
                        ),
                        label: 'label_camera'.l10n,
                        onTap: c.pickImageFromCamera,
                      ),
                  ],
                ],
              ),
            ),
            const SizedBox(width: 8),
            Expanded(
              child: Material(
                elevation: 6,
                borderRadius: BorderRadius.circular(25),
                child: ReactiveTextField(
                  onChanged: c.keepTyping,
                  key: const Key('MessageField'),
                  state: c.send,
                  hint: 'label_send_message_hint'.l10n,
                  minLines: 1,
                  maxLines: 6,
                  style: const TextStyle(fontSize: 17),
                  type: TextInputType.multiline,
                  textInputAction: TextInputAction.newline,
                ),
              ),
            ),
            const SizedBox(width: 8),
            _button(
              icon: AnimatedSwitcher(
                duration: const Duration(milliseconds: 150),
                child: (c.send.isEmpty.value &&
                        c.attachments.isEmpty &&
                        c.repliedMessage.value == null)
                    ? const Padding(
                        key: Key('Mic'),
                        padding: EdgeInsets.only(top: 2),
                        child: Icon(Icons.mic),
                      )
                    : const Padding(
                        key: Key('Send'),
                        padding: EdgeInsets.only(left: 2, top: 1),
                        child: Icon(Icons.send, size: 24),
                      ),
              ),
              onTap: (c.send.isEmpty.value &&
                      c.attachments.isEmpty &&
                      c.repliedMessage.value == null)
                  ? () {}
                  : c.send.submit,
            ),
          ],
        ),
      ),
    );
  }

  /// Returns a [ReactiveTextField] for editing a [ChatMessage].
  Widget _editField(ChatController c) {
    return Container(
      color: const Color(0xFFF6F6F6),
      padding: const EdgeInsets.fromLTRB(11, 7, 11, 7),
      child: SafeArea(
        child: Row(
          crossAxisAlignment: CrossAxisAlignment.end,
          children: [
            Padding(
              padding: const EdgeInsets.only(bottom: 0.5),
              child: AnimatedFab(
                labelStyle: const TextStyle(fontSize: 17),
                closedIcon: const Icon(
                  Icons.more_horiz,
                  color: Colors.blue,
                  size: 30,
                ),
                openedIcon: const Icon(
                  Icons.close,
                  color: Colors.blue,
                  size: 30,
                ),
                height: 150,
                actions: [
                  AnimatedFabAction(
                    icon: const Icon(Icons.call, color: Colors.blue),
                    label: 'label_audio_call'.l10n,
                    onTap: () => c.call(false),
                    noAnimation: true,
                  ),
                  AnimatedFabAction(
                    icon: const Icon(Icons.video_call, color: Colors.blue),
                    label: 'label_video_call'.l10n,
                    onTap: () => c.call(true),
                    noAnimation: true,
                  ),
                ],
              ),
            ),
            const SizedBox(width: 8),
            Expanded(
              child: Material(
                elevation: 6,
                borderRadius: BorderRadius.circular(25),
                child: ReactiveTextField(
                  key: const Key('MessageEditField'),
                  state: c.edit!,
                  hint: 'label_edit_message_hint'.l10n,
                  minLines: 1,
                  maxLines: 6,
                  onChanged: c.keepTyping,
                  style: const TextStyle(fontSize: 17),
                  type: PlatformUtils.isDesktop
                      ? TextInputType.text
                      : TextInputType.multiline,
                  textInputAction: PlatformUtils.isDesktop
                      ? TextInputAction.send
                      : TextInputAction.newline,
                ),
              ),
            ),
            const SizedBox(width: 8),
            _button(
              icon: Icon(
                Icons.save,
                key: const Key('Save'),
                color: c.edit!.status.value.isEmpty ? null : Colors.grey,
                size: 24,
              ),
              onTap: c.edit!.status.value.isEmpty ? c.edit?.submit : null,
            ),
          ],
        ),
      ),
    );
  }

  /// Returns a visual representation of the provided [Attachment].
  Widget _buildAttachment(ChatController c, Attachment e) {
    bool isImage =
        (e is ImageAttachment || (e is LocalAttachment && e.file.isImage));

    return Container(
      width: 80,
      height: 80,
      decoration: BoxDecoration(
        borderRadius: BorderRadius.circular(10),
        color: const Color(0xFFD8D8D8),
      ),
      margin: const EdgeInsets.symmetric(horizontal: 2),
      child: Stack(
        children: [
          if (isImage)
            ClipRRect(
              borderRadius: BorderRadius.circular(10),
              child: e is LocalAttachment
                  ? e.file.bytes == null
                      ? e.file.path == null
                          ? const Center(
                              child: SizedBox(
                                width: 40,
                                height: 40,
                                child: CircularProgressIndicator(),
                              ),
                            )
                          : e.file.isSvg
                              ? SvgLoader.file(
                                  File(e.file.path!),
                                  width: 80,
                                  height: 80,
                                )
                              : Image.file(
                                  File(e.file.path!),
                                  fit: BoxFit.cover,
                                  width: 80,
                                  height: 80,
                                )
                      : e.file.isSvg
                          ? SvgLoader.bytes(
                              e.file.bytes!,
                              width: 80,
                              height: 80,
                            )
                          : Image.memory(
                              e.file.bytes!,
                              fit: BoxFit.cover,
                              width: 80,
                              height: 80,
                            )
                  : Image.network(
                      '${Config.url}/files${e.original}',
                      fit: BoxFit.cover,
                      width: 80,
                      height: 80,
                    ),
            )
          else
            SizedBox(
              width: 80,
              height: 80,
              child: Column(
                mainAxisAlignment: MainAxisAlignment.center,
                children: [
                  const Icon(Icons.insert_drive_file_sharp),
                  const SizedBox(height: 2),
                  Padding(
                    padding: const EdgeInsets.symmetric(horizontal: 3),
                    child: Text(
                      e.filename,
                      style: const TextStyle(fontSize: 9),
                      textAlign: TextAlign.center,
                      maxLines: 5,
                      overflow: TextOverflow.ellipsis,
                    ),
                  ),
                ],
              ),
            ),
          Center(
            child: SizedBox(
              height: 30,
              width: 30,
              child: ElasticAnimatedSwitcher(
                child: e is LocalAttachment
                    ? e.status.value == SendingStatus.error
                        ? Container(
                            decoration: const BoxDecoration(
                              shape: BoxShape.circle,
                              color: Colors.white,
                            ),
                            child: const Center(
                              child: Icon(
                                Icons.error,
                                color: Colors.red,
                              ),
                            ),
                          )
                        : const SizedBox()
                    : const SizedBox(),
              ),
            ),
          ),
          if (!c.send.status.value.isLoading)
            Align(
              alignment: Alignment.topRight,
              child: Padding(
                padding: const EdgeInsets.only(right: 2, top: 3),
                child: InkWell(
                  key: const Key('RemovePickedFile'),
                  onTap: () => c.attachments.remove(e),
                  child: Container(
                    decoration: const BoxDecoration(
                      color: Color(0x99FFFFFF),
                      shape: BoxShape.circle,
                    ),
                    child: const Icon(
                      Icons.close,
                      color: Colors.black,
                      size: 15,
                    ),
                  ),
                ),
              ),
            ),
        ],
      ),
    );
  }

  /// Returns a [Row] of [RxChat.typingUsers].
  Widget _typingUsers(ChatController c) {
    return Obx(() {
      bool isTyping = c.chat?.typingUsers.any((e) => e.id != c.me) == true;
      if (isTyping) {
        Iterable<String> typings = c.chat!.typingUsers
            .where((e) => e.id != c.me)
            .map((e) => e.name?.val ?? e.num.val);
        return Padding(
          padding: const EdgeInsets.only(left: 10, right: 10),
          child: Row(
            crossAxisAlignment: CrossAxisAlignment.center,
            children: [
              const Icon(Icons.edit, size: 18),
              const SizedBox(width: 4),
              Flexible(
                child: Text(
                  typings.join(', '),
                  maxLines: 1,
                  overflow: TextOverflow.ellipsis,
                ),
              ),
              const SizedBox(width: 2),
              Text(typings.length > 1
                  ? 'label_typings'.l10n
                  : 'label_typing'.l10n),
              const AnimatedDots(color: Colors.black)
            ],
          ),
        );
      } else {
        return Container();
      }
    });
  }

  /// Returns an [InkWell] circular button with an [icon].
  Widget _button({
    void Function()? onTap,
    required Widget icon,
  }) =>
      Padding(
        padding: const EdgeInsets.only(bottom: 0.5),
        child: Material(
          type: MaterialType.circle,
          color: Colors.white,
          elevation: 6,
          child: InkWell(
            customBorder: const CircleBorder(),
            onTap: onTap,
            child: Container(
              decoration: const BoxDecoration(
                shape: BoxShape.circle,
              ),
              width: 42,
              height: 42,
              child: Center(child: icon),
            ),
          ),
        ),
      );

  /// Builds a visual representation of a [ChatController.repliedMessage].
  Widget _repliedMessage(ChatController c) {
    var item = c.repliedMessage.value;

    if (item is ChatMessage) {
      var desc = StringBuffer();

      if (item.text != null) {
        desc.write(item.text!.val);
        if (item.attachments.isNotEmpty) {
          desc.write(
              ' [${item.attachments.length} ${'label_attachments'.l10n}]');
        }
      } else if (item.attachments.isNotEmpty) {
        desc.write('${item.attachments.length} ${'label_attachments'.l10n}]');
      }

      return Text(
        desc.toString(),
        maxLines: 1,
        overflow: TextOverflow.ellipsis,
      );
    } else if (item is ChatCall) {
      String title = 'label_chat_call_ended'.l10n;
      String? time;
      bool fromMe = c.me == item.authorId;
      bool isMissed = false;

      if (item.finishReason == null && item.conversationStartedAt != null) {
        title = 'label_chat_call_ongoing'.l10n;
      } else if (item.finishReason != null) {
        title = item.finishReason!.localizedString(fromMe) ?? title;
        isMissed = item.finishReason == ChatCallFinishReason.dropped ||
            item.finishReason == ChatCallFinishReason.unanswered;
        time = item.conversationStartedAt!.val
            .difference(item.finishedAt!.val)
            .localizedString();
      } else {
        title = item.authorId == c.me
            ? 'label_outgoing_call'.l10n
            : 'label_incoming_call'.l10n;
      }

      return Row(
        mainAxisSize: MainAxisSize.min,
        children: [
          Padding(
            padding: const EdgeInsets.fromLTRB(8, 0, 12, 0),
            child: item.withVideo
                ? SvgLoader.asset(
                    'assets/icons/call_video${isMissed && !fromMe ? '_red' : ''}.svg',
                    height: 13,
                  )
                : SvgLoader.asset(
                    'assets/icons/call_audio${isMissed && !fromMe ? '_red' : ''}.svg',
                    height: 15,
                  ),
          ),
          Flexible(child: Text(title)),
          if (time != null) ...[
            const SizedBox(width: 9),
            Padding(
              padding: const EdgeInsets.only(bottom: 1),
              child: Text(
                time,
                maxLines: 1,
                overflow: TextOverflow.ellipsis,
                style: const TextStyle(color: Color(0xFF888888), fontSize: 13),
              ),
            ),
          ],
        ],
      );
    } else if (item is ChatForward) {
      // TODO: Implement `ChatForward`.
      return const Text('Forwarded message');
    } else if (item is ChatMemberInfo) {
      // TODO: Implement `ChatMemberInfo`.
      return Text(item.action.toString());
    } else {
      return Text('err_unknown'.l10n);
    }
  }

  /// Builds a visual representation of a [ChatController.editedMessage].
  Widget _editedMessage(ChatController c) {
    if (c.editedMessage.value != null && c.edit != null) {
      if (c.editedMessage.value is ChatMessage) {
        final msg = c.editedMessage.value as ChatMessage;

        var desc = StringBuffer();

        if (msg.text != null) {
          desc.write(msg.text!.val);
          if (msg.attachments.isNotEmpty) {
            desc.write(
                ' [${msg.attachments.length} ${'label_attachments'.l10n}]');
          }
        } else if (msg.attachments.isNotEmpty) {
          desc.write('[${msg.attachments.length} ${'label_attachments'.l10n}]');
        }

        return Padding(
          padding: const EdgeInsets.symmetric(horizontal: 16),
          child: Row(
            crossAxisAlignment: CrossAxisAlignment.center,
            mainAxisAlignment: MainAxisAlignment.start,
            children: [
              const Icon(
                Icons.edit_rounded,
                size: 24,
              ),
              Container(
                height: 25,
                width: 2,
                color: Colors.blue,
                margin: const EdgeInsets.symmetric(horizontal: 8),
              ),
              Flexible(
                fit: FlexFit.tight,
                child: InkWell(
                  splashFactory: NoSplash.splashFactory,
                  hoverColor: Colors.transparent,
                  highlightColor: Colors.transparent,
                  onTap: () => c.animateTo(msg.id, offsetBasedOnBottom: true),
                  child: RichText(
                    text: TextSpan(
                      text: '${'label_edit_message'.l10n}\n',
                      style: const TextStyle(fontSize: 13, color: Colors.blue),
                      children: [
                        TextSpan(
                          text: msg.text?.val,
                          style: const TextStyle(
                              fontSize: 12, color: Colors.black),
                        ),
                      ],
                    ),
                    maxLines: 3,
                    overflow: TextOverflow.ellipsis,
                  ),
                ),
              ),
              IconButton(
                onPressed: () {
                  c.editedMessage.value = null;
                  c.edit = null;
                },
                splashRadius: 20,
                icon: const Icon(
                  Icons.close_rounded,
                  color: Colors.grey,
                  size: 24,
                ),
              ),
            ],
          ),
        );
      }
    }

    return const SizedBox.shrink();
  }

  /// Cancels a [_horizontalScrollTimer] and starts it again with the provided
  /// [duration].
  ///
  /// Defaults to 150 milliseconds if no [duration] is provided.
  void _resetHorizontalScroll(ChatController c, [Duration? duration]) {
    c.horizontalScrollTimer.value?.cancel();
    c.horizontalScrollTimer.value = Timer(duration ?? 150.milliseconds, () {
      if (_animation.value >= 0.5) {
        _animation.forward();
      } else {
        _animation.reverse();
      }
      c.horizontalScrollTimer.value = null;
    });
  }
}

/// Extension adding an ability to get text represented [DateTime] relative to
/// [DateTime.now].
extension DateTimeToRelative on DateTime {
  /// Returns relative to [now] text representation.
  ///
  /// [DateTime.now] is used if [now] is `null`.
  String toRelative([DateTime? now]) {
    DateTime local = isUtc ? toLocal() : this;
    DateTime relative = now ?? DateTime.now();
    int days = relative.julianDayNumber() - local.julianDayNumber();

    String time =
        '${local.hour.toString().padLeft(2, '0')}:${local.minute.toString().padLeft(2, '0')}';
    String date = '';

    int months = 0;
    if (days >= 28) {
      months =
          relative.month + relative.year * 12 - local.month - local.year * 12;
      if (relative.day < local.day) {
        months--;
      }
    }

    if (days > 0) {
      date = 'label_ago'.l10nfmt({
        'years': months ~/ 12,
        'months': months,
        'weeks': days ~/ 7,
        'days': days,
      });
    }

    return date.isEmpty ? time : '${date.capitalizeFirst!}, $time';
  }

  /// Returns a Julian day number of this [DateTime].
  int julianDayNumber() {
    final int c0 = ((month - 3) / 12).floor();
    final int x4 = year + c0;
    final int x3 = (x4 / 100).floor();
    final int x2 = x4 % 100;
    final int x1 = month - (12 * c0) - 3;
    return ((146097 * x3) / 4).floor() +
        ((36525 * x2) / 100).floor() +
        (((153 * x1) + 2) / 5).floor() +
        day +
        1721119;
  }
}<|MERGE_RESOLUTION|>--- conflicted
+++ resolved
@@ -268,54 +268,7 @@
                                         );
                                       }
 
-<<<<<<< HEAD
                                       Rx<ChatItem>? item;
-=======
-                                      Widget widget = Padding(
-                                        padding: const EdgeInsets.symmetric(
-                                          horizontal: 8,
-                                        ),
-                                        child: FutureBuilder<RxUser?>(
-                                          future: c.getUser(e.value.authorId),
-                                          builder: (_, u) => ChatItemWidget(
-                                            key: Key(e.value.id.val),
-                                            chat: c.chat!.chat,
-                                            item: e,
-                                            me: c.me!,
-                                            user: u.data,
-                                            getUser: c.getUser,
-                                            onJoinCall: c.joinCall,
-                                            onHide: () =>
-                                                c.hideChatItem(e.value),
-                                            onDelete: () =>
-                                                c.deleteMessage(e.value),
-                                            onReply: () => c
-                                                .repliedMessage.value = e.value,
-                                            onCopy: (text) => c.copyText(text),
-                                            onRepliedTap: (id) =>
-                                                c.animateTo(id),
-                                            onForwardedTap: (id, chatId) {
-                                              if (chatId == c.id) {
-                                                c.animateTo(id);
-                                              } else {
-                                                router.chat(
-                                                  chatId,
-                                                  itemId: id,
-                                                  push: true,
-                                                );
-                                              }
-                                            },
-                                            animation: _animation,
-                                            onGallery: c.calculateGallery,
-                                            onResend: () =>
-                                                c.resendItem(e.value),
-                                            onEdit: () =>
-                                                c.editMessage(e.value),
-                                            onFileTap: c.download,
-                                          ),
-                                        ),
-                                      );
->>>>>>> 1ac18a8a
 
                                       if (e is ChatMessageElement) {
                                         item = e.item;
@@ -474,6 +427,7 @@
           onGallery: c.calculateGallery,
           onResend: () => c.resendItem(item.value),
           onEdit: () => c.editMessage(item.value),
+          onFileTap: c.download,
         ),
       ),
     );
