--- conflicted
+++ resolved
@@ -827,7 +827,6 @@
           ),
         ),
       ),
-<<<<<<< HEAD
       child: c.editedMessage.value == null
           ? SendMessageField(
               onPickFile: c.pickFile,
@@ -849,494 +848,6 @@
                       text: c.send.text,
                       attachments: c.attachments.map((e) => e.value).toList(),
                     );
-=======
-      child: c.editedMessage.value == null ? _sendField(c) : _editField(c),
-    );
-  }
-
-  /// Returns a [ReactiveTextField] for sending a message in this [Chat].
-  Widget _sendField(ChatController c) {
-    Style style = Theme.of(context).extension<Style>()!;
-
-    return SafeArea(
-      child: Container(
-        key: const Key('SendField'),
-        decoration: BoxDecoration(
-          borderRadius: style.cardRadius,
-          boxShadow: const [
-            CustomBoxShadow(
-              blurRadius: 8,
-              color: Color(0x22000000),
-            ),
-          ],
-        ),
-        child: ConditionalBackdropFilter(
-          condition: style.cardBlur > 0,
-          filter: ImageFilter.blur(
-            sigmaX: style.cardBlur,
-            sigmaY: style.cardBlur,
-          ),
-          borderRadius: style.cardRadius,
-          child: Column(
-            mainAxisSize: MainAxisSize.min,
-            children: [
-              LayoutBuilder(builder: (context, constraints) {
-                bool grab = (125 + 2) * c.attachments.length >
-                    constraints.maxWidth - 16;
-
-                return ConditionalBackdropFilter(
-                  condition: style.cardBlur > 0,
-                  filter: ImageFilter.blur(sigmaX: 100, sigmaY: 100),
-                  borderRadius: BorderRadius.only(
-                    topLeft: style.cardRadius.topLeft,
-                    topRight: style.cardRadius.topRight,
-                  ),
-                  child: Container(
-                    color: const Color(0xFFFFFFFF).withOpacity(0.4),
-                    child: AnimatedSize(
-                      duration: 400.milliseconds,
-                      curve: Curves.ease,
-                      child: Obx(() {
-                        return Container(
-                          width: double.infinity,
-                          padding: c.repliedMessages.isNotEmpty ||
-                                  c.attachments.isNotEmpty
-                              ? const EdgeInsets.fromLTRB(4, 6, 4, 6)
-                              : EdgeInsets.zero,
-                          child: Column(
-                            mainAxisSize: MainAxisSize.min,
-                            children: [
-                              if (c.repliedMessages.isNotEmpty)
-                                ConstrainedBox(
-                                  constraints: BoxConstraints(
-                                    maxHeight:
-                                        MediaQuery.of(context).size.height / 3,
-                                  ),
-                                  child: ReorderableListView(
-                                    shrinkWrap: true,
-                                    buildDefaultDragHandles:
-                                        PlatformUtils.isMobile,
-                                    onReorder: (int old, int to) {
-                                      if (old < to) {
-                                        --to;
-                                      }
-
-                                      final ChatItem item =
-                                          c.repliedMessages.removeAt(old);
-                                      c.repliedMessages.insert(to, item);
-
-                                      HapticFeedback.lightImpact();
-                                    },
-                                    proxyDecorator: (child, i, animation) {
-                                      return AnimatedBuilder(
-                                        animation: animation,
-                                        builder: (
-                                          BuildContext context,
-                                          Widget? child,
-                                        ) {
-                                          final double t = Curves.easeInOut
-                                              .transform(animation.value);
-                                          final double elevation =
-                                              lerpDouble(0, 6, t)!;
-                                          final Color color = Color.lerp(
-                                            const Color(0x00000000),
-                                            const Color(0x33000000),
-                                            t,
-                                          )!;
-
-                                          return InitCallback(
-                                            callback:
-                                                HapticFeedback.selectionClick,
-                                            child: Container(
-                                              decoration: BoxDecoration(
-                                                boxShadow: [
-                                                  CustomBoxShadow(
-                                                    color: color,
-                                                    blurRadius: elevation,
-                                                  ),
-                                                ],
-                                              ),
-                                              child: child,
-                                            ),
-                                          );
-                                        },
-                                        child: child,
-                                      );
-                                    },
-                                    reverse: true,
-                                    padding: const EdgeInsets.fromLTRB(
-                                      1,
-                                      0,
-                                      1,
-                                      0,
-                                    ),
-                                    children: c.repliedMessages.map((e) {
-                                      return ReorderableDragStartListener(
-                                        key: Key('Handle_${e.id}'),
-                                        enabled: !PlatformUtils.isMobile,
-                                        index: c.repliedMessages.indexOf(e),
-                                        child: Dismissible(
-                                          key: Key('${e.id}'),
-                                          direction:
-                                              DismissDirection.horizontal,
-                                          onDismissed: (_) {
-                                            c.repliedMessages.remove(e);
-                                          },
-                                          child: Padding(
-                                            padding: const EdgeInsets.symmetric(
-                                              vertical: 2,
-                                            ),
-                                            child: _repliedMessage(c, e),
-                                          ),
-                                        ),
-                                      );
-                                    }).toList(),
-                                  ),
-                                ),
-                              if (c.attachments.isNotEmpty &&
-                                  c.repliedMessages.isNotEmpty)
-                                const SizedBox(height: 4),
-                              Align(
-                                alignment: Alignment.centerLeft,
-                                child: MouseRegion(
-                                  cursor: grab
-                                      ? SystemMouseCursors.grab
-                                      : MouseCursor.defer,
-                                  opaque: false,
-                                  child: ScrollConfiguration(
-                                    behavior: CustomScrollBehavior(),
-                                    child: SingleChildScrollView(
-                                      clipBehavior: Clip.none,
-                                      physics: grab
-                                          ? null
-                                          : const NeverScrollableScrollPhysics(),
-                                      scrollDirection: Axis.horizontal,
-                                      child: Row(
-                                        mainAxisSize: MainAxisSize.max,
-                                        mainAxisAlignment:
-                                            MainAxisAlignment.start,
-                                        children: c.attachments
-                                            .map(
-                                              (e) => _buildAttachment(
-                                                c,
-                                                e.value,
-                                                e.key,
-                                              ),
-                                            )
-                                            .toList(),
-                                      ),
-                                    ),
-                                  ),
-                                ),
-                              ),
-                            ],
-                          ),
-                        );
-                      }),
-                    ),
-                  ),
-                );
-              }),
-              Container(
-                constraints: const BoxConstraints(minHeight: 56),
-                decoration: BoxDecoration(color: style.cardColor),
-                child: Row(
-                  mainAxisAlignment: MainAxisAlignment.center,
-                  crossAxisAlignment: CrossAxisAlignment.end,
-                  children: [
-                    if (!PlatformUtils.isMobile || PlatformUtils.isWeb)
-                      WidgetButton(
-                        onPressed: c.pickFile,
-                        child: SizedBox(
-                          width: 56,
-                          height: 56,
-                          child: Center(
-                            child: SizedBox(
-                              width: 22,
-                              height: 22,
-                              child: SvgLoader.asset(
-                                'assets/icons/attach.svg',
-                                height: 22,
-                              ),
-                            ),
-                          ),
-                        ),
-                      )
-                    else
-                      WidgetButton(
-                        onPressed: () =>
-                            AttachmentSourceSelector.show(context, c),
-                        child: SizedBox(
-                          width: 56,
-                          height: 56,
-                          child: Center(
-                            child: SizedBox(
-                              width: 22,
-                              height: 22,
-                              child: SvgLoader.asset(
-                                'assets/icons/attach.svg',
-                                height: 22,
-                              ),
-                            ),
-                          ),
-                        ),
-                      ),
-                    Expanded(
-                      child: Padding(
-                        padding: EdgeInsets.only(
-                          top: 5 + (PlatformUtils.isMobile ? 0 : 8),
-                          bottom: 13,
-                        ),
-                        child: Transform.translate(
-                          offset: Offset(0, PlatformUtils.isMobile ? 6 : 1),
-                          child: ReactiveTextField(
-                            onChanged: c.keepTyping,
-                            key: const Key('MessageField'),
-                            state: c.send,
-                            hint: 'label_send_message_hint'.l10n,
-                            minLines: 1,
-                            maxLines: 7,
-                            filled: false,
-                            dense: true,
-                            padding: const EdgeInsets.symmetric(vertical: 8),
-                            style: style.boldBody.copyWith(fontSize: 17),
-                            type: TextInputType.multiline,
-                            textInputAction: TextInputAction.newline,
-                          ),
-                        ),
-                      ),
-                    ),
-                    GestureDetector(
-                      onLongPress: c.forwarding.toggle,
-                      child: AnimatedSwitcher(
-                        duration: 300.milliseconds,
-                        child: c.forwarding.value
-                            ? WidgetButton(
-                                onPressed: () async {
-                                  if (c.repliedMessages.isNotEmpty) {
-                                    bool? result = await ChatForwardView.show(
-                                      context,
-                                      c.id,
-                                      c.repliedMessages
-                                          .map((e) => ChatItemQuote(item: e))
-                                          .toList(),
-                                      text: c.send.text,
-                                      attachments: c.attachments
-                                          .map((e) => e.value)
-                                          .toList(),
-                                    );
-
-                                    if (result == true) {
-                                      c.repliedMessages.clear();
-                                      c.forwarding.value = false;
-                                      c.attachments.clear();
-                                      c.send.clear();
-                                    }
-                                  }
-                                },
-                                child: SizedBox(
-                                  width: 56,
-                                  height: 56,
-                                  child: Center(
-                                    child: AnimatedSwitcher(
-                                      duration:
-                                          const Duration(milliseconds: 150),
-                                      child: SizedBox(
-                                        width: 26,
-                                        height: 22,
-                                        child: SvgLoader.asset(
-                                          'assets/icons/forward.svg',
-                                          width: 26,
-                                          height: 22,
-                                        ),
-                                      ),
-                                    ),
-                                  ),
-                                ),
-                              )
-                            : WidgetButton(
-                                onPressed: c.send.isEmpty.value &&
-                                        c.attachments.isEmpty &&
-                                        c.repliedMessages.isEmpty
-                                    ? () {}
-                                    : c.send.submit,
-                                child: SizedBox(
-                                  width: 56,
-                                  height: 56,
-                                  child: Center(
-                                    child: AnimatedSwitcher(
-                                      duration:
-                                          const Duration(milliseconds: 150),
-                                      child: SizedBox(
-                                        key: const Key('Send'),
-                                        width: 25.18,
-                                        height: 22.85,
-                                        child: SvgLoader.asset(
-                                          'assets/icons/send.svg',
-                                          height: 22.85,
-                                        ),
-                                      ),
-                                    ),
-                                  ),
-                                ),
-                              ),
-                      ),
-                    ),
-                  ],
-                ),
-              ),
-            ],
-          ),
-        ),
-      ),
-    );
-  }
-
-  /// Returns a [ReactiveTextField] for editing a [ChatMessage].
-  Widget _editField(ChatController c) {
-    Style style = Theme.of(context).extension<Style>()!;
-    const double iconSize = 22;
-
-    return Container(
-      key: const Key('EditField'),
-      decoration: BoxDecoration(
-        borderRadius: style.cardRadius,
-        color: const Color(0xFFFFFFFF).withOpacity(0.4),
-        boxShadow: const [
-          CustomBoxShadow(blurRadius: 8, color: Color(0x22000000)),
-        ],
-      ),
-      child: ConditionalBackdropFilter(
-        condition: style.cardBlur > 0,
-        filter: ImageFilter.blur(sigmaX: 100, sigmaY: 100),
-        borderRadius: style.cardRadius,
-        child: Column(
-          mainAxisSize: MainAxisSize.min,
-          children: [
-            LayoutBuilder(builder: (context, constraints) {
-              return Stack(
-                children: [
-                  ConstrainedBox(
-                    constraints: BoxConstraints(
-                      maxHeight: MediaQuery.of(context).size.height / 3,
-                    ),
-                    child: Padding(
-                      padding: const EdgeInsets.fromLTRB(4, 4, 4, 4),
-                      child: Dismissible(
-                        key: Key('${c.editedMessage.value?.id}'),
-                        direction: DismissDirection.horizontal,
-                        onDismissed: (_) => c.editedMessage.value = null,
-                        child: Padding(
-                          padding: const EdgeInsets.symmetric(
-                            vertical: 2,
-                          ),
-                          child: _editedMessage(c),
-                        ),
-                      ),
-                    ),
-                  )
-                ],
-              );
-            }),
-            Container(
-              constraints: const BoxConstraints(minHeight: 56),
-              padding: const EdgeInsets.fromLTRB(0, 0, 0, 0),
-              decoration: BoxDecoration(color: style.cardColor),
-              child: Row(
-                mainAxisAlignment: MainAxisAlignment.center,
-                crossAxisAlignment: CrossAxisAlignment.end,
-                children: [
-                  IgnorePointer(
-                    child: WidgetButton(
-                      child: SizedBox(
-                        width: 56,
-                        height: 56,
-                        child: Center(
-                          child: SizedBox(
-                            width: iconSize,
-                            height: iconSize,
-                            child: SvgLoader.asset(
-                              'assets/icons/attach.svg',
-                              height: iconSize,
-                            ),
-                          ),
-                        ),
-                      ),
-                    ),
-                  ),
-                  Expanded(
-                    child: Padding(
-                      padding: EdgeInsets.only(
-                        top: 5 + (PlatformUtils.isMobile ? 0 : 8),
-                        bottom: 13,
-                      ),
-                      child: Transform.translate(
-                        offset: Offset(0, PlatformUtils.isMobile ? 6 : 1),
-                        child: ReactiveTextField(
-                          onChanged: c.keepTyping,
-                          key: const Key('MessageEditField'),
-                          state: c.edit!,
-                          hint: 'label_send_message_hint'.l10n,
-                          minLines: 1,
-                          maxLines: 7,
-                          filled: false,
-                          dense: true,
-                          padding: const EdgeInsets.symmetric(vertical: 8),
-                          style: style.boldBody.copyWith(fontSize: 17),
-                          type: PlatformUtils.isDesktop
-                              ? TextInputType.text
-                              : TextInputType.multiline,
-                          textInputAction: PlatformUtils.isDesktop
-                              ? TextInputAction.send
-                              : TextInputAction.newline,
-                        ),
-                      ),
-                    ),
-                  ),
-                  WidgetButton(
-                    onPressed: c.edit!.submit,
-                    child: SizedBox(
-                      width: 56,
-                      height: 56,
-                      child: Center(
-                        child: AnimatedSwitcher(
-                          duration: const Duration(milliseconds: 150),
-                          child: SizedBox(
-                            key: const Key('Edit'),
-                            width: 25.18,
-                            height: 22.85,
-                            child: SvgLoader.asset(
-                              'assets/icons/send.svg',
-                              height: 22.85,
-                            ),
-                          ),
-                        ),
-                      ),
-                    ),
-                  ),
-                ],
-              ),
-            ),
-          ],
-        ),
-      ),
-    );
-  }
-
-  /// Returns a visual representation of the provided [Attachment].
-  Widget _buildAttachment(ChatController c, Attachment e, GlobalKey key) {
-    bool isImage =
-        (e is ImageAttachment || (e is LocalAttachment && e.file.isImage));
-    bool isVideo = (e is FileAttachment && e.isVideo) ||
-        (e is LocalAttachment && e.file.isVideo);
-
-    const double size = 125;
-
-    // Builds the visual representation of the provided [Attachment] itself.
-    Widget content() {
-      if (isImage || isVideo) {
-        Widget child;
->>>>>>> 6b4f222a
 
                     if (result == true) {
                       c.repliedMessages.clear();
