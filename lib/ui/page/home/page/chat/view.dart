// Copyright © 2022-2023 IT ENGINEERING MANAGEMENT INC,
//                       <https://github.com/team113>
//
// This program is free software: you can redistribute it and/or modify it under
// the terms of the GNU Affero General Public License v3.0 as published by the
// Free Software Foundation, either version 3 of the License, or (at your
// option) any later version.
//
// This program is distributed in the hope that it will be useful, but WITHOUT
// ANY WARRANTY; without even the implied warranty of MERCHANTABILITY or FITNESS
// FOR A PARTICULAR PURPOSE. See the GNU Affero General Public License v3.0 for
// more details.
//
// You should have received a copy of the GNU Affero General Public License v3.0
// along with this program. If not, see
// <https://www.gnu.org/licenses/agpl-3.0.html>.

import 'dart:async';
import 'dart:ui';

import 'package:animated_size_and_fade/animated_size_and_fade.dart';
import 'package:collection/collection.dart';
import 'package:flutter/gestures.dart';
import 'package:flutter/material.dart';
import 'package:flutter/scheduler.dart';
import 'package:flutter/services.dart';
import 'package:flutter_list_view/flutter_list_view.dart';
import 'package:get/get.dart';
import 'package:intl/intl.dart';

import '/domain/model/chat.dart';
import '/domain/model/chat_item.dart';
import '/domain/model/user.dart';
import '/domain/repository/user.dart';
import '/l10n/l10n.dart';
import '/routes.dart';
import '/themes.dart';
import '/ui/page/call/widget/animated_delayed_scale.dart';
import '/ui/page/call/widget/conditional_backdrop.dart';
import '/ui/page/home/widget/animated_typing.dart';
import '/ui/page/home/widget/app_bar.dart';
import '/ui/page/home/widget/avatar.dart';
import '/ui/page/home/widget/gallery_popup.dart';
import '/ui/widget/menu_interceptor/menu_interceptor.dart';
import '/ui/widget/progress_indicator.dart';
import '/ui/widget/svg/svg.dart';
import '/ui/widget/text_field.dart';
import '/ui/widget/widget_button.dart';
import '/util/platform_utils.dart';
import 'controller.dart';
import 'message_field/view.dart';
import 'widget/back_button.dart';
import 'widget/chat_forward.dart';
import 'widget/chat_item.dart';
import 'widget/custom_drop_target.dart';
import 'widget/swipeable_status.dart';

/// View of the [Routes.chats] page.
class ChatView extends StatefulWidget {
  const ChatView(this.id, {Key? key, this.itemId}) : super(key: key);

  /// ID of this [Chat].
  final ChatId id;

  /// ID of a [ChatItem] to scroll to initially in this [ChatView].
  final ChatItemId? itemId;

  @override
  State<ChatView> createState() => _ChatViewState();
}

/// State of a [ChatView] used to animate [SwipeableStatus].
class _ChatViewState extends State<ChatView>
    with SingleTickerProviderStateMixin {
  /// [AnimationController] of [SwipeableStatus]es.
  late final AnimationController _animation;

  @override
  void initState() {
    _animation = AnimationController(
      vsync: this,
      duration: const Duration(milliseconds: 200),
      debugLabel: '$runtimeType (${widget.id})',
    );

    super.initState();
  }

  @override
  void dispose() {
    _animation.dispose();
    super.dispose();
  }

  @override
  Widget build(BuildContext context) {
    return GetBuilder<ChatController>(
      key: const Key('ChatView'),
      init: ChatController(
        widget.id,
        Get.find(),
        Get.find(),
        Get.find(),
        Get.find(),
        Get.find(),
        itemId: widget.itemId,
      ),
      tag: widget.id.val,
      builder: (c) {
        // Opens [Routes.chatInfo] or [Routes.user] page basing on the
        // [Chat.isGroup] indicator.
        void onDetailsTap() {
          Chat? chat = c.chat?.chat.value;
          if (chat != null) {
            if (chat.isGroup || chat.isMonolog) {
              router.chatInfo(widget.id, push: true);
            } else if (chat.members.isNotEmpty) {
              router.user(
                chat.members
                        .firstWhereOrNull((e) => e.user.id != c.me)
                        ?.user
                        .id ??
                    chat.members.first.user.id,
                push: true,
              );
            }
          }
        }

        return Obx(() {
          if (c.status.value.isEmpty) {
            return Scaffold(
              appBar: AppBar(),
              body: Center(child: Text('label_no_chat_found'.l10n)),
            );
          } else if (!c.status.value.isSuccess) {
            return Scaffold(
              appBar: AppBar(),
              body: const Center(child: CustomProgressIndicator()),
            );
          }

          final bool isMonolog = c.chat!.chat.value.isMonolog;

          return CustomDropTarget(
            key: Key('ChatView_${widget.id}'),
            onDragDone: (details) => c.dropFiles(details),
            onDragEntered: (_) => c.isDraggingFiles.value = true,
            onDragExited: (_) => c.isDraggingFiles.value = false,
            child: GestureDetector(
              onTap: () => FocusManager.instance.primaryFocus?.unfocus(),
              child: Stack(
                children: [
                  Scaffold(
                    resizeToAvoidBottomInset: true,
                    appBar: CustomAppBar(
                      title: Row(
                        children: [
                          Material(
                            elevation: 6,
                            type: MaterialType.circle,
                            shadowColor: const Color(0x55000000),
                            color: Colors.white,
                            child: InkWell(
                              customBorder: const CircleBorder(),
                              onTap: onDetailsTap,
                              child: Center(
                                child: AvatarWidget.fromRxChat(
                                  c.chat,
                                  radius: 17,
                                ),
                              ),
                            ),
                          ),
                          const SizedBox(width: 10),
                          Flexible(
                            child: InkWell(
                              splashFactory: NoSplash.splashFactory,
                              hoverColor: Colors.transparent,
                              highlightColor: Colors.transparent,
                              onTap: onDetailsTap,
                              child: DefaultTextStyle.merge(
                                maxLines: 1,
                                overflow: TextOverflow.ellipsis,
                                child: Column(
                                  mainAxisAlignment: MainAxisAlignment.center,
                                  crossAxisAlignment: CrossAxisAlignment.start,
                                  children: [
<<<<<<< HEAD
                                    Text(
                                      c.chat!.title.value,
                                      overflow: TextOverflow.ellipsis,
                                      maxLines: 1,
                                    ),
                                    if (!isMonolog) _chatSubtitle(c),
=======
                                    Obx(() {
                                      return Text(
                                        c.chat!.title.value,
                                        overflow: TextOverflow.ellipsis,
                                        maxLines: 1,
                                      );
                                    }),
                                    _chatSubtitle(c),
>>>>>>> 22e6d69a
                                  ],
                                ),
                              ),
                            ),
                          ),
                          const SizedBox(width: 10),
                        ],
                      ),
                      padding: const EdgeInsets.only(left: 4, right: 20),
                      leading: const [StyledBackButton()],
                      actions: [
                        Obx(() {
                          final List<Widget> children;

                          if (c.chat!.chat.value.ongoingCall == null) {
                            children = [
                              WidgetButton(
                                onPressed: () => c.call(true),
                                child: SvgLoader.asset(
                                  'assets/icons/chat_video_call.svg',
                                  height: 17,
                                ),
                              ),
                              const SizedBox(width: 28),
                              WidgetButton(
                                key: const Key('AudioCall'),
                                onPressed: () => c.call(false),
                                child: SvgLoader.asset(
                                  'assets/icons/chat_audio_call.svg',
                                  height: 19,
                                ),
                              ),
                            ];
                          } else {
                            children = [
                              AnimatedSwitcher(
                                key: const Key('ActiveCallButton'),
                                duration: 300.milliseconds,
                                child: c.inCall
                                    ? WidgetButton(
                                        key: const Key('Drop'),
                                        onPressed: c.dropCall,
                                        child: Container(
                                          height: 32,
                                          width: 32,
                                          decoration: const BoxDecoration(
                                            color: Colors.red,
                                            shape: BoxShape.circle,
                                          ),
                                          child: Center(
                                            child: SvgLoader.asset(
                                              'assets/icons/call_end.svg',
                                              width: 32,
                                              height: 32,
                                            ),
                                          ),
                                        ),
                                      )
                                    : WidgetButton(
                                        key: const Key('Join'),
                                        onPressed: c.joinCall,
                                        child: Container(
                                          height: 32,
                                          width: 32,
                                          decoration: BoxDecoration(
                                            color: Theme.of(context)
                                                .colorScheme
                                                .secondary,
                                            shape: BoxShape.circle,
                                          ),
                                          child: Center(
                                            child: SvgLoader.asset(
                                              'assets/icons/audio_call_start.svg',
                                              width: 15,
                                              height: 15,
                                            ),
                                          ),
                                        ),
                                      ),
                              ),
                            ];
                          }

                          return Row(children: children);
                        }),
                      ],
                    ),
                    body: Listener(
                      onPointerSignal: (s) {
                        if (s is PointerScrollEvent) {
                          if ((s.scrollDelta.dy.abs() < 3 &&
                                  s.scrollDelta.dx.abs() > 3) ||
                              c.isHorizontalScroll.value) {
                            double value =
                                _animation.value + s.scrollDelta.dx / 100;
                            _animation.value = value.clamp(0, 1);

                            if (_animation.value == 0 ||
                                _animation.value == 1) {
                              _resetHorizontalScroll(c, 10.milliseconds);
                            } else {
                              _resetHorizontalScroll(c);
                            }
                          }
                        }
                      },
                      onPointerPanZoomUpdate: (s) {
                        if (c.scrollOffset.dx.abs() < 7 &&
                            c.scrollOffset.dy.abs() < 7) {
                          c.scrollOffset = c.scrollOffset.translate(
                            s.panDelta.dx.abs(),
                            s.panDelta.dy.abs(),
                          );
                        }
                      },
                      onPointerMove: (d) {
                        if (c.scrollOffset.dx.abs() < 7 &&
                            c.scrollOffset.dy.abs() < 7) {
                          c.scrollOffset = c.scrollOffset.translate(
                            d.delta.dx.abs(),
                            d.delta.dy.abs(),
                          );
                        }
                      },
                      onPointerUp: (_) => c.scrollOffset = Offset.zero,
                      onPointerCancel: (_) => c.scrollOffset = Offset.zero,
                      child: RawGestureDetector(
                        behavior: HitTestBehavior.translucent,
                        gestures: {
                          if (c.isSelecting.isFalse)
                            AllowMultipleHorizontalDragGestureRecognizer:
                                GestureRecognizerFactoryWithHandlers<
                                    AllowMultipleHorizontalDragGestureRecognizer>(
                              () =>
                                  AllowMultipleHorizontalDragGestureRecognizer(),
                              (AllowMultipleHorizontalDragGestureRecognizer
                                  instance) {
                                instance.onUpdate = (d) {
                                  if (!c.isItemDragged.value &&
                                      c.scrollOffset.dy.abs() < 7 &&
                                      c.scrollOffset.dx.abs() > 7 &&
                                      c.isSelecting.isFalse) {
                                    double value =
                                        (_animation.value - d.delta.dx / 100)
                                            .clamp(0, 1);

                                    if (_animation.value != 1 && value == 1 ||
                                        _animation.value != 0 && value == 0) {
                                      HapticFeedback.selectionClick();
                                    }

                                    _animation.value = value.clamp(0, 1);
                                  }
                                };

                                instance.onEnd = (d) async {
                                  c.scrollOffset = Offset.zero;
                                  if (!c.isItemDragged.value &&
                                      _animation.value != 1 &&
                                      _animation.value != 0) {
                                    if (_animation.value >= 0.5) {
                                      await _animation.forward();
                                      HapticFeedback.selectionClick();
                                    } else {
                                      await _animation.reverse();
                                      HapticFeedback.selectionClick();
                                    }
                                  }
                                };
                              },
                            )
                        },
                        child: Stack(
                          children: [
                            // Required for the [Stack] to take [Scaffold]'s
                            // size.
                            IgnorePointer(
                              child: ContextMenuInterceptor(child: Container()),
                            ),
                            Obx(() {
                              final Widget child = Scrollbar(
                                controller: c.listController,
                                child: FlutterListView(
                                  key: const Key('MessagesList'),
                                  controller: c.listController,
                                  physics: c.isHorizontalScroll.isTrue ||
                                          (PlatformUtils.isDesktop &&
                                              c.isItemDragged.isTrue)
                                      ? const NeverScrollableScrollPhysics()
                                      : const BouncingScrollPhysics(),
                                  delegate: FlutterListViewDelegate(
                                    (context, i) => _listElement(context, c, i),
                                    // ignore: invalid_use_of_protected_member
                                    childCount: c.elements.value.length,
                                    keepPosition: true,
                                    onItemKey: (i) => c.elements.values
                                        .elementAt(i)
                                        .id
                                        .toString(),
                                    onItemSticky: (i) => c.elements.values
                                        .elementAt(i) is DateTimeElement,
                                    initIndex: c.initIndex,
                                    initOffset: c.initOffset,
                                    initOffsetBasedOnBottom: false,
                                    disableCacheItems: true,
                                  ),
                                ),
                              );

                              if (PlatformUtils.isMobile) {
                                return child;
                              }

                              return SelectionArea(
                                onSelectionChanged: (a) =>
                                    c.selection.value = a,
                                contextMenuBuilder: (_, __) => const SizedBox(),
                                selectionControls: EmptyTextSelectionControls(),
                                child: ContextMenuInterceptor(child: child),
                              );
                            }),
                            Obx(() {
                              if ((c.chat!.status.value.isSuccess ||
                                      c.chat!.status.value.isEmpty) &&
                                  c.chat!.messages.isEmpty) {
                                return Center(
                                  child: Text(
                                    key: const Key('NoMessages'),
                                    'label_no_messages'.l10n,
                                  ),
                                );
                              }
                              if (c.chat!.status.value.isLoading) {
                                return const Center(
                                  child: CustomProgressIndicator(),
                                );
                              }

                              return const SizedBox();
                            }),
                          ],
                        ),
                      ),
                    ),
                    floatingActionButton: Obx(() {
                      return SizedBox(
                        width: 50,
                        height: 50,
                        child: AnimatedSwitcher(
                          duration: 200.milliseconds,
                          child: c.canGoBack.isTrue
                              ? FloatingActionButton.small(
                                  onPressed: c.animateToBack,
                                  child: const Icon(Icons.arrow_upward),
                                )
                              : c.canGoDown.isTrue
                                  ? FloatingActionButton.small(
                                      onPressed: c.animateToBottom,
                                      child: const Icon(Icons.arrow_downward),
                                    )
                                  : const SizedBox(),
                        ),
                      );
                    }),
                    bottomNavigationBar: Padding(
                      padding: const EdgeInsets.fromLTRB(8, 0, 8, 4),
                      child:
                          NotificationListener<SizeChangedLayoutNotification>(
                        onNotification: (l) {
                          Rect previous = c.bottomBarRect.value ??
                              const Rect.fromLTWH(0, 0, 0, 55);
                          SchedulerBinding.instance.addPostFrameCallback((_) {
                            c.bottomBarRect.value =
                                c.bottomBarKey.globalPaintBounds;
                            if (c.bottomBarRect.value != null &&
                                c.listController.position.maxScrollExtent > 0 &&
                                c.listController.position.pixels <
                                    c.listController.position.maxScrollExtent) {
                              Rect current = c.bottomBarRect.value!;
                              c.listController.jumpTo(
                                c.listController.position.pixels +
                                    (current.height - previous.height),
                              );
                            }
                          });

                          return true;
                        },
                        child: SizeChangedLayoutNotifier(
                          key: c.bottomBarKey,
                          child: _bottomBar(c),
                        ),
                      ),
                    ),
                  ),
                  IgnorePointer(
                    child: Obx(() {
                      return AnimatedSwitcher(
                        duration: 200.milliseconds,
                        child: c.isDraggingFiles.value
                            ? Container(
                                color: const Color(0x40000000),
                                child: Center(
                                  child: AnimatedDelayedScale(
                                    duration: const Duration(milliseconds: 300),
                                    beginScale: 1,
                                    endScale: 1.06,
                                    child: ConditionalBackdropFilter(
                                      borderRadius: BorderRadius.circular(16),
                                      child: Container(
                                        decoration: BoxDecoration(
                                          borderRadius:
                                              BorderRadius.circular(16),
                                          color: const Color(0x40000000),
                                        ),
                                        child: const Padding(
                                          padding: EdgeInsets.all(16),
                                          child: Icon(
                                            Icons.add_rounded,
                                            size: 50,
                                            color: Colors.white,
                                          ),
                                        ),
                                      ),
                                    ),
                                  ),
                                ),
                              )
                            : null,
                      );
                    }),
                  ),
                ],
              ),
            ),
          );
        });
      },
    );
  }

  /// Builds a visual representation of a [ListElement] identified by the
  /// provided index.
  Widget _listElement(BuildContext context, ChatController c, int i) {
    ListElement element = c.elements.values.elementAt(i);
    bool isLast = i == c.elements.length - 1;

    if (element is ChatMessageElement ||
        element is ChatCallElement ||
        element is ChatInfoElement) {
      Rx<ChatItem> e;

      if (element is ChatMessageElement) {
        e = element.item;
      } else if (element is ChatCallElement) {
        e = element.item;
      } else if (element is ChatInfoElement) {
        e = element.item;
      } else {
        throw Exception('Unreachable');
      }

      ListElement? previous;
      if (i > 0) {
        previous = c.elements.values.elementAt(i - 1);
      }

      ListElement? next;
      if (i < c.elements.length - 1) {
        next = c.elements.values.elementAt(i + 1);
      }

      bool previousSame = false;
      if (previous != null) {
        previousSame = (previous is ChatMessageElement &&
                previous.item.value.authorId == e.value.authorId &&
                e.value.at.val.difference(previous.item.value.at.val) <=
                    const Duration(minutes: 5)) ||
            (previous is ChatCallElement &&
                previous.item.value.authorId == e.value.authorId &&
                e.value.at.val.difference(previous.item.value.at.val) <=
                    const Duration(minutes: 5));
      }

      bool nextSame = false;
      if (next != null) {
        nextSame = (next is ChatMessageElement &&
                next.item.value.authorId == e.value.authorId &&
                e.value.at.val.difference(next.item.value.at.val) <=
                    const Duration(minutes: 5)) ||
            (next is ChatCallElement &&
                next.item.value.authorId == e.value.authorId &&
                e.value.at.val.difference(next.item.value.at.val) <=
                    const Duration(minutes: 5));
      }

      return Padding(
        padding: EdgeInsets.fromLTRB(8, 0, 8, isLast ? 8 : 0),
        child: FutureBuilder<RxUser?>(
          future: c.getUser(e.value.authorId),
          builder: (_, u) => ChatItemWidget(
            chat: c.chat!.chat,
            item: e,
            me: c.me!,
            avatar: !previousSame,
            margin: EdgeInsets.only(
              top: previousSame ? 1.5 : 6,
              bottom: nextSame ? 1.5 : 6,
            ),
            loadImages: c.settings.value?.loadImages != false,
            reads: c.chat!.members.length > 10
                ? []
                : c.chat!.reads.where((m) =>
                    m.at == e.value.at &&
                    m.memberId != c.me &&
                    m.memberId != e.value.authorId),
            user: u.data,
            getUser: c.getUser,
            animation: _animation,
            onHide: () => c.hideChatItem(e.value),
            onDelete: () => c.deleteMessage(e.value),
            onReply: () {
              if (c.send.replied.any((i) => i.id == e.value.id)) {
                c.send.replied.removeWhere((i) => i.id == e.value.id);
              } else {
                c.send.replied.insert(0, e.value);
              }
            },
            onCopy: c.selection.value?.plainText.isNotEmpty == true
                ? (_) => c.copyText(c.selection.value!.plainText)
                : c.copyText,
            onRepliedTap: (q) async {
              if (q.original != null) {
                await c.animateTo(q.original!.id);
              }
            },
            onGallery: c.calculateGallery,
            onResend: () => c.resendItem(e.value),
            onEdit: () => c.editMessage(e.value),
            onDrag: (d) => c.isItemDragged.value = d,
            onFileTap: (a) => c.download(e.value, a),
            onAttachmentError: () async {
              await c.chat?.updateAttachments(e.value);
              await Future.delayed(Duration.zero);
            },
            onSelecting: (s) => c.isSelecting.value = s,
          ),
        ),
      );
    } else if (element is ChatForwardElement) {
      return Padding(
        padding: EdgeInsets.fromLTRB(8, 0, 8, isLast ? 8 : 0),
        child: FutureBuilder<RxUser?>(
          future: c.getUser(element.authorId),
          builder: (_, u) => ChatForwardWidget(
            key: Key('ChatForwardWidget_${element.id}'),
            chat: c.chat!.chat,
            forwards: element.forwards,
            note: element.note,
            authorId: element.authorId,
            me: c.me!,
            loadImages: c.settings.value?.loadImages != false,
            reads: c.chat!.members.length > 10
                ? []
                : c.chat!.reads.where((m) =>
                    m.at == element.forwards.last.value.at &&
                    m.memberId != c.me &&
                    m.memberId != element.authorId),
            user: u.data,
            getUser: c.getUser,
            animation: _animation,
            onHide: () async {
              final List<Future> futures = [];

              for (Rx<ChatItem> f in element.forwards) {
                futures.add(c.hideChatItem(f.value));
              }

              if (element.note.value != null) {
                futures.add(c.hideChatItem(element.note.value!.value));
              }

              await Future.wait(futures);
            },
            onDelete: () async {
              final List<Future> futures = [];

              for (Rx<ChatItem> f in element.forwards) {
                futures.add(c.deleteMessage(f.value));
              }

              if (element.note.value != null) {
                futures.add(c.deleteMessage(element.note.value!.value));
              }

              await Future.wait(futures);
            },
            onReply: () {
              if (element.forwards.any(
                      (e) => c.send.replied.any((i) => i.id == e.value.id)) ||
                  c.send.replied
                      .any((i) => i.id == element.note.value?.value.id)) {
                for (Rx<ChatItem> e in element.forwards) {
                  c.send.replied.removeWhere((i) => i.id == e.value.id);
                }

                if (element.note.value != null) {
                  c.send.replied
                      .removeWhere((i) => i.id == element.note.value!.value.id);
                }
              } else {
                if (element.note.value != null) {
                  c.send.replied.insert(0, element.note.value!.value);
                }

                for (Rx<ChatItem> e in element.forwards) {
                  c.send.replied.insert(0, e.value);
                }
              }
            },
            onCopy: c.selection.value?.plainText.isNotEmpty == true
                ? (_) => c.copyText(c.selection.value!.plainText)
                : c.copyText,
            onGallery: c.calculateGallery,
            onEdit: () => c.editMessage(element.note.value!.value),
            onDrag: (d) => c.isItemDragged.value = d,
            onForwardedTap: (quote) {
              if (quote.original != null) {
                if (quote.original!.chatId == c.id) {
                  c.animateTo(quote.original!.id);
                } else {
                  router.chat(
                    quote.original!.chatId,
                    itemId: quote.original!.id,
                    push: true,
                  );
                }
              }
            },
            onFileTap: c.download,
            onAttachmentError: () async {
              for (ChatItem item in [
                element.note.value?.value,
                ...element.forwards.map((e) => e.value),
              ].whereNotNull()) {
                await c.chat?.updateAttachments(item);
              }

              await Future.delayed(Duration.zero);
            },
            onSelecting: (s) => c.isSelecting.value = s,
          ),
        ),
      );
    } else if (element is DateTimeElement) {
      return SelectionContainer.disabled(
        child: _timeLabel(element.id.at.val, c, i),
      );
    } else if (element is UnreadMessagesElement) {
      return SelectionContainer.disabled(child: _unreadLabel(context, c));
    } else if (element is LoaderElement) {
      return Obx(() {
        final Widget child;

        if (c.bottomLoader.value) {
          child = Center(
            key: const ValueKey(1),
            child: Padding(
              padding: const EdgeInsets.fromLTRB(0, 12, 0, 12),
              child: ConstrainedBox(
                constraints: BoxConstraints.tight(const Size.square(40)),
                child: const Center(
                  child: ColoredBox(
                    color: Colors.transparent,
                    child: CustomProgressIndicator(),
                  ),
                ),
              ),
            ),
          );
        } else {
          child = SizedBox(
            key: const ValueKey(2),
            height: c.listController.position.pixels > 0 ? null : 64,
          );
        }

        return AnimatedSizeAndFade(
          fadeDuration: const Duration(milliseconds: 200),
          sizeDuration: const Duration(milliseconds: 200),
          child: child,
        );
      });
    }

    return const SizedBox();
  }

  /// Returns a header subtitle of the [Chat].
  Widget _chatSubtitle(ChatController c) {
    final TextStyle? style = Theme.of(context).textTheme.bodySmall;

    return Obx(() {
      Rx<Chat> chat = c.chat!.chat;

      if (chat.value.ongoingCall != null) {
        final subtitle = StringBuffer();
        if (!context.isMobile) {
          subtitle.write(
              '${'label_call_active'.l10n}${'space_vertical_space'.l10n}');
        }

        final Set<UserId> actualMembers =
            chat.value.ongoingCall!.members.map((k) => k.user.id).toSet();
        subtitle.write(
          'label_a_of_b'.l10nfmt(
            {'a': actualMembers.length, 'b': c.chat!.members.length},
          ),
        );

        if (c.duration.value != null) {
          subtitle.write(
            '${'space_vertical_space'.l10n}${c.duration.value?.hhMmSs()}',
          );
        }

        return Text(subtitle.toString(), style: style);
      }

      bool isTyping = c.chat?.typingUsers.any((e) => e.id != c.me) == true;
      if (isTyping) {
        if (c.chat?.chat.value.isGroup == false) {
          return Row(
            mainAxisSize: MainAxisSize.min,
            crossAxisAlignment: CrossAxisAlignment.end,
            children: [
              Text(
                'label_typing'.l10n,
                style: style?.copyWith(
                  color: Theme.of(context).colorScheme.secondary,
                ),
              ),
              const SizedBox(width: 3),
              const Padding(
                padding: EdgeInsets.only(bottom: 3),
                child: AnimatedTyping(),
              ),
            ],
          );
        }

        Iterable<String> typings = c.chat!.typingUsers
            .where((e) => e.id != c.me)
            .map((e) => e.name?.val ?? e.num.val);

        return Row(
          mainAxisSize: MainAxisSize.min,
          crossAxisAlignment: CrossAxisAlignment.end,
          children: [
            Flexible(
              child: Text(
                typings.join('comma_space'.l10n),
                maxLines: 1,
                overflow: TextOverflow.ellipsis,
                style: style?.copyWith(
                  color: Theme.of(context).colorScheme.secondary,
                ),
              ),
            ),
            const SizedBox(width: 3),
            const Padding(
              padding: EdgeInsets.only(bottom: 3),
              child: AnimatedTyping(),
            ),
          ],
        );
      }

      if (chat.value.isGroup) {
        final String? subtitle = chat.value.getSubtitle();
        if (subtitle != null) {
          return Text(subtitle, style: style);
        }
      } else if (chat.value.isDialog) {
        final ChatMember? partner =
            chat.value.members.firstWhereOrNull((u) => u.user.id != c.me);
        if (partner != null) {
          return Row(
            children: [
              if (c.chat?.chat.value.muted != null) ...[
                SvgLoader.asset(
                  'assets/icons/muted_dark.svg',
                  width: 19.99 * 0.6,
                  height: 15 * 0.6,
                ),
                const SizedBox(width: 5),
              ],
              Flexible(
                child: FutureBuilder<RxUser?>(
                  future: c.getUser(partner.user.id),
                  builder: (_, snapshot) {
                    if (snapshot.data != null) {
                      return Obx(() {
                        final String? subtitle = c.chat!.chat.value
                            .getSubtitle(partner: snapshot.data!.user.value);

                        final UserTextStatus? status =
                            snapshot.data!.user.value.status;

                        if (status != null || subtitle != null) {
                          final StringBuffer buffer =
                              StringBuffer(status ?? '');

                          if (status != null && subtitle != null) {
                            buffer.write('space_vertical_space'.l10n);
                          }

                          buffer.write(subtitle ?? '');

                          return Text(buffer.toString(), style: style);
                        }

                        return const SizedBox();
                      });
                    }

                    return const SizedBox();
                  },
                ),
              ),
            ],
          );
        }
      }

      return const SizedBox();
    });
  }

  /// Returns a centered [time] label.
  Widget _timeLabel(DateTime time, ChatController c, int i) {
    final Style style = Theme.of(context).extension<Style>()!;

    return Padding(
      padding: const EdgeInsets.symmetric(vertical: 12),
      child: SwipeableStatus(
        animation: _animation,
        padding: const EdgeInsets.only(right: 8),
        crossAxisAlignment: CrossAxisAlignment.center,
        swipeable: Padding(
          padding: const EdgeInsets.only(right: 4),
          child: Text(DateFormat('dd.MM.yy').format(time)),
        ),
        child: Obx(() {
          return AnimatedOpacity(
            key: Key('$i$time'),
            opacity: c.stickyIndex.value == i
                ? c.showSticky.isTrue
                    ? 1
                    : 0
                : 1,
            duration: const Duration(milliseconds: 250),
            child: Center(
              child: Container(
                padding: const EdgeInsets.symmetric(
                  horizontal: 12,
                  vertical: 8,
                ),
                decoration: BoxDecoration(
                  borderRadius: BorderRadius.circular(15),
                  border: style.systemMessageBorder,
                  color: style.systemMessageColor,
                ),
                child: Text(
                  time.toRelative(),
                  style: style.systemMessageStyle,
                ),
              ),
            ),
          );
        }),
      ),
    );
  }

  /// Returns a bottom bar of this [ChatView] to display under the messages list
  /// containing a send/edit field.
  Widget _bottomBar(ChatController c) {
    if (c.chat?.blacklisted == true) {
      return _blockedField(c);
    }

    return Obx(() {
      if (c.edit.value != null) {
        return MessageFieldView(
          key: const Key('EditField'),
          controller: c.edit.value,
          onItemPressed: (id) => c.animateTo(id, offsetBasedOnBottom: true),
          canAttach: false,
        );
      }

      return MessageFieldView(
        key: const Key('SendField'),
        controller: c.send,
        onChanged: c.chat!.chat.value.isMonolog ? null : c.keepTyping,
        onItemPressed: (id) => c.animateTo(id, offsetBasedOnBottom: true),
        canForward: true,
      );
    });
  }

  /// Cancels a [ChatController.horizontalScrollTimer] and starts it again with
  /// the provided [duration].
  ///
  /// Defaults to 50 milliseconds if no [duration] is provided.
  void _resetHorizontalScroll(ChatController c, [Duration? duration]) {
    c.isHorizontalScroll.value = true;
    c.horizontalScrollTimer.value?.cancel();
    c.horizontalScrollTimer.value = Timer(duration ?? 50.milliseconds, () {
      if (_animation.value >= 0.5) {
        _animation.forward();
      } else {
        _animation.reverse();
      }
      c.isHorizontalScroll.value = false;
      c.horizontalScrollTimer.value = null;
    });
  }

  /// Builds a visual representation of an [UnreadMessagesElement].
  Widget _unreadLabel(BuildContext context, ChatController c) {
    final Style style = Theme.of(context).extension<Style>()!;

    return Container(
      width: double.infinity,
      margin: const EdgeInsets.symmetric(horizontal: 8, vertical: 24),
      padding: const EdgeInsets.symmetric(horizontal: 12, vertical: 8),
      decoration: BoxDecoration(
        borderRadius: BorderRadius.circular(15),
        border: style.systemMessageBorder,
        color: style.systemMessageColor,
      ),
      child: Center(
        child: Text(
          'label_unread_messages'.l10nfmt({'quantity': c.unreadMessages}),
          style: style.systemMessageStyle,
        ),
      ),
    );
  }

  /// Returns a [WidgetButton] removing this [Chat] from the blacklist.
  Widget _blockedField(ChatController c) {
    final Style style = Theme.of(context).extension<Style>()!;

    return Theme(
      data: MessageFieldView.theme(context),
      child: SafeArea(
        child: Container(
          key: const Key('BlockedField'),
          decoration: BoxDecoration(
            borderRadius: style.cardRadius,
            boxShadow: const [
              CustomBoxShadow(blurRadius: 8, color: Color(0x22000000)),
            ],
          ),
          child: ConditionalBackdropFilter(
            condition: style.cardBlur > 0,
            filter: ImageFilter.blur(
              sigmaX: style.cardBlur,
              sigmaY: style.cardBlur,
            ),
            borderRadius: style.cardRadius,
            child: Container(
              constraints: const BoxConstraints(minHeight: 56),
              decoration: BoxDecoration(color: style.cardColor),
              child: Row(
                mainAxisAlignment: MainAxisAlignment.center,
                crossAxisAlignment: CrossAxisAlignment.end,
                children: [
                  Expanded(
                    child: Padding(
                      padding: EdgeInsets.only(
                        top: 5 + (PlatformUtils.isMobile ? 0 : 8),
                        bottom: 13,
                      ),
                      child: Transform.translate(
                        offset: Offset(0, PlatformUtils.isMobile ? 6 : 1),
                        child: WidgetButton(
                          onPressed: c.unblacklist,
                          child: IgnorePointer(
                            child: ReactiveTextField(
                              enabled: false,
                              state: TextFieldState(text: 'btn_unblock'.l10n),
                              filled: false,
                              dense: true,
                              textAlign: TextAlign.center,
                              padding: const EdgeInsets.symmetric(vertical: 8),
                              style: style.boldBody.copyWith(
                                fontSize: 17,
                                color: Theme.of(context).colorScheme.secondary,
                              ),
                            ),
                          ),
                        ),
                      ),
                    ),
                  ),
                ],
              ),
            ),
          ),
        ),
      ),
    );
  }
}

/// Extension adding an ability to get text represented [DateTime] relative to
/// [DateTime.now].
extension DateTimeToRelative on DateTime {
  /// Returns relative to [now] text representation.
  ///
  /// [DateTime.now] is used if [now] is `null`.
  String toRelative([DateTime? now]) {
    DateTime local = isUtc ? toLocal() : this;
    DateTime relative = now ?? DateTime.now();
    int days = relative.julianDayNumber() - local.julianDayNumber();

    int months = 0;
    if (days >= 28) {
      months =
          relative.month + relative.year * 12 - local.month - local.year * 12;
      if (relative.day < local.day) {
        months--;
      }
    }

    return 'label_ago_date'.l10nfmt({
      'years': months ~/ 12,
      'months': months,
      'weeks': days ~/ 7,
      'days': days,
    });
  }

  /// Returns a Julian day number of this [DateTime].
  int julianDayNumber() {
    final int c0 = ((month - 3) / 12).floor();
    final int x4 = year + c0;
    final int x3 = (x4 / 100).floor();
    final int x2 = x4 % 100;
    final int x1 = month - (12 * c0) - 3;
    return ((146097 * x3) / 4).floor() +
        ((36525 * x2) / 100).floor() +
        (((153 * x1) + 2) / 5).floor() +
        day +
        1721119;
  }
}

/// [ScrollBehavior] for scrolling with every available [PointerDeviceKind]s.
class CustomScrollBehavior extends MaterialScrollBehavior {
  @override
  Set<PointerDeviceKind> get dragDevices => PointerDeviceKind.values.toSet();
}

/// [GestureRecognizer] recognizing and allowing multiple horizontal drags.
class AllowMultipleHorizontalDragGestureRecognizer
    extends HorizontalDragGestureRecognizer {
  @override
  void rejectGesture(int pointer) => acceptGesture(pointer);
}<|MERGE_RESOLUTION|>--- conflicted
+++ resolved
@@ -186,14 +186,6 @@
                                   mainAxisAlignment: MainAxisAlignment.center,
                                   crossAxisAlignment: CrossAxisAlignment.start,
                                   children: [
-<<<<<<< HEAD
-                                    Text(
-                                      c.chat!.title.value,
-                                      overflow: TextOverflow.ellipsis,
-                                      maxLines: 1,
-                                    ),
-                                    if (!isMonolog) _chatSubtitle(c),
-=======
                                     Obx(() {
                                       return Text(
                                         c.chat!.title.value,
@@ -201,8 +193,7 @@
                                         maxLines: 1,
                                       );
                                     }),
-                                    _chatSubtitle(c),
->>>>>>> 22e6d69a
+                                    if (!isMonolog) _chatSubtitle(c),
                                   ],
                                 ),
                               ),
