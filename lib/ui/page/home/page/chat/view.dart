// Copyright © 2022 IT ENGINEERING MANAGEMENT INC, <https://github.com/team113>
//
// This program is free software: you can redistribute it and/or modify it under
// the terms of the GNU Affero General Public License v3.0 as published by the
// Free Software Foundation, either version 3 of the License, or (at your
// option) any later version.
//
// This program is distributed in the hope that it will be useful, but WITHOUT
// ANY WARRANTY; without even the implied warranty of MERCHANTABILITY or FITNESS
// FOR A PARTICULAR PURPOSE. See the GNU Affero General Public License v3.0 for
// more details.
//
// You should have received a copy of the GNU Affero General Public License v3.0
// along with this program. If not, see
// <https://www.gnu.org/licenses/agpl-3.0.html>.

import 'dart:async';
import 'dart:io';
import 'dart:ui';

import 'package:collection/collection.dart';
import 'package:desktop_drop/desktop_drop.dart';
import 'package:flutter/gestures.dart';
import 'package:flutter/material.dart';
import 'package:flutter/scheduler.dart';
import 'package:flutter/services.dart';
import 'package:flutter_list_view/flutter_list_view.dart';
import 'package:get/get.dart';
import 'package:intl/intl.dart';
import 'package:path/path.dart' as p;

import '/api/backend/schema.dart' show ChatCallFinishReason;
import '/domain/model/attachment.dart';
import '/domain/model/chat.dart';
import '/domain/model/chat_call.dart';
import '/domain/model/chat_item.dart';
import '/domain/model/chat_item_quote.dart';
import '/domain/model/sending_status.dart';
import '/domain/model/user.dart';
import '/domain/repository/user.dart';
import '/l10n/l10n.dart';
import '/routes.dart';
import '/themes.dart';
import '/ui/page/call/widget/animated_delayed_scale.dart';
import '/ui/page/call/widget/conditional_backdrop.dart';
import '/ui/page/home/widget/animated_typing.dart';
import '/ui/page/home/widget/app_bar.dart';
import '/ui/page/home/widget/avatar.dart';
import '/ui/page/home/widget/gallery_popup.dart';
import '/ui/page/home/widget/init_callback.dart';
import '/ui/widget/animations.dart';
import '/ui/widget/menu_interceptor/menu_interceptor.dart';
import '/ui/widget/svg/svg.dart';
import '/ui/widget/text_field.dart';
import '/ui/widget/widget_button.dart';
import '/util/platform_utils.dart';
import 'component/attachment_selector.dart';
import 'controller.dart';
import 'forward/view.dart';
import 'widget/back_button.dart';
import 'widget/chat_forward.dart';
import 'widget/chat_item.dart';
import 'widget/swipeable_status.dart';
import 'widget/video_thumbnail/video_thumbnail.dart';

/// View of the [Routes.chat] page.
class ChatView extends StatefulWidget {
  const ChatView(this.id, {Key? key, this.itemId}) : super(key: key);

  /// ID of this [Chat].
  final ChatId id;

  /// ID of a [ChatItem] to scroll to initially in this [ChatView].
  final ChatItemId? itemId;

  @override
  State<ChatView> createState() => _ChatViewState();
}

/// State of a [ChatView] used to animate [SwipeableStatus].
class _ChatViewState extends State<ChatView>
    with SingleTickerProviderStateMixin {
  /// [AnimationController] of [SwipeableStatus]es.
  late final AnimationController _animation;

  @override
  void initState() {
    _animation = AnimationController(
      vsync: this,
      duration: const Duration(milliseconds: 200),
    );

    super.initState();
  }

  @override
  Widget build(BuildContext context) {
    return GetBuilder<ChatController>(
      key: const Key('ChatView'),
      init: ChatController(
        widget.id,
        Get.find(),
        Get.find(),
        Get.find(),
        Get.find(),
        Get.find(),
        itemId: widget.itemId,
      ),
      tag: widget.id.val,
      builder: (c) {
        // Opens [Routes.chatInfo] or [Routes.user] page basing on the
        // [Chat.isGroup] indicator.
        void onDetailsTap() {
          Chat? chat = c.chat?.chat.value;
          if (chat != null) {
            if (chat.isGroup) {
              router.chatInfo(widget.id);
            } else if (chat.members.isNotEmpty) {
              router.user(
                chat.members
                        .firstWhereOrNull((e) => e.user.id != c.me)
                        ?.user
                        .id ??
                    chat.members.first.user.id,
                push: true,
              );
            }
          }
        }

        return Obx(() {
          if (c.status.value.isEmpty) {
            return Scaffold(
              appBar: AppBar(),
              body: Center(child: Text('label_no_chat_found'.l10n)),
            );
          } else if (!c.status.value.isSuccess) {
            return Scaffold(
              appBar: AppBar(),
              body: const Center(child: CircularProgressIndicator()),
            );
          }

          return DropTarget(
            onDragDone: (details) => c.dropFiles(details),
            onDragEntered: (_) => c.isDraggingFiles.value = true,
            onDragExited: (_) => c.isDraggingFiles.value = false,
            child: GestureDetector(
              onTap: () => FocusManager.instance.primaryFocus?.unfocus(),
              child: Stack(
                children: [
                  Scaffold(
                    resizeToAvoidBottomInset: true,
                    appBar: CustomAppBar(
                      title: Row(
                        children: [
                          Material(
                            elevation: 6,
                            type: MaterialType.circle,
                            shadowColor: const Color(0x55000000),
                            color: Colors.white,
                            child: InkWell(
                              customBorder: const CircleBorder(),
                              onTap: onDetailsTap,
                              child: Center(
                                child: AvatarWidget.fromRxChat(
                                  c.chat,
                                  radius: 17,
                                ),
                              ),
                            ),
                          ),
                          const SizedBox(width: 10),
                          Flexible(
                            child: InkWell(
                              splashFactory: NoSplash.splashFactory,
                              hoverColor: Colors.transparent,
                              highlightColor: Colors.transparent,
                              onTap: onDetailsTap,
                              child: DefaultTextStyle.merge(
                                maxLines: 1,
                                overflow: TextOverflow.ellipsis,
                                child: Column(
                                  mainAxisAlignment: MainAxisAlignment.center,
                                  crossAxisAlignment: CrossAxisAlignment.start,
                                  children: [
                                    Text(
                                      c.chat!.title.value,
                                      style:
                                          const TextStyle(color: Colors.black),
                                    ),
                                    _chatSubtitle(c),
                                  ],
                                ),
                              ),
                            ),
                          ),
                          const SizedBox(width: 10),
                        ],
                      ),
                      padding: const EdgeInsets.only(left: 4, right: 20),
                      leading: const [StyledBackButton()],
                      actions: [
                        if (c.chat!.chat.value.ongoingCall == null) ...[
                          WidgetButton(
                            onPressed: () => c.call(true),
                            child: SvgLoader.asset(
                              'assets/icons/chat_video_call.svg',
                              height: 17,
                            ),
                          ),
                          const SizedBox(width: 28),
                          WidgetButton(
                            onPressed: () => c.call(false),
                            child: SvgLoader.asset(
                              'assets/icons/chat_audio_call.svg',
                              height: 19,
                            ),
                          ),
                        ] else ...[
                          AnimatedSwitcher(
                            key: const Key('ActiveCallButton'),
                            duration: 300.milliseconds,
                            child: c.inCall
                                ? WidgetButton(
                                    key: const Key('Drop'),
                                    onPressed: c.dropCall,
                                    child: Container(
                                      height: 32,
                                      width: 32,
                                      decoration: const BoxDecoration(
                                        color: Colors.red,
                                        shape: BoxShape.circle,
                                      ),
                                      child: Center(
                                        child: SvgLoader.asset(
                                          'assets/icons/call_end.svg',
                                          width: 32,
                                          height: 32,
                                        ),
                                      ),
                                    ),
                                  )
                                : WidgetButton(
                                    key: const Key('Join'),
                                    onPressed: c.joinCall,
                                    child: Container(
                                      height: 32,
                                      width: 32,
                                      decoration: BoxDecoration(
                                        color: Theme.of(context)
                                            .colorScheme
                                            .secondary,
                                        shape: BoxShape.circle,
                                      ),
                                      child: Center(
                                        child: SvgLoader.asset(
                                          'assets/icons/audio_call_start.svg',
                                          width: 15,
                                          height: 15,
                                        ),
                                      ),
                                    ),
                                  ),
                          ),
                        ],
                      ],
                    ),
                    body: Listener(
                      onPointerSignal: (s) {
                        if (s is PointerScrollEvent) {
                          // TODO: Use [PointerPanZoomUpdateEvent] here.
                          if (s.scrollDelta.dy.abs() < 3 &&
                              (s.scrollDelta.dx.abs() > 3 ||
                                  c.horizontalScrollTimer.value != null)) {
                            double value =
                                _animation.value + s.scrollDelta.dx / 100;
                            _animation.value = value.clamp(0, 1);

                            if (_animation.value == 0 ||
                                _animation.value == 1) {
                              _resetHorizontalScroll(c, 100.milliseconds);
                            } else {
                              _resetHorizontalScroll(c);
                            }
                          }
                        }
                      },
                      child: GestureDetector(
                        behavior: HitTestBehavior.translucent,
                        onHorizontalDragUpdate: (d) {
                          double value = _animation.value - d.delta.dx / 100;
                          _animation.value = value.clamp(0, 1);
                        },
                        onHorizontalDragEnd: (d) {
                          if (_animation.value >= 0.5) {
                            _animation.forward();
                          } else {
                            _animation.reverse();
                          }
                        },
                        child: Stack(
                          children: [
                            // Required for the [Stack] to take [Scaffold]'s
                            // size.
                            IgnorePointer(
                              child: ContextMenuInterceptor(child: Container()),
                            ),
                            GestureDetector(
                              onHorizontalDragUpdate: PlatformUtils.isDesktop
                                  ? (d) {
                                      double value =
                                          _animation.value - d.delta.dx / 100;
                                      _animation.value = value.clamp(0, 1);
                                    }
                                  : null,
                              onHorizontalDragEnd: PlatformUtils.isDesktop
                                  ? (d) {
                                      if (_animation.value >= 0.5) {
                                        _animation.forward();
                                      } else {
                                        _animation.reverse();
                                      }
                                    }
                                  : null,
                            ),
                            Obx(() {
                              return FlutterListView(
                                key: const Key('MessagesList'),
                                controller: c.listController,
                                physics: c.horizontalScrollTimer.value == null
                                    ? const BouncingScrollPhysics()
                                    : const NeverScrollableScrollPhysics(),
                                delegate: FlutterListViewDelegate(
                                  (context, i) => _listElement(context, c, i),
                                  // ignore: invalid_use_of_protected_member
                                  childCount: c.elements.value.length,
                                  keepPosition: true,
                                  onItemKey: (i) => c.elements.values
                                      .elementAt(i)
                                      .id
                                      .toString(),
                                  initIndex: c.initIndex,
                                  initOffset: c.initOffset,
                                  initOffsetBasedOnBottom: false,
                                ),
                              );
                            }),
                            Obx(() {
                              if ((c.chat!.status.value.isSuccess ||
                                      c.chat!.status.value.isEmpty) &&
                                  c.chat!.messages.isEmpty) {
                                return Center(
                                  child: Text('label_no_messages'.l10n),
                                );
                              }
                              if (c.chat!.status.value.isLoading) {
                                return const Center(
                                  child: CircularProgressIndicator(),
                                );
                              }

                              return const SizedBox();
                            }),
                          ],
                        ),
                      ),
                    ),
                    floatingActionButton: Obx(() {
                      return SizedBox(
                        width: 50,
                        height: 50,
                        child: AnimatedSwitcher(
                          duration: 200.milliseconds,
                          child: c.chat!.status.value.isLoadingMore
                              ? const CircularProgressIndicator()
                              : c.canGoBack.isTrue
                                  ? FloatingActionButton(
                                      onPressed: c.animateToBack,
                                      child: const Icon(Icons.arrow_upward),
                                    )
                                  : c.canGoDown.isTrue
                                      ? FloatingActionButton(
                                          onPressed: c.animateToBottom,
                                          child:
                                              const Icon(Icons.arrow_downward),
                                        )
                                      : const SizedBox(),
                        ),
                      );
                    }),
                    bottomNavigationBar: Padding(
                      padding: const EdgeInsets.fromLTRB(8, 0, 8, 4),
                      child:
                          NotificationListener<SizeChangedLayoutNotification>(
                        onNotification: (l) {
                          Rect previous = c.bottomBarRect.value ??
                              const Rect.fromLTWH(0, 0, 0, 55);
                          SchedulerBinding.instance.addPostFrameCallback((_) {
                            c.bottomBarRect.value =
                                c.bottomBarKey.globalPaintBounds;
                            if (c.bottomBarRect.value != null &&
                                c.listController.position.maxScrollExtent > 0 &&
                                c.listController.position.pixels <
                                    c.listController.position.maxScrollExtent) {
                              Rect current = c.bottomBarRect.value!;
                              c.listController.jumpTo(
                                c.listController.position.pixels +
                                    (current.height - previous.height),
                              );
                            }
                          });

                          return true;
                        },
                        child: SizeChangedLayoutNotifier(
                          key: c.bottomBarKey,
                          child: _bottomBar(c, context),
                        ),
                      ),
                    ),
                  ),
                  IgnorePointer(
                    child: Obx(() {
                      return AnimatedSwitcher(
                        duration: 200.milliseconds,
                        child: c.isDraggingFiles.value
                            ? Container(
                                color: const Color(0x40000000),
                                child: Center(
                                  child: AnimatedDelayedScale(
                                    duration: const Duration(milliseconds: 300),
                                    beginScale: 1,
                                    endScale: 1.06,
                                    child: ConditionalBackdropFilter(
                                      borderRadius: BorderRadius.circular(16),
                                      child: Container(
                                        decoration: BoxDecoration(
                                          borderRadius:
                                              BorderRadius.circular(16),
                                          color: const Color(0x40000000),
                                        ),
                                        child: const Padding(
                                          padding: EdgeInsets.all(16),
                                          child: Icon(
                                            Icons.add_rounded,
                                            size: 50,
                                            color: Colors.white,
                                          ),
                                        ),
                                      ),
                                    ),
                                  ),
                                ),
                              )
                            : null,
                      );
                    }),
                  ),
                ],
              ),
            ),
          );
        });
      },
    );
  }

  /// Builds a visual representation of a [ListElement] identified by the
  /// provided index.
  Widget _listElement(BuildContext context, ChatController c, int i) {
    ListElement element = c.elements.values.elementAt(i);
    bool isLast = i == c.elements.length - 1;

    if (element is ChatMessageElement ||
        element is ChatCallElement ||
        element is ChatMemberInfoElement) {
      Rx<ChatItem> e;

      if (element is ChatMessageElement) {
        e = element.item;
      } else if (element is ChatCallElement) {
        e = element.item;
      } else if (element is ChatMemberInfoElement) {
        e = element.item;
      } else {
        throw Exception('Unreachable');
      }

      return Padding(
        padding: EdgeInsets.fromLTRB(8, 0, 8, isLast ? 8 : 0),
        child: FutureBuilder<RxUser?>(
          future: c.getUser(e.value.authorId),
          builder: (_, u) => ChatItemWidget(
            chat: c.chat!.chat,
            item: e,
            me: c.me!,
            user: u.data,
            getUser: c.getUser,
            animation: _animation,
            onJoinCall: c.joinCall,
            onHide: () => c.hideChatItem(e.value),
            onDelete: () => c.deleteMessage(e.value),
            onReply: () {
              if (c.repliedMessages.contains(e.value)) {
                c.repliedMessages.remove(e.value);
              } else {
                c.repliedMessages.insert(0, e.value);
              }
            },
            onCopy: c.copyText,
            onRepliedTap: c.animateTo,
            onGallery: c.calculateGallery,
            onResend: () => c.resendItem(e.value),
            onEdit: () => c.editMessage(e.value),
            onFileTap: (a) => c.download(e.value, a),
            onAttachmentError: () async {
              await c.chat?.updateAttachments(e.value);
              await Future.delayed(Duration.zero);
            },
          ),
        ),
      );
    } else if (element is ChatForwardElement) {
      return Padding(
        padding: EdgeInsets.fromLTRB(8, 0, 8, isLast ? 8 : 0),
        child: FutureBuilder<RxUser?>(
          future: c.getUser(element.authorId),
          builder: (_, u) => ChatForwardWidget(
            key: Key('ChatForwardWidget_${element.id}'),
            chat: c.chat!.chat,
            forwards: element.forwards,
            note: element.note,
            authorId: element.authorId,
            me: c.me!,
            user: u.data,
            getUser: c.getUser,
            animation: _animation,
            onHide: () async {
              final List<Future> futures = [];

              for (Rx<ChatItem> f in element.forwards) {
                futures.add(c.hideChatItem(f.value));
              }

              if (element.note.value != null) {
                futures.add(c.hideChatItem(element.note.value!.value));
              }

              await Future.wait(futures);
            },
            onDelete: () async {
              final List<Future> futures = [];

              for (Rx<ChatItem> f in element.forwards) {
                futures.add(c.deleteMessage(f.value));
              }

              if (element.note.value != null) {
                futures.add(c.deleteMessage(element.note.value!.value));
              }

              await Future.wait(futures);
            },
            onReply: () {
              if (element.forwards
                      .any((e) => c.repliedMessages.contains(e.value)) ||
                  c.repliedMessages.contains(element.note.value?.value)) {
                for (Rx<ChatItem> e in element.forwards) {
                  c.repliedMessages.remove(e.value);
                }

                if (element.note.value != null) {
                  c.repliedMessages.remove(element.note.value!.value);
                }
              } else {
                for (Rx<ChatItem> e in element.forwards.reversed) {
                  c.repliedMessages.insert(0, e.value);
                }

                if (element.note.value != null) {
                  c.repliedMessages.insert(0, element.note.value!.value);
                }
              }
            },
            onCopy: c.copyText,
            onGallery: c.calculateGallery,
            onEdit: () => c.editMessage(element.note.value!.value),
            onForwardedTap: (id, chatId) {
              if (chatId == c.id) {
                c.animateTo(id);
              } else {
                router.chat(chatId, itemId: id, push: true);
              }
            },
            onFileTap: c.download,
            onAttachmentError: () async {
              for (ChatItem item in [
                element.note.value?.value,
                ...element.forwards.map((e) => e.value),
              ].whereNotNull()) {
                await c.chat?.updateAttachments(item);
              }

              await Future.delayed(Duration.zero);
            },
          ),
        ),
      );
    } else if (element is DateTimeElement) {
      return _timeLabel(element.id.at.val);
    } else if (element is UnreadMessagesElement) {
      return _unreadLabel(context, c);
    }

    return const SizedBox();
  }

  /// Returns a header subtitle of the [Chat].
  Widget _chatSubtitle(ChatController c) {
    final TextStyle? style = Theme.of(context).textTheme.caption;

    return Obx(() {
      Rx<Chat> chat = c.chat!.chat;

      if (chat.value.ongoingCall != null) {
        final subtitle = StringBuffer();
        if (!context.isMobile) {
          subtitle.write(
              '${'label_call_active'.l10n}${'space_vertical_space'.l10n}');
        }

        final Set<UserId> actualMembers =
            chat.value.ongoingCall!.members.map((k) => k.user.id).toSet();
        subtitle.write(
          'label_a_of_b'.l10nfmt(
            {'a': actualMembers.length, 'b': c.chat!.members.length},
          ),
        );

        if (c.duration.value != null) {
          subtitle.write(
            '${'space_vertical_space'.l10n}${c.duration.value?.hhMmSs()}',
          );
        }

        return Text(subtitle.toString(), style: style);
      }

      bool isTyping = c.chat?.typingUsers.any((e) => e.id != c.me) == true;
      if (isTyping) {
        if (c.chat?.chat.value.isGroup == false) {
          return Row(
            mainAxisSize: MainAxisSize.min,
            crossAxisAlignment: CrossAxisAlignment.end,
            children: [
              Text(
                'label_typing'.l10n,
                style: style?.copyWith(
                  color: Theme.of(context).colorScheme.secondary,
                ),
              ),
              const SizedBox(width: 3),
              const Padding(
                padding: EdgeInsets.only(bottom: 3),
                child: AnimatedTyping(),
              ),
            ],
          );
        }

        Iterable<String> typings = c.chat!.typingUsers
            .where((e) => e.id != c.me)
            .map((e) => e.name?.val ?? e.num.val);

        return Row(
          mainAxisSize: MainAxisSize.min,
          crossAxisAlignment: CrossAxisAlignment.end,
          children: [
            Flexible(
              child: Text(
                typings.join('comma_space'.l10n),
                maxLines: 1,
                overflow: TextOverflow.ellipsis,
                style: style?.copyWith(
                  color: Theme.of(context).colorScheme.secondary,
                ),
              ),
            ),
            const SizedBox(width: 3),
            const Padding(
              padding: EdgeInsets.only(bottom: 3),
              child: AnimatedTyping(),
            ),
          ],
        );
      }

      if (chat.value.isGroup) {
        final String? subtitle = chat.value.getSubtitle();
        if (subtitle != null) {
          return Text(subtitle, style: style);
        }
      } else if (chat.value.isDialog) {
        final ChatMember? partner =
            chat.value.members.firstWhereOrNull((u) => u.user.id != c.me);
        if (partner != null) {
          return FutureBuilder<RxUser?>(
            future: c.getUser(partner.user.id),
            builder: (_, snapshot) {
              if (snapshot.data != null) {
                return Obx(() {
                  var subtitle = c.chat!.chat.value
                      .getSubtitle(partner: snapshot.data!.user.value);

                  return Text(subtitle ?? '', style: style);
                });
              }

              return Container();
            },
          );
        }
      }

      return Container();
    });
  }

  /// Returns a centered [time] label.
  Widget _timeLabel(DateTime time) {
    final Style style = Theme.of(context).extension<Style>()!;

    return Padding(
      padding: const EdgeInsets.symmetric(vertical: 24),
      child: SwipeableStatus(
        animation: _animation,
        asStack: true,
        padding: const EdgeInsets.only(right: 8),
        crossAxisAlignment: CrossAxisAlignment.center,
        swipeable: Padding(
          padding: const EdgeInsets.only(right: 4),
          child: Text(DateFormat('dd.MM.yy').format(time)),
        ),
        child: Center(
          child: Container(
            padding: const EdgeInsets.symmetric(horizontal: 12, vertical: 8),
            decoration: BoxDecoration(
              borderRadius: BorderRadius.circular(15),
              border: style.systemMessageBorder,
              color: style.systemMessageColor,
            ),
            child: Text(time.toRelative(), style: style.systemMessageStyle),
          ),
        ),
      ),
    );
  }

  /// Returns a bottom bar of this [ChatView] to display under the messages list
  /// containing a send/edit field.
  Widget _bottomBar(ChatController c, BuildContext context) {
    return Theme(
      data: Theme.of(context).copyWith(
        shadowColor: const Color(0x55000000),
        iconTheme: const IconThemeData(color: Colors.blue),
        inputDecorationTheme: InputDecorationTheme(
          border: OutlineInputBorder(
            borderRadius: BorderRadius.circular(25),
            borderSide: BorderSide.none,
          ),
          errorBorder: OutlineInputBorder(
            borderRadius: BorderRadius.circular(25),
            borderSide: BorderSide.none,
          ),
          enabledBorder: OutlineInputBorder(
            borderRadius: BorderRadius.circular(25),
            borderSide: BorderSide.none,
          ),
          focusedBorder: OutlineInputBorder(
            borderRadius: BorderRadius.circular(25),
            borderSide: BorderSide.none,
          ),
          disabledBorder: OutlineInputBorder(
            borderRadius: BorderRadius.circular(25),
            borderSide: BorderSide.none,
          ),
          focusedErrorBorder: OutlineInputBorder(
            borderRadius: BorderRadius.circular(25),
            borderSide: BorderSide.none,
          ),
          focusColor: Colors.white,
          fillColor: Colors.white,
          hoverColor: Colors.transparent,
          filled: true,
          isDense: true,
          contentPadding: EdgeInsets.fromLTRB(
            15,
            PlatformUtils.isDesktop ? 30 : 23,
            15,
            0,
          ),
        ),
      ),
      child: c.editedMessage.value == null ? _sendField(c) : _editField(c),
    );
  }

  /// Returns a [ReactiveTextField] for sending a message in this [Chat].
  Widget _sendField(ChatController c) {
    Style style = Theme.of(context).extension<Style>()!;

    return SafeArea(
      child: Container(
        key: const Key('SendField'),
        decoration: BoxDecoration(
          borderRadius: style.cardRadius,
          boxShadow: const [
            CustomBoxShadow(
              blurRadius: 8,
              color: Color(0x22000000),
            ),
          ],
        ),
        child: ConditionalBackdropFilter(
          condition: style.cardBlur > 0,
          filter: ImageFilter.blur(
            sigmaX: style.cardBlur,
            sigmaY: style.cardBlur,
          ),
          borderRadius: style.cardRadius,
          child: Column(
            mainAxisSize: MainAxisSize.min,
            children: [
              LayoutBuilder(builder: (context, constraints) {
                bool grab =
                    127 * c.attachments.length > constraints.maxWidth - 16;

                return ConditionalBackdropFilter(
                  condition: style.cardBlur > 0,
                  filter: ImageFilter.blur(sigmaX: 100, sigmaY: 100),
                  borderRadius: BorderRadius.only(
                    topLeft: style.cardRadius.topLeft,
                    topRight: style.cardRadius.topRight,
                  ),
                  child: Container(
                    color: const Color(0xFFFFFFFF).withOpacity(0.4),
                    child: AnimatedSize(
                      duration: 400.milliseconds,
                      curve: Curves.ease,
                      child: Obx(() {
                        return Container(
                          width: double.infinity,
                          padding: c.repliedMessages.isNotEmpty ||
                                  c.attachments.isNotEmpty
                              ? const EdgeInsets.fromLTRB(4, 6, 4, 6)
                              : EdgeInsets.zero,
                          child: Column(
                            mainAxisSize: MainAxisSize.min,
                            children: [
                              if (c.repliedMessages.isNotEmpty)
                                ConstrainedBox(
                                  constraints: BoxConstraints(
                                    maxHeight:
                                        MediaQuery.of(context).size.height / 3,
                                  ),
                                  child: ReorderableListView(
                                    shrinkWrap: true,
                                    buildDefaultDragHandles:
                                        PlatformUtils.isMobile,
                                    onReorder: (int old, int to) {
                                      if (old < to) {
                                        --to;
                                      }

                                      final ChatItem item =
                                          c.repliedMessages.removeAt(old);
                                      c.repliedMessages.insert(to, item);

                                      HapticFeedback.lightImpact();
                                    },
                                    proxyDecorator: (child, i, animation) {
                                      return AnimatedBuilder(
                                        animation: animation,
                                        builder: (
                                          BuildContext context,
                                          Widget? child,
                                        ) {
                                          final double t = Curves.easeInOut
                                              .transform(animation.value);
                                          final double elevation =
                                              lerpDouble(0, 6, t)!;
                                          final Color color = Color.lerp(
                                            const Color(0x00000000),
                                            const Color(0x33000000),
                                            t,
                                          )!;

                                          return InitCallback(
                                            callback:
                                                HapticFeedback.selectionClick,
                                            child: Container(
                                              decoration: BoxDecoration(
                                                boxShadow: [
                                                  CustomBoxShadow(
                                                    color: color,
                                                    blurRadius: elevation,
                                                  ),
                                                ],
                                              ),
                                              child: child,
                                            ),
                                          );
                                        },
                                        child: child,
                                      );
                                    },
                                    reverse: true,
                                    padding: const EdgeInsets.fromLTRB(
                                      1,
                                      0,
                                      1,
                                      0,
                                    ),
                                    children: c.repliedMessages.map((e) {
                                      return ReorderableDragStartListener(
                                        key: Key('Handle_${e.id}'),
                                        enabled: !PlatformUtils.isMobile,
                                        index: c.repliedMessages.indexOf(e),
                                        child: Dismissible(
                                          key: Key('${e.id}'),
                                          direction:
                                              DismissDirection.horizontal,
                                          onDismissed: (_) {
                                            c.repliedMessages.remove(e);
                                          },
                                          child: Padding(
                                            padding: const EdgeInsets.symmetric(
                                              vertical: 2,
                                            ),
                                            child: _repliedMessage(c, e),
                                          ),
                                        ),
                                      );
                                    }).toList(),
                                  ),
                                ),
                              if (c.attachments.isNotEmpty &&
                                  c.repliedMessages.isNotEmpty)
                                const SizedBox(height: 4),
                              Align(
                                alignment: Alignment.centerLeft,
                                child: MouseRegion(
                                  cursor: grab
                                      ? SystemMouseCursors.grab
                                      : MouseCursor.defer,
                                  opaque: false,
                                  child: SingleChildScrollView(
                                    clipBehavior: Clip.none,
                                    physics: grab
                                        ? null
                                        : const NeverScrollableScrollPhysics(),
                                    scrollDirection: Axis.horizontal,
                                    child: Row(
                                      mainAxisSize: MainAxisSize.max,
                                      mainAxisAlignment:
                                          MainAxisAlignment.start,
                                      children: c.attachments
                                          .map(
                                            (e) => _buildAttachment(
                                              c,
                                              e.value,
                                              e.key,
                                            ),
                                          )
                                          .toList(),
                                    ),
                                  ),
                                ),
                              ),
                            ],
                          ),
                        );
                      }),
                    ),
                  ),
                );
              }),
              Container(
                constraints: const BoxConstraints(minHeight: 56),
                decoration: BoxDecoration(color: style.cardColor),
                child: Row(
                  mainAxisAlignment: MainAxisAlignment.center,
                  crossAxisAlignment: CrossAxisAlignment.end,
                  children: [
                    if (!PlatformUtils.isMobile || PlatformUtils.isWeb)
                      WidgetButton(
                        onPressed: c.pickFile,
                        child: SizedBox(
                          width: 56,
                          height: 56,
                          child: Center(
                            child: SizedBox(
                              width: 22,
                              height: 22,
                              child: SvgLoader.asset(
                                'assets/icons/attach.svg',
                                height: 22,
                              ),
                            ),
                          ),
                        ),
                      )
                    else
                      WidgetButton(
                        onPressed: () =>
                            AttachmentSourceSelector.show(context, c),
                        child: SizedBox(
                          width: 56,
                          height: 56,
                          child: Center(
                            child: SizedBox(
                              width: 22,
                              height: 22,
                              child: SvgLoader.asset(
                                'assets/icons/attach.svg',
                                height: 22,
                              ),
                            ),
                          ),
                        ),
                      ),
                    Expanded(
                      child: Padding(
                        padding: EdgeInsets.only(
                          top: 5 + (PlatformUtils.isMobile ? 0 : 8),
                          bottom: 13,
                        ),
                        child: Transform.translate(
                          offset: Offset(0, PlatformUtils.isMobile ? 6 : 1),
                          child: ReactiveTextField(
                            onChanged: c.keepTyping,
                            key: const Key('MessageField'),
                            state: c.send,
                            hint: 'label_send_message_hint'.l10n,
                            minLines: 1,
                            maxLines: 7,
                            filled: false,
                            dense: true,
                            padding: const EdgeInsets.symmetric(vertical: 8),
                            style: style.boldBody.copyWith(fontSize: 17),
                            type: TextInputType.multiline,
                            textInputAction: TextInputAction.newline,
                          ),
                        ),
                      ),
                    ),
                    GestureDetector(
                      onLongPress: c.forwarding.toggle,
                      child: AnimatedSwitcher(
                        duration: 300.milliseconds,
                        child: c.forwarding.value
                            ? WidgetButton(
                                onPressed: () async {
                                  if (c.repliedMessages.isNotEmpty) {
                                    bool? result = await ChatForwardView.show(
                                      context,
                                      c.id,
                                      c.repliedMessages
                                          .map((e) => ChatItemQuote(item: e))
                                          .toList(),
                                      text: c.send.text,
                                      attachments: c.attachments
                                          .map((e) => e.value)
                                          .toList(),
                                    );

                                    if (result == true) {
                                      c.repliedMessages.clear();
                                      c.forwarding.value = false;
                                      c.attachments.clear();
                                      c.send.clear();
                                    }
                                  }
                                },
                                child: SizedBox(
                                  width: 56,
                                  height: 56,
                                  child: Center(
                                    child: AnimatedSwitcher(
                                      duration:
                                          const Duration(milliseconds: 150),
                                      child: SizedBox(
                                        width: 26,
                                        height: 22,
                                        child: SvgLoader.asset(
                                          'assets/icons/forward.svg',
                                          width: 26,
                                          height: 22,
                                        ),
                                      ),
                                    ),
                                  ),
                                ),
                              )
                            : WidgetButton(
                                onPressed: c.send.isEmpty.value &&
                                        c.attachments.isEmpty &&
                                        c.repliedMessages.isEmpty
                                    ? () {}
                                    : c.send.submit,
                                child: SizedBox(
                                  width: 56,
                                  height: 56,
                                  child: Center(
                                    child: AnimatedSwitcher(
                                      duration:
                                          const Duration(milliseconds: 150),
                                      child: SizedBox(
                                        key: const Key('Send'),
                                        width: 25.18,
                                        height: 22.85,
                                        child: SvgLoader.asset(
                                          'assets/icons/send.svg',
                                          height: 22.85,
                                        ),
                                      ),
                                    ),
                                  ),
                                ),
                              ),
                      ),
                    ),
                  ],
                ),
              ),
            ],
          ),
        ),
      ),
    );
  }

  /// Returns a [ReactiveTextField] for editing a [ChatMessage].
  Widget _editField(ChatController c) {
    Style style = Theme.of(context).extension<Style>()!;
    const double iconSize = 22;

    return Container(
      key: const Key('EditField'),
      decoration: BoxDecoration(
        borderRadius: style.cardRadius,
        color: const Color(0xFFFFFFFF).withOpacity(0.4),
        boxShadow: const [
          CustomBoxShadow(blurRadius: 8, color: Color(0x22000000)),
        ],
      ),
      child: ConditionalBackdropFilter(
        condition: style.cardBlur > 0,
        filter: ImageFilter.blur(sigmaX: 100, sigmaY: 100),
        borderRadius: style.cardRadius,
        child: Column(
          mainAxisSize: MainAxisSize.min,
          children: [
            LayoutBuilder(builder: (context, constraints) {
              return Stack(
                children: [
                  ConstrainedBox(
                    constraints: BoxConstraints(
                      maxHeight: MediaQuery.of(context).size.height / 3,
                    ),
                    child: Padding(
                      padding: const EdgeInsets.fromLTRB(4, 4, 4, 4),
                      child: Dismissible(
                        key: Key('${c.editedMessage.value?.id}'),
                        direction: DismissDirection.horizontal,
                        onDismissed: (_) => c.editedMessage.value = null,
                        child: Padding(
                          padding: const EdgeInsets.symmetric(
                            vertical: 2,
                          ),
                          child: _editedMessage(c),
                        ),
                      ),
                    ),
                  )
                ],
              );
            }),
            Container(
              constraints: const BoxConstraints(minHeight: 56),
              padding: const EdgeInsets.fromLTRB(0, 0, 0, 0),
              decoration: BoxDecoration(color: style.cardColor),
              child: Row(
                mainAxisAlignment: MainAxisAlignment.center,
                crossAxisAlignment: CrossAxisAlignment.end,
                children: [
                  IgnorePointer(
                    child: WidgetButton(
                      child: SizedBox(
                        width: 56,
                        height: 56,
                        child: Center(
                          child: SizedBox(
                            width: iconSize,
                            height: iconSize,
                            child: SvgLoader.asset(
                              'assets/icons/attach.svg',
                              height: iconSize,
                            ),
                          ),
                        ),
                      ),
                    ),
                  ),
                  Expanded(
                    child: Padding(
                      padding: EdgeInsets.only(
                        top: 5 + (PlatformUtils.isMobile ? 0 : 8),
                        bottom: 13,
                      ),
                      child: Transform.translate(
                        offset: Offset(0, PlatformUtils.isMobile ? 6 : 1),
                        child: ReactiveTextField(
                          onChanged: c.keepTyping,
                          key: const Key('MessageEditField'),
                          state: c.edit!,
                          hint: 'label_send_message_hint'.l10n,
                          minLines: 1,
                          maxLines: 7,
                          filled: false,
                          dense: true,
                          padding: const EdgeInsets.symmetric(vertical: 8),
                          style: style.boldBody.copyWith(fontSize: 17),
                          type: PlatformUtils.isDesktop
                              ? TextInputType.text
                              : TextInputType.multiline,
                          textInputAction: PlatformUtils.isDesktop
                              ? TextInputAction.send
                              : TextInputAction.newline,
                        ),
                      ),
                    ),
                  ),
                  WidgetButton(
                    onPressed: c.edit!.submit,
                    child: SizedBox(
                      width: 56,
                      height: 56,
                      child: Center(
                        child: AnimatedSwitcher(
                          duration: const Duration(milliseconds: 150),
                          child: SizedBox(
                            key: const Key('Edit'),
                            width: 25.18,
                            height: 22.85,
                            child: SvgLoader.asset(
                              'assets/icons/send.svg',
                              height: 22.85,
                            ),
                          ),
                        ),
                      ),
                    ),
                  ),
                ],
              ),
            ),
          ],
        ),
      ),
    );
  }

  /// Returns a visual representation of the provided [Attachment].
  Widget _buildAttachment(ChatController c, Attachment e, GlobalKey key) {
    bool isImage =
        (e is ImageAttachment || (e is LocalAttachment && e.file.isImage));
    bool isVideo = (e is FileAttachment && e.isVideo) ||
        (e is LocalAttachment && e.file.isVideo);

    const double size = 125;

    // Builds the visual representation of the provided [Attachment] itself.
    Widget content() {
      if (isImage || isVideo) {
        Widget child;

        if (isImage) {
          if (e is LocalAttachment) {
            if (e.file.bytes == null) {
              if (e.file.path == null) {
                child = const Center(
                  child: SizedBox(
                    width: 40,
                    height: 40,
                    child: CircularProgressIndicator(),
                  ),
                );
              } else {
                if (e.file.isSvg) {
                  child = SvgLoader.file(
                    File(e.file.path!),
                    width: size,
                    height: size,
                  );
                } else {
                  child = Image.file(
                    File(e.file.path!),
                    fit: BoxFit.cover,
                    width: size,
                    height: size,
                  );
                }
              }
            } else {
              if (e.file.isSvg) {
                child = SvgLoader.bytes(
                  e.file.bytes!,
                  width: size,
                  height: size,
                );
              } else {
                child = Image.memory(
                  e.file.bytes!,
                  fit: BoxFit.cover,
                  width: size,
                  height: size,
                );
              }
            }
          } else {
            child = Image.network(
              e.original.url,
              fit: BoxFit.cover,
              width: size,
              height: size,
            );
          }
        } else {
          if (e is LocalAttachment) {
            if (e.file.bytes == null) {
              child = const Center(
                child: SizedBox(
                  width: 40,
                  height: 40,
                  child: CircularProgressIndicator(),
                ),
              );
            } else {
              child = VideoThumbnail.bytes(bytes: e.file.bytes!);
            }
          } else {
            child = VideoThumbnail.url(url: e.original.url);
          }
        }

        List<Attachment> attachments = c.attachments
            .where((e) {
              Attachment a = e.value;
              return a is ImageAttachment ||
                  (a is FileAttachment && a.isVideo) ||
                  (a is LocalAttachment && (a.file.isImage || a.file.isVideo));
            })
            .map((e) => e.value)
            .toList();

        return WidgetButton(
          key: key,
          onPressed: () {
            int index = attachments.indexOf(e);
            if (index != -1) {
              GalleryPopup.show(
                context: context,
                gallery: GalleryPopup(
                  initial: attachments.indexOf(e),
                  initialKey: key,
                  onTrashPressed: (int i) {
                    Attachment a = attachments[i];
                    c.attachments.removeWhere((o) => o.value == a);
                  },
                  children: attachments.map((o) {
                    if (o is ImageAttachment ||
                        (o is LocalAttachment && o.file.isImage)) {
                      return GalleryItem.image(
                        e.original.url,
                        o.filename,
                        size: o.original.size,
                      );
                    }
                    return GalleryItem.video(
                      e.original.url,
                      o.filename,
                      size: o.original.size,
                    );
                  }).toList(),
                ),
              );
            }
          },
          child: isVideo
              ? IgnorePointer(
                  child: Stack(
                    alignment: Alignment.center,
                    children: [
                      child,
                      Container(
                        width: 60,
                        height: 60,
                        decoration: const BoxDecoration(
                          shape: BoxShape.circle,
                          color: Color(0x80000000),
                        ),
                        child: const Icon(
                          Icons.play_arrow,
                          color: Colors.white,
                          size: 48,
                        ),
                      ),
                    ],
                  ),
                )
              : child,
        );
      }

      return Container(
        width: size,
        height: size,
        padding: const EdgeInsets.fromLTRB(10, 10, 10, 10),
        child: Column(
          mainAxisAlignment: MainAxisAlignment.center,
          crossAxisAlignment: CrossAxisAlignment.center,
          children: [
            Padding(
              padding: const EdgeInsets.symmetric(horizontal: 3),
              child: Row(
                mainAxisAlignment: MainAxisAlignment.center,
                children: [
                  Flexible(
                    child: Text(
                      p.basenameWithoutExtension(e.filename),
                      style: const TextStyle(fontSize: 13),
                      textAlign: TextAlign.center,
                      overflow: TextOverflow.ellipsis,
                    ),
                  ),
                  Text(
                    p.extension(e.filename),
                    style: const TextStyle(fontSize: 13),
                  )
                ],
              ),
            ),
            const SizedBox(height: 6),
            Padding(
              padding: const EdgeInsets.symmetric(horizontal: 3),
              child: Text(
                'label_kb'.l10nfmt({
                  'amount': e.original.size == null
                      ? 'dot'.l10n * 3
                      : e.original.size! ~/ 1024
                }),
                style: TextStyle(
                  fontSize: 13,
                  color: Theme.of(context).colorScheme.primary,
                ),
                textAlign: TextAlign.center,
                maxLines: 1,
                overflow: TextOverflow.ellipsis,
              ),
            ),
          ],
        ),
      );
    }

    // Builds the [content] along with manipulation buttons and statuses.
    Widget attachment() {
      Style style = Theme.of(context).extension<Style>()!;
      return MouseRegion(
        key: Key('Attachment_${e.id}'),
        opaque: false,
        onEnter: (_) => c.hoveredAttachment.value = e,
        onExit: (_) => c.hoveredAttachment.value = null,
        child: Container(
          width: size,
          height: size,
          decoration: BoxDecoration(
            borderRadius: BorderRadius.circular(10),
            color: const Color(0xFFF5F5F5),
          ),
          margin: const EdgeInsets.symmetric(horizontal: 2),
          child: Stack(
            children: [
<<<<<<< HEAD
              const Icon(Icons.edit, size: 18),
              const SizedBox(width: 4),
              Flexible(
                child: Text(
                  typings.join('comma_space'.l10n),
                  maxLines: 1,
                  overflow: TextOverflow.ellipsis,
=======
              ClipRRect(
                borderRadius: BorderRadius.circular(10),
                child: content(),
              ),
              Center(
                child: SizedBox.square(
                  dimension: 30,
                  child: ElasticAnimatedSwitcher(
                    child: e is LocalAttachment
                        ? e.status.value == SendingStatus.error
                            ? Container(
                                decoration: const BoxDecoration(
                                  shape: BoxShape.circle,
                                  color: Colors.white,
                                ),
                                child: const Center(
                                  child: Icon(Icons.error, color: Colors.red),
                                ),
                              )
                            : const SizedBox()
                        : const SizedBox(),
                  ),
>>>>>>> 04f37393
                ),
              ),
              if (!c.send.status.value.isLoading)
                Align(
                  alignment: Alignment.topRight,
                  child: Padding(
                    padding: const EdgeInsets.only(right: 4, top: 4),
                    child: Obx(() {
                      return AnimatedSwitcher(
                        duration: 200.milliseconds,
                        child: (c.hoveredAttachment.value == e ||
                                PlatformUtils.isMobile)
                            ? InkWell(
                                key: const Key('RemovePickedFile'),
                                onTap: () => c.attachments
                                    .removeWhere((a) => a.value == e),
                                child: Container(
                                  width: 15,
                                  height: 15,
                                  margin:
                                      const EdgeInsets.only(left: 8, bottom: 8),
                                  child: Container(
                                    key: const Key('Close'),
                                    decoration: BoxDecoration(
                                      shape: BoxShape.circle,
                                      color: style.cardColor,
                                    ),
                                    child: Center(
                                      child: SvgLoader.asset(
                                        'assets/icons/close_primary.svg',
                                        width: 7,
                                        height: 7,
                                      ),
                                    ),
                                  ),
                                ),
                              )
                            : const SizedBox(),
                      );
                    }),
                  ),
                ),
            ],
          ),
        ),
      );
    }

    return Dismissible(
      key: Key(e.id.val),
      direction: DismissDirection.up,
      onDismissed: (_) => c.attachments.removeWhere((a) => a.value == e),
      child: attachment(),
    );
  }

  /// Builds a visual representation of the provided [item] being replied.
  Widget _repliedMessage(ChatController c, ChatItem item) {
    Style style = Theme.of(context).extension<Style>()!;
    bool fromMe = item.authorId == c.me;

    Widget? content;
    List<Widget> additional = [];

    if (item is ChatMessage) {
      if (item.attachments.isNotEmpty) {
        additional = item.attachments.map((a) {
          ImageAttachment? image;

<<<<<<< HEAD
      if (item.text != null) {
        desc.write(item.text!.val);
        if (item.attachments.isNotEmpty) {
          desc.write(' ');
        }
      }

      if (item.attachments.isNotEmpty) {
        desc.write(
          'label_attachments_count'.l10nfmt({'count': item.attachments.length}),
        );
=======
          if (a is ImageAttachment) {
            image = a;
          }

          return Container(
            margin: const EdgeInsets.only(right: 2),
            decoration: BoxDecoration(
              color: fromMe
                  ? Colors.white.withOpacity(0.2)
                  : Colors.black.withOpacity(0.03),
              borderRadius: BorderRadius.circular(4),
              image: image == null
                  ? null
                  : DecorationImage(image: NetworkImage(image.small.url)),
            ),
            width: 30,
            height: 30,
            child: image == null
                ? Icon(
                    Icons.file_copy,
                    color: fromMe ? Colors.white : const Color(0xFFDDDDDD),
                    size: 16,
                  )
                : null,
          );
        }).toList();
>>>>>>> 04f37393
      }

      if (item.text != null && item.text!.val.isNotEmpty) {
        content = Text(
          item.text!.val.toString(),
          maxLines: 1,
          overflow: TextOverflow.ellipsis,
          style: style.boldBody,
        );
      }
    } else if (item is ChatCall) {
      String title = 'label_chat_call_ended'.l10n;
      String? time;
      bool fromMe = c.me == item.authorId;
      bool isMissed = false;

      if (item.finishReason == null && item.conversationStartedAt != null) {
        title = 'label_chat_call_ongoing'.l10n;
      } else if (item.finishReason != null) {
        title = item.finishReason!.localizedString(fromMe) ?? title;
        isMissed = item.finishReason == ChatCallFinishReason.dropped ||
            item.finishReason == ChatCallFinishReason.unanswered;

        if (item.finishedAt != null && item.conversationStartedAt != null) {
          time = item.conversationStartedAt!.val
              .difference(item.finishedAt!.val)
              .localizedString();
        }
      } else {
        title = item.authorId == c.me
            ? 'label_outgoing_call'.l10n
            : 'label_incoming_call'.l10n;
      }

      content = Row(
        mainAxisSize: MainAxisSize.min,
        children: [
          Padding(
            padding: const EdgeInsets.fromLTRB(8, 0, 12, 0),
            child: item.withVideo
                ? SvgLoader.asset(
                    'assets/icons/call_video${isMissed && !fromMe ? '_red' : ''}.svg',
                    height: 13,
                  )
                : SvgLoader.asset(
                    'assets/icons/call_audio${isMissed && !fromMe ? '_red' : ''}.svg',
                    height: 15,
                  ),
          ),
          Flexible(child: Text(title, style: style.boldBody)),
          if (time != null) ...[
            const SizedBox(width: 9),
            Padding(
              padding: const EdgeInsets.only(bottom: 1),
              child: Text(
                time,
                maxLines: 1,
                overflow: TextOverflow.ellipsis,
                style: style.boldBody.copyWith(
                  color: Theme.of(context).colorScheme.primary,
                  fontSize: 13,
                ),
              ),
            ),
          ],
        ],
      );
    } else if (item is ChatForward) {
      // TODO: Implement `ChatForward`.
      content = Text('label_forwarded_message'.l10n, style: style.boldBody);
    } else if (item is ChatMemberInfo) {
      // TODO: Implement `ChatMemberInfo`.
      content = Text(item.action.toString(), style: style.boldBody);
    } else {
      content = Text('err_unknown'.l10n, style: style.boldBody);
    }

    return MouseRegion(
      opaque: false,
      onEnter: (d) => c.hoveredReply.value = item,
      onExit: (d) => c.hoveredReply.value = null,
      child: Container(
        margin: const EdgeInsets.fromLTRB(2, 0, 2, 0),
        decoration: BoxDecoration(
          color: const Color(0xFFF5F5F5),
          borderRadius: BorderRadius.circular(10),
        ),
        child: Row(
          crossAxisAlignment: CrossAxisAlignment.start,
          children: [
            Expanded(
              child: FutureBuilder<RxUser?>(
                  future: c.getUser(item.authorId),
                  builder: (context, snapshot) {
                    Color color = snapshot.data?.user.value.id == c.me
                        ? Theme.of(context).colorScheme.secondary
                        : AvatarWidget.colors[
                            (snapshot.data?.user.value.num.val.sum() ?? 3) %
                                AvatarWidget.colors.length];

                    return Container(
                      key: Key('Reply_${c.repliedMessages.indexOf(item)}'),
                      decoration: BoxDecoration(
                        border: Border(
                          left: BorderSide(width: 2, color: color),
                        ),
                      ),
                      margin: const EdgeInsets.fromLTRB(12, 8, 12, 8),
                      padding: const EdgeInsets.only(left: 8),
                      child: Column(
                        mainAxisSize: MainAxisSize.min,
                        crossAxisAlignment: CrossAxisAlignment.start,
                        children: [
                          Builder(
                            builder: (context) {
                              String? name;

                              if (snapshot.hasData) {
                                name = snapshot.data?.user.value.name?.val;
                                if (snapshot.data?.user.value != null) {
                                  return Obx(() {
                                    return Text(
                                      snapshot.data!.user.value.name?.val ??
                                          snapshot.data!.user.value.num.val,
                                      style:
                                          style.boldBody.copyWith(color: color),
                                    );
                                  });
                                }
                              }

                              return Text(
                                name ?? ('dot'.l10n * 3),
                                style: style.boldBody.copyWith(
                                  color:
                                      Theme.of(context).colorScheme.secondary,
                                ),
                              );
                            },
                          ),
                          if (content != null) ...[
                            const SizedBox(height: 2),
                            DefaultTextStyle.merge(maxLines: 1, child: content),
                          ],
                          if (additional.isNotEmpty) ...[
                            const SizedBox(height: 4),
                            Row(children: additional),
                          ],
                        ],
                      ),
                    );
                  }),
            ),
            AnimatedSwitcher(
              duration: 200.milliseconds,
              child: c.hoveredReply.value == item || PlatformUtils.isMobile
                  ? WidgetButton(
                      key: const Key('CancelReplyButton'),
                      onPressed: () {
                        c.repliedMessages.remove(item);
                      },
                      child: Container(
                        width: 15,
                        height: 15,
                        margin: const EdgeInsets.only(right: 4, top: 4),
                        child: Container(
                          key: const Key('Close'),
                          decoration: BoxDecoration(
                            shape: BoxShape.circle,
                            color: style.cardColor,
                          ),
                          child: Center(
                            child: SvgLoader.asset(
                              'assets/icons/close_primary.svg',
                              width: 7,
                              height: 7,
                            ),
                          ),
                        ),
                      ),
                    )
                  : const SizedBox(),
            ),
          ],
        ),
      ),
    );
  }

  /// Builds a visual representation of a [ChatController.editedMessage].
  Widget _editedMessage(ChatController c) {
    final Style style = Theme.of(context).extension<Style>()!;
    final bool fromMe = c.editedMessage.value?.authorId == c.me;

    if (c.editedMessage.value != null && c.edit != null) {
      if (c.editedMessage.value is ChatMessage) {
        Widget? content;
        List<Widget> additional = [];

        final ChatMessage item = c.editedMessage.value as ChatMessage;

<<<<<<< HEAD
        if (msg.text != null) {
          desc.write(msg.text!.val);
          if (msg.attachments.isNotEmpty) {
            desc.write(' ');
          }
        }

        if (msg.attachments.isNotEmpty) {
          desc.write(
            'label_attachments_count'
                .l10nfmt({'count': msg.attachments.length}),
          );
=======
        var desc = StringBuffer();
        if (item.text != null) {
          desc.write(item.text!.val);
>>>>>>> 04f37393
        }

        if (item.attachments.isNotEmpty) {
          additional = item.attachments.map((a) {
            ImageAttachment? image;

            if (a is ImageAttachment) {
              image = a;
            }

            return Container(
              margin: const EdgeInsets.only(right: 2),
              decoration: BoxDecoration(
                color: fromMe
                    ? Colors.white.withOpacity(0.2)
                    : Colors.black.withOpacity(0.03),
                borderRadius: BorderRadius.circular(4),
                image: image == null
                    ? null
                    : DecorationImage(image: NetworkImage(image.small.url)),
              ),
              width: 30,
              height: 30,
              child: image == null
                  ? Icon(
                      Icons.file_copy,
                      color: fromMe ? Colors.white : const Color(0xFFDDDDDD),
                      size: 16,
                    )
                  : null,
            );
          }).toList();
        }

        if (item.text != null) {
          content = Text(
            item.text!.val,
            style: style.boldBody,
            maxLines: 1,
            overflow: TextOverflow.ellipsis,
          );
        }

        return WidgetButton(
          onPressed: () => c.animateTo(item.id, offsetBasedOnBottom: true),
          child: MouseRegion(
            opaque: false,
            onEnter: (d) => c.hoveredReply.value = item,
            onExit: (d) => c.hoveredReply.value = null,
            child: Container(
              margin: const EdgeInsets.fromLTRB(2, 0, 2, 0),
              decoration: BoxDecoration(
                color: const Color(0xFFF5F5F5),
                borderRadius: BorderRadius.circular(10),
              ),
              child: Row(
                crossAxisAlignment: CrossAxisAlignment.start,
                children: [
                  Expanded(
                    child: Row(
                      mainAxisSize: MainAxisSize.min,
                      children: [
                        const SizedBox(width: 12),
                        SvgLoader.asset(
                          'assets/icons/edit.svg',
                          width: 17,
                          height: 17,
                        ),
                        Expanded(
                          child: Container(
                            decoration: const BoxDecoration(
                              border: Border(
                                left: BorderSide(
                                  width: 2,
                                  color: Color(0xFF63B4FF),
                                ),
                              ),
                            ),
                            margin: const EdgeInsets.fromLTRB(12, 8, 12, 8),
                            padding: const EdgeInsets.only(left: 8),
                            child: Column(
                              mainAxisSize: MainAxisSize.min,
                              crossAxisAlignment: CrossAxisAlignment.start,
                              children: [
                                Text(
                                  'label_edit'.l10n,
                                  style: style.boldBody.copyWith(
                                    color: const Color(0xFF63B4FF),
                                  ),
                                ),
                                if (content != null) ...[
                                  const SizedBox(height: 2),
                                  DefaultTextStyle.merge(
                                    maxLines: 1,
                                    child: content,
                                  ),
                                ],
                                if (additional.isNotEmpty) ...[
                                  const SizedBox(height: 4),
                                  Row(children: additional),
                                ],
                              ],
                            ),
                          ),
                        ),
                      ],
                    ),
                  ),
                  Obx(() {
                    return AnimatedSwitcher(
                      duration: 200.milliseconds,
                      child: c.hoveredReply.value == item ||
                              PlatformUtils.isMobile
                          ? WidgetButton(
                              key: const Key('CancelEditButton'),
                              onPressed: () => c.editedMessage.value = null,
                              child: Container(
                                width: 15,
                                height: 15,
                                margin: const EdgeInsets.only(right: 4, top: 4),
                                child: Container(
                                  key: const Key('Close'),
                                  decoration: BoxDecoration(
                                    shape: BoxShape.circle,
                                    color: style.cardColor,
                                  ),
                                  child: Center(
                                    child: SvgLoader.asset(
                                      'assets/icons/close_primary.svg',
                                      width: 7,
                                      height: 7,
                                    ),
                                  ),
                                ),
                              ),
                            )
                          : const SizedBox(),
                    );
                  }),
                ],
              ),
            ),
          ),
        );
      }
    }

    return const SizedBox.shrink();
  }

  /// Cancels a [_horizontalScrollTimer] and starts it again with the provided
  /// [duration].
  ///
  /// Defaults to 150 milliseconds if no [duration] is provided.
  void _resetHorizontalScroll(ChatController c, [Duration? duration]) {
    c.horizontalScrollTimer.value?.cancel();
    c.horizontalScrollTimer.value = Timer(duration ?? 150.milliseconds, () {
      if (_animation.value >= 0.5) {
        _animation.forward();
      } else {
        _animation.reverse();
      }
      c.horizontalScrollTimer.value = null;
    });
  }

  /// Builds a visual representation of an [UnreadMessagesElement].
  Widget _unreadLabel(BuildContext context, ChatController c) {
    final Style style = Theme.of(context).extension<Style>()!;

    return Container(
      width: double.infinity,
      margin: const EdgeInsets.symmetric(horizontal: 8, vertical: 24),
      padding: const EdgeInsets.symmetric(horizontal: 12, vertical: 8),
      decoration: BoxDecoration(
        borderRadius: BorderRadius.circular(15),
        border: style.systemMessageBorder,
        color: style.systemMessageColor,
      ),
      child: Center(
        child: Text(
          'label_unread_messages'.l10nfmt({'quantity': c.unreadMessages}),
          style: style.systemMessageStyle,
        ),
      ),
    );
  }
}

/// Extension adding an ability to get text represented [DateTime] relative to
/// [DateTime.now].
extension DateTimeToRelative on DateTime {
  /// Returns relative to [now] text representation.
  ///
  /// [DateTime.now] is used if [now] is `null`.
  String toRelative([DateTime? now]) {
    DateTime local = isUtc ? toLocal() : this;
    DateTime relative = now ?? DateTime.now();
    int days = relative.julianDayNumber() - local.julianDayNumber();

    int months = 0;
    if (days >= 28) {
      months =
          relative.month + relative.year * 12 - local.month - local.year * 12;
      if (relative.day < local.day) {
        months--;
      }
    }

    return 'label_ago_date'.l10nfmt({
      'years': months ~/ 12,
      'months': months,
      'weeks': days ~/ 7,
      'days': days,
    });
  }

  /// Returns a Julian day number of this [DateTime].
  int julianDayNumber() {
    final int c0 = ((month - 3) / 12).floor();
    final int x4 = year + c0;
    final int x3 = (x4 / 100).floor();
    final int x2 = x4 % 100;
    final int x1 = month - (12 * c0) - 3;
    return ((146097 * x3) / 4).floor() +
        ((36525 * x2) / 100).floor() +
        (((153 * x1) + 2) / 5).floor() +
        day +
        1721119;
  }
}<|MERGE_RESOLUTION|>--- conflicted
+++ resolved
@@ -1493,15 +1493,6 @@
           margin: const EdgeInsets.symmetric(horizontal: 2),
           child: Stack(
             children: [
-<<<<<<< HEAD
-              const Icon(Icons.edit, size: 18),
-              const SizedBox(width: 4),
-              Flexible(
-                child: Text(
-                  typings.join('comma_space'.l10n),
-                  maxLines: 1,
-                  overflow: TextOverflow.ellipsis,
-=======
               ClipRRect(
                 borderRadius: BorderRadius.circular(10),
                 child: content(),
@@ -1524,7 +1515,6 @@
                             : const SizedBox()
                         : const SizedBox(),
                   ),
->>>>>>> 04f37393
                 ),
               ),
               if (!c.send.status.value.isLoading)
@@ -1594,19 +1584,6 @@
         additional = item.attachments.map((a) {
           ImageAttachment? image;
 
-<<<<<<< HEAD
-      if (item.text != null) {
-        desc.write(item.text!.val);
-        if (item.attachments.isNotEmpty) {
-          desc.write(' ');
-        }
-      }
-
-      if (item.attachments.isNotEmpty) {
-        desc.write(
-          'label_attachments_count'.l10nfmt({'count': item.attachments.length}),
-        );
-=======
           if (a is ImageAttachment) {
             image = a;
           }
@@ -1633,7 +1610,6 @@
                 : null,
           );
         }).toList();
->>>>>>> 04f37393
       }
 
       if (item.text != null && item.text!.val.isNotEmpty) {
@@ -1835,24 +1811,9 @@
 
         final ChatMessage item = c.editedMessage.value as ChatMessage;
 
-<<<<<<< HEAD
-        if (msg.text != null) {
-          desc.write(msg.text!.val);
-          if (msg.attachments.isNotEmpty) {
-            desc.write(' ');
-          }
-        }
-
-        if (msg.attachments.isNotEmpty) {
-          desc.write(
-            'label_attachments_count'
-                .l10nfmt({'count': msg.attachments.length}),
-          );
-=======
         var desc = StringBuffer();
         if (item.text != null) {
           desc.write(item.text!.val);
->>>>>>> 04f37393
         }
 
         if (item.attachments.isNotEmpty) {
