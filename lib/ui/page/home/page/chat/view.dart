// Copyright © 2022-2023 IT ENGINEERING MANAGEMENT INC,
//                       <https://github.com/team113>
//
// This program is free software: you can redistribute it and/or modify it under
// the terms of the GNU Affero General Public License v3.0 as published by the
// Free Software Foundation, either version 3 of the License, or (at your
// option) any later version.
//
// This program is distributed in the hope that it will be useful, but WITHOUT
// ANY WARRANTY; without even the implied warranty of MERCHANTABILITY or FITNESS
// FOR A PARTICULAR PURPOSE. See the GNU Affero General Public License v3.0 for
// more details.
//
// You should have received a copy of the GNU Affero General Public License v3.0
// along with this program. If not, see
// <https://www.gnu.org/licenses/agpl-3.0.html>.

import 'dart:async';
import 'dart:ui';

import 'package:animated_size_and_fade/animated_size_and_fade.dart';
import 'package:collection/collection.dart';
import 'package:flutter/foundation.dart';
import 'package:flutter/gestures.dart';
import 'package:flutter/material.dart';
import 'package:flutter/services.dart';
import 'package:flutter_list_view/flutter_list_view.dart';
import 'package:get/get.dart';
import 'package:intl/intl.dart';

import '/domain/model/chat.dart';
import '/domain/model/chat_item.dart';
import '/domain/model/user.dart';
import '/domain/repository/user.dart';
import '/l10n/l10n.dart';
import '/routes.dart';
import '/themes.dart';
import '/ui/page/call/widget/animated_delayed_scale.dart';
import '/ui/page/call/widget/conditional_backdrop.dart';
import '/ui/page/home/widget/animated_typing.dart';
import '/ui/page/home/widget/app_bar.dart';
import '/ui/page/home/widget/avatar.dart';
import '/ui/page/home/widget/paddings.dart';
import '/ui/page/home/widget/unblock_button.dart';
import '/ui/widget/menu_interceptor/menu_interceptor.dart';
import '/ui/widget/progress_indicator.dart';
import '/ui/widget/svg/svg.dart';
import '/ui/widget/widget_button.dart';
import '/util/platform_utils.dart';
import 'controller.dart';
import 'message_field/view.dart';
import 'widget/back_button.dart';
import 'widget/chat_forward.dart';
import 'widget/chat_item.dart';
import 'widget/custom_drop_target.dart';
import 'widget/swipeable_status.dart';

/// View of the [Routes.chats] page.
class ChatView extends StatefulWidget {
  const ChatView(this.id, {Key? key, this.itemId}) : super(key: key);

  /// ID of this [Chat].
  final ChatId id;

  /// ID of a [ChatItem] to scroll to initially in this [ChatView].
  final ChatItemId? itemId;

  @override
  State<ChatView> createState() => _ChatViewState();
}

/// State of a [ChatView] used to animate [SwipeableStatus].
class _ChatViewState extends State<ChatView>
    with SingleTickerProviderStateMixin {
  /// [AnimationController] of [SwipeableStatus]es.
  late final AnimationController _animation;

  @override
  void initState() {
    _animation = AnimationController(
      vsync: this,
      duration: const Duration(milliseconds: 200),
      debugLabel: '$runtimeType (${widget.id})',
    );

    super.initState();
  }

  @override
  void dispose() {
    _animation.dispose();
    super.dispose();
  }

  @override
  Widget build(BuildContext context) {
    final (style, fonts) = Theme.of(context).styles;

    return GetBuilder<ChatController>(
      key: const Key('ChatView'),
      init: ChatController(
        widget.id,
        Get.find(),
        Get.find(),
        Get.find(),
        Get.find(),
        Get.find(),
        itemId: widget.itemId,
      ),
      tag: widget.id.val,
      builder: (c) {
        // Opens [Routes.chatInfo] or [Routes.user] page basing on the
        // [Chat.isGroup] indicator.
        void onDetailsTap() {
          final Chat? chat = c.chat?.chat.value;
          if (chat != null) {
            if (chat.isGroup || chat.isMonolog) {
              router.chatInfo(widget.id, push: true);
            } else if (chat.members.isNotEmpty) {
              router.user(
                chat.members
                        .firstWhereOrNull((e) => e.user.id != c.me)
                        ?.user
                        .id ??
                    chat.members.first.user.id,
                push: true,
              );
            }
          }
        }

        return Obx(() {
          if (c.status.value.isEmpty) {
            return Scaffold(
              appBar: AppBar(),
              body: Center(child: Text('label_no_chat_found'.l10n)),
            );
          } else if (!c.status.value.isSuccess) {
            return Scaffold(
              appBar: AppBar(),
              body: const Center(child: CustomProgressIndicator()),
            );
          }

          final bool isMonolog = c.chat!.chat.value.isMonolog;

          return CustomDropTarget(
            key: Key('ChatView_${widget.id}'),
            onDragDone: (details) => c.dropFiles(details),
            onDragEntered: (_) => c.isDraggingFiles.value = true,
            onDragExited: (_) => c.isDraggingFiles.value = false,
            child: GestureDetector(
              onTap: () => FocusManager.instance.primaryFocus?.unfocus(),
              child: Stack(
                children: [
                  Scaffold(
                    resizeToAvoidBottomInset: true,
                    appBar: CustomAppBar(
                      title: Row(
                        children: [
                          Material(
                            elevation: 6,
                            type: MaterialType.circle,
                            shadowColor: style.colors.onBackgroundOpacity27,
                            color: style.colors.onPrimary,
                            child: InkWell(
                              customBorder: const CircleBorder(),
                              onTap: onDetailsTap,
                              child: Center(
                                child: AvatarWidget.fromRxChat(
                                  c.chat,
                                  radius: 17,
                                ),
                              ),
                            ),
                          ),
                          const SizedBox(width: 10),
                          Flexible(
                            child: InkWell(
                              splashFactory: NoSplash.splashFactory,
                              hoverColor: style.colors.transparent,
                              highlightColor: style.colors.transparent,
                              onTap: onDetailsTap,
                              child: DefaultTextStyle.merge(
                                maxLines: 1,
                                overflow: TextOverflow.ellipsis,
                                child: Column(
                                  mainAxisAlignment: MainAxisAlignment.center,
                                  crossAxisAlignment: CrossAxisAlignment.start,
                                  children: [
                                    Obx(() {
                                      return Text(
                                        c.chat!.title.value,
                                        overflow: TextOverflow.ellipsis,
                                        maxLines: 1,
                                      );
                                    }),
                                    if (!isMonolog) _chatSubtitle(c),
                                  ],
                                ),
                              ),
                            ),
                          ),
                          const SizedBox(width: 10),
                        ],
                      ),
                      padding: const EdgeInsets.only(left: 4, right: 20),
                      leading: const [StyledBackButton()],
                      actions: [
                        Obx(() {
                          if (c.chat?.blacklisted == true) {
                            return const SizedBox.shrink();
                          }

                          final List<Widget> children;

                          if (c.chat!.chat.value.ongoingCall == null) {
                            children = [
                              WidgetButton(
                                onPressed: () => c.call(true),
                                child: SvgImage.asset(
                                  'assets/icons/chat_video_call.svg',
                                  height: 17,
                                ),
                              ),
                              const SizedBox(width: 28),
                              WidgetButton(
                                key: const Key('AudioCall'),
                                onPressed: () => c.call(false),
                                child: SvgImage.asset(
                                  'assets/icons/chat_audio_call.svg',
                                  height: 19,
                                ),
                              ),
                            ];
                          } else {
                            children = [
                              AnimatedSwitcher(
                                key: const Key('ActiveCallButton'),
                                duration: 300.milliseconds,
                                child: c.inCall
                                    ? WidgetButton(
                                        key: const Key('Drop'),
                                        onPressed: c.dropCall,
                                        child: Container(
                                          height: 32,
                                          width: 32,
                                          decoration: BoxDecoration(
                                            color: style.colors.dangerColor,
                                            shape: BoxShape.circle,
                                          ),
                                          child: Center(
                                            child: SvgImage.asset(
                                              'assets/icons/call_end.svg',
                                              width: 32,
                                              height: 32,
                                            ),
                                          ),
                                        ),
                                      )
                                    : WidgetButton(
                                        key: const Key('Join'),
                                        onPressed: c.joinCall,
                                        child: Container(
                                          height: 32,
                                          width: 32,
                                          decoration: BoxDecoration(
                                            color: style.colors.primary,
                                            shape: BoxShape.circle,
                                          ),
                                          child: Center(
                                            child: SvgImage.asset(
                                              'assets/icons/audio_call_start.svg',
                                              width: 15,
                                              height: 15,
                                            ),
                                          ),
                                        ),
                                      ),
                              ),
                            ];
                          }

                          return Row(children: children);
                        }),
                      ],
                    ),
                    body: Listener(
                      onPointerSignal: c.settings.value?.timelineEnabled == true
                          ? (s) {
                              if (s is PointerScrollEvent) {
                                if ((s.scrollDelta.dy.abs() < 3 &&
                                        s.scrollDelta.dx.abs() > 3) ||
                                    c.isHorizontalScroll.value) {
                                  double value =
                                      _animation.value + s.scrollDelta.dx / 100;
                                  _animation.value = value.clamp(0, 1);

                                  if (_animation.value == 0 ||
                                      _animation.value == 1) {
                                    _resetHorizontalScroll(c, 10.milliseconds);
                                  } else {
                                    _resetHorizontalScroll(c);
                                  }
                                }
                              }
                            }
                          : null,
                      onPointerPanZoomUpdate: (s) {
                        if (c.scrollOffset.dx.abs() < 7 &&
                            c.scrollOffset.dy.abs() < 7) {
                          c.scrollOffset = c.scrollOffset.translate(
                            s.panDelta.dx.abs(),
                            s.panDelta.dy.abs(),
                          );
                        }
                      },
                      onPointerMove: (d) {
                        if (c.scrollOffset.dx.abs() < 7 &&
                            c.scrollOffset.dy.abs() < 7) {
                          c.scrollOffset = c.scrollOffset.translate(
                            d.delta.dx.abs(),
                            d.delta.dy.abs(),
                          );
                        }
                      },
                      onPointerUp: (_) => c.scrollOffset = Offset.zero,
                      onPointerCancel: (_) => c.scrollOffset = Offset.zero,
                      child: RawGestureDetector(
                        behavior: HitTestBehavior.translucent,
                        gestures: {
                          if (c.settings.value?.timelineEnabled == true &&
                              c.isSelecting.isFalse)
                            AllowMultipleHorizontalDragGestureRecognizer:
                                GestureRecognizerFactoryWithHandlers<
                                    AllowMultipleHorizontalDragGestureRecognizer>(
                              () =>
                                  AllowMultipleHorizontalDragGestureRecognizer(),
                              (AllowMultipleHorizontalDragGestureRecognizer
                                  instance) {
                                instance.onUpdate = (d) {
                                  if (!c.isItemDragged.value &&
                                      c.scrollOffset.dy.abs() < 7 &&
                                      c.scrollOffset.dx.abs() > 7 &&
                                      c.isSelecting.isFalse) {
                                    double value =
                                        (_animation.value - d.delta.dx / 100)
                                            .clamp(0, 1);

                                    if (_animation.value != 1 && value == 1 ||
                                        _animation.value != 0 && value == 0) {
                                      HapticFeedback.selectionClick();
                                    }

                                    _animation.value = value.clamp(0, 1);
                                  }
                                };

                                instance.onEnd = (d) async {
                                  c.scrollOffset = Offset.zero;
                                  if (!c.isItemDragged.value &&
                                      _animation.value != 1 &&
                                      _animation.value != 0) {
                                    if (_animation.value >= 0.5) {
                                      await _animation.forward();
                                      HapticFeedback.selectionClick();
                                    } else {
                                      await _animation.reverse();
                                      HapticFeedback.selectionClick();
                                    }
                                  }
                                };
                              },
                            )
                        },
                        child: Stack(
                          children: [
                            // Required for the [Stack] to take [Scaffold]'s
                            // size.
                            IgnorePointer(
                              child: ContextMenuInterceptor(child: Container()),
                            ),
                            Obx(() {
                              final Widget child = FlutterListView(
                                key: const Key('MessagesList'),
                                controller: c.listController,
                                physics: c.isHorizontalScroll.isTrue ||
                                        (PlatformUtils.isDesktop &&
                                            c.isItemDragged.isTrue)
                                    ? const NeverScrollableScrollPhysics()
                                    : const BouncingScrollPhysics(),
                                reverse: true,
                                delegate: FlutterListViewDelegate(
                                  (context, i) => _listElement(context, c, i),
                                  // ignore: invalid_use_of_protected_member
                                  childCount: c.elements.value.length,
                                  keepPosition: true,
                                  keepPositionOffset:
                                      c.keepPositionOffset.value,
                                  onItemKey: (i) => c.elements.values
                                      .elementAt(i)
                                      .id
                                      .toString(),
                                  onItemSticky: (i) => c.elements.values
                                      .elementAt(i) is DateTimeElement,
                                  stickyAtTailer: true,
                                  initIndex: c.initIndex,
                                  initOffset: c.initOffset,
                                  initOffsetBasedOnBottom: true,
                                  disableCacheItems: true,
                                ),
                              );

                              if (PlatformUtils.isMobile) {
                                if (!PlatformUtils.isWeb) {
                                  return Scrollbar(
                                    controller: c.listController,
                                    child: child,
                                  );
                                } else {
                                  return child;
                                }
                              }

                              return SelectionArea(
                                onSelectionChanged: (a) =>
                                    c.selection.value = a,
                                contextMenuBuilder: (_, __) => const SizedBox(),
                                selectionControls: EmptyTextSelectionControls(),
                                child: ContextMenuInterceptor(child: child),
                              );
                            }),
                            Obx(() {
                              if ((c.chat!.status.value.isSuccess ||
                                      c.chat!.status.value.isEmpty) &&
                                  c.chat!.messages.isEmpty) {
                                return Center(
                                  child: Container(
                                    margin: const EdgeInsets.symmetric(
                                      horizontal: 8,
                                    ),
                                    padding: const EdgeInsets.symmetric(
                                      horizontal: 12,
                                      vertical: 8,
                                    ),
                                    decoration: BoxDecoration(
                                      borderRadius: BorderRadius.circular(15),
                                      border: style.systemMessageBorder,
                                      color: style.systemMessageColor,
                                    ),
                                    child: Text(
                                      key: const Key('NoMessages'),
                                      isMonolog
                                          ? 'label_chat_monolog_description'
                                              .l10n
                                          : 'label_no_messages'.l10n,
                                      textAlign: TextAlign.center,
                                      style: fonts.labelMedium,
                                    ),
                                  ),
                                );
                              }
                              if (c.chat!.status.value.isLoading) {
                                return const Center(
                                  child: CustomProgressIndicator(),
                                );
                              }

                              return const SizedBox();
                            }),
                          ],
                        ),
                      ),
                    ),
                    floatingActionButton: Obx(() {
                      return SizedBox(
                        width: 50,
                        height: 50,
                        child: AnimatedSwitcher(
                          duration: 200.milliseconds,
                          child: c.canGoBack.isTrue
                              ? FloatingActionButton.small(
                                  onPressed: c.animateToBack,
                                  child: const Icon(Icons.arrow_upward),
                                )
                              : c.canGoDown.isTrue
                                  ? FloatingActionButton.small(
                                      onPressed: c.animateToBottom,
                                      child: const Icon(Icons.arrow_downward),
                                    )
                                  : const SizedBox(),
                        ),
                      );
                    }),
                    bottomNavigationBar: Padding(
                      padding: Insets.dense.copyWith(top: 0),
                      child: _bottomBar(c),
                    ),
                  ),
                  IgnorePointer(
                    child: Obx(() {
                      return AnimatedSwitcher(
                        duration: 200.milliseconds,
                        child: c.isDraggingFiles.value
                            ? Container(
                                color: style.colors.onBackgroundOpacity27,
                                child: Center(
                                  child: AnimatedDelayedScale(
                                    duration: const Duration(milliseconds: 300),
                                    beginScale: 1,
                                    endScale: 1.06,
                                    child: ConditionalBackdropFilter(
                                      borderRadius: BorderRadius.circular(16),
                                      child: Container(
                                        decoration: BoxDecoration(
                                          borderRadius:
                                              BorderRadius.circular(16),
                                          color: style
                                              .colors.onBackgroundOpacity27,
                                        ),
                                        child: Padding(
                                          padding: const EdgeInsets.all(16),
                                          child: Icon(
                                            Icons.add_rounded,
                                            size: 50,
                                            color: style.colors.onPrimary,
                                          ),
                                        ),
                                      ),
                                    ),
                                  ),
                                ),
                              )
                            : null,
                      );
                    }),
                  ),
                ],
              ),
            ),
          );
        });
      },
    );
  }

  /// Builds a visual representation of a [ListElement] identified by the
  /// provided index.
  Widget _listElement(BuildContext context, ChatController c, int i) {
    final style = Theme.of(context).style;

    ListElement element = c.elements.values.elementAt(i);
    bool isLast = i == 0;

    if (element is ChatMessageElement ||
        element is ChatCallElement ||
        element is ChatInfoElement) {
      Rx<ChatItem> e;

      if (element is ChatMessageElement) {
        e = element.item;
      } else if (element is ChatCallElement) {
        e = element.item;
      } else if (element is ChatInfoElement) {
        e = element.item;
      } else {
        throw Exception('Unreachable');
      }

      ListElement? previous;
      if (i < c.elements.length - 1) {
        previous = c.elements.values.elementAt(i + 1);
      }

      if (previous is LoaderElement && i < c.elements.length - 2) {
        previous = c.elements.values.elementAt(i + 2);
      }

      bool previousSame = false;
      if (previous != null) {
        previousSame = (previous is ChatMessageElement &&
                previous.item.value.authorId == e.value.authorId &&
                e.value.at.val.difference(previous.item.value.at.val).abs() <=
                    const Duration(minutes: 5)) ||
            (previous is ChatCallElement &&
                previous.item.value.authorId == e.value.authorId &&
                e.value.at.val.difference(previous.item.value.at.val).abs() <=
                    const Duration(minutes: 5));
      }

<<<<<<< HEAD
      return Padding(
        padding: EdgeInsets.fromLTRB(
          8,
          0,
          8,
          isLast ? ChatController.lastItemBottomOffset : 0,
=======
      bool nextSame = false;
      if (next != null) {
        nextSame = (next is ChatMessageElement &&
                next.item.value.authorId == e.value.authorId &&
                e.value.at.val.difference(next.item.value.at.val).abs() <=
                    const Duration(minutes: 5)) ||
            (next is ChatCallElement &&
                next.item.value.authorId == e.value.authorId &&
                e.value.at.val.difference(next.item.value.at.val).abs() <=
                    const Duration(minutes: 5));
      }

      return Padding(
        padding: EdgeInsets.only(
          top: previousSame ? 0 : 4.5,
          bottom: nextSame ? 0 : 4.5 + (isLast ? 8 : 0),
>>>>>>> 3d50a15f
        ),
        child: FutureBuilder<RxUser?>(
          future: c.getUser(e.value.authorId),
          builder: (_, u) => Obx(() {
<<<<<<< HEAD
            return ChatItemWidget(
              chat: c.chat!.chat,
              item: e,
              me: c.me!,
              avatar: !previousSame,
              margin: EdgeInsets.only(
                top: previousSame ? 3 : 12,
              ),
              loadImages: c.settings.value?.loadImages != false,
              reads: c.chat!.members.length > 10
                  ? []
                  : c.chat!.reads.where((m) =>
                      m.at == e.value.at &&
                      m.memberId != c.me &&
                      m.memberId != e.value.authorId),
              user: u.data,
              getUser: c.getUser,
              animation: _animation,
              onHide: () => c.hideChatItem(e.value),
              onDelete: () => c.deleteMessage(e.value),
              onReply: () {
                if (c.send.replied.any((i) => i.id == e.value.id)) {
                  c.send.replied.removeWhere((i) => i.id == e.value.id);
                } else {
                  c.send.replied.insert(0, e.value);
                }
              },
              onCopy: c.copyText,
              onRepliedTap: (q) async {
                if (q.original != null) {
                  await c.animateTo(q.original!.id);
                }
              },
              onGallery: c.calculateGallery,
              onResend: () => c.resendItem(e.value),
              onEdit: () => c.editMessage(e.value),
              onDrag: (d) => c.isItemDragged.value = d,
              onFileTap: (a) => c.download(e.value, a),
              onAttachmentError: () async {
                await c.chat?.updateAttachments(e.value);
                await Future.delayed(Duration.zero);
              },
              onSelecting: (s) => c.isSelecting.value = s,
=======
            return AnimatedContainer(
              duration: 400.milliseconds,
              curve: Curves.ease,
              color: c.highlight.value == i
                  ? style.colors.primaryOpacity20
                  : style.colors.primaryOpacity20.withOpacity(0),
              padding: const EdgeInsets.fromLTRB(8, 1.5, 8, 1.5),
              child: ChatItemWidget(
                chat: c.chat!.chat,
                item: e,
                me: c.me!,
                avatar: !previousSame,
                loadImages: c.settings.value?.loadImages != false,
                reads: c.chat!.members.length > 10
                    ? []
                    : c.chat!.reads.where((m) =>
                        m.at == e.value.at &&
                        m.memberId != c.me &&
                        m.memberId != e.value.authorId),
                user: u.data,
                getUser: c.getUser,
                animation: _animation,
                timestamp: c.settings.value?.timelineEnabled != true,
                onHide: () => c.hideChatItem(e.value),
                onDelete: () => c.deleteMessage(e.value),
                onReply: () {
                  if (c.send.replied.any((i) => i.id == e.value.id)) {
                    c.send.replied.removeWhere((i) => i.id == e.value.id);
                  } else {
                    c.send.replied.insert(0, e.value);
                  }
                },
                onCopy: (text) {
                  if (c.selection.value?.plainText.isNotEmpty == true) {
                    c.copyText(c.selection.value!.plainText);
                  } else {
                    c.copyText(text);
                  }
                },
                onRepliedTap: (q) async {
                  if (q.original != null) {
                    await c.animateTo(q.original!.id);
                  }
                },
                onGallery: c.calculateGallery,
                onResend: () => c.resendItem(e.value),
                onEdit: () => c.editMessage(e.value),
                onDrag: (d) => c.isItemDragged.value = d,
                onFileTap: (a) => c.download(e.value, a),
                onAttachmentError: () async {
                  await c.chat?.updateAttachments(e.value);
                  await Future.delayed(Duration.zero);
                },
                onSelecting: (s) => c.isSelecting.value = s,
              ),
>>>>>>> 3d50a15f
            );
          }),
        ),
      );
    } else if (element is ChatForwardElement) {
      return Padding(
<<<<<<< HEAD
        padding: EdgeInsets.fromLTRB(
          8,
          0,
          8,
          isLast ? ChatController.lastItemBottomOffset : 0,
=======
        padding: EdgeInsets.only(
          top: 4.5,
          bottom: 4.5 + (isLast ? 8 : 0),
>>>>>>> 3d50a15f
        ),
        child: FutureBuilder<RxUser?>(
          future: c.getUser(element.authorId),
          builder: (_, u) => Obx(() {
<<<<<<< HEAD
            return ChatForwardWidget(
              key: Key('ChatForwardWidget_${element.id}'),
              chat: c.chat!.chat,
              forwards: element.forwards,
              note: element.note,
              authorId: element.authorId,
              me: c.me!,
              loadImages: c.settings.value?.loadImages != false,
              reads: c.chat!.members.length > 10
                  ? []
                  : c.chat!.reads.where((m) =>
                      m.at == element.forwards.last.value.at &&
                      m.memberId != c.me &&
                      m.memberId != element.authorId),
              user: u.data,
              getUser: c.getUser,
              animation: _animation,
              onHide: () async {
                final List<Future> futures = [];

                for (Rx<ChatItem> f in element.forwards) {
                  futures.add(c.hideChatItem(f.value));
                }

                if (element.note.value != null) {
                  futures.add(c.hideChatItem(element.note.value!.value));
                }

                await Future.wait(futures);
              },
              onDelete: () async {
                final List<Future> futures = [];

                for (Rx<ChatItem> f in element.forwards) {
                  futures.add(c.deleteMessage(f.value));
                }

                if (element.note.value != null) {
                  futures.add(c.deleteMessage(element.note.value!.value));
                }

                await Future.wait(futures);
              },
              onReply: () {
                if (element.forwards.any(
                        (e) => c.send.replied.any((i) => i.id == e.value.id)) ||
                    c.send.replied
                        .any((i) => i.id == element.note.value?.value.id)) {
                  for (Rx<ChatItem> e in element.forwards) {
                    c.send.replied.removeWhere((i) => i.id == e.value.id);
                  }

                  if (element.note.value != null) {
                    c.send.replied.removeWhere(
                        (i) => i.id == element.note.value!.value.id);
                  }
                } else {
                  for (Rx<ChatItem> e in element.forwards.reversed) {
                    c.send.replied.insert(0, e.value);
                  }

                  if (element.note.value != null) {
                    c.send.replied.insert(0, element.note.value!.value);
                  }
                }
              },
              onCopy: c.copyText,
              onGallery: c.calculateGallery,
              onEdit: () => c.editMessage(element.note.value!.value),
              onDrag: (d) => c.isItemDragged.value = d,
              onForwardedTap: (quote) {
                if (quote.original != null) {
                  if (quote.original!.chatId == c.id) {
                    c.animateTo(quote.original!.id);
                  } else {
                    router.chat(
                      quote.original!.chatId,
                      itemId: quote.original!.id,
                      push: true,
                    );
                  }
                }
              },
              onFileTap: c.download,
              onAttachmentError: () async {
                for (ChatItem item in [
                  element.note.value?.value,
                  ...element.forwards.map((e) => e.value),
                ].whereNotNull()) {
                  await c.chat?.updateAttachments(item);
                }

                await Future.delayed(Duration.zero);
              },
              onSelecting: (s) => c.isSelecting.value = s,
=======
            return AnimatedContainer(
              duration: 400.milliseconds,
              curve: Curves.ease,
              color: c.highlight.value == i
                  ? style.colors.primaryOpacity20
                  : style.colors.primaryOpacity20.withOpacity(0),
              padding: const EdgeInsets.fromLTRB(8, 1.5, 8, 1.5),
              child: ChatForwardWidget(
                key: Key('ChatForwardWidget_${element.id}'),
                chat: c.chat!.chat,
                forwards: element.forwards,
                note: element.note,
                authorId: element.authorId,
                me: c.me!,
                loadImages: c.settings.value?.loadImages != false,
                reads: c.chat!.members.length > 10
                    ? []
                    : c.chat!.reads.where((m) =>
                        m.at == element.forwards.last.value.at &&
                        m.memberId != c.me &&
                        m.memberId != element.authorId),
                user: u.data,
                getUser: c.getUser,
                animation: _animation,
                timestamp: c.settings.value?.timelineEnabled != true,
                onHide: () async {
                  final List<Future> futures = [];

                  for (Rx<ChatItem> f in element.forwards) {
                    futures.add(c.hideChatItem(f.value));
                  }

                  if (element.note.value != null) {
                    futures.add(c.hideChatItem(element.note.value!.value));
                  }

                  await Future.wait(futures);
                },
                onDelete: () async {
                  final List<Future> futures = [];

                  for (Rx<ChatItem> f in element.forwards) {
                    futures.add(c.deleteMessage(f.value));
                  }

                  if (element.note.value != null) {
                    futures.add(c.deleteMessage(element.note.value!.value));
                  }

                  await Future.wait(futures);
                },
                onReply: () {
                  if (element.forwards.any((e) =>
                          c.send.replied.any((i) => i.id == e.value.id)) ||
                      c.send.replied
                          .any((i) => i.id == element.note.value?.value.id)) {
                    for (Rx<ChatItem> e in element.forwards) {
                      c.send.replied.removeWhere((i) => i.id == e.value.id);
                    }

                    if (element.note.value != null) {
                      c.send.replied.removeWhere(
                        (i) => i.id == element.note.value!.value.id,
                      );
                    }
                  } else {
                    if (element.note.value != null) {
                      c.send.replied.insert(0, element.note.value!.value);
                    }

                    for (Rx<ChatItem> e in element.forwards) {
                      c.send.replied.insert(0, e.value);
                    }
                  }
                },
                onCopy: (text) {
                  if (c.selection.value?.plainText.isNotEmpty == true) {
                    c.copyText(c.selection.value!.plainText);
                  } else {
                    c.copyText(text);
                  }
                },
                onGallery: c.calculateGallery,
                onEdit: () => c.editMessage(element.note.value!.value),
                onDrag: (d) => c.isItemDragged.value = d,
                onForwardedTap: (quote) {
                  if (quote.original != null) {
                    if (quote.original!.chatId == c.id) {
                      c.animateTo(quote.original!.id);
                    } else {
                      router.chat(
                        quote.original!.chatId,
                        itemId: quote.original!.id,
                        push: true,
                      );
                    }
                  }
                },
                onFileTap: c.download,
                onAttachmentError: () async {
                  for (ChatItem item in [
                    element.note.value?.value,
                    ...element.forwards.map((e) => e.value),
                  ].whereNotNull()) {
                    await c.chat?.updateAttachments(item);
                  }

                  await Future.delayed(Duration.zero);
                },
                onSelecting: (s) => c.isSelecting.value = s,
              ),
>>>>>>> 3d50a15f
            );
          }),
        ),
      );
    } else if (element is DateTimeElement) {
      return SelectionContainer.disabled(
        child: _timeLabel(element.id.at.val, c, i),
      );
    } else if (element is UnreadMessagesElement) {
      return SelectionContainer.disabled(child: _unreadLabel(context, c));
    } else if (element is LoaderElement) {
      return Obx(() {
        final Widget child;

        if (c.showLoader.value) {
          child = SizedBox.square(
            dimension: ChatController.loadingHeight,
            child: Center(
              key: const ValueKey(1),
              child: Padding(
                padding: const EdgeInsets.fromLTRB(0, 12, 0, 12),
                child: ConstrainedBox(
                  constraints: BoxConstraints.tight(const Size.square(40)),
                  child: const Center(
                    child: ColoredBox(
                      color: Colors.transparent,
                      child: CustomProgressIndicator(),
                    ),
                  ),
                ),
              ),
            ),
          );
        } else {
          child = SizedBox(
            key: const ValueKey(2),
            height: c.listController.position.pixels == 0 ? null : 64,
          );
        }

        return AnimatedSizeAndFade(
          fadeDuration: const Duration(milliseconds: 200),
          sizeDuration: const Duration(milliseconds: 200),
          child: child,
        );
      });
    }

    return const SizedBox();
  }

  /// Returns a header subtitle of the [Chat].
  Widget _chatSubtitle(ChatController c) {
    final (style, fonts) = Theme.of(context).styles;

    return Obx(() {
      Rx<Chat> chat = c.chat!.chat;

      if (chat.value.ongoingCall != null) {
        final subtitle = StringBuffer();
        if (!context.isMobile) {
          subtitle.write(
              '${'label_call_active'.l10n}${'space_vertical_space'.l10n}');
        }

        final Set<UserId> actualMembers =
            chat.value.ongoingCall!.members.map((k) => k.user.id).toSet();
        subtitle.write(
          'label_a_of_b'.l10nfmt(
            {'a': actualMembers.length, 'b': c.chat!.members.length},
          ),
        );

        if (c.duration.value != null) {
          subtitle.write(
            '${'space_vertical_space'.l10n}${c.duration.value?.hhMmSs()}',
          );
        }

        return Text(
          subtitle.toString(),
          style: fonts.bodySmall!.copyWith(color: style.colors.secondary),
        );
      }

      bool isTyping = c.chat?.typingUsers.any((e) => e.id != c.me) == true;
      if (isTyping) {
        if (c.chat?.chat.value.isGroup == false) {
          return Row(
            mainAxisSize: MainAxisSize.min,
            crossAxisAlignment: CrossAxisAlignment.end,
            children: [
              Text(
                'label_typing'.l10n,
                style: fonts.labelMedium!.copyWith(color: style.colors.primary),
              ),
              const SizedBox(width: 3),
              const Padding(
                padding: EdgeInsets.only(bottom: 3),
                child: AnimatedTyping(),
              ),
            ],
          );
        }

        Iterable<String> typings = c.chat!.typingUsers
            .where((e) => e.id != c.me)
            .map((e) => e.name?.val ?? e.num.val);

        return Row(
          mainAxisSize: MainAxisSize.min,
          crossAxisAlignment: CrossAxisAlignment.end,
          children: [
            Flexible(
              child: Text(
                typings.join('comma_space'.l10n),
                maxLines: 1,
                overflow: TextOverflow.ellipsis,
                style: fonts.labelMedium!.copyWith(color: style.colors.primary),
              ),
            ),
            const SizedBox(width: 3),
            const Padding(
              padding: EdgeInsets.only(bottom: 3),
              child: AnimatedTyping(),
            ),
          ],
        );
      }

      if (chat.value.isGroup) {
        final String? subtitle = chat.value.getSubtitle();
        if (subtitle != null) {
          return Text(
            subtitle,
            style: fonts.bodySmall!.copyWith(color: style.colors.secondary),
          );
        }
      } else if (chat.value.isDialog) {
        final ChatMember? partner =
            chat.value.members.firstWhereOrNull((u) => u.user.id != c.me);
        if (partner != null) {
          return Row(
            children: [
              if (c.chat?.chat.value.muted != null) ...[
                SvgImage.asset(
                  'assets/icons/muted_dark.svg',
                  width: 19.99 * 0.6,
                  height: 15 * 0.6,
                ),
                const SizedBox(width: 5),
              ],
              Flexible(
                child: FutureBuilder<RxUser?>(
                  future: c.getUser(partner.user.id),
                  builder: (_, snapshot) {
                    if (snapshot.data != null) {
                      return Obx(() {
                        final String? subtitle = c.chat!.chat.value
                            .getSubtitle(partner: snapshot.data!.user.value);

                        final UserTextStatus? status =
                            snapshot.data!.user.value.status;

                        if (status != null || subtitle != null) {
                          final StringBuffer buffer =
                              StringBuffer(status ?? '');

                          if (status != null && subtitle != null) {
                            buffer.write('space_vertical_space'.l10n);
                          }

                          buffer.write(subtitle ?? '');

                          return Text(
                            buffer.toString(),
                            style: fonts.bodySmall!.copyWith(
                              color: style.colors.secondary,
                            ),
                          );
                        }

                        return const SizedBox();
                      });
                    }

                    return const SizedBox();
                  },
                ),
              ),
            ],
          );
        }
      }

      return const SizedBox();
    });
  }

  /// Returns a centered [time] label.
  Widget _timeLabel(DateTime time, ChatController c, int i) {
    final (style, fonts) = Theme.of(context).styles;

    return Padding(
      padding: const EdgeInsets.symmetric(vertical: 12),
      child: SwipeableStatus(
        animation: _animation,
        padding: const EdgeInsets.only(right: 8),
        crossAxisAlignment: CrossAxisAlignment.center,
        swipeable: Padding(
          padding: const EdgeInsets.only(right: 4),
          child: Text(DateFormat('dd.MM.yy').format(time)),
        ),
        child: Obx(() {
          return AnimatedOpacity(
            key: Key('$i$time'),
            opacity: c.stickyIndex.value == i
                ? c.showSticky.isTrue
                    ? 1
                    : 0
                : 1,
            duration: const Duration(milliseconds: 250),
            child: Center(
              child: Container(
                padding: const EdgeInsets.symmetric(
                  horizontal: 12,
                  vertical: 8,
                ),
                decoration: BoxDecoration(
                  borderRadius: BorderRadius.circular(15),
                  border: style.systemMessageBorder,
                  color: style.systemMessageColor,
                ),
                child: Text(
                  time.toRelative(),
                  style: fonts.bodySmall!.copyWith(
                    color: style.colors.secondary,
                  ),
                ),
              ),
            ),
          );
        }),
      ),
    );
  }

  /// Returns a bottom bar of this [ChatView] to display under the messages list
  /// containing a send/edit field.
  Widget _bottomBar(ChatController c) {
    if (c.chat?.blacklisted == true) {
      return SafeArea(child: UnblockButton(c.unblacklist));
    }

    return Obx(() {
      if (c.edit.value != null) {
        return MessageFieldView(
          key: const Key('EditField'),
          controller: c.edit.value,
          onItemPressed: (id) => c.animateTo(id),
          canAttach: false,
        );
      }

      return MessageFieldView(
        key: const Key('SendField'),
        controller: c.send,
        onChanged: c.chat!.chat.value.isMonolog ? null : c.keepTyping,
        onItemPressed: (id) => c.animateTo(id),
        canForward: true,
      );
    });
  }

  /// Cancels a [ChatController.horizontalScrollTimer] and starts it again with
  /// the provided [duration].
  ///
  /// Defaults to 50 milliseconds if no [duration] is provided.
  void _resetHorizontalScroll(ChatController c, [Duration? duration]) {
    c.isHorizontalScroll.value = true;
    c.horizontalScrollTimer.value?.cancel();
    c.horizontalScrollTimer.value = Timer(duration ?? 50.milliseconds, () {
      if (_animation.value >= 0.5) {
        _animation.forward();
      } else {
        _animation.reverse();
      }
      c.isHorizontalScroll.value = false;
      c.horizontalScrollTimer.value = null;
    });
  }

  /// Builds a visual representation of an [UnreadMessagesElement].
  Widget _unreadLabel(BuildContext context, ChatController c) {
    final (style, fonts) = Theme.of(context).styles;

    return Container(
      width: double.infinity,
      margin: const EdgeInsets.symmetric(horizontal: 8, vertical: 24),
      padding: const EdgeInsets.symmetric(horizontal: 12, vertical: 8),
      decoration: BoxDecoration(
        borderRadius: BorderRadius.circular(15),
        border: style.systemMessageBorder,
        color: style.systemMessageColor,
      ),
      child: Center(
        child: Text(
          'label_unread_messages'.l10nfmt({'quantity': c.unreadMessages}),
          style: fonts.bodySmall!.copyWith(color: style.colors.secondary),
        ),
      ),
    );
  }
}

/// Extension adding an ability to get text represented [DateTime] relative to
/// [DateTime.now].
extension DateTimeToRelative on DateTime {
  /// Returns relative to [now] text representation.
  ///
  /// [DateTime.now] is used if [now] is `null`.
  String toRelative([DateTime? now]) {
    DateTime local = isUtc ? toLocal() : this;
    DateTime relative = now ?? DateTime.now();
    int days = relative.julianDayNumber() - local.julianDayNumber();

    int months = 0;
    if (days >= 28) {
      months =
          relative.month + relative.year * 12 - local.month - local.year * 12;
      if (relative.day < local.day) {
        months--;
      }
    }

    return 'label_ago_date'.l10nfmt({
      'years': months ~/ 12,
      'months': months,
      'weeks': days ~/ 7,
      'days': days,
    });
  }

  /// Returns a Julian day number of this [DateTime].
  int julianDayNumber() {
    final int c0 = ((month - 3) / 12).floor();
    final int x4 = year + c0;
    final int x3 = (x4 / 100).floor();
    final int x2 = x4 % 100;
    final int x1 = month - (12 * c0) - 3;
    return ((146097 * x3) / 4).floor() +
        ((36525 * x2) / 100).floor() +
        (((153 * x1) + 2) / 5).floor() +
        day +
        1721119;
  }
}

/// [ScrollBehavior] for scrolling with every available [PointerDeviceKind]s.
class CustomScrollBehavior extends MaterialScrollBehavior {
  @override
  Set<PointerDeviceKind> get dragDevices => PointerDeviceKind.values.toSet();
}

/// [GestureRecognizer] recognizing and allowing multiple horizontal drags.
class AllowMultipleHorizontalDragGestureRecognizer
    extends HorizontalDragGestureRecognizer {
  @override
  void rejectGesture(int pointer) => acceptGesture(pointer);
}<|MERGE_RESOLUTION|>--- conflicted
+++ resolved
@@ -588,80 +588,16 @@
                     const Duration(minutes: 5));
       }
 
-<<<<<<< HEAD
       return Padding(
         padding: EdgeInsets.fromLTRB(
           8,
           0,
           8,
           isLast ? ChatController.lastItemBottomOffset : 0,
-=======
-      bool nextSame = false;
-      if (next != null) {
-        nextSame = (next is ChatMessageElement &&
-                next.item.value.authorId == e.value.authorId &&
-                e.value.at.val.difference(next.item.value.at.val).abs() <=
-                    const Duration(minutes: 5)) ||
-            (next is ChatCallElement &&
-                next.item.value.authorId == e.value.authorId &&
-                e.value.at.val.difference(next.item.value.at.val).abs() <=
-                    const Duration(minutes: 5));
-      }
-
-      return Padding(
-        padding: EdgeInsets.only(
-          top: previousSame ? 0 : 4.5,
-          bottom: nextSame ? 0 : 4.5 + (isLast ? 8 : 0),
->>>>>>> 3d50a15f
         ),
         child: FutureBuilder<RxUser?>(
           future: c.getUser(e.value.authorId),
           builder: (_, u) => Obx(() {
-<<<<<<< HEAD
-            return ChatItemWidget(
-              chat: c.chat!.chat,
-              item: e,
-              me: c.me!,
-              avatar: !previousSame,
-              margin: EdgeInsets.only(
-                top: previousSame ? 3 : 12,
-              ),
-              loadImages: c.settings.value?.loadImages != false,
-              reads: c.chat!.members.length > 10
-                  ? []
-                  : c.chat!.reads.where((m) =>
-                      m.at == e.value.at &&
-                      m.memberId != c.me &&
-                      m.memberId != e.value.authorId),
-              user: u.data,
-              getUser: c.getUser,
-              animation: _animation,
-              onHide: () => c.hideChatItem(e.value),
-              onDelete: () => c.deleteMessage(e.value),
-              onReply: () {
-                if (c.send.replied.any((i) => i.id == e.value.id)) {
-                  c.send.replied.removeWhere((i) => i.id == e.value.id);
-                } else {
-                  c.send.replied.insert(0, e.value);
-                }
-              },
-              onCopy: c.copyText,
-              onRepliedTap: (q) async {
-                if (q.original != null) {
-                  await c.animateTo(q.original!.id);
-                }
-              },
-              onGallery: c.calculateGallery,
-              onResend: () => c.resendItem(e.value),
-              onEdit: () => c.editMessage(e.value),
-              onDrag: (d) => c.isItemDragged.value = d,
-              onFileTap: (a) => c.download(e.value, a),
-              onAttachmentError: () async {
-                await c.chat?.updateAttachments(e.value);
-                await Future.delayed(Duration.zero);
-              },
-              onSelecting: (s) => c.isSelecting.value = s,
-=======
             return AnimatedContainer(
               duration: 400.milliseconds,
               curve: Curves.ease,
@@ -684,7 +620,6 @@
                 user: u.data,
                 getUser: c.getUser,
                 animation: _animation,
-                timestamp: c.settings.value?.timelineEnabled != true,
                 onHide: () => c.hideChatItem(e.value),
                 onDelete: () => c.deleteMessage(e.value),
                 onReply: () {
@@ -694,13 +629,7 @@
                     c.send.replied.insert(0, e.value);
                   }
                 },
-                onCopy: (text) {
-                  if (c.selection.value?.plainText.isNotEmpty == true) {
-                    c.copyText(c.selection.value!.plainText);
-                  } else {
-                    c.copyText(text);
-                  }
-                },
+                onCopy: c.copyText,
                 onRepliedTap: (q) async {
                   if (q.original != null) {
                     await c.animateTo(q.original!.id);
@@ -717,125 +646,19 @@
                 },
                 onSelecting: (s) => c.isSelecting.value = s,
               ),
->>>>>>> 3d50a15f
             );
           }),
         ),
       );
     } else if (element is ChatForwardElement) {
       return Padding(
-<<<<<<< HEAD
-        padding: EdgeInsets.fromLTRB(
-          8,
-          0,
-          8,
-          isLast ? ChatController.lastItemBottomOffset : 0,
-=======
         padding: EdgeInsets.only(
           top: 4.5,
           bottom: 4.5 + (isLast ? 8 : 0),
->>>>>>> 3d50a15f
         ),
         child: FutureBuilder<RxUser?>(
           future: c.getUser(element.authorId),
           builder: (_, u) => Obx(() {
-<<<<<<< HEAD
-            return ChatForwardWidget(
-              key: Key('ChatForwardWidget_${element.id}'),
-              chat: c.chat!.chat,
-              forwards: element.forwards,
-              note: element.note,
-              authorId: element.authorId,
-              me: c.me!,
-              loadImages: c.settings.value?.loadImages != false,
-              reads: c.chat!.members.length > 10
-                  ? []
-                  : c.chat!.reads.where((m) =>
-                      m.at == element.forwards.last.value.at &&
-                      m.memberId != c.me &&
-                      m.memberId != element.authorId),
-              user: u.data,
-              getUser: c.getUser,
-              animation: _animation,
-              onHide: () async {
-                final List<Future> futures = [];
-
-                for (Rx<ChatItem> f in element.forwards) {
-                  futures.add(c.hideChatItem(f.value));
-                }
-
-                if (element.note.value != null) {
-                  futures.add(c.hideChatItem(element.note.value!.value));
-                }
-
-                await Future.wait(futures);
-              },
-              onDelete: () async {
-                final List<Future> futures = [];
-
-                for (Rx<ChatItem> f in element.forwards) {
-                  futures.add(c.deleteMessage(f.value));
-                }
-
-                if (element.note.value != null) {
-                  futures.add(c.deleteMessage(element.note.value!.value));
-                }
-
-                await Future.wait(futures);
-              },
-              onReply: () {
-                if (element.forwards.any(
-                        (e) => c.send.replied.any((i) => i.id == e.value.id)) ||
-                    c.send.replied
-                        .any((i) => i.id == element.note.value?.value.id)) {
-                  for (Rx<ChatItem> e in element.forwards) {
-                    c.send.replied.removeWhere((i) => i.id == e.value.id);
-                  }
-
-                  if (element.note.value != null) {
-                    c.send.replied.removeWhere(
-                        (i) => i.id == element.note.value!.value.id);
-                  }
-                } else {
-                  for (Rx<ChatItem> e in element.forwards.reversed) {
-                    c.send.replied.insert(0, e.value);
-                  }
-
-                  if (element.note.value != null) {
-                    c.send.replied.insert(0, element.note.value!.value);
-                  }
-                }
-              },
-              onCopy: c.copyText,
-              onGallery: c.calculateGallery,
-              onEdit: () => c.editMessage(element.note.value!.value),
-              onDrag: (d) => c.isItemDragged.value = d,
-              onForwardedTap: (quote) {
-                if (quote.original != null) {
-                  if (quote.original!.chatId == c.id) {
-                    c.animateTo(quote.original!.id);
-                  } else {
-                    router.chat(
-                      quote.original!.chatId,
-                      itemId: quote.original!.id,
-                      push: true,
-                    );
-                  }
-                }
-              },
-              onFileTap: c.download,
-              onAttachmentError: () async {
-                for (ChatItem item in [
-                  element.note.value?.value,
-                  ...element.forwards.map((e) => e.value),
-                ].whereNotNull()) {
-                  await c.chat?.updateAttachments(item);
-                }
-
-                await Future.delayed(Duration.zero);
-              },
-              onSelecting: (s) => c.isSelecting.value = s,
-=======
             return AnimatedContainer(
               duration: 400.milliseconds,
               curve: Curves.ease,
@@ -860,7 +683,6 @@
                 user: u.data,
                 getUser: c.getUser,
                 animation: _animation,
-                timestamp: c.settings.value?.timelineEnabled != true,
                 onHide: () async {
                   final List<Future> futures = [];
 
@@ -898,26 +720,19 @@
 
                     if (element.note.value != null) {
                       c.send.replied.removeWhere(
-                        (i) => i.id == element.note.value!.value.id,
-                      );
+                          (i) => i.id == element.note.value!.value.id);
                     }
                   } else {
+                    for (Rx<ChatItem> e in element.forwards.reversed) {
+                      c.send.replied.insert(0, e.value);
+                    }
+
                     if (element.note.value != null) {
                       c.send.replied.insert(0, element.note.value!.value);
                     }
-
-                    for (Rx<ChatItem> e in element.forwards) {
-                      c.send.replied.insert(0, e.value);
-                    }
                   }
                 },
-                onCopy: (text) {
-                  if (c.selection.value?.plainText.isNotEmpty == true) {
-                    c.copyText(c.selection.value!.plainText);
-                  } else {
-                    c.copyText(text);
-                  }
-                },
+                onCopy: c.copyText,
                 onGallery: c.calculateGallery,
                 onEdit: () => c.editMessage(element.note.value!.value),
                 onDrag: (d) => c.isItemDragged.value = d,
@@ -947,7 +762,6 @@
                 },
                 onSelecting: (s) => c.isSelecting.value = s,
               ),
->>>>>>> 3d50a15f
             );
           }),
         ),
