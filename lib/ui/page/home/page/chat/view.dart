// Copyright © 2022-2023 IT ENGINEERING MANAGEMENT INC,
//                       <https://github.com/team113>
//
// This program is free software: you can redistribute it and/or modify it under
// the terms of the GNU Affero General Public License v3.0 as published by the
// Free Software Foundation, either version 3 of the License, or (at your
// option) any later version.
//
// This program is distributed in the hope that it will be useful, but WITHOUT
// ANY WARRANTY; without even the implied warranty of MERCHANTABILITY or FITNESS
// FOR A PARTICULAR PURPOSE. See the GNU Affero General Public License v3.0 for
// more details.
//
// You should have received a copy of the GNU Affero General Public License v3.0
// along with this program. If not, see
// <https://www.gnu.org/licenses/agpl-3.0.html>.

import 'dart:async';
import 'dart:ui';

import 'package:animated_size_and_fade/animated_size_and_fade.dart';
import 'package:collection/collection.dart';
import 'package:flutter/foundation.dart';
import 'package:flutter/gestures.dart';
import 'package:flutter/material.dart';
import 'package:flutter/services.dart';
import 'package:flutter_list_view/flutter_list_view.dart';
import 'package:get/get.dart';

import '/domain/model/chat_item_quote_input.dart';
import '/domain/model/chat_item.dart';
import '/domain/model/chat.dart';
import '/domain/model/user.dart';
import '/domain/repository/user.dart';
import '/l10n/l10n.dart';
import '/routes.dart';
import '/themes.dart';
import '/ui/page/call/widget/animated_delayed_scale.dart';
import '/ui/page/call/widget/conditional_backdrop.dart';
import '/ui/page/home/widget/app_bar.dart';
import '/ui/page/home/widget/avatar.dart';
import '/ui/page/home/widget/confirm_dialog.dart';
import '/ui/page/home/widget/highlighted_container.dart';
import '/ui/page/home/widget/paddings.dart';
import '/ui/page/home/widget/unblock_button.dart';
import '/ui/widget/animated_button.dart';
import '/ui/widget/animated_switcher.dart';
import '/ui/widget/context_menu/menu.dart';
import '/ui/widget/context_menu/region.dart';
import '/ui/widget/menu_interceptor/menu_interceptor.dart';
import '/ui/widget/progress_indicator.dart';
import '/ui/widget/selected_dot.dart';
import '/ui/widget/svg/svg.dart';
<<<<<<< HEAD
import '/ui/widget/widget_button.dart';
=======
import '/ui/widget/text_field.dart';
import '/util/message_popup.dart';
>>>>>>> 4d4a8227
import '/util/platform_utils.dart';
import 'controller.dart';
import 'forward/view.dart';
import 'message_field/controller.dart';
import 'widget/back_button.dart';
import 'widget/chat_forward.dart';
import 'widget/chat_item.dart';
import 'widget/chat_subtitle.dart';
import 'widget/custom_drop_target.dart';
import 'widget/swipeable_status.dart';
import 'widget/time_label.dart';
import 'widget/unread_label.dart';

/// View of the [Routes.chats] page.
class ChatView extends StatefulWidget {
  const ChatView(this.id, {super.key, this.itemId, this.welcome});

  /// ID of this [Chat].
  final ChatId id;

  /// ID of a [ChatItem] to scroll to initially in this [ChatView].
  final ChatItemId? itemId;

  // TODO: Remove when backend supports it out of the box.
  /// [ChatMessageText] serving as a welcome message to display in this [Chat].
  final ChatMessageText? welcome;

  @override
  State<ChatView> createState() => _ChatViewState();
}

/// State of a [ChatView] used to animate [SwipeableStatus].
class _ChatViewState extends State<ChatView>
    with SingleTickerProviderStateMixin {
  /// [AnimationController] of [SwipeableStatus]es.
  late final AnimationController _animation;

  @override
  void initState() {
    _animation = AnimationController(
      vsync: this,
      duration: const Duration(milliseconds: 200),
      debugLabel: '$runtimeType (${widget.id})',
    );

    super.initState();
  }

  @override
  void dispose() {
    _animation.dispose();
    super.dispose();
  }

  @override
  Widget build(BuildContext context) {
    final style = Theme.of(context).style;

    return GetBuilder<ChatController>(
      key: const Key('ChatView'),
      init: ChatController(
        widget.id,
        Get.find(),
        Get.find(),
        Get.find(),
        Get.find(),
        Get.find(),
        Get.find(),
        itemId: widget.itemId,
        welcome: widget.welcome,
      ),
      tag: widget.id.val,
      global: !Get.isRegistered<ChatController>(tag: widget.id.val),
      builder: (c) {
        // Opens [Routes.chatInfo] or [Routes.user] page basing on the
        // [Chat.isGroup] indicator.
        void onDetailsTap() {
          final Chat? chat = c.chat?.chat.value;
          if (chat != null) {
            if (chat.isGroup || chat.isMonolog) {
              router.chatInfo(chat.id, push: true);
            } else if (chat.members.isNotEmpty) {
              router.user(
                chat.members
                        .firstWhereOrNull((e) => e.user.id != c.me)
                        ?.user
                        .id ??
                    chat.members.first.user.id,
                push: true,
              );
            }
          }
        }

        return Obx(() {
          if (c.status.value.isEmpty) {
            return Scaffold(
              appBar: AppBar(),
              body: Center(child: Text('label_no_chat_found'.l10n)),
            );
          } else if (!c.status.value.isSuccess) {
            return Scaffold(
              appBar: const CustomAppBar(
                padding: EdgeInsets.only(left: 4, right: 20),
                leading: [StyledBackButton()],
              ),
              body: const Center(child: CustomProgressIndicator.primary()),
              bottomNavigationBar: Padding(
                padding: Insets.dense.copyWith(top: 0),
                child: _bottomBar(c),
              ),
            );
          }

          final bool isMonolog = c.chat!.chat.value.isMonolog;

          return CustomDropTarget(
            key: Key('ChatView_${widget.id}'),
            onDragDone: (details) => c.dropFiles(details),
            onDragEntered: (_) => c.isDraggingFiles.value = true,
            onDragExited: (_) => c.isDraggingFiles.value = false,
            child: GestureDetector(
              onTap: () => FocusManager.instance.primaryFocus?.unfocus(),
              child: Stack(
                children: [
                  Scaffold(
                    resizeToAvoidBottomInset: true,
                    appBar: CustomAppBar(
                      title: Row(
                        children: [
                          Material(
                            elevation: 6,
                            type: MaterialType.circle,
                            shadowColor: style.colors.onBackgroundOpacity27,
                            color: style.colors.onPrimary,
                            child: InkWell(
                              customBorder: const CircleBorder(),
                              onTap: onDetailsTap,
                              child: Center(
                                child: AvatarWidget.fromRxChat(
                                  c.chat,
                                  radius: AvatarRadius.medium,
                                ),
                              ),
                            ),
                          ),
                          const SizedBox(width: 10),
                          Flexible(
                            child: InkWell(
                              splashFactory: NoSplash.splashFactory,
                              hoverColor: style.colors.transparent,
                              highlightColor: style.colors.transparent,
                              onTap: onDetailsTap,
                              child: DefaultTextStyle.merge(
                                maxLines: 1,
                                overflow: TextOverflow.ellipsis,
                                child: Column(
                                  mainAxisAlignment: MainAxisAlignment.center,
                                  crossAxisAlignment: CrossAxisAlignment.start,
                                  children: [
                                    Row(
                                      children: [
                                        Flexible(
                                          child: Obx(() {
                                            return Text(
                                              c.chat!.title.value,
                                              overflow: TextOverflow.ellipsis,
                                              maxLines: 1,
                                            );
                                          }),
                                        ),
                                        Obx(() {
                                          if (c.chat?.chat.value.muted ==
                                              null) {
                                            return const SizedBox();
                                          }

                                          return const Padding(
                                            padding: EdgeInsets.only(left: 5),
                                            child: SvgIcon(SvgIcons.muted),
                                          );
                                        }),
                                      ],
                                    ),
                                    if (!isMonolog) ChatSubtitle(c.chat!, c.me),
                                  ],
                                ),
                              ),
                            ),
                          ),
                          const SizedBox(width: 10),
                        ],
                      ),
                      padding: const EdgeInsets.only(left: 4),
                      leading: const [StyledBackButton()],
                      actions: [
                        Obx(() {
                          if (c.chat?.blocked == true) {
                            return const SizedBox.shrink();
                          }

                          final List<Widget> children;

                          if (c.selecting.value) {
                            children = [
                              AnimatedButton(
                                key: const Key('CloseButton'),
                                decorator: (c) => Container(
                                  padding:
                                      const EdgeInsets.fromLTRB(12, 0, 2, 0),
                                  height: double.infinity,
                                  child: c,
                                ),
                                onPressed: c.selecting.value
                                    ? c.selecting.toggle
                                    : null,
                                child: const SvgIcon(SvgIcons.closePrimary),
                              ),
                            ];
                          } else if (c.chat!.chat.value.ongoingCall == null) {
                            children = [
                              AnimatedButton(
                                onPressed: () => c.call(true),
                                child: const SvgIcon(SvgIcons.chatVideoCall),
                              ),
                              const SizedBox(width: 28),
                              AnimatedButton(
                                key: const Key('AudioCall'),
                                onPressed: () => c.call(false),
                                child: const SvgIcon(SvgIcons.chatAudioCall),
                              ),
                              const SizedBox(width: 10),
                            ];
                          } else {
                            final Widget child;

                            if (c.inCall) {
                              child = Container(
                                key: const Key('Drop'),
                                height: 32,
                                width: 32,
                                decoration: BoxDecoration(
                                  color: style.colors.danger,
                                  shape: BoxShape.circle,
                                ),
                                child: const Center(
                                  child: SvgIcon(SvgIcons.callEnd),
                                ),
                              );
                            } else {
                              child = Container(
                                key: const Key('Join'),
                                height: 32,
                                width: 32,
                                decoration: BoxDecoration(
                                  color: style.colors.primary,
                                  shape: BoxShape.circle,
                                ),
                                child: const Center(
                                  child: SvgIcon(SvgIcons.callStart),
                                ),
                              );
                            }

                            children = [
                              AnimatedButton(
                                key: const Key('ActiveCallButton'),
                                onPressed: c.inCall ? c.dropCall : c.joinCall,
                                child: SafeAnimatedSwitcher(
                                  duration: 300.milliseconds,
                                  child: child,
                                ),
                              ),
                            ];
                          }

                          return Row(
                            children: [
                              ...children,
                              Obx(() {
                                final bool muted =
                                    c.chat?.chat.value.muted != null;

                                final bool dialog =
                                    c.chat?.chat.value.isDialog == true;

                                final bool isLocal =
                                    c.chat?.chat.value.id.isLocal == true;

                                final bool monolog =
                                    c.chat?.chat.value.isMonolog == true;

                                final bool favorite =
                                    c.chat?.chat.value.favoritePosition != null;

                                final bool contact = c.inContacts.value;

                                final Widget child;

                                child = ContextMenuRegion(
                                  key: c.moreKey,
                                  selector: c.moreKey,
                                  alignment: Alignment.topRight,
                                  enablePrimaryTap: true,
                                  margin: const EdgeInsets.only(
                                    bottom: 4,
                                    right: 10,
                                  ),
                                  actions: [
                                    if (dialog)
                                      ContextMenuButton(
                                        key: Key(
                                          contact
                                              ? 'DeleteFromContactsButton'
                                              : 'AddToContactsButton',
                                        ),
                                        label: contact
                                            ? 'btn_delete_from_contacts'.l10n
                                            : 'btn_add_to_contacts'.l10n,
                                        trailing: SvgIcon(
                                          contact
                                              ? SvgIcons.deleteContact
                                              : SvgIcons.addContact,
                                        ),
                                        onPressed: contact
                                            ? () =>
                                                _removeFromContacts(c, context)
                                            : c.addToContacts,
                                      ),
                                    ContextMenuButton(
                                      key: Key(
                                        favorite
                                            ? 'UnfavoriteChatButton'
                                            : 'FavoriteChatButton',
                                      ),
                                      label: favorite
                                          ? 'btn_delete_from_favorites'.l10n
                                          : 'btn_add_to_favorites'.l10n,
                                      trailing: SvgIcon(
                                        favorite
                                            ? SvgIcons.favoriteSmall
                                            : SvgIcons.unfavoriteSmall,
                                      ),
                                      onPressed: favorite
                                          ? c.unfavoriteChat
                                          : c.favoriteChat,
                                    ),
                                    if (!isLocal) ...[
                                      if (!monolog)
                                        ContextMenuButton(
                                          key: Key(
                                            muted
                                                ? 'UnmuteChatButton'
                                                : 'MuteChatButton',
                                          ),
                                          label: muted
                                              ? PlatformUtils.isMobile
                                                  ? 'btn_unmute'.l10n
                                                  : 'btn_unmute_chat'.l10n
                                              : PlatformUtils.isMobile
                                                  ? 'btn_mute'.l10n
                                                  : 'btn_mute_chat'.l10n,
                                          trailing: SvgIcon(
                                            muted
                                                ? SvgIcons.unmuteSmall
                                                : SvgIcons.muteSmall,
                                          ),
                                          onPressed:
                                              muted ? c.unmuteChat : c.muteChat,
                                        ),
                                      ContextMenuButton(
                                        key: const Key('ClearHistoryButton'),
                                        label: 'btn_clear_history'.l10n,
                                        trailing: const SvgIcon(
                                          SvgIcons.cleanHistory,
                                        ),
                                        onPressed: () => _clearChat(c, context),
                                      ),
                                    ],
                                    if (!monolog && !dialog)
                                      ContextMenuButton(
                                        key: const Key('LeaveGroupButton'),
                                        label: 'btn_leave_group'.l10n,
                                        trailing: const SvgIcon(
                                          SvgIcons.leaveGroup,
                                        ),
                                        onPressed: () =>
                                            _leaveGroup(c, context),
                                      ),
                                    if (!isLocal || monolog)
                                      ContextMenuButton(
                                        key: const Key('HideChatButton'),
                                        label: 'btn_delete_chat'.l10n,
                                        trailing: const SvgIcon(
                                          SvgIcons.cleanHistory,
                                        ),
                                        onPressed: () => _hideChat(c, context),
                                      ),
                                    if (dialog)
                                      ContextMenuButton(
                                        key: const Key('Block'),
                                        label: 'btn_block'.l10n,
                                        trailing: const SvgIcon(SvgIcons.block),
                                        onPressed: () => _blockUser(c, context),
                                      ),
                                  ],
                                  child: Container(
                                    key: const Key('MoreButton'),
                                    padding: const EdgeInsets.only(
                                      left: 20,
                                      right: 21,
                                    ),
                                    height: double.infinity,
                                    child: const SvgIcon(SvgIcons.more),
                                  ),
                                );

                                return AnimatedButton(
                                  child: SafeAnimatedSwitcher(
                                    duration: 250.milliseconds,
                                    child: child,
                                  ),
                                );
                              }),
                            ],
                          );
                        }),
                      ],
                    ),
                    body: Listener(
                      onPointerSignal: c.settings.value?.timelineEnabled == true
                          ? (s) {
                              if (s is PointerScrollEvent) {
                                if ((s.scrollDelta.dy.abs() < 3 &&
                                        s.scrollDelta.dx.abs() > 3) ||
                                    c.isHorizontalScroll.value) {
                                  double value =
                                      _animation.value + s.scrollDelta.dx / 100;
                                  _animation.value = value.clamp(0, 1);

                                  if (_animation.value == 0 ||
                                      _animation.value == 1) {
                                    _resetHorizontalScroll(c, 10.milliseconds);
                                  } else {
                                    _resetHorizontalScroll(c);
                                  }
                                }
                              }
                            }
                          : null,
                      onPointerPanZoomUpdate: (s) {
                        if (c.scrollOffset.dx.abs() < 7 &&
                            c.scrollOffset.dy.abs() < 7) {
                          c.scrollOffset = c.scrollOffset.translate(
                            s.panDelta.dx.abs(),
                            s.panDelta.dy.abs(),
                          );
                        }
                      },
                      onPointerMove: (d) {
                        if (c.scrollOffset.dx.abs() < 7 &&
                            c.scrollOffset.dy.abs() < 7) {
                          c.scrollOffset = c.scrollOffset.translate(
                            d.delta.dx.abs(),
                            d.delta.dy.abs(),
                          );
                        }
                      },
                      onPointerUp: (_) => c.scrollOffset = Offset.zero,
                      onPointerCancel: (_) => c.scrollOffset = Offset.zero,
                      child: RawGestureDetector(
                        behavior: HitTestBehavior.translucent,
                        gestures: {
                          if (c.settings.value?.timelineEnabled == true &&
                              c.isSelecting.isFalse)
                            AllowMultipleHorizontalDragGestureRecognizer:
                                GestureRecognizerFactoryWithHandlers<
                                    AllowMultipleHorizontalDragGestureRecognizer>(
                              () =>
                                  AllowMultipleHorizontalDragGestureRecognizer(),
                              (AllowMultipleHorizontalDragGestureRecognizer
                                  instance) {
                                instance.onUpdate = (d) {
                                  if (!c.isItemDragged.value &&
                                      c.scrollOffset.dy.abs() < 7 &&
                                      c.scrollOffset.dx.abs() > 7 &&
                                      c.isSelecting.isFalse) {
                                    double value =
                                        (_animation.value - d.delta.dx / 100)
                                            .clamp(0, 1);

                                    if (_animation.value != 1 && value == 1 ||
                                        _animation.value != 0 && value == 0) {
                                      HapticFeedback.selectionClick();
                                    }

                                    _animation.value = value.clamp(0, 1);
                                  }
                                };

                                instance.onEnd = (d) async {
                                  c.scrollOffset = Offset.zero;
                                  if (!c.isItemDragged.value &&
                                      _animation.value != 1 &&
                                      _animation.value != 0) {
                                    if (_animation.value >= 0.5) {
                                      await _animation.forward();
                                      HapticFeedback.selectionClick();
                                    } else {
                                      await _animation.reverse();
                                      HapticFeedback.selectionClick();
                                    }
                                  }
                                };
                              },
                            )
                        },
                        child: Stack(
                          children: [
                            // Required for the [Stack] to take [Scaffold]'s
                            // size.
                            IgnorePointer(
                              child: ContextMenuInterceptor(child: Container()),
                            ),
                            Obx(() {
                              final Widget child = FlutterListView(
                                key: const Key('MessagesList'),
                                controller: c.listController,
                                physics: c.isHorizontalScroll.isTrue ||
                                        (PlatformUtils.isDesktop &&
                                            c.isItemDragged.isTrue)
                                    ? const NeverScrollableScrollPhysics()
                                    : const BouncingScrollPhysics(),
                                reverse: true,
                                delegate: FlutterListViewDelegate(
                                  (context, i) => _listElement(context, c, i),
                                  // ignore: invalid_use_of_protected_member
                                  childCount: c.elements.value.length,
                                  stickyAtTailer: true,
                                  keepPosition: true,
                                  keepPositionOffset: c.active.isTrue
                                      ? c.keepPositionOffset.value
                                      : 1,
                                  onItemKey: (i) => c.elements.values
                                      .elementAt(i)
                                      .id
                                      .toString(),
                                  onItemSticky: (i) => c.elements.values
                                      .elementAt(i) is DateTimeElement,
                                  initIndex: c.initIndex,
                                  initOffset: c.initOffset,
                                  initOffsetBasedOnBottom: false,
                                  disableCacheItems: kDebugMode ? true : false,
                                ),
                              );

                              if (PlatformUtils.isMobile) {
                                if (!PlatformUtils.isWeb) {
                                  return Scrollbar(
                                    controller: c.listController,
                                    child: child,
                                  );
                                } else {
                                  return child;
                                }
                              }

                              return SelectionArea(
                                onSelectionChanged: (a) =>
                                    c.selection.value = a,
                                contextMenuBuilder: (_, __) => const SizedBox(),
                                selectionControls: EmptyTextSelectionControls(),
                                child: ContextMenuInterceptor(child: child),
                              );
                            }),
                            Obx(() {
                              if ((c.chat!.status.value.isSuccess ||
                                      c.chat!.status.value.isEmpty) &&
                                  c.chat!.messages.isEmpty) {
                                return Center(
                                  child: Container(
                                    margin: const EdgeInsets.symmetric(
                                      horizontal: 8,
                                    ),
                                    padding: const EdgeInsets.symmetric(
                                      horizontal: 12,
                                      vertical: 8,
                                    ),
                                    decoration: BoxDecoration(
                                      borderRadius: BorderRadius.circular(15),
                                      border: style.systemMessageBorder,
                                      color: style.systemMessageColor,
                                    ),
                                    child: Text(
                                      key: const Key('NoMessages'),
                                      isMonolog
                                          ? 'label_chat_monolog_description'
                                              .l10n
                                          : 'label_no_messages'.l10n,
                                      textAlign: TextAlign.center,
                                      style: style
                                          .fonts.small.regular.onBackground,
                                    ),
                                  ),
                                );
                              }
                              if (c.chat!.status.value.isLoading) {
                                return const Center(
                                  child: CustomProgressIndicator(),
                                );
                              }

                              return const SizedBox();
                            }),
                          ],
                        ),
                      ),
                    ),
                    floatingActionButton: Obx(() {
                      return SizedBox(
                        width: 50,
                        height: 50,
                        child: SafeAnimatedSwitcher(
                          duration: 200.milliseconds,
                          child: c.canGoBack.isTrue
                              ? FloatingActionButton.small(
                                  onPressed: c.animateToBack,
                                  child: const Icon(Icons.arrow_upward),
                                )
                              : c.canGoDown.isTrue
                                  ? FloatingActionButton.small(
                                      onPressed: c.animateToBottom,
                                      child: const Icon(Icons.arrow_downward),
                                    )
                                  : const SizedBox(),
                        ),
                      );
                    }),
                    bottomNavigationBar: Padding(
                      padding: Insets.dense.copyWith(top: 0),
                      child: _bottomBar(c),
                    ),
                  ),
                  IgnorePointer(
                    child: Obx(() {
                      return SafeAnimatedSwitcher(
                        duration: 200.milliseconds,
                        child: c.isDraggingFiles.value
                            ? Container(
                                color: style.colors.onBackgroundOpacity27,
                                child: Center(
                                  child: AnimatedDelayedScale(
                                    duration: const Duration(milliseconds: 300),
                                    beginScale: 1,
                                    endScale: 1.06,
                                    child: ConditionalBackdropFilter(
                                      borderRadius: BorderRadius.circular(16),
                                      child: Container(
                                        decoration: BoxDecoration(
                                          borderRadius:
                                              BorderRadius.circular(16),
                                          color: style
                                              .colors.onBackgroundOpacity27,
                                        ),
                                        child: const Padding(
                                          padding: EdgeInsets.all(16),
                                          child: SvgIcon(SvgIcons.addBigger),
                                        ),
                                      ),
                                    ),
                                  ),
                                ),
                              )
                            : null,
                      );
                    }),
                  ),
                ],
              ),
            ),
          );
        });
      },
    );
  }

  /// Builds a visual representation of a [ListElement] identified by the
  /// provided index.
  Widget _listElement(BuildContext context, ChatController c, int i) {
    final style = Theme.of(context).style;

    ListElement element = c.elements.values.elementAt(i);
    bool isLast = i == 0;

    ListElement? previous;
    bool previousSame = false;

    if (element is ChatMessageElement ||
        element is ChatCallElement ||
        element is ChatInfoElement ||
        element is ChatForwardElement) {
      if (i < c.elements.length - 1) {
        previous = c.elements.values.elementAt(i + 1);
        if (previous is LoaderElement && i < c.elements.length - 2) {
          previous = c.elements.values.elementAt(i + 2);
        }
      }

      if (previous != null) {
        UserId author;

        if (element is ChatMessageElement) {
          author = element.item.value.author.id;
        } else if (element is ChatCallElement) {
          author = element.item.value.author.id;
        } else if (element is ChatInfoElement) {
          author = element.item.value.author.id;
        } else if (element is ChatForwardElement) {
          author = element.authorId;
        } else {
          throw Exception('Unreachable');
        }

        previousSame = (previous is ChatMessageElement &&
                previous.item.value.author.id == author &&
                element.id.at.val
                        .difference(previous.item.value.at.val)
                        .abs() <=
                    const Duration(minutes: 5)) ||
            (previous is ChatCallElement &&
                previous.item.value.author.id == author &&
                element.id.at.val
                        .difference(previous.item.value.at.val)
                        .abs() <=
                    const Duration(minutes: 5)) ||
            (previous is ChatForwardElement &&
                previous.authorId == author &&
                element.id.at.val.difference(previous.id.at.val).abs() <=
                    const Duration(minutes: 5));
      }
    }

    if (element is ChatMessageElement ||
        element is ChatCallElement ||
        element is ChatInfoElement) {
      Rx<ChatItem> e;

      if (element is ChatMessageElement) {
        e = element.item;
      } else if (element is ChatCallElement) {
        e = element.item;
      } else if (element is ChatInfoElement) {
        e = element.item;
      } else {
        throw Exception('Unreachable');
      }

      final FutureOr<RxUser?> user = c.getUser(e.value.author.id);

      return Padding(
        padding: EdgeInsets.only(
          top: previousSame || previous is UnreadMessagesElement ? 0 : 9,
          bottom: isLast ? ChatController.lastItemBottomOffset : 0,
        ),
        child: FutureBuilder<RxUser?>(
          future: user is Future<RxUser?> ? user : null,
          builder: (_, snapshot) => Obx(() {
            return HighlightedContainer(
              highlight:
                  c.highlightIndex.value == i || c.selected.contains(element),
              padding: const EdgeInsets.fromLTRB(8, 1.5, 8, 1.5),
<<<<<<< HEAD
              child: _selectable(
                context,
                c,
                item: element,
                overlay:
                    e.value.author.id != c.me || element is ChatInfoElement,
                child: ChatItemWidget(
                  chat: c.chat!.chat,
                  item: e,
                  me: c.me!,
                  avatar: !previousSame,
                  loadImages: c.settings.value?.loadImages != false,
                  reads: c.chat!.members.length > 10
                      ? []
                      : c.chat!.reads.where((m) =>
                          m.at == e.value.at &&
                          m.memberId != c.me &&
                          m.memberId != e.value.author.id),
                  user: snapshot.data ?? (user is RxUser? ? user : null),
                  getUser: c.getUser,
                  animation: _animation,
                  timestamp: c.settings.value?.timelineEnabled != true,
                  onHide: () => c.hideChatItem(e.value),
                  onDelete: () => c.deleteMessage(e.value),
                  onReply: () {
                    final field = c.edit.value ?? c.send;

                    if (field.replied.any((i) => i.id == e.value.id)) {
                      field.replied.removeWhere((i) => i.id == e.value.id);
                    } else {
                      field.replied.add(e.value);
                    }
                  },
                  onCopy: (text) {
                    if (c.selection.value?.plainText.isNotEmpty == true) {
                      c.copyText(c.selection.value!.plainText);
                    } else {
                      c.copyText(text);
                    }
                  },
                  onRepliedTap: (q) async {
                    if (q.original != null) {
                      await c.animateTo(q.original!.id);
                    }
                  },
                  onGallery: c.calculateGallery,
                  onResend: () => c.resendItem(e.value),
                  onEdit: () => c.editMessage(e.value),
                  onDrag: (d) => c.isItemDragged.value = d,
                  onFileTap: (a) => c.download(e.value, a),
                  onAttachmentError: () async {
                    await c.chat?.updateAttachments(e.value);
                    await Future.delayed(Duration.zero);
                  },
                  onSelecting: (s) => c.isSelecting.value = s,
                  onSelect: c.selecting.toggle,
                ),
=======
              child: ChatItemWidget(
                chat: c.chat!.chat,
                item: e,
                me: c.me!,
                avatar: !previousSame,
                loadImages: c.settings.value?.loadImages != false,
                reads: c.chat!.members.length > 10
                    ? []
                    : c.chat!.reads.where((m) =>
                        m.at == e.value.at &&
                        m.memberId != c.me &&
                        m.memberId != e.value.author.id),
                user: snapshot.data ?? (user is RxUser? ? user : null),
                getUser: c.getUser,
                animation: _animation,
                timestamp: c.settings.value?.timelineEnabled != true,
                onHide: () => c.hideChatItem(e.value),
                onDelete: () => c.deleteMessage(e.value),
                onReply: () {
                  MessageFieldController field = c.edit.value ?? c.send;

                  if (field.replied.any((i) => i.id == e.value.id)) {
                    field.replied.removeWhere((i) => i.id == e.value.id);
                  } else {
                    field.replied.add(e.value);
                  }
                },
                onCopy: (text) {
                  if (c.selection.value?.plainText.isNotEmpty == true) {
                    c.copyText(c.selection.value!.plainText);
                  } else {
                    c.copyText(text);
                  }
                },
                onRepliedTap: (q) async {
                  if (q.original != null) {
                    await c.animateTo(q.original!.id);
                  }
                },
                onGallery: c.calculateGallery,
                onResend: () => c.resendItem(e.value),
                onEdit: () => c.editMessage(e.value),
                onDrag: (d) => c.isItemDragged.value = d,
                onFileTap: (a) => c.downloadFile(e.value, a),
                onAttachmentError: () async {
                  await c.chat?.updateAttachments(e.value);
                  await Future.delayed(Duration.zero);
                },
                onSelecting: (s) => c.isSelecting.value = s,
                onDownload: c.downloadMedia,
                onDownloadAs: c.downloadMediaAs,
                onSave: (a) => c.saveToGallery(a, e.value),
>>>>>>> 4d4a8227
              ),
            );
          }),
        ),
      );
    } else if (element is ChatForwardElement) {
      final FutureOr<RxUser?> user = c.getUser(element.authorId);

      return Padding(
        padding: EdgeInsets.only(
          top: previousSame || previous is UnreadMessagesElement ? 0 : 9,
          bottom: isLast ? ChatController.lastItemBottomOffset : 0,
        ),
        child: FutureBuilder<RxUser?>(
          future: user is Future<RxUser?> ? user : null,
          builder: (_, snapshot) => Obx(() {
            return HighlightedContainer(
              highlight:
                  c.highlightIndex.value == i || c.selected.contains(element),
              padding: const EdgeInsets.fromLTRB(8, 1.5, 8, 1.5),
              child: _selectable(
                context,
                c,
                item: element,
                overlay: element.authorId != c.me,
                child: ChatForwardWidget(
                  key: Key('ChatForwardWidget_${element.id}'),
                  chat: c.chat!.chat,
                  forwards: element.forwards,
                  note: element.note,
                  authorId: element.authorId,
                  me: c.me!,
                  loadImages: c.settings.value?.loadImages != false,
                  reads: c.chat!.members.length > 10
                      ? []
                      : c.chat!.reads.where((m) =>
                          m.at == element.forwards.last.value.at &&
                          m.memberId != c.me &&
                          m.memberId != element.authorId),
                  user: snapshot.data ?? (user is RxUser? ? user : null),
                  getUser: c.getUser,
                  animation: _animation,
                  timestamp: c.settings.value?.timelineEnabled != true,
                  onHide: () async {
                    final List<Future> futures = [];

                    for (Rx<ChatItem> f in element.forwards) {
                      futures.add(c.hideChatItem(f.value));
                    }

                    if (element.note.value != null) {
                      futures.add(c.hideChatItem(element.note.value!.value));
                    }

                    await Future.wait(futures);
                  },
                  onDelete: () async {
                    final List<Future> futures = [];

                    for (Rx<ChatItem> f in element.forwards) {
                      futures.add(c.deleteMessage(f.value));
                    }

                    if (element.note.value != null) {
                      futures.add(c.deleteMessage(element.note.value!.value));
                    }

                    await Future.wait(futures);
                  },
                  onReply: () {
                    final MessageFieldController field = c.edit.value ?? c.send;

                    if (element.forwards.any((e) =>
                            field.replied.any((i) => i.id == e.value.id)) ||
                        field.replied
                            .any((i) => i.id == element.note.value?.value.id)) {
                      for (Rx<ChatItem> e in element.forwards) {
                        field.replied.removeWhere((i) => i.id == e.value.id);
                      }

                      if (element.note.value != null) {
                        field.replied.removeWhere(
                          (i) => i.id == element.note.value!.value.id,
                        );
                      }
                    } else {
                      if (element.note.value != null) {
                        field.replied.add(element.note.value!.value);
                      }

                      for (Rx<ChatItem> e in element.forwards) {
                        field.replied.add(e.value);
                      }
                    }
                  },
                  onCopy: (text) {
                    if (c.selection.value?.plainText.isNotEmpty == true) {
                      c.copyText(c.selection.value!.plainText);
                    } else {
                      c.copyText(text);
                    }
<<<<<<< HEAD
                  },
                  onGallery: c.calculateGallery,
                  onEdit: () => c.editMessage(element.note.value!.value),
                  onDrag: (d) => c.isItemDragged.value = d,
                  onForwardedTap: (quote) {
                    if (quote.original != null) {
                      if (quote.original!.chatId == c.id) {
                        c.animateTo(quote.original!.id);
                      } else {
                        router.chat(
                          quote.original!.chatId,
                          itemId: quote.original!.id,
                          push: true,
                        );
                      }
                    }
                  },
                  onFileTap: c.download,
                  onAttachmentError: () async {
                    for (ChatItem item in [
                      element.note.value?.value,
                      ...element.forwards.map((e) => e.value),
                    ].whereNotNull()) {
                      await c.chat?.updateAttachments(item);
                    }

                    await Future.delayed(Duration.zero);
                  },
                  onSelecting: (s) => c.isSelecting.value = s,
                  onSelect: c.selecting.toggle,
                ),
=======
                  }
                },
                onFileTap: c.downloadFile,
                onAttachmentError: () async {
                  for (ChatItem item in [
                    element.note.value?.value,
                    ...element.forwards.map((e) => e.value),
                  ].whereNotNull()) {
                    await c.chat?.updateAttachments(item);
                  }

                  await Future.delayed(Duration.zero);
                },
                onSelecting: (s) => c.isSelecting.value = s,
>>>>>>> 4d4a8227
              ),
            );
          }),
        ),
      );
    } else if (element is DateTimeElement) {
      return SelectionContainer.disabled(
        child: Obx(() {
          return TimeLabelWidget(
            element.id.at.val,
            animation: _animation,
            opacity: c.stickyIndex.value == i && c.showSticky.isFalse ? 0 : 1,
          );
        }),
      );
    } else if (element is UnreadMessagesElement) {
      return SelectionContainer.disabled(child: UnreadLabel(c.unreadMessages));
    } else if (element is LoaderElement) {
      return Obx(() {
        final Widget child;

        if (c.showLoaders.value) {
          child = SizedBox.square(
            dimension: ChatController.loaderHeight,
            child: Center(
              key: const ValueKey(1),
              child: Padding(
                padding: const EdgeInsets.only(top: 12, bottom: 12),
                child: Center(
                  child: ColoredBox(
                    color: style.colors.almostTransparent,
                    child: const CustomProgressIndicator(),
                  ),
                ),
              ),
            ),
          );
        } else {
          child = SizedBox(
            key: const ValueKey(2),
            height: c.listController.position.pixels == 0
                ? isLast
                    ? ChatController.lastItemBottomOffset
                    : null
                : ChatController.loaderHeight,
          );
        }

        return AnimatedSizeAndFade(
          fadeDuration: const Duration(milliseconds: 200),
          sizeDuration: const Duration(milliseconds: 200),
          child: child,
        );
      });
    }

    return const SizedBox();
  }

  /// Opens a confirmation popup leaving this [Chat].
  Future<void> _leaveGroup(ChatController c, BuildContext context) async {
    final bool? result = await MessagePopup.alert(
      'label_leave_group'.l10n,
      description: [TextSpan(text: 'alert_you_will_leave_group'.l10n)],
    );

    if (result == true) {
      await c.leaveGroup();
    }
  }

  /// Opens a confirmation popup hiding this [Chat].
  Future<void> _hideChat(ChatController c, BuildContext context) async {
    final style = Theme.of(context).style;

    final bool? result = await MessagePopup.alert(
      'label_delete_chat'.l10n,
      description: [
        TextSpan(text: 'alert_chat_will_be_deleted1'.l10n),
        TextSpan(
          text: c.chat?.title.value,
          style: style.fonts.normal.regular.onBackground,
        ),
        TextSpan(text: 'alert_chat_will_be_deleted2'.l10n),
      ],
    );

    if (result == true) {
      await c.hideChat();
    }
  }

  /// Opens a confirmation popup clearing this [Chat].
  Future<void> _clearChat(ChatController c, BuildContext context) async {
    final style = Theme.of(context).style;

    final bool? result = await MessagePopup.alert(
      'label_clear_history'.l10n,
      description: [
        TextSpan(text: 'alert_chat_will_be_cleared1'.l10n),
        TextSpan(
          text: c.chat?.title.value,
          style: style.fonts.normal.regular.onBackground,
        ),
        TextSpan(text: 'alert_chat_will_be_cleared2'.l10n),
      ],
    );

    if (result == true) {
      await c.clearChat();
    }
  }

  /// Opens a confirmation popup blocking the [User].
  Future<void> _blockUser(ChatController c, BuildContext context) async {
    final style = Theme.of(context).style;

    final bool? result = await MessagePopup.alert(
      'label_block'.l10n,
      description: [
        TextSpan(text: 'alert_user_will_be_blocked1'.l10n),
        TextSpan(
          text:
              c.user?.user.value.name?.val ?? c.user?.user.value.num.toString(),
          style: style.fonts.normal.regular.onBackground,
        ),
        TextSpan(text: 'alert_user_will_be_blocked2'.l10n),
      ],
      additional: [
        const SizedBox(height: 25),
        ReactiveTextField(state: c.reason, label: 'label_reason'.l10n),
      ],
    );

    if (result == true) {
      await c.block();
    }
  }

  /// Opens a confirmation popup deleting the [User] from address book.
  Future<void> _removeFromContacts(
    ChatController c,
    BuildContext context,
  ) async {
    final style = Theme.of(context).style;

    final bool? result = await MessagePopup.alert(
      'label_delete_contact'.l10n,
      description: [
        TextSpan(text: 'alert_contact_will_be_removed1'.l10n),
        TextSpan(
          text:
              c.user?.user.value.name?.val ?? c.user?.user.value.num.toString(),
          style: style.fonts.normal.regular.onBackground,
        ),
        TextSpan(text: 'alert_contact_will_be_removed2'.l10n),
      ],
    );

    if (result == true) {
      await c.removeFromContacts();
    }
  }

  /// Returns a bottom bar of this [ChatView] to display under the messages list
  /// containing a send/edit field.
  Widget _bottomBar(ChatController c) {
<<<<<<< HEAD
    final style = Theme.of(context).style;
=======
    if (c.chat?.blocked == true) {
      return SafeArea(child: UnblockButton(c.unblock));
    }
>>>>>>> 4d4a8227

    return Obx(() {
      if (c.selecting.value) {
        final bool canForward = c.selected.isNotEmpty &&
            !c.selected
                .any((e) => e is ChatCallElement || e is ChatInfoElement);
        final bool canDelete = c.selected.isNotEmpty;

        return SafeArea(
          child: Container(
            decoration: BoxDecoration(
              borderRadius: style.cardRadius,
              boxShadow: [
                CustomBoxShadow(
                  blurRadius: 8,
                  color: style.colors.onBackgroundOpacity13,
                ),
              ],
            ),
            child: Container(
              constraints: const BoxConstraints(minHeight: 57),
              decoration: BoxDecoration(
                borderRadius: style.cardRadius,
                color: style.cardColor,
              ),
              child: Row(
                mainAxisAlignment: MainAxisAlignment.center,
                crossAxisAlignment: CrossAxisAlignment.center,
                children: [
                  const SizedBox(width: 20),
                  AnimatedButton(
                    key: const Key('ForwardButton'),
                    enabled: canForward,
                    onPressed: canForward
                        ? () async {
                            final items = c.selected.asItems
                                .map((e) => ChatItemQuoteInput(item: e))
                                .toList();

                            items
                                .sort((a, b) => b.item.at.compareTo(a.item.at));

                            final result = await ChatForwardView.show(
                              router.context!,
                              c.id,
                              items,
                            );

                            if (result == true) {
                              c.selecting.value = false;
                            }
                          }
                        : null,
                    child: SafeAnimatedSwitcher(
                      duration: 150.milliseconds,
                      child: SvgIcon(
                        key: Key(canForward ? '0' : '1'),
                        canForward
                            ? SvgIcons.forward
                            : SvgIcons.forwardDisabled,
                      ),
                    ),
                  ),
                  const SizedBox(width: 24),
                  AnimatedButton(
                    key: const Key('DeleteButton'),
                    enabled: canDelete,
                    onPressed: canDelete
                        ? () async {
                            final bool deletable =
                                c.chat?.chat.value.isMonolog == true ||
                                    c.selected.every((e) {
                                      if (e is ChatMessageElement) {
                                        return e.item.value.author.id == c.me &&
                                            c.chat?.chat.value.isRead(
                                                  e.item.value,
                                                  c.me,
                                                ) ==
                                                false;
                                      } else if (e is ChatForwardElement) {
                                        return e.authorId == c.me &&
                                            c.chat?.chat.value.isRead(
                                                  e.forwards.first.value,
                                                  c.me,
                                                ) ==
                                                false;
                                      } else if (e is ChatInfoElement) {
                                        return false;
                                      } else if (e is ChatCallElement) {
                                        return false;
                                      }

                                      return false;
                                    });

                            final result = await ConfirmDialog.show(
                              context,
                              title: 'label_delete_message'.l10n,
                              description: deletable
                                  ? null
                                  : 'label_message_will_deleted_for_you'.l10n,
                              initial: 1,
                              variants: [
                                ConfirmDialogVariant(
                                  key: const Key('HideForMe'),
                                  label: 'label_delete_for_me'.l10n,
                                  onProceed: () async {
                                    return await Future.wait(
                                      c.selected.asItems.map(c.hideChatItem),
                                    );
                                  },
                                ),
                                if (deletable)
                                  ConfirmDialogVariant(
                                    key: const Key('DeleteForAll'),
                                    label: 'label_delete_for_everyone'.l10n,
                                    onProceed: () async {
                                      return await Future.wait(
                                        c.selected.asItems.map(c.deleteMessage),
                                      );
                                    },
                                  )
                              ],
                            );

                            if (result != null) {
                              c.selecting.value = false;
                            }
                          }
                        : null,
                    child: SafeAnimatedSwitcher(
                      duration: 150.milliseconds,
                      child: SvgIcon(
                        key: Key(canDelete ? '0' : '1'),
                        canDelete
                            ? SvgIcons.deleteBig
                            : SvgIcons.deleteBigDisabled,
                      ),
                    ),
                  ),
                  const Spacer(),
                  const SizedBox(width: 24),
                  if (c.elements.isEmpty)
                    const SelectedDot(
                      selected: false,
                      inverted: false,
                      outlined: true,
                      size: 21,
                    )
                  else
                    Obx(() {
                      final bool selected = c.elements.values.every((e) {
                        if (e is ChatMessageElement ||
                            e is ChatInfoElement ||
                            e is ChatCallElement ||
                            e is ChatForwardElement) {
                          return c.selected.contains(e);
                        }

                        return true;
                      });

                      return AnimatedButton(
                        onPressed: () {
                          if (selected) {
                            c.selected.clear();
                          } else {
                            for (var e in c.elements.values) {
                              if (e is ChatMessageElement ||
                                  e is ChatInfoElement ||
                                  e is ChatCallElement ||
                                  e is ChatForwardElement) {
                                if (!c.selected.contains(e)) {
                                  c.selected.add(e);
                                }
                              }
                            }
                          }
                        },
                        child: SelectedDot(
                          selected: selected,
                          inverted: false,
                          outlined: !selected,
                          size: 21,
                        ),
                      );
                    }),
                  const SizedBox(width: 12),
                ],
              ),
            ),
          ),
        );
      }

      if (c.chat?.blacklisted == true) {
        return SafeArea(child: UnblockButton(c.unblacklist));
      }

      if (c.edit.value != null) {
        return MessageFieldView(
          key: const Key('EditField'),
          controller: c.edit.value,
          onChanged: c.chat?.chat.value.isMonolog == true ? null : c.keepTyping,
          onItemPressed: (id) => c.animateTo(id),
        );
      }

      return MessageFieldView(
        key: const Key('SendField'),
        controller: c.send,
        onChanged: c.chat?.chat.value.isMonolog == true ? null : c.keepTyping,
        onItemPressed: (id) => c.animateTo(id),
        canForward: true,
      );
    });
  }

  /// Cancels a [ChatController.horizontalScrollTimer] and starts it again with
  /// the provided [duration].
  ///
  /// Defaults to 50 milliseconds if no [duration] is provided.
  void _resetHorizontalScroll(ChatController c, [Duration? duration]) {
    c.isHorizontalScroll.value = true;
    c.horizontalScrollTimer.value?.cancel();
    c.horizontalScrollTimer.value = Timer(duration ?? 50.milliseconds, () {
      if (_animation.value >= 0.5) {
        _animation.forward();
      } else {
        _animation.reverse();
      }
      c.isHorizontalScroll.value = false;
      c.horizontalScrollTimer.value = null;
    });
  }

  /// Builds a selectable clickable overlay over the provided [child].
  Widget _selectable(
    BuildContext context,
    ChatController c, {
    required ListElement item,
    required bool overlay,
    required Widget child,
  }) {
    return Obx(() {
      final bool selected = c.selected.contains(item);

      return WidgetButton(
        onPressed: c.selecting.value
            ? selected
                ? () => c.selected.remove(item)
                : () => c.selected.add(item)
            : null,
        child: Stack(
          children: [
            Row(
              children: [
                Expanded(
                  child: c.selecting.value
                      ? SelectionContainer.disabled(
                          child: IgnorePointer(child: child),
                        )
                      : child,
                ),
                if (!overlay)
                  AnimatedSize(
                    duration: 150.milliseconds,
                    child: c.selecting.value
                        ? const SizedBox(key: Key('Expanded'), width: 32)
                        : const SizedBox(),
                  ),
              ],
            ),
            Positioned.fill(
              child: Align(
                alignment: Alignment.centerRight,
                child: c.selecting.value
                    ? Padding(
                        padding: const EdgeInsets.only(left: 8),
                        child: SelectedDot(selected: selected, darken: 0.1),
                      )
                    : const SizedBox(),
              ),
            ),
          ],
        ),
      );
    });
  }
}

/// [ScrollBehavior] for scrolling with every available [PointerDeviceKind]s.
class CustomScrollBehavior extends MaterialScrollBehavior {
  @override
  Set<PointerDeviceKind> get dragDevices => PointerDeviceKind.values.toSet();
}

/// [GestureRecognizer] recognizing and allowing multiple horizontal drags.
class AllowMultipleHorizontalDragGestureRecognizer
    extends HorizontalDragGestureRecognizer {
  @override
  void rejectGesture(int pointer) => acceptGesture(pointer);
}<|MERGE_RESOLUTION|>--- conflicted
+++ resolved
@@ -51,12 +51,8 @@
 import '/ui/widget/progress_indicator.dart';
 import '/ui/widget/selected_dot.dart';
 import '/ui/widget/svg/svg.dart';
-<<<<<<< HEAD
-import '/ui/widget/widget_button.dart';
-=======
 import '/ui/widget/text_field.dart';
 import '/util/message_popup.dart';
->>>>>>> 4d4a8227
 import '/util/platform_utils.dart';
 import 'controller.dart';
 import 'forward/view.dart';
@@ -828,7 +824,6 @@
               highlight:
                   c.highlightIndex.value == i || c.selected.contains(element),
               padding: const EdgeInsets.fromLTRB(8, 1.5, 8, 1.5),
-<<<<<<< HEAD
               child: _selectable(
                 context,
                 c,
@@ -855,58 +850,6 @@
                   onDelete: () => c.deleteMessage(e.value),
                   onReply: () {
                     final field = c.edit.value ?? c.send;
-
-                    if (field.replied.any((i) => i.id == e.value.id)) {
-                      field.replied.removeWhere((i) => i.id == e.value.id);
-                    } else {
-                      field.replied.add(e.value);
-                    }
-                  },
-                  onCopy: (text) {
-                    if (c.selection.value?.plainText.isNotEmpty == true) {
-                      c.copyText(c.selection.value!.plainText);
-                    } else {
-                      c.copyText(text);
-                    }
-                  },
-                  onRepliedTap: (q) async {
-                    if (q.original != null) {
-                      await c.animateTo(q.original!.id);
-                    }
-                  },
-                  onGallery: c.calculateGallery,
-                  onResend: () => c.resendItem(e.value),
-                  onEdit: () => c.editMessage(e.value),
-                  onDrag: (d) => c.isItemDragged.value = d,
-                  onFileTap: (a) => c.download(e.value, a),
-                  onAttachmentError: () async {
-                    await c.chat?.updateAttachments(e.value);
-                    await Future.delayed(Duration.zero);
-                  },
-                  onSelecting: (s) => c.isSelecting.value = s,
-                  onSelect: c.selecting.toggle,
-                ),
-=======
-              child: ChatItemWidget(
-                chat: c.chat!.chat,
-                item: e,
-                me: c.me!,
-                avatar: !previousSame,
-                loadImages: c.settings.value?.loadImages != false,
-                reads: c.chat!.members.length > 10
-                    ? []
-                    : c.chat!.reads.where((m) =>
-                        m.at == e.value.at &&
-                        m.memberId != c.me &&
-                        m.memberId != e.value.author.id),
-                user: snapshot.data ?? (user is RxUser? ? user : null),
-                getUser: c.getUser,
-                animation: _animation,
-                timestamp: c.settings.value?.timelineEnabled != true,
-                onHide: () => c.hideChatItem(e.value),
-                onDelete: () => c.deleteMessage(e.value),
-                onReply: () {
-                  MessageFieldController field = c.edit.value ?? c.send;
 
                   if (field.replied.any((i) => i.id == e.value.id)) {
                     field.replied.removeWhere((i) => i.id == e.value.id);
@@ -939,7 +882,7 @@
                 onDownload: c.downloadMedia,
                 onDownloadAs: c.downloadMediaAs,
                 onSave: (a) => c.saveToGallery(a, e.value),
->>>>>>> 4d4a8227
+                  onSelect: c.selecting.toggle,
               ),
             );
           }),
@@ -1030,50 +973,32 @@
                         field.replied.add(element.note.value!.value);
                       }
 
-                      for (Rx<ChatItem> e in element.forwards) {
-                        field.replied.add(e.value);
-                      }
+                    for (Rx<ChatItem> e in element.forwards) {
+                      field.replied.add(e.value);
                     }
-                  },
-                  onCopy: (text) {
-                    if (c.selection.value?.plainText.isNotEmpty == true) {
-                      c.copyText(c.selection.value!.plainText);
+                  }
+                },
+                onCopy: (text) {
+                  if (c.selection.value?.plainText.isNotEmpty == true) {
+                    c.copyText(c.selection.value!.plainText);
+                  } else {
+                    c.copyText(text);
+                  }
+                },
+                onGallery: c.calculateGallery,
+                onEdit: () => c.editMessage(element.note.value!.value),
+                onDrag: (d) => c.isItemDragged.value = d,
+                onForwardedTap: (quote) {
+                  if (quote.original != null) {
+                    if (quote.original!.chatId == c.id) {
+                      c.animateTo(quote.original!.id);
                     } else {
-                      c.copyText(text);
+                      router.chat(
+                        quote.original!.chatId,
+                        itemId: quote.original!.id,
+                        push: true,
+                      );
                     }
-<<<<<<< HEAD
-                  },
-                  onGallery: c.calculateGallery,
-                  onEdit: () => c.editMessage(element.note.value!.value),
-                  onDrag: (d) => c.isItemDragged.value = d,
-                  onForwardedTap: (quote) {
-                    if (quote.original != null) {
-                      if (quote.original!.chatId == c.id) {
-                        c.animateTo(quote.original!.id);
-                      } else {
-                        router.chat(
-                          quote.original!.chatId,
-                          itemId: quote.original!.id,
-                          push: true,
-                        );
-                      }
-                    }
-                  },
-                  onFileTap: c.download,
-                  onAttachmentError: () async {
-                    for (ChatItem item in [
-                      element.note.value?.value,
-                      ...element.forwards.map((e) => e.value),
-                    ].whereNotNull()) {
-                      await c.chat?.updateAttachments(item);
-                    }
-
-                    await Future.delayed(Duration.zero);
-                  },
-                  onSelecting: (s) => c.isSelecting.value = s,
-                  onSelect: c.selecting.toggle,
-                ),
-=======
                   }
                 },
                 onFileTap: c.downloadFile,
@@ -1085,10 +1010,11 @@
                     await c.chat?.updateAttachments(item);
                   }
 
-                  await Future.delayed(Duration.zero);
-                },
-                onSelecting: (s) => c.isSelecting.value = s,
->>>>>>> 4d4a8227
+                    await Future.delayed(Duration.zero);
+                  },
+                  onSelecting: (s) => c.isSelecting.value = s,
+                  onSelect: c.selecting.toggle,
+                ),
               ),
             );
           }),
@@ -1256,13 +1182,7 @@
   /// Returns a bottom bar of this [ChatView] to display under the messages list
   /// containing a send/edit field.
   Widget _bottomBar(ChatController c) {
-<<<<<<< HEAD
     final style = Theme.of(context).style;
-=======
-    if (c.chat?.blocked == true) {
-      return SafeArea(child: UnblockButton(c.unblock));
-    }
->>>>>>> 4d4a8227
 
     return Obx(() {
       if (c.selecting.value) {
@@ -1458,9 +1378,9 @@
         );
       }
 
-      if (c.chat?.blacklisted == true) {
-        return SafeArea(child: UnblockButton(c.unblacklist));
-      }
+      if (c.chat?.blocked == true) {
+      return SafeArea(child: UnblockButton(c.unblock));
+    }
 
       if (c.edit.value != null) {
         return MessageFieldView(
