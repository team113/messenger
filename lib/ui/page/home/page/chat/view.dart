--- conflicted
+++ resolved
@@ -384,36 +384,6 @@
                               final Widget child = FlutterListView(
                                 key: const Key('MessagesList'),
                                 controller: c.listController,
-<<<<<<< HEAD
-                                child: FlutterListView(
-                                  key: const Key('MessagesList'),
-                                  controller: c.listController,
-                                  physics: c.isHorizontalScroll.isTrue ||
-                                          (PlatformUtils.isDesktop &&
-                                              c.isItemDragged.isTrue)
-                                      ? const NeverScrollableScrollPhysics()
-                                      : const BouncingScrollPhysics(),
-                                  reverse: true,
-                                  delegate: FlutterListViewDelegate(
-                                    (context, i) => _listElement(context, c, i),
-                                    // ignore: invalid_use_of_protected_member
-                                    childCount: c.elements.value.length,
-                                    keepPosition: true,
-                                    keepPositionOffset:
-                                        c.keepPositionOffset.value,
-                                    onItemKey: (i) => c.elements.values
-                                        .elementAt(i)
-                                        .id
-                                        .toString(),
-                                    onItemSticky: (i) => c.elements.values
-                                        .elementAt(i) is DateTimeElement,
-                                    stickyAtTailer: true,
-                                    initIndex: c.initIndex,
-                                    initOffset: c.initOffset,
-                                    initOffsetBasedOnBottom: true,
-                                    disableCacheItems: true,
-                                  ),
-=======
                                 physics: c.isHorizontalScroll.isTrue ||
                                         (PlatformUtils.isDesktop &&
                                             c.isItemDragged.isTrue)
@@ -424,20 +394,20 @@
                                   (context, i) => _listElement(context, c, i),
                                   // ignore: invalid_use_of_protected_member
                                   childCount: c.elements.value.length,
-                                  stickyAtTailer: true,
                                   keepPosition: true,
-                                  keepPositionOffset: c.active.isTrue ? 20 : 1,
+                                  keepPositionOffset:
+                                      c.keepPositionOffset.value,
                                   onItemKey: (i) => c.elements.values
                                       .elementAt(i)
                                       .id
                                       .toString(),
                                   onItemSticky: (i) => c.elements.values
                                       .elementAt(i) is DateTimeElement,
+                                  stickyAtTailer: true,
                                   initIndex: c.initIndex,
                                   initOffset: c.initOffset,
-                                  initOffsetBasedOnBottom: false,
-                                  disableCacheItems: kDebugMode ? true : false,
->>>>>>> b72bcf65
+                                  initOffsetBasedOnBottom: true,
+                                  disableCacheItems: true,
                                 ),
                               );
 
@@ -524,38 +494,7 @@
                     }),
                     bottomNavigationBar: Padding(
                       padding: Insets.dense.copyWith(top: 0),
-<<<<<<< HEAD
-                      child:
-                          NotificationListener<SizeChangedLayoutNotification>(
-                        onNotification: (l) {
-                          final Rect? previous = c.bottomBarRect.value;
-
-                          if (previous != null) {
-                            SchedulerBinding.instance.addPostFrameCallback((_) {
-                              c.bottomBarRect.value =
-                                  c.bottomBarKey.globalPaintBounds;
-                              if (c.bottomBarRect.value != null &&
-                                  c.listController.position.maxScrollExtent >
-                                      0) {
-                                Rect current = c.bottomBarRect.value!;
-                                c.listController.jumpTo(
-                                  c.listController.position.pixels -
-                                      (current.height - previous.height),
-                                );
-                              }
-                            });
-                          }
-
-                          return true;
-                        },
-                        child: SizeChangedLayoutNotifier(
-                          key: c.bottomBarKey,
-                          child: _bottomBar(c),
-                        ),
-                      ),
-=======
                       child: _bottomBar(c),
->>>>>>> b72bcf65
                     ),
                   ),
                   IgnorePointer(
@@ -633,14 +572,8 @@
         previous = c.elements.values.elementAt(i + 1);
       }
 
-<<<<<<< HEAD
       if (previous is LoaderElement && i < c.elements.length - 2) {
         previous = c.elements.values.elementAt(i + 2);
-=======
-      ListElement? next;
-      if (i > 0) {
-        next = c.elements.values.elementAt(i - 1);
->>>>>>> b72bcf65
       }
 
       bool previousSame = false;
