// Copyright © 2022-2023 IT ENGINEERING MANAGEMENT INC,
//                       <https://github.com/team113>
//
// This program is free software: you can redistribute it and/or modify it under
// the terms of the GNU Affero General Public License v3.0 as published by the
// Free Software Foundation, either version 3 of the License, or (at your
// option) any later version.
//
// This program is distributed in the hope that it will be useful, but WITHOUT
// ANY WARRANTY; without even the implied warranty of MERCHANTABILITY or FITNESS
// FOR A PARTICULAR PURPOSE. See the GNU Affero General Public License v3.0 for
// more details.
//
// You should have received a copy of the GNU Affero General Public License v3.0
// along with this program. If not, see
// <https://www.gnu.org/licenses/agpl-3.0.html>.

import 'dart:async';
import 'dart:io';
import 'dart:ui';

import 'package:collection/collection.dart';
import 'package:desktop_drop/desktop_drop.dart';
import 'package:flutter/gestures.dart';
import 'package:flutter/material.dart';
import 'package:flutter/scheduler.dart';
import 'package:flutter/services.dart';
import 'package:flutter_list_view/flutter_list_view.dart';
import 'package:get/get.dart';
import 'package:intl/intl.dart';
import 'package:path/path.dart' as p;

import '/api/backend/schema.dart' show ChatCallFinishReason;
import '/domain/model/attachment.dart';
import '/domain/model/chat.dart';
import '/domain/model/chat_call.dart';
import '/domain/model/chat_item.dart';
import '/domain/model/chat_item_quote.dart';
import '/domain/model/sending_status.dart';
import '/domain/model/user.dart';
import '/domain/repository/user.dart';
import '/l10n/l10n.dart';
import '/routes.dart';
import '/themes.dart';
import '/ui/page/call/widget/animated_delayed_scale.dart';
import '/ui/page/call/widget/conditional_backdrop.dart';
import '/ui/page/home/widget/animated_typing.dart';
import '/ui/page/home/widget/app_bar.dart';
import '/ui/page/home/widget/avatar.dart';
import '/ui/page/home/widget/gallery_popup.dart';
import '/ui/page/home/widget/init_callback.dart';
import '/ui/page/home/widget/retry_image.dart';
import '/ui/widget/animations.dart';
import '/ui/widget/menu_interceptor/menu_interceptor.dart';
import '/ui/widget/svg/svg.dart';
import '/ui/widget/text_field.dart';
import '/ui/widget/widget_button.dart';
import '/util/platform_utils.dart';
import 'component/attachment_selector.dart';
import 'controller.dart';
import 'forward/view.dart';
import 'widget/back_button.dart';
import 'widget/chat_forward.dart';
import 'widget/chat_item.dart';
import 'widget/swipeable_status.dart';
import 'widget/video_thumbnail/video_thumbnail.dart';

/// View of the [Routes.chat] page.
class ChatView extends StatefulWidget {
  const ChatView(this.id, {Key? key, this.itemId}) : super(key: key);

  /// ID of this [Chat].
  final ChatId id;

  /// ID of a [ChatItem] to scroll to initially in this [ChatView].
  final ChatItemId? itemId;

  @override
  State<ChatView> createState() => _ChatViewState();
}

/// State of a [ChatView] used to animate [SwipeableStatus].
class _ChatViewState extends State<ChatView>
    with SingleTickerProviderStateMixin {
  /// [AnimationController] of [SwipeableStatus]es.
  late final AnimationController _animation;

  @override
  void initState() {
    _animation = AnimationController(
      vsync: this,
      duration: const Duration(milliseconds: 200),
    );

    super.initState();
  }

  @override
  Widget build(BuildContext context) {
    return GetBuilder<ChatController>(
      key: const Key('ChatView'),
      init: ChatController(
        widget.id,
        Get.find(),
        Get.find(),
        Get.find(),
        Get.find(),
        Get.find(),
        itemId: widget.itemId,
      ),
      tag: widget.id.val,
      builder: (c) {
        // Opens [Routes.chatInfo] or [Routes.user] page basing on the
        // [Chat.isGroup] indicator.
        void onDetailsTap() {
          Chat? chat = c.chat?.chat.value;
          if (chat != null) {
            if (chat.isGroup) {
              router.chatInfo(widget.id);
            } else if (chat.members.isNotEmpty) {
              router.user(
                chat.members
                        .firstWhereOrNull((e) => e.user.id != c.me)
                        ?.user
                        .id ??
                    chat.members.first.user.id,
                push: true,
              );
            }
          }
        }

        return Obx(() {
          if (c.status.value.isEmpty) {
            return Scaffold(
              appBar: AppBar(),
              body: Center(child: Text('label_no_chat_found'.l10n)),
            );
          } else if (!c.status.value.isSuccess) {
            return Scaffold(
              appBar: AppBar(),
              body: const Center(child: CircularProgressIndicator()),
            );
          }

          return DropTarget(
            onDragDone: (details) => c.dropFiles(details),
            onDragEntered: (_) => c.isDraggingFiles.value = true,
            onDragExited: (_) => c.isDraggingFiles.value = false,
            child: GestureDetector(
              onTap: () => FocusManager.instance.primaryFocus?.unfocus(),
              child: Stack(
                children: [
                  Scaffold(
                    resizeToAvoidBottomInset: true,
                    appBar: CustomAppBar(
                      title: Row(
                        children: [
                          Material(
                            elevation: 6,
                            type: MaterialType.circle,
                            shadowColor: const Color(0x55000000),
                            color: Colors.white,
                            child: InkWell(
                              customBorder: const CircleBorder(),
                              onTap: onDetailsTap,
                              child: Center(
                                child: AvatarWidget.fromRxChat(
                                  c.chat,
                                  radius: 17,
                                ),
                              ),
                            ),
                          ),
                          const SizedBox(width: 10),
                          Flexible(
                            child: InkWell(
                              splashFactory: NoSplash.splashFactory,
                              hoverColor: Colors.transparent,
                              highlightColor: Colors.transparent,
                              onTap: onDetailsTap,
                              child: DefaultTextStyle.merge(
                                maxLines: 1,
                                overflow: TextOverflow.ellipsis,
                                child: Column(
                                  mainAxisAlignment: MainAxisAlignment.center,
                                  crossAxisAlignment: CrossAxisAlignment.start,
                                  children: [
                                    Row(
                                      children: [
                                        Flexible(
                                          child: Text(
                                            c.chat!.title.value,
                                            overflow: TextOverflow.ellipsis,
                                            maxLines: 1,
                                          ),
                                        ),
                                        if (c.chat?.chat.value.muted !=
                                            null) ...[
                                          const SizedBox(width: 5),
                                          Icon(
                                            Icons.volume_off,
                                            color: Theme.of(context)
                                                .primaryIconTheme
                                                .color,
                                            size: 17,
                                          ),
                                        ]
                                      ],
                                    ),
                                    _chatSubtitle(c),
                                  ],
                                ),
                              ),
                            ),
                          ),
                          const SizedBox(width: 10),
                        ],
                      ),
                      padding: const EdgeInsets.only(left: 4, right: 20),
                      leading: const [StyledBackButton()],
                      actions: [
                        if (c.chat!.chat.value.ongoingCall == null) ...[
                          WidgetButton(
                            onPressed: () => c.call(true),
                            child: SvgLoader.asset(
                              'assets/icons/chat_video_call.svg',
                              height: 17,
                            ),
                          ),
                          const SizedBox(width: 28),
                          WidgetButton(
                            onPressed: () => c.call(false),
                            child: SvgLoader.asset(
                              'assets/icons/chat_audio_call.svg',
                              height: 19,
                            ),
                          ),
                        ] else ...[
                          AnimatedSwitcher(
                            key: const Key('ActiveCallButton'),
                            duration: 300.milliseconds,
                            child: c.inCall
                                ? WidgetButton(
                                    key: const Key('Drop'),
                                    onPressed: c.dropCall,
                                    child: Container(
                                      height: 32,
                                      width: 32,
                                      decoration: const BoxDecoration(
                                        color: Colors.red,
                                        shape: BoxShape.circle,
                                      ),
                                      child: Center(
                                        child: SvgLoader.asset(
                                          'assets/icons/call_end.svg',
                                          width: 32,
                                          height: 32,
                                        ),
                                      ),
                                    ),
                                  )
                                : WidgetButton(
                                    key: const Key('Join'),
                                    onPressed: c.joinCall,
                                    child: Container(
                                      height: 32,
                                      width: 32,
                                      decoration: BoxDecoration(
                                        color: Theme.of(context)
                                            .colorScheme
                                            .secondary,
                                        shape: BoxShape.circle,
                                      ),
                                      child: Center(
                                        child: SvgLoader.asset(
                                          'assets/icons/audio_call_start.svg',
                                          width: 15,
                                          height: 15,
                                        ),
                                      ),
                                    ),
                                  ),
                          ),
                        ],
                      ],
                    ),
                    body: Listener(
                      onPointerSignal: (s) {
                        if (s is PointerScrollEvent) {
                          if ((s.scrollDelta.dy.abs() < 3 &&
                                  s.scrollDelta.dx.abs() > 3) ||
                              c.isHorizontalScroll.value) {
                            double value =
                                _animation.value + s.scrollDelta.dx / 100;
                            _animation.value = value.clamp(0, 1);

                            if (_animation.value == 0 ||
                                _animation.value == 1) {
                              _resetHorizontalScroll(c, 10.milliseconds);
                            } else {
                              _resetHorizontalScroll(c);
                            }
                          }
                        }
                      },
                      onPointerPanZoomUpdate: (s) {
                        if (c.scrollOffset.dx.abs() < 7 &&
                            c.scrollOffset.dy.abs() < 7) {
                          c.scrollOffset = c.scrollOffset.translate(
                            s.panDelta.dx.abs(),
                            s.panDelta.dy.abs(),
                          );
                        }
                      },
                      onPointerMove: (d) {
                        if (c.scrollOffset.dx.abs() < 7 &&
                            c.scrollOffset.dy.abs() < 7) {
                          c.scrollOffset = c.scrollOffset.translate(
                            d.delta.dx.abs(),
                            d.delta.dy.abs(),
                          );
                        }
                      },
                      child: RawGestureDetector(
                        behavior: HitTestBehavior.translucent,
                        gestures: {
                          AllowMultipleHorizontalDragGestureRecognizer:
                              GestureRecognizerFactoryWithHandlers<
                                  AllowMultipleHorizontalDragGestureRecognizer>(
                            () =>
                                AllowMultipleHorizontalDragGestureRecognizer(),
                            (AllowMultipleHorizontalDragGestureRecognizer
                                instance) {
                              instance.onUpdate = (d) {
                                if (!c.isItemDragged.value &&
                                    c.scrollOffset.dy.abs() < 7 &&
                                    c.scrollOffset.dx.abs() > 7) {
                                  double value =
                                      (_animation.value - d.delta.dx / 100)
                                          .clamp(0, 1);

                                  if (_animation.value != 1 && value == 1 ||
                                      _animation.value != 0 && value == 0) {
                                    HapticFeedback.selectionClick();
                                  }

                                  _animation.value = value.clamp(0, 1);
                                }
                              };

                              instance.onEnd = (d) async {
                                c.scrollOffset = Offset.zero;
                                if (!c.isItemDragged.value &&
                                    _animation.value != 1 &&
                                    _animation.value != 0) {
                                  if (_animation.value >= 0.5) {
                                    await _animation.forward();
                                    HapticFeedback.selectionClick();
                                  } else {
                                    await _animation.reverse();
                                    HapticFeedback.selectionClick();
                                  }
                                }
                              };
                            },
                          )
                        },
                        child: Stack(
                          children: [
                            // Required for the [Stack] to take [Scaffold]'s
                            // size.
                            IgnorePointer(
                              child: ContextMenuInterceptor(child: Container()),
                            ),
<<<<<<< HEAD
                            Scrollbar(
                              controller: c.listController,
                              child: Obx(() {
                                return FlutterListView(
                                  key: const Key('MessagesList'),
                                  controller: c.listController,
                                  physics: c.isHorizontalScroll.isFalse
                                      ? const BouncingScrollPhysics()
                                      : const NeverScrollableScrollPhysics(),
                                  delegate: FlutterListViewDelegate(
                                    (context, i) => _listElement(context, c, i),
                                    // ignore: invalid_use_of_protected_member
                                    childCount: c.elements.value.length,
                                    keepPosition: true,
                                    onItemKey: (i) => c.elements.values
                                        .elementAt(i)
                                        .id
                                        .toString(),
                                    onItemSticky: (i) => c.elements.values
                                        .elementAt(i) is DateTimeElement,
                                    initIndex: c.initIndex,
                                    initOffset: c.initOffset,
                                    initOffsetBasedOnBottom: false,
                                  ),
                                );
                              }),
                            ),
=======
                            Obx(() {
                              return FlutterListView(
                                key: const Key('MessagesList'),
                                controller: c.listController,
                                physics: c.isHorizontalScroll.isTrue ||
                                        (PlatformUtils.isDesktop &&
                                            c.isItemDragged.isTrue)
                                    ? const NeverScrollableScrollPhysics()
                                    : const BouncingScrollPhysics(),
                                delegate: FlutterListViewDelegate(
                                  (context, i) => _listElement(context, c, i),
                                  // ignore: invalid_use_of_protected_member
                                  childCount: c.elements.value.length,
                                  keepPosition: true,
                                  onItemKey: (i) => c.elements.values
                                      .elementAt(i)
                                      .id
                                      .toString(),
                                  onItemSticky: (i) => c.elements.values
                                      .elementAt(i) is DateTimeElement,
                                  initIndex: c.initIndex,
                                  initOffset: c.initOffset,
                                  initOffsetBasedOnBottom: false,
                                ),
                              );
                            }),
>>>>>>> c7f4ae90
                            Obx(() {
                              if ((c.chat!.status.value.isSuccess ||
                                      c.chat!.status.value.isEmpty) &&
                                  c.chat!.messages.isEmpty) {
                                return Center(
                                  child: Text('label_no_messages'.l10n),
                                );
                              }
                              if (c.chat!.status.value.isLoading) {
                                return const Center(
                                  child: CircularProgressIndicator(),
                                );
                              }

                              return const SizedBox();
                            }),
                          ],
                        ),
                      ),
                    ),
                    floatingActionButton: Obx(() {
                      return SizedBox(
                        width: 50,
                        height: 50,
                        child: AnimatedSwitcher(
                          duration: 200.milliseconds,
                          child: c.chat!.status.value.isLoadingMore
                              ? const CircularProgressIndicator()
                              : c.canGoBack.isTrue
                                  ? FloatingActionButton(
                                      onPressed: c.animateToBack,
                                      child: const Icon(Icons.arrow_upward),
                                    )
                                  : c.canGoDown.isTrue
                                      ? FloatingActionButton(
                                          onPressed: c.animateToBottom,
                                          child:
                                              const Icon(Icons.arrow_downward),
                                        )
                                      : const SizedBox(),
                        ),
                      );
                    }),
                    bottomNavigationBar: Padding(
                      padding: const EdgeInsets.fromLTRB(8, 0, 8, 4),
                      child:
                          NotificationListener<SizeChangedLayoutNotification>(
                        onNotification: (l) {
                          Rect previous = c.bottomBarRect.value ??
                              const Rect.fromLTWH(0, 0, 0, 55);
                          SchedulerBinding.instance.addPostFrameCallback((_) {
                            c.bottomBarRect.value =
                                c.bottomBarKey.globalPaintBounds;
                            if (c.bottomBarRect.value != null &&
                                c.listController.position.maxScrollExtent > 0 &&
                                c.listController.position.pixels <
                                    c.listController.position.maxScrollExtent) {
                              Rect current = c.bottomBarRect.value!;
                              c.listController.jumpTo(
                                c.listController.position.pixels +
                                    (current.height - previous.height),
                              );
                            }
                          });

                          return true;
                        },
                        child: SizeChangedLayoutNotifier(
                          key: c.bottomBarKey,
                          child: _bottomBar(c, context),
                        ),
                      ),
                    ),
                  ),
                  IgnorePointer(
                    child: Obx(() {
                      return AnimatedSwitcher(
                        duration: 200.milliseconds,
                        child: c.isDraggingFiles.value
                            ? Container(
                                color: const Color(0x40000000),
                                child: Center(
                                  child: AnimatedDelayedScale(
                                    duration: const Duration(milliseconds: 300),
                                    beginScale: 1,
                                    endScale: 1.06,
                                    child: ConditionalBackdropFilter(
                                      borderRadius: BorderRadius.circular(16),
                                      child: Container(
                                        decoration: BoxDecoration(
                                          borderRadius:
                                              BorderRadius.circular(16),
                                          color: const Color(0x40000000),
                                        ),
                                        child: const Padding(
                                          padding: EdgeInsets.all(16),
                                          child: Icon(
                                            Icons.add_rounded,
                                            size: 50,
                                            color: Colors.white,
                                          ),
                                        ),
                                      ),
                                    ),
                                  ),
                                ),
                              )
                            : null,
                      );
                    }),
                  ),
                ],
              ),
            ),
          );
        });
      },
    );
  }

  /// Builds a visual representation of a [ListElement] identified by the
  /// provided index.
  Widget _listElement(BuildContext context, ChatController c, int i) {
    ListElement element = c.elements.values.elementAt(i);
    bool isLast = i == c.elements.length - 1;

    if (element is ChatMessageElement ||
        element is ChatCallElement ||
        element is ChatMemberInfoElement) {
      Rx<ChatItem> e;

      if (element is ChatMessageElement) {
        e = element.item;
      } else if (element is ChatCallElement) {
        e = element.item;
      } else if (element is ChatMemberInfoElement) {
        e = element.item;
      } else {
        throw Exception('Unreachable');
      }

      return Padding(
        padding: EdgeInsets.fromLTRB(8, 0, 8, isLast ? 8 : 0),
        child: FutureBuilder<RxUser?>(
          future: c.getUser(e.value.authorId),
          builder: (_, u) => ChatItemWidget(
            chat: c.chat!.chat,
            item: e,
            me: c.me!,
            user: u.data,
            getUser: c.getUser,
            animation: _animation,
            onHide: () => c.hideChatItem(e.value),
            onDelete: () => c.deleteMessage(e.value),
            onReply: () {
              if (c.repliedMessages.any((i) => i.id == e.value.id)) {
                c.repliedMessages.removeWhere((i) => i.id == e.value.id);
              } else {
                c.repliedMessages.insert(0, e.value);
              }
            },
            onCopy: c.copyText,
            onRepliedTap: c.animateTo,
            onGallery: c.calculateGallery,
            onResend: () => c.resendItem(e.value),
            onEdit: () => c.editMessage(e.value),
            onDrag: (d) => c.isItemDragged.value = d,
            onFileTap: (a) => c.download(e.value, a),
            onAttachmentError: () async {
              await c.chat?.updateAttachments(e.value);
              await Future.delayed(Duration.zero);
            },
          ),
        ),
      );
    } else if (element is ChatForwardElement) {
      return Padding(
        padding: EdgeInsets.fromLTRB(8, 0, 8, isLast ? 8 : 0),
        child: FutureBuilder<RxUser?>(
          future: c.getUser(element.authorId),
          builder: (_, u) => ChatForwardWidget(
            key: Key('ChatForwardWidget_${element.id}'),
            chat: c.chat!.chat,
            forwards: element.forwards,
            note: element.note,
            authorId: element.authorId,
            me: c.me!,
            user: u.data,
            getUser: c.getUser,
            animation: _animation,
            onHide: () async {
              final List<Future> futures = [];

              for (Rx<ChatItem> f in element.forwards) {
                futures.add(c.hideChatItem(f.value));
              }

              if (element.note.value != null) {
                futures.add(c.hideChatItem(element.note.value!.value));
              }

              await Future.wait(futures);
            },
            onDelete: () async {
              final List<Future> futures = [];

              for (Rx<ChatItem> f in element.forwards) {
                futures.add(c.deleteMessage(f.value));
              }

              if (element.note.value != null) {
                futures.add(c.deleteMessage(element.note.value!.value));
              }

              await Future.wait(futures);
            },
            onReply: () {
              if (element.forwards.any((e) =>
                      c.repliedMessages.any((i) => i.id == e.value.id)) ||
                  c.repliedMessages
                      .any((i) => i.id == element.note.value?.value.id)) {
                for (Rx<ChatItem> e in element.forwards) {
                  c.repliedMessages.removeWhere((i) => i.id == e.value.id);
                }

                if (element.note.value != null) {
                  c.repliedMessages
                      .removeWhere((i) => i.id == element.note.value!.value.id);
                }
              } else {
                for (Rx<ChatItem> e in element.forwards.reversed) {
                  c.repliedMessages.insert(0, e.value);
                }

                if (element.note.value != null) {
                  c.repliedMessages.insert(0, element.note.value!.value);
                }
              }
            },
            onCopy: c.copyText,
            onGallery: c.calculateGallery,
            onEdit: () => c.editMessage(element.note.value!.value),
            onDrag: (d) => c.isItemDragged.value = d,
            onForwardedTap: (id, chatId) {
              if (chatId == c.id) {
                c.animateTo(id);
              } else {
                router.chat(chatId, itemId: id, push: true);
              }
            },
            onFileTap: c.download,
            onAttachmentError: () async {
              for (ChatItem item in [
                element.note.value?.value,
                ...element.forwards.map((e) => e.value),
              ].whereNotNull()) {
                await c.chat?.updateAttachments(item);
              }

              await Future.delayed(Duration.zero);
            },
          ),
        ),
      );
    } else if (element is DateTimeElement) {
      return _timeLabel(element.id.at.val, c, i);
    } else if (element is UnreadMessagesElement) {
      return _unreadLabel(context, c);
    }

    return const SizedBox();
  }

  /// Returns a header subtitle of the [Chat].
  Widget _chatSubtitle(ChatController c) {
    final TextStyle? style = Theme.of(context).textTheme.caption;

    return Obx(() {
      Rx<Chat> chat = c.chat!.chat;

      if (chat.value.ongoingCall != null) {
        final subtitle = StringBuffer();
        if (!context.isMobile) {
          subtitle.write(
              '${'label_call_active'.l10n}${'space_vertical_space'.l10n}');
        }

        final Set<UserId> actualMembers =
            chat.value.ongoingCall!.members.map((k) => k.user.id).toSet();
        subtitle.write(
          'label_a_of_b'.l10nfmt(
            {'a': actualMembers.length, 'b': c.chat!.members.length},
          ),
        );

        if (c.duration.value != null) {
          subtitle.write(
            '${'space_vertical_space'.l10n}${c.duration.value?.hhMmSs()}',
          );
        }

        return Text(subtitle.toString(), style: style);
      }

      bool isTyping = c.chat?.typingUsers.any((e) => e.id != c.me) == true;
      if (isTyping) {
        if (c.chat?.chat.value.isGroup == false) {
          return Row(
            mainAxisSize: MainAxisSize.min,
            crossAxisAlignment: CrossAxisAlignment.end,
            children: [
              Text(
                'label_typing'.l10n,
                style: style?.copyWith(
                  color: Theme.of(context).colorScheme.secondary,
                ),
              ),
              const SizedBox(width: 3),
              const Padding(
                padding: EdgeInsets.only(bottom: 3),
                child: AnimatedTyping(),
              ),
            ],
          );
        }

        Iterable<String> typings = c.chat!.typingUsers
            .where((e) => e.id != c.me)
            .map((e) => e.name?.val ?? e.num.val);

        return Row(
          mainAxisSize: MainAxisSize.min,
          crossAxisAlignment: CrossAxisAlignment.end,
          children: [
            Flexible(
              child: Text(
                typings.join('comma_space'.l10n),
                maxLines: 1,
                overflow: TextOverflow.ellipsis,
                style: style?.copyWith(
                  color: Theme.of(context).colorScheme.secondary,
                ),
              ),
            ),
            const SizedBox(width: 3),
            const Padding(
              padding: EdgeInsets.only(bottom: 3),
              child: AnimatedTyping(),
            ),
          ],
        );
      }

      if (chat.value.isGroup) {
        final String? subtitle = chat.value.getSubtitle();
        if (subtitle != null) {
          return Text(subtitle, style: style);
        }
      } else if (chat.value.isDialog) {
        final ChatMember? partner =
            chat.value.members.firstWhereOrNull((u) => u.user.id != c.me);
        if (partner != null) {
          return FutureBuilder<RxUser?>(
            future: c.getUser(partner.user.id),
            builder: (_, snapshot) {
              if (snapshot.data != null) {
                return Obx(() {
                  final String? subtitle = c.chat!.chat.value
                      .getSubtitle(partner: snapshot.data!.user.value);

                  final UserTextStatus? status =
                      snapshot.data!.user.value.status;

                  if (status != null || subtitle != null) {
                    final StringBuffer buffer = StringBuffer(status ?? '');

                    if (status != null && subtitle != null) {
                      buffer.write('space_vertical_space'.l10n);
                    }

                    buffer.write(subtitle ?? '');

                    return Text(buffer.toString(), style: style);
                  }

                  return const SizedBox();
                });
              }

              return const SizedBox();
            },
          );
        }
      }

      return const SizedBox();
    });
  }

  /// Returns a centered [time] label.
  Widget _timeLabel(DateTime time, ChatController c, int i) {
    final Style style = Theme.of(context).extension<Style>()!;

    return Padding(
      padding: const EdgeInsets.symmetric(vertical: 12),
      child: SwipeableStatus(
        animation: _animation,
        asStack: true,
        padding: const EdgeInsets.only(right: 8),
        crossAxisAlignment: CrossAxisAlignment.center,
        swipeable: Padding(
          padding: const EdgeInsets.only(right: 4),
          child: Text(DateFormat('dd.MM.yy').format(time)),
        ),
        child: Obx(() {
          return AnimatedOpacity(
            key: Key('$i$time'),
            opacity: c.stickyIndex.value == i
                ? c.showSticky.isTrue
                    ? 1
                    : 0
                : 1,
            duration: const Duration(milliseconds: 250),
            child: Center(
              child: Container(
                padding: const EdgeInsets.symmetric(
                  horizontal: 12,
                  vertical: 8,
                ),
                decoration: BoxDecoration(
                  borderRadius: BorderRadius.circular(15),
                  border: style.systemMessageBorder,
                  color: style.systemMessageColor,
                ),
                child: Text(
                  time.toRelative(),
                  style: style.systemMessageStyle,
                ),
              ),
            ),
          );
        }),
      ),
    );
  }

  /// Returns a bottom bar of this [ChatView] to display under the messages list
  /// containing a send/edit field.
  Widget _bottomBar(ChatController c, BuildContext context) {
    return Theme(
      data: Theme.of(context).copyWith(
        shadowColor: const Color(0x55000000),
        iconTheme: const IconThemeData(color: Colors.blue),
        inputDecorationTheme: InputDecorationTheme(
          border: OutlineInputBorder(
            borderRadius: BorderRadius.circular(25),
            borderSide: BorderSide.none,
          ),
          errorBorder: OutlineInputBorder(
            borderRadius: BorderRadius.circular(25),
            borderSide: BorderSide.none,
          ),
          enabledBorder: OutlineInputBorder(
            borderRadius: BorderRadius.circular(25),
            borderSide: BorderSide.none,
          ),
          focusedBorder: OutlineInputBorder(
            borderRadius: BorderRadius.circular(25),
            borderSide: BorderSide.none,
          ),
          disabledBorder: OutlineInputBorder(
            borderRadius: BorderRadius.circular(25),
            borderSide: BorderSide.none,
          ),
          focusedErrorBorder: OutlineInputBorder(
            borderRadius: BorderRadius.circular(25),
            borderSide: BorderSide.none,
          ),
          focusColor: Colors.white,
          fillColor: Colors.transparent,
          hoverColor: Colors.transparent,
          filled: false,
          isDense: true,
          contentPadding: EdgeInsets.fromLTRB(
            15,
            PlatformUtils.isDesktop ? 30 : 23,
            15,
            0,
          ),
        ),
      ),
      child: c.editedMessage.value == null ? _sendField(c) : _editField(c),
    );
  }

  /// Returns a [ReactiveTextField] for sending a message in this [Chat].
  Widget _sendField(ChatController c) {
    Style style = Theme.of(context).extension<Style>()!;
    final ScrollController scrollController = ScrollController();

    return SafeArea(
      child: Container(
        key: const Key('SendField'),
        decoration: BoxDecoration(
          borderRadius: style.cardRadius,
          boxShadow: const [
            CustomBoxShadow(
              blurRadius: 8,
              color: Color(0x22000000),
            ),
          ],
        ),
        child: ConditionalBackdropFilter(
          condition: style.cardBlur > 0,
          filter: ImageFilter.blur(
            sigmaX: style.cardBlur,
            sigmaY: style.cardBlur,
          ),
          borderRadius: style.cardRadius,
          child: Column(
            mainAxisSize: MainAxisSize.min,
            children: [
              LayoutBuilder(builder: (context, constraints) {
<<<<<<< HEAD
                bool grab = (125 + 2) * c.attachments.length >
                    constraints.maxWidth - 16;

                return ConditionalBackdropFilter(
                  condition: style.cardBlur > 0,
                  filter: ImageFilter.blur(sigmaX: 100, sigmaY: 100),
                  borderRadius: BorderRadius.only(
                    topLeft: style.cardRadius.topLeft,
                    topRight: style.cardRadius.topRight,
                  ),
                  child: Container(
                    color: const Color(0xFFFFFFFF).withOpacity(0.4),
                    child: AnimatedSize(
                      duration: 400.milliseconds,
                      curve: Curves.ease,
                      child: Obx(() {
                        return Container(
                          width: double.infinity,
                          padding: c.repliedMessages.isNotEmpty ||
                                  c.attachments.isNotEmpty
                              ? const EdgeInsets.fromLTRB(4, 6, 4, 6)
                              : EdgeInsets.zero,
                          child: Column(
                            mainAxisSize: MainAxisSize.min,
                            children: [
                              if (c.repliedMessages.isNotEmpty)
                                ConstrainedBox(
                                  constraints: BoxConstraints(
                                    maxHeight:
                                        MediaQuery.of(context).size.height / 3,
                                  ),
                                  child: Scrollbar(
                                    controller: scrollController,
                                    child: ReorderableListView(
                                      scrollController: scrollController,
=======
                return Obx(() {
                  bool grab = (125 + 2) * c.attachments.length >
                      constraints.maxWidth - 16;

                  return ConditionalBackdropFilter(
                    condition: style.cardBlur > 0,
                    filter: ImageFilter.blur(sigmaX: 100, sigmaY: 100),
                    borderRadius: BorderRadius.only(
                      topLeft: style.cardRadius.topLeft,
                      topRight: style.cardRadius.topRight,
                    ),
                    child: Container(
                      color: Colors.white.withOpacity(0.4),
                      child: AnimatedSize(
                        duration: 400.milliseconds,
                        curve: Curves.ease,
                        child: Obx(() {
                          return Container(
                            width: double.infinity,
                            padding: c.repliedMessages.isNotEmpty ||
                                    c.attachments.isNotEmpty
                                ? const EdgeInsets.fromLTRB(4, 6, 4, 6)
                                : EdgeInsets.zero,
                            child: Column(
                              mainAxisSize: MainAxisSize.min,
                              children: [
                                if (c.repliedMessages.isNotEmpty)
                                  ConstrainedBox(
                                    constraints: BoxConstraints(
                                      maxHeight:
                                          MediaQuery.of(context).size.height /
                                              3,
                                    ),
                                    child: ReorderableListView(
>>>>>>> c7f4ae90
                                      shrinkWrap: true,
                                      buildDefaultDragHandles:
                                          PlatformUtils.isMobile,
                                      onReorder: (int old, int to) {
                                        if (old < to) {
                                          --to;
                                        }

                                        final ChatItem item =
                                            c.repliedMessages.removeAt(old);
                                        c.repliedMessages.insert(to, item);

                                        HapticFeedback.lightImpact();
                                      },
                                      proxyDecorator: (child, i, animation) {
                                        return AnimatedBuilder(
                                          animation: animation,
                                          builder: (
                                            BuildContext context,
                                            Widget? child,
                                          ) {
                                            final double t = Curves.easeInOut
                                                .transform(animation.value);
                                            final double elevation =
                                                lerpDouble(0, 6, t)!;
                                            final Color color = Color.lerp(
                                              const Color(0x00000000),
                                              const Color(0x33000000),
                                              t,
                                            )!;

                                            return InitCallback(
                                              callback:
                                                  HapticFeedback.selectionClick,
                                              child: Container(
                                                decoration: BoxDecoration(
                                                  boxShadow: [
                                                    CustomBoxShadow(
                                                      color: color,
                                                      blurRadius: elevation,
                                                    ),
                                                  ],
                                                ),
                                                child: child,
                                              ),
                                            );
                                          },
                                          child: child,
                                        );
                                      },
                                      reverse: true,
                                      padding: const EdgeInsets.fromLTRB(
                                        1,
                                        0,
                                        1,
                                        0,
                                      ),
                                      children: c.repliedMessages.map((e) {
                                        return ReorderableDragStartListener(
                                          key: Key('Handle_${e.id}'),
                                          enabled: !PlatformUtils.isMobile,
                                          index: c.repliedMessages.indexOf(e),
                                          child: Dismissible(
                                            key: Key('${e.id}'),
                                            direction:
                                                DismissDirection.horizontal,
                                            onDismissed: (_) {
                                              c.repliedMessages.remove(e);
                                            },
                                            child: Padding(
                                              padding:
                                                  const EdgeInsets.symmetric(
                                                vertical: 2,
                                              ),
                                              child: _repliedMessage(c, e),
                                            ),
                                          ),
                                        );
                                      }).toList(),
                                    ),
                                  ),
                                if (c.attachments.isNotEmpty &&
                                    c.repliedMessages.isNotEmpty)
                                  const SizedBox(height: 4),
                                Align(
                                  alignment: Alignment.centerLeft,
                                  child: MouseRegion(
                                    cursor: grab
                                        ? SystemMouseCursors.grab
                                        : MouseCursor.defer,
                                    opaque: false,
                                    child: ScrollConfiguration(
                                      behavior: CustomScrollBehavior(),
                                      child: SingleChildScrollView(
                                        clipBehavior: Clip.none,
                                        physics: grab
                                            ? null
                                            : const NeverScrollableScrollPhysics(),
                                        scrollDirection: Axis.horizontal,
                                        child: Row(
                                          mainAxisSize: MainAxisSize.max,
                                          mainAxisAlignment:
                                              MainAxisAlignment.start,
                                          children: c.attachments
                                              .map(
                                                (e) => _buildAttachment(
                                                  c,
                                                  e.value,
                                                  e.key,
                                                ),
                                              )
                                              .toList(),
                                        ),
                                      ),
                                    ),
                                  ),
                                ),
                              ],
                            ),
                          );
                        }),
                      ),
                    ),
                  );
                });
              }),
              Container(
                constraints: const BoxConstraints(minHeight: 56),
                decoration: BoxDecoration(color: style.cardColor),
                child: Row(
                  mainAxisAlignment: MainAxisAlignment.center,
                  crossAxisAlignment: CrossAxisAlignment.end,
                  children: [
                    if (!PlatformUtils.isMobile || PlatformUtils.isWeb)
                      WidgetButton(
                        onPressed: c.pickFile,
                        child: SizedBox(
                          width: 56,
                          height: 56,
                          child: Center(
                            child: SizedBox(
                              width: 22,
                              height: 22,
                              child: SvgLoader.asset(
                                'assets/icons/attach.svg',
                                height: 22,
                              ),
                            ),
                          ),
                        ),
                      )
                    else
                      WidgetButton(
                        onPressed: () =>
                            AttachmentSourceSelector.show(context, c),
                        child: SizedBox(
                          width: 56,
                          height: 56,
                          child: Center(
                            child: SizedBox(
                              width: 22,
                              height: 22,
                              child: SvgLoader.asset(
                                'assets/icons/attach.svg',
                                height: 22,
                              ),
                            ),
                          ),
                        ),
                      ),
                    Expanded(
                      child: Padding(
                        padding: EdgeInsets.only(
                          top: 5 + (PlatformUtils.isMobile ? 0 : 8),
                          bottom: 13,
                        ),
                        child: Transform.translate(
                          offset: Offset(0, PlatformUtils.isMobile ? 6 : 1),
                          child: ReactiveTextField(
                            onChanged: c.keepTyping,
                            key: const Key('MessageField'),
                            state: c.send,
                            hint: 'label_send_message_hint'.l10n,
                            minLines: 1,
                            maxLines: 7,
                            filled: false,
                            dense: true,
                            padding: const EdgeInsets.symmetric(vertical: 8),
                            style: style.boldBody.copyWith(fontSize: 17),
                            type: TextInputType.multiline,
                            textInputAction: TextInputAction.newline,
                          ),
                        ),
                      ),
                    ),
                    GestureDetector(
                      onLongPress: c.forwarding.toggle,
                      child: Obx(() {
                        final Widget child;

                        if (c.forwarding.value) {
                          child = WidgetButton(
                            onPressed: () async {
                              if (c.repliedMessages.isNotEmpty) {
                                final bool? result = await ChatForwardView.show(
                                  context,
                                  c.id,
                                  c.repliedMessages
                                      .map((e) => ChatItemQuote(item: e))
                                      .toList(),
                                  text: c.send.text,
                                  attachments: c.attachments
                                      .map((e) => e.value)
                                      .toList(),
                                );

                                if (result == true) {
                                  c.repliedMessages.clear();
                                  c.forwarding.value = false;
                                  c.attachments.clear();
                                  c.send.clear();
                                }
                              }
                            },
                            child: SizedBox(
                              width: 56,
                              height: 56,
                              child: Center(
                                child: AnimatedSwitcher(
                                  duration: const Duration(milliseconds: 150),
                                  child: SizedBox(
                                    width: 26,
                                    height: 22,
                                    child: SvgLoader.asset(
                                      'assets/icons/forward.svg',
                                      width: 26,
                                      height: 22,
                                    ),
                                  ),
                                ),
                              ),
                            ),
                          );
                        } else {
                          child = WidgetButton(
                            onPressed: c.send.isEmpty.value &&
                                    c.attachments.isEmpty &&
                                    c.repliedMessages.isEmpty
                                ? () {}
                                : c.send.submit,
                            child: SizedBox(
                              width: 56,
                              height: 56,
                              child: Center(
                                child: AnimatedSwitcher(
                                  duration: const Duration(milliseconds: 150),
                                  child: SizedBox(
                                    key: const Key('Send'),
                                    width: 25.18,
                                    height: 22.85,
                                    child: SvgLoader.asset(
                                      'assets/icons/send.svg',
                                      height: 22.85,
                                    ),
                                  ),
                                ),
                              ),
                            ),
                          );
                        }

                        return AnimatedSwitcher(
                          duration: 300.milliseconds,
                          child: child,
                        );
                      }),
                    ),
                  ],
                ),
              ),
            ],
          ),
        ),
      ),
    );
  }

  /// Returns a [ReactiveTextField] for editing a [ChatMessage].
  Widget _editField(ChatController c) {
    Style style = Theme.of(context).extension<Style>()!;
    const double iconSize = 22;

    return Container(
      key: const Key('EditField'),
      decoration: BoxDecoration(
        borderRadius: style.cardRadius,
        color: const Color(0xFFFFFFFF).withOpacity(0.4),
        boxShadow: const [
          CustomBoxShadow(blurRadius: 8, color: Color(0x22000000)),
        ],
      ),
      child: ConditionalBackdropFilter(
        condition: style.cardBlur > 0,
        filter: ImageFilter.blur(sigmaX: 100, sigmaY: 100),
        borderRadius: style.cardRadius,
        child: Column(
          mainAxisSize: MainAxisSize.min,
          children: [
            LayoutBuilder(builder: (context, constraints) {
              return Stack(
                children: [
                  ConstrainedBox(
                    constraints: BoxConstraints(
                      maxHeight: MediaQuery.of(context).size.height / 3,
                    ),
                    child: Padding(
                      padding: const EdgeInsets.fromLTRB(4, 4, 4, 4),
                      child: Dismissible(
                        key: Key('${c.editedMessage.value?.id}'),
                        direction: DismissDirection.horizontal,
                        onDismissed: (_) => c.editedMessage.value = null,
                        child: Padding(
                          padding: const EdgeInsets.symmetric(
                            vertical: 2,
                          ),
                          child: _editedMessage(c),
                        ),
                      ),
                    ),
                  )
                ],
              );
            }),
            Container(
              constraints: const BoxConstraints(minHeight: 56),
              padding: const EdgeInsets.fromLTRB(0, 0, 0, 0),
              decoration: BoxDecoration(color: style.cardColor),
              child: Row(
                mainAxisAlignment: MainAxisAlignment.center,
                crossAxisAlignment: CrossAxisAlignment.end,
                children: [
                  IgnorePointer(
                    child: WidgetButton(
                      child: SizedBox(
                        width: 56,
                        height: 56,
                        child: Center(
                          child: SizedBox(
                            width: iconSize,
                            height: iconSize,
                            child: SvgLoader.asset(
                              'assets/icons/attach.svg',
                              height: iconSize,
                            ),
                          ),
                        ),
                      ),
                    ),
                  ),
                  Expanded(
                    child: Padding(
                      padding: EdgeInsets.only(
                        top: 5 + (PlatformUtils.isMobile ? 0 : 8),
                        bottom: 13,
                      ),
                      child: Transform.translate(
                        offset: Offset(0, PlatformUtils.isMobile ? 6 : 1),
                        child: ReactiveTextField(
                          onChanged: c.keepTyping,
                          key: const Key('MessageEditField'),
                          state: c.edit!,
                          hint: 'label_send_message_hint'.l10n,
                          minLines: 1,
                          maxLines: 7,
                          filled: false,
                          dense: true,
                          padding: const EdgeInsets.symmetric(vertical: 8),
                          style: style.boldBody.copyWith(fontSize: 17),
                          type: PlatformUtils.isDesktop
                              ? TextInputType.text
                              : TextInputType.multiline,
                          textInputAction: PlatformUtils.isDesktop
                              ? TextInputAction.send
                              : TextInputAction.newline,
                        ),
                      ),
                    ),
                  ),
                  WidgetButton(
                    onPressed: c.edit!.submit,
                    child: SizedBox(
                      width: 56,
                      height: 56,
                      child: Center(
                        child: AnimatedSwitcher(
                          duration: const Duration(milliseconds: 150),
                          child: SizedBox(
                            key: const Key('Edit'),
                            width: 25.18,
                            height: 22.85,
                            child: SvgLoader.asset(
                              'assets/icons/send.svg',
                              height: 22.85,
                            ),
                          ),
                        ),
                      ),
                    ),
                  ),
                ],
              ),
            ),
          ],
        ),
      ),
    );
  }

  /// Returns a visual representation of the provided [Attachment].
  Widget _buildAttachment(ChatController c, Attachment e, GlobalKey key) {
    bool isImage =
        (e is ImageAttachment || (e is LocalAttachment && e.file.isImage));
    bool isVideo = (e is FileAttachment && e.isVideo) ||
        (e is LocalAttachment && e.file.isVideo);

    const double size = 125;

    // Builds the visual representation of the provided [Attachment] itself.
    Widget content() {
      if (isImage || isVideo) {
        Widget child;

        if (isImage) {
          if (e is LocalAttachment) {
            if (e.file.bytes == null) {
              if (e.file.path == null) {
                child = const Center(
                  child: SizedBox(
                    width: 40,
                    height: 40,
                    child: CircularProgressIndicator(),
                  ),
                );
              } else {
                if (e.file.isSvg) {
                  child = SvgLoader.file(
                    File(e.file.path!),
                    width: size,
                    height: size,
                  );
                } else {
                  child = Image.file(
                    File(e.file.path!),
                    fit: BoxFit.cover,
                    width: size,
                    height: size,
                  );
                }
              }
            } else {
              if (e.file.isSvg) {
                child = SvgLoader.bytes(
                  e.file.bytes!,
                  width: size,
                  height: size,
                );
              } else {
                child = Image.memory(
                  e.file.bytes!,
                  fit: BoxFit.cover,
                  width: size,
                  height: size,
                );
              }
            }
          } else {
            child = RetryImage(
              e.original.url,
              fit: BoxFit.cover,
              width: size,
              height: size,
            );
          }
        } else {
          if (e is LocalAttachment) {
            if (e.file.bytes == null) {
              child = const Center(
                child: SizedBox(
                  width: 40,
                  height: 40,
                  child: CircularProgressIndicator(),
                ),
              );
            } else {
              child = VideoThumbnail.bytes(bytes: e.file.bytes!);
            }
          } else {
            child = VideoThumbnail.url(url: e.original.url);
          }
        }

        List<Attachment> attachments = c.attachments
            .where((e) {
              Attachment a = e.value;
              return a is ImageAttachment ||
                  (a is FileAttachment && a.isVideo) ||
                  (a is LocalAttachment && (a.file.isImage || a.file.isVideo));
            })
            .map((e) => e.value)
            .toList();

        return WidgetButton(
          key: key,
          onPressed: () {
            int index = attachments.indexOf(e);
            if (index != -1) {
              GalleryPopup.show(
                context: context,
                gallery: GalleryPopup(
                  initial: attachments.indexOf(e),
                  initialKey: key,
                  onTrashPressed: (int i) {
                    Attachment a = attachments[i];
                    c.attachments.removeWhere((o) => o.value == a);
                  },
                  children: attachments.map((o) {
                    if (o is ImageAttachment ||
                        (o is LocalAttachment && o.file.isImage)) {
                      return GalleryItem.image(
                        o.original.url,
                        o.filename,
                        size: o.original.size,
                      );
                    }
                    return GalleryItem.video(
                      o.original.url,
                      o.filename,
                      size: o.original.size,
                    );
                  }).toList(),
                ),
              );
            }
          },
          child: isVideo
              ? IgnorePointer(
                  child: Stack(
                    alignment: Alignment.center,
                    children: [
                      child,
                      Container(
                        width: 60,
                        height: 60,
                        decoration: const BoxDecoration(
                          shape: BoxShape.circle,
                          color: Color(0x80000000),
                        ),
                        child: const Icon(
                          Icons.play_arrow,
                          color: Colors.white,
                          size: 48,
                        ),
                      ),
                    ],
                  ),
                )
              : child,
        );
      }

      return Container(
        width: size,
        height: size,
        padding: const EdgeInsets.fromLTRB(10, 10, 10, 10),
        child: Column(
          mainAxisAlignment: MainAxisAlignment.center,
          crossAxisAlignment: CrossAxisAlignment.center,
          children: [
            Padding(
              padding: const EdgeInsets.symmetric(horizontal: 3),
              child: Row(
                mainAxisAlignment: MainAxisAlignment.center,
                children: [
                  Flexible(
                    child: Text(
                      p.basenameWithoutExtension(e.filename),
                      style: const TextStyle(fontSize: 13),
                      textAlign: TextAlign.center,
                      overflow: TextOverflow.ellipsis,
                    ),
                  ),
                  Text(
                    p.extension(e.filename),
                    style: const TextStyle(fontSize: 13),
                  )
                ],
              ),
            ),
            const SizedBox(height: 6),
            Padding(
              padding: const EdgeInsets.symmetric(horizontal: 3),
              child: Text(
                'label_kb'.l10nfmt({
                  'amount': e.original.size == null
                      ? 'dot'.l10n * 3
                      : e.original.size! ~/ 1024
                }),
                style: TextStyle(
                  fontSize: 13,
                  color: Theme.of(context).colorScheme.primary,
                ),
                textAlign: TextAlign.center,
                maxLines: 1,
                overflow: TextOverflow.ellipsis,
              ),
            ),
          ],
        ),
      );
    }

    // Builds the [content] along with manipulation buttons and statuses.
    Widget attachment() {
      Style style = Theme.of(context).extension<Style>()!;
      return MouseRegion(
        key: Key('Attachment_${e.id}'),
        opaque: false,
        onEnter: (_) => c.hoveredAttachment.value = e,
        onExit: (_) => c.hoveredAttachment.value = null,
        child: Container(
          width: size,
          height: size,
          decoration: BoxDecoration(
            borderRadius: BorderRadius.circular(10),
            color: const Color(0xFFF5F5F5),
          ),
          margin: const EdgeInsets.symmetric(horizontal: 2),
          child: Stack(
            children: [
              ClipRRect(
                borderRadius: BorderRadius.circular(10),
                child: content(),
              ),
              Center(
                child: SizedBox.square(
                  dimension: 30,
                  child: ElasticAnimatedSwitcher(
                    child: e is LocalAttachment
                        ? e.status.value == SendingStatus.error
                            ? Container(
                                decoration: const BoxDecoration(
                                  shape: BoxShape.circle,
                                  color: Colors.white,
                                ),
                                child: const Center(
                                  child: Icon(Icons.error, color: Colors.red),
                                ),
                              )
                            : const SizedBox()
                        : const SizedBox(),
                  ),
                ),
              ),
              if (!c.send.status.value.isLoading)
                Align(
                  alignment: Alignment.topRight,
                  child: Padding(
                    padding: const EdgeInsets.only(right: 4, top: 4),
                    child: Obx(() {
                      return AnimatedSwitcher(
                        duration: 200.milliseconds,
                        child: (c.hoveredAttachment.value == e ||
                                PlatformUtils.isMobile)
                            ? InkWell(
                                key: const Key('RemovePickedFile'),
                                onTap: () => c.attachments
                                    .removeWhere((a) => a.value == e),
                                child: Container(
                                  width: 15,
                                  height: 15,
                                  margin:
                                      const EdgeInsets.only(left: 8, bottom: 8),
                                  child: Container(
                                    key: const Key('Close'),
                                    decoration: BoxDecoration(
                                      shape: BoxShape.circle,
                                      color: style.cardColor,
                                    ),
                                    child: Center(
                                      child: SvgLoader.asset(
                                        'assets/icons/close_primary.svg',
                                        width: 7,
                                        height: 7,
                                      ),
                                    ),
                                  ),
                                ),
                              )
                            : const SizedBox(),
                      );
                    }),
                  ),
                ),
            ],
          ),
        ),
      );
    }

    return Dismissible(
      key: Key(e.id.val),
      direction: DismissDirection.up,
      onDismissed: (_) => c.attachments.removeWhere((a) => a.value == e),
      child: attachment(),
    );
  }

  /// Builds a visual representation of the provided [item] being replied.
  Widget _repliedMessage(ChatController c, ChatItem item) {
    Style style = Theme.of(context).extension<Style>()!;
    bool fromMe = item.authorId == c.me;

    Widget? content;
    List<Widget> additional = [];

    if (item is ChatMessage) {
      if (item.attachments.isNotEmpty) {
        additional = item.attachments.map((a) {
          ImageAttachment? image;

          if (a is ImageAttachment) {
            image = a;
          }

          return Container(
            margin: const EdgeInsets.only(right: 2),
            decoration: BoxDecoration(
              color: fromMe
                  ? Colors.white.withOpacity(0.2)
                  : Colors.black.withOpacity(0.03),
              borderRadius: BorderRadius.circular(4),
            ),
            width: 30,
            height: 30,
            child: image == null
                ? Icon(
                    Icons.file_copy,
                    color: fromMe ? Colors.white : const Color(0xFFDDDDDD),
                    size: 16,
                  )
                : RetryImage(
                    image.small.url,
                    fit: BoxFit.cover,
                    borderRadius: BorderRadius.circular(4),
                  ),
          );
        }).toList();
      }

      if (item.text != null && item.text!.val.isNotEmpty) {
        content = Text(
          item.text!.val.toString(),
          maxLines: 1,
          overflow: TextOverflow.ellipsis,
          style: style.boldBody,
        );
      }
    } else if (item is ChatCall) {
      String title = 'label_chat_call_ended'.l10n;
      String? time;
      bool fromMe = c.me == item.authorId;
      bool isMissed = false;

      if (item.finishReason == null && item.conversationStartedAt != null) {
        title = 'label_chat_call_ongoing'.l10n;
      } else if (item.finishReason != null) {
        title = item.finishReason!.localizedString(fromMe) ?? title;
        isMissed = item.finishReason == ChatCallFinishReason.dropped ||
            item.finishReason == ChatCallFinishReason.unanswered;

        if (item.finishedAt != null && item.conversationStartedAt != null) {
          time = item.conversationStartedAt!.val
              .difference(item.finishedAt!.val)
              .localizedString();
        }
      } else {
        title = item.authorId == c.me
            ? 'label_outgoing_call'.l10n
            : 'label_incoming_call'.l10n;
      }

      content = Row(
        mainAxisSize: MainAxisSize.min,
        children: [
          Padding(
            padding: const EdgeInsets.fromLTRB(8, 0, 12, 0),
            child: item.withVideo
                ? SvgLoader.asset(
                    'assets/icons/call_video${isMissed && !fromMe ? '_red' : ''}.svg',
                    height: 13,
                  )
                : SvgLoader.asset(
                    'assets/icons/call_audio${isMissed && !fromMe ? '_red' : ''}.svg',
                    height: 15,
                  ),
          ),
          Flexible(child: Text(title, style: style.boldBody)),
          if (time != null) ...[
            const SizedBox(width: 9),
            Padding(
              padding: const EdgeInsets.only(bottom: 1),
              child: Text(
                time,
                maxLines: 1,
                overflow: TextOverflow.ellipsis,
                style: style.boldBody.copyWith(
                  color: Theme.of(context).colorScheme.primary,
                  fontSize: 13,
                ),
              ),
            ),
          ],
        ],
      );
    } else if (item is ChatForward) {
      // TODO: Implement `ChatForward`.
      content = Text('label_forwarded_message'.l10n, style: style.boldBody);
    } else if (item is ChatMemberInfo) {
      // TODO: Implement `ChatMemberInfo`.
      content = Text(item.action.toString(), style: style.boldBody);
    } else {
      content = Text('err_unknown'.l10n, style: style.boldBody);
    }

    return MouseRegion(
      opaque: false,
      onEnter: (d) => c.hoveredReply.value = item,
      onExit: (d) => c.hoveredReply.value = null,
      child: Container(
        margin: const EdgeInsets.fromLTRB(2, 0, 2, 0),
        decoration: BoxDecoration(
          color: const Color(0xFFF5F5F5),
          borderRadius: BorderRadius.circular(10),
        ),
        child: Row(
          crossAxisAlignment: CrossAxisAlignment.start,
          children: [
            Expanded(
              child: FutureBuilder<RxUser?>(
                  future: c.getUser(item.authorId),
                  builder: (context, snapshot) {
                    Color color = snapshot.data?.user.value.id == c.me
                        ? Theme.of(context).colorScheme.secondary
                        : AvatarWidget.colors[
                            (snapshot.data?.user.value.num.val.sum() ?? 3) %
                                AvatarWidget.colors.length];

                    return Container(
                      key: Key('Reply_${c.repliedMessages.indexOf(item)}'),
                      decoration: BoxDecoration(
                        border: Border(
                          left: BorderSide(width: 2, color: color),
                        ),
                      ),
                      margin: const EdgeInsets.fromLTRB(12, 8, 12, 8),
                      padding: const EdgeInsets.only(left: 8),
                      child: Column(
                        mainAxisSize: MainAxisSize.min,
                        crossAxisAlignment: CrossAxisAlignment.start,
                        children: [
                          Builder(
                            builder: (context) {
                              String? name;

                              if (snapshot.hasData) {
                                name = snapshot.data?.user.value.name?.val;
                                if (snapshot.data?.user.value != null) {
                                  return Obx(() {
                                    return Text(
                                      snapshot.data!.user.value.name?.val ??
                                          snapshot.data!.user.value.num.val,
                                      style:
                                          style.boldBody.copyWith(color: color),
                                    );
                                  });
                                }
                              }

                              return Text(
                                name ?? ('dot'.l10n * 3),
                                style: style.boldBody.copyWith(
                                  color:
                                      Theme.of(context).colorScheme.secondary,
                                ),
                              );
                            },
                          ),
                          if (content != null) ...[
                            const SizedBox(height: 2),
                            DefaultTextStyle.merge(maxLines: 1, child: content),
                          ],
                          if (additional.isNotEmpty) ...[
                            const SizedBox(height: 4),
                            Row(children: additional),
                          ],
                        ],
                      ),
                    );
                  }),
            ),
            AnimatedSwitcher(
              duration: 200.milliseconds,
              child: c.hoveredReply.value == item || PlatformUtils.isMobile
                  ? WidgetButton(
                      key: const Key('CancelReplyButton'),
                      onPressed: () {
                        c.repliedMessages.remove(item);
                      },
                      child: Container(
                        width: 15,
                        height: 15,
                        margin: const EdgeInsets.only(right: 4, top: 4),
                        child: Container(
                          key: const Key('Close'),
                          decoration: BoxDecoration(
                            shape: BoxShape.circle,
                            color: style.cardColor,
                          ),
                          child: Center(
                            child: SvgLoader.asset(
                              'assets/icons/close_primary.svg',
                              width: 7,
                              height: 7,
                            ),
                          ),
                        ),
                      ),
                    )
                  : const SizedBox(),
            ),
          ],
        ),
      ),
    );
  }

  /// Builds a visual representation of a [ChatController.editedMessage].
  Widget _editedMessage(ChatController c) {
    final Style style = Theme.of(context).extension<Style>()!;
    final bool fromMe = c.editedMessage.value?.authorId == c.me;

    if (c.editedMessage.value != null && c.edit != null) {
      if (c.editedMessage.value is ChatMessage) {
        Widget? content;
        List<Widget> additional = [];

        final ChatMessage item = c.editedMessage.value as ChatMessage;

        var desc = StringBuffer();
        if (item.text != null) {
          desc.write(item.text!.val);
        }

        if (item.attachments.isNotEmpty) {
          additional = item.attachments.map((a) {
            ImageAttachment? image;

            if (a is ImageAttachment) {
              image = a;
            }

            return Container(
              margin: const EdgeInsets.only(right: 2),
              decoration: BoxDecoration(
                color: fromMe
                    ? Colors.white.withOpacity(0.2)
                    : Colors.black.withOpacity(0.03),
                borderRadius: BorderRadius.circular(4),
              ),
              width: 30,
              height: 30,
              child: image == null
                  ? Icon(
                      Icons.file_copy,
                      color: fromMe ? Colors.white : const Color(0xFFDDDDDD),
                      size: 16,
                    )
                  : RetryImage(
                      image.small.url,
                      fit: BoxFit.cover,
                      borderRadius: BorderRadius.circular(4),
                    ),
            );
          }).toList();
        }

        if (item.text != null) {
          content = Text(
            item.text!.val,
            style: style.boldBody,
            maxLines: 1,
            overflow: TextOverflow.ellipsis,
          );
        }

        return WidgetButton(
          onPressed: () => c.animateTo(item.id, offsetBasedOnBottom: true),
          child: MouseRegion(
            opaque: false,
            onEnter: (d) => c.hoveredReply.value = item,
            onExit: (d) => c.hoveredReply.value = null,
            child: Container(
              margin: const EdgeInsets.fromLTRB(2, 0, 2, 0),
              decoration: BoxDecoration(
                color: const Color(0xFFF5F5F5),
                borderRadius: BorderRadius.circular(10),
              ),
              child: Row(
                crossAxisAlignment: CrossAxisAlignment.start,
                children: [
                  Expanded(
                    child: Row(
                      mainAxisSize: MainAxisSize.min,
                      children: [
                        const SizedBox(width: 12),
                        SvgLoader.asset(
                          'assets/icons/edit.svg',
                          width: 17,
                          height: 17,
                        ),
                        Expanded(
                          child: Container(
                            decoration: BoxDecoration(
                              border: Border(
                                left: BorderSide(
                                  width: 2,
                                  color:
                                      Theme.of(context).colorScheme.secondary,
                                ),
                              ),
                            ),
                            margin: const EdgeInsets.fromLTRB(12, 8, 12, 8),
                            padding: const EdgeInsets.only(left: 8),
                            child: Column(
                              mainAxisSize: MainAxisSize.min,
                              crossAxisAlignment: CrossAxisAlignment.start,
                              children: [
                                Text(
                                  'label_edit'.l10n,
                                  style: style.boldBody.copyWith(
                                    color:
                                        Theme.of(context).colorScheme.secondary,
                                  ),
                                ),
                                if (content != null) ...[
                                  const SizedBox(height: 2),
                                  DefaultTextStyle.merge(
                                    maxLines: 1,
                                    child: content,
                                  ),
                                ],
                                if (additional.isNotEmpty) ...[
                                  const SizedBox(height: 4),
                                  Row(children: additional),
                                ],
                              ],
                            ),
                          ),
                        ),
                      ],
                    ),
                  ),
                  Obx(() {
                    return AnimatedSwitcher(
                      duration: 200.milliseconds,
                      child: c.hoveredReply.value == item ||
                              PlatformUtils.isMobile
                          ? WidgetButton(
                              key: const Key('CancelEditButton'),
                              onPressed: () => c.editedMessage.value = null,
                              child: Container(
                                width: 15,
                                height: 15,
                                margin: const EdgeInsets.only(right: 4, top: 4),
                                child: Container(
                                  key: const Key('Close'),
                                  decoration: BoxDecoration(
                                    shape: BoxShape.circle,
                                    color: style.cardColor,
                                  ),
                                  child: Center(
                                    child: SvgLoader.asset(
                                      'assets/icons/close_primary.svg',
                                      width: 7,
                                      height: 7,
                                    ),
                                  ),
                                ),
                              ),
                            )
                          : const SizedBox(),
                    );
                  }),
                ],
              ),
            ),
          ),
        );
      }
    }

    return const SizedBox.shrink();
  }

  /// Cancels a [_horizontalScrollTimer] and starts it again with the provided
  /// [duration].
  ///
  /// Defaults to 50 milliseconds if no [duration] is provided.
  void _resetHorizontalScroll(ChatController c, [Duration? duration]) {
    c.isHorizontalScroll.value = true;
    c.horizontalScrollTimer.value?.cancel();
    c.horizontalScrollTimer.value = Timer(duration ?? 50.milliseconds, () {
      if (_animation.value >= 0.5) {
        _animation.forward();
      } else {
        _animation.reverse();
      }
      c.isHorizontalScroll.value = false;
      c.horizontalScrollTimer.value = null;
    });
  }

  /// Builds a visual representation of an [UnreadMessagesElement].
  Widget _unreadLabel(BuildContext context, ChatController c) {
    final Style style = Theme.of(context).extension<Style>()!;

    return Container(
      width: double.infinity,
      margin: const EdgeInsets.symmetric(horizontal: 8, vertical: 24),
      padding: const EdgeInsets.symmetric(horizontal: 12, vertical: 8),
      decoration: BoxDecoration(
        borderRadius: BorderRadius.circular(15),
        border: style.systemMessageBorder,
        color: style.systemMessageColor,
      ),
      child: Center(
        child: Text(
          'label_unread_messages'.l10nfmt({'quantity': c.unreadMessages}),
          style: style.systemMessageStyle,
        ),
      ),
    );
  }
}

/// Extension adding an ability to get text represented [DateTime] relative to
/// [DateTime.now].
extension DateTimeToRelative on DateTime {
  /// Returns relative to [now] text representation.
  ///
  /// [DateTime.now] is used if [now] is `null`.
  String toRelative([DateTime? now]) {
    DateTime local = isUtc ? toLocal() : this;
    DateTime relative = now ?? DateTime.now();
    int days = relative.julianDayNumber() - local.julianDayNumber();

    int months = 0;
    if (days >= 28) {
      months =
          relative.month + relative.year * 12 - local.month - local.year * 12;
      if (relative.day < local.day) {
        months--;
      }
    }

    return 'label_ago_date'.l10nfmt({
      'years': months ~/ 12,
      'months': months,
      'weeks': days ~/ 7,
      'days': days,
    });
  }

  /// Returns a Julian day number of this [DateTime].
  int julianDayNumber() {
    final int c0 = ((month - 3) / 12).floor();
    final int x4 = year + c0;
    final int x3 = (x4 / 100).floor();
    final int x2 = x4 % 100;
    final int x1 = month - (12 * c0) - 3;
    return ((146097 * x3) / 4).floor() +
        ((36525 * x2) / 100).floor() +
        (((153 * x1) + 2) / 5).floor() +
        day +
        1721119;
  }
}

/// [ScrollBehavior] for scrolling with every available [PointerDeviceKind]s.
class CustomScrollBehavior extends MaterialScrollBehavior {
  @override
  Set<PointerDeviceKind> get dragDevices => PointerDeviceKind.values.toSet();
}

/// [GestureRecognizer] recognizing and allowing multiple horizontal drags.
class AllowMultipleHorizontalDragGestureRecognizer
    extends HorizontalDragGestureRecognizer {
  @override
  void rejectGesture(int pointer) => acceptGesture(pointer);
}<|MERGE_RESOLUTION|>--- conflicted
+++ resolved
@@ -373,16 +373,17 @@
                             IgnorePointer(
                               child: ContextMenuInterceptor(child: Container()),
                             ),
-<<<<<<< HEAD
                             Scrollbar(
                               controller: c.listController,
                               child: Obx(() {
                                 return FlutterListView(
                                   key: const Key('MessagesList'),
                                   controller: c.listController,
-                                  physics: c.isHorizontalScroll.isFalse
-                                      ? const BouncingScrollPhysics()
-                                      : const NeverScrollableScrollPhysics(),
+                                  physics: c.isHorizontalScroll.isTrue ||
+                                      (PlatformUtils.isDesktop &&
+                                            c.isItemDragged.isTrue)
+                                      ? const NeverScrollableScrollPhysics()
+                                    : const BouncingScrollPhysics(),
                                   delegate: FlutterListViewDelegate(
                                     (context, i) => _listElement(context, c, i),
                                     // ignore: invalid_use_of_protected_member
@@ -401,34 +402,6 @@
                                 );
                               }),
                             ),
-=======
-                            Obx(() {
-                              return FlutterListView(
-                                key: const Key('MessagesList'),
-                                controller: c.listController,
-                                physics: c.isHorizontalScroll.isTrue ||
-                                        (PlatformUtils.isDesktop &&
-                                            c.isItemDragged.isTrue)
-                                    ? const NeverScrollableScrollPhysics()
-                                    : const BouncingScrollPhysics(),
-                                delegate: FlutterListViewDelegate(
-                                  (context, i) => _listElement(context, c, i),
-                                  // ignore: invalid_use_of_protected_member
-                                  childCount: c.elements.value.length,
-                                  keepPosition: true,
-                                  onItemKey: (i) => c.elements.values
-                                      .elementAt(i)
-                                      .id
-                                      .toString(),
-                                  onItemSticky: (i) => c.elements.values
-                                      .elementAt(i) is DateTimeElement,
-                                  initIndex: c.initIndex,
-                                  initOffset: c.initOffset,
-                                  initOffsetBasedOnBottom: false,
-                                ),
-                              );
-                            }),
->>>>>>> c7f4ae90
                             Obx(() {
                               if ((c.chat!.status.value.isSuccess ||
                                       c.chat!.status.value.isEmpty) &&
@@ -952,43 +925,6 @@
             mainAxisSize: MainAxisSize.min,
             children: [
               LayoutBuilder(builder: (context, constraints) {
-<<<<<<< HEAD
-                bool grab = (125 + 2) * c.attachments.length >
-                    constraints.maxWidth - 16;
-
-                return ConditionalBackdropFilter(
-                  condition: style.cardBlur > 0,
-                  filter: ImageFilter.blur(sigmaX: 100, sigmaY: 100),
-                  borderRadius: BorderRadius.only(
-                    topLeft: style.cardRadius.topLeft,
-                    topRight: style.cardRadius.topRight,
-                  ),
-                  child: Container(
-                    color: const Color(0xFFFFFFFF).withOpacity(0.4),
-                    child: AnimatedSize(
-                      duration: 400.milliseconds,
-                      curve: Curves.ease,
-                      child: Obx(() {
-                        return Container(
-                          width: double.infinity,
-                          padding: c.repliedMessages.isNotEmpty ||
-                                  c.attachments.isNotEmpty
-                              ? const EdgeInsets.fromLTRB(4, 6, 4, 6)
-                              : EdgeInsets.zero,
-                          child: Column(
-                            mainAxisSize: MainAxisSize.min,
-                            children: [
-                              if (c.repliedMessages.isNotEmpty)
-                                ConstrainedBox(
-                                  constraints: BoxConstraints(
-                                    maxHeight:
-                                        MediaQuery.of(context).size.height / 3,
-                                  ),
-                                  child: Scrollbar(
-                                    controller: scrollController,
-                                    child: ReorderableListView(
-                                      scrollController: scrollController,
-=======
                 return Obx(() {
                   bool grab = (125 + 2) * c.attachments.length >
                       constraints.maxWidth - 16;
@@ -1022,8 +958,10 @@
                                           MediaQuery.of(context).size.height /
                                               3,
                                     ),
+                                    child: Scrollbar(
+                                    controller: scrollController,
                                     child: ReorderableListView(
->>>>>>> c7f4ae90
+                                      scrollController: scrollController,
                                       shrinkWrap: true,
                                       buildDefaultDragHandles:
                                           PlatformUtils.isMobile,
@@ -1103,6 +1041,7 @@
                                           ),
                                         );
                                       }).toList(),
+                                    ),
                                     ),
                                   ),
                                 if (c.attachments.isNotEmpty &&
