// ignore_for_file: public_member_api_docs, sort_constructors_first
// Copyright © 2022-2023 IT ENGINEERING MANAGEMENT INC,
//                       <https://github.com/team113>
//
// This program is free software: you can redistribute it and/or modify it under
// the terms of the GNU Affero General Public License v3.0 as published by the
// Free Software Foundation, either version 3 of the License, or (at your
// option) any later version.
//
// This program is distributed in the hope that it will be useful, but WITHOUT
// ANY WARRANTY; without even the implied warranty of MERCHANTABILITY or FITNESS
// FOR A PARTICULAR PURPOSE. See the GNU Affero General Public License v3.0 for
// more details.
//
// You should have received a copy of the GNU Affero General Public License v3.0
// along with this program. If not, see
// <https://www.gnu.org/licenses/agpl-3.0.html>.

import 'dart:async';
import 'dart:ui';

import 'package:animated_size_and_fade/animated_size_and_fade.dart';
import 'package:collection/collection.dart';
import 'package:flutter/gestures.dart';
import 'package:flutter/material.dart';
import 'package:flutter/scheduler.dart';
import 'package:flutter/services.dart';
import 'package:flutter_list_view/flutter_list_view.dart';
import 'package:get/get.dart';
import 'package:intl/intl.dart';

import '/domain/model/chat.dart';
import '/domain/model/chat_item.dart';
import '/domain/model/user.dart';
import '/domain/repository/user.dart';
import '/l10n/l10n.dart';
import '/routes.dart';
import '/themes.dart';
import '/ui/page/call/widget/animated_delayed_scale.dart';
import '/ui/page/call/widget/conditional_backdrop.dart';
import '/ui/page/home/widget/animated_typing.dart';
import '/ui/page/home/widget/app_bar.dart';
import '/ui/page/home/widget/avatar.dart';
import '/ui/page/home/widget/gallery_popup.dart';
import '/ui/widget/menu_interceptor/menu_interceptor.dart';
import '/ui/widget/progress_indicator.dart';
import '/ui/widget/svg/svg.dart';
import '/ui/widget/text_field.dart';
import '/ui/widget/widget_button.dart';
import '/util/platform_utils.dart';
import 'controller.dart';
import 'message_field/view.dart';
import 'widget/back_button.dart';
import 'widget/chat_forward.dart';
import 'widget/chat_item.dart';
import 'widget/custom_drop_target.dart';
import 'widget/swipeable_status.dart';

/// View of the [Routes.chats] page.
class ChatView extends StatefulWidget {
  const ChatView(this.id, {Key? key, this.itemId}) : super(key: key);

  /// ID of this [Chat].
  final ChatId id;

  /// ID of a [ChatItem] to scroll to initially in this [ChatView].
  final ChatItemId? itemId;

  @override
  State<ChatView> createState() => _ChatViewState();
}

/// State of a [ChatView] used to animate [SwipeableStatus].
class _ChatViewState extends State<ChatView>
    with SingleTickerProviderStateMixin {
  /// [AnimationController] of [SwipeableStatus]es.
  late final AnimationController _animation;

  @override
  void initState() {
    _animation = AnimationController(
      vsync: this,
      duration: const Duration(milliseconds: 200),
      debugLabel: '$runtimeType (${widget.id})',
    );

    super.initState();
  }

  @override
  void dispose() {
    _animation.dispose();
    super.dispose();
  }

  @override
  Widget build(BuildContext context) {
    return GetBuilder<ChatController>(
      key: const Key('ChatView'),
      init: ChatController(
        widget.id,
        Get.find(),
        Get.find(),
        Get.find(),
        Get.find(),
        Get.find(),
        itemId: widget.itemId,
      ),
      tag: widget.id.val,
      builder: (c) {
        // Opens [Routes.chatInfo] or [Routes.user] page basing on the
        // [Chat.isGroup] indicator.
        void onDetailsTap() {
          Chat? chat = c.chat?.chat.value;
          if (chat != null) {
            if (chat.isGroup || chat.isMonolog) {
              router.chatInfo(widget.id, push: true);
            } else if (chat.members.isNotEmpty) {
              router.user(
                chat.members
                        .firstWhereOrNull((e) => e.user.id != c.me)
                        ?.user
                        .id ??
                    chat.members.first.user.id,
                push: true,
              );
            }
          }
        }

        return Obx(() {
          if (c.status.value.isEmpty) {
            return Scaffold(
              appBar: AppBar(),
              body: Center(child: Text('label_no_chat_found'.l10n)),
            );
          } else if (!c.status.value.isSuccess) {
            return Scaffold(
              appBar: AppBar(),
              body: const Center(child: CustomProgressIndicator()),
            );
          }

          final bool isMonolog = c.chat!.chat.value.isMonolog;

          return CustomDropTarget(
            key: Key('ChatView_${widget.id}'),
            onDragDone: (details) => c.dropFiles(details),
            onDragEntered: (_) => c.isDraggingFiles.value = true,
            onDragExited: (_) => c.isDraggingFiles.value = false,
            child: GestureDetector(
              onTap: () => FocusManager.instance.primaryFocus?.unfocus(),
              child: Stack(
                children: [
                  Scaffold(
                    resizeToAvoidBottomInset: true,
                    appBar: CustomAppBar(
                      title: Row(
                        children: [
                          Material(
                            elevation: 6,
                            type: MaterialType.circle,
                            shadowColor: const Color(0x55000000),
                            color: Colors.white,
                            child: InkWell(
                              customBorder: const CircleBorder(),
                              onTap: onDetailsTap,
                              child: Center(
                                child: AvatarFromRxChat(
                                  chat: c.chat,
                                  radius: 17,
                                ),
                              ),
                            ),
                          ),
                          const SizedBox(width: 10),
                          Flexible(
                            child: InkWell(
                              splashFactory: NoSplash.splashFactory,
                              hoverColor: Colors.transparent,
                              highlightColor: Colors.transparent,
                              onTap: onDetailsTap,
                              child: DefaultTextStyle.merge(
                                maxLines: 1,
                                overflow: TextOverflow.ellipsis,
                                child: Column(
                                  mainAxisAlignment: MainAxisAlignment.center,
                                  crossAxisAlignment: CrossAxisAlignment.start,
                                  children: [
<<<<<<< HEAD
                                    Text(
                                      c.chat!.title.value,
                                      overflow: TextOverflow.ellipsis,
                                      maxLines: 1,
                                    ),
                                    _ChatSubtitle(c),
=======
                                    Obx(() {
                                      return Text(
                                        c.chat!.title.value,
                                        overflow: TextOverflow.ellipsis,
                                        maxLines: 1,
                                      );
                                    }),
                                    if (!isMonolog) _chatSubtitle(c),
>>>>>>> fb50db8a
                                  ],
                                ),
                              ),
                            ),
                          ),
                          const SizedBox(width: 10),
                        ],
                      ),
                      padding: const EdgeInsets.only(left: 4, right: 20),
                      leading: const [StyledBackButton()],
                      actions: [
<<<<<<< HEAD
                        if (c.chat!.chat.value.ongoingCall == null) ...[
                          WidgetButton(
                            onPressed: () => c.call(true),
                            child: const AssetWidget(
                              asset: 'assets/icons/chat_video_call.svg',
                              height: 17,
                            ),
                          ),
                          const SizedBox(width: 28),
                          WidgetButton(
                            key: const Key('AudioCall'),
                            onPressed: () => c.call(false),
                            child: const AssetWidget(
                              asset: 'assets/icons/chat_audio_call.svg',
                              height: 19,
                            ),
                          ),
                        ] else ...[
                          AnimatedSwitcher(
                            key: const Key('ActiveCallButton'),
                            duration: 300.milliseconds,
                            child: c.inCall
                                ? WidgetButton(
                                    key: const Key('Drop'),
                                    onPressed: c.dropCall,
                                    child: Container(
                                      height: 32,
                                      width: 32,
                                      decoration: const BoxDecoration(
                                        color: Colors.red,
                                        shape: BoxShape.circle,
                                      ),
                                      child: const Center(
                                        child: AssetWidget(
                                          asset: 'assets/icons/call_end.svg',
                                          width: 32,
=======
                        Obx(() {
                          final List<Widget> children;

                          if (c.chat!.chat.value.ongoingCall == null) {
                            children = [
                              WidgetButton(
                                onPressed: () => c.call(true),
                                child: SvgLoader.asset(
                                  'assets/icons/chat_video_call.svg',
                                  height: 17,
                                ),
                              ),
                              const SizedBox(width: 28),
                              WidgetButton(
                                key: const Key('AudioCall'),
                                onPressed: () => c.call(false),
                                child: SvgLoader.asset(
                                  'assets/icons/chat_audio_call.svg',
                                  height: 19,
                                ),
                              ),
                            ];
                          } else {
                            children = [
                              AnimatedSwitcher(
                                key: const Key('ActiveCallButton'),
                                duration: 300.milliseconds,
                                child: c.inCall
                                    ? WidgetButton(
                                        key: const Key('Drop'),
                                        onPressed: c.dropCall,
                                        child: Container(
>>>>>>> fb50db8a
                                          height: 32,
                                          width: 32,
                                          decoration: const BoxDecoration(
                                            color: Colors.red,
                                            shape: BoxShape.circle,
                                          ),
                                          child: Center(
                                            child: SvgLoader.asset(
                                              'assets/icons/call_end.svg',
                                              width: 32,
                                              height: 32,
                                            ),
                                          ),
                                        ),
<<<<<<< HEAD
                                      ),
                                    ),
                                  )
                                : WidgetButton(
                                    key: const Key('Join'),
                                    onPressed: c.joinCall,
                                    child: Container(
                                      height: 32,
                                      width: 32,
                                      decoration: BoxDecoration(
                                        color: Theme.of(context)
                                            .colorScheme
                                            .secondary,
                                        shape: BoxShape.circle,
                                      ),
                                      child: const Center(
                                        child: AssetWidget(
                                          asset:
                                              'assets/icons/audio_call_start.svg',
                                          width: 15,
                                          height: 15,
=======
                                      )
                                    : WidgetButton(
                                        key: const Key('Join'),
                                        onPressed: c.joinCall,
                                        child: Container(
                                          height: 32,
                                          width: 32,
                                          decoration: BoxDecoration(
                                            color: Theme.of(context)
                                                .colorScheme
                                                .secondary,
                                            shape: BoxShape.circle,
                                          ),
                                          child: Center(
                                            child: SvgLoader.asset(
                                              'assets/icons/audio_call_start.svg',
                                              width: 15,
                                              height: 15,
                                            ),
                                          ),
>>>>>>> fb50db8a
                                        ),
                                      ),
                              ),
                            ];
                          }

                          return Row(children: children);
                        }),
                      ],
                    ),
                    body: Listener(
                      onPointerSignal: (s) {
                        if (s is PointerScrollEvent) {
                          if ((s.scrollDelta.dy.abs() < 3 &&
                                  s.scrollDelta.dx.abs() > 3) ||
                              c.isHorizontalScroll.value) {
                            double value =
                                _animation.value + s.scrollDelta.dx / 100;
                            _animation.value = value.clamp(0, 1);

                            if (_animation.value == 0 ||
                                _animation.value == 1) {
                              _resetHorizontalScroll(c, 10.milliseconds);
                            } else {
                              _resetHorizontalScroll(c);
                            }
                          }
                        }
                      },
                      onPointerPanZoomUpdate: (s) {
                        if (c.scrollOffset.dx.abs() < 7 &&
                            c.scrollOffset.dy.abs() < 7) {
                          c.scrollOffset = c.scrollOffset.translate(
                            s.panDelta.dx.abs(),
                            s.panDelta.dy.abs(),
                          );
                        }
                      },
                      onPointerMove: (d) {
                        if (c.scrollOffset.dx.abs() < 7 &&
                            c.scrollOffset.dy.abs() < 7) {
                          c.scrollOffset = c.scrollOffset.translate(
                            d.delta.dx.abs(),
                            d.delta.dy.abs(),
                          );
                        }
                      },
                      onPointerUp: (_) => c.scrollOffset = Offset.zero,
                      onPointerCancel: (_) => c.scrollOffset = Offset.zero,
                      child: RawGestureDetector(
                        behavior: HitTestBehavior.translucent,
                        gestures: {
                          if (c.isSelecting.isFalse)
                            AllowMultipleHorizontalDragGestureRecognizer:
                                GestureRecognizerFactoryWithHandlers<
                                    AllowMultipleHorizontalDragGestureRecognizer>(
                              () =>
                                  AllowMultipleHorizontalDragGestureRecognizer(),
                              (AllowMultipleHorizontalDragGestureRecognizer
                                  instance) {
                                instance.onUpdate = (d) {
                                  if (!c.isItemDragged.value &&
                                      c.scrollOffset.dy.abs() < 7 &&
                                      c.scrollOffset.dx.abs() > 7 &&
                                      c.isSelecting.isFalse) {
                                    double value =
                                        (_animation.value - d.delta.dx / 100)
                                            .clamp(0, 1);

                                    if (_animation.value != 1 && value == 1 ||
                                        _animation.value != 0 && value == 0) {
                                      HapticFeedback.selectionClick();
                                    }

                                    _animation.value = value.clamp(0, 1);
                                  }
                                };

                                instance.onEnd = (d) async {
                                  c.scrollOffset = Offset.zero;
                                  if (!c.isItemDragged.value &&
                                      _animation.value != 1 &&
                                      _animation.value != 0) {
                                    if (_animation.value >= 0.5) {
                                      await _animation.forward();
                                      HapticFeedback.selectionClick();
                                    } else {
                                      await _animation.reverse();
                                      HapticFeedback.selectionClick();
                                    }
                                  }
                                };
                              },
                            )
                        },
                        child: Stack(
                          children: [
                            // Required for the [Stack] to take [Scaffold]'s
                            // size.
                            IgnorePointer(
                              child: ContextMenuInterceptor(child: Container()),
                            ),
                            Obx(() {
                              final Widget child = Scrollbar(
                                controller: c.listController,
                                child: FlutterListView(
                                  key: const Key('MessagesList'),
                                  controller: c.listController,
                                  physics: c.isHorizontalScroll.isTrue ||
                                          (PlatformUtils.isDesktop &&
                                              c.isItemDragged.isTrue)
                                      ? const NeverScrollableScrollPhysics()
                                      : const BouncingScrollPhysics(),
                                  delegate: FlutterListViewDelegate(
                                    (context, i) => _ListElementWidget(
                                      c,
                                      i,
                                      animation: _animation,
                                    ),
                                    // ignore: invalid_use_of_protected_member
                                    childCount: c.elements.value.length,
                                    keepPosition: true,
                                    onItemKey: (i) => c.elements.values
                                        .elementAt(i)
                                        .id
                                        .toString(),
                                    onItemSticky: (i) => c.elements.values
                                        .elementAt(i) is DateTimeElement,
                                    initIndex: c.initIndex,
                                    initOffset: c.initOffset,
                                    initOffsetBasedOnBottom: false,
                                    disableCacheItems: true,
                                  ),
                                ),
                              );

                              if (PlatformUtils.isMobile) {
                                return child;
                              }

                              return SelectionArea(
                                onSelectionChanged: (a) =>
                                    c.selection.value = a,
                                contextMenuBuilder: (_, __) => const SizedBox(),
                                selectionControls: EmptyTextSelectionControls(),
                                child: ContextMenuInterceptor(child: child),
                              );
                            }),
                            Obx(() {
                              if ((c.chat!.status.value.isSuccess ||
                                      c.chat!.status.value.isEmpty) &&
                                  c.chat!.messages.isEmpty) {
                                return Center(
                                  child: Text(
                                    key: const Key('NoMessages'),
                                    'label_no_messages'.l10n,
                                  ),
                                );
                              }
                              if (c.chat!.status.value.isLoading) {
                                return const Center(
                                  child: CustomProgressIndicator(),
                                );
                              }

                              return const SizedBox();
                            }),
                          ],
                        ),
                      ),
                    ),
                    floatingActionButton: Obx(() {
                      return SizedBox(
                        width: 50,
                        height: 50,
                        child: AnimatedSwitcher(
                          duration: 200.milliseconds,
                          child: c.canGoBack.isTrue
                              ? FloatingActionButton.small(
                                  onPressed: c.animateToBack,
                                  child: const Icon(Icons.arrow_upward),
                                )
                              : c.canGoDown.isTrue
                                  ? FloatingActionButton.small(
                                      onPressed: c.animateToBottom,
                                      child: const Icon(Icons.arrow_downward),
                                    )
                                  : const SizedBox(),
                        ),
                      );
                    }),
                    bottomNavigationBar: Padding(
                      padding: const EdgeInsets.fromLTRB(8, 0, 8, 4),
                      child:
                          NotificationListener<SizeChangedLayoutNotification>(
                        onNotification: (l) {
                          Rect previous = c.bottomBarRect.value ??
                              const Rect.fromLTWH(0, 0, 0, 55);
                          SchedulerBinding.instance.addPostFrameCallback((_) {
                            c.bottomBarRect.value =
                                c.bottomBarKey.globalPaintBounds;
                            if (c.bottomBarRect.value != null &&
                                c.listController.position.maxScrollExtent > 0 &&
                                c.listController.position.pixels <
                                    c.listController.position.maxScrollExtent) {
                              Rect current = c.bottomBarRect.value!;
                              c.listController.jumpTo(
                                c.listController.position.pixels +
                                    (current.height - previous.height),
                              );
                            }
                          });

                          return true;
                        },
                        child: SizeChangedLayoutNotifier(
                          key: c.bottomBarKey,
                          child: _BottomBar(c),
                        ),
                      ),
                    ),
                  ),
                  IgnorePointer(
                    child: Obx(() {
                      return AnimatedSwitcher(
                        duration: 200.milliseconds,
                        child: c.isDraggingFiles.value
                            ? Container(
                                color: const Color(0x40000000),
                                child: Center(
                                  child: AnimatedDelayedScale(
                                    duration: const Duration(milliseconds: 300),
                                    beginScale: 1,
                                    endScale: 1.06,
                                    child: ConditionalBackdropFilter(
                                      borderRadius: BorderRadius.circular(16),
                                      child: Container(
                                        decoration: BoxDecoration(
                                          borderRadius:
                                              BorderRadius.circular(16),
                                          color: const Color(0x40000000),
                                        ),
                                        child: const Padding(
                                          padding: EdgeInsets.all(16),
                                          child: Icon(
                                            Icons.add_rounded,
                                            size: 50,
                                            color: Colors.white,
                                          ),
                                        ),
                                      ),
                                    ),
                                  ),
                                ),
                              )
                            : null,
                      );
                    }),
                  ),
                ],
              ),
            ),
          );
        });
      },
    );
  }

  /// Cancels a [ChatController.horizontalScrollTimer] and starts it again with
  /// the provided [duration].
  ///
  /// Defaults to 50 milliseconds if no [duration] is provided.
  void _resetHorizontalScroll(ChatController c, [Duration? duration]) {
    c.isHorizontalScroll.value = true;
    c.horizontalScrollTimer.value?.cancel();
    c.horizontalScrollTimer.value = Timer(duration ?? 50.milliseconds, () {
      if (_animation.value >= 0.5) {
        _animation.forward();
      } else {
        _animation.reverse();
      }
      c.isHorizontalScroll.value = false;
      c.horizontalScrollTimer.value = null;
    });
  }
}

/// Extension adding an ability to get text represented [DateTime] relative to
/// [DateTime.now].
extension DateTimeToRelative on DateTime {
  /// Returns relative to [now] text representation.
  ///
  /// [DateTime.now] is used if [now] is `null`.
  String toRelative([DateTime? now]) {
    DateTime local = isUtc ? toLocal() : this;
    DateTime relative = now ?? DateTime.now();
    int days = relative.julianDayNumber() - local.julianDayNumber();

    int months = 0;
    if (days >= 28) {
      months =
          relative.month + relative.year * 12 - local.month - local.year * 12;
      if (relative.day < local.day) {
        months--;
      }
    }

    return 'label_ago_date'.l10nfmt({
      'years': months ~/ 12,
      'months': months,
      'weeks': days ~/ 7,
      'days': days,
    });
  }

  /// Returns a Julian day number of this [DateTime].
  int julianDayNumber() {
    final int c0 = ((month - 3) / 12).floor();
    final int x4 = year + c0;
    final int x3 = (x4 / 100).floor();
    final int x2 = x4 % 100;
    final int x1 = month - (12 * c0) - 3;
    return ((146097 * x3) / 4).floor() +
        ((36525 * x2) / 100).floor() +
        (((153 * x1) + 2) / 5).floor() +
        day +
        1721119;
  }
}

/// [ScrollBehavior] for scrolling with every available [PointerDeviceKind]s.
class CustomScrollBehavior extends MaterialScrollBehavior {
  @override
  Set<PointerDeviceKind> get dragDevices => PointerDeviceKind.values.toSet();
}

/// [GestureRecognizer] recognizing and allowing multiple horizontal drags.
class AllowMultipleHorizontalDragGestureRecognizer
    extends HorizontalDragGestureRecognizer {
  @override
  void rejectGesture(int pointer) => acceptGesture(pointer);
}

/// Builds a visual representation of a [ListElement] identified by the
/// provided index.
class _ListElementWidget extends StatelessWidget {
  final ChatController c;
  final int i;
  final AnimationController animation;
  const _ListElementWidget(
    this.c,
    this.i, {
    Key? key,
    required this.animation,
  }) : super(key: key);

  @override
  Widget build(BuildContext context) {
    ListElement element = c.elements.values.elementAt(i);
    bool isLast = i == c.elements.length - 1;

    if (element is ChatMessageElement ||
        element is ChatCallElement ||
        element is ChatInfoElement) {
      Rx<ChatItem> e;

      if (element is ChatMessageElement) {
        e = element.item;
      } else if (element is ChatCallElement) {
        e = element.item;
      } else if (element is ChatInfoElement) {
        e = element.item;
      } else {
        throw Exception('Unreachable');
      }

      ListElement? previous;
      if (i > 0) {
        previous = c.elements.values.elementAt(i - 1);
      }

      ListElement? next;
      if (i < c.elements.length - 1) {
        next = c.elements.values.elementAt(i + 1);
      }

      bool previousSame = false;
      if (previous != null) {
        previousSame = (previous is ChatMessageElement &&
                previous.item.value.authorId == e.value.authorId &&
                e.value.at.val.difference(previous.item.value.at.val) <=
                    const Duration(minutes: 5)) ||
            (previous is ChatCallElement &&
                previous.item.value.authorId == e.value.authorId &&
                e.value.at.val.difference(previous.item.value.at.val) <=
                    const Duration(minutes: 5));
      }

      bool nextSame = false;
      if (next != null) {
        nextSame = (next is ChatMessageElement &&
                next.item.value.authorId == e.value.authorId &&
                e.value.at.val.difference(next.item.value.at.val) <=
                    const Duration(minutes: 5)) ||
            (next is ChatCallElement &&
                next.item.value.authorId == e.value.authorId &&
                e.value.at.val.difference(next.item.value.at.val) <=
                    const Duration(minutes: 5));
      }

      return Padding(
        padding: EdgeInsets.fromLTRB(8, 0, 8, isLast ? 8 : 0),
        child: FutureBuilder<RxUser?>(
          future: c.getUser(e.value.authorId),
          builder: (_, u) => ChatItemWidget(
            chat: c.chat!.chat,
            item: e,
            me: c.me!,
            avatar: !previousSame,
            margin: EdgeInsets.only(
              top: previousSame ? 1.5 : 6,
              bottom: nextSame ? 1.5 : 6,
            ),
            loadImages: c.settings.value?.loadImages != false,
            reads: c.chat!.members.length > 10
                ? []
                : c.chat!.reads.where((m) =>
                    m.at == e.value.at &&
                    m.memberId != c.me &&
                    m.memberId != e.value.authorId),
            user: u.data,
            getUser: c.getUser,
            animation: animation,
            onHide: () => c.hideChatItem(e.value),
            onDelete: () => c.deleteMessage(e.value),
            onReply: () {
              if (c.send.replied.any((i) => i.id == e.value.id)) {
                c.send.replied.removeWhere((i) => i.id == e.value.id);
              } else {
                c.send.replied.insert(0, e.value);
              }
            },
            onCopy: c.selection.value?.plainText.isNotEmpty == true
                ? (_) => c.copyText(c.selection.value!.plainText)
                : c.copyText,
            onRepliedTap: (q) async {
              if (q.original != null) {
                await c.animateTo(q.original!.id);
              }
            },
            onGallery: c.calculateGallery,
            onResend: () => c.resendItem(e.value),
            onEdit: () => c.editMessage(e.value),
            onDrag: (d) => c.isItemDragged.value = d,
            onFileTap: (a) => c.download(e.value, a),
            onAttachmentError: () async {
              await c.chat?.updateAttachments(e.value);
              await Future.delayed(Duration.zero);
            },
            onSelecting: (s) => c.isSelecting.value = s,
          ),
        ),
      );
    } else if (element is ChatForwardElement) {
      return Padding(
        padding: EdgeInsets.fromLTRB(8, 0, 8, isLast ? 8 : 0),
        child: FutureBuilder<RxUser?>(
          future: c.getUser(element.authorId),
          builder: (_, u) => ChatForwardWidget(
            key: Key('ChatForwardWidget_${element.id}'),
            chat: c.chat!.chat,
            forwards: element.forwards,
            note: element.note,
            authorId: element.authorId,
            me: c.me!,
            loadImages: c.settings.value?.loadImages != false,
            reads: c.chat!.members.length > 10
                ? []
                : c.chat!.reads.where((m) =>
                    m.at == element.forwards.last.value.at &&
                    m.memberId != c.me &&
                    m.memberId != element.authorId),
            user: u.data,
            getUser: c.getUser,
            animation: animation,
            onHide: () async {
              final List<Future> futures = [];

              for (Rx<ChatItem> f in element.forwards) {
                futures.add(c.hideChatItem(f.value));
              }

              if (element.note.value != null) {
                futures.add(c.hideChatItem(element.note.value!.value));
              }

              await Future.wait(futures);
            },
            onDelete: () async {
              final List<Future> futures = [];

              for (Rx<ChatItem> f in element.forwards) {
                futures.add(c.deleteMessage(f.value));
              }

              if (element.note.value != null) {
                futures.add(c.deleteMessage(element.note.value!.value));
              }

              await Future.wait(futures);
            },
            onReply: () {
              if (element.forwards.any(
                      (e) => c.send.replied.any((i) => i.id == e.value.id)) ||
                  c.send.replied
                      .any((i) => i.id == element.note.value?.value.id)) {
                for (Rx<ChatItem> e in element.forwards) {
                  c.send.replied.removeWhere((i) => i.id == e.value.id);
                }

                if (element.note.value != null) {
                  c.send.replied
                      .removeWhere((i) => i.id == element.note.value!.value.id);
                }
              } else {
                if (element.note.value != null) {
                  c.send.replied.insert(0, element.note.value!.value);
                }

                for (Rx<ChatItem> e in element.forwards) {
                  c.send.replied.insert(0, e.value);
                }
              }
            },
            onCopy: c.selection.value?.plainText.isNotEmpty == true
                ? (_) => c.copyText(c.selection.value!.plainText)
                : c.copyText,
            onGallery: c.calculateGallery,
            onEdit: () => c.editMessage(element.note.value!.value),
            onDrag: (d) => c.isItemDragged.value = d,
            onForwardedTap: (quote) {
              if (quote.original != null) {
                if (quote.original!.chatId == c.id) {
                  c.animateTo(quote.original!.id);
                } else {
                  router.chat(
                    quote.original!.chatId,
                    itemId: quote.original!.id,
                    push: true,
                  );
                }
              }
            },
            onFileTap: c.download,
            onAttachmentError: () async {
              for (ChatItem item in [
                element.note.value?.value,
                ...element.forwards.map((e) => e.value),
              ].whereNotNull()) {
                await c.chat?.updateAttachments(item);
              }

              await Future.delayed(Duration.zero);
            },
            onSelecting: (s) => c.isSelecting.value = s,
          ),
        ),
      );
    } else if (element is DateTimeElement) {
      return SelectionContainer.disabled(
        child: _TimeLabelWidget(
          c,
          i,
          time: element.id.at.val,
          animation: animation,
        ),
      );
    } else if (element is UnreadMessagesElement) {
      return SelectionContainer.disabled(child: _UnreadLabel(c));
    } else if (element is LoaderElement) {
      return Obx(() {
        final Widget child;

        if (c.bottomLoader.value) {
          child = Center(
            key: const ValueKey(1),
            child: Padding(
              padding: const EdgeInsets.fromLTRB(0, 12, 0, 12),
              child: ConstrainedBox(
                constraints: BoxConstraints.tight(const Size.square(40)),
                child: const Center(
                  child: ColoredBox(
                    color: Colors.transparent,
                    child: CustomProgressIndicator(),
                  ),
                ),
              ),
            ),
          );
        } else {
          child = SizedBox(
            key: const ValueKey(2),
            height: c.listController.position.pixels > 0 ? null : 64,
          );
        }

        return AnimatedSizeAndFade(
          fadeDuration: const Duration(milliseconds: 200),
          sizeDuration: const Duration(milliseconds: 200),
          child: child,
        );
      });
    }

    return const SizedBox();
  }
}

/// Returns a centered [time] label.
class _TimeLabelWidget extends StatelessWidget {
  final ChatController c;
  final int i;
  final DateTime time;
  final AnimationController animation;

  const _TimeLabelWidget(
    this.c,
    this.i, {
    Key? key,
    required this.time,
    required this.animation,
  }) : super(key: key);

  @override
  Widget build(BuildContext context) {
    final Style style = Theme.of(context).extension<Style>()!;

    return Padding(
      padding: const EdgeInsets.symmetric(vertical: 12),
      child: SwipeableStatus(
        animation: animation,
        padding: const EdgeInsets.only(right: 8),
        crossAxisAlignment: CrossAxisAlignment.center,
        swipeable: Padding(
          padding: const EdgeInsets.only(right: 4),
          child: Text(DateFormat('dd.MM.yy').format(time)),
        ),
        child: Obx(() {
          return AnimatedOpacity(
            key: Key('$i$time'),
            opacity: c.stickyIndex.value == i
                ? c.showSticky.isTrue
                    ? 1
                    : 0
                : 1,
            duration: const Duration(milliseconds: 250),
            child: Center(
              child: Container(
                padding: const EdgeInsets.symmetric(
                  horizontal: 12,
                  vertical: 8,
                ),
                decoration: BoxDecoration(
                  borderRadius: BorderRadius.circular(15),
                  border: style.systemMessageBorder,
                  color: style.systemMessageColor,
                ),
                child: Text(
                  time.toRelative(),
                  style: style.systemMessageStyle,
                ),
              ),
            ),
          );
        }),
      ),
    );
  }
}

/// Builds a visual representation of an [UnreadMessagesElement].
class _UnreadLabel extends StatelessWidget {
  final ChatController c;
  const _UnreadLabel(
    this.c, {
    Key? key,
  }) : super(key: key);

  @override
  Widget build(BuildContext context) {
    final Style style = Theme.of(context).extension<Style>()!;

    return Container(
      width: double.infinity,
      margin: const EdgeInsets.symmetric(horizontal: 8, vertical: 24),
      padding: const EdgeInsets.symmetric(horizontal: 12, vertical: 8),
      decoration: BoxDecoration(
        borderRadius: BorderRadius.circular(15),
        border: style.systemMessageBorder,
        color: style.systemMessageColor,
      ),
      child: Center(
        child: Text(
          'label_unread_messages'.l10nfmt({'quantity': c.unreadMessages}),
          style: style.systemMessageStyle,
        ),
      ),
    );
  }
}

/// Returns a header subtitle of the [Chat].
class _ChatSubtitle extends StatelessWidget {
  final ChatController c;
  const _ChatSubtitle(
    this.c, {
    Key? key,
  }) : super(key: key);

  @override
  Widget build(BuildContext context) {
    final TextStyle? style = Theme.of(context).textTheme.bodySmall;

    return Obx(() {
      Rx<Chat> chat = c.chat!.chat;

      if (chat.value.ongoingCall != null) {
        final subtitle = StringBuffer();
        if (!context.isMobile) {
          subtitle.write(
              '${'label_call_active'.l10n}${'space_vertical_space'.l10n}');
        }

        final Set<UserId> actualMembers =
            chat.value.ongoingCall!.members.map((k) => k.user.id).toSet();
        subtitle.write(
          'label_a_of_b'.l10nfmt(
            {'a': actualMembers.length, 'b': c.chat!.members.length},
          ),
        );

        if (c.duration.value != null) {
          subtitle.write(
            '${'space_vertical_space'.l10n}${c.duration.value?.hhMmSs()}',
          );
        }

        return Text(subtitle.toString(), style: style);
      }

      bool isTyping = c.chat?.typingUsers.any((e) => e.id != c.me) == true;
      if (isTyping) {
        if (c.chat?.chat.value.isGroup == false) {
          return Row(
            mainAxisSize: MainAxisSize.min,
            crossAxisAlignment: CrossAxisAlignment.end,
            children: [
              Text(
                'label_typing'.l10n,
                style: style?.copyWith(
                  color: Theme.of(context).colorScheme.secondary,
                ),
              ),
              const SizedBox(width: 3),
              const Padding(
                padding: EdgeInsets.only(bottom: 3),
                child: AnimatedTyping(),
              ),
            ],
          );
        }

        Iterable<String> typings = c.chat!.typingUsers
            .where((e) => e.id != c.me)
            .map((e) => e.name?.val ?? e.num.val);

        return Row(
          mainAxisSize: MainAxisSize.min,
          crossAxisAlignment: CrossAxisAlignment.end,
          children: [
            Flexible(
              child: Text(
                typings.join('comma_space'.l10n),
                maxLines: 1,
                overflow: TextOverflow.ellipsis,
                style: style?.copyWith(
                  color: Theme.of(context).colorScheme.secondary,
                ),
              ),
            ),
            const SizedBox(width: 3),
            const Padding(
              padding: EdgeInsets.only(bottom: 3),
              child: AnimatedTyping(),
            ),
          ],
        );
      }

      if (chat.value.isGroup) {
        final String? subtitle = chat.value.getSubtitle();
        if (subtitle != null) {
          return Text(subtitle, style: style);
        }
      } else if (chat.value.isDialog) {
        final ChatMember? partner =
            chat.value.members.firstWhereOrNull((u) => u.user.id != c.me);
        if (partner != null) {
          return Row(
            children: [
              if (c.chat?.chat.value.muted != null) ...[
                const AssetWidget(
                  asset: 'assets/icons/muted_dark.svg',
                  width: 19.99 * 0.6,
                  height: 15 * 0.6,
                ),
                const SizedBox(width: 5),
              ],
              Flexible(
                child: FutureBuilder<RxUser?>(
                  future: c.getUser(partner.user.id),
                  builder: (_, snapshot) {
                    if (snapshot.data != null) {
                      return Obx(() {
                        final String? subtitle = c.chat!.chat.value
                            .getSubtitle(partner: snapshot.data!.user.value);

                        final UserTextStatus? status =
                            snapshot.data!.user.value.status;

                        if (status != null || subtitle != null) {
                          final StringBuffer buffer =
                              StringBuffer(status ?? '');

                          if (status != null && subtitle != null) {
                            buffer.write('space_vertical_space'.l10n);
                          }

                          buffer.write(subtitle ?? '');

                          return Text(buffer.toString(), style: style);
                        }

                        return const SizedBox();
                      });
                    }

                    return const SizedBox();
                  },
                ),
              ),
            ],
          );
        }
      }

      return const SizedBox();
    });
  }
}

/// Returns a bottom bar of this [ChatView] to display under the messages list
/// containing a send/edit field.
class _BottomBar extends StatelessWidget {
  final ChatController c;
  const _BottomBar(
    this.c, {
    Key? key,
  }) : super(key: key);

  @override
  Widget build(BuildContext context) {
    if (c.chat?.blacklisted == true) {
      return _BlockedField(c);
    }

    return Obx(() {
      if (c.edit.value != null) {
        return MessageFieldView(
          key: const Key('EditField'),
          controller: c.edit.value,
          onItemPressed: (id) => c.animateTo(id, offsetBasedOnBottom: true),
          canAttach: false,
        );
      }

      return MessageFieldView(
        key: const Key('SendField'),
        controller: c.send,
        onChanged: c.chat!.chat.value.isMonolog ? null : c.keepTyping,
        onItemPressed: (id) => c.animateTo(id, offsetBasedOnBottom: true),
        canForward: true,
      );
    });
  }
}

/// Returns a [WidgetButton] removing this [Chat] from the blacklist.
class _BlockedField extends StatelessWidget {
  final ChatController c;
  const _BlockedField(
    this.c, {
    Key? key,
  }) : super(key: key);

  @override
  Widget build(BuildContext context) {
    final Style style = Theme.of(context).extension<Style>()!;

    return Theme(
      data: MessageFieldView.theme(context),
      child: SafeArea(
        child: Container(
          key: const Key('BlockedField'),
          decoration: BoxDecoration(
            borderRadius: style.cardRadius,
            boxShadow: const [
              CustomBoxShadow(blurRadius: 8, color: Color(0x22000000)),
            ],
          ),
          child: ConditionalBackdropFilter(
            condition: style.cardBlur > 0,
            filter: ImageFilter.blur(
              sigmaX: style.cardBlur,
              sigmaY: style.cardBlur,
            ),
            borderRadius: style.cardRadius,
            child: Container(
              constraints: const BoxConstraints(minHeight: 56),
              decoration: BoxDecoration(color: style.cardColor),
              child: Row(
                mainAxisAlignment: MainAxisAlignment.center,
                crossAxisAlignment: CrossAxisAlignment.end,
                children: [
                  Expanded(
                    child: Padding(
                      padding: EdgeInsets.only(
                        top: 5 + (PlatformUtils.isMobile ? 0 : 8),
                        bottom: 13,
                      ),
                      child: Transform.translate(
                        offset: Offset(0, PlatformUtils.isMobile ? 6 : 1),
                        child: WidgetButton(
                          onPressed: c.unblacklist,
                          child: IgnorePointer(
                            child: ReactiveTextField(
                              enabled: false,
                              state: TextFieldState(text: 'btn_unblock'.l10n),
                              filled: false,
                              dense: true,
                              textAlign: TextAlign.center,
                              padding: const EdgeInsets.symmetric(vertical: 8),
                              style: style.boldBody.copyWith(
                                fontSize: 17,
                                color: Theme.of(context).colorScheme.secondary,
                              ),
                            ),
                          ),
                        ),
                      ),
                    ),
                  ),
                ],
              ),
            ),
          ),
        ),
      ),
    );
  }
}<|MERGE_RESOLUTION|>--- conflicted
+++ resolved
@@ -187,14 +187,6 @@
                                   mainAxisAlignment: MainAxisAlignment.center,
                                   crossAxisAlignment: CrossAxisAlignment.start,
                                   children: [
-<<<<<<< HEAD
-                                    Text(
-                                      c.chat!.title.value,
-                                      overflow: TextOverflow.ellipsis,
-                                      maxLines: 1,
-                                    ),
-                                    _ChatSubtitle(c),
-=======
                                     Obx(() {
                                       return Text(
                                         c.chat!.title.value,
@@ -203,7 +195,6 @@
                                       );
                                     }),
                                     if (!isMonolog) _chatSubtitle(c),
->>>>>>> fb50db8a
                                   ],
                                 ),
                               ),
@@ -215,44 +206,6 @@
                       padding: const EdgeInsets.only(left: 4, right: 20),
                       leading: const [StyledBackButton()],
                       actions: [
-<<<<<<< HEAD
-                        if (c.chat!.chat.value.ongoingCall == null) ...[
-                          WidgetButton(
-                            onPressed: () => c.call(true),
-                            child: const AssetWidget(
-                              asset: 'assets/icons/chat_video_call.svg',
-                              height: 17,
-                            ),
-                          ),
-                          const SizedBox(width: 28),
-                          WidgetButton(
-                            key: const Key('AudioCall'),
-                            onPressed: () => c.call(false),
-                            child: const AssetWidget(
-                              asset: 'assets/icons/chat_audio_call.svg',
-                              height: 19,
-                            ),
-                          ),
-                        ] else ...[
-                          AnimatedSwitcher(
-                            key: const Key('ActiveCallButton'),
-                            duration: 300.milliseconds,
-                            child: c.inCall
-                                ? WidgetButton(
-                                    key: const Key('Drop'),
-                                    onPressed: c.dropCall,
-                                    child: Container(
-                                      height: 32,
-                                      width: 32,
-                                      decoration: const BoxDecoration(
-                                        color: Colors.red,
-                                        shape: BoxShape.circle,
-                                      ),
-                                      child: const Center(
-                                        child: AssetWidget(
-                                          asset: 'assets/icons/call_end.svg',
-                                          width: 32,
-=======
                         Obx(() {
                           final List<Widget> children;
 
@@ -285,7 +238,6 @@
                                         key: const Key('Drop'),
                                         onPressed: c.dropCall,
                                         child: Container(
->>>>>>> fb50db8a
                                           height: 32,
                                           width: 32,
                                           decoration: const BoxDecoration(
@@ -300,29 +252,6 @@
                                             ),
                                           ),
                                         ),
-<<<<<<< HEAD
-                                      ),
-                                    ),
-                                  )
-                                : WidgetButton(
-                                    key: const Key('Join'),
-                                    onPressed: c.joinCall,
-                                    child: Container(
-                                      height: 32,
-                                      width: 32,
-                                      decoration: BoxDecoration(
-                                        color: Theme.of(context)
-                                            .colorScheme
-                                            .secondary,
-                                        shape: BoxShape.circle,
-                                      ),
-                                      child: const Center(
-                                        child: AssetWidget(
-                                          asset:
-                                              'assets/icons/audio_call_start.svg',
-                                          width: 15,
-                                          height: 15,
-=======
                                       )
                                     : WidgetButton(
                                         key: const Key('Join'),
@@ -343,7 +272,6 @@
                                               height: 15,
                                             ),
                                           ),
->>>>>>> fb50db8a
                                         ),
                                       ),
                               ),
