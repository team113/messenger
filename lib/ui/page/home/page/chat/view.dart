// Copyright © 2022-2023 IT ENGINEERING MANAGEMENT INC,
//                       <https://github.com/team113>
//
// This program is free software: you can redistribute it and/or modify it under
// the terms of the GNU Affero General Public License v3.0 as published by the
// Free Software Foundation, either version 3 of the License, or (at your
// option) any later version.
//
// This program is distributed in the hope that it will be useful, but WITHOUT
// ANY WARRANTY; without even the implied warranty of MERCHANTABILITY or FITNESS
// FOR A PARTICULAR PURPOSE. See the GNU Affero General Public License v3.0 for
// more details.
//
// You should have received a copy of the GNU Affero General Public License v3.0
// along with this program. If not, see
// <https://www.gnu.org/licenses/agpl-3.0.html>.

import 'dart:async';
import 'dart:ui';

import 'package:animated_size_and_fade/animated_size_and_fade.dart';
import 'package:collection/collection.dart';
import 'package:flutter/gestures.dart';
import 'package:flutter/material.dart';
import 'package:flutter/scheduler.dart';
import 'package:flutter/services.dart';
import 'package:flutter_list_view/flutter_list_view.dart';
import 'package:get/get.dart';

import '/domain/model/chat.dart';
import '/domain/model/chat_item.dart';
import '/domain/repository/user.dart';
import '/l10n/l10n.dart';
import '/routes.dart';
import '/ui/page/call/widget/animated_delayed_scale.dart';
import '/ui/page/call/widget/conditional_backdrop.dart';
import '/ui/page/home/widget/app_bar.dart';
import '/ui/page/home/widget/avatar.dart';
import '/ui/page/home/widget/gallery_popup.dart';
import '/ui/widget/menu_interceptor/menu_interceptor.dart';
import '/ui/widget/progress_indicator.dart';
import '/ui/widget/svg/svg.dart';
import '/ui/widget/widget_button.dart';
import '/util/platform_utils.dart';
import 'controller.dart';
import 'widget/back_button.dart';
import 'widget/bottom_bar.dart';
import 'widget/chat_forward.dart';
import 'widget/chat_item.dart';
import 'widget/chat_subtitle.dart';
import 'widget/custom_drop_target.dart';
import 'widget/swipeable_status.dart';
import 'widget/time_label.dart';
import 'widget/unread_label.dart';

/// View of the [Routes.chats] page.
class ChatView extends StatefulWidget {
  const ChatView(this.id, {super.key, this.itemId});

  /// ID of this [Chat].
  final ChatId id;

  /// ID of a [ChatItem] to scroll to initially in this [ChatView].
  final ChatItemId? itemId;

  @override
  State<ChatView> createState() => _ChatViewState();
}

/// State of a [ChatView] used to animate [SwipeableStatus].
class _ChatViewState extends State<ChatView>
    with SingleTickerProviderStateMixin {
  /// [AnimationController] of [SwipeableStatus]es.
  late final AnimationController _animation;

  @override
  void initState() {
    _animation = AnimationController(
      vsync: this,
      duration: const Duration(milliseconds: 200),
      debugLabel: '$runtimeType (${widget.id})',
    );

    super.initState();
  }

  @override
  void dispose() {
    _animation.dispose();
    super.dispose();
  }

  @override
  Widget build(BuildContext context) {
    final Style style = Theme.of(context).extension<Style>()!;

    return GetBuilder<ChatController>(
      key: const Key('ChatView'),
      init: ChatController(
        widget.id,
        Get.find(),
        Get.find(),
        Get.find(),
        Get.find(),
        Get.find(),
        itemId: widget.itemId,
      ),
      tag: widget.id.val,
      builder: (c) {
        // Opens [Routes.chatInfo] or [Routes.user] page basing on the
        // [Chat.isGroup] indicator.
        void onDetailsTap() {
          final Chat? chat = c.chat?.chat.value;
          if (chat != null) {
            if (chat.isGroup || chat.isMonolog) {
              router.chatInfo(widget.id, push: true);
            } else if (chat.members.isNotEmpty) {
              router.user(
                chat.members
                        .firstWhereOrNull((e) => e.user.id != c.me)
                        ?.user
                        .id ??
                    chat.members.first.user.id,
                push: true,
              );
            }
          }
        }

        return Obx(() {
          if (c.status.value.isEmpty) {
            return Scaffold(
              appBar: AppBar(),
              body: Center(child: Text('label_no_chat_found'.l10n)),
            );
          } else if (!c.status.value.isSuccess) {
            return Scaffold(
              appBar: AppBar(),
              body: const Center(child: CustomProgressIndicator()),
            );
          }

          final bool isMonolog = c.chat!.chat.value.isMonolog;

          return CustomDropTarget(
            key: Key('ChatView_${widget.id}'),
            onDragDone: (details) => c.dropFiles(details),
            onDragEntered: (_) => c.isDraggingFiles.value = true,
            onDragExited: (_) => c.isDraggingFiles.value = false,
            child: GestureDetector(
              onTap: () => FocusManager.instance.primaryFocus?.unfocus(),
              child: Stack(
                children: [
                  Scaffold(
                    resizeToAvoidBottomInset: true,
                    appBar: CustomAppBar(
                      title: Row(
                        children: [
                          Material(
                            elevation: 6,
                            type: MaterialType.circle,
                            shadowColor: style.colors.onBackgroundOpacity27,
                            color: style.colors.onPrimary,
                            child: InkWell(
                              customBorder: const CircleBorder(),
                              onTap: onDetailsTap,
                              child: Center(
                                child: AvatarWidget.fromRxChat(
                                  c.chat,
                                  radius: 17,
                                ),
                              ),
                            ),
                          ),
                          const SizedBox(width: 10),
                          Flexible(
                            child: InkWell(
                              splashFactory: NoSplash.splashFactory,
                              hoverColor: style.colors.transparent,
                              highlightColor: style.colors.transparent,
                              onTap: onDetailsTap,
                              child: DefaultTextStyle.merge(
                                maxLines: 1,
                                overflow: TextOverflow.ellipsis,
                                child: Column(
                                  mainAxisAlignment: MainAxisAlignment.center,
                                  crossAxisAlignment: CrossAxisAlignment.start,
                                  children: [
                                    Obx(() {
                                      return Text(
                                        c.chat!.title.value,
                                        overflow: TextOverflow.ellipsis,
                                        maxLines: 1,
                                      );
                                    }),
                                    if (!isMonolog)
                                      ChatSubtitle(
                                        chat: c.chat,
                                        me: c.me,
                                        duration: c.duration,
                                        getUser: c.getUser,
                                      ),
                                  ],
                                ),
                              ),
                            ),
                          ),
                          const SizedBox(width: 10),
                        ],
                      ),
                      padding: const EdgeInsets.only(left: 4, right: 20),
                      leading: const [StyledBackButton()],
                      actions: [
                        Obx(() {
                          if (c.chat?.blacklisted == true) {
                            return const SizedBox.shrink();
                          }

                          final List<Widget> children;

                          if (c.chat!.chat.value.ongoingCall == null) {
                            children = [
                              WidgetButton(
                                onPressed: () => c.call(true),
                                child: SvgImage.asset(
                                  'assets/icons/chat_video_call.svg',
                                  height: 17,
                                ),
                              ),
                              const SizedBox(width: 28),
                              WidgetButton(
                                key: const Key('AudioCall'),
                                onPressed: () => c.call(false),
                                child: SvgImage.asset(
                                  'assets/icons/chat_audio_call.svg',
                                  height: 19,
                                ),
                              ),
                            ];
                          } else {
                            children = [
                              AnimatedSwitcher(
                                key: const Key('ActiveCallButton'),
                                duration: 300.milliseconds,
                                child: c.inCall
                                    ? WidgetButton(
                                        key: const Key('Drop'),
                                        onPressed: c.dropCall,
                                        child: Container(
                                          height: 32,
                                          width: 32,
                                          decoration: BoxDecoration(
                                            color: style.colors.dangerColor,
                                            shape: BoxShape.circle,
                                          ),
                                          child: Center(
                                            child: SvgImage.asset(
                                              'assets/icons/call_end.svg',
                                              width: 32,
                                              height: 32,
                                            ),
                                          ),
                                        ),
                                      )
                                    : WidgetButton(
                                        key: const Key('Join'),
                                        onPressed: c.joinCall,
                                        child: Container(
                                          height: 32,
                                          width: 32,
                                          decoration: BoxDecoration(
                                            color: style.colors.primary,
                                            shape: BoxShape.circle,
                                          ),
                                          child: Center(
                                            child: SvgImage.asset(
                                              'assets/icons/audio_call_start.svg',
                                              width: 15,
                                              height: 15,
                                            ),
                                          ),
                                        ),
                                      ),
                              ),
                            ];
                          }

                          return Row(children: children);
                        }),
                      ],
                    ),
                    body: Listener(
                      onPointerSignal: c.settings.value?.timelineEnabled == true
                          ? (s) {
                              if (s is PointerScrollEvent) {
                                if ((s.scrollDelta.dy.abs() < 3 &&
                                        s.scrollDelta.dx.abs() > 3) ||
                                    c.isHorizontalScroll.value) {
                                  double value =
                                      _animation.value + s.scrollDelta.dx / 100;
                                  _animation.value = value.clamp(0, 1);

                                  if (_animation.value == 0 ||
                                      _animation.value == 1) {
                                    _resetHorizontalScroll(c, 10.milliseconds);
                                  } else {
                                    _resetHorizontalScroll(c);
                                  }
                                }
                              }
                            }
                          : null,
                      onPointerPanZoomUpdate: (s) {
                        if (c.scrollOffset.dx.abs() < 7 &&
                            c.scrollOffset.dy.abs() < 7) {
                          c.scrollOffset = c.scrollOffset.translate(
                            s.panDelta.dx.abs(),
                            s.panDelta.dy.abs(),
                          );
                        }
                      },
                      onPointerMove: (d) {
                        if (c.scrollOffset.dx.abs() < 7 &&
                            c.scrollOffset.dy.abs() < 7) {
                          c.scrollOffset = c.scrollOffset.translate(
                            d.delta.dx.abs(),
                            d.delta.dy.abs(),
                          );
                        }
                      },
                      onPointerUp: (_) => c.scrollOffset = Offset.zero,
                      onPointerCancel: (_) => c.scrollOffset = Offset.zero,
                      child: RawGestureDetector(
                        behavior: HitTestBehavior.translucent,
                        gestures: {
                          if (c.settings.value?.timelineEnabled == true &&
                              c.isSelecting.isFalse)
                            AllowMultipleHorizontalDragGestureRecognizer:
                                GestureRecognizerFactoryWithHandlers<
                                    AllowMultipleHorizontalDragGestureRecognizer>(
                              () =>
                                  AllowMultipleHorizontalDragGestureRecognizer(),
                              (AllowMultipleHorizontalDragGestureRecognizer
                                  instance) {
                                instance.onUpdate = (d) {
                                  if (!c.isItemDragged.value &&
                                      c.scrollOffset.dy.abs() < 7 &&
                                      c.scrollOffset.dx.abs() > 7 &&
                                      c.isSelecting.isFalse) {
                                    double value =
                                        (_animation.value - d.delta.dx / 100)
                                            .clamp(0, 1);

                                    if (_animation.value != 1 && value == 1 ||
                                        _animation.value != 0 && value == 0) {
                                      HapticFeedback.selectionClick();
                                    }

                                    _animation.value = value.clamp(0, 1);
                                  }
                                };

                                instance.onEnd = (d) async {
                                  c.scrollOffset = Offset.zero;
                                  if (!c.isItemDragged.value &&
                                      _animation.value != 1 &&
                                      _animation.value != 0) {
                                    if (_animation.value >= 0.5) {
                                      await _animation.forward();
                                      HapticFeedback.selectionClick();
                                    } else {
                                      await _animation.reverse();
                                      HapticFeedback.selectionClick();
                                    }
                                  }
                                };
                              },
                            )
                        },
                        child: Stack(
                          children: [
                            // Required for the [Stack] to take [Scaffold]'s
                            // size.
                            IgnorePointer(
                              child: ContextMenuInterceptor(child: Container()),
                            ),
                            Obx(() {
                              final Widget child = Scrollbar(
                                controller: c.listController,
                                child: FlutterListView(
                                  key: const Key('MessagesList'),
                                  controller: c.listController,
                                  physics: c.isHorizontalScroll.isTrue ||
                                          (PlatformUtils.isDesktop &&
                                              c.isItemDragged.isTrue)
                                      ? const NeverScrollableScrollPhysics()
                                      : const BouncingScrollPhysics(),
                                  delegate: FlutterListViewDelegate(
                                    (context, i) => _listElement(context, c, i),
                                    // ignore: invalid_use_of_protected_member
                                    childCount: c.elements.value.length,
                                    keepPosition: true,
                                    onItemKey: (i) => c.elements.values
                                        .elementAt(i)
                                        .id
                                        .toString(),
                                    onItemSticky: (i) => c.elements.values
                                        .elementAt(i) is DateTimeElement,
                                    initIndex: c.initIndex,
                                    initOffset: c.initOffset,
                                    initOffsetBasedOnBottom: false,
                                    disableCacheItems: true,
                                  ),
                                ),
                              );

                              if (PlatformUtils.isMobile) {
                                return child;
                              }

                              return SelectionArea(
                                onSelectionChanged: (a) =>
                                    c.selection.value = a,
                                contextMenuBuilder: (_, __) => const SizedBox(),
                                selectionControls: EmptyTextSelectionControls(),
                                child: ContextMenuInterceptor(child: child),
                              );
                            }),
                            Obx(() {
                              if ((c.chat!.status.value.isSuccess ||
                                      c.chat!.status.value.isEmpty) &&
                                  c.chat!.messages.isEmpty) {
                                return Center(
                                  child: Text(
                                    key: const Key('NoMessages'),
                                    'label_no_messages'.l10n,
                                  ),
                                );
                              }
                              if (c.chat!.status.value.isLoading) {
                                return const Center(
                                  child: CustomProgressIndicator(),
                                );
                              }

                              return const SizedBox();
                            }),
                          ],
                        ),
                      ),
                    ),
                    floatingActionButton: Obx(() {
                      return SizedBox(
                        width: 50,
                        height: 50,
                        child: AnimatedSwitcher(
                          duration: 200.milliseconds,
                          child: c.canGoBack.isTrue
                              ? FloatingActionButton.small(
                                  onPressed: c.animateToBack,
                                  child: const Icon(Icons.arrow_upward),
                                )
                              : c.canGoDown.isTrue
                                  ? FloatingActionButton.small(
                                      onPressed: c.animateToBottom,
                                      child: const Icon(Icons.arrow_downward),
                                    )
                                  : const SizedBox(),
                        ),
                      );
                    }),
                    bottomNavigationBar: Padding(
                      padding: const EdgeInsets.fromLTRB(8, 0, 8, 4),
                      child:
                          NotificationListener<SizeChangedLayoutNotification>(
                        onNotification: (l) {
                          Rect previous = c.bottomBarRect.value ??
                              const Rect.fromLTWH(0, 0, 0, 55);
                          SchedulerBinding.instance.addPostFrameCallback((_) {
                            c.bottomBarRect.value =
                                c.bottomBarKey.globalPaintBounds;
                            if (c.bottomBarRect.value != null &&
                                c.listController.position.maxScrollExtent > 0 &&
                                c.listController.position.pixels <
                                    c.listController.position.maxScrollExtent) {
                              Rect current = c.bottomBarRect.value!;
                              c.listController.jumpTo(
                                c.listController.position.pixels +
                                    (current.height - previous.height),
                              );
                            }
                          });

                          return true;
                        },
                        child: SizeChangedLayoutNotifier(
                          key: c.bottomBarKey,
                          child: BottomBar(
                            chat: c.chat,
                            edit: c.edit,
                            send: c.send,
                            unblacklist: () => c.unblacklist(),
                            keepTyping: () => c.keepTyping(),
                            onEdit: (id) =>
                                c.animateTo(id, offsetBasedOnBottom: true),
                            onSend: (id) =>
                                c.animateTo(id, offsetBasedOnBottom: true),
                          ),
                        ),
                      ),
                    ),
                  ),
                  IgnorePointer(
                    child: Obx(() {
                      return AnimatedSwitcher(
                        duration: 200.milliseconds,
                        child: c.isDraggingFiles.value
                            ? Container(
                                color: style.colors.onBackgroundOpacity27,
                                child: Center(
                                  child: AnimatedDelayedScale(
                                    duration: const Duration(milliseconds: 300),
                                    beginScale: 1,
                                    endScale: 1.06,
                                    child: ConditionalBackdropFilter(
                                      borderRadius: BorderRadius.circular(16),
                                      child: Container(
                                        decoration: BoxDecoration(
                                          borderRadius:
                                              BorderRadius.circular(16),
                                          color: style
                                              .colors.onBackgroundOpacity27,
                                        ),
                                        child: Padding(
                                          padding: const EdgeInsets.all(16),
                                          child: Icon(
                                            Icons.add_rounded,
                                            size: 50,
                                            color: style.colors.onPrimary,
                                          ),
                                        ),
                                      ),
                                    ),
                                  ),
                                ),
                              )
                            : null,
                      );
                    }),
                  ),
                ],
              ),
            ),
          );
        });
      },
    );
  }

  /// Builds a visual representation of a [ListElement] identified by the
  /// provided index.
  Widget _listElement(BuildContext context, ChatController c, int i) {
    final Style style = Theme.of(context).extension<Style>()!;

    ListElement element = c.elements.values.elementAt(i);
    bool isLast = i == c.elements.length - 1;

    if (element is ChatMessageElement ||
        element is ChatCallElement ||
        element is ChatInfoElement) {
      Rx<ChatItem> e;

      if (element is ChatMessageElement) {
        e = element.item;
      } else if (element is ChatCallElement) {
        e = element.item;
      } else if (element is ChatInfoElement) {
        e = element.item;
      } else {
        throw Exception('Unreachable');
      }

      ListElement? previous;
      if (i > 0) {
        previous = c.elements.values.elementAt(i - 1);
      }

      ListElement? next;
      if (i < c.elements.length - 1) {
        next = c.elements.values.elementAt(i + 1);
      }

      bool previousSame = false;
      if (previous != null) {
        previousSame = (previous is ChatMessageElement &&
                previous.item.value.authorId == e.value.authorId &&
                e.value.at.val.difference(previous.item.value.at.val) <=
                    const Duration(minutes: 5)) ||
            (previous is ChatCallElement &&
                previous.item.value.authorId == e.value.authorId &&
                e.value.at.val.difference(previous.item.value.at.val) <=
                    const Duration(minutes: 5));
      }

      bool nextSame = false;
      if (next != null) {
        nextSame = (next is ChatMessageElement &&
                next.item.value.authorId == e.value.authorId &&
                e.value.at.val.difference(next.item.value.at.val) <=
                    const Duration(minutes: 5)) ||
            (next is ChatCallElement &&
                next.item.value.authorId == e.value.authorId &&
                e.value.at.val.difference(next.item.value.at.val) <=
                    const Duration(minutes: 5));
      }

      return Padding(
        padding: EdgeInsets.fromLTRB(8, 0, 8, isLast ? 8 : 0),
        child: FutureBuilder<RxUser?>(
          future: c.getUser(e.value.authorId),
          builder: (_, u) => ChatItemWidget(
            chat: c.chat!.chat,
            item: e,
            me: c.me!,
            avatar: !previousSame,
            margin: EdgeInsets.only(
              top: previousSame ? 1.5 : 6,
              bottom: nextSame ? 1.5 : 6,
            ),
            loadImages: c.settings.value?.loadImages != false,
            reads: c.chat!.members.length > 10
                ? []
                : c.chat!.reads.where((m) =>
                    m.at == e.value.at &&
                    m.memberId != c.me &&
                    m.memberId != e.value.authorId),
            user: u.data,
            getUser: c.getUser,
            animation: _animation,
            timestamp: c.settings.value?.timelineEnabled != true,
            onHide: () => c.hideChatItem(e.value),
            onDelete: () => c.deleteMessage(e.value),
            onReply: () {
              if (c.send.replied.any((i) => i.id == e.value.id)) {
                c.send.replied.removeWhere((i) => i.id == e.value.id);
              } else {
                c.send.replied.insert(0, e.value);
              }
            },
            onCopy: (text) {
              if (c.selection.value?.plainText.isNotEmpty == true) {
                c.copyText(c.selection.value!.plainText);
              } else {
                c.copyText(text);
              }
            },
            onRepliedTap: (q) async {
              if (q.original != null) {
                await c.animateTo(q.original!.id);
              }
            },
            onGallery: c.calculateGallery,
            onResend: () => c.resendItem(e.value),
            onEdit: () => c.editMessage(e.value),
            onDrag: (d) => c.isItemDragged.value = d,
            onFileTap: (a) => c.download(e.value, a),
            onAttachmentError: () async {
              await c.chat?.updateAttachments(e.value);
              await Future.delayed(Duration.zero);
            },
            onSelecting: (s) => c.isSelecting.value = s,
          ),
        ),
      );
    } else if (element is ChatForwardElement) {
      return Padding(
        padding: EdgeInsets.fromLTRB(8, 0, 8, isLast ? 8 : 0),
        child: FutureBuilder<RxUser?>(
          future: c.getUser(element.authorId),
          builder: (_, u) => ChatForwardWidget(
            key: Key('ChatForwardWidget_${element.id}'),
            chat: c.chat!.chat,
            forwards: element.forwards,
            note: element.note,
            authorId: element.authorId,
            me: c.me!,
            loadImages: c.settings.value?.loadImages != false,
            reads: c.chat!.members.length > 10
                ? []
                : c.chat!.reads.where((m) =>
                    m.at == element.forwards.last.value.at &&
                    m.memberId != c.me &&
                    m.memberId != element.authorId),
            user: u.data,
            getUser: c.getUser,
            animation: _animation,
            timestamp: c.settings.value?.timelineEnabled != true,
            onHide: () async {
              final List<Future> futures = [];

              for (Rx<ChatItem> f in element.forwards) {
                futures.add(c.hideChatItem(f.value));
              }

              if (element.note.value != null) {
                futures.add(c.hideChatItem(element.note.value!.value));
              }

              await Future.wait(futures);
            },
            onDelete: () async {
              final List<Future> futures = [];

              for (Rx<ChatItem> f in element.forwards) {
                futures.add(c.deleteMessage(f.value));
              }

              if (element.note.value != null) {
                futures.add(c.deleteMessage(element.note.value!.value));
              }

              await Future.wait(futures);
            },
            onReply: () {
              if (element.forwards.any(
                      (e) => c.send.replied.any((i) => i.id == e.value.id)) ||
                  c.send.replied
                      .any((i) => i.id == element.note.value?.value.id)) {
                for (Rx<ChatItem> e in element.forwards) {
                  c.send.replied.removeWhere((i) => i.id == e.value.id);
                }

                if (element.note.value != null) {
                  c.send.replied
                      .removeWhere((i) => i.id == element.note.value!.value.id);
                }
              } else {
                if (element.note.value != null) {
                  c.send.replied.insert(0, element.note.value!.value);
                }

                for (Rx<ChatItem> e in element.forwards) {
                  c.send.replied.insert(0, e.value);
                }
              }
            },
            onCopy: (text) {
              if (c.selection.value?.plainText.isNotEmpty == true) {
                c.copyText(c.selection.value!.plainText);
              } else {
                c.copyText(text);
              }
            },
            onGallery: c.calculateGallery,
            onEdit: () => c.editMessage(element.note.value!.value),
            onDrag: (d) => c.isItemDragged.value = d,
            onForwardedTap: (quote) {
              if (quote.original != null) {
                if (quote.original!.chatId == c.id) {
                  c.animateTo(quote.original!.id);
                } else {
                  router.chat(
                    quote.original!.chatId,
                    itemId: quote.original!.id,
                    push: true,
                  );
                }
              }
            },
            onFileTap: c.download,
            onAttachmentError: () async {
              for (ChatItem item in [
                element.note.value?.value,
                ...element.forwards.map((e) => e.value),
              ].whereNotNull()) {
                await c.chat?.updateAttachments(item);
              }

              await Future.delayed(Duration.zero);
            },
            onSelecting: (s) => c.isSelecting.value = s,
          ),
        ),
      );
    } else if (element is DateTimeElement) {
      return SelectionContainer.disabled(
        child: TimeLabelWidget(
          i,
          time: element.id.at.val,
          animation: _animation,
          opacity: c.stickyIndex.value == i
              ? c.showSticky.isTrue
                  ? 1
                  : 0
              : 1,
        ),
      );
    } else if (element is UnreadMessagesElement) {
      return SelectionContainer.disabled(child: UnreadLabel(c.unreadMessages));
    } else if (element is LoaderElement) {
      return Obx(() {
        final Widget child;

        if (c.bottomLoader.value) {
          child = Center(
            key: const ValueKey(1),
            child: Padding(
              padding: const EdgeInsets.fromLTRB(0, 12, 0, 12),
              child: ConstrainedBox(
                constraints: BoxConstraints.tight(const Size.square(40)),
                child: Center(
                  child: ColoredBox(
                    color: style.colors.transparent,
                    child: const CustomProgressIndicator(),
                  ),
                ),
              ),
            ),
          );
        } else {
          child = SizedBox(
            key: const ValueKey(2),
            height: c.listController.position.pixels > 0 ? null : 64,
          );
        }

        return AnimatedSizeAndFade(
          fadeDuration: const Duration(milliseconds: 200),
          sizeDuration: const Duration(milliseconds: 200),
          child: child,
        );
      });
    }

    return const SizedBox();
  }

<<<<<<< HEAD
=======
  /// Returns a header subtitle of the [Chat].
  Widget _chatSubtitle(ChatController c) {
    final Style style = Theme.of(context).extension<Style>()!;

    final TextStyle? textStyle = Theme.of(context).textTheme.bodySmall;

    return Obx(() {
      Rx<Chat> chat = c.chat!.chat;

      if (chat.value.ongoingCall != null) {
        final subtitle = StringBuffer();
        if (!context.isMobile) {
          subtitle.write(
              '${'label_call_active'.l10n}${'space_vertical_space'.l10n}');
        }

        final Set<UserId> actualMembers =
            chat.value.ongoingCall!.members.map((k) => k.user.id).toSet();
        subtitle.write(
          'label_a_of_b'.l10nfmt(
            {'a': actualMembers.length, 'b': c.chat!.members.length},
          ),
        );

        if (c.duration.value != null) {
          subtitle.write(
            '${'space_vertical_space'.l10n}${c.duration.value?.hhMmSs()}',
          );
        }

        return Text(subtitle.toString(), style: textStyle);
      }

      bool isTyping = c.chat?.typingUsers.any((e) => e.id != c.me) == true;
      if (isTyping) {
        if (c.chat?.chat.value.isGroup == false) {
          return Row(
            mainAxisSize: MainAxisSize.min,
            crossAxisAlignment: CrossAxisAlignment.end,
            children: [
              Text(
                'label_typing'.l10n,
                style: textStyle?.copyWith(color: style.colors.primary),
              ),
              const SizedBox(width: 3),
              const Padding(
                padding: EdgeInsets.only(bottom: 3),
                child: AnimatedTyping(),
              ),
            ],
          );
        }

        Iterable<String> typings = c.chat!.typingUsers
            .where((e) => e.id != c.me)
            .map((e) => e.name?.val ?? e.num.val);

        return Row(
          mainAxisSize: MainAxisSize.min,
          crossAxisAlignment: CrossAxisAlignment.end,
          children: [
            Flexible(
              child: Text(
                typings.join('comma_space'.l10n),
                maxLines: 1,
                overflow: TextOverflow.ellipsis,
                style: textStyle?.copyWith(color: style.colors.primary),
              ),
            ),
            const SizedBox(width: 3),
            const Padding(
              padding: EdgeInsets.only(bottom: 3),
              child: AnimatedTyping(),
            ),
          ],
        );
      }

      if (chat.value.isGroup) {
        final String? subtitle = chat.value.getSubtitle();
        if (subtitle != null) {
          return Text(subtitle, style: textStyle);
        }
      } else if (chat.value.isDialog) {
        final ChatMember? partner =
            chat.value.members.firstWhereOrNull((u) => u.user.id != c.me);
        if (partner != null) {
          return Row(
            children: [
              if (c.chat?.chat.value.muted != null) ...[
                SvgImage.asset(
                  'assets/icons/muted_dark.svg',
                  width: 19.99 * 0.6,
                  height: 15 * 0.6,
                ),
                const SizedBox(width: 5),
              ],
              Flexible(
                child: FutureBuilder<RxUser?>(
                  future: c.getUser(partner.user.id),
                  builder: (_, snapshot) {
                    if (snapshot.data != null) {
                      return Obx(() {
                        final String? subtitle = c.chat!.chat.value
                            .getSubtitle(partner: snapshot.data!.user.value);

                        final UserTextStatus? status =
                            snapshot.data!.user.value.status;

                        if (status != null || subtitle != null) {
                          final StringBuffer buffer =
                              StringBuffer(status ?? '');

                          if (status != null && subtitle != null) {
                            buffer.write('space_vertical_space'.l10n);
                          }

                          buffer.write(subtitle ?? '');

                          return Text(buffer.toString(), style: textStyle);
                        }

                        return const SizedBox();
                      });
                    }

                    return const SizedBox();
                  },
                ),
              ),
            ],
          );
        }
      }

      return const SizedBox();
    });
  }

  /// Returns a centered [time] label.
  Widget _timeLabel(DateTime time, ChatController c, int i) {
    final Style style = Theme.of(context).extension<Style>()!;

    return Padding(
      padding: const EdgeInsets.symmetric(vertical: 12),
      child: SwipeableStatus(
        animation: _animation,
        padding: const EdgeInsets.only(right: 8),
        crossAxisAlignment: CrossAxisAlignment.center,
        swipeable: Padding(
          padding: const EdgeInsets.only(right: 4),
          child: Text(DateFormat('dd.MM.yy').format(time)),
        ),
        child: Obx(() {
          return AnimatedOpacity(
            key: Key('$i$time'),
            opacity: c.stickyIndex.value == i
                ? c.showSticky.isTrue
                    ? 1
                    : 0
                : 1,
            duration: const Duration(milliseconds: 250),
            child: Center(
              child: Container(
                padding: const EdgeInsets.symmetric(
                  horizontal: 12,
                  vertical: 8,
                ),
                decoration: BoxDecoration(
                  borderRadius: BorderRadius.circular(15),
                  border: style.systemMessageBorder,
                  color: style.systemMessageColor,
                ),
                child: Text(
                  time.toRelative(),
                  style: style.systemMessageStyle,
                ),
              ),
            ),
          );
        }),
      ),
    );
  }

  /// Returns a bottom bar of this [ChatView] to display under the messages list
  /// containing a send/edit field.
  Widget _bottomBar(ChatController c) {
    if (c.chat?.blacklisted == true) {
      return _blockedField(c);
    }

    return Obx(() {
      if (c.edit.value != null) {
        return MessageFieldView(
          key: const Key('EditField'),
          controller: c.edit.value,
          onItemPressed: (id) => c.animateTo(id, offsetBasedOnBottom: true),
          canAttach: false,
        );
      }

      return MessageFieldView(
        key: const Key('SendField'),
        controller: c.send,
        onChanged: c.chat!.chat.value.isMonolog ? null : c.keepTyping,
        onItemPressed: (id) => c.animateTo(id, offsetBasedOnBottom: true),
        canForward: true,
      );
    });
  }

>>>>>>> 6c4975c1
  /// Cancels a [ChatController.horizontalScrollTimer] and starts it again with
  /// the provided [duration].
  ///
  /// Defaults to 50 milliseconds if no [duration] is provided.
  void _resetHorizontalScroll(ChatController c, [Duration? duration]) {
    c.isHorizontalScroll.value = true;
    c.horizontalScrollTimer.value?.cancel();
    c.horizontalScrollTimer.value = Timer(duration ?? 50.milliseconds, () {
      if (_animation.value >= 0.5) {
        _animation.forward();
      } else {
        _animation.reverse();
      }
      c.isHorizontalScroll.value = false;
      c.horizontalScrollTimer.value = null;
    });
  }
<<<<<<< HEAD
=======

  /// Builds a visual representation of an [UnreadMessagesElement].
  Widget _unreadLabel(BuildContext context, ChatController c) {
    final Style style = Theme.of(context).extension<Style>()!;

    return Container(
      width: double.infinity,
      margin: const EdgeInsets.symmetric(horizontal: 8, vertical: 24),
      padding: const EdgeInsets.symmetric(horizontal: 12, vertical: 8),
      decoration: BoxDecoration(
        borderRadius: BorderRadius.circular(15),
        border: style.systemMessageBorder,
        color: style.systemMessageColor,
      ),
      child: Center(
        child: Text(
          'label_unread_messages'.l10nfmt({'quantity': c.unreadMessages}),
          style: style.systemMessageStyle,
        ),
      ),
    );
  }

  /// Returns a [WidgetButton] removing this [Chat] from the blacklist.
  Widget _blockedField(ChatController c) {
    final Style style = Theme.of(context).extension<Style>()!;

    return Theme(
      data: MessageFieldView.theme(context),
      child: SafeArea(
        child: Container(
          key: const Key('BlockedField'),
          decoration: BoxDecoration(
            borderRadius: style.cardRadius,
            boxShadow: [
              CustomBoxShadow(
                blurRadius: 8,
                color: style.colors.onBackgroundOpacity13,
              ),
            ],
          ),
          child: ConditionalBackdropFilter(
            condition: style.cardBlur > 0,
            filter: ImageFilter.blur(
              sigmaX: style.cardBlur,
              sigmaY: style.cardBlur,
            ),
            borderRadius: style.cardRadius,
            child: Container(
              constraints: const BoxConstraints(minHeight: 56),
              decoration: BoxDecoration(color: style.cardColor),
              child: Row(
                mainAxisAlignment: MainAxisAlignment.center,
                crossAxisAlignment: CrossAxisAlignment.end,
                children: [
                  Expanded(
                    child: Padding(
                      padding: EdgeInsets.only(
                        top: 5 + (PlatformUtils.isMobile ? 0 : 8),
                        bottom: 13,
                      ),
                      child: Transform.translate(
                        offset: Offset(0, PlatformUtils.isMobile ? 6 : 1),
                        child: WidgetButton(
                          onPressed: c.unblacklist,
                          child: IgnorePointer(
                            child: ReactiveTextField(
                              enabled: false,
                              state: TextFieldState(text: 'btn_unblock'.l10n),
                              filled: false,
                              dense: true,
                              textAlign: TextAlign.center,
                              padding: const EdgeInsets.symmetric(vertical: 8),
                              style: style.boldBody.copyWith(
                                fontSize: 17,
                                color: style.colors.primary,
                              ),
                            ),
                          ),
                        ),
                      ),
                    ),
                  ),
                ],
              ),
            ),
          ),
        ),
      ),
    );
  }
>>>>>>> 6c4975c1
}

/// Extension adding an ability to get text represented [DateTime] relative to
/// [DateTime.now].
extension DateTimeToRelative on DateTime {
  /// Returns relative to [now] text representation.
  ///
  /// [DateTime.now] is used if [now] is `null`.
  String toRelative([DateTime? now]) {
    DateTime local = isUtc ? toLocal() : this;
    DateTime relative = now ?? DateTime.now();
    int days = relative.julianDayNumber() - local.julianDayNumber();

    int months = 0;
    if (days >= 28) {
      months =
          relative.month + relative.year * 12 - local.month - local.year * 12;
      if (relative.day < local.day) {
        months--;
      }
    }

    return 'label_ago_date'.l10nfmt({
      'years': months ~/ 12,
      'months': months,
      'weeks': days ~/ 7,
      'days': days,
    });
  }

  /// Returns a Julian day number of this [DateTime].
  int julianDayNumber() {
    final int c0 = ((month - 3) / 12).floor();
    final int x4 = year + c0;
    final int x3 = (x4 / 100).floor();
    final int x2 = x4 % 100;
    final int x1 = month - (12 * c0) - 3;
    return ((146097 * x3) / 4).floor() +
        ((36525 * x2) / 100).floor() +
        (((153 * x1) + 2) / 5).floor() +
        day +
        1721119;
  }
}

/// [ScrollBehavior] for scrolling with every available [PointerDeviceKind]s.
class CustomScrollBehavior extends MaterialScrollBehavior {
  @override
  Set<PointerDeviceKind> get dragDevices => PointerDeviceKind.values.toSet();
}

/// [GestureRecognizer] recognizing and allowing multiple horizontal drags.
class AllowMultipleHorizontalDragGestureRecognizer
    extends HorizontalDragGestureRecognizer {
  @override
  void rejectGesture(int pointer) => acceptGesture(pointer);
}<|MERGE_RESOLUTION|>--- conflicted
+++ resolved
@@ -835,221 +835,6 @@
     return const SizedBox();
   }
 
-<<<<<<< HEAD
-=======
-  /// Returns a header subtitle of the [Chat].
-  Widget _chatSubtitle(ChatController c) {
-    final Style style = Theme.of(context).extension<Style>()!;
-
-    final TextStyle? textStyle = Theme.of(context).textTheme.bodySmall;
-
-    return Obx(() {
-      Rx<Chat> chat = c.chat!.chat;
-
-      if (chat.value.ongoingCall != null) {
-        final subtitle = StringBuffer();
-        if (!context.isMobile) {
-          subtitle.write(
-              '${'label_call_active'.l10n}${'space_vertical_space'.l10n}');
-        }
-
-        final Set<UserId> actualMembers =
-            chat.value.ongoingCall!.members.map((k) => k.user.id).toSet();
-        subtitle.write(
-          'label_a_of_b'.l10nfmt(
-            {'a': actualMembers.length, 'b': c.chat!.members.length},
-          ),
-        );
-
-        if (c.duration.value != null) {
-          subtitle.write(
-            '${'space_vertical_space'.l10n}${c.duration.value?.hhMmSs()}',
-          );
-        }
-
-        return Text(subtitle.toString(), style: textStyle);
-      }
-
-      bool isTyping = c.chat?.typingUsers.any((e) => e.id != c.me) == true;
-      if (isTyping) {
-        if (c.chat?.chat.value.isGroup == false) {
-          return Row(
-            mainAxisSize: MainAxisSize.min,
-            crossAxisAlignment: CrossAxisAlignment.end,
-            children: [
-              Text(
-                'label_typing'.l10n,
-                style: textStyle?.copyWith(color: style.colors.primary),
-              ),
-              const SizedBox(width: 3),
-              const Padding(
-                padding: EdgeInsets.only(bottom: 3),
-                child: AnimatedTyping(),
-              ),
-            ],
-          );
-        }
-
-        Iterable<String> typings = c.chat!.typingUsers
-            .where((e) => e.id != c.me)
-            .map((e) => e.name?.val ?? e.num.val);
-
-        return Row(
-          mainAxisSize: MainAxisSize.min,
-          crossAxisAlignment: CrossAxisAlignment.end,
-          children: [
-            Flexible(
-              child: Text(
-                typings.join('comma_space'.l10n),
-                maxLines: 1,
-                overflow: TextOverflow.ellipsis,
-                style: textStyle?.copyWith(color: style.colors.primary),
-              ),
-            ),
-            const SizedBox(width: 3),
-            const Padding(
-              padding: EdgeInsets.only(bottom: 3),
-              child: AnimatedTyping(),
-            ),
-          ],
-        );
-      }
-
-      if (chat.value.isGroup) {
-        final String? subtitle = chat.value.getSubtitle();
-        if (subtitle != null) {
-          return Text(subtitle, style: textStyle);
-        }
-      } else if (chat.value.isDialog) {
-        final ChatMember? partner =
-            chat.value.members.firstWhereOrNull((u) => u.user.id != c.me);
-        if (partner != null) {
-          return Row(
-            children: [
-              if (c.chat?.chat.value.muted != null) ...[
-                SvgImage.asset(
-                  'assets/icons/muted_dark.svg',
-                  width: 19.99 * 0.6,
-                  height: 15 * 0.6,
-                ),
-                const SizedBox(width: 5),
-              ],
-              Flexible(
-                child: FutureBuilder<RxUser?>(
-                  future: c.getUser(partner.user.id),
-                  builder: (_, snapshot) {
-                    if (snapshot.data != null) {
-                      return Obx(() {
-                        final String? subtitle = c.chat!.chat.value
-                            .getSubtitle(partner: snapshot.data!.user.value);
-
-                        final UserTextStatus? status =
-                            snapshot.data!.user.value.status;
-
-                        if (status != null || subtitle != null) {
-                          final StringBuffer buffer =
-                              StringBuffer(status ?? '');
-
-                          if (status != null && subtitle != null) {
-                            buffer.write('space_vertical_space'.l10n);
-                          }
-
-                          buffer.write(subtitle ?? '');
-
-                          return Text(buffer.toString(), style: textStyle);
-                        }
-
-                        return const SizedBox();
-                      });
-                    }
-
-                    return const SizedBox();
-                  },
-                ),
-              ),
-            ],
-          );
-        }
-      }
-
-      return const SizedBox();
-    });
-  }
-
-  /// Returns a centered [time] label.
-  Widget _timeLabel(DateTime time, ChatController c, int i) {
-    final Style style = Theme.of(context).extension<Style>()!;
-
-    return Padding(
-      padding: const EdgeInsets.symmetric(vertical: 12),
-      child: SwipeableStatus(
-        animation: _animation,
-        padding: const EdgeInsets.only(right: 8),
-        crossAxisAlignment: CrossAxisAlignment.center,
-        swipeable: Padding(
-          padding: const EdgeInsets.only(right: 4),
-          child: Text(DateFormat('dd.MM.yy').format(time)),
-        ),
-        child: Obx(() {
-          return AnimatedOpacity(
-            key: Key('$i$time'),
-            opacity: c.stickyIndex.value == i
-                ? c.showSticky.isTrue
-                    ? 1
-                    : 0
-                : 1,
-            duration: const Duration(milliseconds: 250),
-            child: Center(
-              child: Container(
-                padding: const EdgeInsets.symmetric(
-                  horizontal: 12,
-                  vertical: 8,
-                ),
-                decoration: BoxDecoration(
-                  borderRadius: BorderRadius.circular(15),
-                  border: style.systemMessageBorder,
-                  color: style.systemMessageColor,
-                ),
-                child: Text(
-                  time.toRelative(),
-                  style: style.systemMessageStyle,
-                ),
-              ),
-            ),
-          );
-        }),
-      ),
-    );
-  }
-
-  /// Returns a bottom bar of this [ChatView] to display under the messages list
-  /// containing a send/edit field.
-  Widget _bottomBar(ChatController c) {
-    if (c.chat?.blacklisted == true) {
-      return _blockedField(c);
-    }
-
-    return Obx(() {
-      if (c.edit.value != null) {
-        return MessageFieldView(
-          key: const Key('EditField'),
-          controller: c.edit.value,
-          onItemPressed: (id) => c.animateTo(id, offsetBasedOnBottom: true),
-          canAttach: false,
-        );
-      }
-
-      return MessageFieldView(
-        key: const Key('SendField'),
-        controller: c.send,
-        onChanged: c.chat!.chat.value.isMonolog ? null : c.keepTyping,
-        onItemPressed: (id) => c.animateTo(id, offsetBasedOnBottom: true),
-        canForward: true,
-      );
-    });
-  }
-
->>>>>>> 6c4975c1
   /// Cancels a [ChatController.horizontalScrollTimer] and starts it again with
   /// the provided [duration].
   ///
@@ -1067,100 +852,6 @@
       c.horizontalScrollTimer.value = null;
     });
   }
-<<<<<<< HEAD
-=======
-
-  /// Builds a visual representation of an [UnreadMessagesElement].
-  Widget _unreadLabel(BuildContext context, ChatController c) {
-    final Style style = Theme.of(context).extension<Style>()!;
-
-    return Container(
-      width: double.infinity,
-      margin: const EdgeInsets.symmetric(horizontal: 8, vertical: 24),
-      padding: const EdgeInsets.symmetric(horizontal: 12, vertical: 8),
-      decoration: BoxDecoration(
-        borderRadius: BorderRadius.circular(15),
-        border: style.systemMessageBorder,
-        color: style.systemMessageColor,
-      ),
-      child: Center(
-        child: Text(
-          'label_unread_messages'.l10nfmt({'quantity': c.unreadMessages}),
-          style: style.systemMessageStyle,
-        ),
-      ),
-    );
-  }
-
-  /// Returns a [WidgetButton] removing this [Chat] from the blacklist.
-  Widget _blockedField(ChatController c) {
-    final Style style = Theme.of(context).extension<Style>()!;
-
-    return Theme(
-      data: MessageFieldView.theme(context),
-      child: SafeArea(
-        child: Container(
-          key: const Key('BlockedField'),
-          decoration: BoxDecoration(
-            borderRadius: style.cardRadius,
-            boxShadow: [
-              CustomBoxShadow(
-                blurRadius: 8,
-                color: style.colors.onBackgroundOpacity13,
-              ),
-            ],
-          ),
-          child: ConditionalBackdropFilter(
-            condition: style.cardBlur > 0,
-            filter: ImageFilter.blur(
-              sigmaX: style.cardBlur,
-              sigmaY: style.cardBlur,
-            ),
-            borderRadius: style.cardRadius,
-            child: Container(
-              constraints: const BoxConstraints(minHeight: 56),
-              decoration: BoxDecoration(color: style.cardColor),
-              child: Row(
-                mainAxisAlignment: MainAxisAlignment.center,
-                crossAxisAlignment: CrossAxisAlignment.end,
-                children: [
-                  Expanded(
-                    child: Padding(
-                      padding: EdgeInsets.only(
-                        top: 5 + (PlatformUtils.isMobile ? 0 : 8),
-                        bottom: 13,
-                      ),
-                      child: Transform.translate(
-                        offset: Offset(0, PlatformUtils.isMobile ? 6 : 1),
-                        child: WidgetButton(
-                          onPressed: c.unblacklist,
-                          child: IgnorePointer(
-                            child: ReactiveTextField(
-                              enabled: false,
-                              state: TextFieldState(text: 'btn_unblock'.l10n),
-                              filled: false,
-                              dense: true,
-                              textAlign: TextAlign.center,
-                              padding: const EdgeInsets.symmetric(vertical: 8),
-                              style: style.boldBody.copyWith(
-                                fontSize: 17,
-                                color: style.colors.primary,
-                              ),
-                            ),
-                          ),
-                        ),
-                      ),
-                    ),
-                  ),
-                ],
-              ),
-            ),
-          ),
-        ),
-      ),
-    );
-  }
->>>>>>> 6c4975c1
 }
 
 /// Extension adding an ability to get text represented [DateTime] relative to
