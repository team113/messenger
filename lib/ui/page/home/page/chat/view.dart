--- conflicted
+++ resolved
@@ -578,7 +578,6 @@
         padding: EdgeInsets.fromLTRB(8, 0, 8, isLast ? 8 : 0),
         child: FutureBuilder<RxUser?>(
           future: c.getUser(e.value.authorId),
-<<<<<<< HEAD
           builder: (_, u) => Obx(() {
             return ChatItemWidget(
               chat: c.chat!.chat,
@@ -609,7 +608,11 @@
                 }
               },
               onCopy: c.copyText,
-              onRepliedTap: c.animateTo,
+              onRepliedTap: (q) async {
+              if (q.original != null) {
+                await c.animateTo(q.original!.id);
+              }
+            },
               onGallery: c.calculateGallery,
               onResend: () => c.resendItem(e.value),
               onEdit: () => c.editMessage(e.value),
@@ -621,52 +624,6 @@
               },
             );
           }),
-=======
-          builder: (_, u) => ChatItemWidget(
-            chat: c.chat!.chat,
-            item: e,
-            me: c.me!,
-            avatar: !previousSame,
-            margin: EdgeInsets.only(
-              top: previousSame ? 1.5 : 6,
-              bottom: nextSame ? 1.5 : 6,
-            ),
-            loadImages: c.settings.value?.loadImages != false,
-            reads: c.chat!.members.length > 10
-                ? []
-                : c.chat!.reads.where((m) =>
-                    m.at == e.value.at &&
-                    m.memberId != c.me &&
-                    m.memberId != e.value.authorId),
-            user: u.data,
-            getUser: c.getUser,
-            animation: _animation,
-            onHide: () => c.hideChatItem(e.value),
-            onDelete: () => c.deleteMessage(e.value),
-            onReply: () {
-              if (c.send.replied.any((i) => i.id == e.value.id)) {
-                c.send.replied.removeWhere((i) => i.id == e.value.id);
-              } else {
-                c.send.replied.insert(0, e.value);
-              }
-            },
-            onCopy: c.copyText,
-            onRepliedTap: (q) async {
-              if (q.original != null) {
-                await c.animateTo(q.original!.id);
-              }
-            },
-            onGallery: c.calculateGallery,
-            onResend: () => c.resendItem(e.value),
-            onEdit: () => c.editMessage(e.value),
-            onDrag: (d) => c.isItemDragged.value = d,
-            onFileTap: (a) => c.download(e.value, a),
-            onAttachmentError: () async {
-              await c.chat?.updateAttachments(e.value);
-              await Future.delayed(Duration.zero);
-            },
-          ),
->>>>>>> 65fa214d
         ),
       );
     } else if (element is ChatForwardElement) {
@@ -715,7 +672,6 @@
                 if (element.note.value != null) {
                   futures.add(c.deleteMessage(element.note.value!.value));
                 }
-<<<<<<< HEAD
 
                 await Future.wait(futures);
               },
@@ -747,34 +703,7 @@
               onEdit: () => c.editMessage(element.note.value!.value),
               onDrag: (d) => c.isItemDragged.value = d,
               onForwardedTap: (id, chatId) {
-                if (chatId == c.id) {
-                  c.animateTo(id);
-                } else {
-                  router.chat(chatId, itemId: id, push: true);
-                }
-              },
-              onFileTap: c.download,
-              onAttachmentError: () async {
-                for (ChatItem item in [
-                  element.note.value?.value,
-                  ...element.forwards.map((e) => e.value),
-                ].whereNotNull()) {
-                  await c.chat?.updateAttachments(item);
-                }
-
-                await Future.delayed(Duration.zero);
-              },
-            );
-          }),
-=======
-              }
-            },
-            onCopy: c.copyText,
-            onGallery: c.calculateGallery,
-            onEdit: () => c.editMessage(element.note.value!.value),
-            onDrag: (d) => c.isItemDragged.value = d,
-            onForwardedTap: (quote) {
-              if (quote.original != null) {
+                if (quote.original != null) {
                 if (quote.original!.chatId == c.id) {
                   c.animateTo(quote.original!.id);
                 } else {
@@ -785,20 +714,20 @@
                   );
                 }
               }
-            },
-            onFileTap: c.download,
-            onAttachmentError: () async {
-              for (ChatItem item in [
-                element.note.value?.value,
-                ...element.forwards.map((e) => e.value),
-              ].whereNotNull()) {
-                await c.chat?.updateAttachments(item);
-              }
-
-              await Future.delayed(Duration.zero);
-            },
-          ),
->>>>>>> 65fa214d
+              },
+              onFileTap: c.download,
+              onAttachmentError: () async {
+                for (ChatItem item in [
+                  element.note.value?.value,
+                  ...element.forwards.map((e) => e.value),
+                ].whereNotNull()) {
+                  await c.chat?.updateAttachments(item);
+                }
+
+                await Future.delayed(Duration.zero);
+              },
+            );
+          }),
         ),
       );
     } else if (element is DateTimeElement) {
