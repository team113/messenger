// Copyright © 2022 IT ENGINEERING MANAGEMENT INC, <https://github.com/team113>
//
// This program is free software: you can redistribute it and/or modify it under
// the terms of the GNU Affero General Public License v3.0 as published by the
// Free Software Foundation, either version 3 of the License, or (at your
// option) any later version.
//
// This program is distributed in the hope that it will be useful, but WITHOUT
// ANY WARRANTY; without even the implied warranty of MERCHANTABILITY or FITNESS
// FOR A PARTICULAR PURPOSE. See the GNU Affero General Public License v3.0 for
// more details.
//
// You should have received a copy of the GNU Affero General Public License v3.0
// along with this program. If not, see
// <https://www.gnu.org/licenses/agpl-3.0.html>.

import 'dart:async';
import 'dart:io';

import 'package:desktop_drop/desktop_drop.dart';
import 'package:flutter/gestures.dart';
import 'package:flutter/material.dart';
import 'package:flutter_list_view/flutter_list_view.dart';
import 'package:get/get.dart';
import 'package:intl/intl.dart';
import 'package:visibility_detector/visibility_detector.dart';

import '/ui/widget/context_menu/menu.dart';
import '/ui/widget/context_menu/region.dart';
import '/api/backend/schema.dart' show ChatCallFinishReason;
import '/config.dart';
import '/domain/model/attachment.dart';
import '/domain/model/chat.dart';
import '/domain/model/chat_call.dart';
import '/domain/model/chat_item.dart';
import '/domain/model/sending_status.dart';
import '/domain/repository/chat.dart';
import '/domain/repository/user.dart';
import '/l10n/l10n.dart';
import '/routes.dart';
import '/ui/page/call/widget/animated_dots.dart';
import '/ui/page/home/widget/avatar.dart';
import '/ui/widget/animations.dart';
import '/ui/widget/menu_interceptor/menu_interceptor.dart';
import '/ui/widget/svg/svg.dart';
import '/ui/widget/text_field.dart';
import '/util/platform_utils.dart';
import 'controller.dart';
import 'widget/animated_fab.dart';
import 'widget/back_button.dart';
import 'widget/chat_item.dart';
import 'widget/custom_selection_area.dart';
import 'widget/custom_selection_text.dart';
import 'widget/swipeable_status.dart';

/// View of the [Routes.chat] page.
class ChatView extends StatefulWidget {
  const ChatView(this.id, {Key? key, this.itemId}) : super(key: key);

  /// ID of this [Chat].
  final ChatId id;

  /// ID of a [ChatItem] to scroll to initially in this [ChatView].
  final ChatItemId? itemId;

  @override
  State<ChatView> createState() => _ChatViewState();
}

/// State of a [ChatView] used to animate [SwipeableStatus].
class _ChatViewState extends State<ChatView>
    with SingleTickerProviderStateMixin {
  /// [AnimationController] of [SwipeableStatus]es.
  late final AnimationController _animation;

  @override
  void initState() {
    _animation = AnimationController(
      vsync: this,
      duration: const Duration(milliseconds: 200),
    );

    super.initState();
  }

  @override
  Widget build(BuildContext context) {
    return GetBuilder<ChatController>(
      key: const Key('ChatView'),
      init: ChatController(
        widget.id,
        Get.find(),
        Get.find(),
        Get.find(),
        Get.find(),
        itemId: widget.itemId,
      ),
      tag: widget.id.val,
      builder: (c) => Obx(
        () {
          if (c.status.value.isSuccess) {
            Chat chat = c.chat!.chat.value;

            // Opens [Routes.chatInfo] or [Routes.user] page basing on the
            // [Chat.isGroup] indicator.
            void onDetailsTap() {
              if (chat.isGroup) {
                router.chatInfo(widget.id);
              } else if (chat.members.isNotEmpty) {
                router.user(
                  chat.members
                          .firstWhereOrNull((e) => e.user.id != c.me)
                          ?.user
                          .id ??
                      chat.members.first.user.id,
                  push: true,
                );
              }
            }

            return DropTarget(
              onDragDone: (details) => c.dropFiles(details),
              onDragEntered: (_) => c.isDraggingFiles.value = true,
              onDragExited: (_) => c.isDraggingFiles.value = false,
              child: GestureDetector(
                onTap: () => FocusManager.instance.primaryFocus?.unfocus(),
                child: Stack(
                  children: [
                    Scaffold(
                      backgroundColor: const Color(0xFFF6F6F6),
                      resizeToAvoidBottomInset: true,
                      appBar: PreferredSize(
                        preferredSize: const Size(double.infinity, 57),
                        child: Column(
                          children: [
                            AppBar(
                              centerTitle: true,
                              backgroundColor: const Color(0xFFF6F6F6),
                              titleSpacing: 0,
                              elevation: 0,
                              automaticallyImplyLeading: false,
                              leading: const StyledBackButton(),
                              title: Padding(
                                padding:
                                    const EdgeInsets.fromLTRB(10, 10, 10, 10),
                                child: InkWell(
                                  splashFactory: NoSplash.splashFactory,
                                  hoverColor: Colors.transparent,
                                  highlightColor: Colors.transparent,
                                  onTap: onDetailsTap,
                                  child: Column(
                                    children: [
                                      Text(
                                        c.chat!.title.value,
                                        style: const TextStyle(
                                            color: Colors.black),
                                      ),
                                      _chatSubtitle(c),
                                    ],
                                  ),
                                ),
                              ),
                              actions: [
                                if (!context.isMobile) ...[
                                  IconButton(
                                    onPressed: () => c.call(true),
                                    icon: const Icon(Icons.video_call,
                                        color: Colors.blue),
                                  ),
                                  IconButton(
                                    onPressed: () => c.call(false),
                                    icon: const Icon(Icons.call,
                                        color: Colors.blue),
                                  ),
                                  const SizedBox(width: 10),
                                ],
                                Padding(
                                  padding: const EdgeInsets.only(right: 10),
                                  child: Material(
                                    elevation: 6,
                                    type: MaterialType.circle,
                                    shadowColor: const Color(0x55000000),
                                    color: Colors.white,
                                    child: InkWell(
                                      customBorder: const CircleBorder(),
                                      onTap: onDetailsTap,
                                      child: AvatarWidget.fromRxChat(
                                        c.chat,
                                        radius: 17,
                                      ),
                                    ),
                                  ),
                                ),
                              ],
                            ),
                            Container(
                              width: double.infinity,
                              color: const Color(0xFFE0E0E0),
                              height: 0.5,
                            ),
                          ],
                        ),
                      ),
                      body: Listener(
                        onPointerSignal: (s) {
                          if (s is PointerScrollEvent) {
                            if (s.scrollDelta.dy.abs() < 3 &&
                                (s.scrollDelta.dx.abs() > 3 ||
                                    c.horizontalScrollTimer.value != null)) {
                              double value =
                                  _animation.value + s.scrollDelta.dx / 100;
                              _animation.value = value.clamp(0, 1);

                              if (_animation.value == 0 ||
                                  _animation.value == 1) {
                                _resetHorizontalScroll(c, 100.milliseconds);
                              } else {
                                _resetHorizontalScroll(c);
                              }
                            }
                          }
                        },
                        child: Stack(
                          children: [
                            // Required for the [Stack] to take [Scaffold]'s size.
                            IgnorePointer(
                              child: ContextMenuInterceptor(child: Container()),
                            ),
                            SafeArea(
                              child: CustomSelectionArea(
                                formatSelection: c.formatSelection,
                                copyText: c.copyText,
                                child: FlutterListView(
                                  key: const Key('MessagesList'),
                                  controller: c.listController,
                                  physics: c.horizontalScrollTimer.value == null
                                      ? const BouncingScrollPhysics()
                                      : const NeverScrollableScrollPhysics(),
                                  delegate: FlutterListViewDelegate(
                                    (BuildContext context, int i) {
                                      List<Widget> widgets = [];
                                      Rx<ChatItem> e = c.chat!.messages[i];
                                      if (c.lastReadItem.value == e) {
                                        widgets.add(
                                          Container(
                                            color: const Color(0x33000000),
                                            padding: const EdgeInsets.all(4),
                                            margin: const EdgeInsets.symmetric(
                                              vertical: 4,
                                            ),
                                            child: Center(
                                              child: CustomSelectionText(
                                                selections: c.selections,
                                                isTapMessage: c.isTapMessage,
                                                position: i,
                                                type: SelectionItem.message,
                                                child: Text(
                                                  'label_unread_messages'.l10n,
                                                  style: const TextStyle(
                                                    color: Colors.white,
                                                  ),
                                                  textAlign: TextAlign.center,
                                                ),
                                              ),
                                            ),
                                          ),
                                        );
                                      }

                                      Widget widget = Padding(
                                        padding: const EdgeInsets.symmetric(
                                          horizontal: 8,
                                        ),
                                        child: FutureBuilder<RxUser?>(
                                          future: c.getUser(e.value.authorId),
                                          builder: (_, u) => ChatItemWidget(
                                            key: Key(e.value.id.val),
                                            chat: c.chat!.chat,
                                            item: e,
                                            me: c.me!,
                                            user: u.data,
                                            selections: c.selections,
                                            isTapMessage: c.isTapMessage,
                                            position: i,
                                            getUser: c.getUser,
                                            onJoinCall: c.joinCall,
                                            onHide: () =>
                                                c.hideChatItem(e.value),
                                            onDelete: () =>
                                                c.deleteMessage(e.value),
                                            onReply: () => c
                                                .repliedMessage.value = e.value,
                                            onCopy: (text) => c.copyText(text),
                                            onRepliedTap: (id) =>
                                                c.animateTo(id),
                                            onForwardedTap: (id, chatId) {
                                              if (chatId == c.id) {
                                                c.animateTo(id);
                                              } else {
                                                router.chat(
                                                  chatId,
                                                  itemId: id,
                                                  push: true,
                                                );
                                              }
                                            },
                                            animation: _animation,
                                            onGallery: c.calculateGallery,
                                            onResend: () =>
                                                c.resendItem(e.value),
                                            onEdit: () =>
                                                c.editMessage(e.value),
<<<<<<< HEAD
                                            onFormatSelection:
                                                c.formatSelection,
=======
                                            onFileTap: c.download,
>>>>>>> 1ac18a8a
                                          ),
                                        ),
                                      );

                                      if (e.value.authorId != c.me &&
                                          !chat.isReadBy(e.value, c.me) &&
                                          c.status.value.isSuccess &&
                                          !c.status.value.isLoadingMore) {
                                        widget = VisibilityDetector(
                                          key:
                                              Key('Detector_${e.value.id.val}'),
                                          onVisibilityChanged: (info) {
                                            if (info.visibleFraction > 0) {
                                              if (c.lastVisibleItem.value?.at
                                                      .isBefore(e.value.at) !=
                                                  false) {
                                                c.lastVisibleItem.value =
                                                    e.value;
                                              }
                                            }
                                          },
                                          child: widget,
                                        );
                                      }

                                      if (i == 0) {
                                        // Display a time over the first message.
                                        widgets.add(_timeLabel(
                                          time: e.value.at.val,
                                          position: i,
                                          isTapMessage: c.isTapMessage,
                                          selections: c.selections,
                                          onCopy: (text) => c.copyText(text),
                                          onFormatSelection: c.formatSelection,
                                        ));
                                      } else {
                                        Rx<ChatItem>? previous =
                                            c.chat?.messages[i - 1];

                                        // Display a time if difference between
                                        // messages is more than 30 minutes.
                                        if (previous != null) {
                                          if (previous.value.at.val
                                                  .difference(e.value.at.val)
                                                  .inMinutes <
                                              -30) {
                                            widgets.add(_timeLabel(
                                              time: e.value.at.val,
                                              position: i,
                                              isTapMessage: c.isTapMessage,
                                              selections: c.selections,
                                              onCopy: (text) =>
                                                  c.copyText(text),
                                              onFormatSelection:
                                                  c.formatSelection,
                                            ));
                                          }
                                        }
                                      }

                                      widgets.add(widget);

                                      return Padding(
                                        padding: EdgeInsets.zero,
                                        child: Column(
                                          mainAxisSize: MainAxisSize.min,
                                          children: widgets,
                                        ),
                                      );
                                    },
                                    childCount: c.chat?.messages.length,
                                    initIndex: c.initIndex,
                                    initOffset: c.initOffset,
                                    initOffsetBasedOnBottom: false,
                                    keepPosition: true,
                                    onItemKey: (int i) => '$i',
                                    onIsPermanent: (String i) {
                                      if (!c.isSelectionByPosition(
                                          int.parse(i))) {
                                        return false;
                                      }
                                      return true;
                                    },
                                  ),
                                ),
                              ),
                            ),

                            if ((c.chat!.status.value.isSuccess ||
                                    c.chat!.status.value.isEmpty) &&
                                c.chat!.messages.isEmpty)
                              const Center(
                                child: Text('No messages'),
                              ),
                            if (c.chat!.status.value.isLoading)
                              const Center(child: CircularProgressIndicator()),
                            Obx(
                              () => GestureDetector(
                                behavior: HitTestBehavior.translucent,
                                onHorizontalDragUpdate: c.isTapMessage.value
                                    ? null
                                    : (d) {
                                        double value =
                                            _animation.value - d.delta.dx / 100;
                                        _animation.value = value.clamp(0, 1);
                                      },
                                onHorizontalDragEnd: c.isTapMessage.value
                                    ? null
                                    : (d) {
                                        if (_animation.value >= 0.5) {
                                          _animation.forward();
                                        } else {
                                          _animation.reverse();
                                        }
                                      },
                              ),
                            ),
                          ],
                        ),
                      ),
                      floatingActionButton: Obx(
                        () => SizedBox(
                          width: 50,
                          height: 50,
                          child: AnimatedSwitcher(
                            duration: 200.milliseconds,
                            child: c.chat!.status.value.isLoadingMore
                                ? const CircularProgressIndicator()
                                : c.canGoBack.isTrue
                                    ? FloatingActionButton(
                                        onPressed: c.animateToBack,
                                        child: const Icon(Icons.arrow_upward),
                                      )
                                    : c.canGoDown.isTrue
                                        ? FloatingActionButton(
                                            onPressed: c.animateToBottom,
                                            child: const Icon(
                                                Icons.arrow_downward),
                                          )
                                        : Container(),
                          ),
                        ),
                      ),
                      bottomNavigationBar: _bottomBar(c, context),
                    ),
                    AnimatedSwitcher(
                      duration: const Duration(milliseconds: 200),
                      child: c.isDraggingFiles.value
                          ? Container(
                              color: Colors.white.withOpacity(0.9),
                              child: Center(
                                child: Column(
                                  mainAxisAlignment: MainAxisAlignment.center,
                                  children: [
                                    const Icon(
                                      Icons.upload_file,
                                      size: 30,
                                    ),
                                    const SizedBox(height: 5),
                                    Text(
                                      'label_drop_here'.l10n,
                                      textAlign: TextAlign.center,
                                    ),
                                  ],
                                ),
                              ),
                            )
                          : null,
                    ),
                  ],
                ),
              ),
            );
          } else if (c.status.value.isEmpty) {
            return Scaffold(
              appBar: AppBar(),
              body: Center(
                child: Text('label_no_chat_found'.l10n),
              ),
            );
          } else {
            return const Scaffold(
              body: Center(child: CircularProgressIndicator()),
            );
          }
        },
      ),
    );
  }

  /// Returns a header subtitle of the [Chat].
  Widget _chatSubtitle(ChatController c) {
    final TextStyle style = TextStyle(
      color: Theme.of(context).colorScheme.primary,
      fontSize: 13,
    );

    return Obx(
      () {
        var chat = c.chat!.chat;

        if (chat.value.isGroup) {
          var subtitle = chat.value.getSubtitle();
          if (subtitle != null) {
            return Text(
              subtitle,
              style: style,
            );
          }
        } else if (chat.value.isDialog) {
          var partner =
              chat.value.members.firstWhereOrNull((u) => u.user.id != c.me);
          if (partner != null) {
            return FutureBuilder<RxUser?>(
              future: c.getUser(partner.user.id),
              builder: (_, snapshot) {
                if (snapshot.data != null) {
                  return Obx(() {
                    var subtitle = c.chat!.chat.value
                        .getSubtitle(partner: snapshot.data!.user.value);

                    return Text(
                      subtitle ?? '',
                      style: style,
                    );
                  });
                }

                return Container();
              },
            );
          }
        }

        return Container();
      },
    );
  }

  /// Returns a centered [time] label.
  Widget _timeLabel({
    required DateTime time,
    int? position,
    Rx<bool>? isTapMessage,
    Map<int, List<SelectionData>>? selections,
    Function(String text)? onCopy,
    String? Function()? onFormatSelection,
  }) {
    String date = DateFormat('dd.MM.yy').format(time);
    String timeRelative = time.toRelative();

    return Column(
      children: [
        const SizedBox(height: 7),
        SwipeableStatus(
          animation: _animation,
          asStack: true,
          padding: EdgeInsets.zero,
          crossAxisAlignment: CrossAxisAlignment.center,
          swipeable: Padding(
            padding: const EdgeInsets.only(right: 8),
            child: ContextMenuRegion(
              preventContextMenu: false,
              menu: ContextMenu(
                actions: [
                  ContextMenuButton(
                    key: const Key('CopyButton'),
                    label: 'btn_copy_text'.l10n,
                    onPressed: () => onCopy?.call(
                      onFormatSelection?.call() ?? date,
                    ),
                  ),
                ],
              ),
              child: _wrapSelection(
                Text(DateFormat('dd.MM.yy').format(time)),
                SelectionItem.date,
                isTapMessage,
                selections,
                position,
                _animation,
              ),
            ),
          ),
          child: Center(
            child: Container(
              padding: const EdgeInsets.fromLTRB(6, 4, 6, 4),
              decoration: BoxDecoration(
                borderRadius: BorderRadius.circular(30),
                color: Colors.white,
              ),
              child: ContextMenuRegion(
                preventContextMenu: false,
                menu: ContextMenu(
                  actions: [
                    ContextMenuButton(
                      key: const Key('CopyButton'),
                      label: 'btn_copy_text'.l10n,
                      onPressed: () => onCopy?.call(
                        onFormatSelection?.call() ?? timeRelative,
                      ),
                    ),
                  ],
                ),
                child: _wrapSelection(
                  Text(
                    timeRelative,
                    style: const TextStyle(color: Color(0xFF888888)),
                  ),
                  SelectionItem.relativeTime,
                  isTapMessage,
                  selections,
                  position,
                ),
              ),
            ),
          ),
        ),
        const SizedBox(height: 7),
      ],
    );
  }

  /// Returns a bottom bar of this [ChatView] to display under the messages list
  /// containing a send/edit field.
  Widget _bottomBar(ChatController c, BuildContext context) {
    return Theme(
      data: Theme.of(context).copyWith(
        shadowColor: const Color(0x55000000),
        iconTheme: const IconThemeData(color: Colors.blue),
        inputDecorationTheme: InputDecorationTheme(
          border: OutlineInputBorder(
            borderRadius: BorderRadius.circular(25),
            borderSide: BorderSide.none,
          ),
          errorBorder: OutlineInputBorder(
            borderRadius: BorderRadius.circular(25),
            borderSide: BorderSide.none,
          ),
          enabledBorder: OutlineInputBorder(
            borderRadius: BorderRadius.circular(25),
            borderSide: BorderSide.none,
          ),
          focusedBorder: OutlineInputBorder(
            borderRadius: BorderRadius.circular(25),
            borderSide: BorderSide.none,
          ),
          disabledBorder: OutlineInputBorder(
            borderRadius: BorderRadius.circular(25),
            borderSide: BorderSide.none,
          ),
          focusedErrorBorder: OutlineInputBorder(
            borderRadius: BorderRadius.circular(25),
            borderSide: BorderSide.none,
          ),
          focusColor: Colors.white,
          fillColor: Colors.white,
          hoverColor: Colors.transparent,
          filled: true,
          isDense: true,
          contentPadding: EdgeInsets.fromLTRB(
            15,
            PlatformUtils.isDesktop ? 30 : 23,
            15,
            0,
          ),
        ),
      ),
      child: Column(
        mainAxisAlignment: MainAxisAlignment.end,
        mainAxisSize: MainAxisSize.min,
        children: [
          _typingUsers(c),
          Column(
            mainAxisSize: MainAxisSize.min,
            children: c.editedMessage.value == null
                ? [
                    if (c.repliedMessage.value != null)
                      Padding(
                        padding: const EdgeInsets.symmetric(horizontal: 8.0),
                        child: Row(
                          mainAxisAlignment: MainAxisAlignment.center,
                          children: [
                            Container(height: 18, width: 2, color: Colors.blue),
                            const SizedBox(width: 4),
                            Flexible(child: _repliedMessage(c)),
                            IconButton(
                              key: const Key('CancelReplyButton'),
                              onPressed: () => c.repliedMessage.value = null,
                              icon: const Icon(Icons.clear, size: 18),
                            )
                          ],
                        ),
                      ),
                    Container(
                      alignment: Alignment.center,
                      margin: const EdgeInsets.only(top: 7, right: 4, left: 4),
                      child: SingleChildScrollView(
                        scrollDirection: Axis.horizontal,
                        child: Row(
                          children: c.attachments
                              .map((e) => _buildAttachment(c, e))
                              .toList(),
                        ),
                      ),
                    ),
                    _sendField(c),
                  ]
                : [
                    _editedMessage(c),
                    _editField(c),
                  ],
          ),
        ],
      ),
    );
  }

  /// Returns a [ReactiveTextField] for sending a message in this [Chat].
  Widget _sendField(ChatController c) {
    return Container(
      color: const Color(0xFFF6F6F6),
      padding: const EdgeInsets.fromLTRB(11, 7, 11, 7),
      child: SafeArea(
        child: Row(
          crossAxisAlignment: CrossAxisAlignment.end,
          children: [
            Padding(
              padding: const EdgeInsets.only(bottom: 0.5),
              child: AnimatedFab(
                labelStyle: const TextStyle(fontSize: 17),
                closedIcon: const Icon(
                  Icons.more_horiz,
                  color: Colors.blue,
                  size: 30,
                ),
                openedIcon: const Icon(
                  Icons.close,
                  color: Colors.blue,
                  size: 30,
                ),
                height: PlatformUtils.isMobile && !PlatformUtils.isWeb
                    ? PlatformUtils.isIOS
                        ? 340
                        : 380
                    : 220,
                actions: [
                  AnimatedFabAction(
                    icon: const Icon(Icons.call, color: Colors.blue),
                    label: 'label_audio_call'.l10n,
                    onTap: () => c.call(false),
                    noAnimation: true,
                  ),
                  AnimatedFabAction(
                    icon: const Icon(Icons.video_call, color: Colors.blue),
                    label: 'label_video_call'.l10n,
                    onTap: () => c.call(true),
                    noAnimation: true,
                  ),
                  AnimatedFabAction(
                    icon: const Icon(Icons.attachment, color: Colors.blue),
                    label: 'label_file'.l10n,
                    onTap: c.send.editable.value ? c.pickFile : null,
                  ),
                  if (PlatformUtils.isMobile && !PlatformUtils.isWeb) ...[
                    AnimatedFabAction(
                      icon: const Icon(Icons.photo, color: Colors.blue),
                      label: 'label_gallery'.l10n,
                      onTap: c.send.editable.value ? c.pickMedia : null,
                    ),
                    if (PlatformUtils.isAndroid) ...[
                      AnimatedFabAction(
                        icon: const Icon(
                          Icons.photo_camera,
                          color: Colors.blue,
                        ),
                        label: 'label_photo'.l10n,
                        onTap: c.pickImageFromCamera,
                      ),
                      AnimatedFabAction(
                        icon: const Icon(
                          Icons.video_camera_back,
                          color: Colors.blue,
                        ),
                        label: 'label_video'.l10n,
                        onTap: c.pickVideoFromCamera,
                      ),
                    ],
                    if (PlatformUtils.isIOS)
                      AnimatedFabAction(
                        icon: const Icon(
                          Icons.camera,
                          color: Colors.blue,
                        ),
                        label: 'label_camera'.l10n,
                        onTap: c.pickImageFromCamera,
                      ),
                  ],
                ],
              ),
            ),
            const SizedBox(width: 8),
            Expanded(
              child: Material(
                elevation: 6,
                borderRadius: BorderRadius.circular(25),
                child: ReactiveTextField(
                  onChanged: c.keepTyping,
                  key: const Key('MessageField'),
                  state: c.send,
                  hint: 'label_send_message_hint'.l10n,
                  minLines: 1,
                  maxLines: 6,
                  style: const TextStyle(fontSize: 17),
                  type: TextInputType.multiline,
                  textInputAction: TextInputAction.newline,
                ),
              ),
            ),
            const SizedBox(width: 8),
            _button(
              icon: AnimatedSwitcher(
                duration: const Duration(milliseconds: 150),
                child: (c.send.isEmpty.value &&
                        c.attachments.isEmpty &&
                        c.repliedMessage.value == null)
                    ? const Padding(
                        key: Key('Mic'),
                        padding: EdgeInsets.only(top: 2),
                        child: Icon(Icons.mic),
                      )
                    : const Padding(
                        key: Key('Send'),
                        padding: EdgeInsets.only(left: 2, top: 1),
                        child: Icon(Icons.send, size: 24),
                      ),
              ),
              onTap: (c.send.isEmpty.value &&
                      c.attachments.isEmpty &&
                      c.repliedMessage.value == null)
                  ? () {}
                  : c.send.submit,
            ),
          ],
        ),
      ),
    );
  }

  /// Returns a [ReactiveTextField] for editing a [ChatMessage].
  Widget _editField(ChatController c) {
    return Container(
      color: const Color(0xFFF6F6F6),
      padding: const EdgeInsets.fromLTRB(11, 7, 11, 7),
      child: SafeArea(
        child: Row(
          crossAxisAlignment: CrossAxisAlignment.end,
          children: [
            Padding(
              padding: const EdgeInsets.only(bottom: 0.5),
              child: AnimatedFab(
                labelStyle: const TextStyle(fontSize: 17),
                closedIcon: const Icon(
                  Icons.more_horiz,
                  color: Colors.blue,
                  size: 30,
                ),
                openedIcon: const Icon(
                  Icons.close,
                  color: Colors.blue,
                  size: 30,
                ),
                height: 150,
                actions: [
                  AnimatedFabAction(
                    icon: const Icon(Icons.call, color: Colors.blue),
                    label: 'label_audio_call'.l10n,
                    onTap: () => c.call(false),
                    noAnimation: true,
                  ),
                  AnimatedFabAction(
                    icon: const Icon(Icons.video_call, color: Colors.blue),
                    label: 'label_video_call'.l10n,
                    onTap: () => c.call(true),
                    noAnimation: true,
                  ),
                ],
              ),
            ),
            const SizedBox(width: 8),
            Expanded(
              child: Material(
                elevation: 6,
                borderRadius: BorderRadius.circular(25),
                child: ReactiveTextField(
                  key: const Key('MessageEditField'),
                  state: c.edit!,
                  hint: 'label_edit_message_hint'.l10n,
                  minLines: 1,
                  maxLines: 6,
                  onChanged: c.keepTyping,
                  style: const TextStyle(fontSize: 17),
                  type: PlatformUtils.isDesktop
                      ? TextInputType.text
                      : TextInputType.multiline,
                  textInputAction: PlatformUtils.isDesktop
                      ? TextInputAction.send
                      : TextInputAction.newline,
                ),
              ),
            ),
            const SizedBox(width: 8),
            _button(
              icon: Icon(
                Icons.save,
                key: const Key('Save'),
                color: c.edit!.status.value.isEmpty ? null : Colors.grey,
                size: 24,
              ),
              onTap: c.edit!.status.value.isEmpty ? c.edit?.submit : null,
            ),
          ],
        ),
      ),
    );
  }

  /// Returns a visual representation of the provided [Attachment].
  Widget _buildAttachment(ChatController c, Attachment e) {
    bool isImage =
        (e is ImageAttachment || (e is LocalAttachment && e.file.isImage));

    return Container(
      width: 80,
      height: 80,
      decoration: BoxDecoration(
        borderRadius: BorderRadius.circular(10),
        color: const Color(0xFFD8D8D8),
      ),
      margin: const EdgeInsets.symmetric(horizontal: 2),
      child: Stack(
        children: [
          if (isImage)
            ClipRRect(
              borderRadius: BorderRadius.circular(10),
              child: e is LocalAttachment
                  ? e.file.bytes == null
                      ? e.file.path == null
                          ? const Center(
                              child: SizedBox(
                                width: 40,
                                height: 40,
                                child: CircularProgressIndicator(),
                              ),
                            )
                          : e.file.isSvg
                              ? SvgLoader.file(
                                  File(e.file.path!),
                                  width: 80,
                                  height: 80,
                                )
                              : Image.file(
                                  File(e.file.path!),
                                  fit: BoxFit.cover,
                                  width: 80,
                                  height: 80,
                                )
                      : e.file.isSvg
                          ? SvgLoader.bytes(
                              e.file.bytes!,
                              width: 80,
                              height: 80,
                            )
                          : Image.memory(
                              e.file.bytes!,
                              fit: BoxFit.cover,
                              width: 80,
                              height: 80,
                            )
                  : Image.network(
                      '${Config.url}/files${e.original}',
                      fit: BoxFit.cover,
                      width: 80,
                      height: 80,
                    ),
            )
          else
            SizedBox(
              width: 80,
              height: 80,
              child: Column(
                mainAxisAlignment: MainAxisAlignment.center,
                children: [
                  const Icon(Icons.insert_drive_file_sharp),
                  const SizedBox(height: 2),
                  Padding(
                    padding: const EdgeInsets.symmetric(horizontal: 3),
                    child: Text(
                      e.filename,
                      style: const TextStyle(fontSize: 9),
                      textAlign: TextAlign.center,
                      maxLines: 4,
                      overflow: TextOverflow.ellipsis,
                    ),
                  ),
                ],
              ),
            ),
          Center(
            child: SizedBox(
              height: 30,
              width: 30,
              child: ElasticAnimatedSwitcher(
                child: e is LocalAttachment
                    ? e.status.value == SendingStatus.error
                        ? Container(
                            decoration: const BoxDecoration(
                              shape: BoxShape.circle,
                              color: Colors.white,
                            ),
                            child: const Center(
                              child: Icon(
                                Icons.error,
                                color: Colors.red,
                              ),
                            ),
                          )
                        : const SizedBox()
                    : const SizedBox(),
              ),
            ),
          ),
          if (!c.send.status.value.isLoading)
            Align(
              alignment: Alignment.topRight,
              child: Padding(
                padding: const EdgeInsets.only(right: 2, top: 3),
                child: InkWell(
                  key: const Key('RemovePickedFile'),
                  onTap: () => c.attachments.remove(e),
                  child: Container(
                    decoration: const BoxDecoration(
                      color: Color(0x99FFFFFF),
                      shape: BoxShape.circle,
                    ),
                    child: const Icon(
                      Icons.close,
                      color: Colors.black,
                      size: 15,
                    ),
                  ),
                ),
              ),
            ),
        ],
      ),
    );
  }

  /// Returns a [Row] of [RxChat.typingUsers].
  Widget _typingUsers(ChatController c) {
    return Obx(() {
      bool isTyping = c.chat?.typingUsers.any((e) => e.id != c.me) == true;
      if (isTyping) {
        Iterable<String> typings = c.chat!.typingUsers
            .where((e) => e.id != c.me)
            .map((e) => e.name?.val ?? e.num.val);
        return Padding(
          padding: const EdgeInsets.only(left: 10, right: 10),
          child: Row(
            crossAxisAlignment: CrossAxisAlignment.center,
            children: [
              const Icon(Icons.edit, size: 18),
              const SizedBox(width: 4),
              Flexible(
                child: Text(
                  typings.join(', '),
                  maxLines: 1,
                  overflow: TextOverflow.ellipsis,
                ),
              ),
              const SizedBox(width: 2),
              Text(typings.length > 1
                  ? 'label_typings'.l10n
                  : 'label_typing'.l10n),
              const AnimatedDots(color: Colors.black)
            ],
          ),
        );
      } else {
        return Container();
      }
    });
  }

  /// Returns an [InkWell] circular button with an [icon].
  Widget _button({
    void Function()? onTap,
    required Widget icon,
  }) =>
      Padding(
        padding: const EdgeInsets.only(bottom: 0.5),
        child: Material(
          type: MaterialType.circle,
          color: Colors.white,
          elevation: 6,
          child: InkWell(
            customBorder: const CircleBorder(),
            onTap: onTap,
            child: Container(
              decoration: const BoxDecoration(
                shape: BoxShape.circle,
              ),
              width: 42,
              height: 42,
              child: Center(child: icon),
            ),
          ),
        ),
      );

  /// Builds a visual representation of a [ChatController.repliedMessage].
  Widget _repliedMessage(ChatController c) {
    var item = c.repliedMessage.value;

    if (item is ChatMessage) {
      var desc = StringBuffer();

      if (item.text != null) {
        desc.write(item.text!.val);
        if (item.attachments.isNotEmpty) {
          desc.write(
              ' [${item.attachments.length} ${'label_attachments'.l10n}]');
        }
      } else if (item.attachments.isNotEmpty) {
        desc.write('${item.attachments.length} ${'label_attachments'.l10n}]');
      }

      return Text(
        desc.toString(),
        maxLines: 1,
        overflow: TextOverflow.ellipsis,
      );
    } else if (item is ChatCall) {
      String title = 'label_chat_call_ended'.l10n;
      String? time;
      bool fromMe = c.me == item.authorId;
      bool isMissed = false;

      if (item.finishReason == null && item.conversationStartedAt != null) {
        title = 'label_chat_call_ongoing'.l10n;
      } else if (item.finishReason != null) {
        title = item.finishReason!.localizedString(fromMe) ?? title;
        isMissed = item.finishReason == ChatCallFinishReason.dropped ||
            item.finishReason == ChatCallFinishReason.unanswered;
        time = item.conversationStartedAt!.val
            .difference(item.finishedAt!.val)
            .localizedString();
      } else {
        title = item.authorId == c.me
            ? 'label_outgoing_call'.l10n
            : 'label_incoming_call'.l10n;
      }

      return Row(
        mainAxisSize: MainAxisSize.min,
        children: [
          Padding(
            padding: const EdgeInsets.fromLTRB(8, 0, 12, 0),
            child: item.withVideo
                ? SvgLoader.asset(
                    'assets/icons/call_video${isMissed && !fromMe ? '_red' : ''}.svg',
                    height: 13,
                  )
                : SvgLoader.asset(
                    'assets/icons/call_audio${isMissed && !fromMe ? '_red' : ''}.svg',
                    height: 15,
                  ),
          ),
          Flexible(child: Text(title)),
          if (time != null) ...[
            const SizedBox(width: 9),
            Padding(
              padding: const EdgeInsets.only(bottom: 1),
              child: Text(
                time,
                maxLines: 1,
                overflow: TextOverflow.ellipsis,
                style: const TextStyle(color: Color(0xFF888888), fontSize: 13),
              ),
            ),
          ],
        ],
      );
    } else if (item is ChatForward) {
      // TODO: Implement `ChatForward`.
      return const Text('Forwarded message');
    } else if (item is ChatMemberInfo) {
      // TODO: Implement `ChatMemberInfo`.
      return Text(item.action.toString());
    } else {
      return Text('err_unknown'.l10n);
    }
  }

  /// Builds a visual representation of a [ChatController.editedMessage].
  Widget _editedMessage(ChatController c) {
    if (c.editedMessage.value != null && c.edit != null) {
      if (c.editedMessage.value is ChatMessage) {
        final msg = c.editedMessage.value as ChatMessage;

        var desc = StringBuffer();

        if (msg.text != null) {
          desc.write(msg.text!.val);
          if (msg.attachments.isNotEmpty) {
            desc.write(
                ' [${msg.attachments.length} ${'label_attachments'.l10n}]');
          }
        } else if (msg.attachments.isNotEmpty) {
          desc.write('[${msg.attachments.length} ${'label_attachments'.l10n}]');
        }

        return Padding(
          padding: const EdgeInsets.symmetric(horizontal: 16),
          child: Row(
            crossAxisAlignment: CrossAxisAlignment.center,
            mainAxisAlignment: MainAxisAlignment.start,
            children: [
              const Icon(
                Icons.edit_rounded,
                size: 24,
              ),
              Container(
                height: 25,
                width: 2,
                color: Colors.blue,
                margin: const EdgeInsets.symmetric(horizontal: 8),
              ),
              Flexible(
                fit: FlexFit.tight,
                child: InkWell(
                  splashFactory: NoSplash.splashFactory,
                  hoverColor: Colors.transparent,
                  highlightColor: Colors.transparent,
                  onTap: () => c.animateTo(msg.id, offsetBasedOnBottom: true),
                  child: RichText(
                    text: TextSpan(
                      text: '${'label_edit_message'.l10n}\n',
                      style: const TextStyle(fontSize: 13, color: Colors.blue),
                      children: [
                        TextSpan(
                          text: msg.text?.val,
                          style: const TextStyle(
                              fontSize: 12, color: Colors.black),
                        ),
                      ],
                    ),
                    maxLines: 3,
                    overflow: TextOverflow.ellipsis,
                  ),
                ),
              ),
              IconButton(
                onPressed: () {
                  c.editedMessage.value = null;
                  c.edit = null;
                },
                splashRadius: 20,
                icon: const Icon(
                  Icons.close_rounded,
                  color: Colors.grey,
                  size: 24,
                ),
              ),
            ],
          ),
        );
      }
    }

    return const SizedBox.shrink();
  }

  /// Cancels a [_horizontalScrollTimer] and starts it again with the provided
  /// [duration].
  ///
  /// Defaults to 150 milliseconds if no [duration] is provided.
  void _resetHorizontalScroll(ChatController c, [Duration? duration]) {
    c.horizontalScrollTimer.value?.cancel();
    c.horizontalScrollTimer.value = Timer(duration ?? 150.milliseconds, () {
      if (_animation.value >= 0.5) {
        _animation.forward();
      } else {
        _animation.reverse();
      }
      c.horizontalScrollTimer.value = null;
    });
  }

  /// Get [Widget] with selectable text.
  Widget _wrapSelection(
    Widget content,
    SelectionItem? type,
    Rx<bool>? isTapMessage,
    Map<int, List<SelectionData>>? selections,
    int? position, [
    AnimationController? animation,
  ]) {
    if (type != null &&
        isTapMessage != null &&
        selections != null &&
        position != null) {
      return CustomSelectionText(
        isTapMessage: isTapMessage,
        selections: selections,
        type: type,
        position: position,
        animation: animation,
        child: content,
      );
    } else {
      return content;
    }
  }
}

/// Extension adding an ability to get text represented [DateTime] relative to
/// [DateTime.now].
extension DateTimeToRelative on DateTime {
  /// Returns relative to [now] text representation.
  ///
  /// [DateTime.now] is used if [now] is `null`.
  String toRelative([DateTime? now]) {
    DateTime local = isUtc ? toLocal() : this;
    DateTime relative = now ?? DateTime.now();
    int days = relative.julianDayNumber() - local.julianDayNumber();

    String time =
        '${local.hour.toString().padLeft(2, '0')}:${local.minute.toString().padLeft(2, '0')}';
    String date = '';

    int months = 0;
    if (days >= 28) {
      months =
          relative.month + relative.year * 12 - local.month - local.year * 12;
      if (relative.day < local.day) {
        months--;
      }
    }

    if (days > 0) {
      date = 'label_ago'.l10nfmt({
        'years': months ~/ 12,
        'months': months,
        'weeks': days ~/ 7,
        'days': days,
      });
    }

    return date.isEmpty ? time : '${date.capitalizeFirst!}, $time';
  }

  /// Returns a Julian day number of this [DateTime].
  int julianDayNumber() {
    final int c0 = ((month - 3) / 12).floor();
    final int x4 = year + c0;
    final int x3 = (x4 / 100).floor();
    final int x2 = x4 % 100;
    final int x1 = month - (12 * c0) - 3;
    return ((146097 * x3) / 4).floor() +
        ((36525 * x2) / 100).floor() +
        (((153 * x1) + 2) / 5).floor() +
        day +
        1721119;
  }
}<|MERGE_RESOLUTION|>--- conflicted
+++ resolved
@@ -25,8 +25,6 @@
 import 'package:intl/intl.dart';
 import 'package:visibility_detector/visibility_detector.dart';
 
-import '/ui/widget/context_menu/menu.dart';
-import '/ui/widget/context_menu/region.dart';
 import '/api/backend/schema.dart' show ChatCallFinishReason;
 import '/config.dart';
 import '/domain/model/attachment.dart';
@@ -41,6 +39,8 @@
 import '/ui/page/call/widget/animated_dots.dart';
 import '/ui/page/home/widget/avatar.dart';
 import '/ui/widget/animations.dart';
+import '/ui/widget/context_menu/menu.dart';
+import '/ui/widget/context_menu/region.dart';
 import '/ui/widget/menu_interceptor/menu_interceptor.dart';
 import '/ui/widget/svg/svg.dart';
 import '/ui/widget/text_field.dart';
@@ -310,12 +310,9 @@
                                                 c.resendItem(e.value),
                                             onEdit: () =>
                                                 c.editMessage(e.value),
-<<<<<<< HEAD
                                             onFormatSelection:
                                                 c.formatSelection,
-=======
                                             onFileTap: c.download,
->>>>>>> 1ac18a8a
                                           ),
                                         ),
                                       );
