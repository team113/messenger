// Copyright © 2022-2024 IT ENGINEERING MANAGEMENT INC,
//                       <https://github.com/team113>
//
// This program is free software: you can redistribute it and/or modify it under
// the terms of the GNU Affero General Public License v3.0 as published by the
// Free Software Foundation, either version 3 of the License, or (at your
// option) any later version.
//
// This program is distributed in the hope that it will be useful, but WITHOUT
// ANY WARRANTY; without even the implied warranty of MERCHANTABILITY or FITNESS
// FOR A PARTICULAR PURPOSE. See the GNU Affero General Public License v3.0 for
// more details.
//
// You should have received a copy of the GNU Affero General Public License v3.0
// along with this program. If not, see
// <https://www.gnu.org/licenses/agpl-3.0.html>.

import 'dart:async';
import 'dart:typed_data';

import 'package:file_picker/file_picker.dart';
import 'package:flutter/material.dart';
import 'package:flutter/scheduler.dart';
import 'package:get/get.dart';

import '/domain/model/chat.dart';
import '/domain/model/native_file.dart';
import '/domain/model/user.dart';
import '/domain/repository/call.dart'
    show
        CallAlreadyExistsException,
        CallAlreadyJoinedException,
        CallIsInPopupException;
import '/domain/repository/chat.dart';
import '/domain/repository/settings.dart';
import '/domain/service/auth.dart';
import '/domain/service/call.dart';
import '/domain/service/chat.dart';
import '/l10n/l10n.dart';
import '/provider/gql/exceptions.dart';
import '/routes.dart';
import '/ui/widget/text_field.dart';
import '/util/message_popup.dart';
import '/util/obs/obs.dart';
import '/util/platform_utils.dart';

export 'view.dart';

/// Controller of the [Routes.chatInfo] page.
class ChatInfoController extends GetxController {
  ChatInfoController(
    this.chatId,
    this._chatService,
    this._authService,
    this._callService,
    this._settingsRepo,
  );

  /// ID of the [Chat] this page is about.
  final ChatId chatId;

  /// Reactive state of the [Chat] this page is about.
  RxChat? chat;

  /// Status of the [chat] fetching.
  ///
  /// May be:
  /// - `status.isLoading`, meaning [chat] is being fetched from the service.
  /// - `status.isEmpty`, meaning [chat] with specified [id] was not found.
  /// - `status.isSuccess`, meaning [chat] is successfully fetched.
  final Rx<RxStatus> status = Rx<RxStatus>(RxStatus.loading());

  /// Status of the [Chat.avatar] upload or removal.
  final Rx<RxStatus> avatar = Rx<RxStatus>(RxStatus.empty());

  /// [ScrollController] to pass to a [Scrollbar].
  final ScrollController scrollController = ScrollController();

<<<<<<< HEAD
  /// [ScrollController] to pass to a members [ListView].
  final ScrollController membersScrollController = ScrollController();

  /// Indicator whether the editing mode is enabled.
  final RxBool editing = RxBool(false);
=======
  /// Indicator whether the [Chat.directLink] editing mode is enabled.
  final RxBool linkEditing = RxBool(false);

  /// Indicator whether the [Chat.avatar] and [Chat.name] editing mode is
  /// enabled.
  final RxBool profileEditing = RxBool(false);
>>>>>>> 8fd9130a

  /// List of [UserId]s that are being removed from the [chat].
  final RxList<UserId> membersOnRemoval = RxList([]);

  /// [Chat.name] field state.
  late final TextFieldState name;

  /// [GlobalKey] of an [AvatarWidget] displayed used to open a [GalleryPopup].
  final GlobalKey avatarKey = GlobalKey();

  /// [GlobalKey] of the more [ContextMenuRegion] button.
  final GlobalKey moreKey = GlobalKey();

  /// Indicator whether [AppBar] should display the [ChatName] and [ChatAvatar].
  final RxBool displayName = RxBool(false);

  /// [Chat]s service used to get the [chat] value.
  final ChatService _chatService;

  /// [AuthService] used to get [me] value.
  final AuthService _authService;

  /// [CallService] used to start a call in the [chat].
  final CallService _callService;

  /// Settings repository, used to retrieve the [background].
  final AbstractSettingsRepository _settingsRepo;

  /// Worker to react on [chat] changes.
  Worker? _worker;

  /// Subscription for the [chat] changes.
  StreamSubscription? _chatSubscription;

  /// Subscription for the [RxChat.members] changes.
  StreamSubscription? _membersSubscription;

  /// Indicator whether the [_scrollListener] is already invoked during the
  /// current frame.
  bool _scrollIsInvoked = false;

  /// Returns [MyUser]'s [UserId].
  UserId? get me => _authService.userId;

  /// Indicates whether the [chat] is a monolog.
  bool get isMonolog => chat?.chat.value.isMonolog ?? false;

  /// Indicates whether the [Chat.members] have a next page.
  RxBool get haveNext => chat?.members.hasNext ?? RxBool(false);

  /// Returns the current background's [Uint8List] value.
  Rx<Uint8List?> get background => _settingsRepo.background;

  @override
  void onInit() {
    membersScrollController.addListener(_scrollListener);

    name = TextFieldState(
      text: chat?.chat.value.name?.val,
      onChanged: (s) async {
        try {
          if (s.text.isNotEmpty) {
            ChatName(s.text);
          }

          s.error.value = null;
        } on FormatException {
          s.error.value = 'err_incorrect_input'.l10n;
        }

        s.error.value = null;
        s.focus.unfocus();

        if ((s.text.isEmpty && chat?.chat.value.name?.val == null) ||
            s.text == chat?.chat.value.name?.val) {
          s.unsubmit();
          return;
        }

        ChatName? name;
        try {
          name = s.text.isEmpty ? null : ChatName(s.text);
        } on FormatException catch (_) {
          s.status.value = RxStatus.empty();
          s.error.value = 'err_incorrect_input'.l10n;
          s.unsubmit();
          return;
        }

        if (s.error.value == null) {
          s.status.value = RxStatus.loading();
          s.editable.value = false;

          try {
            await _chatService.renameChat(chat!.chat.value.id, name);
            s.status.value = RxStatus.empty();
            s.unsubmit();
          } on RenameChatException catch (e) {
            s.status.value = RxStatus.empty();
            s.error.value = e.toString();
          } catch (e) {
            s.status.value = RxStatus.empty();
            MessagePopup.error(e.toString());
            rethrow;
          } finally {
            s.editable.value = true;
          }
        }
      },
    );

    scrollController.addListener(_ensureNameDisplayed);

    super.onInit();
  }

  @override
  void onReady() {
    _fetchChat();
    super.onReady();
  }

  @override
  onClose() {
    _worker?.dispose();
    _chatSubscription?.cancel();
<<<<<<< HEAD
    _membersSubscription?.cancel();
    membersScrollController.removeListener(_scrollListener);
=======
    scrollController.removeListener(_ensureNameDisplayed);
>>>>>>> 8fd9130a
    super.onClose();
  }

  /// Removes [User] identified by the provided [userId] from the [chat].
  Future<void> removeChatMember(UserId userId) async {
    membersOnRemoval.add(userId);
    try {
      await _chatService.removeChatMember(chatId, userId);
      if (userId == me && router.route.startsWith('${Routes.chats}/$chatId')) {
        router.home();
      }
    } on RemoveChatMemberException catch (e) {
      MessagePopup.error(e);
    } catch (e) {
      MessagePopup.error(e);
      rethrow;
    } finally {
      membersOnRemoval.remove(userId);
    }
  }

  /// Starts a [ChatCall] in this [Chat] [withVideo] or without.
  Future<void> call(bool withVideo) async {
    try {
      await _callService.call(chatId, withVideo: withVideo);
    } on CallAlreadyExistsException catch (e) {
      MessagePopup.error(e);
    } on JoinChatCallException catch (e) {
      MessagePopup.error(e);
    } on CallIsInPopupException catch (e) {
      MessagePopup.error(e);
    } on CallAlreadyJoinedException catch (e) {
      MessagePopup.error(e);
    }
  }

  /// Opens a file choose popup and updates the [Chat.avatar] with the selected
  /// image, if any.
  Future<void> pickAvatar() async {
    FilePickerResult? result = await FilePicker.platform.pickFiles(
      type: FileType.image,
      withReadStream: !PlatformUtils.isWeb,
      withData: PlatformUtils.isWeb,
      lockParentWindow: true,
    );

    if (result != null) {
      updateChatAvatar(result.files.first);
    }
  }

  /// Resets the [Chat.avatar] to `null`.
  Future<void> deleteAvatar() => updateChatAvatar(null);

  /// Updates the [Chat.avatar] with the provided [image], or resets it to
  /// `null`.
  Future<void> updateChatAvatar(PlatformFile? image) async {
    avatar.value = RxStatus.loading();

    try {
      await _chatService.updateChatAvatar(
        chatId,
        file: image == null ? null : NativeFile.fromPlatformFile(image),
      );

      avatar.value = RxStatus.empty();
    } on UpdateChatAvatarException catch (e) {
      avatar.value = RxStatus.error(e.toMessage());
    } catch (e) {
      avatar.value = RxStatus.empty();
      MessagePopup.error(e);
      rethrow;
    }
  }

  /// Marks the [chat] as favorited.
  Future<void> favoriteChat() async {
    try {
      await _chatService.favoriteChat(chatId);
    } on FavoriteChatException catch (e) {
      MessagePopup.error(e);
    } catch (e) {
      MessagePopup.error(e);
      rethrow;
    }
  }

  /// Removes the [chat] from the favorites.
  Future<void> unfavoriteChat() async {
    try {
      await _chatService.unfavoriteChat(chatId);
    } on UnfavoriteChatException catch (e) {
      MessagePopup.error(e);
    } catch (e) {
      MessagePopup.error(e);
      rethrow;
    }
  }

  /// Hides the [chat].
  Future<void> hideChat() async {
    try {
      await _chatService.hideChat(chatId);
    } on HideChatException catch (e) {
      MessagePopup.error(e);
    } on UnfavoriteChatException catch (e) {
      MessagePopup.error(e);
    } catch (e) {
      MessagePopup.error(e);
      rethrow;
    }
  }

  /// Clears all the [ChatItem]s of the [chat].
  Future<void> clearChat() async {
    try {
      await _chatService.clearChat(chatId);
    } on ClearChatException catch (e) {
      MessagePopup.error(e);
    } catch (e) {
      MessagePopup.error(e);
      rethrow;
    }
  }

  /// Joins an [OngoingCall] happening in the [chat].
  Future<void> joinCall() => _callService.join(chatId, withVideo: false);

  /// Redials the [User] identified by its [userId].
  Future<void> redialChatCallMember(UserId userId) async {
    if (userId == me) {
      await _callService.join(chatId);
      return;
    }

    try {
      await _callService.redialChatCallMember(chatId, userId);
    } on RedialChatCallMemberException catch (e) {
      MessagePopup.error(e);
    } catch (e) {
      MessagePopup.error(e);
      rethrow;
    }
  }

  /// Removes the specified [User] from a [OngoingCall] happening in the [chat].
  Future<void> removeChatCallMember(UserId userId) async {
    try {
      await _callService.removeChatCallMember(chatId, userId);
    } on RemoveChatCallMemberException catch (e) {
      MessagePopup.error(e);
    } catch (e) {
      MessagePopup.error(e);
      rethrow;
    }
  }

  /// Creates a new [ChatDirectLink] with the specified [ChatDirectLinkSlug]
  /// and deletes the current active [ChatDirectLink] of the given [Chat]-group
  /// (if any).
  Future<void> createChatDirectLink(ChatDirectLinkSlug? slug) async {
    await _chatService.createChatDirectLink(chatId, slug!);
  }

  /// Deletes the current [ChatDirectLink] of the given [Chat]-group.
  Future<void> deleteChatDirectLink() async {
    await _chatService.deleteChatDirectLink(chatId);
  }

  /// Fetches the [chat].
  Future<void> _fetchChat() async {
    status.value = RxStatus.loading();

    final FutureOr<RxChat?> fetched = _chatService.get(chatId);
    chat = fetched is RxChat? ? fetched : await fetched;

    if (chat == null) {
      status.value = RxStatus.empty();
    } else {
      _chatSubscription = chat!.updates.listen((_) {});

      name.unchecked = chat!.chat.value.name?.val;

      _worker = ever(
        chat!.chat,
        (Chat chat) {
          if (!name.focus.hasFocus &&
              !name.changed.value &&
              name.editable.value) {
            name.unchecked = chat.name?.val;
          }
        },
      );

      _membersSubscription = chat!.members.items.changes.listen((event) {
        switch (event.op) {
          case OperationKind.added:
          case OperationKind.updated:
            // No-op.
            break;

          case OperationKind.removed:
            _scrollListener();
            break;
        }
      });

      status.value = RxStatus.success();

      await chat!.members.around();
    }
  }

  /// Requests the next page of [ChatMember]s based on the
  /// [ScrollController.position] value.
  void _scrollListener() {
    if (!_scrollIsInvoked) {
      _scrollIsInvoked = true;

      SchedulerBinding.instance.addPostFrameCallback((_) async {
        _scrollIsInvoked = false;

        if (membersScrollController.hasClients &&
            haveNext.isTrue &&
            chat?.members.nextLoading.value == false &&
            membersScrollController.position.pixels >
                membersScrollController.position.maxScrollExtent - 500) {
          await chat?.members.next();
        }
      });
    }
  }

  /// Ensures the [displayName] is either `true` or `false` based on the
  /// [scrollController].
  void _ensureNameDisplayed() {
    displayName.value = scrollController.position.pixels >= 250;
  }
}<|MERGE_RESOLUTION|>--- conflicted
+++ resolved
@@ -76,20 +76,15 @@
   /// [ScrollController] to pass to a [Scrollbar].
   final ScrollController scrollController = ScrollController();
 
-<<<<<<< HEAD
   /// [ScrollController] to pass to a members [ListView].
   final ScrollController membersScrollController = ScrollController();
 
-  /// Indicator whether the editing mode is enabled.
-  final RxBool editing = RxBool(false);
-=======
   /// Indicator whether the [Chat.directLink] editing mode is enabled.
   final RxBool linkEditing = RxBool(false);
 
   /// Indicator whether the [Chat.avatar] and [Chat.name] editing mode is
   /// enabled.
   final RxBool profileEditing = RxBool(false);
->>>>>>> 8fd9130a
 
   /// List of [UserId]s that are being removed from the [chat].
   final RxList<UserId> membersOnRemoval = RxList([]);
@@ -216,12 +211,9 @@
   onClose() {
     _worker?.dispose();
     _chatSubscription?.cancel();
-<<<<<<< HEAD
     _membersSubscription?.cancel();
     membersScrollController.removeListener(_scrollListener);
-=======
     scrollController.removeListener(_ensureNameDisplayed);
->>>>>>> 8fd9130a
     super.onClose();
   }
 
