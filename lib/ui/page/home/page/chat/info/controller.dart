// Copyright © 2022-2024 IT ENGINEERING MANAGEMENT INC,
//                       <https://github.com/team113>
//
// This program is free software: you can redistribute it and/or modify it under
// the terms of the GNU Affero General Public License v3.0 as published by the
// Free Software Foundation, either version 3 of the License, or (at your
// option) any later version.
//
// This program is distributed in the hope that it will be useful, but WITHOUT
// ANY WARRANTY; without even the implied warranty of MERCHANTABILITY or FITNESS
// FOR A PARTICULAR PURPOSE. See the GNU Affero General Public License v3.0 for
// more details.
//
// You should have received a copy of the GNU Affero General Public License v3.0
// along with this program. If not, see
// <https://www.gnu.org/licenses/agpl-3.0.html>.

import 'dart:async';
import 'dart:typed_data';

import 'package:file_picker/file_picker.dart';
import 'package:flutter/material.dart';
import 'package:flutter/scheduler.dart';
import 'package:get/get.dart';
<<<<<<< HEAD
import 'package:messenger/domain/model/mute_duration.dart';
=======
>>>>>>> fe02cff4
import 'package:scrollable_positioned_list/scrollable_positioned_list.dart';
import 'package:sentry_flutter/sentry_flutter.dart';
import 'package:url_launcher/url_launcher.dart';

import '/config.dart';
import '/domain/model/chat.dart';
import '/domain/model/mute_duration.dart';
import '/domain/model/my_user.dart';
import '/domain/model/native_file.dart';
import '/domain/model/user.dart';
import '/domain/repository/call.dart'
    show
        CallAlreadyExistsException,
        CallAlreadyJoinedException,
        CallIsInPopupException;
import '/domain/repository/chat.dart';
import '/domain/repository/settings.dart';
import '/domain/service/auth.dart';
import '/domain/service/call.dart';
import '/domain/service/chat.dart';
import '/domain/service/my_user.dart';
import '/l10n/l10n.dart';
import '/provider/gql/exceptions.dart';
import '/routes.dart';
import '/ui/widget/text_field.dart';
import '/util/message_popup.dart';
import '/util/obs/obs.dart';
import '/util/platform_utils.dart';

export 'view.dart';

/// Controller of the [Routes.chatInfo] page.
class ChatInfoController extends GetxController {
  ChatInfoController(
    this.chatId,
    this._chatService,
    this._authService,
    this._callService,
    this._myUserService,
    this._settingsRepo,
  );

  /// ID of the [Chat] this page is about.
  final ChatId chatId;

  /// Reactive state of the [Chat] this page is about.
  RxChat? chat;

  /// Status of the [chat] fetching.
  ///
  /// May be:
  /// - `status.isLoading`, meaning [chat] is being fetched from the service.
  /// - `status.isEmpty`, meaning [chat] with specified [id] was not found.
  /// - `status.isSuccess`, meaning [chat] is successfully fetched.
  final Rx<RxStatus> status = Rx<RxStatus>(RxStatus.loading());

  /// Status of the [Chat.avatar] upload or removal.
  final Rx<RxStatus> avatar = Rx<RxStatus>(RxStatus.empty());

  /// [ScrollController] to pass to a [Scrollbar].
  final ScrollController scrollController = ScrollController();

  /// [ItemScrollController] of the page's [ScrollablePositionedList].
  final ItemScrollController itemScrollController = ItemScrollController();

  /// [ItemPositionsListener] of the page's [ScrollablePositionedList].
  final ItemPositionsListener positionsListener =
      ItemPositionsListener.create();

  /// [ScrollController] to pass to a members [ListView].
  final ScrollController membersScrollController = ScrollController();

  /// Indicator whether the [Chat.avatar] and [Chat.name] editing mode is
  /// enabled.
  final RxBool nameEditing = RxBool(false);

  /// Index of the [Block] that should be highlighted.
  final RxnInt highlighted = RxnInt();

  /// [ItemScrollController] of the profile's [ScrollablePositionedList].
  final ItemScrollController itemScrollController = ItemScrollController();

  /// [ItemPositionsListener] of the profile's [ScrollablePositionedList].
  final ItemPositionsListener positionsListener =
      ItemPositionsListener.create();

  /// [Chat.name] field state.
  late final TextFieldState name;

  /// [GlobalKey] of an [AvatarWidget] displayed used to open a [GalleryPopup].
  final GlobalKey avatarKey = GlobalKey();

  /// [GlobalKey] of the more [ContextMenuRegion] button.
  final GlobalKey moreKey = GlobalKey();

  /// [TextFieldState] for report reason.
  final TextFieldState reporting = TextFieldState();

  /// Index of an item from the page's [ScrollablePositionedList] that should
  /// be highlighted.
  final RxnInt highlighted = RxnInt();

  /// [Chat]s service used to get the [chat] value.
  final ChatService _chatService;

  /// [AuthService] used to get [me] value.
  final AuthService _authService;

  /// [CallService] used to start a call in the [chat].
  final CallService _callService;

  /// [MyUserService] maintaining the [myUser].
  final MyUserService _myUserService;

  /// Settings repository, used to retrieve the [background].
  final AbstractSettingsRepository _settingsRepo;

  /// [Timer] resetting the [highlight] value after the [_highlightTimeout] has
  /// passed.
  Timer? _highlightTimer;

  /// [Duration] of the [highlight]ing.
  static const Duration _highlightTimeout = Duration(seconds: 1);

  /// Worker to react on [chat] changes.
  Worker? _worker;

  /// Subscription for the [chat] changes.
  StreamSubscription? _chatSubscription;

  /// Subscription for the [RxChat.members] changes.
  StreamSubscription? _membersSubscription;

  /// Indicator whether the [_scrollListener] is already invoked during the
  /// current frame.
  bool _scrollIsInvoked = false;

  /// [Sentry] transaction monitoring this [ChatInfoController] readiness.
  final ISentrySpan _ready = Sentry.startTransaction(
    'ui.chat_info.ready',
    'ui',
    autoFinishAfter: const Duration(minutes: 2),
  );

  /// [Timer] resetting the [highlight] value after the [_highlightTimeout] has
  /// passed.
  Timer? _highlightTimer;

  /// [Duration] of the highlighting.
  static const Duration _highlightTimeout = Duration(seconds: 1);

  /// Returns [MyUser]'s [UserId].
  UserId? get me => _authService.userId;

  /// Returns the currently authenticated [MyUser].
  Rx<MyUser?> get myUser => _myUserService.myUser;

  /// Indicates whether the [chat] is a monolog.
  bool get isMonolog => chat?.chat.value.isMonolog ?? false;

  /// Indicates whether the [Chat.members] have a next page.
  RxBool get haveNext => chat?.members.hasNext ?? RxBool(false);

  /// Returns the current background's [Uint8List] value.
  Rx<Uint8List?> get background => _settingsRepo.background;

  @override
  void onInit() {
    membersScrollController.addListener(_scrollListener);

    name = TextFieldState(
      text: chat?.chat.value.name?.val,
<<<<<<< HEAD
      onChanged: (s) async {
        s.error.value = null;

        try {
          if (s.text.isNotEmpty) {
            ChatName(s.text);
          }

          s.error.value = null;
        } on FormatException {
          s.error.value = 'err_incorrect_input'.l10n;
        }

        s.focus.unfocus();

        if ((s.text.isEmpty && chat?.chat.value.name?.val == null) ||
            s.text == chat?.chat.value.name?.val) {
          s.unsubmit();
          return;
=======
      onFocus: (s) async {
        if (s.text.isNotEmpty) {
          try {
            ChatName(s.text);
          } on FormatException {
            s.error.value = 'err_incorrect_input'.l10n;
          } catch (e) {
            s.error.value = e.toString();
          }
>>>>>>> fe02cff4
        }
      },
    );

    super.onInit();
  }

  @override
  void onReady() {
    _fetchChat();
    super.onReady();
  }

  @override
  void onClose() {
    _worker?.dispose();
    _highlightTimer?.cancel();
    _chatSubscription?.cancel();
    _membersSubscription?.cancel();
    membersScrollController.dispose();
    scrollController.dispose();
    super.onClose();
  }

  /// Removes [User] identified by the provided [userId] from the [chat].
  Future<void> removeChatMember(UserId userId) async {
    try {
      await _chatService.removeChatMember(chatId, userId);
      if (userId == me && router.route.startsWith('${Routes.chats}/$chatId')) {
        router.home();
      }
    } on RemoveChatMemberException catch (e) {
      MessagePopup.error(e);
    } catch (e) {
      MessagePopup.error(e);
      rethrow;
    }
  }

  /// Starts a [ChatCall] in this [Chat] [withVideo] or without.
  Future<void> call(bool withVideo) async {
    try {
      await _callService.call(chatId, withVideo: withVideo);
    } on CallAlreadyExistsException catch (e) {
      MessagePopup.error(e);
    } on JoinChatCallException catch (e) {
      MessagePopup.error(e);
    } on CallIsInPopupException catch (e) {
      MessagePopup.error(e);
    } on CallAlreadyJoinedException catch (e) {
      MessagePopup.error(e);
    }
  }

  /// Opens a file choose popup and updates the [Chat.avatar] with the selected
  /// image, if any.
  Future<void> pickAvatar() async {
    FilePickerResult? result = await FilePicker.platform.pickFiles(
      type: FileType.image,
      withReadStream: !PlatformUtils.isWeb,
      withData: PlatformUtils.isWeb,
      lockParentWindow: true,
    );

    if (result != null) {
      updateChatAvatar(result.files.first);
    }
  }

  /// Resets the [Chat.avatar] to `null`.
  Future<void> deleteAvatar() => updateChatAvatar(null);

  /// Updates the [Chat.avatar] with the provided [image], or resets it to
  /// `null`.
  Future<void> updateChatAvatar(PlatformFile? image) async {
    avatar.value = RxStatus.loading();

    try {
      await _chatService.updateChatAvatar(
        chatId,
        file: image == null ? null : NativeFile.fromPlatformFile(image),
      );

      avatar.value = RxStatus.empty();
    } on UpdateChatAvatarException catch (e) {
      avatar.value = RxStatus.error(e.toMessage());
    } catch (e) {
      avatar.value = RxStatus.empty();
      MessagePopup.error(e);
      rethrow;
    }
  }

  /// Renames the [Chat] to the [name].
  Future<void> submitName() async {
    ChatName? name;

    try {
      name = this.name.text.isEmpty ? null : ChatName(this.name.text);
    } on FormatException catch (_) {
      this.name.status.value = RxStatus.empty();
      this.name.error.value = 'err_incorrect_input'.l10n;
      this.name.unsubmit();
      return;
    }

    if (this.name.error.value == null) {
      this.name.status.value = RxStatus.loading();
      this.name.editable.value = false;

      try {
        await _chatService.renameChat(chat!.chat.value.id, name);
        this.name.status.value = RxStatus.empty();
        this.name.unsubmit();
      } on RenameChatException catch (e) {
        this.name.status.value = RxStatus.empty();
        this.name.error.value = e.toString();
      } catch (e) {
        this.name.status.value = RxStatus.empty();
        MessagePopup.error(e.toString());
        rethrow;
      } finally {
        this.name.editable.value = true;
      }
    }
  }

  /// Marks the [chat] as favorited.
  Future<void> favoriteChat() async {
    try {
      await _chatService.favoriteChat(chatId);
    } on FavoriteChatException catch (e) {
      MessagePopup.error(e);
    } catch (e) {
      MessagePopup.error(e);
      rethrow;
    }
  }

  /// Removes the [chat] from the favorites.
  Future<void> unfavoriteChat() async {
    try {
      await _chatService.unfavoriteChat(chatId);
    } on UnfavoriteChatException catch (e) {
      MessagePopup.error(e);
    } catch (e) {
      MessagePopup.error(e);
      rethrow;
    }
  }

  /// Hides the [chat].
  Future<void> hideChat() async {
    try {
      await _chatService.hideChat(chatId);
    } on HideChatException catch (e) {
      MessagePopup.error(e);
    } on UnfavoriteChatException catch (e) {
      MessagePopup.error(e);
    } catch (e) {
      MessagePopup.error(e);
      rethrow;
    }
  }

  // TODO: Replace with GraphQL mutation when implemented.
  /// Reports the [chat].
  Future<void> reportChat() async {
    String? encodeQueryParameters(Map<String, String> params) {
      return params.entries
          .map((e) =>
              '${Uri.encodeComponent(e.key)}=${Uri.encodeComponent(e.value)}')
          .join('&');
    }

    try {
      await launchUrl(
        Uri(
          scheme: 'mailto',
          path: Config.support,
          query: encodeQueryParameters({
            'subject': '[App] Report on ChatId($chatId)',
            'body': '${reporting.text}\n\n',
          }),
        ),
      );
    } catch (e) {
      await MessagePopup.error('label_contact_us_via_provided_email'.l10nfmt({
        'email': Config.support,
      }));
    }
  }

  /// Clears all the [ChatItem]s of the [chat].
  Future<void> clearChat() async {
    try {
      await _chatService.clearChat(chatId);
    } on ClearChatException catch (e) {
      MessagePopup.error(e);
    } catch (e) {
      MessagePopup.error(e);
      rethrow;
    }
  }

  /// Joins an [OngoingCall] happening in the [chat].
  Future<void> joinCall() => _callService.join(chatId, withVideo: false);

  /// Redials the [User] identified by its [userId].
  Future<void> redialChatCallMember(UserId userId) async {
    if (userId == me) {
      await _callService.join(chatId);
      return;
    }

    try {
      await _callService.redialChatCallMember(chatId, userId);
    } on RedialChatCallMemberException catch (e) {
      MessagePopup.error(e);
    } catch (e) {
      MessagePopup.error(e);
      rethrow;
    }
  }

  /// Mutes the [chat].
  Future<void> muteChat() async {
    try {
      await _chatService.toggleChatMute(
        chat?.id ?? chatId,
        MuteDuration.forever(),
      );
    } on ToggleChatMuteException catch (e) {
      MessagePopup.error(e);
    } catch (e) {
      MessagePopup.error(e);
      rethrow;
    }
  }

  /// Unmutes the [chat].
  Future<void> unmuteChat() async {
    try {
      await _chatService.toggleChatMute(chat?.id ?? chatId, null);
    } on ToggleChatMuteException catch (e) {
      MessagePopup.error(e);
    } catch (e) {
      MessagePopup.error(e);
      rethrow;
    }
  }

  /// Removes the specified [User] from a [OngoingCall] happening in the [chat].
  Future<void> removeChatCallMember(UserId userId) async {
    try {
      await _callService.removeChatCallMember(chatId, userId);
    } on RemoveChatCallMemberException catch (e) {
      MessagePopup.error(e);
    } catch (e) {
      MessagePopup.error(e);
      rethrow;
    }
  }

  /// Creates a new [ChatDirectLink] with the specified [ChatDirectLinkSlug]
  /// and deletes the current active [ChatDirectLink] of the given [Chat]-group
  /// (if any).
  Future<void> createChatDirectLink(ChatDirectLinkSlug? slug) async {
    await _chatService.createChatDirectLink(chatId, slug!);
  }

  /// Deletes the current [ChatDirectLink] of the given [Chat]-group.
  Future<void> deleteChatDirectLink() async {
    await _chatService.deleteChatDirectLink(chatId);
  }

<<<<<<< HEAD
  /// Highlights the [Block] at the [i] index.
  void highlight(int i) {
    highlighted.value = i;
=======
  /// Submits the [name] field.
  Future<void> submitName() async {
    name.focus.unfocus();

    if (name.text == chat?.chat.value.name?.val) {
      name.unsubmit();
      nameEditing.value = false;
      return;
    }

    ChatName? chatName;
    try {
      chatName = name.text.isEmpty ? null : ChatName(name.text);
    } on FormatException catch (_) {
      name.status.value = RxStatus.empty();
      name.error.value = 'err_incorrect_input'.l10n;
      name.unsubmit();
      return;
    }

    if (name.error.value == null || name.resubmitOnError.isTrue) {
      name.status.value = RxStatus.loading();
      name.editable.value = false;

      try {
        await _chatService.renameChat(chat!.chat.value.id, chatName);
        name.error.value = null;
        nameEditing.value = false;
        name.unsubmit();
      } on RenameChatException catch (e) {
        name.error.value = e.toString();
      } catch (e) {
        name.resubmitOnError.value = true;
        name.error.value = 'err_data_transfer'.l10n;
        rethrow;
      } finally {
        name.status.value = RxStatus.empty();
        name.editable.value = true;
      }
    }
  }

  /// Highlights the item with the provided [index].
  void highlight(int index) {
    highlighted.value = index;
>>>>>>> fe02cff4

    _highlightTimer?.cancel();
    _highlightTimer = Timer(_highlightTimeout, () {
      highlighted.value = null;
    });
  }

  /// Fetches the [chat].
  Future<void> _fetchChat() async {
    status.value = RxStatus.loading();

    ISentrySpan span = _ready.startChild('fetch');

    try {
      final FutureOr<RxChat?> fetched = _chatService.get(chatId);
      chat = fetched is RxChat? ? fetched : await fetched;

      if (chat == null) {
        status.value = RxStatus.empty();
      } else {
        _chatSubscription = chat!.updates.listen((_) {});

        name.unchecked = chat!.chat.value.name?.val;

        _worker = ever(
          chat!.chat,
          (Chat chat) {
            if (!name.focus.hasFocus &&
                !name.changed.value &&
                name.editable.value) {
              name.unchecked = chat.name?.val;
            }
          },
        );

        _membersSubscription = chat!.members.items.changes.listen((event) {
          switch (event.op) {
            case OperationKind.added:
            case OperationKind.updated:
              // No-op.
              break;

            case OperationKind.removed:
              _scrollListener();
              break;
          }
        });

        status.value = RxStatus.success();

        span.finish();
        span = _ready.startChild('members.around');

        _ready.setTag(
          'members',
          '${chat!.members.length >= chat!.members.perPage}',
        );

        await chat!.members.around();

        span.finish();

        SchedulerBinding.instance.addPostFrameCallback((_) => _ready.finish());
      }
    } catch (e) {
      _ready.throwable = e;
      _ready.finish(status: const SpanStatus.internalError());
      rethrow;
    }
  }

  /// Requests the next page of [ChatMember]s based on the
  /// [ScrollController.position] value.
  void _scrollListener() {
    if (!_scrollIsInvoked) {
      _scrollIsInvoked = true;

      SchedulerBinding.instance.addPostFrameCallback((_) async {
        _scrollIsInvoked = false;

        if (membersScrollController.hasClients &&
            haveNext.isTrue &&
            chat?.members.nextLoading.value == false &&
            membersScrollController.position.pixels >
                membersScrollController.position.maxScrollExtent - 500) {
          await chat?.members.next();
        }
      });
    }
  }
}<|MERGE_RESOLUTION|>--- conflicted
+++ resolved
@@ -22,10 +22,7 @@
 import 'package:flutter/material.dart';
 import 'package:flutter/scheduler.dart';
 import 'package:get/get.dart';
-<<<<<<< HEAD
 import 'package:messenger/domain/model/mute_duration.dart';
-=======
->>>>>>> fe02cff4
 import 'package:scrollable_positioned_list/scrollable_positioned_list.dart';
 import 'package:sentry_flutter/sentry_flutter.dart';
 import 'package:url_launcher/url_launcher.dart';
@@ -198,27 +195,6 @@
 
     name = TextFieldState(
       text: chat?.chat.value.name?.val,
-<<<<<<< HEAD
-      onChanged: (s) async {
-        s.error.value = null;
-
-        try {
-          if (s.text.isNotEmpty) {
-            ChatName(s.text);
-          }
-
-          s.error.value = null;
-        } on FormatException {
-          s.error.value = 'err_incorrect_input'.l10n;
-        }
-
-        s.focus.unfocus();
-
-        if ((s.text.isEmpty && chat?.chat.value.name?.val == null) ||
-            s.text == chat?.chat.value.name?.val) {
-          s.unsubmit();
-          return;
-=======
       onFocus: (s) async {
         if (s.text.isNotEmpty) {
           try {
@@ -228,7 +204,6 @@
           } catch (e) {
             s.error.value = e.toString();
           }
->>>>>>> fe02cff4
         }
       },
     );
@@ -505,11 +480,6 @@
     await _chatService.deleteChatDirectLink(chatId);
   }
 
-<<<<<<< HEAD
-  /// Highlights the [Block] at the [i] index.
-  void highlight(int i) {
-    highlighted.value = i;
-=======
   /// Submits the [name] field.
   Future<void> submitName() async {
     name.focus.unfocus();
@@ -555,7 +525,6 @@
   /// Highlights the item with the provided [index].
   void highlight(int index) {
     highlighted.value = index;
->>>>>>> fe02cff4
 
     _highlightTimer?.cancel();
     _highlightTimer = Timer(_highlightTimeout, () {
