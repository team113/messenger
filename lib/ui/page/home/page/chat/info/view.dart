// Copyright © 2022-2023 IT ENGINEERING MANAGEMENT INC,
//                       <https://github.com/team113>
//
// This program is free software: you can redistribute it and/or modify it under
// the terms of the GNU Affero General Public License v3.0 as published by the
// Free Software Foundation, either version 3 of the License, or (at your
// option) any later version.
//
// This program is distributed in the hope that it will be useful, but WITHOUT
// ANY WARRANTY; without even the implied warranty of MERCHANTABILITY or FITNESS
// FOR A PARTICULAR PURPOSE. See the GNU Affero General Public License v3.0 for
// more details.
//
// You should have received a copy of the GNU Affero General Public License v3.0
// along with this program. If not, see
// <https://www.gnu.org/licenses/agpl-3.0.html>.

import 'package:flutter/gestures.dart';
import 'package:get/get.dart';
import 'package:flutter/material.dart';

import '/config.dart';
import '/domain/model/chat.dart';
import '/domain/repository/user.dart';
import '/l10n/l10n.dart';
import '/routes.dart';
import '/themes.dart';
import '/ui/page/home/page/chat/controller.dart';
import '/ui/page/home/page/chat/info/add_member/controller.dart';
import '/ui/page/home/page/chat/widget/back_button.dart';
import '/ui/page/home/widget/action.dart';
import '/ui/page/home/widget/app_bar.dart';
import '/ui/page/home/widget/avatar.dart';
import '/ui/page/home/widget/block.dart';
import '/ui/page/home/widget/contact_tile.dart';
import '/ui/page/home/widget/gallery_popup.dart';
import '/ui/widget/progress_indicator.dart';
import '/ui/widget/svg/svg.dart';
import '/ui/widget/text_field.dart';
import '/ui/widget/widget_button.dart';
import '/util/message_popup.dart';
import '/util/platform_utils.dart';
import 'controller.dart';

/// View of the [Routes.chatInfo] page.
class ChatInfoView extends StatelessWidget {
  const ChatInfoView(this.id, {Key? key}) : super(key: key);

  /// ID of the [Chat] of this info page.
  final ChatId id;

  @override
  Widget build(BuildContext context) {
    final Style style = Theme.of(context).extension<Style>()!;

    return GetBuilder<ChatInfoController>(
      key: const Key('ChatInfoView'),
      init: ChatInfoController(id, Get.find(), Get.find(), Get.find()),
      tag: id.val,
      builder: (c) {
        return Obx(() {
          if (c.status.value.isLoading) {
            return Scaffold(
              appBar: AppBar(),
              body: const Center(child: CustomProgressIndicator()),
            );
          } else if (!c.status.value.isSuccess) {
            return Scaffold(
              appBar: AppBar(),
              body: Center(child: Text('label_no_chat_found'.l10n)),
            );
          }

          return Scaffold(
            appBar: CustomAppBar(
              title: Row(
                children: [
                  Material(
                    elevation: 6,
                    type: MaterialType.circle,
                    shadowColor: style.colors.onBackgroundOpacity27,
                    color: style.colors.onPrimary,
                    child: Center(
                      child: AvatarWidget.fromRxChat(c.chat, radius: 17),
                    ),
                  ),
                  const SizedBox(width: 10),
                  Flexible(
                    child: DefaultTextStyle.merge(
                      maxLines: 1,
                      overflow: TextOverflow.ellipsis,
                      child: Column(
                        mainAxisAlignment: MainAxisAlignment.center,
                        crossAxisAlignment: CrossAxisAlignment.start,
                        children: [
                          Row(
                            children: [
                              Flexible(
                                child: Text(
                                  c.chat!.title.value,
                                  overflow: TextOverflow.ellipsis,
                                  maxLines: 1,
                                ),
                              ),
                              if (c.chat?.chat.value.muted != null) ...[
                                const SizedBox(width: 5),
                                SvgImage.asset(
                                  'assets/icons/muted.svg',
                                  width: 19.99 * 0.6,
                                  height: 15 * 0.6,
                                ),
                              ]
                            ],
                          ),
                          _chatSubtitle(c, context),
                        ],
                      ),
                    ),
                  ),
                  const SizedBox(width: 10),
                ],
              ),
              padding: const EdgeInsets.only(left: 4, right: 20),
              leading: const [StyledBackButton()],
              actions: [
                WidgetButton(
                  onPressed: () => router.chat(id, push: true),
                  child: Transform.translate(
                    offset: const Offset(0, 1),
                    child: SvgImage.asset(
                      'assets/icons/chat.svg',
                      width: 20.12,
                      height: 21.62,
                    ),
                  ),
                ),
                if (c.chat!.chat.value.ongoingCall == null) ...[
                  if (!context.isMobile) ...[
                    const SizedBox(width: 28),
                    WidgetButton(
                      onPressed: () => c.call(true),
                      child: SvgImage.asset(
                        'assets/icons/chat_video_call.svg',
                        height: 17,
                      ),
                    ),
                  ],
                  const SizedBox(width: 28),
                  WidgetButton(
                    onPressed: () => c.call(false),
                    child: SvgImage.asset(
                      'assets/icons/chat_audio_call.svg',
                      height: 19,
                    ),
                  ),
                ] else ...[
                  const SizedBox(width: 14),
                  AnimatedSwitcher(
                    key: const Key('ActiveCallButton'),
                    duration: 300.milliseconds,
                    child: c.inCall
                        ? WidgetButton(
                            key: const Key('Drop'),
                            onPressed: c.dropCall,
                            child: Container(
                              height: 22,
                              width: 22,
                              decoration: BoxDecoration(
                                color: style.colors.dangerColor,
                                shape: BoxShape.circle,
                              ),
                              child: Center(
                                child: SvgImage.asset(
                                  'assets/icons/call_end.svg',
                                  width: 22,
                                  height: 22,
                                ),
                              ),
                            ),
                          )
                        : WidgetButton(
                            key: const Key('Join'),
                            onPressed: c.joinCall,
                            child: Container(
                              height: 22,
                              width: 22,
                              decoration: BoxDecoration(
                                color: style.colors.primary,
                                shape: BoxShape.circle,
                              ),
                              child: Center(
                                child: SvgImage.asset(
                                  'assets/icons/audio_call_start.svg',
                                  width: 10,
                                  height: 10,
                                ),
                              ),
                            ),
                          ),
                  ),
                ],
              ],
            ),
            body: Scrollbar(
              controller: c.scrollController,
              child: ListView(
                controller: c.scrollController,
                key: const Key('ChatInfoScrollable'),
                children: [
                  const SizedBox(height: 8),
                  Block(
                    title: 'label_public_information'.l10n,
                    children: [
                      _avatar(c, context),
                      const SizedBox(height: 15),
                      _name(c, context),
                    ],
                  ),
                  if (!c.isMonolog) ...[
                    Block(
                      title: 'label_chat_members'.l10n,
                      children: [_members(c, context)],
                    ),
                    Block(
                      title: 'label_direct_chat_link'.l10n,
                      children: [_link(c, context)],
                    ),
                  ],
                  Block(
                    title: 'label_actions'.l10n,
                    children: [_actions(c, context)],
                  ),
                  const SizedBox(height: 8),
                ],
              ),
            ),
          );
        });
      },
    );
  }

  /// Returns a subtitle to display under the [Chat]'s title.
  Widget _chatSubtitle(ChatInfoController c, BuildContext context) {
    final TextStyle? style = Theme.of(context).textTheme.bodySmall;

    return Obx(() {
      final Rx<Chat> chat = c.chat!.chat;

      if (chat.value.isGroup) {
        final String? subtitle = chat.value.getSubtitle();
        if (subtitle != null) {
          return Text(subtitle, style: style);
        }
      }

      return Container();
    });
  }

  /// Basic [Padding] wrapper.
  Widget _padding(Widget child) =>
      Padding(padding: const EdgeInsets.all(8), child: child);

  /// Returns a [Chat.avatar] visual representation along with its manipulation
  /// buttons.
  Widget _avatar(ChatInfoController c, BuildContext context) {
    final Style style = Theme.of(context).extension<Style>()!;

    return Column(
      children: [
        Stack(
          alignment: Alignment.center,
          children: [
            WidgetButton(
              key: Key('ChatAvatar_${c.chat!.id}'),
              onPressed: c.chat?.chat.value.avatar == null
                  ? c.pickAvatar
                  : () async {
                      await GalleryPopup.show(
                        context: context,
                        gallery: GalleryPopup(
                          initialKey: c.avatarKey,
                          children: [
                            GalleryItem.image(
                              c.chat!.chat.value.avatar!.original.url,
                              c.chat!.chat.value.id.val,
                            ),
                          ],
                        ),
                      );
                    },
              child: AvatarWidget.fromRxChat(
                c.chat,
                key: c.avatarKey,
                radius: 100,
              ),
            ),
            Positioned.fill(
              child: Obx(() {
                return AnimatedSwitcher(
                  duration: 200.milliseconds,
                  child: c.avatar.value.isLoading
                      ? Container(
                          width: 200,
                          height: 200,
                          decoration: BoxDecoration(
                            shape: BoxShape.circle,
                            color: style.colors.onBackgroundOpacity13,
                          ),
                          child: const Center(child: CustomProgressIndicator()),
                        )
                      : const SizedBox.shrink(),
                );
              }),
            ),
          ],
        ),
        const SizedBox(height: 5),
        Row(
          mainAxisSize: MainAxisSize.min,
          children: [
            WidgetButton(
              key: const Key('UploadAvatar'),
              onPressed: c.pickAvatar,
              child: Text(
                'btn_upload'.l10n,
                style: TextStyle(color: style.colors.primary, fontSize: 11),
              ),
            ),
            if (c.chat?.chat.value.avatar != null) ...[
              Text(
                'space_or_space'.l10n,
                style:
                    TextStyle(color: style.colors.onBackground, fontSize: 11),
              ),
              WidgetButton(
                key: const Key('DeleteAvatar'),
                onPressed: c.deleteAvatar,
                child: Text(
                  'btn_delete'.l10n.toLowerCase(),
                  style: TextStyle(color: style.colors.primary, fontSize: 11),
                ),
              ),
            ],
          ],
        ),
      ],
    );
  }

  /// Returns a [Chat.name] editable field.
  Widget _name(ChatInfoController c, BuildContext context) {
    return Obx(() {
      return _padding(
        ReactiveTextField(
          key: const Key('RenameChatField'),
          state: c.name,
          label: c.chat?.chat.value.name == null
              ? c.chat?.title.value
              : 'label_name'.l10n,
          hint: 'label_chat_name_hint'.l10n,
          onSuffixPressed: c.name.text.isEmpty
              ? null
              : () {
                  PlatformUtils.copy(text: c.name.text);
                  MessagePopup.success('label_copied'.l10n);
                },
          trailing: c.name.text.isEmpty
              ? null
              : Transform.translate(
                  offset: const Offset(0, -1),
                  child: Transform.scale(
                    scale: 1.15,
                    child: SvgImage.asset('assets/icons/copy.svg', height: 15),
                  ),
                ),
        ),
      );
    });
  }

  /// Returns a [Chat.directLink] editable field.
  Widget _link(ChatInfoController c, BuildContext context) {
    final Style style = Theme.of(context).extension<Style>()!;

    return Obx(() {
      return Column(
        crossAxisAlignment: CrossAxisAlignment.start,
        mainAxisSize: MainAxisSize.min,
        children: [
          ReactiveTextField(
            key: const Key('LinkField'),
            state: c.link,
            onSuffixPressed: c.link.isEmpty.value
                ? null
                : () {
                    PlatformUtils.copy(
                      text:
                          '${Config.origin}${Routes.chatDirectLink}/${c.link.text}',
                    );

                    MessagePopup.success('label_copied'.l10n);
                  },
            trailing: c.link.isEmpty.value
                ? null
                : Transform.translate(
                    offset: const Offset(0, -1),
                    child: Transform.scale(
                      scale: 1.15,
                      child:
                          SvgImage.asset('assets/icons/copy.svg', height: 15),
                    ),
                  ),
            label: '${Config.origin}/',
          ),
          Padding(
            padding: const EdgeInsets.fromLTRB(24, 6, 24, 6),
            child: Row(
              children: [
                RichText(
                  text: TextSpan(
                    style: const TextStyle(
                      fontSize: 11,
                      fontWeight: FontWeight.normal,
                    ),
                    children: [
                      TextSpan(
                        text: 'label_transition_count'.l10nfmt({
                              'count':
                                  c.chat?.chat.value.directLink?.usageCount ?? 0
                            }) +
                            'dot_space'.l10n,
                        style: TextStyle(color: style.colors.secondary),
                      ),
                      TextSpan(
                        text: 'label_details'.l10n,
                        style: TextStyle(
                          color: style.colors.primary,
                        ),
                        recognizer: TapGestureRecognizer()..onTap = () {},
                      ),
                    ],
                  ),
                ),
              ],
            ),
          ),
        ],
      );
    });
  }

  /// Returns a list of [Chat.members].
  Widget _members(ChatInfoController c, BuildContext context) {
    return Obx(() {
      final RxUser? me = c.chat!.members[c.me];
      final List<RxUser> members = [];

      for (var u in c.chat!.members.entries) {
        if (u.key != c.me) {
          members.add(u.value);
        }
      }

      if (me != null) {
        members.insert(0, me);
      }

      final Style style = Theme.of(context).extension<Style>()!;

      Widget bigButton({
        Key? key,
        Widget? leading,
        required Widget title,
        void Function()? onTap,
      }) {
        return SizedBox(
          key: key,
          height: 56,
          child: Container(
            decoration: BoxDecoration(
              borderRadius: style.cardRadius,
              border: style.cardBorder,
              color: style.colors.transparent,
            ),
            child: Material(
              type: MaterialType.card,
              borderRadius: style.cardRadius,
              color: style.cardColor.darken(0.05),
              child: InkWell(
                borderRadius: style.cardRadius,
                onTap: onTap,
                hoverColor: style.cardColor.darken(0.08),
                child: Padding(
                  padding: const EdgeInsets.fromLTRB(12, 12, 12, 12),
                  child: Row(
                    children: [
                      const SizedBox(width: 4),
                      Expanded(
                        child: DefaultTextStyle(
                          overflow: TextOverflow.ellipsis,
                          maxLines: 1,
                          style: TextStyle(
                            fontSize: 15,
                            color: style.colors.primary,
                            fontWeight: FontWeight.w300,
                          ),
                          child: title,
                        ),
                      ),
                      if (leading != null) ...[
                        const SizedBox(width: 12),
                        leading,
                        const SizedBox(width: 4),
                      ],
                    ],
                  ),
                ),
              ),
            ),
          ),
        );
      }

      return Column(
        mainAxisSize: MainAxisSize.min,
        children: [
          bigButton(
            key: const Key('AddMemberButton'),
            leading: Icon(Icons.people, color: style.colors.primary),
            title: Text('btn_add_member'.l10n),
            onTap: () => AddChatMemberView.show(context, chatId: id),
          ),
          const SizedBox(height: 3),
          ...members.map((e) {
            final bool inCall = c.chat?.chat.value.ongoingCall?.members
                    .any((u) => u.user.id == e.id) ==
                true;

            return ContactTile(
              user: e,
              darken: 0.05,
              dense: true,
              onTap: () => router.user(e.id, push: true),
              trailing: [
                if (e.id != c.me && c.chat?.chat.value.ongoingCall != null) ...[
                  if (inCall)
                    WidgetButton(
                      key: const Key('Drop'),
                      onPressed: () => c.removeChatCallMember(e.id),
                      child: Container(
                        height: 22,
                        width: 22,
                        decoration: BoxDecoration(
                          color: style.colors.dangerColor,
                          shape: BoxShape.circle,
                        ),
                        child: Center(
                          child: SvgImage.asset(
                            'assets/icons/call_end.svg',
                            width: 22,
                            height: 22,
                          ),
                        ),
                      ),
                    )
                  else
                    Material(
                      color: style.colors.primary,
                      type: MaterialType.circle,
                      child: InkWell(
                        onTap: () => c.redialChatCallMember(e.id),
                        borderRadius: BorderRadius.circular(60),
                        child: SizedBox(
                          width: 22,
                          height: 22,
                          child: Center(
                            child: SvgImage.asset(
                              'assets/icons/audio_call_start.svg',
                              width: 10,
                              height: 10,
                            ),
                          ),
                        ),
                      ),
                    ),
                  const SizedBox(width: 12),
                ],
                if (e.id == c.me)
                  WidgetButton(
                    onPressed: () => _removeChatMember(c, context, e),
                    child: Text(
                      'btn_leave'.l10n,
                      style:
                          TextStyle(color: style.colors.primary, fontSize: 15),
                    ),
                  )
                else
                  WidgetButton(
                    key: const Key('DeleteMemberButton'),
                    onPressed: () => _removeChatMember(c, context, e),
                    child: SvgImage.asset(
                      'assets/icons/delete.svg',
                      height: 14 * 1.5,
                    ),
                  ),
                const SizedBox(width: 6),
              ],
            );
          }),
        ],
      );
    });
  }

  /// Returns the action buttons to do with this [Chat].
  Widget _actions(ChatInfoController c, BuildContext context) {
    return Column(
      crossAxisAlignment: CrossAxisAlignment.start,
      children: [
        if (!c.isMonolog)
          ActionButton(
            onPressed: () {},
            text: 'btn_add_to_contacts'.l10n,
            trailing: Transform.translate(
              offset: const Offset(0, -1),
              child: Transform.scale(
                scale: 1.15,
                child: SvgImage.asset('assets/icons/delete.svg', height: 14),
              ),
            ),
          ),
        if (!c.isLocal)
          Obx(() {
            final bool favorited = c.chat?.chat.value.favoritePosition != null;

            return ActionButton(
              key: Key(
                favorited ? 'UnfavoriteChatButton' : 'FavoriteChatButton',
              ),
              onPressed: favorited ? c.unfavoriteChat : c.favoriteChat,
              text: favorited
                  ? 'btn_delete_from_favorites'.l10n
                  : 'btn_add_to_favorites'.l10n,
              trailing: Transform.translate(
                offset: const Offset(0, -1),
                child: Transform.scale(
                  scale: 1.15,
                  child: SvgImage.asset('assets/icons/delete.svg', height: 14),
                ),
              ),
            );
          }),
        if (!c.isMonolog)
          Obx(() {
            final bool muted = c.chat?.chat.value.muted != null;
            return ActionButton(
              onPressed: muted ? c.unmuteChat : c.muteChat,
              text: muted ? 'btn_unmute_chat'.l10n : 'btn_mute_chat'.l10n,
              trailing: Transform.translate(
                offset: const Offset(0, -1),
                child: Transform.scale(
                  scale: 1.15,
                  child: muted
                      ? SvgImage.asset(
                          'assets/icons/btn_mute.svg',
                          width: 18.68,
                          height: 15,
                        )
                      : SvgImage.asset(
                          'assets/icons/btn_unmute.svg',
                          width: 17.86,
                          height: 15,
                        ),
                ),
              ),
            );
          }),
        ActionButton(
          key: const Key('HideChatButton'),
          onPressed: () => _hideChat(c, context),
          text: 'btn_hide_chat'.l10n,
          trailing: Transform.translate(
            offset: const Offset(0, -1),
            child: Transform.scale(
              scale: 1.15,
              child: SvgImage.asset('assets/icons/delete.svg', height: 14),
            ),
          ),
<<<<<<< HEAD
          const SizedBox(height: 10),
        ],
        _dense(
          Obx(() {
            final bool favorited = c.chat?.chat.value.favoritePosition != null;

            return FieldButton(
              key: Key(
                favorited ? 'UnfavoriteChatButton' : 'FavoriteChatButton',
              ),
              onPressed: favorited ? c.unfavoriteChat : c.favoriteChat,
              text: favorited
                  ? 'btn_delete_from_favorites'.l10n
                  : 'btn_add_to_favorites'.l10n,
              trailing: Transform.translate(
                offset: const Offset(0, -1),
                child: Transform.scale(
                  scale: 1.15,
                  child: SvgImage.asset('assets/icons/delete.svg', height: 14),
                ),
              ),
              style: TextStyle(color: style.colors.primary),
            );
          }),
        ),
        const SizedBox(height: 10),
=======
        ),
        ActionButton(
          key: const Key('ClearHistoryButton'),
          onPressed: () => _clearChat(c, context),
          text: 'btn_clear_history'.l10n,
          trailing: Transform.translate(
            offset: const Offset(0, -1),
            child: Transform.scale(
              scale: 1.15,
              child: SvgImage.asset('assets/icons/delete.svg', height: 14),
            ),
          ),
        ),
>>>>>>> 8a41e77d
        if (!c.isMonolog) ...[
          ActionButton(
            onPressed: () => _leaveGroup(c, context),
            text: 'btn_leave_group'.l10n,
            trailing: Transform.translate(
              offset: const Offset(0, -1),
              child: Transform.scale(
                scale: 1.15,
                child: SvgImage.asset('assets/icons/delete.svg', height: 14),
              ),
            ),
          ),
          ActionButton(
            onPressed: () => _blacklistChat(c, context),
            text: 'btn_block'.l10n,
            trailing: Transform.translate(
              offset: const Offset(0, -1),
              child: Transform.scale(
                scale: 1.15,
                child: SvgImage.asset('assets/icons/delete.svg', height: 14),
              ),
            ),
          ),
          ActionButton(
            onPressed: () {},
            text: 'btn_report'.l10n,
            trailing: Transform.translate(
              offset: const Offset(0, -1),
              child: Transform.scale(
                scale: 1.15,
                child: SvgImage.asset('assets/icons/delete.svg', height: 14),
              ),
            ),
          ),
        ],
      ],
    );
  }

  /// Opens a confirmation popup removing the provided [user].
  Future<void> _removeChatMember(
    ChatInfoController c,
    BuildContext context,
    RxUser user,
  ) async {
    final Style style = Theme.of(context).extension<Style>()!;

    if (c.me == user.id) {
      await _leaveGroup(c, context);
    } else {
      final bool? result = await MessagePopup.alert(
        'label_remove_member'.l10n,
        description: [
          TextSpan(text: 'alert_user_will_be_removed1'.l10n),
          TextSpan(
            text: user.user.value.name?.val ?? user.user.value.num.val,
            style: TextStyle(color: style.colors.onBackground),
          ),
          TextSpan(text: 'alert_user_will_be_removed2'.l10n),
        ],
      );

      if (result == true) {
        await c.removeChatMember(user.id);
      }
    }
  }

  /// Opens a confirmation popup leaving this [Chat].
  Future<void> _leaveGroup(ChatInfoController c, BuildContext context) async {
    final bool? result = await MessagePopup.alert(
      'label_leave_group'.l10n,
      description: [TextSpan(text: 'alert_you_will_leave_group'.l10n)],
    );

    if (result == true) {
      await c.removeChatMember(c.me!);
    }
  }

  /// Opens a confirmation popup hiding this [Chat].
  Future<void> _hideChat(ChatInfoController c, BuildContext context) async {
    final Style style = Theme.of(context).extension<Style>()!;

    final bool? result = await MessagePopup.alert(
      'label_hide_chat'.l10n,
      description: [
        TextSpan(text: 'alert_chat_will_be_hidden1'.l10n),
        TextSpan(
          text: c.chat?.title.value,
          style: TextStyle(color: style.colors.onBackground),
        ),
        TextSpan(text: 'alert_chat_will_be_hidden2'.l10n),
      ],
    );

    if (result == true) {
      await c.hideChat();
    }
  }

  /// Opens a confirmation popup clearing this [Chat].
  Future<void> _clearChat(ChatInfoController c, BuildContext context) async {
    final Style style = Theme.of(context).extension<Style>()!;

    final bool? result = await MessagePopup.alert(
      'label_clear_history'.l10n,
      description: [
        TextSpan(text: 'alert_chat_will_be_cleared1'.l10n),
        TextSpan(
          text: c.chat?.title.value,
          style: TextStyle(color: style.colors.onBackground),
        ),
        TextSpan(text: 'alert_chat_will_be_cleared2'.l10n),
      ],
    );

    if (result == true) {
      await c.clearChat();
    }
  }

  /// Opens a confirmation popup blacklisting this [Chat].
  Future<void> _blacklistChat(
    ChatInfoController c,
    BuildContext context,
  ) async {
    final Style style = Theme.of(context).extension<Style>()!;

    final bool? result = await MessagePopup.alert(
      'label_block'.l10n,
      description: [
        TextSpan(text: 'alert_chat_will_be_blocked1'.l10n),
        TextSpan(
          text: c.chat?.title.value,
          style: TextStyle(color: style.colors.onBackground),
        ),
        TextSpan(text: 'alert_chat_will_be_blocked2'.l10n),
      ],
    );

    if (result == true) {
      // TODO: Blacklist this [Chat].
    }
  }
}<|MERGE_RESOLUTION|>--- conflicted
+++ resolved
@@ -631,27 +631,25 @@
               ),
             ),
           ),
-        if (!c.isLocal)
-          Obx(() {
-            final bool favorited = c.chat?.chat.value.favoritePosition != null;
-
-            return ActionButton(
-              key: Key(
-                favorited ? 'UnfavoriteChatButton' : 'FavoriteChatButton',
-              ),
-              onPressed: favorited ? c.unfavoriteChat : c.favoriteChat,
-              text: favorited
-                  ? 'btn_delete_from_favorites'.l10n
-                  : 'btn_add_to_favorites'.l10n,
-              trailing: Transform.translate(
-                offset: const Offset(0, -1),
-                child: Transform.scale(
-                  scale: 1.15,
-                  child: SvgImage.asset('assets/icons/delete.svg', height: 14),
-                ),
-              ),
-            );
-          }),
+        Obx(() {
+          final bool favorited = c.chat?.chat.value.favoritePosition != null;
+          return ActionButton(
+            key: Key(
+              favorited ? 'UnfavoriteChatButton' : 'FavoriteChatButton',
+            ),
+            onPressed: favorited ? c.unfavoriteChat : c.favoriteChat,
+            text: favorited
+                ? 'btn_delete_from_favorites'.l10n
+                : 'btn_add_to_favorites'.l10n,
+            trailing: Transform.translate(
+              offset: const Offset(0, -1),
+              child: Transform.scale(
+                scale: 1.15,
+                child: SvgImage.asset('assets/icons/delete.svg', height: 14),
+              ),
+            ),
+          );
+        }),
         if (!c.isMonolog)
           Obx(() {
             final bool muted = c.chat?.chat.value.muted != null;
@@ -688,34 +686,6 @@
               child: SvgImage.asset('assets/icons/delete.svg', height: 14),
             ),
           ),
-<<<<<<< HEAD
-          const SizedBox(height: 10),
-        ],
-        _dense(
-          Obx(() {
-            final bool favorited = c.chat?.chat.value.favoritePosition != null;
-
-            return FieldButton(
-              key: Key(
-                favorited ? 'UnfavoriteChatButton' : 'FavoriteChatButton',
-              ),
-              onPressed: favorited ? c.unfavoriteChat : c.favoriteChat,
-              text: favorited
-                  ? 'btn_delete_from_favorites'.l10n
-                  : 'btn_add_to_favorites'.l10n,
-              trailing: Transform.translate(
-                offset: const Offset(0, -1),
-                child: Transform.scale(
-                  scale: 1.15,
-                  child: SvgImage.asset('assets/icons/delete.svg', height: 14),
-                ),
-              ),
-              style: TextStyle(color: style.colors.primary),
-            );
-          }),
-        ),
-        const SizedBox(height: 10),
-=======
         ),
         ActionButton(
           key: const Key('ClearHistoryButton'),
@@ -729,7 +699,6 @@
             ),
           ),
         ),
->>>>>>> 8a41e77d
         if (!c.isMonolog) ...[
           ActionButton(
             onPressed: () => _leaveGroup(c, context),
