--- conflicted
+++ resolved
@@ -494,11 +494,7 @@
               child: InkWell(
                 borderRadius: style.cardRadius,
                 onTap: onTap,
-<<<<<<< HEAD
-                hoverColor: style.colors.backgroundAuxiliaryLightest,
-=======
                 hoverColor: style.cardColor.darken(0.08),
->>>>>>> 8d9b57e2
                 child: Padding(
                   padding: const EdgeInsets.fromLTRB(12, 12, 12, 12),
                   child: Row(
