--- conflicted
+++ resolved
@@ -632,38 +632,11 @@
     return Column(
       crossAxisAlignment: CrossAxisAlignment.start,
       children: [
-<<<<<<< HEAD
-        _dense(
-          FieldButton(
-            onPressed: () {},
-            text: 'btn_add_to_contacts'.l10n,
-            trailing: Transform.translate(
-              offset: const Offset(0, -1),
-              child: Transform.scale(
-                scale: 1.15,
-                child: SvgLoader.asset('assets/icons/delete.svg', height: 14),
-              ),
-            ),
-            style: TextStyle(color: style.colors.primary),
-          ),
-        ),
-        const SizedBox(height: 10),
-        _dense(
-          Obx(() {
-            final bool favorited = c.chat?.chat.value.favoritePosition != null;
-
-            return FieldButton(
-              onPressed: favorited ? c.unfavoriteChat : c.favoriteChat,
-              text: favorited
-                  ? 'btn_delete_from_favorites'.l10n
-                  : 'btn_add_to_favorites'.l10n,
-=======
         if (!c.isMonolog) ...[
           _dense(
             FieldButton(
               onPressed: () {},
               text: 'btn_add_to_contacts'.l10n,
->>>>>>> c7c200c4
               trailing: Transform.translate(
                 offset: const Offset(0, -1),
                 child: Transform.scale(
@@ -671,42 +644,6 @@
                   child: SvgLoader.asset('assets/icons/delete.svg', height: 14),
                 ),
               ),
-<<<<<<< HEAD
-              style: TextStyle(color: style.colors.primary),
-            );
-          }),
-        ),
-        const SizedBox(height: 10),
-        _dense(
-          Obx(() {
-            final bool muted = c.chat?.chat.value.muted != null;
-
-            return FieldButton(
-              onPressed: muted ? c.unmuteChat : c.muteChat,
-              text: muted ? 'btn_unmute_chat'.l10n : 'btn_mute_chat'.l10n,
-              trailing: Transform.translate(
-                offset: const Offset(0, -1),
-                child: Transform.scale(
-                  scale: 1.15,
-                  child: muted
-                      ? SvgLoader.asset(
-                          'assets/icons/btn_mute.svg',
-                          width: 18.68,
-                          height: 15,
-                        )
-                      : SvgLoader.asset(
-                          'assets/icons/btn_unmute.svg',
-                          width: 17.86,
-                          height: 15,
-                        ),
-                ),
-              ),
-              style: TextStyle(color: style.colors.primary),
-            );
-          }),
-        ),
-        const SizedBox(height: 10),
-=======
               style: TextStyle(color: Theme.of(context).colorScheme.secondary),
             ),
           ),
@@ -773,7 +710,6 @@
           ),
           const SizedBox(height: 10),
         ],
->>>>>>> c7c200c4
         _dense(
           FieldButton(
             key: const Key('HideChatButton'),
@@ -820,10 +756,6 @@
               ),
               style: TextStyle(color: Theme.of(context).colorScheme.secondary),
             ),
-<<<<<<< HEAD
-            style: TextStyle(color: style.colors.primary),
-=======
->>>>>>> c7c200c4
           ),
           const SizedBox(height: 10),
           _dense(
@@ -839,10 +771,6 @@
               ),
               style: TextStyle(color: Theme.of(context).colorScheme.secondary),
             ),
-<<<<<<< HEAD
-            style: TextStyle(color: style.colors.primary),
-=======
->>>>>>> c7c200c4
           ),
           const SizedBox(height: 10),
           _dense(
@@ -858,10 +786,6 @@
               ),
               style: TextStyle(color: Theme.of(context).colorScheme.secondary),
             ),
-<<<<<<< HEAD
-            style: TextStyle(color: style.colors.primary),
-=======
->>>>>>> c7c200c4
           ),
         ],
       ],
