--- conflicted
+++ resolved
@@ -654,40 +654,6 @@
                   child: SvgImage.asset('assets/icons/delete.svg', height: 14),
                 ),
               ),
-<<<<<<< HEAD
-              style: style.bodyMedium.copyWith(
-                color: style.colors.primary,
-              ),
-            ),
-          ),
-          const SizedBox(height: 10),
-        ],
-        if (!c.isLocal) ...[
-          _dense(
-            Obx(() {
-              final bool favorited =
-                  c.chat?.chat.value.favoritePosition != null;
-
-              return FieldButton(
-                key: Key(
-                  favorited ? 'UnfavoriteChatButton' : 'FavoriteChatButton',
-                ),
-                onPressed: favorited ? c.unfavoriteChat : c.favoriteChat,
-                text: favorited
-                    ? 'btn_delete_from_favorites'.l10n
-                    : 'btn_add_to_favorites'.l10n,
-                trailing: Transform.translate(
-                  offset: const Offset(0, -1),
-                  child: Transform.scale(
-                    scale: 1.15,
-                    child:
-                        SvgImage.asset('assets/icons/delete.svg', height: 14),
-                  ),
-                ),
-                style: style.bodyMedium.copyWith(color: style.colors.primary),
-              );
-            }),
-=======
             );
           }),
         if (!c.isMonolog)
@@ -737,51 +703,12 @@
               scale: 1.15,
               child: SvgImage.asset('assets/icons/delete.svg', height: 14),
             ),
->>>>>>> 8a41e77d
           ),
         ),
         if (!c.isMonolog) ...[
-<<<<<<< HEAD
-          _dense(
-            Obx(() {
-              final bool muted = c.chat?.chat.value.muted != null;
-
-              return FieldButton(
-                onPressed: muted ? c.unmuteChat : c.muteChat,
-                text: muted ? 'btn_unmute_chat'.l10n : 'btn_mute_chat'.l10n,
-                trailing: Transform.translate(
-                  offset: const Offset(0, -1),
-                  child: Transform.scale(
-                    scale: 1.15,
-                    child: muted
-                        ? SvgImage.asset(
-                            'assets/icons/btn_mute.svg',
-                            width: 18.68,
-                            height: 15,
-                          )
-                        : SvgImage.asset(
-                            'assets/icons/btn_unmute.svg',
-                            width: 17.86,
-                            height: 15,
-                          ),
-                  ),
-                ),
-                style: style.bodyMedium.copyWith(color: style.colors.primary),
-              );
-            }),
-          ),
-          const SizedBox(height: 10),
-        ],
-        _dense(
-          FieldButton(
-            key: const Key('HideChatButton'),
-            onPressed: () => _hideChat(c, context),
-            text: 'btn_hide_chat'.l10n,
-=======
           ActionButton(
             onPressed: () => _leaveGroup(c, context),
             text: 'btn_leave_group'.l10n,
->>>>>>> 8a41e77d
             trailing: Transform.translate(
               offset: const Offset(0, -1),
               child: Transform.scale(
@@ -789,10 +716,6 @@
                 child: SvgImage.asset('assets/icons/delete.svg', height: 14),
               ),
             ),
-<<<<<<< HEAD
-            style: style.bodyMedium.copyWith(color: style.colors.primary),
-=======
->>>>>>> 8a41e77d
           ),
           ActionButton(
             onPressed: () => _blacklistChat(c, context),
@@ -804,55 +727,6 @@
                 child: SvgImage.asset('assets/icons/delete.svg', height: 14),
               ),
             ),
-<<<<<<< HEAD
-            style: style.bodyMedium.copyWith(color: style.colors.primary),
-          ),
-        ),
-        if (!c.isMonolog) ...[
-          const SizedBox(height: 10),
-          _dense(
-            FieldButton(
-              onPressed: () => _leaveGroup(c, context),
-              text: 'btn_leave_group'.l10n,
-              trailing: Transform.translate(
-                offset: const Offset(0, -1),
-                child: Transform.scale(
-                  scale: 1.15,
-                  child: SvgImage.asset('assets/icons/delete.svg', height: 14),
-                ),
-              ),
-              style: style.bodyMedium.copyWith(color: style.colors.primary),
-            ),
-          ),
-          const SizedBox(height: 10),
-          _dense(
-            FieldButton(
-              onPressed: () => _blacklistChat(c, context),
-              text: 'btn_block'.l10n,
-              trailing: Transform.translate(
-                offset: const Offset(0, -1),
-                child: Transform.scale(
-                  scale: 1.15,
-                  child: SvgImage.asset('assets/icons/delete.svg', height: 14),
-                ),
-              ),
-              style: style.bodyMedium.copyWith(color: style.colors.primary),
-            ),
-          ),
-          const SizedBox(height: 10),
-          _dense(
-            FieldButton(
-              onPressed: () {},
-              text: 'btn_report'.l10n,
-              trailing: Transform.translate(
-                offset: const Offset(0, -1),
-                child: Transform.scale(
-                  scale: 1.15,
-                  child: SvgImage.asset('assets/icons/delete.svg', height: 14),
-                ),
-              ),
-              style: style.bodyMedium.copyWith(color: style.colors.primary),
-=======
           ),
           ActionButton(
             onPressed: () {},
@@ -863,7 +737,6 @@
                 scale: 1.15,
                 child: SvgImage.asset('assets/icons/delete.svg', height: 14),
               ),
->>>>>>> 8a41e77d
             ),
           ),
         ],
