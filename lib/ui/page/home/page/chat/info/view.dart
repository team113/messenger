// Copyright © 2022-2023 IT ENGINEERING MANAGEMENT INC,
//                       <https://github.com/team113>
//
// This program is free software: you can redistribute it and/or modify it under
// the terms of the GNU Affero General Public License v3.0 as published by the
// Free Software Foundation, either version 3 of the License, or (at your
// option) any later version.
//
// This program is distributed in the hope that it will be useful, but WITHOUT
// ANY WARRANTY; without even the implied warranty of MERCHANTABILITY or FITNESS
// FOR A PARTICULAR PURPOSE. See the GNU Affero General Public License v3.0 for
// more details.
//
// You should have received a copy of the GNU Affero General Public License v3.0
// along with this program. If not, see
// <https://www.gnu.org/licenses/agpl-3.0.html>.

import 'package:get/get.dart';
import 'package:flutter/material.dart';

import '/domain/model/chat.dart';
import '/domain/repository/user.dart';
import '/l10n/l10n.dart';
import '/routes.dart';
import '/themes.dart';
import '/ui/page/home/page/chat/info/add_member/controller.dart';
import '/ui/page/home/page/chat/widget/back_button.dart';
import '/ui/page/home/page/chat/widget/chat_subtitle.dart';
import '/ui/page/home/widget/action.dart';
import '/ui/page/home/widget/app_bar.dart';
import '/ui/page/home/widget/avatar.dart';
import '/ui/page/home/widget/big_avatar.dart';
import '/ui/page/home/widget/block.dart';
import '/ui/page/home/widget/direct_link.dart';
import '/ui/widget/animated_button.dart';
import '/ui/widget/animated_switcher.dart';
import '/ui/widget/member_tile.dart';
import '/ui/widget/progress_indicator.dart';
import '/ui/widget/svg/svg.dart';
import '/ui/widget/text_field.dart';
import '/util/message_popup.dart';
import '/util/platform_utils.dart';
import 'controller.dart';

/// View of the [Routes.chatInfo] page.
class ChatInfoView extends StatelessWidget {
  const ChatInfoView(this.id, {super.key});

  /// ID of the [Chat] of this info page.
  final ChatId id;

  @override
  Widget build(BuildContext context) {
    final style = Theme.of(context).style;

    return GetBuilder<ChatInfoController>(
      key: const Key('ChatInfoView'),
      init: ChatInfoController(id, Get.find(), Get.find(), Get.find()),
      tag: id.val,
      global: !Get.isRegistered<ChatInfoController>(tag: id.val),
      builder: (c) {
        return Obx(() {
          if (c.status.value.isLoading) {
            return Scaffold(
              appBar: AppBar(),
              body: const Center(child: CustomProgressIndicator()),
            );
          } else if (!c.status.value.isSuccess) {
            return Scaffold(
              appBar: AppBar(),
              body: Center(child: Text('label_no_chat_found'.l10n)),
            );
          }

          return Scaffold(
            appBar: CustomAppBar(
              title: Row(
                children: [
                  Material(
                    elevation: 6,
                    type: MaterialType.circle,
                    shadowColor: style.colors.onBackgroundOpacity27,
                    color: style.colors.onPrimary,
                    child: Center(
                      child: AvatarWidget.fromRxChat(c.chat, radius: 17),
                    ),
                  ),
                  const SizedBox(width: 10),
                  Flexible(
                    child: DefaultTextStyle.merge(
                      maxLines: 1,
                      overflow: TextOverflow.ellipsis,
                      child: Column(
                        mainAxisAlignment: MainAxisAlignment.center,
                        crossAxisAlignment: CrossAxisAlignment.start,
                        children: [
                          Row(
                            children: [
                              Flexible(
                                child: Text(
                                  c.chat!.title.value,
                                  overflow: TextOverflow.ellipsis,
                                  maxLines: 1,
                                ),
                              ),
                              if (c.chat?.chat.value.muted != null) ...[
                                const SizedBox(width: 5),
                                const SvgImage.asset(
                                  'assets/icons/muted.svg',
                                  width: 19.99 * 0.6,
                                  height: 15 * 0.6,
                                ),
                              ]
                            ],
                          ),
                          ChatSubtitle(c.chat!, c.me, withActivities: false),
                        ],
                      ),
                    ),
                  ),
                  const SizedBox(width: 10),
                ],
              ),
              padding: const EdgeInsets.only(left: 4, right: 20),
              leading: const [StyledBackButton()],
              actions: [
                Transform.translate(
                  offset: const Offset(0, 1),
                  child: AnimatedButton(
                    onPressed: () => router.chat(id, push: true),
                    child: const SvgImage.asset(
                      'assets/icons/chat.svg',
                      width: 20.12,
                      height: 21.62,
                    ),
                  ),
                ),
                if (c.chat!.chat.value.ongoingCall == null) ...[
                  if (!context.isMobile) ...[
                    const SizedBox(width: 28),
                    AnimatedButton(
                      onPressed: () => c.call(true),
                      child: const SvgImage.asset(
                        'assets/icons/chat_video_call.svg',
                        height: 17,
                      ),
                    ),
                  ],
                  const SizedBox(width: 28),
                  AnimatedButton(
                    onPressed: () => c.call(false),
                    child: const SvgImage.asset(
                      'assets/icons/chat_audio_call.svg',
                      height: 19,
                    ),
                  ),
                ] else ...[
                  const SizedBox(width: 14),
                  AnimatedButton(
                    key: c.inCall ? const Key('Drop') : const Key('Join'),
                    onPressed: c.inCall ? c.dropCall : c.joinCall,
                    child: Container(
                      key: const Key('ActiveCallButton'),
                      height: 22,
                      width: 22,
                      decoration: BoxDecoration(
                        color: c.inCall
                            ? style.colors.dangerColor
                            : style.colors.primary,
                        shape: BoxShape.circle,
                      ),
                      child: Center(
                        child: SafeAnimatedSwitcher(
                          duration: 300.milliseconds,
                          child: c.inCall
                              ? const SvgImage.asset(
                                  'assets/icons/call_end.svg',
                                  width: 22,
                                  height: 22,
                                )
                              : const SvgImage.asset(
                                  'assets/icons/audio_call_start.svg',
                                  width: 10,
                                  height: 10,
                                ),
                        ),
                      ),
                    ),
                  ),
                ],
              ],
            ),
            body: Scrollbar(
              controller: c.scrollController,
              child: ListView(
                controller: c.scrollController,
                key: const Key('ChatInfoScrollable'),
                children: [
                  const SizedBox(height: 8),
                  Block(
                    title: 'label_public_information'.l10n,
                    children: [
                      BigAvatarWidget.chat(
                        c.chat,
                        key: Key('ChatAvatar_${c.chat!.id}'),
                        loading: c.avatar.value.isLoading,
                        onUpload: c.pickAvatar,
                        onDelete: c.chat?.avatar.value != null
                            ? c.deleteAvatar
                            : null,
                      ),
                      const SizedBox(height: 12),
                      _name(c, context),
                    ],
                  ),
                  if (!c.isMonolog) ...[
                    Block(
                      title: 'label_chat_members'.l10n,
                      children: [_members(c, context)],
                    ),
                    Block(
                      title: 'label_direct_chat_link'.l10n,
                      children: [
                        DirectLinkField(
                          c.chat?.chat.value.directLink,
                          onSubmit: c.createChatDirectLink,
                        ),
                      ],
                    ),
                  ],
                  Block(
                    title: 'label_actions'.l10n,
                    children: [_actions(c, context)],
                  ),
                  const SizedBox(height: 8),
                ],
              ),
            ),
          );
        });
      },
    );
  }

  /// Basic [Padding] wrapper.
  Widget _padding(Widget child) =>
      Padding(padding: const EdgeInsets.all(8), child: child);

  /// Returns a [Chat.name] editable field.
  Widget _name(ChatInfoController c, BuildContext context) {
    return Obx(() {
      return _padding(
        ReactiveTextField(
          key: const Key('RenameChatField'),
          state: c.name,
          label: c.chat?.chat.value.name == null
              ? c.chat?.title.value
              : 'label_name'.l10n,
          hint: 'label_chat_name_hint'.l10n,
          onSuffixPressed: c.name.text.isEmpty
              ? null
              : () {
                  PlatformUtils.copy(text: c.name.text);
                  MessagePopup.success('label_copied'.l10n);
                },
          trailing: c.name.text.isEmpty
              ? null
              : Transform.translate(
                  offset: const Offset(0, -1),
                  child: Transform.scale(
                    scale: 1.15,
                    child: const SvgImage.asset(
                      'assets/icons/copy.svg',
                      height: 15,
                    ),
                  ),
                ),
        ),
      );
    });
  }

  /// Returns a list of [Chat.members].
  Widget _members(ChatInfoController c, BuildContext context) {
    return Obx(() {
      final RxUser? me = c.chat!.members[c.me];
      final List<RxUser> members = [];

      for (var u in c.chat!.members.entries) {
        if (u.key != c.me) {
          members.add(u.value);
        }
      }

      if (me != null) {
        members.insert(0, me);
      }

      final style = Theme.of(context).style;

      Widget bigButton({
        Key? key,
        Widget? leading,
        required Widget title,
        void Function()? onTap,
      }) {
        return SizedBox(
          key: key,
          height: 56,
          child: Container(
            decoration: BoxDecoration(
              borderRadius: style.cardRadius,
              border: style.cardBorder,
              color: style.colors.transparent,
            ),
            child: Material(
              type: MaterialType.card,
              borderRadius: style.cardRadius,
              color: style.cardColor.darken(0.05),
              child: InkWell(
                borderRadius: style.cardRadius,
                onTap: onTap,
                hoverColor: style.cardColor.darken(0.08),
                child: Padding(
                  padding: const EdgeInsets.fromLTRB(12, 12, 12, 12),
                  child: Row(
                    children: [
                      const SizedBox(width: 4),
                      Expanded(
                        child: DefaultTextStyle(
                          overflow: TextOverflow.ellipsis,
                          maxLines: 1,
                          style: style.fonts.bodyMediumPrimary,
                          child: title,
                        ),
                      ),
                      if (leading != null) ...[
                        const SizedBox(width: 12),
                        leading,
                        const SizedBox(width: 4),
                      ],
                    ],
                  ),
                ),
              ),
            ),
          ),
        );
      }

      return Column(
        mainAxisSize: MainAxisSize.min,
        children: [
          bigButton(
            key: const Key('AddMemberButton'),
            leading: Icon(Icons.people, color: style.colors.primary),
            title: Text('btn_add_member'.l10n),
            onTap: () => AddChatMemberView.show(context, chatId: id),
          ),
          const SizedBox(height: 3),
          ...members.map((e) {
            final bool inCall = c.chat?.chat.value.ongoingCall?.members
                    .any((u) => u.user.id == e.id) ==
                true;

            return MemberTile(
              user: e,
              canLeave: e.id == c.me,
              inCall: e.id == c.me || c.chat?.chat.value.ongoingCall == null
                  ? null
                  : inCall,
              onTap: () => router.user(e.id, push: true),
              onCall: inCall
                  ? () => c.removeChatCallMember(e.id)
                  : () => c.redialChatCallMember(e.id),
              onKick: () => c.removeChatMember(e.id),
            );
          }),
        ],
      );
    });
  }

  /// Returns the action buttons to do with this [Chat].
  Widget _actions(ChatInfoController c, BuildContext context) {
    return Column(
      crossAxisAlignment: CrossAxisAlignment.start,
      children: [
        if (!c.isMonolog)
          ActionButton(
            onPressed: () {},
            text: 'btn_add_to_contacts'.l10n,
            trailing: Transform.translate(
              offset: const Offset(0, -1),
              child: Transform.scale(
                scale: 1.15,
                child:
                    const SvgImage.asset('assets/icons/delete.svg', height: 14),
              ),
            ),
          ),
        Obx(() {
          final bool favorited = c.chat?.chat.value.favoritePosition != null;
          return ActionButton(
            key: Key(
              favorited ? 'UnfavoriteChatButton' : 'FavoriteChatButton',
            ),
            onPressed: favorited ? c.unfavoriteChat : c.favoriteChat,
            text: favorited
                ? 'btn_delete_from_favorites'.l10n
                : 'btn_add_to_favorites'.l10n,
            trailing: Transform.translate(
              offset: const Offset(0, -1),
              child: Transform.scale(
                scale: 1.15,
                child:
                    const SvgImage.asset('assets/icons/delete.svg', height: 14),
              ),
<<<<<<< HEAD
              onTap: () => showDialog(
                context: context,
                builder: (c) => AddGroupMemberView(id),
=======
            ),
          );
        }),
        if (!c.isMonolog)
          Obx(() {
            final bool muted = c.chat?.chat.value.muted != null;
            return ActionButton(
              onPressed: muted ? c.unmuteChat : c.muteChat,
              text: muted ? 'btn_unmute_chat'.l10n : 'btn_mute_chat'.l10n,
              trailing: Transform.translate(
                offset: const Offset(0, -1),
                child: Transform.scale(
                  scale: 1.15,
                  child: muted
                      ? const SvgImage.asset(
                          'assets/icons/btn_mute.svg',
                          width: 18.68,
                          height: 15,
                        )
                      : const SvgImage.asset(
                          'assets/icons/btn_unmute.svg',
                          width: 17.86,
                          height: 15,
                        ),
                ),
>>>>>>> 1f8c474f
              ),
            );
          }),
        ActionButton(
          key: const Key('HideChatButton'),
          onPressed: () => _hideChat(c, context),
          text: 'btn_hide_chat'.l10n,
          trailing: Transform.translate(
            offset: const Offset(0, -1),
            child: Transform.scale(
              scale: 1.15,
              child:
                  const SvgImage.asset('assets/icons/delete.svg', height: 14),
            ),
          ),
        ),
        ActionButton(
          key: const Key('ClearHistoryButton'),
          onPressed: () => _clearChat(c, context),
          text: 'btn_clear_history'.l10n,
          trailing: Transform.translate(
            offset: const Offset(0, -1),
            child: Transform.scale(
              scale: 1.15,
              child:
                  const SvgImage.asset('assets/icons/delete.svg', height: 14),
            ),
          ),
        ),
        if (!c.isMonolog) ...[
          ActionButton(
            onPressed: () => _leaveGroup(c, context),
            text: 'btn_leave_group'.l10n,
            trailing: Transform.translate(
              offset: const Offset(0, -1),
              child: Transform.scale(
                scale: 1.15,
                child:
                    const SvgImage.asset('assets/icons/delete.svg', height: 14),
              ),
            ),
          ),
          ActionButton(
            onPressed: () => _blacklistChat(c, context),
            text: 'btn_block'.l10n,
            trailing: Transform.translate(
              offset: const Offset(0, -1),
              child: Transform.scale(
                scale: 1.15,
                child:
                    const SvgImage.asset('assets/icons/delete.svg', height: 14),
              ),
            ),
          ),
          ActionButton(
            onPressed: () {},
            text: 'btn_report'.l10n,
            trailing: Transform.translate(
              offset: const Offset(0, -1),
              child: Transform.scale(
                scale: 1.15,
                child:
                    const SvgImage.asset('assets/icons/delete.svg', height: 14),
              ),
            ),
          ),
        ],
      ],
    );
  }

  /// Opens a confirmation popup leaving this [Chat].
  Future<void> _leaveGroup(ChatInfoController c, BuildContext context) async {
    final bool? result = await MessagePopup.alert(
      'label_leave_group'.l10n,
      description: [TextSpan(text: 'alert_you_will_leave_group'.l10n)],
    );

    if (result == true) {
      await c.removeChatMember(c.me!);
    }
  }

  /// Opens a confirmation popup hiding this [Chat].
  Future<void> _hideChat(ChatInfoController c, BuildContext context) async {
    final style = Theme.of(context).style;

    final bool? result = await MessagePopup.alert(
      'label_hide_chat'.l10n,
      description: [
        TextSpan(text: 'alert_chat_will_be_hidden1'.l10n),
        TextSpan(text: c.chat?.title.value, style: style.fonts.labelLarge),
        TextSpan(text: 'alert_chat_will_be_hidden2'.l10n),
      ],
    );

    if (result == true) {
      await c.hideChat();
    }
  }

  /// Opens a confirmation popup clearing this [Chat].
  Future<void> _clearChat(ChatInfoController c, BuildContext context) async {
    final style = Theme.of(context).style;

    final bool? result = await MessagePopup.alert(
      'label_clear_history'.l10n,
      description: [
        TextSpan(text: 'alert_chat_will_be_cleared1'.l10n),
        TextSpan(text: c.chat?.title.value, style: style.fonts.labelLarge),
        TextSpan(text: 'alert_chat_will_be_cleared2'.l10n),
      ],
    );

    if (result == true) {
      await c.clearChat();
    }
  }

  /// Opens a confirmation popup blacklisting this [Chat].
  Future<void> _blacklistChat(
    ChatInfoController c,
    BuildContext context,
  ) async {
    final style = Theme.of(context).style;

    final bool? result = await MessagePopup.alert(
      'label_block'.l10n,
      description: [
        TextSpan(text: 'alert_chat_will_be_blocked1'.l10n),
        TextSpan(text: c.chat?.title.value, style: style.fonts.labelLarge),
        TextSpan(text: 'alert_chat_will_be_blocked2'.l10n),
      ],
    );

    if (result == true) {
      // TODO: Blacklist this [Chat].
    }
  }
}<|MERGE_RESOLUTION|>--- conflicted
+++ resolved
@@ -416,11 +416,6 @@
                 child:
                     const SvgImage.asset('assets/icons/delete.svg', height: 14),
               ),
-<<<<<<< HEAD
-              onTap: () => showDialog(
-                context: context,
-                builder: (c) => AddGroupMemberView(id),
-=======
             ),
           );
         }),
@@ -446,7 +441,6 @@
                           height: 15,
                         ),
                 ),
->>>>>>> 1f8c474f
               ),
             );
           }),
