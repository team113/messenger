--- conflicted
+++ resolved
@@ -245,92 +245,6 @@
   Widget _padding(Widget child) =>
       Padding(padding: const EdgeInsets.all(8), child: child);
 
-<<<<<<< HEAD
-  /// Returns a [Chat.avatar] visual representation along with its manipulation
-  /// buttons.
-  Widget _avatar(ChatInfoController c, BuildContext context) {
-    final style = Theme.of(context).style;
-
-    return Column(
-      children: [
-        Stack(
-          alignment: Alignment.center,
-          children: [
-            WidgetButton(
-              key: Key('ChatAvatar_${c.chat!.id}'),
-              onPressed: c.chat?.chat.value.avatar == null
-                  ? c.pickAvatar
-                  : () async {
-                      await GalleryPopup.show(
-                        context: context,
-                        gallery: GalleryPopup(
-                          initialKey: c.avatarKey,
-                          children: [
-                            GalleryItem.image(
-                              c.chat!.chat.value.avatar!.original.url,
-                              c.chat!.chat.value.id.val,
-                            ),
-                          ],
-                        ),
-                      );
-                    },
-              child: AvatarWidget.fromRxChat(
-                c.chat,
-                key: c.avatarKey,
-                radius: 100,
-              ),
-            ),
-            Positioned.fill(
-              child: Obx(() {
-                return AnimatedSwitcher(
-                  duration: 200.milliseconds,
-                  child: c.avatar.value.isLoading
-                      ? Container(
-                          width: 200,
-                          height: 200,
-                          decoration: BoxDecoration(
-                            shape: BoxShape.circle,
-                            color: style.colors.onBackgroundOpacity13,
-                          ),
-                          child: const Center(child: CustomProgressIndicator()),
-                        )
-                      : const SizedBox.shrink(),
-                );
-              }),
-            ),
-          ],
-        ),
-        const SizedBox(height: 5),
-        Row(
-          mainAxisSize: MainAxisSize.min,
-          children: [
-            WidgetButton(
-              key: const Key('UploadAvatar'),
-              onPressed: c.pickAvatar,
-              child: Text(
-                'btn_upload'.l10n,
-                style: style.fonts.bodySmallPrimary,
-              ),
-            ),
-            if (c.chat?.chat.value.avatar != null) ...[
-              Text('space_or_space'.l10n, style: style.fonts.bodySmall),
-              WidgetButton(
-                key: const Key('DeleteAvatar'),
-                onPressed: c.deleteAvatar,
-                child: Text(
-                  'btn_delete'.l10n.toLowerCase(),
-                  style: style.fonts.bodySmallPrimary,
-                ),
-              ),
-            ],
-          ],
-        ),
-      ],
-    );
-  }
-
-=======
->>>>>>> 33db11a0
   /// Returns a [Chat.name] editable field.
   Widget _name(ChatInfoController c, BuildContext context) {
     return Obx(() {
@@ -362,74 +276,6 @@
     });
   }
 
-<<<<<<< HEAD
-  /// Returns a [Chat.directLink] editable field.
-  Widget _link(ChatInfoController c, BuildContext context) {
-    final style = Theme.of(context).style;
-
-    return Obx(() {
-      return Column(
-        crossAxisAlignment: CrossAxisAlignment.start,
-        mainAxisSize: MainAxisSize.min,
-        children: [
-          ReactiveTextField(
-            key: const Key('LinkField'),
-            state: c.link,
-            onSuffixPressed: c.link.isEmpty.value
-                ? null
-                : () {
-                    PlatformUtils.copy(
-                      text:
-                          '${Config.origin}${Routes.chatDirectLink}/${c.link.text}',
-                    );
-
-                    MessagePopup.success('label_copied'.l10n);
-                  },
-            trailing: c.link.isEmpty.value
-                ? null
-                : Transform.translate(
-                    offset: const Offset(0, -1),
-                    child: Transform.scale(
-                      scale: 1.15,
-                      child:
-                          SvgImage.asset('assets/icons/copy.svg', height: 15),
-                    ),
-                  ),
-            label: '${Config.origin}/',
-          ),
-          Padding(
-            padding: const EdgeInsets.fromLTRB(24, 6, 24, 6),
-            child: Row(
-              children: [
-                RichText(
-                  text: TextSpan(
-                    children: [
-                      TextSpan(
-                        text: 'label_transition_count'.l10nfmt({
-                              'count':
-                                  c.chat?.chat.value.directLink?.usageCount ?? 0
-                            }) +
-                            'dot_space'.l10n,
-                        style: style.fonts.labelSmallSecondary,
-                      ),
-                      TextSpan(
-                        text: 'label_details'.l10n,
-                        style: style.fonts.labelSmallPrimary,
-                        recognizer: TapGestureRecognizer()..onTap = () {},
-                      ),
-                    ],
-                  ),
-                ),
-              ],
-            ),
-          ),
-        ],
-      );
-    });
-  }
-
-=======
->>>>>>> 33db11a0
   /// Returns a list of [Chat.members].
   Widget _members(ChatInfoController c, BuildContext context) {
     return Obx(() {
