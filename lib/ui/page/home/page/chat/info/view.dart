// Copyright © 2022-2023 IT ENGINEERING MANAGEMENT INC,
//                       <https://github.com/team113>
//
// This program is free software: you can redistribute it and/or modify it under
// the terms of the GNU Affero General Public License v3.0 as published by the
// Free Software Foundation, either version 3 of the License, or (at your
// option) any later version.
//
// This program is distributed in the hope that it will be useful, but WITHOUT
// ANY WARRANTY; without even the implied warranty of MERCHANTABILITY or FITNESS
// FOR A PARTICULAR PURPOSE. See the GNU Affero General Public License v3.0 for
// more details.
//
// You should have received a copy of the GNU Affero General Public License v3.0
// along with this program. If not, see
// <https://www.gnu.org/licenses/agpl-3.0.html>.

import 'package:flutter/gestures.dart';
import 'package:get/get.dart';
import 'package:flutter/material.dart';

import '/config.dart';
import '/domain/model/chat.dart';
import '/domain/repository/user.dart';
import '/l10n/l10n.dart';
import '/routes.dart';
import '/themes.dart';
import '/ui/page/home/page/chat/controller.dart';
import '/ui/page/home/page/chat/info/add_member/controller.dart';
import '/ui/page/home/page/chat/widget/back_button.dart';
import '/ui/page/home/page/my_profile/widget/field_button.dart';
import '/ui/page/home/widget/app_bar.dart';
import '/ui/page/home/widget/avatar.dart';
import '/ui/page/home/widget/block.dart';
import '/ui/page/home/widget/contact_tile.dart';
import '/ui/page/home/widget/gallery_popup.dart';
import '/ui/widget/progress_indicator.dart';
import '/ui/widget/svg/svg.dart';
import '/ui/widget/text_field.dart';
import '/ui/widget/widget_button.dart';
import '/util/message_popup.dart';
import '/util/platform_utils.dart';
import 'controller.dart';

/// View of the [Routes.chatInfo] page.
class ChatInfoView extends StatelessWidget {
  const ChatInfoView(this.id, {Key? key}) : super(key: key);

  /// ID of the [Chat] of this info page.
  final ChatId id;

  @override
  Widget build(BuildContext context) {
    final Style style = Theme.of(context).extension<Style>()!;

    return GetBuilder<ChatInfoController>(
      key: const Key('ChatInfoView'),
      init: ChatInfoController(id, Get.find(), Get.find(), Get.find()),
      tag: id.val,
      builder: (c) {
        return Obx(() {
          if (c.status.value.isLoading) {
            return Scaffold(
              appBar: AppBar(),
              body: const Center(child: CustomProgressIndicator()),
            );
          } else if (!c.status.value.isSuccess) {
            return Scaffold(
              appBar: AppBar(),
              body: Center(child: Text('label_no_chat_found'.l10n)),
            );
          }

          return Scaffold(
            appBar: CustomAppBar(
              title: Row(
                children: [
                  Material(
                    elevation: 6,
                    type: MaterialType.circle,
                    shadowColor: style.colors.onBackgroundOpacity27,
                    color: style.colors.onPrimary,
                    child: Center(
                      child: AvatarWidget.fromRxChat(c.chat, radius: 17),
                    ),
                  ),
                  const SizedBox(width: 10),
                  Flexible(
                    child: DefaultTextStyle.merge(
                      maxLines: 1,
                      overflow: TextOverflow.ellipsis,
                      child: Column(
                        mainAxisAlignment: MainAxisAlignment.center,
                        crossAxisAlignment: CrossAxisAlignment.start,
                        children: [
                          Row(
                            children: [
                              Flexible(
                                child: Text(
                                  c.chat!.title.value,
                                  overflow: TextOverflow.ellipsis,
                                  maxLines: 1,
                                ),
                              ),
                              if (c.chat?.chat.value.muted != null) ...[
                                const SizedBox(width: 5),
                                SvgImage.asset(
                                  'assets/icons/muted.svg',
                                  width: 19.99 * 0.6,
                                  height: 15 * 0.6,
                                ),
                              ]
                            ],
                          ),
                          _chatSubtitle(c, context),
                        ],
                      ),
                    ),
                  ),
                  const SizedBox(width: 10),
                ],
              ),
              padding: const EdgeInsets.only(left: 4, right: 20),
              leading: const [StyledBackButton()],
              actions: [
                WidgetButton(
                  onPressed: () => router.chat(id, push: true),
                  child: Transform.translate(
                    offset: const Offset(0, 1),
                    child: SvgImage.asset(
                      'assets/icons/chat.svg',
                      width: 20.12,
                      height: 21.62,
                    ),
                  ),
                ),
                if (c.chat!.chat.value.ongoingCall == null) ...[
                  if (!context.isMobile) ...[
                    const SizedBox(width: 28),
                    WidgetButton(
                      onPressed: () => c.call(true),
                      child: SvgImage.asset(
                        'assets/icons/chat_video_call.svg',
                        height: 17,
                      ),
                    ),
                  ],
                  const SizedBox(width: 28),
                  WidgetButton(
                    onPressed: () => c.call(false),
                    child: SvgImage.asset(
                      'assets/icons/chat_audio_call.svg',
                      height: 19,
                    ),
                  ),
                ] else ...[
                  const SizedBox(width: 14),
                  AnimatedSwitcher(
                    key: const Key('ActiveCallButton'),
                    duration: 300.milliseconds,
                    child: c.inCall
                        ? WidgetButton(
                            key: const Key('Drop'),
                            onPressed: c.dropCall,
                            child: Container(
                              height: 22,
                              width: 22,
                              decoration: BoxDecoration(
                                color: style.colors.dangerColor,
                                shape: BoxShape.circle,
                              ),
                              child: Center(
                                child: SvgImage.asset(
                                  'assets/icons/call_end.svg',
                                  width: 22,
                                  height: 22,
                                ),
                              ),
                            ),
                          )
                        : WidgetButton(
                            key: const Key('Join'),
                            onPressed: c.joinCall,
                            child: Container(
                              height: 22,
                              width: 22,
                              decoration: BoxDecoration(
                                color: style.colors.primary,
                                shape: BoxShape.circle,
                              ),
                              child: Center(
                                child: SvgImage.asset(
                                  'assets/icons/audio_call_start.svg',
                                  width: 10,
                                  height: 10,
                                ),
                              ),
                            ),
                          ),
                  ),
                ],
              ],
            ),
            body: Scrollbar(
              controller: c.scrollController,
              child: ListView(
                controller: c.scrollController,
                key: const Key('ChatInfoScrollable'),
                children: [
                  const SizedBox(height: 8),
                  Block(
                    title: 'label_public_information'.l10n,
                    children: [
                      _avatar(c, context),
                      const SizedBox(height: 15),
                      _name(c, context),
                    ],
                  ),
                  if (!c.isMonolog) ...[
                    Block(
                      title: 'label_chat_members'.l10n,
                      children: [_members(c, context)],
                    ),
                    Block(
                      title: 'label_direct_chat_link'.l10n,
                      children: [_link(c, context)],
                    ),
                  ],
                  Block(
                    title: 'label_actions'.l10n,
                    children: [_actions(c, context)],
                  ),
                  const SizedBox(height: 8),
                ],
              ),
            ),
          );
        });
      },
    );
  }

  /// Returns a subtitle to display under the [Chat]'s title.
  Widget _chatSubtitle(ChatInfoController c, BuildContext context) {
    final TextStyle? style = Theme.of(context).textTheme.bodySmall;

    return Obx(() {
      final Rx<Chat> chat = c.chat!.chat;

      if (chat.value.isGroup) {
        final String? subtitle = chat.value.getSubtitle();
        if (subtitle != null) {
          return Text(subtitle, style: style);
        }
      }

      return Container();
    });
  }

  /// Basic [Padding] wrapper.
  Widget _padding(Widget child) =>
      Padding(padding: const EdgeInsets.all(8), child: child);

  /// Returns a [Chat.avatar] visual representation along with its manipulation
  /// buttons.
  Widget _avatar(ChatInfoController c, BuildContext context) {
    final Style style = Theme.of(context).extension<Style>()!;

    return Column(
      children: [
        Stack(
          alignment: Alignment.center,
          children: [
            WidgetButton(
              key: Key('ChatAvatar_${c.chat!.id}'),
              onPressed: c.chat?.chat.value.avatar == null
                  ? c.pickAvatar
                  : () async {
                      await GalleryPopup.show(
                        context: context,
                        gallery: GalleryPopup(
                          initialKey: c.avatarKey,
                          children: [
                            GalleryItem.image(
                              c.chat!.chat.value.avatar!.original.url,
                              c.chat!.chat.value.id.val,
                            ),
                          ],
                        ),
                      );
                    },
              child: AvatarWidget.fromRxChat(
                c.chat,
                key: c.avatarKey,
                radius: 100,
              ),
            ),
            Positioned.fill(
              child: Obx(() {
                return AnimatedSwitcher(
                  duration: 200.milliseconds,
                  child: c.avatar.value.isLoading
                      ? Container(
                          width: 200,
                          height: 200,
                          decoration: BoxDecoration(
                            shape: BoxShape.circle,
                            color: style.colors.onBackgroundOpacity13,
                          ),
                          child: const Center(child: CustomProgressIndicator()),
                        )
                      : const SizedBox.shrink(),
                );
              }),
            ),
          ],
        ),
        const SizedBox(height: 5),
        Row(
          mainAxisSize: MainAxisSize.min,
          children: [
            WidgetButton(
              key: const Key('UploadAvatar'),
              onPressed: c.pickAvatar,
              child: Text(
                'btn_upload'.l10n,
                style: TextStyle(color: style.colors.primary, fontSize: 11),
              ),
            ),
            if (c.chat?.chat.value.avatar != null) ...[
              Text(
                'space_or_space'.l10n,
                style:
                    TextStyle(color: style.colors.onBackground, fontSize: 11),
              ),
              WidgetButton(
                key: const Key('DeleteAvatar'),
                onPressed: c.deleteAvatar,
                child: Text(
                  'btn_delete'.l10n.toLowerCase(),
                  style: TextStyle(color: style.colors.primary, fontSize: 11),
                ),
              ),
            ],
          ],
        ),
      ],
    );
  }

  /// Returns a [Chat.name] editable field.
  Widget _name(ChatInfoController c, BuildContext context) {
    return Obx(() {
      return _padding(
        ReactiveTextField(
          key: const Key('RenameChatField'),
          state: c.name,
          label: c.chat?.chat.value.name == null
              ? c.chat?.title.value
              : 'label_name'.l10n,
          hint: 'label_chat_name_hint'.l10n,
          onSuffixPressed: c.name.text.isEmpty
              ? null
              : () {
                  PlatformUtils.copy(text: c.name.text);
                  MessagePopup.success('label_copied'.l10n);
                },
          trailing: c.name.text.isEmpty
              ? null
              : Transform.translate(
                  offset: const Offset(0, -1),
                  child: Transform.scale(
                    scale: 1.15,
                    child: SvgImage.asset('assets/icons/copy.svg', height: 15),
                  ),
                ),
        ),
      );
    });
  }

  /// Returns a [Chat.directLink] editable field.
  Widget _link(ChatInfoController c, BuildContext context) {
    final Style style = Theme.of(context).extension<Style>()!;

    return Obx(() {
      return Column(
        crossAxisAlignment: CrossAxisAlignment.start,
        mainAxisSize: MainAxisSize.min,
        children: [
          ReactiveTextField(
            key: const Key('LinkField'),
            state: c.link,
            onSuffixPressed: c.link.isEmpty.value
                ? null
                : () {
                    PlatformUtils.copy(
                      text:
                          '${Config.origin}${Routes.chatDirectLink}/${c.link.text}',
                    );

                    MessagePopup.success('label_copied'.l10n);
                  },
            trailing: c.link.isEmpty.value
                ? null
                : Transform.translate(
                    offset: const Offset(0, -1),
                    child: Transform.scale(
                      scale: 1.15,
                      child:
                          SvgImage.asset('assets/icons/copy.svg', height: 15),
                    ),
                  ),
            label: '${Config.origin}/',
          ),
          Padding(
            padding: const EdgeInsets.fromLTRB(24, 6, 24, 6),
            child: Row(
              children: [
                RichText(
                  text: TextSpan(
                    style: const TextStyle(
                      fontSize: 11,
                      fontWeight: FontWeight.normal,
                    ),
                    children: [
                      TextSpan(
                        text: 'label_transition_count'.l10nfmt({
                              'count':
                                  c.chat?.chat.value.directLink?.usageCount ?? 0
                            }) +
                            'dot_space'.l10n,
                        style: TextStyle(
                          color: style.colors.secondary,
                        ),
                      ),
                      TextSpan(
                        text: 'label_details'.l10n,
                        style: TextStyle(
                          color: style.colors.primary,
                        ),
                        recognizer: TapGestureRecognizer()..onTap = () {},
                      ),
                    ],
                  ),
                ),
              ],
            ),
          ),
        ],
      );
    });
  }

  /// Returns a list of [Chat.members].
  Widget _members(ChatInfoController c, BuildContext context) {
    return Obx(() {
      final RxUser? me = c.chat!.members[c.me];
      final List<RxUser> members = [];

      for (var u in c.chat!.members.entries) {
        if (u.key != c.me) {
          members.add(u.value);
        }
      }

      if (me != null) {
        members.insert(0, me);
      }

      final Style style = Theme.of(context).extension<Style>()!;

      Widget bigButton({
        Key? key,
        Widget? leading,
        required Widget title,
        void Function()? onTap,
      }) {
        return SizedBox(
          key: key,
          height: 56,
          child: Container(
            decoration: BoxDecoration(
              borderRadius: style.cardRadius,
              border: style.cardBorder,
              color: style.colors.transparent,
            ),
            child: Material(
              type: MaterialType.card,
              borderRadius: style.cardRadius,
              color: style.cardColor.darken(0.05),
              child: InkWell(
                borderRadius: style.cardRadius,
                onTap: onTap,
                hoverColor: style.cardColor.darken(0.08),
                child: Padding(
                  padding: const EdgeInsets.fromLTRB(12, 12, 12, 12),
                  child: Row(
                    children: [
                      const SizedBox(width: 4),
                      Expanded(
                        child: DefaultTextStyle(
                          overflow: TextOverflow.ellipsis,
                          maxLines: 1,
                          style: TextStyle(
                            fontSize: 15,
                            color: style.colors.primary,
                            fontWeight: FontWeight.w300,
                          ),
                          child: title,
                        ),
                      ),
                      if (leading != null) ...[
                        const SizedBox(width: 12),
                        leading,
                        const SizedBox(width: 4),
                      ],
                    ],
                  ),
                ),
              ),
            ),
          ),
        );
      }

      return Column(
        mainAxisSize: MainAxisSize.min,
        children: [
          bigButton(
            key: const Key('AddMemberButton'),
            leading: Icon(Icons.people, color: style.colors.primary),
            title: Text('btn_add_member'.l10n),
            onTap: () => AddChatMemberView.show(context, chatId: id),
          ),
          const SizedBox(height: 3),
          ...members.map((e) {
            final bool inCall = c.chat?.chat.value.ongoingCall?.members
                    .any((u) => u.user.id == e.id) ==
                true;

            return ContactTile(
              user: e,
              darken: 0.05,
              dense: true,
              onTap: () => router.user(e.id, push: true),
              trailing: [
                if (e.id != c.me && c.chat?.chat.value.ongoingCall != null) ...[
                  if (inCall)
                    WidgetButton(
                      key: const Key('Drop'),
                      onPressed: () => c.removeChatCallMember(e.id),
                      child: Container(
                        height: 22,
                        width: 22,
                        decoration: BoxDecoration(
                          color: style.colors.dangerColor,
                          shape: BoxShape.circle,
                        ),
                        child: Center(
                          child: SvgImage.asset(
                            'assets/icons/call_end.svg',
                            width: 22,
                            height: 22,
                          ),
                        ),
                      ),
                    )
                  else
                    Material(
                      color: style.colors.primary,
                      type: MaterialType.circle,
                      child: InkWell(
                        onTap: () => c.redialChatCallMember(e.id),
                        borderRadius: BorderRadius.circular(60),
                        child: SizedBox(
                          width: 22,
                          height: 22,
                          child: Center(
                            child: SvgImage.asset(
                              'assets/icons/audio_call_start.svg',
                              width: 10,
                              height: 10,
                            ),
                          ),
                        ),
                      ),
                    ),
                  const SizedBox(width: 12),
                ],
                if (e.id == c.me)
                  WidgetButton(
                    onPressed: () => _removeChatMember(c, context, e),
                    child: Text(
                      'btn_leave'.l10n,
                      style:
                          TextStyle(color: style.colors.primary, fontSize: 15),
                    ),
                  )
                else
                  WidgetButton(
                    key: const Key('DeleteMemberButton'),
                    onPressed: () => _removeChatMember(c, context, e),
                    child: SvgImage.asset(
                      'assets/icons/delete.svg',
                      height: 14 * 1.5,
                    ),
                  ),
                const SizedBox(width: 6),
              ],
            );
          }),
        ],
      );
    });
  }

  /// Dense [Padding] wrapper.
  Widget _dense(Widget child) =>
      Padding(padding: const EdgeInsets.fromLTRB(8, 4, 8, 4), child: child);

  /// Returns the action buttons to do with this [Chat].
  Widget _actions(ChatInfoController c, BuildContext context) {
    final Style style = Theme.of(context).extension<Style>()!;

    return Column(
      crossAxisAlignment: CrossAxisAlignment.start,
      children: [
        if (!c.isMonolog) ...[
          _dense(
            FieldButton(
              onPressed: () {},
              text: 'btn_add_to_contacts'.l10n,
              trailing: Transform.translate(
                offset: const Offset(0, -1),
                child: Transform.scale(
                  scale: 1.15,
                  child: SvgImage.asset('assets/icons/delete.svg', height: 14),
                ),
              ),
              style: TextStyle(color: style.colors.primary),
            ),
          ),
          const SizedBox(height: 10),
        ],
        _dense(
          Obx(() {
            final bool favorited = c.chat?.chat.value.favoritePosition != null;

            return FieldButton(
              key: Key(
                favorited ? 'UnfavoriteChatButton' : 'FavoriteChatButton',
              ),
              onPressed: favorited ? c.unfavoriteChat : c.favoriteChat,
              text: favorited
                  ? 'btn_delete_from_favorites'.l10n
                  : 'btn_add_to_favorites'.l10n,
              trailing: Transform.translate(
                offset: const Offset(0, -1),
                child: Transform.scale(
                  scale: 1.15,
                  child: SvgImage.asset('assets/icons/delete.svg', height: 14),
                ),
<<<<<<< HEAD
              ),
              style: TextStyle(color: Theme.of(context).colorScheme.secondary),
            );
          }),
        ),
        const SizedBox(height: 10),
=======
                style: TextStyle(color: style.colors.primary),
              );
            }),
          ),
          const SizedBox(height: 10),
        ],
>>>>>>> 5154fb2b
        if (!c.isMonolog) ...[
          _dense(
            Obx(() {
              final bool muted = c.chat?.chat.value.muted != null;

              return FieldButton(
                onPressed: muted ? c.unmuteChat : c.muteChat,
                text: muted ? 'btn_unmute_chat'.l10n : 'btn_mute_chat'.l10n,
                trailing: Transform.translate(
                  offset: const Offset(0, -1),
                  child: Transform.scale(
                    scale: 1.15,
                    child: muted
                        ? SvgImage.asset(
                            'assets/icons/btn_mute.svg',
                            width: 18.68,
                            height: 15,
                          )
                        : SvgImage.asset(
                            'assets/icons/btn_unmute.svg',
                            width: 17.86,
                            height: 15,
                          ),
                  ),
                ),
                style: TextStyle(color: style.colors.primary),
              );
            }),
          ),
          const SizedBox(height: 10),
        ],
        _dense(
          FieldButton(
            key: const Key('HideChatButton'),
            onPressed: () => _hideChat(c, context),
            text: 'btn_hide_chat'.l10n,
            trailing: Transform.translate(
              offset: const Offset(0, -1),
              child: Transform.scale(
                scale: 1.15,
                child: SvgImage.asset('assets/icons/delete.svg', height: 14),
              ),
            ),
            style: TextStyle(color: style.colors.primary),
          ),
        ),
        const SizedBox(height: 10),
        _dense(
          FieldButton(
            key: const Key('ClearHistoryButton'),
            onPressed: () => _clearChat(c, context),
            text: 'btn_clear_history'.l10n,
            trailing: Transform.translate(
              offset: const Offset(0, -1),
              child: Transform.scale(
                scale: 1.15,
                child: SvgImage.asset('assets/icons/delete.svg', height: 14),
              ),
            ),
            style: TextStyle(color: style.colors.primary),
          ),
        ),
        if (!c.isMonolog) ...[
          const SizedBox(height: 10),
          _dense(
            FieldButton(
              onPressed: () => _leaveGroup(c, context),
              text: 'btn_leave_group'.l10n,
              trailing: Transform.translate(
                offset: const Offset(0, -1),
                child: Transform.scale(
                  scale: 1.15,
                  child: SvgImage.asset('assets/icons/delete.svg', height: 14),
                ),
              ),
              style: TextStyle(color: style.colors.primary),
            ),
          ),
          const SizedBox(height: 10),
          _dense(
            FieldButton(
              onPressed: () => _blacklistChat(c, context),
              text: 'btn_block'.l10n,
              trailing: Transform.translate(
                offset: const Offset(0, -1),
                child: Transform.scale(
                  scale: 1.15,
                  child: SvgImage.asset('assets/icons/delete.svg', height: 14),
                ),
              ),
              style: TextStyle(color: style.colors.primary),
            ),
          ),
          const SizedBox(height: 10),
          _dense(
            FieldButton(
              onPressed: () {},
              text: 'btn_report'.l10n,
              trailing: Transform.translate(
                offset: const Offset(0, -1),
                child: Transform.scale(
                  scale: 1.15,
                  child: SvgImage.asset('assets/icons/delete.svg', height: 14),
                ),
              ),
              style: TextStyle(color: style.colors.primary),
            ),
          ),
        ],
      ],
    );
  }

  /// Opens a confirmation popup removing the provided [user].
  Future<void> _removeChatMember(
    ChatInfoController c,
    BuildContext context,
    RxUser user,
  ) async {
    final Style style = Theme.of(context).extension<Style>()!;

    if (c.me == user.id) {
      await _leaveGroup(c, context);
    } else {
      final bool? result = await MessagePopup.alert(
        'label_remove_member'.l10n,
        description: [
          TextSpan(text: 'alert_user_will_be_removed1'.l10n),
          TextSpan(
            text: user.user.value.name?.val ?? user.user.value.num.val,
            style: TextStyle(color: style.colors.onBackground),
          ),
          TextSpan(text: 'alert_user_will_be_removed2'.l10n),
        ],
      );

      if (result == true) {
        await c.removeChatMember(user.id);
      }
    }
  }

  /// Opens a confirmation popup leaving this [Chat].
  Future<void> _leaveGroup(ChatInfoController c, BuildContext context) async {
    final bool? result = await MessagePopup.alert(
      'label_leave_group'.l10n,
      description: [TextSpan(text: 'alert_you_will_leave_group'.l10n)],
    );

    if (result == true) {
      await c.removeChatMember(c.me!);
    }
  }

  /// Opens a confirmation popup hiding this [Chat].
  Future<void> _hideChat(ChatInfoController c, BuildContext context) async {
    final Style style = Theme.of(context).extension<Style>()!;

    final bool? result = await MessagePopup.alert(
      'label_hide_chat'.l10n,
      description: [
        TextSpan(text: 'alert_chat_will_be_hidden1'.l10n),
        TextSpan(
          text: c.chat?.title.value,
          style: TextStyle(color: style.colors.onBackground),
        ),
        TextSpan(text: 'alert_chat_will_be_hidden2'.l10n),
      ],
    );

    if (result == true) {
      await c.hideChat();
    }
  }

  /// Opens a confirmation popup clearing this [Chat].
  Future<void> _clearChat(ChatInfoController c, BuildContext context) async {
    final Style style = Theme.of(context).extension<Style>()!;

    final bool? result = await MessagePopup.alert(
      'label_clear_history'.l10n,
      description: [
        TextSpan(text: 'alert_chat_will_be_cleared1'.l10n),
        TextSpan(
          text: c.chat?.title.value,
          style: TextStyle(color: style.colors.onBackground),
        ),
        TextSpan(text: 'alert_chat_will_be_cleared2'.l10n),
      ],
    );

    if (result == true) {
      await c.clearChat();
    }
  }

  /// Opens a confirmation popup blacklisting this [Chat].
  Future<void> _blacklistChat(
    ChatInfoController c,
    BuildContext context,
  ) async {
    final Style style = Theme.of(context).extension<Style>()!;

    final bool? result = await MessagePopup.alert(
      'label_block'.l10n,
      description: [
        TextSpan(text: 'alert_chat_will_be_blocked1'.l10n),
        TextSpan(
          text: c.chat?.title.value,
          style: TextStyle(color: style.colors.onBackground),
        ),
        TextSpan(text: 'alert_chat_will_be_blocked2'.l10n),
      ],
    );

    if (result == true) {
      // TODO: Blacklist this [Chat].
    }
  }
}<|MERGE_RESOLUTION|>--- conflicted
+++ resolved
@@ -662,21 +662,12 @@
                   scale: 1.15,
                   child: SvgImage.asset('assets/icons/delete.svg', height: 14),
                 ),
-<<<<<<< HEAD
-              ),
-              style: TextStyle(color: Theme.of(context).colorScheme.secondary),
+              ),
+              style: TextStyle(color: style.colors.primary),
             );
           }),
         ),
         const SizedBox(height: 10),
-=======
-                style: TextStyle(color: style.colors.primary),
-              );
-            }),
-          ),
-          const SizedBox(height: 10),
-        ],
->>>>>>> 5154fb2b
         if (!c.isMonolog) ...[
           _dense(
             Obx(() {
