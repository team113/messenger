--- conflicted
+++ resolved
@@ -648,7 +648,6 @@
           Obx(() {
             final bool favorited = c.chat?.chat.value.favoritePosition != null;
 
-<<<<<<< HEAD
             return FieldButton(
               key: Key(
                 favorited ? 'UnfavoriteChatButton' : 'FavoriteChatButton',
@@ -661,24 +660,7 @@
                 offset: const Offset(0, -1),
                 child: Transform.scale(
                   scale: 1.15,
-                  child: SvgLoader.asset('assets/icons/delete.svg', height: 14),
-=======
-              return FieldButton(
-                key: Key(
-                  favorited ? 'UnfavoriteChatButton' : 'FavoriteChatButton',
-                ),
-                onPressed: favorited ? c.unfavoriteChat : c.favoriteChat,
-                text: favorited
-                    ? 'btn_delete_from_favorites'.l10n
-                    : 'btn_add_to_favorites'.l10n,
-                trailing: Transform.translate(
-                  offset: const Offset(0, -1),
-                  child: Transform.scale(
-                    scale: 1.15,
-                    child:
-                        SvgImage.asset('assets/icons/delete.svg', height: 14),
-                  ),
->>>>>>> 57d4b5b8
+                  child: SvgImage.asset('assets/icons/delete.svg', height: 14),
                 ),
               ),
               style: TextStyle(color: Theme.of(context).colorScheme.secondary),
