--- conflicted
+++ resolved
@@ -543,80 +543,12 @@
               isMe: e.id == c.me,
               inCall: inCall,
               onTap: () => router.user(e.id, push: true),
-<<<<<<< HEAD
               color: inCall ? style.colors.dangerColor : style.colors.primary,
               isCall: e.id != c.me && c.chat?.chat.value.ongoingCall != null,
               onCirclePressed: () => inCall
                   ? c.removeChatCallMember(e.id)
                   : c.redialChatCallMember(e.id),
               onTrailingPressed: () => c.removeChatMember(e.id),
-=======
-              trailing: [
-                if (e.id != c.me && c.chat?.chat.value.ongoingCall != null) ...[
-                  if (inCall)
-                    WidgetButton(
-                      key: const Key('Drop'),
-                      onPressed: () => c.removeChatCallMember(e.id),
-                      child: Container(
-                        height: 22,
-                        width: 22,
-                        decoration: BoxDecoration(
-                          color: style.colors.dangerColor,
-                          shape: BoxShape.circle,
-                        ),
-                        child: Center(
-                          child: SvgImage.asset(
-                            'assets/icons/call_end.svg',
-                            width: 22,
-                            height: 22,
-                          ),
-                        ),
-                      ),
-                    )
-                  else
-                    Material(
-                      color: style.colors.primary,
-                      type: MaterialType.circle,
-                      child: InkWell(
-                        onTap: () => c.redialChatCallMember(e.id),
-                        borderRadius: BorderRadius.circular(60),
-                        child: SizedBox(
-                          width: 22,
-                          height: 22,
-                          child: Center(
-                            child: SvgImage.asset(
-                              'assets/icons/audio_call_start.svg',
-                              width: 10,
-                              height: 10,
-                            ),
-                          ),
-                        ),
-                      ),
-                    ),
-                  const SizedBox(width: 12),
-                ],
-                if (e.id == c.me)
-                  WidgetButton(
-                    onPressed: () => _removeChatMember(c, context, e),
-                    child: Text(
-                      'btn_leave'.l10n,
-                      style: fonts.labelLarge!.copyWith(
-                        color: style.colors.primary,
-                      ),
-                    ),
-                  )
-                else
-                  WidgetButton(
-                    key: const Key('DeleteMemberButton'),
-                    onPressed: () => _removeChatMember(c, context, e),
-                    child: SvgImage.asset(
-                      'assets/icons/delete.svg',
-                      height: 14 * 1.5,
-                    ),
-                  ),
-                const SizedBox(width: 6),
-              ],
->>>>>>> ac5c0e55
             );
           }),
         ],
@@ -748,38 +680,6 @@
     );
   }
 
-<<<<<<< HEAD
-=======
-  /// Opens a confirmation popup removing the provided [user].
-  Future<void> _removeChatMember(
-    ChatInfoController c,
-    BuildContext context,
-    RxUser user,
-  ) async {
-    final fonts = Theme.of(context).fonts;
-
-    if (c.me == user.id) {
-      await _leaveGroup(c, context);
-    } else {
-      final bool? result = await MessagePopup.alert(
-        'label_remove_member'.l10n,
-        description: [
-          TextSpan(text: 'alert_user_will_be_removed1'.l10n),
-          TextSpan(
-            text: user.user.value.name?.val ?? user.user.value.num.val,
-            style: fonts.labelLarge,
-          ),
-          TextSpan(text: 'alert_user_will_be_removed2'.l10n),
-        ],
-      );
-
-      if (result == true) {
-        await c.removeChatMember(user.id);
-      }
-    }
-  }
-
->>>>>>> ac5c0e55
   /// Opens a confirmation popup leaving this [Chat].
   Future<void> _leaveGroup(ChatInfoController c, BuildContext context) async {
     final bool? result = await MessagePopup.alert(
