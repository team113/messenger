// Copyright © 2022-2023 IT ENGINEERING MANAGEMENT INC,
//                       <https://github.com/team113>
//
// This program is free software: you can redistribute it and/or modify it under
// the terms of the GNU Affero General Public License v3.0 as published by the
// Free Software Foundation, either version 3 of the License, or (at your
// option) any later version.
//
// This program is distributed in the hope that it will be useful, but WITHOUT
// ANY WARRANTY; without even the implied warranty of MERCHANTABILITY or FITNESS
// FOR A PARTICULAR PURPOSE. See the GNU Affero General Public License v3.0 for
// more details.
//
// You should have received a copy of the GNU Affero General Public License v3.0
// along with this program. If not, see
// <https://www.gnu.org/licenses/agpl-3.0.html>.

import 'package:get/get.dart';
import 'package:flutter/material.dart';

import '/domain/model/chat.dart';
import '/domain/repository/user.dart';
import '/l10n/l10n.dart';
import '/routes.dart';
import '/themes.dart';
import '/ui/page/home/page/chat/info/add_member/controller.dart';
import '/ui/page/home/page/chat/widget/back_button.dart';
import '/ui/page/home/page/chat/widget/chat_subtitle.dart';
import '/ui/page/home/widget/action.dart';
import '/ui/page/home/widget/app_bar.dart';
import '/ui/page/home/widget/avatar.dart';
import '/ui/page/home/widget/big_avatar.dart';
import '/ui/page/home/widget/block.dart';
import '/ui/page/home/widget/direct_link.dart';
import '/ui/widget/animated_button.dart';
import '/ui/widget/animated_switcher.dart';
import '/ui/widget/context_menu/menu.dart';
import '/ui/widget/context_menu/region.dart';
import '/ui/widget/member_tile.dart';
import '/ui/widget/progress_indicator.dart';
import '/ui/widget/svg/svg.dart';
import '/ui/widget/text_field.dart';
import '/util/message_popup.dart';
import '/util/platform_utils.dart';
import 'controller.dart';

/// View of the [Routes.chatInfo] page.
class ChatInfoView extends StatelessWidget {
  const ChatInfoView(this.id, {super.key});

  /// ID of the [Chat] of this info page.
  final ChatId id;

  @override
  Widget build(BuildContext context) {
    return GetBuilder<ChatInfoController>(
      key: const Key('ChatInfoView'),
      init: ChatInfoController(id, Get.find(), Get.find(), Get.find()),
      tag: id.val,
      global: !Get.isRegistered<ChatInfoController>(tag: id.val),
      builder: (c) {
        return Obx(() {
          if (c.status.value.isLoading) {
            return Scaffold(
              appBar: AppBar(),
              body: const Center(child: CustomProgressIndicator()),
            );
          } else if (!c.status.value.isSuccess) {
            return Scaffold(
              appBar: AppBar(),
              body: Center(child: Text('label_no_chat_found'.l10n)),
            );
          }

          return Scaffold(
            appBar: CustomAppBar(title: _bar(c, context)),
            body: Scrollbar(
              controller: c.scrollController,
              child: ListView(
                controller: c.scrollController,
                key: const Key('ChatInfoScrollable'),
                children: [
                  const SizedBox(height: 8),
                  Block(
                    title: 'label_public_information'.l10n,
                    children: [
                      BigAvatarWidget.chat(
                        c.chat,
                        key: Key('ChatAvatar_${c.chat!.id}'),
                        loading: c.avatar.value.isLoading,
                        onUpload: c.pickAvatar,
                        onDelete: c.chat?.avatar.value != null
                            ? c.deleteAvatar
                            : null,
                      ),
                      const SizedBox(height: 12),
                      _name(c, context),
                    ],
                  ),
                  if (!c.isMonolog) ...[
                    Block(
                      title: 'label_chat_members'.l10n,
                      children: [_members(c, context)],
                    ),
                    Block(
                      title: 'label_direct_chat_link'.l10n,
                      children: [
                        DirectLinkField(
                          c.chat?.chat.value.directLink,
                          onSubmit: c.createChatDirectLink,
                        ),
                      ],
                    ),
                  ],
                  if (!c.isMonolog) Block(children: [_actions(c, context)]),
                  const SizedBox(height: 8),
                ],
              ),
            ),
          );
        });
      },
    );
  }

  /// Basic [Padding] wrapper.
  Widget _padding(Widget child) =>
      Padding(padding: const EdgeInsets.all(8), child: child);

  /// Returns a [Chat.name] editable field.
  Widget _name(ChatInfoController c, BuildContext context) {
    return Obx(() {
      return _padding(
        ReactiveTextField(
          key: const Key('RenameChatField'),
          state: c.name,
          label: c.chat?.chat.value.name == null
              ? c.chat?.title.value
              : 'label_name'.l10n,
          hint: 'label_chat_name_hint'.l10n,
          onSuffixPressed: c.name.text.isEmpty
              ? null
              : () {
                  PlatformUtils.copy(text: c.name.text);
                  MessagePopup.success('label_copied'.l10n);
                },
          trailing: c.name.text.isEmpty
              ? null
              : Transform.translate(
                  offset: const Offset(0, -1),
                  child: const SvgIcon(SvgIcons.copy),
                ),
        ),
      );
    });
  }

  /// Returns a list of [Chat.members].
  Widget _members(ChatInfoController c, BuildContext context) {
    return Obx(() {
      final RxUser? me = c.chat!.members[c.me];
      final List<RxUser> members = [];

      for (var u in c.chat!.members.entries) {
        if (u.key != c.me) {
          members.add(u.value);
        }
      }

      if (me != null) {
        members.insert(0, me);
      }

      final style = Theme.of(context).style;

      Widget bigButton({
        Key? key,
        Widget? leading,
        required Widget title,
        void Function()? onTap,
      }) {
        return SizedBox(
          key: key,
          height: 56,
          child: Container(
            decoration: BoxDecoration(
              borderRadius: style.cardRadius,
              border: style.cardBorder,
              color: style.colors.transparent,
            ),
            child: Material(
              type: MaterialType.card,
              borderRadius: style.cardRadius,
              color: style.cardColor.darken(0.05),
              child: InkWell(
                borderRadius: style.cardRadius,
                onTap: onTap,
                hoverColor: style.cardColor.darken(0.08),
                child: Padding(
                  padding: const EdgeInsets.fromLTRB(12, 12, 12, 12),
                  child: Row(
                    children: [
                      const SizedBox(width: 4),
                      Expanded(
                        child: DefaultTextStyle(
                          overflow: TextOverflow.ellipsis,
                          maxLines: 1,
                          style: style.fonts.normal.regular.primary,
                          child: title,
                        ),
                      ),
                      if (leading != null) ...[
                        const SizedBox(width: 12),
                        leading,
                        const SizedBox(width: 4),
                      ],
                    ],
                  ),
                ),
              ),
            ),
          ),
        );
      }

      return Column(
        mainAxisSize: MainAxisSize.min,
        children: [
          bigButton(
            key: const Key('AddMemberButton'),
            leading: const SvgIcon(SvgIcons.addUser),
            title: Text('btn_add_member'.l10n),
            onTap: () =>
                AddChatMemberView.show(context, chatId: c.chat?.id ?? id),
          ),
          const SizedBox(height: 3),
          ...members.map((e) {
            final bool inCall = c.chat?.chat.value.ongoingCall?.members
                    .any((u) => u.user.id == e.id) ==
                true;

            return MemberTile(
              user: e,
              canLeave: e.id == c.me,
              inCall: e.id == c.me || c.chat?.chat.value.ongoingCall == null
                  ? null
                  : inCall,
              onTap: () => router.user(e.id, push: true),
              onCall: inCall
                  ? () => c.removeChatCallMember(e.id)
                  : () => c.redialChatCallMember(e.id),
              onKick: () => c.removeChatMember(e.id),
            );
          }),
        ],
      );
    });
  }

  /// Returns the action buttons to do with this [Chat].
  Widget _actions(ChatInfoController c, BuildContext context) {
    return Column(
      crossAxisAlignment: CrossAxisAlignment.start,
      children: [
        const SizedBox(height: 8),
        ActionButton(
          onPressed: () {},
          text: 'btn_report'.l10n,
          trailing: Transform.translate(
            offset: const Offset(0, -1),
            child: const SvgIcon(SvgIcons.report),
          ),
        ),
      ],
    );
  }

  /// Returns information about the [Chat] and related to it action buttons in
  /// the [CustomAppBar].
  Widget _bar(ChatInfoController c, BuildContext context) {
    final style = Theme.of(context).style;

    final bool favorite = c.chat?.chat.value.favoritePosition != null;
    final bool muted = c.chat?.chat.value.muted != null;
    final bool isLocal = c.chat?.chat.value.id.isLocal == true;

    return Center(
      child: Row(
        children: [
          const SizedBox(width: 8),
          const StyledBackButton(),
          Material(
            elevation: 6,
            type: MaterialType.circle,
            shadowColor: style.colors.onBackgroundOpacity27,
            color: style.colors.onPrimary,
            child: Center(
              child: AvatarWidget.fromRxChat(
                c.chat,
                radius: AvatarRadius.medium,
              ),
            ),
          ),
<<<<<<< HEAD
          ActionButton(
            onPressed: () => _blockChat(c, context),
            text: 'btn_block'.l10n,
            trailing: Transform.translate(
              offset: const Offset(0, -1),
              child: const SvgIcon(SvgIcons.delete),
=======
          const SizedBox(width: 10),
          Expanded(
            child: DefaultTextStyle.merge(
              maxLines: 1,
              overflow: TextOverflow.ellipsis,
              child: Column(
                mainAxisSize: MainAxisSize.min,
                mainAxisAlignment: MainAxisAlignment.center,
                crossAxisAlignment: CrossAxisAlignment.start,
                children: [
                  Obx(() {
                    return Row(
                      mainAxisSize: MainAxisSize.min,
                      children: [
                        Flexible(
                          child: Text(
                            c.chat!.title.value,
                            overflow: TextOverflow.ellipsis,
                            maxLines: 1,
                          ),
                        ),
                        Obx(() {
                          if (c.chat?.chat.value.muted == null) {
                            return const SizedBox();
                          }

                          return const Padding(
                            padding: EdgeInsets.only(left: 5),
                            child: SvgIcon(SvgIcons.muted),
                          );
                        }),
                      ],
                    );
                  }),
                  if (!c.isMonolog && c.chat != null)
                    ChatSubtitle(c.chat!, c.me),
                ],
              ),
>>>>>>> e79f1a39
            ),
          ),
          const SizedBox(width: 40),
          AnimatedButton(
            child: const SvgIcon(SvgIcons.chat),
            onPressed: () => router.chat(c.chat?.id ?? id),
          ),
          const SizedBox(width: 28),
          AnimatedButton(
            child: const SvgIcon(SvgIcons.chatVideoCall),
            onPressed: () => c.call(true),
          ),
          const SizedBox(width: 28),
          AnimatedButton(
            child: const SvgIcon(SvgIcons.chatAudioCall),
            onPressed: () => c.call(false),
          ),
          const SizedBox(width: 10),
          Obx(() {
            return AnimatedButton(
              child: SafeAnimatedSwitcher(
                duration: 250.milliseconds,
                child: ContextMenuRegion(
                  key: c.moreKey,
                  selector: c.moreKey,
                  alignment: Alignment.topRight,
                  enablePrimaryTap: true,
                  margin: const EdgeInsets.only(bottom: 4, right: 12),
                  actions: [
                    ContextMenuButton(
                      key: Key(
                        favorite
                            ? 'UnfavoriteChatButton'
                            : 'FavoriteChatButton',
                      ),
                      label: favorite
                          ? 'btn_delete_from_favorites'.l10n
                          : 'btn_add_to_favorites'.l10n,
                      trailing: SvgIcon(
                        favorite
                            ? SvgIcons.favoriteSmall
                            : SvgIcons.unfavoriteSmall,
                      ),
                      onPressed: favorite ? c.unfavoriteChat : c.favoriteChat,
                    ),
                    if (!c.isMonolog)
                      ContextMenuButton(
                        key: Key(muted ? 'UnmuteChatButton' : 'MuteChatButton'),
                        label: muted
                            ? PlatformUtils.isMobile
                                ? 'btn_unmute'.l10n
                                : 'btn_unmute_chat'.l10n
                            : PlatformUtils.isMobile
                                ? 'btn_mute'.l10n
                                : 'btn_mute_chat'.l10n,
                        trailing: SvgIcon(
                          muted ? SvgIcons.unmuteSmall : SvgIcons.muteSmall,
                        ),
                        onPressed: muted ? c.unmuteChat : c.muteChat,
                      ),
                    if (!isLocal)
                      ContextMenuButton(
                        key: const Key('ClearHistoryButton'),
                        label: 'btn_clear_history'.l10n,
                        trailing: const SvgIcon(SvgIcons.cleanHistory),
                        onPressed: () => _clearChat(c, context),
                      ),
                    if (!c.isMonolog)
                      ContextMenuButton(
                        key: const Key('LeaveGroupButton'),
                        label: 'btn_leave_group'.l10n,
                        trailing: const SvgIcon(SvgIcons.leaveGroup),
                        onPressed: () => _leaveGroup(c, context),
                      ),
                    ContextMenuButton(
                      key: const Key('HideChatButton'),
                      label: 'btn_delete_chat'.l10n,
                      trailing: const SvgIcon(
                        SvgIcons.cleanHistory,
                      ),
                      onPressed: () => _hideChat(c, context),
                    ),
                  ],
                  child: Container(
                    key: const Key('MoreButton'),
                    padding: const EdgeInsets.only(left: 20, right: 21),
                    height: double.infinity,
                    child: const SvgIcon(SvgIcons.more),
                  ),
                ),
              ),
            );
          }),
        ],
      ),
    );
  }

  /// Opens a confirmation popup leaving this [Chat].
  Future<void> _leaveGroup(ChatInfoController c, BuildContext context) async {
    final bool? result = await MessagePopup.alert(
      'label_leave_group'.l10n,
      description: [TextSpan(text: 'alert_you_will_leave_group'.l10n)],
    );

    if (result == true) {
      await c.removeChatMember(c.me!);
    }
  }

  /// Opens a confirmation popup hiding this [Chat].
  Future<void> _hideChat(ChatInfoController c, BuildContext context) async {
    final style = Theme.of(context).style;

    final bool? result = await MessagePopup.alert(
      'label_delete_chat'.l10n,
      description: [
        TextSpan(text: 'alert_chat_will_be_deleted1'.l10n),
        TextSpan(
          text: c.chat?.title.value,
          style: style.fonts.normal.regular.onBackground,
        ),
        TextSpan(text: 'alert_chat_will_be_deleted2'.l10n),
      ],
    );

    if (result == true) {
      await c.hideChat();
    }
  }

  /// Opens a confirmation popup clearing this [Chat].
  Future<void> _clearChat(ChatInfoController c, BuildContext context) async {
    final style = Theme.of(context).style;

    final bool? result = await MessagePopup.alert(
      'label_clear_history'.l10n,
      description: [
        TextSpan(text: 'alert_chat_will_be_cleared1'.l10n),
        TextSpan(
          text: c.chat?.title.value,
          style: style.fonts.normal.regular.onBackground,
        ),
        TextSpan(text: 'alert_chat_will_be_cleared2'.l10n),
      ],
    );

    if (result == true) {
      await c.clearChat();
    }
  }
<<<<<<< HEAD

  /// Opens a confirmation popup blocking this [Chat].
  Future<void> _blockChat(
    ChatInfoController c,
    BuildContext context,
  ) async {
    final style = Theme.of(context).style;

    final bool? result = await MessagePopup.alert(
      'label_block'.l10n,
      description: [
        TextSpan(text: 'alert_chat_will_be_blocked1'.l10n),
        TextSpan(
          text: c.chat?.title.value,
          style: style.fonts.normal.regular.onBackground,
        ),
        TextSpan(text: 'alert_chat_will_be_blocked2'.l10n),
      ],
    );

    if (result == true) {
      // TODO: Block this [Chat].
    }
  }
=======
>>>>>>> e79f1a39
}<|MERGE_RESOLUTION|>--- conflicted
+++ resolved
@@ -301,14 +301,6 @@
               ),
             ),
           ),
-<<<<<<< HEAD
-          ActionButton(
-            onPressed: () => _blockChat(c, context),
-            text: 'btn_block'.l10n,
-            trailing: Transform.translate(
-              offset: const Offset(0, -1),
-              child: const SvgIcon(SvgIcons.delete),
-=======
           const SizedBox(width: 10),
           Expanded(
             child: DefaultTextStyle.merge(
@@ -347,7 +339,6 @@
                     ChatSubtitle(c.chat!, c.me),
                 ],
               ),
->>>>>>> e79f1a39
             ),
           ),
           const SizedBox(width: 40),
@@ -499,31 +490,4 @@
       await c.clearChat();
     }
   }
-<<<<<<< HEAD
-
-  /// Opens a confirmation popup blocking this [Chat].
-  Future<void> _blockChat(
-    ChatInfoController c,
-    BuildContext context,
-  ) async {
-    final style = Theme.of(context).style;
-
-    final bool? result = await MessagePopup.alert(
-      'label_block'.l10n,
-      description: [
-        TextSpan(text: 'alert_chat_will_be_blocked1'.l10n),
-        TextSpan(
-          text: c.chat?.title.value,
-          style: style.fonts.normal.regular.onBackground,
-        ),
-        TextSpan(text: 'alert_chat_will_be_blocked2'.l10n),
-      ],
-    );
-
-    if (result == true) {
-      // TODO: Block this [Chat].
-    }
-  }
-=======
->>>>>>> e79f1a39
 }