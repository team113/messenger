--- conflicted
+++ resolved
@@ -133,38 +133,7 @@
   Widget _profile(ChatInfoController c, BuildContext context) {
     return Obx(() {
       return Block(
-<<<<<<< HEAD
-=======
         folded: c.isFavorite,
-        overlay: [
-          Positioned(
-            top: 16,
-            right: 0,
-            child: WidgetButton(
-              onPressed: c.profileEditing.value
-                  ? c.closeEditing
-                  : c.profileEditing.toggle,
-              child: SizedBox(
-                width: 16,
-                height: 16,
-                child: Center(
-                  child: AnimatedSwitcher(
-                    duration: const Duration(milliseconds: 200),
-                    child: c.profileEditing.value
-                        ? SvgIcon(
-                            key: Key('CloseEditingButton'),
-                            SvgIcons.closePrimary,
-                            width: 12,
-                            height: 12,
-                          )
-                        : SvgIcon(key: Key('EditProfileButton'), SvgIcons.edit),
-                  ),
-                ),
-              ),
-            ),
-          ),
-        ],
->>>>>>> 1675d756
         children: [
           SelectionContainer.disabled(
             child: BigAvatarWidget.chat(
