--- conflicted
+++ resolved
@@ -15,47 +15,36 @@
 // along with this program. If not, see
 // <https://www.gnu.org/licenses/agpl-3.0.html>.
 
-<<<<<<< HEAD
 import 'package:flutter/gestures.dart';
+import 'package:get/get.dart';
 import 'package:flutter/material.dart';
-import 'package:get/get.dart';
-=======
-import 'package:flutter/material.dart';
-import 'package:get/get.dart';
-import 'package:messenger/ui/page/home/page/chat/widget/action.dart';
->>>>>>> 1069b40a
-
+
+import '/config.dart';
 import '/domain/model/chat.dart';
-import '/domain/model/user.dart';
-import '/domain/repository/chat.dart';
 import '/domain/repository/user.dart';
 import '/l10n/l10n.dart';
 import '/routes.dart';
 import '/themes.dart';
 import '/ui/page/home/page/chat/controller.dart';
+import '/ui/page/home/page/chat/info/add_member/controller.dart';
 import '/ui/page/home/page/chat/widget/back_button.dart';
-<<<<<<< HEAD
 import '/ui/page/home/widget/action.dart';
-=======
->>>>>>> 1069b40a
 import '/ui/page/home/widget/app_bar.dart';
 import '/ui/page/home/widget/avatar.dart';
 import '/ui/page/home/widget/block.dart';
 import '/ui/page/home/widget/contact_tile.dart';
+import '/ui/page/home/widget/gallery_popup.dart';
 import '/ui/widget/progress_indicator.dart';
 import '/ui/widget/svg/svg.dart';
+import '/ui/widget/text_field.dart';
 import '/ui/widget/widget_button.dart';
 import '/util/message_popup.dart';
 import '/util/platform_utils.dart';
-import 'add_member/view.dart';
 import 'controller.dart';
-import 'widget/chat_avatar.dart';
-import 'widget/chat_link.dart';
-import 'widget/chat_name.dart' as widget;
 
 /// View of the [Routes.chatInfo] page.
 class ChatInfoView extends StatelessWidget {
-  const ChatInfoView(this.id, {super.key});
+  const ChatInfoView(this.id, {Key? key}) : super(key: key);
 
   /// ID of the [Chat] of this info page.
   final ChatId id;
@@ -123,7 +112,7 @@
                               ]
                             ],
                           ),
-                          ChatSubtitle(c.chat),
+                          _chatSubtitle(c, context),
                         ],
                       ),
                     ),
@@ -222,47 +211,24 @@
                   Block(
                     title: 'label_public_information'.l10n,
                     children: [
-                      ChatAvatar(
-                        c.chat,
-                        avatarKey: c.avatarKey,
-<<<<<<< HEAD
-                        avatar: c.avatar,
-=======
-                        avatar: c.avatar.value,
->>>>>>> 1069b40a
-                        pickAvatar: c.pickAvatar,
-                        deleteAvatar: c.deleteAvatar,
-                      ),
+                      _avatar(c, context),
                       const SizedBox(height: 15),
-<<<<<<< HEAD
-                      ChatName(c.chat, c.name),
-=======
-                      widget.ChatName(c.chat, c.name),
->>>>>>> 1069b40a
+                      _name(c, context),
                     ],
                   ),
                   if (!c.isMonolog) ...[
                     Block(
                       title: 'label_chat_members'.l10n,
-                      children: [
-                        ChatMembers(
-                          id,
-                          chat: c.chat,
-                          me: c.me,
-                          redialChatCallMember: c.redialChatCallMember,
-                          removeChatCallMember: c.removeChatCallMember,
-                          removeChatMember: () => _removeChatMember,
-                        )
-                      ],
+                      children: [_members(c, context)],
                     ),
                     Block(
                       title: 'label_direct_chat_link'.l10n,
-                      children: [ChatLink(c.chat, c.link)],
+                      children: [_link(c, context)],
                     ),
                   ],
                   Block(
                     title: 'label_actions'.l10n,
-                    children: [Obx(() => _actions(c, context))],
+                    children: [_actions(c, context)],
                   ),
                   const SizedBox(height: 8),
                 ],
@@ -272,6 +238,381 @@
         });
       },
     );
+  }
+
+  /// Returns a subtitle to display under the [Chat]'s title.
+  Widget _chatSubtitle(ChatInfoController c, BuildContext context) {
+    final (style, fonts) = Theme.of(context).styles;
+
+    return Obx(() {
+      final Rx<Chat> chat = c.chat!.chat;
+
+      if (chat.value.isGroup) {
+        final String? subtitle = chat.value.getSubtitle();
+        if (subtitle != null) {
+          return Text(
+            subtitle,
+            style: fonts.bodySmall!.copyWith(color: style.colors.secondary),
+          );
+        }
+      }
+
+      return Container();
+    });
+  }
+
+  /// Basic [Padding] wrapper.
+  Widget _padding(Widget child) =>
+      Padding(padding: const EdgeInsets.all(8), child: child);
+
+  /// Returns a [Chat.avatar] visual representation along with its manipulation
+  /// buttons.
+  Widget _avatar(ChatInfoController c, BuildContext context) {
+    final (style, fonts) = Theme.of(context).styles;
+
+    return Column(
+      children: [
+        Stack(
+          alignment: Alignment.center,
+          children: [
+            WidgetButton(
+              key: Key('ChatAvatar_${c.chat!.id}'),
+              onPressed: c.chat?.chat.value.avatar == null
+                  ? c.pickAvatar
+                  : () async {
+                      await GalleryPopup.show(
+                        context: context,
+                        gallery: GalleryPopup(
+                          initialKey: c.avatarKey,
+                          children: [
+                            GalleryItem.image(
+                              c.chat!.chat.value.avatar!.original.url,
+                              c.chat!.chat.value.id.val,
+                            ),
+                          ],
+                        ),
+                      );
+                    },
+              child: AvatarWidget.fromRxChat(
+                c.chat,
+                key: c.avatarKey,
+                radius: 100,
+              ),
+            ),
+            Positioned.fill(
+              child: Obx(() {
+                return AnimatedSwitcher(
+                  duration: 200.milliseconds,
+                  child: c.avatar.value.isLoading
+                      ? Container(
+                          width: 200,
+                          height: 200,
+                          decoration: BoxDecoration(
+                            shape: BoxShape.circle,
+                            color: style.colors.onBackgroundOpacity13,
+                          ),
+                          child: const Center(child: CustomProgressIndicator()),
+                        )
+                      : const SizedBox.shrink(),
+                );
+              }),
+            ),
+          ],
+        ),
+        const SizedBox(height: 5),
+        Row(
+          mainAxisSize: MainAxisSize.min,
+          children: [
+            WidgetButton(
+              key: const Key('UploadAvatar'),
+              onPressed: c.pickAvatar,
+              child: Text(
+                'btn_upload'.l10n,
+                style: fonts.bodySmall!.copyWith(color: style.colors.primary),
+              ),
+            ),
+            if (c.chat?.chat.value.avatar != null) ...[
+              Text(
+                'space_or_space'.l10n,
+                style: fonts.bodySmall!.copyWith(
+                  color: style.colors.onBackground,
+                ),
+              ),
+              WidgetButton(
+                key: const Key('DeleteAvatar'),
+                onPressed: c.deleteAvatar,
+                child: Text(
+                  'btn_delete'.l10n.toLowerCase(),
+                  style: fonts.bodySmall!.copyWith(color: style.colors.primary),
+                ),
+              ),
+            ],
+          ],
+        ),
+      ],
+    );
+  }
+
+  /// Returns a [Chat.name] editable field.
+  Widget _name(ChatInfoController c, BuildContext context) {
+    return Obx(() {
+      return _padding(
+        ReactiveTextField(
+          key: const Key('RenameChatField'),
+          state: c.name,
+          label: c.chat?.chat.value.name == null
+              ? c.chat?.title.value
+              : 'label_name'.l10n,
+          hint: 'label_chat_name_hint'.l10n,
+          onSuffixPressed: c.name.text.isEmpty
+              ? null
+              : () {
+                  PlatformUtils.copy(text: c.name.text);
+                  MessagePopup.success('label_copied'.l10n);
+                },
+          trailing: c.name.text.isEmpty
+              ? null
+              : Transform.translate(
+                  offset: const Offset(0, -1),
+                  child: Transform.scale(
+                    scale: 1.15,
+                    child: SvgImage.asset('assets/icons/copy.svg', height: 15),
+                  ),
+                ),
+        ),
+      );
+    });
+  }
+
+  /// Returns a [Chat.directLink] editable field.
+  Widget _link(ChatInfoController c, BuildContext context) {
+    final (style, fonts) = Theme.of(context).styles;
+
+    return Obx(() {
+      return Column(
+        crossAxisAlignment: CrossAxisAlignment.start,
+        mainAxisSize: MainAxisSize.min,
+        children: [
+          ReactiveTextField(
+            key: const Key('LinkField'),
+            state: c.link,
+            onSuffixPressed: c.link.isEmpty.value
+                ? null
+                : () {
+                    PlatformUtils.copy(
+                      text:
+                          '${Config.origin}${Routes.chatDirectLink}/${c.link.text}',
+                    );
+
+                    MessagePopup.success('label_copied'.l10n);
+                  },
+            trailing: c.link.isEmpty.value
+                ? null
+                : Transform.translate(
+                    offset: const Offset(0, -1),
+                    child: Transform.scale(
+                      scale: 1.15,
+                      child:
+                          SvgImage.asset('assets/icons/copy.svg', height: 15),
+                    ),
+                  ),
+            label: '${Config.origin}/',
+          ),
+          Padding(
+            padding: const EdgeInsets.fromLTRB(24, 6, 24, 6),
+            child: Row(
+              children: [
+                RichText(
+                  text: TextSpan(
+                    children: [
+                      TextSpan(
+                        text: 'label_transition_count'.l10nfmt({
+                              'count':
+                                  c.chat?.chat.value.directLink?.usageCount ?? 0
+                            }) +
+                            'dot_space'.l10n,
+                        style: fonts.labelSmall!.copyWith(
+                          color: style.colors.secondary,
+                        ),
+                      ),
+                      TextSpan(
+                        text: 'label_details'.l10n,
+                        style: fonts.labelSmall!.copyWith(
+                          color: style.colors.primary,
+                        ),
+                        recognizer: TapGestureRecognizer()..onTap = () {},
+                      ),
+                    ],
+                  ),
+                ),
+              ],
+            ),
+          ),
+        ],
+      );
+    });
+  }
+
+  /// Returns a list of [Chat.members].
+  Widget _members(ChatInfoController c, BuildContext context) {
+    return Obx(() {
+      final RxUser? me = c.chat!.members[c.me];
+      final List<RxUser> members = [];
+
+      for (var u in c.chat!.members.entries) {
+        if (u.key != c.me) {
+          members.add(u.value);
+        }
+      }
+
+      if (me != null) {
+        members.insert(0, me);
+      }
+
+      final (style, fonts) = Theme.of(context).styles;
+
+      Widget bigButton({
+        Key? key,
+        Widget? leading,
+        required Widget title,
+        void Function()? onTap,
+      }) {
+        return SizedBox(
+          key: key,
+          height: 56,
+          child: Container(
+            decoration: BoxDecoration(
+              borderRadius: style.cardRadius,
+              border: style.cardBorder,
+              color: style.colors.transparent,
+            ),
+            child: Material(
+              type: MaterialType.card,
+              borderRadius: style.cardRadius,
+              color: style.cardColor.darken(0.05),
+              child: InkWell(
+                borderRadius: style.cardRadius,
+                onTap: onTap,
+                hoverColor: style.cardColor.darken(0.08),
+                child: Padding(
+                  padding: const EdgeInsets.fromLTRB(12, 12, 12, 12),
+                  child: Row(
+                    children: [
+                      const SizedBox(width: 4),
+                      Expanded(
+                        child: DefaultTextStyle(
+                          overflow: TextOverflow.ellipsis,
+                          maxLines: 1,
+                          style: fonts.bodyMedium!.copyWith(
+                            color: style.colors.primary,
+                          ),
+                          child: title,
+                        ),
+                      ),
+                      if (leading != null) ...[
+                        const SizedBox(width: 12),
+                        leading,
+                        const SizedBox(width: 4),
+                      ],
+                    ],
+                  ),
+                ),
+              ),
+            ),
+          ),
+        );
+      }
+
+      return Column(
+        mainAxisSize: MainAxisSize.min,
+        children: [
+          bigButton(
+            key: const Key('AddMemberButton'),
+            leading: Icon(Icons.people, color: style.colors.primary),
+            title: Text('btn_add_member'.l10n),
+            onTap: () => AddChatMemberView.show(context, chatId: id),
+          ),
+          const SizedBox(height: 3),
+          ...members.map((e) {
+            final bool inCall = c.chat?.chat.value.ongoingCall?.members
+                    .any((u) => u.user.id == e.id) ==
+                true;
+
+            return ContactTile(
+              user: e,
+              darken: 0.05,
+              dense: true,
+              onTap: () => router.user(e.id, push: true),
+              trailing: [
+                if (e.id != c.me && c.chat?.chat.value.ongoingCall != null) ...[
+                  if (inCall)
+                    WidgetButton(
+                      key: const Key('Drop'),
+                      onPressed: () => c.removeChatCallMember(e.id),
+                      child: Container(
+                        height: 22,
+                        width: 22,
+                        decoration: BoxDecoration(
+                          color: style.colors.dangerColor,
+                          shape: BoxShape.circle,
+                        ),
+                        child: Center(
+                          child: SvgImage.asset(
+                            'assets/icons/call_end.svg',
+                            width: 22,
+                            height: 22,
+                          ),
+                        ),
+                      ),
+                    )
+                  else
+                    Material(
+                      color: style.colors.primary,
+                      type: MaterialType.circle,
+                      child: InkWell(
+                        onTap: () => c.redialChatCallMember(e.id),
+                        borderRadius: BorderRadius.circular(60),
+                        child: SizedBox(
+                          width: 22,
+                          height: 22,
+                          child: Center(
+                            child: SvgImage.asset(
+                              'assets/icons/audio_call_start.svg',
+                              width: 10,
+                              height: 10,
+                            ),
+                          ),
+                        ),
+                      ),
+                    ),
+                  const SizedBox(width: 12),
+                ],
+                if (e.id == c.me)
+                  WidgetButton(
+                    onPressed: () => _removeChatMember(c, context, e),
+                    child: Text(
+                      'btn_leave'.l10n,
+                      style: fonts.labelLarge!.copyWith(
+                        color: style.colors.primary,
+                      ),
+                    ),
+                  )
+                else
+                  WidgetButton(
+                    key: const Key('DeleteMemberButton'),
+                    onPressed: () => _removeChatMember(c, context, e),
+                    child: SvgImage.asset(
+                      'assets/icons/delete.svg',
+                      height: 14 * 1.5,
+                    ),
+                  ),
+                const SizedBox(width: 6),
+              ],
+            );
+          }),
+        ],
+      );
+    });
   }
 
   /// Returns the action buttons to do with this [Chat].
@@ -495,707 +836,4 @@
       // TODO: Blacklist this [Chat].
     }
   }
-}
-
-/// Basic [Padding] wrapper.
-class _PaddingWidget extends StatelessWidget {
-  const _PaddingWidget(this.child);
-
-  /// [Widget] that will be wrapped with padding.
-  final Widget? child;
-
-  @override
-  Widget build(BuildContext context) {
-    return Padding(padding: const EdgeInsets.all(8), child: child);
-  }
-}
-
-/// Dense [Padding] wrapper.
-class _DenseWidget extends StatelessWidget {
-  const _DenseWidget(this.child);
-
-  /// [Widget] that will be wrapped in padding.
-  final Widget? child;
-
-  @override
-  Widget build(BuildContext context) {
-    return Padding(
-      padding: const EdgeInsets.fromLTRB(8, 4, 8, 4),
-      child: child,
-    );
-  }
-}
-
-/// [Widget] which returns a subtitle to display under the [Chat]'s title.
-class ChatSubtitle extends StatelessWidget {
-  const ChatSubtitle(this.chat, {super.key});
-
-  /// Reactive [Chat] with chat items.
-  final RxChat? chat;
-
-  @override
-  Widget build(BuildContext context) {
-    final (style, fonts) = Theme.of(context).styles;
-
-    return Obx(() {
-      if (chat!.chat.value.isGroup) {
-        final String? subtitle = chat!.chat.value.getSubtitle();
-        if (subtitle != null) {
-          return Text(
-            subtitle,
-            style: fonts.bodySmall!.copyWith(color: style.colors.secondary),
-          );
-        }
-      }
-
-      return const SizedBox();
-    });
-  }
-}
-
-/// [Widget] which returns a [Chat.avatar] visual representation along with its
-/// manipulation buttons.
-class ChatAvatar extends StatelessWidget {
-  const ChatAvatar(
-    this.chat, {
-    super.key,
-    required this.avatar,
-    this.avatarKey,
-    this.pickAvatar,
-    this.deleteAvatar,
-  });
-
-  /// Reactive [Chat] with chat items.
-  final RxChat? chat;
-
-  /// [GlobalKey] of an [AvatarWidget] displayed used to open a [GalleryPopup].
-  final GlobalKey<State<StatefulWidget>>? avatarKey;
-
-<<<<<<< HEAD
-  /// Status of the [Chat.avatar] upload or removal.
-  final Rx<RxStatus> avatar;
-
-  /// Opens a file choose popup and updates the [Chat.avatar] with the selected
-  /// image, if any.
-  final Future<void> Function()? pickAvatar;
-
-  /// Resets the [Chat.avatar] to `null`.
-  final Future<void> Function()? deleteAvatar;
-
-  @override
-  Widget build(BuildContext context) {
-    final (style, fonts) = Theme.of(context).styles;
-
-    return Column(
-      children: [
-        Stack(
-          alignment: Alignment.center,
-          children: [
-            WidgetButton(
-              key: Key('ChatAvatar_${chat!.id}'),
-              onPressed: chat?.chat.value.avatar == null
-                  ? pickAvatar
-                  : () async {
-                      await GalleryPopup.show(
-                        context: context,
-                        gallery: GalleryPopup(
-                          initialKey: avatarKey,
-                          children: [
-                            GalleryItem.image(
-                              chat!.chat.value.avatar!.original.url,
-                              chat!.chat.value.id.val,
-                            ),
-                          ],
-                        ),
-                      );
-                    },
-              child: AvatarWidget.fromRxChat(
-                chat,
-                key: avatarKey,
-                radius: 100,
-              ),
-            ),
-            Positioned.fill(
-              child: Obx(() {
-                return AnimatedSwitcher(
-                  duration: 200.milliseconds,
-                  child: avatar.value.isLoading
-                      ? Container(
-                          width: 200,
-                          height: 200,
-                          decoration: BoxDecoration(
-                            shape: BoxShape.circle,
-                            color: style.colors.onBackgroundOpacity13,
-                          ),
-                          child: const Center(child: CustomProgressIndicator()),
-                        )
-                      : const SizedBox.shrink(),
-                );
-              }),
-            ),
-          ],
-        ),
-        const SizedBox(height: 5),
-        Row(
-          mainAxisSize: MainAxisSize.min,
-          children: [
-            WidgetButton(
-              key: const Key('UploadAvatar'),
-              onPressed: pickAvatar,
-              child: Text(
-                'btn_upload'.l10n,
-                style: fonts.bodySmall!.copyWith(color: style.colors.primary),
-              ),
-            ),
-            if (chat?.chat.value.avatar != null) ...[
-              Text(
-                'space_or_space'.l10n,
-                style: fonts.bodySmall!.copyWith(
-                  color: style.colors.onBackground,
-                ),
-              ),
-              WidgetButton(
-                key: const Key('DeleteAvatar'),
-                onPressed: deleteAvatar,
-                child: Text(
-                  'btn_delete'.l10n.toLowerCase(),
-                  style: fonts.bodySmall!.copyWith(color: style.colors.primary),
-                ),
-              ),
-            ],
-          ],
-        ),
-      ],
-    );
-  }
-}
-
-/// [Widget] which returns a [Chat.name] editable field.
-class ChatName extends StatelessWidget {
-  const ChatName(this.chat, this.name, {super.key});
-
-  /// Reactive [Chat] with chat items.
-  final RxChat? chat;
-
-  /// [Chat.name] field state.
-  final TextFieldState name;
-
-  @override
-  Widget build(BuildContext context) {
-    return Obx(() {
-      return _PaddingWidget(
-        ReactiveTextField(
-          key: const Key('RenameChatField'),
-          state: name,
-          label: chat?.chat.value.name == null
-              ? chat?.title.value
-              : 'label_name'.l10n,
-          hint: 'label_name_hint'.l10n,
-          onSuffixPressed: name.text.isEmpty
-              ? null
-              : () {
-                  PlatformUtils.copy(text: name.text);
-                  MessagePopup.success('label_copied'.l10n);
-                },
-          trailing: name.text.isEmpty
-              ? null
-              : Transform.translate(
-                  offset: const Offset(0, -1),
-                  child: Transform.scale(
-                    scale: 1.15,
-                    child: SvgImage.asset('assets/icons/copy.svg', height: 15),
-                  ),
-                ),
-        ),
-      );
-    });
-  }
-}
-
-/// [Widget] which returns a [Chat.directLink] editable field.
-class ChatLink extends StatelessWidget {
-  const ChatLink(this.chat, this.link, {super.key});
-
-  /// Reactive [Chat] with chat items.
-  final RxChat? chat;
-
-  /// [Chat.directLink] field state.
-  final TextFieldState link;
-
-  @override
-  Widget build(BuildContext context) {
-    final (style, fonts) = Theme.of(context).styles;
-
-    return Obx(() {
-      return Column(
-        crossAxisAlignment: CrossAxisAlignment.start,
-        mainAxisSize: MainAxisSize.min,
-        children: [
-          ReactiveTextField(
-            key: const Key('LinkField'),
-            state: link,
-            onSuffixPressed: link.isEmpty.value
-                ? null
-                : () {
-                    PlatformUtils.copy(
-                      text:
-                          '${Config.origin}${Routes.chatDirectLink}/${link.text}',
-                    );
-
-                    MessagePopup.success('label_copied'.l10n);
-                  },
-            trailing: link.isEmpty.value
-                ? null
-                : Transform.translate(
-                    offset: const Offset(0, -1),
-                    child: Transform.scale(
-                      scale: 1.15,
-                      child: SvgImage.asset(
-                        'assets/icons/copy.svg',
-                        height: 15,
-                      ),
-                    ),
-                  ),
-            label: '${Config.origin}/',
-          ),
-          Padding(
-            padding: const EdgeInsets.fromLTRB(24, 6, 24, 6),
-            child: Row(
-              children: [
-                RichText(
-                  text: TextSpan(
-                    children: [
-                      TextSpan(
-                        text: 'label_transition_count'.l10nfmt({
-                              'count':
-                                  chat?.chat.value.directLink?.usageCount ?? 0
-                            }) +
-                            'dot_space'.l10n,
-                        style: fonts.labelSmall!.copyWith(
-                          color: style.colors.secondary,
-                        ),
-                      ),
-                      TextSpan(
-                        text: 'label_details'.l10n,
-                        style: fonts.labelSmall!.copyWith(
-                          color: style.colors.primary,
-                        ),
-                        recognizer: TapGestureRecognizer()..onTap = () {},
-                      ),
-                    ],
-                  ),
-                ),
-              ],
-            ),
-          ),
-        ],
-      );
-    });
-  }
-}
-
-/// [Widget] which returns a list of [Chat.members].
-class ChatMembers extends StatelessWidget {
-  const ChatMembers(
-    this.id, {
-    super.key,
-    required this.removeChatCallMember,
-    required this.redialChatCallMember,
-    this.chat,
-    this.me,
-    this.removeChatMember,
-  });
-
-  /// Reactive [Chat] with chat items.
-  final RxChat? chat;
-
-  /// ID of the current user.
-  final UserId? me;
-
-  /// ID of the current chat.
-  final ChatId id;
-
-  /// Redials the [User] identified by its [userId].
-  final void Function(UserId userId) removeChatCallMember;
-
-  /// Removes the specified [User] from a [OngoingCall] happening in the
-  /// [chat].
-  final void Function(UserId userId) redialChatCallMember;
-
-  /// Opens a confirmation popup removing the provided [user].
-  final void Function()? removeChatMember;
-
-  @override
-  Widget build(BuildContext context) {
-    final (style, fonts) = Theme.of(context).styles;
-
-=======
-  /// Returns a list of [Chat.members].
-  Widget _members(ChatInfoController c, BuildContext context) {
->>>>>>> 1069b40a
-    return Obx(() {
-      final RxUser? rxMe = chat!.members[me];
-      final List<RxUser> members = [];
-
-      for (var u in chat!.members.entries) {
-        if (u.key != me) {
-          members.add(u.value);
-        }
-      }
-
-      if (rxMe != null) {
-        members.insert(0, rxMe);
-      }
-
-      return Column(
-        mainAxisSize: MainAxisSize.min,
-        children: [
-          BigButton(
-            key: const Key('AddMemberButton'),
-            leading: Icon(Icons.people, color: style.colors.primary),
-            title: Text('btn_add_member'.l10n),
-            onTap: () => AddChatMemberView.show(context, chatId: id),
-          ),
-          const SizedBox(height: 3),
-          ...members.map((e) {
-            final bool inCall = chat?.chat.value.ongoingCall?.members
-                    .any((u) => u.user.id == e.id) ==
-                true;
-
-            return ContactTile(
-              user: e,
-              darken: 0.05,
-              dense: true,
-              onTap: () => router.user(e.id, push: true),
-              trailing: [
-                if (e.id != me && chat?.chat.value.ongoingCall != null) ...[
-                  if (inCall)
-                    WidgetButton(
-                      key: const Key('Drop'),
-                      onPressed: () => removeChatCallMember(e.id),
-                      child: Container(
-                        height: 22,
-                        width: 22,
-                        decoration: BoxDecoration(
-                          color: style.colors.dangerColor,
-                          shape: BoxShape.circle,
-                        ),
-                        child: Center(
-                          child: SvgImage.asset(
-                            'assets/icons/call_end.svg',
-                            width: 22,
-                            height: 22,
-                          ),
-                        ),
-                      ),
-                    )
-                  else
-                    Material(
-                      color: style.colors.primary,
-                      type: MaterialType.circle,
-                      child: InkWell(
-                        onTap: () => redialChatCallMember(e.id),
-                        borderRadius: BorderRadius.circular(60),
-                        child: SizedBox(
-                          width: 22,
-                          height: 22,
-                          child: Center(
-                            child: SvgImage.asset(
-                              'assets/icons/audio_call_start.svg',
-                              width: 10,
-                              height: 10,
-                            ),
-                          ),
-                        ),
-                      ),
-                    ),
-                  const SizedBox(width: 12),
-                ],
-                if (e.id == me)
-                  WidgetButton(
-                    onPressed: () => removeChatMember,
-                    child: Text(
-                      'btn_leave'.l10n,
-                      style: fonts.labelLarge!.copyWith(
-                        color: style.colors.primary,
-                      ),
-                    ),
-                  )
-                else
-                  WidgetButton(
-                    key: const Key('DeleteMemberButton'),
-                    onPressed: () => removeChatMember,
-                    child: SvgImage.asset(
-                      'assets/icons/delete.svg',
-                      height: 14 * 1.5,
-                    ),
-                  ),
-                const SizedBox(width: 6),
-              ],
-            );
-          }),
-        ],
-      );
-    });
-  }
-}
-
-<<<<<<< HEAD
-/// [Widget] that displays a customizable button with a [leading] widget
-/// and a [title] widget.
-class BigButton extends StatelessWidget {
-  const BigButton({
-    super.key,
-    required this.title,
-    this.leading,
-    this.onTap,
-  });
-
-  /// [Widget] displayed before the title.
-  final Widget? leading;
-
-  /// Title [Widget] displayed in the button.
-  final Widget title;
-
-  /// Callback, called when the button is tapped.
-  final void Function()? onTap;
-
-  @override
-  Widget build(BuildContext context) {
-    final (style, fonts) = Theme.of(context).styles;
-
-    return SizedBox(
-      key: key,
-      height: 56,
-      child: Container(
-        decoration: BoxDecoration(
-          borderRadius: style.cardRadius,
-          border: style.cardBorder,
-          color: style.colors.transparent,
-        ),
-        child: Material(
-          type: MaterialType.card,
-          borderRadius: style.cardRadius,
-          color: style.cardColor.darken(0.05),
-          child: InkWell(
-            borderRadius: style.cardRadius,
-            onTap: onTap,
-            hoverColor: style.cardColor.darken(0.08),
-            child: Padding(
-              padding: const EdgeInsets.fromLTRB(12, 12, 12, 12),
-              child: Row(
-                children: [
-                  const SizedBox(width: 4),
-                  Expanded(
-                    child: DefaultTextStyle(
-                      overflow: TextOverflow.ellipsis,
-                      maxLines: 1,
-                      style: fonts.bodyMedium!.copyWith(
-                        color: style.colors.primary,
-                      ),
-                      child: title,
-                    ),
-                  ),
-                  if (leading != null) ...[
-                    const SizedBox(width: 12),
-                    leading!,
-                    const SizedBox(width: 4),
-                  ],
-                ],
-              ),
-            ),
-          ),
-=======
-  /// Returns the action buttons to do with this [Chat].
-  Widget _actions(ChatInfoController c, BuildContext context) {
-    return Column(
-      crossAxisAlignment: CrossAxisAlignment.start,
-      children: [
-        if (!c.isMonolog) ...[
-          ActionWidget(
-            onPressed: () {},
-            text: 'btn_add_to_contacts'.l10n,
-            trailing: SvgImage.asset('assets/icons/delete.svg', height: 14),
-          ),
-          const SizedBox(height: 10),
-        ],
-        if (!c.isLocal) ...[
-          Obx(
-            () {
-              final bool favorited =
-                  c.chat?.chat.value.favoritePosition != null;
-              return ActionWidget(
-                key: Key(
-                  favorited ? 'UnfavoriteChatButton' : 'FavoriteChatButton',
-                ),
-                onPressed: favorited ? c.unfavoriteChat : c.favoriteChat,
-                text: favorited
-                    ? 'btn_delete_from_favorites'.l10n
-                    : 'btn_add_to_favorites'.l10n,
-                trailing: SvgImage.asset('assets/icons/delete.svg', height: 14),
-              );
-            },
-          ),
-          const SizedBox(height: 10),
-        ],
-        if (!c.isMonolog) ...[
-          Obx(() {
-            final bool muted = c.chat?.chat.value.muted != null;
-            return ActionWidget(
-              onPressed: muted ? c.unmuteChat : c.muteChat,
-              text: muted ? 'btn_unmute_chat'.l10n : 'btn_mute_chat'.l10n,
-              trailing: muted
-                  ? SvgImage.asset(
-                      'assets/icons/btn_mute.svg',
-                      width: 18.68,
-                      height: 15,
-                    )
-                  : SvgImage.asset(
-                      'assets/icons/btn_unmute.svg',
-                      width: 17.86,
-                      height: 15,
-                    ),
-            );
-          }),
-          const SizedBox(height: 10),
-        ],
-        ActionWidget(
-          key: const Key('HideChatButton'),
-          onPressed: () => _hideChat(c, context),
-          text: 'btn_hide_chat'.l10n,
-          trailing: SvgImage.asset('assets/icons/delete.svg', height: 14),
-        ),
-        const SizedBox(height: 10),
-        ActionWidget(
-          key: const Key('ClearHistoryButton'),
-          onPressed: () => _clearChat(c, context),
-          text: 'btn_clear_history'.l10n,
-          trailing: SvgImage.asset('assets/icons/delete.svg', height: 14),
-        ),
-        if (!c.isMonolog) ...[
-          const SizedBox(height: 10),
-          ActionWidget(
-            onPressed: () => _leaveGroup(c, context),
-            text: 'btn_leave_group'.l10n,
-            trailing: SvgImage.asset('assets/icons/delete.svg', height: 14),
-          ),
-          const SizedBox(height: 10),
-          ActionWidget(
-            onPressed: () => _blacklistChat(c, context),
-            text: 'btn_block'.l10n,
-            trailing: SvgImage.asset('assets/icons/delete.svg', height: 14),
-          ),
-          const SizedBox(height: 10),
-          ActionWidget(
-            onPressed: () {},
-            text: 'btn_report'.l10n,
-            trailing: SvgImage.asset('assets/icons/delete.svg', height: 14),
-          )
-        ],
-      ],
-    );
-  }
-
-  /// Opens a confirmation popup removing the provided [user].
-  Future<void> _removeChatMember(
-    ChatInfoController c,
-    BuildContext context,
-    RxUser user,
-  ) async {
-    final Style style = Theme.of(context).extension<Style>()!;
-
-    if (c.me == user.id) {
-      await _leaveGroup(c, context);
-    } else {
-      final bool? result = await MessagePopup.alert(
-        'label_remove_member'.l10n,
-        description: [
-          TextSpan(text: 'alert_user_will_be_removed1'.l10n),
-          TextSpan(
-            text: user.user.value.name?.val ?? user.user.value.num.val,
-            style: TextStyle(color: style.colors.onBackground),
-          ),
-          TextSpan(text: 'alert_user_will_be_removed2'.l10n),
-        ],
-      );
-
-      if (result == true) {
-        await c.removeChatMember(user.id);
-      }
-    }
-  }
-
-  /// Opens a confirmation popup leaving this [Chat].
-  Future<void> _leaveGroup(ChatInfoController c, BuildContext context) async {
-    final bool? result = await MessagePopup.alert(
-      'label_leave_group'.l10n,
-      description: [TextSpan(text: 'alert_you_will_leave_group'.l10n)],
-    );
-
-    if (result == true) {
-      await c.removeChatMember(c.me!);
-    }
-  }
-
-  /// Opens a confirmation popup hiding this [Chat].
-  Future<void> _hideChat(ChatInfoController c, BuildContext context) async {
-    final Style style = Theme.of(context).extension<Style>()!;
-
-    final bool? result = await MessagePopup.alert(
-      'label_hide_chat'.l10n,
-      description: [
-        TextSpan(text: 'alert_chat_will_be_hidden1'.l10n),
-        TextSpan(
-          text: c.chat?.title.value,
-          style: TextStyle(color: style.colors.onBackground),
-        ),
-        TextSpan(text: 'alert_chat_will_be_hidden2'.l10n),
-      ],
-    );
-
-    if (result == true) {
-      await c.hideChat();
-    }
-  }
-
-  /// Opens a confirmation popup clearing this [Chat].
-  Future<void> _clearChat(ChatInfoController c, BuildContext context) async {
-    final Style style = Theme.of(context).extension<Style>()!;
-
-    final bool? result = await MessagePopup.alert(
-      'label_clear_history'.l10n,
-      description: [
-        TextSpan(text: 'alert_chat_will_be_cleared1'.l10n),
-        TextSpan(
-          text: c.chat?.title.value,
-          style: TextStyle(color: style.colors.onBackground),
-        ),
-        TextSpan(text: 'alert_chat_will_be_cleared2'.l10n),
-      ],
-    );
-
-    if (result == true) {
-      await c.clearChat();
-    }
-  }
-
-  /// Opens a confirmation popup blacklisting this [Chat].
-  Future<void> _blacklistChat(
-    ChatInfoController c,
-    BuildContext context,
-  ) async {
-    final Style style = Theme.of(context).extension<Style>()!;
-
-    final bool? result = await MessagePopup.alert(
-      'label_block'.l10n,
-      description: [
-        TextSpan(text: 'alert_chat_will_be_blocked1'.l10n),
-        TextSpan(
-          text: c.chat?.title.value,
-          style: TextStyle(color: style.colors.onBackground),
->>>>>>> 1069b40a
-        ),
-      ),
-    );
-  }
 }