--- conflicted
+++ resolved
@@ -310,80 +310,12 @@
           (e is LocalAttachment && !e.file.isImage && !e.file.isVideo));
     }).toList();
 
-<<<<<<< HEAD
     bool fromMe = msg.authorId == widget.me;
-    bool isRead = _isRead();
 
     Color color = widget.user?.user.value.id == widget.me
         ? const Color(0xFF63B4FF)
         : AvatarWidget.colors[(widget.user?.user.value.num.val.sum() ?? 3) %
             AvatarWidget.colors.length];
-=======
-      if (desc.isNotEmpty) {
-        content = Text(
-          desc.toString(),
-          style: style.boldBody,
-        );
-      }
-    } else if (item is ChatCall) {
-      String title = 'label_chat_call_ended'.l10n;
-      String? time;
-      bool isMissed = false;
-
-      if (item.finishReason == null && item.conversationStartedAt != null) {
-        title = 'label_chat_call_ongoing'.l10n;
-      } else if (item.finishReason != null) {
-        title = item.finishReason!.localizedString(_fromMe) ?? title;
-        isMissed = item.finishReason == ChatCallFinishReason.dropped ||
-            item.finishReason == ChatCallFinishReason.unanswered;
-        time = item.finishedAt!.val
-            .difference(item.conversationStartedAt!.val)
-            .localizedString();
-      } else {
-        title = item.authorId == widget.me
-            ? 'label_outgoing_call'.l10n
-            : 'label_incoming_call'.l10n;
-      }
-
-      content = Row(
-        mainAxisSize: MainAxisSize.min,
-        children: [
-          Padding(
-            padding: const EdgeInsets.fromLTRB(8, 0, 12, 0),
-            child: item.withVideo
-                ? SvgLoader.asset(
-                    'assets/icons/call_video${isMissed && !_fromMe ? '_red' : ''}.svg',
-                    height: 13,
-                  )
-                : SvgLoader.asset(
-                    'assets/icons/call_audio${isMissed && !_fromMe ? '_red' : ''}.svg',
-                    height: 15,
-                  ),
-          ),
-          Flexible(child: Text(title)),
-          if (time != null) ...[
-            const SizedBox(width: 9),
-            Padding(
-              padding: const EdgeInsets.only(bottom: 1),
-              child: Text(
-                time,
-                maxLines: 1,
-                overflow: TextOverflow.ellipsis,
-                style: style.boldBody,
-              ),
-            ),
-          ],
-        ],
-      );
-    } else if (item is ChatMemberInfo) {
-      // TODO: Implement `ChatMemberInfo`.
-      content = Text(item.action.toString(), style: style.boldBody);
-    } else if (item is ChatForward) {
-      content = Text('label_forwarded_message'.l10n, style: style.boldBody);
-    } else {
-      content = Text('err_unknown'.l10n, style: style.boldBody);
-    }
->>>>>>> 6966f929
 
     return _rounded(
       context,
@@ -394,13 +326,13 @@
             duration: const Duration(milliseconds: 500),
             decoration: BoxDecoration(
               color: fromMe
-                  ? isRead
+                  ? _isRead
                       ? style.myUserReadMessageColor
                       : style.myUserUnreadMessageColor
                   : style.messageColor,
               borderRadius: BorderRadius.circular(15),
               border: fromMe
-                  ? isRead
+                  ? _isRead
                       ? style.primaryBorder
                       : Border.all(
                           color: const Color(0xFFDAEDFF),
@@ -417,10 +349,10 @@
                       duration: const Duration(milliseconds: 500),
                       decoration: BoxDecoration(
                         color: e.authorId == widget.me
-                            ? isRead || !fromMe
+                            ? _isRead || !fromMe
                                 ? const Color.fromRGBO(219, 234, 253, 1)
                                 : const Color.fromRGBO(230, 241, 254, 1)
-                            : isRead || !fromMe
+                            : _isRead || !fromMe
                                 ? const Color.fromRGBO(249, 249, 249, 1)
                                 : const Color.fromRGBO(255, 255, 255, 1),
                         borderRadius: i == 0
@@ -432,7 +364,7 @@
                       ),
                       child: AnimatedOpacity(
                         duration: const Duration(milliseconds: 500),
-                        opacity: isRead || !fromMe ? 1 : 0.55,
+                        opacity: _isRead || !fromMe ? 1 : 0.55,
                         child: WidgetButton(
                           onPressed: () => widget.onRepliedTap?.call(e.id),
                           child: _repliedMessage(e),
@@ -462,7 +394,7 @@
                 if (text != null)
                   AnimatedOpacity(
                     duration: const Duration(milliseconds: 500),
-                    opacity: isRead || !fromMe ? 1 : 0.7,
+                    opacity: _isRead || !fromMe ? 1 : 0.7,
                     child: Padding(
                       padding: EdgeInsets.fromLTRB(
                         12,
@@ -481,7 +413,7 @@
                 if (files.isNotEmpty)
                   AnimatedOpacity(
                     duration: const Duration(milliseconds: 500),
-                    opacity: isRead || !fromMe ? 1 : 0.55,
+                    opacity: _isRead || !fromMe ? 1 : 0.55,
                     child: Padding(
                       padding: const EdgeInsets.fromLTRB(0, 4, 0, 4),
                       child: Column(
@@ -518,7 +450,7 @@
                     ),
                     child: AnimatedOpacity(
                       duration: const Duration(milliseconds: 500),
-                      opacity: isRead || !fromMe ? 1 : 0.55,
+                      opacity: _isRead || !fromMe ? 1 : 0.55,
                       child: media.length == 1
                           ? buildMediaAttachment(
                               media.first,
@@ -654,8 +586,6 @@
       const SizedBox(width: 8),
     ];
 
-    bool isRead = _isRead();
-
     return _rounded(
       context,
       Padding(
@@ -663,13 +593,13 @@
         child: AnimatedContainer(
           duration: const Duration(milliseconds: 500),
           decoration: BoxDecoration(
-            border: fromMe
-                ? isRead
+            border: _fromMe
+                ? _isRead
                     ? style.primaryBorder
                     : Border.all(color: const Color(0xFFDAEDFF), width: 0.5)
                 : style.secondaryBorder,
-            color: fromMe
-                ? isRead
+            color: _fromMe
+                ? _isRead
                     ? style.myUserReadMessageColor
                     : style.myUserUnreadMessageColor
                 : style.messageColor,
@@ -679,7 +609,7 @@
             borderRadius: BorderRadius.circular(15),
             child: AnimatedOpacity(
               duration: const Duration(milliseconds: 500),
-              opacity: isRead || !fromMe ? 1 : 0.55,
+              opacity: _isRead || !_fromMe ? 1 : 0.55,
               child: Padding(
                 padding: const EdgeInsets.fromLTRB(8, 10, 8, 10),
                 child: Row(mainAxisSize: MainAxisSize.min, children: subtitle),
@@ -901,11 +831,7 @@
       copyable = item.text?.val;
     }
 
-<<<<<<< HEAD
     bool fromMe = item.authorId == widget.me;
-    bool isRead = _isRead();
-=======
->>>>>>> 6966f929
     bool isSent = item.status.value == SendingStatus.sent;
 
     return SwipeableStatus(
@@ -920,12 +846,7 @@
       isSending: item.status.value == SendingStatus.sending,
       swipeable: Text(DateFormat.Hm().format(item.at.val.toLocal())),
       child: Row(
-<<<<<<< HEAD
         crossAxisAlignment: CrossAxisAlignment.start,
-=======
-        crossAxisAlignment:
-            _fromMe ? CrossAxisAlignment.end : CrossAxisAlignment.start,
->>>>>>> 6966f929
         mainAxisAlignment:
             _fromMe ? MainAxisAlignment.end : MainAxisAlignment.start,
         children: [
@@ -972,7 +893,6 @@
                   maxWidth: min(
                     550,
                     constraints.maxWidth * 0.84 +
-<<<<<<< HEAD
                         (fromMe ? SwipeableStatus.width : -10),
                   ),
                 ),
@@ -1014,40 +934,6 @@
                               'assets/icons/forward.svg',
                               width: 18.8,
                               height: 16,
-=======
-                        (_fromMe ? SwipeableStatus.width : 0),
-                  ),
-                ),
-                child: Padding(
-                  padding: const EdgeInsets.all(5),
-                  child: AnimatedOpacity(
-                    duration: const Duration(milliseconds: 500),
-                    opacity: _isRead
-                        ? 1
-                        : _fromMe
-                            ? 0.65
-                            : 0.8,
-                    child: Material(
-                      elevation: 6,
-                      shadowColor: const Color(0x33000000),
-                      borderRadius: BorderRadius.circular(15),
-                      child: ContextMenuRegion(
-                        preventContextMenu: false,
-                        alignment: _fromMe
-                            ? Alignment.bottomRight
-                            : Alignment.bottomLeft,
-                        actions: [
-                          if (copyable != null)
-                            ContextMenuButton(
-                              key: const Key('CopyButton'),
-                              label: 'btn_copy'.l10n,
-                              leading: SvgLoader.asset(
-                                'assets/icons/copy_small.svg',
-                                width: 14.82,
-                                height: 17,
-                              ),
-                              onPressed: () => widget.onCopy?.call(copyable!),
->>>>>>> 6966f929
                             ),
                             onPressed: () async {
                               await ChatForwardView.show(
@@ -1062,7 +948,7 @@
                             (item.at
                                     .add(ChatController.editMessageTimeout)
                                     .isAfter(PreciseDateTime.now()) ||
-                                !isRead))
+                                !_isRead))
                           ContextMenuButton(
                             key: const Key('EditButton'),
                             label: 'btn_edit'.l10n,
@@ -1071,7 +957,6 @@
                               width: 17,
                               height: 17,
                             ),
-<<<<<<< HEAD
                             onPressed: widget.onEdit,
                           ),
                         ContextMenuButton(
@@ -1085,51 +970,6 @@
                           onPressed: () async {
                             bool deletable =
                                 widget.item.value.authorId == widget.me &&
-=======
-                            if (item is ChatMessage || item is ChatForward)
-                              ContextMenuButton(
-                                key: const Key('ForwardButton'),
-                                label: 'btn_forward'.l10n,
-                                leading: SvgLoader.asset(
-                                  'assets/icons/forward.svg',
-                                  width: 18.8,
-                                  height: 16,
-                                ),
-                                onPressed: () async {
-                                  await ChatForwardView.show(
-                                    context,
-                                    widget.chat.value!.id,
-                                    [ChatItemQuote(item: item)],
-                                  );
-                                },
-                              ),
-                            if (item is ChatMessage &&
-                                _fromMe &&
-                                (item.at
-                                        .add(ChatController.editMessageTimeout)
-                                        .isAfter(PreciseDateTime.now()) ||
-                                    !_isRead))
-                              ContextMenuButton(
-                                key: const Key('EditButton'),
-                                label: 'btn_edit'.l10n,
-                                leading: SvgLoader.asset(
-                                  'assets/icons/edit.svg',
-                                  width: 17,
-                                  height: 17,
-                                ),
-                                onPressed: widget.onEdit,
-                              ),
-                            ContextMenuButton(
-                              key: const Key('Delete'),
-                              label: 'btn_delete'.l10n,
-                              leading: SvgLoader.asset(
-                                'assets/icons/delete_small.svg',
-                                width: 17.75,
-                                height: 17,
-                              ),
-                              onPressed: () async {
-                                bool deletable = _fromMe &&
->>>>>>> 6966f929
                                     !widget.chat.value!
                                         .isRead(widget.item.value, widget.me) &&
                                     (widget.item.value is ChatMessage);
@@ -1155,7 +995,6 @@
                                       'label_delete_for_everyone'.l10n,
                                       key: const Key('DeleteForAll'),
                                     ),
-<<<<<<< HEAD
                                   )
                               ],
                             );
@@ -1170,65 +1009,6 @@
                             'assets/icons/send_small.svg',
                             width: 18.37,
                             height: 16,
-=======
-                                    if (deletable)
-                                      ConfirmDialogVariant(
-                                        onProceed: widget.onDelete,
-                                        child: Text(
-                                          'label_delete_for_everyone'.l10n,
-                                          key: const Key('DeleteForAll'),
-                                        ),
-                                      )
-                                  ],
-                                );
-                              },
-                            ),
-                          ],
-                          if (item.status.value == SendingStatus.error) ...[
-                            ContextMenuButton(
-                              key: const Key('Resend'),
-                              label: 'btn_resend_message'.l10n,
-                              leading: SvgLoader.asset(
-                                'assets/icons/send_small.svg',
-                                width: 18.37,
-                                height: 16,
-                              ),
-                              onPressed: widget.onResend,
-                            ),
-                            ContextMenuButton(
-                              key: const Key('Delete'),
-                              label: 'btn_delete'.l10n,
-                              leading: SvgLoader.asset(
-                                'assets/icons/delete_small.svg',
-                                width: 17.75,
-                                height: 17,
-                              ),
-                              onPressed: () async {
-                                await ConfirmDialog.show(
-                                  context,
-                                  title: 'label_delete_message'.l10n,
-                                  variants: [
-                                    ConfirmDialogVariant(
-                                      onProceed: widget.onDelete,
-                                      child: Text(
-                                        'label_delete_for_everyone'.l10n,
-                                        key: const Key('DeleteForAll'),
-                                      ),
-                                    )
-                                  ],
-                                );
-                              },
-                            ),
-                          ],
-                        ],
-                        child: Container(
-                          padding: const EdgeInsets.all(8),
-                          decoration: BoxDecoration(
-                            color: _fromMe
-                                ? const Color(0xFFDCE9FD)
-                                : const Color(0xFFFFFFFF),
-                            borderRadius: BorderRadius.circular(15),
->>>>>>> 6966f929
                           ),
                           onPressed: widget.onResend,
                         ),
@@ -1267,26 +1047,6 @@
         ],
       ),
     );
-  }
-
-  /// Returns indicator whether [ChatItemWidget.item] is read.
-  bool _isRead() {
-    bool fromMe = widget.item.value.authorId == widget.me;
-    bool isRead = false;
-    if (fromMe) {
-      isRead = widget.chat.value?.lastReads.firstWhereOrNull((e) =>
-              e.memberId != widget.me &&
-              !e.at.isBefore(widget.item.value.at)) !=
-          null;
-    } else {
-      isRead = widget.chat.value?.lastReads
-              .firstWhereOrNull((e) => e.memberId == widget.me)
-              ?.at
-              .isBefore(widget.item.value.at) ==
-          false;
-    }
-
-    return isRead;
   }
 
   /// Populates the [_galleryKeys] from the provided [ChatMessage.attachments].
