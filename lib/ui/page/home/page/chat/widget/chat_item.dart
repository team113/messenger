// Copyright © 2022 IT ENGINEERING MANAGEMENT INC, <https://github.com/team113>
//
// This program is free software: you can redistribute it and/or modify it under
// the terms of the GNU Affero General Public License v3.0 as published by the
// Free Software Foundation, either version 3 of the License, or (at your
// option) any later version.
//
// This program is distributed in the hope that it will be useful, but WITHOUT
// ANY WARRANTY; without even the implied warranty of MERCHANTABILITY or FITNESS
// FOR A PARTICULAR PURPOSE. See the GNU Affero General Public License v3.0 for
// more details.
//
// You should have received a copy of the GNU Affero General Public License v3.0
// along with this program. If not, see
// <https://www.gnu.org/licenses/agpl-3.0.html>.

import 'dart:async';
import 'dart:math';

import 'package:collection/collection.dart';
import 'package:flutter/material.dart';
import 'package:get/get.dart';
import 'package:intl/intl.dart';

import '../controller.dart'
    show
        ChatCallFinishReasonL10n,
        ChatController,
        FileAttachmentIsVideo,
        SelectionItem;
import '/api/backend/schema.dart' show ChatCallFinishReason;
import '/config.dart';
import '/domain/model/attachment.dart';
import '/domain/model/chat.dart';
import '/domain/model/chat_call.dart';
import '/domain/model/chat_item.dart';
import '/domain/model/chat_item_quote.dart';
import '/domain/model/precise_date_time/precise_date_time.dart';
import '/domain/model/sending_status.dart';
import '/domain/model/user.dart';
import '/domain/repository/user.dart';
import '/l10n/l10n.dart';
import '/routes.dart';
import '/themes.dart';
import '/ui/page/home/page/chat/forward/view.dart';
import '/ui/page/home/widget/avatar.dart';
import '/ui/page/home/widget/gallery_popup.dart';
import '/ui/widget/animated_delayed_switcher.dart';
import '/ui/widget/animations.dart';
import '/ui/widget/context_menu/menu.dart';
import '/ui/widget/context_menu/region.dart';
import '/ui/widget/svg/svg.dart';
import 'custom_selection_text.dart';
import 'swipeable_status.dart';
import 'video_thumbnail/video_thumbnail.dart';

/// [ChatItem] visual representation.
class ChatItemWidget extends StatefulWidget {
  const ChatItemWidget({
    Key? key,
    required this.controller,
    required this.position,
    required this.chat,
    required this.item,
    required this.me,
    this.user,
    this.getUser,
    this.onJoinCall,
    this.animation,
    this.onHide,
    this.onDelete,
    this.onReply,
    this.onEdit,
    this.onCopy,
    this.onGallery,
    this.onRepliedTap,
    this.onForwardedTap,
    this.onResend,
  }) : super(key: key);

  /// Controller for writing selected text.
  final ChatController controller;

  /// Message position.
  final int position;

  /// Reactive value of a [ChatItem] to display.
  final Rx<ChatItem> item;

  /// Reactive value of a [Chat] this [item] is posted in.
  final Rx<Chat?> chat;

  /// [UserId] of the authenticated [MyUser].
  final UserId me;

  /// [User] posted this [item].
  final RxUser? user;

  /// Callback, called when a [RxUser] identified by the provided [UserId] is
  /// required.
  final Future<RxUser?> Function(UserId userId)? getUser;

  /// Callback, called when a hide action of this [ChatItem] is triggered.
  final Function()? onHide;

  /// Callback, called when a delete action of this [ChatItem] is triggered.
  final Function()? onDelete;

  /// Callback, called when join call button is pressed.
  final Function()? onJoinCall;

  /// Callback, called when a reply action of this [ChatItem] is triggered.
  final Function()? onReply;

  /// Callback, called when an edit action of this [ChatItem] is triggered.
  final Function()? onEdit;

  /// Callback, called when a copy action of this [ChatItem] is triggered.
  final Function(String text)? onCopy;

  /// Optional animation that controls a [SwipeableStatus].
  final AnimationController? animation;

  /// Callback, called when a gallery list is required.
  ///
  /// If not specified, then only media in this [item] will be in a gallery.
  final List<Attachment> Function()? onGallery;

  /// Callback, called when a replied message of this [ChatItem] is tapped.
  final Function(ChatItemId)? onRepliedTap;

  /// Callback, called when a forwarded message of this [ChatItem] is tapped.
  final Function(ChatItemId, ChatId)? onForwardedTap;

  /// Callback, called when a resend action of this [ChatItem] is triggered.
  final Function()? onResend;

  @override
  State<ChatItemWidget> createState() => _ChatItemWidgetState();
}

/// State of a [ChatItemWidget] used to update an active call [Timer].
class _ChatItemWidgetState extends State<ChatItemWidget> {
  /// [Timer] rebuilding this widget every second if the [widget.item]
  /// represents an ongoing [ChatCall].
  Timer? _ongoingCallTimer;

  /// [GlobalKey]s of [Attachment]s used to animate a [GalleryPopup] from/to
  /// corresponding [Widget].
  List<GlobalKey> _galleryKeys = [];

  @override
  void initState() {
    _populateGlobalKeys(widget.item.value);
    super.initState();
  }

  @override
  void dispose() {
    _ongoingCallTimer?.cancel();
    _ongoingCallTimer = null;
    super.dispose();
  }

  @override
  void didUpdateWidget(covariant ChatItemWidget oldWidget) {
    if (oldWidget.item != widget.item) {
      if (widget.item.value is ChatMessage) {
        var msg = widget.item.value as ChatMessage;

        bool needsUpdate = true;
        if (oldWidget.item is ChatMessage) {
          needsUpdate = msg.attachments.length !=
              (oldWidget.item as ChatMessage).attachments.length;
        }

        if (needsUpdate) {
          _populateGlobalKeys(msg);
        }
      }
    }

    super.didUpdateWidget(oldWidget);
  }

  @override
  Widget build(BuildContext context) {
    return Obx(() {
      if (widget.item.value is ChatMessage) {
        return _renderAsChatMessage(context);
      } else if (widget.item.value is ChatForward) {
        return _renderAsChatForward(context);
      } else if (widget.item.value is ChatCall) {
        return _renderAsChatCall(context);
      } else if (widget.item.value is ChatMemberInfo) {
        return _renderAsChatMemberInfo();
      }
      throw UnimplementedError('Unknown ChatItem ${widget.item.value}');
    });
  }

  /// Renders [widget.item] as [ChatMemberInfo].
  Widget _renderAsChatMemberInfo() {
    var message = widget.item.value as ChatMemberInfo;
    return Padding(
      padding: const EdgeInsets.symmetric(vertical: 8.0),
      child: Center(
        child: SelectionContainer.disabled(child: Text('${message.action}')),
      ),
    );
  }

  /// Renders [widget.item] as [ChatForward].
  Widget _renderAsChatForward(BuildContext context) {
<<<<<<< HEAD
    return _rounded(
      context,
      SelectionContainer.disabled(child: Text('label_forwarded_message'.l10n)),
=======
    ChatForward msg = widget.item.value as ChatForward;
    ChatItem item = msg.item;

    Style style = Theme.of(context).extension<Style>()!;

    Widget? content;
    List<Widget> additional = [];

    if (item is ChatMessage) {
      var desc = StringBuffer();

      if (item.text != null) {
        desc.write(item.text!.val);
      }

      if (item.attachments.isNotEmpty) {
        List<Attachment> media = item.attachments
            .where((e) =>
                e is ImageAttachment ||
                (e is FileAttachment && e.isVideo) ||
                (e is LocalAttachment && (e.file.isImage || e.file.isVideo)))
            .toList();

        List<Attachment> files = item.attachments
            .where((e) =>
                (e is FileAttachment && !e.isVideo) ||
                (e is LocalAttachment && !e.file.isImage && !e.file.isVideo))
            .toList();

        if (media.isNotEmpty || files.isNotEmpty) {
          additional = [
            ...media.mapIndexed((i, e) => _mediaAttachment(i, e, media)),
            if (media.isNotEmpty && files.isNotEmpty) const SizedBox(height: 6),
            ...files.map(_fileAttachment),
          ];
        }
      }

      if (desc.isNotEmpty) {
        content = Text(
          desc.toString(),
          style: style.boldBody,
        );
      }
    } else if (item is ChatCall) {
      String title = 'label_chat_call_ended'.l10n;
      String? time;
      bool fromMe = widget.me == item.authorId;
      bool isMissed = false;

      if (item.finishReason == null && item.conversationStartedAt != null) {
        title = 'label_chat_call_ongoing'.l10n;
      } else if (item.finishReason != null) {
        title = item.finishReason!.localizedString(fromMe) ?? title;
        isMissed = item.finishReason == ChatCallFinishReason.dropped ||
            item.finishReason == ChatCallFinishReason.unanswered;
        time = item.finishedAt!.val
            .difference(item.conversationStartedAt!.val)
            .localizedString();
      } else {
        title = item.authorId == widget.me
            ? 'label_outgoing_call'.l10n
            : 'label_incoming_call'.l10n;
      }

      content = Row(
        mainAxisSize: MainAxisSize.min,
        children: [
          Padding(
            padding: const EdgeInsets.fromLTRB(8, 0, 12, 0),
            child: item.withVideo
                ? SvgLoader.asset(
                    'assets/icons/call_video${isMissed && !fromMe ? '_red' : ''}.svg',
                    height: 13,
                  )
                : SvgLoader.asset(
                    'assets/icons/call_audio${isMissed && !fromMe ? '_red' : ''}.svg',
                    height: 15,
                  ),
          ),
          Flexible(child: Text(title)),
          if (time != null) ...[
            const SizedBox(width: 9),
            Padding(
              padding: const EdgeInsets.only(bottom: 1),
              child: Text(
                time,
                maxLines: 1,
                overflow: TextOverflow.ellipsis,
                style: style.boldBody,
              ),
            ),
          ],
        ],
      );
    } else if (item is ChatMemberInfo) {
      // TODO: Implement `ChatMemberInfo`.
      content = Text(item.action.toString(), style: style.boldBody);
    } else if (item is ChatForward) {
      content = Text('label_forwarded_message'.l10n, style: style.boldBody);
    } else {
      content = Text('err_unknown'.l10n, style: style.boldBody);
    }

    return _rounded(
      context,
      InkWell(
        onTap: () => widget.onForwardedTap?.call(msg.item.id, msg.item.chatId),
        child: FutureBuilder<RxUser?>(
          key: Key('FutureBuilder_${item.id}'),
          future: widget.getUser?.call(item.authorId),
          builder: (context, snapshot) {
            Color color = snapshot.data?.user.value.id == widget.me
                ? const Color(0xFF63B4FF)
                : AvatarWidget.colors[
                    (snapshot.data?.user.value.num.val.sum() ?? 3) %
                        AvatarWidget.colors.length];

            return Row(
              key: Key('Row_${item.id}'),
              mainAxisSize: MainAxisSize.min,
              crossAxisAlignment: CrossAxisAlignment.center,
              children: [
                const SizedBox(width: 12),
                Icon(Icons.reply, size: 26, color: color),
                const SizedBox(width: 12),
                Flexible(
                  child: Container(
                    decoration: BoxDecoration(
                      border: Border(left: BorderSide(width: 2, color: color)),
                    ),
                    margin: const EdgeInsets.fromLTRB(0, 8, 12, 8),
                    padding: const EdgeInsets.only(left: 8),
                    child: Column(
                      mainAxisSize: MainAxisSize.min,
                      crossAxisAlignment: CrossAxisAlignment.start,
                      children: [
                        if (snapshot.data?.user.value != null)
                          Text(
                            snapshot.data?.user.value.name?.val ??
                                snapshot.data?.user.value.num.val ??
                                '...',
                            style: style.boldBody.copyWith(color: color),
                          ),
                        if (content != null) ...[
                          const SizedBox(height: 2),
                          content,
                        ],
                        if (additional.isNotEmpty) ...[
                          const SizedBox(height: 4),
                          Column(
                            mainAxisSize: MainAxisSize.min,
                            crossAxisAlignment: msg.authorId == widget.me
                                ? CrossAxisAlignment.end
                                : CrossAxisAlignment.start,
                            children: additional,
                          ),
                        ],
                      ],
                    ),
                  ),
                ),
              ],
            );
          },
        ),
      ),
>>>>>>> 52e40017
    );
  }

  /// Renders [widget.item] as [ChatMessage].
  Widget _renderAsChatMessage(BuildContext context) {
    var msg = widget.item.value as ChatMessage;

    List<Attachment> media = msg.attachments
        .where((e) =>
            e is ImageAttachment ||
            (e is FileAttachment && e.isVideo) ||
            (e is LocalAttachment && (e.file.isImage || e.file.isVideo)))
        .toList();

    List<Attachment> files = msg.attachments
        .where((e) =>
            (e is FileAttachment && !e.isVideo) ||
            (e is LocalAttachment && !e.file.isImage && !e.file.isVideo))
        .toList();

    return _rounded(
      context,
      Column(
        key: const Key('ChatMessage'),
        crossAxisAlignment: CrossAxisAlignment.start,
        children: [
<<<<<<< HEAD
          if (msg.text != null)
            CustomSelectionText(
              controller: widget.controller,
              type: SelectionItem.message,
              position: widget.position,
              child: Text(msg.text!.val),
            ),
=======
          if (msg.repliesTo != null) ...[
            InkWell(
              onTap: () => widget.onRepliedTap?.call(msg.repliesTo!.id),
              child: _repliedMessage(msg.repliesTo!),
            ),
            if (msg.text != null) const SizedBox(height: 5),
          ],
          if (msg.text != null) Text(msg.text!.val),
>>>>>>> 52e40017
          if (msg.text != null && msg.attachments.isNotEmpty)
            const SizedBox(height: 5),
          if (media.isNotEmpty)
            Column(
              crossAxisAlignment: msg.authorId == widget.me
                  ? CrossAxisAlignment.end
                  : CrossAxisAlignment.start,
              children: media
                  .mapIndexed((i, e) => _mediaAttachment(i, e, media))
                  .toList(),
            ),
          if (media.isNotEmpty && files.isNotEmpty) const SizedBox(height: 6),
<<<<<<< HEAD
          ...files.map(
            (e) {
              bool isLocal = e is LocalAttachment;
              return Padding(
                padding: const EdgeInsets.fromLTRB(2, 6, 2, 6),
                child: InkWell(
                  onTap: () => throw UnimplementedError(),
                  child: Row(
                    mainAxisSize: MainAxisSize.min,
                    crossAxisAlignment: CrossAxisAlignment.end,
                    children: [
                      Padding(
                        key: Key('AttachmentStatus_${e.id}'),
                        padding: const EdgeInsets.fromLTRB(5, 2, 10, 0),
                        child: isLocal
                            ? ElasticAnimatedSwitcher(
                                child: e.status.value == SendingStatus.sent
                                    ? const Icon(
                                        Icons.check_circle,
                                        key: Key('Sent'),
                                        size: 18,
                                        color: Colors.green,
                                      )
                                    : e.status.value == SendingStatus.sending
                                        ? SizedBox.square(
                                            key: const Key('Sending'),
                                            dimension: 18,
                                            child: CircularProgressIndicator(
                                              value: e.progress.value,
                                              backgroundColor: Colors.white,
                                              strokeWidth: 5,
                                            ),
                                          )
                                        : const Icon(
                                            Icons.error_outline,
                                            key: Key('Error'),
                                            size: 18,
                                            color: Colors.red,
                                          ),
                              )
                            : const Icon(
                                Icons.attach_file,
                                key: Key('Sent'),
                                size: 18,
                                color: Colors.blue,
                              ),
                      ),
                      Flexible(
                        child: SelectionContainer.disabled(
                          child: Text(
                            e.filename,
                            maxLines: 1,
                            overflow: TextOverflow.ellipsis,
                          ),
                        ),
                      ),
                      const SizedBox(width: 10),
                      Padding(
                        padding: const EdgeInsets.only(bottom: 1),
                        child: SelectionContainer.disabled(
                          child: Text(
                            '${e.size ~/ 1024} KB',
                            style: const TextStyle(
                              color: Color(0xFF888888),
                              fontSize: 13,
                            ),
                            maxLines: 1,
                          ),
                        ),
                      ),
                    ],
                  ),
                ),
              );
            },
          ),
          if (msg.repliesTo != null) ...[
            if (msg.text != null || msg.attachments.isNotEmpty)
              const SizedBox(height: 5),
            InkWell(
              onTap: () => widget.onRepliedTap?.call(msg.repliesTo!.id),
              child: Row(
                mainAxisSize: MainAxisSize.min,
                mainAxisAlignment: MainAxisAlignment.center,
                children: [
                  Container(height: 18, width: 2, color: Colors.blue),
                  const SizedBox(width: 4),
                  Flexible(child: _repliedMessage(msg.repliesTo!)),
                ],
              ),
            ),
          ],
=======
          ...files.map(_fileAttachment),
>>>>>>> 52e40017
        ],
      ),
    );
  }

  /// Renders the [widget.item] as a [ChatCall].
  Widget _renderAsChatCall(BuildContext context) {
    var message = widget.item.value as ChatCall;
    bool isOngoing =
        message.finishReason == null && message.conversationStartedAt != null;

    if (isOngoing) {
      _ongoingCallTimer ??= Timer.periodic(1.seconds, (_) {
        if (mounted) {
          setState(() {});
        }
      });
    } else {
      _ongoingCallTimer?.cancel();
    }

    List<Widget>? subtitle;
    bool fromMe = widget.me == message.authorId;
    bool isMissed = false;

    String title = 'label_chat_call_ended'.l10n;
    String? time;

    if (isOngoing) {
      title = 'label_chat_call_ongoing'.l10n;
      time = message.conversationStartedAt!.val
          .difference(DateTime.now())
          .localizedString();
    } else if (message.finishReason != null) {
      title = message.finishReason!.localizedString(fromMe) ?? title;
      isMissed = (message.finishReason == ChatCallFinishReason.dropped) ||
          (message.finishReason == ChatCallFinishReason.unanswered);

      if (message.finishedAt != null && message.conversationStartedAt != null) {
        time = message.finishedAt!.val
            .difference(message.conversationStartedAt!.val)
            .localizedString();
      }
    } else {
      title = message.authorId == widget.me
          ? 'label_outgoing_call'.l10n
          : 'label_incoming_call'.l10n;
    }

    subtitle = [
      Padding(
        padding: const EdgeInsets.fromLTRB(8, 0, 12, 0),
        child: message.withVideo
            ? SvgLoader.asset(
                'assets/icons/call_video${isMissed && !fromMe ? '_red' : ''}.svg',
                height: 13,
              )
            : SvgLoader.asset(
                'assets/icons/call_audio${isMissed && !fromMe ? '_red' : ''}.svg',
                height: 15,
              ),
      ),
      Flexible(
        child: AnimatedSize(
          duration: const Duration(milliseconds: 400),
          child: Column(
            mainAxisSize: MainAxisSize.min,
            crossAxisAlignment: CrossAxisAlignment.start,
            children: [
              Row(
                mainAxisSize: MainAxisSize.min,
                crossAxisAlignment: CrossAxisAlignment.end,
                children: [
                  Flexible(
                    child: CustomSelectionText(
                      controller: widget.controller,
                      type: SelectionItem.message,
                      position: widget.position,
                      child: Text(
                        title,
                        maxLines: 1,
                        overflow: TextOverflow.ellipsis,
                      ),
                    ),
                  ),
                  if (time != null) ...[
                    const SizedBox(width: 9),
                    Padding(
                      padding: const EdgeInsets.only(bottom: 1),
                      child: SelectionContainer.disabled(
                        child: Text(
                          time,
                          maxLines: 1,
                          overflow: TextOverflow.ellipsis,
                          style: const TextStyle(
                              color: Color(0xFF888888), fontSize: 13),
                        ),
                      ),
                    ),
                  ],
                ],
              ),
            ],
          ),
        ),
      ),
      const SizedBox(width: 8),
    ];

    return _rounded(
      context,
      Row(mainAxisSize: MainAxisSize.min, children: subtitle),
    );
  }

  /// Renders the provided [item] as a replied message.
  Widget _repliedMessage(ChatItem item) {
    Style style = Theme.of(context).extension<Style>()!;

    Widget? content;
    List<Widget> additional = [];

    if (item is ChatMessage) {
      var desc = StringBuffer();

      if (item.text != null) {
        desc.write(item.text!.val);
      }

<<<<<<< HEAD
      return SelectionContainer.disabled(
        child: Text(
          desc.toString(),
          maxLines: 1,
          overflow: TextOverflow.ellipsis,
        ),
      );
=======
      if (item.attachments.isNotEmpty) {
        additional = item.attachments.map((a) {
          ImageAttachment? image = a is ImageAttachment ? a : null;
          return Container(
            margin: const EdgeInsets.only(right: 2),
            decoration: BoxDecoration(
              color: const Color(0xFFE7E7E7),
              borderRadius: BorderRadius.circular(8),
              image: image == null
                  ? null
                  : DecorationImage(
                      image: NetworkImage('${Config.url}/files${image.medium}'),
                      fit: BoxFit.cover,
                    ),
            ),
            width: 50,
            height: 50,
            child: image == null ? const Icon(Icons.file_copy, size: 16) : null,
          );
        }).toList();
      }

      if (desc.isNotEmpty) {
        content = Text(
          desc.toString(),
          style: style.boldBody,
        );
      }
>>>>>>> 52e40017
    } else if (item is ChatCall) {
      String title = 'label_chat_call_ended'.l10n;
      String? time;
      bool fromMe = widget.me == item.authorId;
      bool isMissed = false;

      if (item.finishReason == null && item.conversationStartedAt != null) {
        title = 'label_chat_call_ongoing'.l10n;
      } else if (item.finishReason != null) {
        title = item.finishReason!.localizedString(fromMe) ?? title;
        isMissed = item.finishReason == ChatCallFinishReason.dropped ||
            item.finishReason == ChatCallFinishReason.unanswered;
        time = item.finishedAt!.val
            .difference(item.conversationStartedAt!.val)
            .localizedString();
      } else {
        title = item.authorId == widget.me
            ? 'label_outgoing_call'.l10n
            : 'label_incoming_call'.l10n;
      }

      content = Row(
        mainAxisSize: MainAxisSize.min,
        children: [
          Padding(
            padding: const EdgeInsets.fromLTRB(8, 0, 12, 0),
            child: item.withVideo
                ? SvgLoader.asset(
                    'assets/icons/call_video${isMissed && !fromMe ? '_red' : ''}.svg',
                    height: 13,
                  )
                : SvgLoader.asset(
                    'assets/icons/call_audio${isMissed && !fromMe ? '_red' : ''}.svg',
                    height: 15,
                  ),
          ),
          Flexible(
            child: SelectionContainer.disabled(child: Text(title)),
          ),
          if (time != null) ...[
            const SizedBox(width: 9),
            Padding(
              padding: const EdgeInsets.only(bottom: 1),
<<<<<<< HEAD
              child: SelectionContainer.disabled(
                child: Text(
                  time,
                  maxLines: 1,
                  overflow: TextOverflow.ellipsis,
                  style:
                      const TextStyle(color: Color(0xFF888888), fontSize: 13),
                ),
=======
              child: Text(
                time,
                maxLines: 1,
                overflow: TextOverflow.ellipsis,
                style: style.boldBody,
>>>>>>> 52e40017
              ),
            ),
          ],
        ],
      );
    } else if (item is ChatMemberInfo) {
      // TODO: Implement `ChatMemberInfo`.
<<<<<<< HEAD
      return SelectionContainer.disabled(child: Text(item.action.toString()));
    } else if (item is ChatForward) {
      // TODO: Implement `ChatForward`.
      return const SelectionContainer.disabled(
        child: Text('Forwarded message'),
      );
    }

    return SelectionContainer.disabled(child: Text('err_unknown'.l10n));
=======
      content = Text(item.action.toString(), style: style.boldBody);
    } else if (item is ChatForward) {
      // TODO: Implement `ChatForward`.
      content = Text('label_forwarded_message'.l10n, style: style.boldBody);
    } else {
      content = Text('err_unknown'.l10n, style: style.boldBody);
    }

    return FutureBuilder<RxUser?>(
      key: Key('FutureBuilder_${item.id}'),
      future: widget.getUser?.call(item.authorId),
      builder: (context, snapshot) {
        Color color = snapshot.data?.user.value.id == widget.me
            ? const Color(0xFF63B4FF)
            : AvatarWidget.colors[
                (snapshot.data?.user.value.num.val.sum() ?? 3) %
                    AvatarWidget.colors.length];

        return Row(
          key: Key('Row_${item.id}'),
          mainAxisSize: MainAxisSize.min,
          crossAxisAlignment: CrossAxisAlignment.center,
          children: [
            const SizedBox(width: 12),
            Flexible(
              child: Container(
                decoration: BoxDecoration(
                  border: Border(left: BorderSide(width: 2, color: color)),
                ),
                margin: const EdgeInsets.fromLTRB(0, 8, 12, 8),
                padding: const EdgeInsets.only(left: 8),
                child: Column(
                  mainAxisSize: MainAxisSize.min,
                  crossAxisAlignment: CrossAxisAlignment.start,
                  children: [
                    if (snapshot.data?.user.value != null)
                      Text(
                        snapshot.data?.user.value.name?.val ??
                            snapshot.data?.user.value.num.val ??
                            '...',
                        style: style.boldBody.copyWith(color: color),
                      ),
                    if (content != null) ...[
                      const SizedBox(height: 2),
                      DefaultTextStyle.merge(
                        maxLines: 1,
                        overflow: TextOverflow.ellipsis,
                        child: content,
                      )
                    ],
                    if (additional.isNotEmpty) ...[
                      const SizedBox(height: 4),
                      Row(mainAxisSize: MainAxisSize.min, children: additional),
                    ],
                  ],
                ),
              ),
            ),
          ],
        );
      },
    );
  }

  /// Returns visual representation of the provided media-[Attachment].
  Widget _mediaAttachment(int i, Attachment e, List<Attachment> media) {
    bool isLocal = e is LocalAttachment;

    bool isVideo;
    if (isLocal) {
      isVideo = e.file.isVideo;
    } else {
      isVideo = e is FileAttachment;
    }

    return Padding(
      padding: const EdgeInsets.fromLTRB(8, 8, 8, 8),
      child: GestureDetector(
        behavior: HitTestBehavior.translucent,
        onTap: isLocal
            ? null
            : () {
                List<Attachment> attachments =
                    widget.onGallery?.call() ?? media;

                int initial = attachments.indexOf(e);
                if (initial == -1) {
                  initial = 0;
                }

                List<GalleryItem> gallery = [];
                for (var o in attachments) {
                  var link = '${Config.url}/files${o.original}';
                  if (o is FileAttachment) {
                    gallery.add(GalleryItem.video(link));
                  } else if (o is ImageAttachment) {
                    gallery.add(GalleryItem.image(link));
                  }
                }

                GalleryPopup.show(
                  context: context,
                  gallery: GalleryPopup(
                    children: gallery,
                    initial: initial,
                    initialKey: _galleryKeys[i],
                  ),
                );
              },
        child: Stack(
          alignment: Alignment.center,
          children: [
            isVideo
                ? Stack(
                    alignment: Alignment.center,
                    children: [
                      isLocal
                          ? e.file.bytes == null
                              ? const CircularProgressIndicator()
                              : VideoThumbnail.bytes(
                                  key: _galleryKeys[i],
                                  bytes: e.file.bytes!,
                                  height: 300,
                                )
                          : VideoThumbnail.path(
                              key: _galleryKeys[i],
                              path: '${Config.url}/files${e.original}',
                              height: 300,
                            ),
                      Container(
                        width: 60,
                        height: 60,
                        decoration: const BoxDecoration(
                          shape: BoxShape.circle,
                          color: Color(0x80000000),
                        ),
                        child: const Icon(
                          Icons.play_arrow,
                          color: Colors.white,
                          size: 48,
                        ),
                      ),
                    ],
                  )
                : isLocal
                    ? e.file.bytes == null
                        ? const CircularProgressIndicator()
                        : Image.memory(
                            e.file.bytes!,
                            key: _galleryKeys[i],
                            fit: BoxFit.cover,
                            height: 300,
                          )
                    : Container(
                        key: const Key('SentImage'),
                        child: Image.network(
                          '${Config.url}/files${e.original}',
                          key: _galleryKeys[i],
                          fit: BoxFit.cover,
                          height: 300,
                          errorBuilder: (_, __, ___) => const SizedBox(
                            width: 300.0,
                            height: 300.0,
                            child: Center(
                              child: Icon(Icons.error, color: Colors.red),
                            ),
                          ),
                        ),
                      ),
            ElasticAnimatedSwitcher(
              key: Key('AttachmentStatus_${e.id}'),
              child:
                  !isLocal || (isLocal && e.status.value == SendingStatus.sent)
                      ? Container(key: const Key('Sent'))
                      : e.status.value == SendingStatus.sending
                          ? CircularProgressIndicator(
                              key: const Key('Sending'),
                              value: e.progress.value,
                              backgroundColor: Colors.white,
                              strokeWidth: 10,
                            )
                          : const Icon(
                              Icons.error,
                              key: Key('Error'),
                              size: 48,
                              color: Colors.red,
                            ),
            )
          ],
        ),
      ),
    );
  }

  /// Returns visual representation of the provided file-[Attachment].
  Widget _fileAttachment(Attachment e) {
    bool isLocal = e is LocalAttachment;
    return Padding(
      padding: const EdgeInsets.fromLTRB(2, 6, 2, 6),
      child: InkWell(
        onTap: () => throw UnimplementedError(),
        child: Row(
          mainAxisSize: MainAxisSize.min,
          crossAxisAlignment: CrossAxisAlignment.end,
          children: [
            Padding(
              key: Key('AttachmentStatus_${e.id}'),
              padding: const EdgeInsets.fromLTRB(5, 2, 10, 0),
              child: isLocal
                  ? ElasticAnimatedSwitcher(
                      child: e.status.value == SendingStatus.sent
                          ? const Icon(
                              Icons.check_circle,
                              key: Key('Sent'),
                              size: 18,
                              color: Colors.green,
                            )
                          : e.status.value == SendingStatus.sending
                              ? SizedBox.square(
                                  key: const Key('Sending'),
                                  dimension: 18,
                                  child: CircularProgressIndicator(
                                    value: e.progress.value,
                                    backgroundColor: Colors.white,
                                    strokeWidth: 5,
                                  ),
                                )
                              : const Icon(
                                  Icons.error_outline,
                                  key: Key('Error'),
                                  size: 18,
                                  color: Colors.red,
                                ),
                    )
                  : const Icon(
                      Icons.attach_file,
                      key: Key('Sent'),
                      size: 18,
                      color: Colors.blue,
                    ),
            ),
            Flexible(
              child: Text(
                e.filename,
                maxLines: 1,
                overflow: TextOverflow.ellipsis,
              ),
            ),
            const SizedBox(width: 10),
            Padding(
              padding: const EdgeInsets.only(bottom: 1),
              child: Text(
                '${e.size ~/ 1024} KB',
                style: const TextStyle(
                  color: Color(0xFF888888),
                  fontSize: 13,
                ),
                maxLines: 1,
              ),
            ),
          ],
        ),
      ),
    );
>>>>>>> 52e40017
  }

  /// Returns rounded rectangle of a [child] representing a message box.
  Widget _rounded(BuildContext context, Widget child) {
    ChatItem item = widget.item.value;
    bool fromMe = item.authorId == widget.me;

    bool isRead = false;
    if (fromMe) {
      isRead = widget.chat.value?.lastReads.firstWhereOrNull(
              (e) => e.memberId != widget.me && !e.at.isBefore(item.at)) !=
          null;
    } else {
      isRead = widget.chat.value?.lastReads
              .firstWhereOrNull((e) => e.memberId == widget.me)
              ?.at
              .isBefore(item.at) ==
          false;
    }

    bool isSent = item.status.value == SendingStatus.sent;

    final Widget contextMenu;
    final defaultButtonMenu = [
      if (item.status.value == SendingStatus.sent) ...[
        ContextMenuButton(
          key: const Key('ReplyButton'),
          label: 'btn_reply'.l10n,
          onPressed: () => widget.onReply?.call(),
        ),
        if (item is ChatMessage &&
            fromMe &&
            (item.at
                    .add(ChatController.editMessageTimeout)
                    .isAfter(PreciseDateTime.now()) ||
                !isRead))
          ContextMenuButton(
            key: const Key('EditButton'),
            label: 'btn_edit'.l10n,
            onPressed: () => widget.onEdit?.call(),
          ),
        ContextMenuButton(
          key: const Key('HideForMe'),
          label: 'btn_hide_for_me'.l10n,
          onPressed: () => widget.onHide?.call(),
        ),
        if (item.authorId == widget.me &&
            !widget.chat.value!.isRead(item, widget.me) &&
            (item is ChatMessage || item is ChatForward))
          ContextMenuButton(
            key: const Key('DeleteForAll'),
            label: 'btn_delete_for_all'.l10n,
            onPressed: () => widget.onDelete?.call(),
          ),
      ],
      if (item.status.value == SendingStatus.error) ...[
        ContextMenuButton(
          key: const Key('Resend'),
          label: 'btn_resend_message'.l10n,
          onPressed: () => widget.onResend?.call(),
        ),
        ContextMenuButton(
          key: const Key('Delete'),
          label: 'btn_delete_message'.l10n,
          onPressed: () => widget.onDelete?.call(),
        ),
      ],
    ];
    if (item is ChatMessage) {
      String copyable = item.text?.val ?? '';
      contextMenu = ContextMenu(
        actions: [
          if (copyable.isNotEmpty)
            ContextMenuButton(
              key: const Key('CopyButton'),
              label: 'btn_copy_text'.l10n,
              onPressed: () => widget.onCopy?.call(
                  widget.controller.selection.isEmpty
                      ? copyable
                      : widget.controller.selection),
            ),
          ...defaultButtonMenu,
        ],
      );
    } else if (item is ChatCall) {
      contextMenu = Obx(
        () => ContextMenu(
          actions: [
            if (widget.controller.isSelection)
              ContextMenuButton(
                key: const Key('CopyButton'),
                label: 'btn_copy_text'.l10n,
                onPressed: () =>
                    widget.onCopy?.call(widget.controller.selection),
              ),
            ...defaultButtonMenu,
          ],
        ),
      );
    } else {
      contextMenu = const SizedBox.shrink();
    }

    return SwipeableStatus(
      animation: widget.animation,
      asStack: !fromMe,
      isSent: isSent && fromMe,
      isDelivered: isSent &&
          fromMe &&
          widget.chat.value?.lastDelivery.isBefore(item.at) == false,
      isRead: isSent && (!fromMe || isRead),
<<<<<<< HEAD
      isError: widget.item.value.status.value == SendingStatus.error,
      isSending: widget.item.value.status.value == SendingStatus.sending,
      swipeable: CustomSelectionText(
        controller: widget.controller,
        type: SelectionItem.time,
        position: widget.position,
        animation: widget.animation,
        child: Text(DateFormat.Hm().format(item.at.val.toLocal())),
      ),
=======
      isError: item.status.value == SendingStatus.error,
      isSending: item.status.value == SendingStatus.sending,
      swipeable: Text(DateFormat.Hm().format(item.at.val.toLocal())),
>>>>>>> 52e40017
      child: Row(
        crossAxisAlignment:
            fromMe ? CrossAxisAlignment.end : CrossAxisAlignment.start,
        mainAxisAlignment:
            fromMe ? MainAxisAlignment.end : MainAxisAlignment.start,
        children: [
          if (fromMe)
            Padding(
              key: Key('MessageStatus_${item.id}'),
              padding: const EdgeInsets.only(bottom: 16),
              child: AnimatedDelayedSwitcher(
                delay: item.status.value == SendingStatus.sending
                    ? const Duration(seconds: 2)
                    : Duration.zero,
                child: item.status.value == SendingStatus.sending
                    ? const Padding(
                        key: Key('Sending'),
                        padding: EdgeInsets.only(left: 8),
                        child: Icon(Icons.access_alarm, size: 15),
                      )
                    : item.status.value == SendingStatus.error
                        ? const Padding(
                            key: Key('Error'),
                            padding: EdgeInsets.only(left: 8),
                            child: Icon(
                              Icons.error_outline,
                              size: 15,
                              color: Colors.red,
                            ),
                          )
                        : Container(key: const Key('Sent')),
              ),
            ),
          if (!fromMe && widget.chat.value!.isGroup)
            Padding(
              padding: const EdgeInsets.only(top: 9),
              child: InkWell(
                customBorder: const CircleBorder(),
                onTap: () => router.user(item.authorId, push: true),
                child: AvatarWidget.fromUser(
                  widget.user?.user.value ??
                      widget.chat.value!.getUser(item.authorId),
                  radius: 15,
                ),
              ),
            ),
          Flexible(
            key: Key('Message_${item.id}'),
            child: LayoutBuilder(builder: (context, constraints) {
              return ConstrainedBox(
                constraints: BoxConstraints(
                  maxWidth: min(
                    550,
                    constraints.maxWidth * 0.84 +
                        (fromMe ? SwipeableStatus.width : 0),
                  ),
                ),
                child: Padding(
                  padding: const EdgeInsets.all(5),
                  child: AnimatedOpacity(
                    duration: const Duration(milliseconds: 500),
                    opacity: isRead
                        ? 1
                        : fromMe
                            ? 0.65
                            : 0.8,
                    child: Material(
                      elevation: 6,
                      shadowColor: const Color(0x33000000),
                      borderRadius: BorderRadius.circular(15),
                      child: ContextMenuRegion(
                        preventContextMenu: false,
<<<<<<< HEAD
                        menu: contextMenu,
=======
                        menu: ContextMenu(
                          actions: [
                            if (copyable != null)
                              ContextMenuButton(
                                key: const Key('CopyButton'),
                                label: 'btn_copy_text'.l10n,
                                onPressed: () => widget.onCopy?.call(copyable!),
                              ),
                            if (item.status.value == SendingStatus.sent) ...[
                              ContextMenuButton(
                                key: const Key('ReplyButton'),
                                label: 'btn_reply'.l10n,
                                onPressed: () => widget.onReply?.call(),
                              ),
                              if (item is ChatMessage || item is ChatForward)
                                ContextMenuButton(
                                  key: const Key('ForwardButton'),
                                  label: 'btn_forward'.l10n,
                                  onPressed: () async {
                                    List<AttachmentId> attachments = [];
                                    if (item is ChatMessage) {
                                      attachments = item.attachments
                                          .map((a) => a.id)
                                          .toList();
                                    } else if (item is ChatForward) {
                                      ChatItem nested = item.item;
                                      if (nested is ChatMessage) {
                                        attachments = nested.attachments
                                            .map((a) => a.id)
                                            .toList();
                                      }
                                    }

                                    await ChatForwardView.show(
                                      context,
                                      widget.chat.value!.id,
                                      [
                                        ChatItemQuote(
                                          item: item,
                                          attachments: attachments,
                                        ),
                                      ],
                                    );
                                  },
                                ),
                              if (item is ChatMessage &&
                                  fromMe &&
                                  (item.at
                                          .add(
                                              ChatController.editMessageTimeout)
                                          .isAfter(PreciseDateTime.now()) ||
                                      !isRead))
                                ContextMenuButton(
                                  key: const Key('EditButton'),
                                  label: 'btn_edit'.l10n,
                                  onPressed: () => widget.onEdit?.call(),
                                ),
                              ContextMenuButton(
                                key: const Key('HideForMe'),
                                label: 'btn_hide_for_me'.l10n,
                                onPressed: () => widget.onHide?.call(),
                              ),
                              if (item.authorId == widget.me &&
                                  !widget.chat.value!.isRead(item, widget.me) &&
                                  (item is ChatMessage || item is ChatForward))
                                ContextMenuButton(
                                  key: const Key('DeleteForAll'),
                                  label: 'btn_delete_for_all'.l10n,
                                  onPressed: () => widget.onDelete?.call(),
                                ),
                            ],
                            if (item.status.value == SendingStatus.error) ...[
                              ContextMenuButton(
                                key: const Key('Resend'),
                                label: 'btn_resend_message'.l10n,
                                onPressed: () => widget.onResend?.call(),
                              ),
                              ContextMenuButton(
                                key: const Key('Delete'),
                                label: 'btn_delete_message'.l10n,
                                onPressed: () => widget.onDelete?.call(),
                              ),
                            ],
                          ],
                        ),
>>>>>>> 52e40017
                        child: Container(
                          padding: const EdgeInsets.all(8),
                          decoration: BoxDecoration(
                            color: fromMe
                                ? const Color(0xFFDCE9FD)
                                : const Color(0xFFFFFFFF),
                            borderRadius: BorderRadius.circular(15),
                          ),
                          child: DefaultTextStyle.merge(
                            style: const TextStyle(fontSize: 16),
                            child: child,
                          ),
                        ),
                      ),
                    ),
                  ),
                ),
              );
            }),
          ),
        ],
      ),
    );
  }

  /// Populates the [_galleryKeys] from the provided [ChatMessage.attachments].
  void _populateGlobalKeys(ChatItem msg) {
    if (msg is ChatMessage) {
      _galleryKeys = msg.attachments
          .where((e) =>
              e is ImageAttachment ||
              (e is FileAttachment && e.isVideo) ||
              (e is LocalAttachment && (e.file.isImage || e.file.isVideo)))
          .map((e) => GlobalKey())
          .toList();
    } else if (msg is ChatForward) {
      final ChatItem item = msg.item;
      if (item is ChatMessage) {
        _galleryKeys = item.attachments
            .where((e) =>
                e is ImageAttachment ||
                (e is FileAttachment && e.isVideo) ||
                (e is LocalAttachment && (e.file.isImage || e.file.isVideo)))
            .map((e) => GlobalKey())
            .toList();
      }
    }
  }
}

/// Extension adding a string representation of a [Duration] in
/// `HH h, MM m, SS s` format.
extension LocalizedDurationExtension on Duration {
  /// Returns a string representation of this [Duration] in `HH:MM:SS` format.
  ///
  /// `HH` part is omitted if this [Duration] is less than an one hour.
  String hhMmSs() {
    var microseconds = inMicroseconds;

    var hours = microseconds ~/ Duration.microsecondsPerHour;
    microseconds = microseconds.remainder(Duration.microsecondsPerHour);
    var hoursPadding = hours < 10 ? '0' : '';

    if (microseconds < 0) microseconds = -microseconds;

    var minutes = microseconds ~/ Duration.microsecondsPerMinute;
    microseconds = microseconds.remainder(Duration.microsecondsPerMinute);
    var minutesPadding = minutes < 10 ? '0' : '';

    var seconds = microseconds ~/ Duration.microsecondsPerSecond;
    microseconds = microseconds.remainder(Duration.microsecondsPerSecond);
    var secondsPadding = seconds < 10 ? '0' : '';

    if (hours == 0) {
      return '$minutesPadding$minutes:$secondsPadding$seconds';
    }

    return '$hoursPadding$hours:$minutesPadding$minutes:$secondsPadding$seconds';
  }

  /// Returns localized string representing this [Duration] in
  /// `HH h, MM m, SS s` format.
  ///
  /// `MM` part is omitted if this [Duration] is less than an one minute.
  /// `HH` part is omitted if this [Duration] is less than an one hour.
  String localizedString() {
    var microseconds = inMicroseconds;

    var hours = microseconds ~/ Duration.microsecondsPerHour;
    microseconds = microseconds.remainder(Duration.microsecondsPerHour);

    if (microseconds < 0) microseconds = -microseconds;

    var minutes = microseconds ~/ Duration.microsecondsPerMinute;
    microseconds = microseconds.remainder(Duration.microsecondsPerMinute);

    var seconds = microseconds ~/ Duration.microsecondsPerSecond;
    microseconds = microseconds.remainder(Duration.microsecondsPerSecond);

    String result = '$seconds ${'label_duration_second_short'.l10n}';

    if (minutes != 0) {
      result = '$minutes ${'label_duration_minute_short'.l10n} $result';
    }

    if (hours != 0) {
      result = '$hours ${'label_duration_hour_short'.l10n} $result';
    }

    return result;
  }
}<|MERGE_RESOLUTION|>--- conflicted
+++ resolved
@@ -212,11 +212,6 @@
 
   /// Renders [widget.item] as [ChatForward].
   Widget _renderAsChatForward(BuildContext context) {
-<<<<<<< HEAD
-    return _rounded(
-      context,
-      SelectionContainer.disabled(child: Text('label_forwarded_message'.l10n)),
-=======
     ChatForward msg = widget.item.value as ChatForward;
     ChatItem item = msg.item;
 
@@ -384,7 +379,6 @@
           },
         ),
       ),
->>>>>>> 52e40017
     );
   }
 
@@ -411,15 +405,6 @@
         key: const Key('ChatMessage'),
         crossAxisAlignment: CrossAxisAlignment.start,
         children: [
-<<<<<<< HEAD
-          if (msg.text != null)
-            CustomSelectionText(
-              controller: widget.controller,
-              type: SelectionItem.message,
-              position: widget.position,
-              child: Text(msg.text!.val),
-            ),
-=======
           if (msg.repliesTo != null) ...[
             InkWell(
               onTap: () => widget.onRepliedTap?.call(msg.repliesTo!.id),
@@ -428,7 +413,6 @@
             if (msg.text != null) const SizedBox(height: 5),
           ],
           if (msg.text != null) Text(msg.text!.val),
->>>>>>> 52e40017
           if (msg.text != null && msg.attachments.isNotEmpty)
             const SizedBox(height: 5),
           if (media.isNotEmpty)
@@ -441,102 +425,7 @@
                   .toList(),
             ),
           if (media.isNotEmpty && files.isNotEmpty) const SizedBox(height: 6),
-<<<<<<< HEAD
-          ...files.map(
-            (e) {
-              bool isLocal = e is LocalAttachment;
-              return Padding(
-                padding: const EdgeInsets.fromLTRB(2, 6, 2, 6),
-                child: InkWell(
-                  onTap: () => throw UnimplementedError(),
-                  child: Row(
-                    mainAxisSize: MainAxisSize.min,
-                    crossAxisAlignment: CrossAxisAlignment.end,
-                    children: [
-                      Padding(
-                        key: Key('AttachmentStatus_${e.id}'),
-                        padding: const EdgeInsets.fromLTRB(5, 2, 10, 0),
-                        child: isLocal
-                            ? ElasticAnimatedSwitcher(
-                                child: e.status.value == SendingStatus.sent
-                                    ? const Icon(
-                                        Icons.check_circle,
-                                        key: Key('Sent'),
-                                        size: 18,
-                                        color: Colors.green,
-                                      )
-                                    : e.status.value == SendingStatus.sending
-                                        ? SizedBox.square(
-                                            key: const Key('Sending'),
-                                            dimension: 18,
-                                            child: CircularProgressIndicator(
-                                              value: e.progress.value,
-                                              backgroundColor: Colors.white,
-                                              strokeWidth: 5,
-                                            ),
-                                          )
-                                        : const Icon(
-                                            Icons.error_outline,
-                                            key: Key('Error'),
-                                            size: 18,
-                                            color: Colors.red,
-                                          ),
-                              )
-                            : const Icon(
-                                Icons.attach_file,
-                                key: Key('Sent'),
-                                size: 18,
-                                color: Colors.blue,
-                              ),
-                      ),
-                      Flexible(
-                        child: SelectionContainer.disabled(
-                          child: Text(
-                            e.filename,
-                            maxLines: 1,
-                            overflow: TextOverflow.ellipsis,
-                          ),
-                        ),
-                      ),
-                      const SizedBox(width: 10),
-                      Padding(
-                        padding: const EdgeInsets.only(bottom: 1),
-                        child: SelectionContainer.disabled(
-                          child: Text(
-                            '${e.size ~/ 1024} KB',
-                            style: const TextStyle(
-                              color: Color(0xFF888888),
-                              fontSize: 13,
-                            ),
-                            maxLines: 1,
-                          ),
-                        ),
-                      ),
-                    ],
-                  ),
-                ),
-              );
-            },
-          ),
-          if (msg.repliesTo != null) ...[
-            if (msg.text != null || msg.attachments.isNotEmpty)
-              const SizedBox(height: 5),
-            InkWell(
-              onTap: () => widget.onRepliedTap?.call(msg.repliesTo!.id),
-              child: Row(
-                mainAxisSize: MainAxisSize.min,
-                mainAxisAlignment: MainAxisAlignment.center,
-                children: [
-                  Container(height: 18, width: 2, color: Colors.blue),
-                  const SizedBox(width: 4),
-                  Flexible(child: _repliedMessage(msg.repliesTo!)),
-                ],
-              ),
-            ),
-          ],
-=======
           ...files.map(_fileAttachment),
->>>>>>> 52e40017
         ],
       ),
     );
@@ -611,29 +500,22 @@
                 crossAxisAlignment: CrossAxisAlignment.end,
                 children: [
                   Flexible(
-                    child: CustomSelectionText(
-                      controller: widget.controller,
-                      type: SelectionItem.message,
-                      position: widget.position,
-                      child: Text(
-                        title,
-                        maxLines: 1,
-                        overflow: TextOverflow.ellipsis,
-                      ),
+                    child: Text(
+                      title,
+                      maxLines: 1,
+                      overflow: TextOverflow.ellipsis,
                     ),
                   ),
                   if (time != null) ...[
                     const SizedBox(width: 9),
                     Padding(
                       padding: const EdgeInsets.only(bottom: 1),
-                      child: SelectionContainer.disabled(
-                        child: Text(
-                          time,
-                          maxLines: 1,
-                          overflow: TextOverflow.ellipsis,
-                          style: const TextStyle(
-                              color: Color(0xFF888888), fontSize: 13),
-                        ),
+                      child: Text(
+                        time,
+                        maxLines: 1,
+                        overflow: TextOverflow.ellipsis,
+                        style: const TextStyle(
+                            color: Color(0xFF888888), fontSize: 13),
                       ),
                     ),
                   ],
@@ -666,15 +548,6 @@
         desc.write(item.text!.val);
       }
 
-<<<<<<< HEAD
-      return SelectionContainer.disabled(
-        child: Text(
-          desc.toString(),
-          maxLines: 1,
-          overflow: TextOverflow.ellipsis,
-        ),
-      );
-=======
       if (item.attachments.isNotEmpty) {
         additional = item.attachments.map((a) {
           ImageAttachment? image = a is ImageAttachment ? a : null;
@@ -703,7 +576,6 @@
           style: style.boldBody,
         );
       }
->>>>>>> 52e40017
     } else if (item is ChatCall) {
       String title = 'label_chat_call_ended'.l10n;
       String? time;
@@ -740,29 +612,16 @@
                     height: 15,
                   ),
           ),
-          Flexible(
-            child: SelectionContainer.disabled(child: Text(title)),
-          ),
+          Flexible(child: Text(title)),
           if (time != null) ...[
             const SizedBox(width: 9),
             Padding(
               padding: const EdgeInsets.only(bottom: 1),
-<<<<<<< HEAD
-              child: SelectionContainer.disabled(
-                child: Text(
-                  time,
-                  maxLines: 1,
-                  overflow: TextOverflow.ellipsis,
-                  style:
-                      const TextStyle(color: Color(0xFF888888), fontSize: 13),
-                ),
-=======
               child: Text(
                 time,
                 maxLines: 1,
                 overflow: TextOverflow.ellipsis,
                 style: style.boldBody,
->>>>>>> 52e40017
               ),
             ),
           ],
@@ -770,17 +629,6 @@
       );
     } else if (item is ChatMemberInfo) {
       // TODO: Implement `ChatMemberInfo`.
-<<<<<<< HEAD
-      return SelectionContainer.disabled(child: Text(item.action.toString()));
-    } else if (item is ChatForward) {
-      // TODO: Implement `ChatForward`.
-      return const SelectionContainer.disabled(
-        child: Text('Forwarded message'),
-      );
-    }
-
-    return SelectionContainer.disabled(child: Text('err_unknown'.l10n));
-=======
       content = Text(item.action.toString(), style: style.boldBody);
     } else if (item is ChatForward) {
       // TODO: Implement `ChatForward`.
@@ -1045,7 +893,6 @@
         ),
       ),
     );
->>>>>>> 52e40017
   }
 
   /// Returns rounded rectangle of a [child] representing a message box.
@@ -1157,9 +1004,8 @@
           fromMe &&
           widget.chat.value?.lastDelivery.isBefore(item.at) == false,
       isRead: isSent && (!fromMe || isRead),
-<<<<<<< HEAD
-      isError: widget.item.value.status.value == SendingStatus.error,
-      isSending: widget.item.value.status.value == SendingStatus.sending,
+      isError: item.status.value == SendingStatus.error,
+      isSending: item.status.value == SendingStatus.sending,
       swipeable: CustomSelectionText(
         controller: widget.controller,
         type: SelectionItem.time,
@@ -1167,11 +1013,6 @@
         animation: widget.animation,
         child: Text(DateFormat.Hm().format(item.at.val.toLocal())),
       ),
-=======
-      isError: item.status.value == SendingStatus.error,
-      isSending: item.status.value == SendingStatus.sending,
-      swipeable: Text(DateFormat.Hm().format(item.at.val.toLocal())),
->>>>>>> 52e40017
       child: Row(
         crossAxisAlignment:
             fromMe ? CrossAxisAlignment.end : CrossAxisAlignment.start,
@@ -1244,9 +1085,6 @@
                       borderRadius: BorderRadius.circular(15),
                       child: ContextMenuRegion(
                         preventContextMenu: false,
-<<<<<<< HEAD
-                        menu: contextMenu,
-=======
                         menu: ContextMenu(
                           actions: [
                             if (copyable != null)
@@ -1332,7 +1170,6 @@
                             ],
                           ],
                         ),
->>>>>>> 52e40017
                         child: Container(
                           padding: const EdgeInsets.all(8),
                           decoration: BoxDecoration(
