--- conflicted
+++ resolved
@@ -848,29 +848,8 @@
         final List<Widget> children = [
           if (msg.repliesTo.isNotEmpty)
             ...msg.repliesTo.mapIndexed((i, e) {
-<<<<<<< HEAD
-              return AnimatedContainer(
-                duration: const Duration(milliseconds: 500),
-                decoration: BoxDecoration(
-                  color: e.author == widget.me
-                      ? _isRead || !_fromMe
-                          ? style.colors.secondaryHighlightShiniest
-                          : style.colors.backgroundAuxiliaryLighter
-                      : _isRead || !_fromMe
-                          ? style.colors.primaryHighlight
-                          : style.colors.onPrimary,
-                  borderRadius: i == 0
-                      ? const BorderRadius.only(
-                          topLeft: Radius.circular(15),
-                          topRight: Radius.circular(15),
-                        )
-                      : BorderRadius.zero,
-                ),
-                child: AnimatedOpacity(
-=======
               return SelectionContainer.disabled(
                 child: AnimatedContainer(
->>>>>>> c7c200c4
                   duration: const Duration(milliseconds: 500),
                   decoration: BoxDecoration(
                     color: e.author == widget.me
