// Copyright © 2022-2023 IT ENGINEERING MANAGEMENT INC,
//                       <https://github.com/team113>
//
// This program is free software: you can redistribute it and/or modify it under
// the terms of the GNU Affero General Public License v3.0 as published by the
// Free Software Foundation, either version 3 of the License, or (at your
// option) any later version.
//
// This program is distributed in the hope that it will be useful, but WITHOUT
// ANY WARRANTY; without even the implied warranty of MERCHANTABILITY or FITNESS
// FOR A PARTICULAR PURPOSE. See the GNU Affero General Public License v3.0 for
// more details.
//
// You should have received a copy of the GNU Affero General Public License v3.0
// along with this program. If not, see
// <https://www.gnu.org/licenses/agpl-3.0.html>.

import 'dart:async';
import 'dart:math';

import 'package:collection/collection.dart';
import 'package:flutter/gestures.dart';
import 'package:flutter/material.dart';
import 'package:flutter/services.dart';
import 'package:get/get.dart';
import 'package:intl/intl.dart';
import 'package:path/path.dart' as p;

import '../controller.dart'
    show ChatCallFinishReasonL10n, ChatController, FileAttachmentIsVideo;
import '/api/backend/schema.dart' show ChatCallFinishReason;
import '/domain/model/attachment.dart';
import '/domain/model/chat.dart';
import '/domain/model/chat_call.dart';
import '/domain/model/chat_info.dart';
import '/domain/model/chat_item.dart';
import '/domain/model/chat_item_quote.dart';
import '/domain/model/chat_item_quote_input.dart';
import '/domain/model/file.dart';
import '/domain/model/my_user.dart';
import '/domain/model/precise_date_time/precise_date_time.dart';
import '/domain/model/sending_status.dart';
import '/domain/model/user.dart';
import '/domain/repository/user.dart';
import '/l10n/l10n.dart';
import '/routes.dart';
import '/themes.dart';
import '/ui/page/call/widget/fit_view.dart';
import '/ui/page/home/page/chat/forward/view.dart';
import '/ui/page/home/widget/avatar.dart';
import '/ui/page/home/widget/confirm_dialog.dart';
import '/ui/page/home/widget/gallery_popup.dart';
import '/ui/page/home/widget/retry_image.dart';
import '/ui/widget/animated_delayed_switcher.dart';
import '/ui/widget/animations.dart';
import '/ui/widget/context_menu/menu.dart';
import '/ui/widget/context_menu/region.dart';
import '/ui/widget/svg/svg.dart';
import '/ui/widget/widget_button.dart';
import '/util/platform_utils.dart';
import 'animated_offset.dart';
import 'media_attachment.dart';
import 'message_info/view.dart';
import 'swipeable_status.dart';

/// [ChatItem] visual representation.
class ChatItemWidget extends StatefulWidget {
  const ChatItemWidget({
    Key? key,
    required this.item,
    required this.chat,
    required this.me,
    this.user,
    this.avatar = true,
    this.margin = const EdgeInsets.fromLTRB(0, 6, 0, 6),
    this.reads = const [],
    this.loadImages = true,
    this.getUser,
    this.animation,
    this.onHide,
    this.onDelete,
    this.onReply,
    this.onEdit,
    this.onCopy,
    this.onGallery,
    this.onRepliedTap,
    this.onResend,
    this.onDrag,
    this.onFileTap,
    this.onAttachmentError,
  }) : super(key: key);

  /// Reactive value of a [ChatItem] to display.
  final Rx<ChatItem> item;

  /// Reactive value of a [Chat] this [item] is posted in.
  final Rx<Chat?> chat;

  /// [UserId] of the authenticated [MyUser].
  final UserId me;

  /// [User] posted this [item].
  final RxUser? user;

  /// Indicator whether this [ChatItemWidget] should display an [AvatarWidget].
  final bool avatar;

  /// [EdgeInsets] being margin to apply to this [ChatItemWidget].
  final EdgeInsets margin;

  /// [LastChatRead] to display under this [ChatItem].
  final Iterable<LastChatRead> reads;

  /// Indicator whether the [ImageAttachment]s of this [ChatItem] should be
  /// fetched as soon as they are displayed, if any.
  final bool loadImages;

  /// Callback, called when a [RxUser] identified by the provided [UserId] is
  /// required.
  final Future<RxUser?> Function(UserId userId)? getUser;

  /// Callback, called when a hide action of this [ChatItem] is triggered.
  final void Function()? onHide;

  /// Callback, called when a delete action of this [ChatItem] is triggered.
  final void Function()? onDelete;

  /// Callback, called when a reply action of this [ChatItem] is triggered.
  final void Function()? onReply;

  /// Callback, called when an edit action of this [ChatItem] is triggered.
  final void Function()? onEdit;

  /// Callback, called when a copy action of this [ChatItem] is triggered.
  final void Function(String text)? onCopy;

  /// Optional animation that controls a [SwipeableStatus].
  final AnimationController? animation;

  /// Callback, called when a gallery list is required.
  ///
  /// If not specified, then only media in this [item] will be in a gallery.
  final List<Attachment> Function()? onGallery;

  /// Callback, called when a replied message of this [ChatItem] is tapped.
  final void Function(ChatItemQuote)? onRepliedTap;

  /// Callback, called when a resend action of this [ChatItem] is triggered.
  final void Function()? onResend;

  /// Callback, called when a drag of this [ChatItem] starts or ends.
  final void Function(bool)? onDrag;

  /// Callback, called when a [FileAttachment] of this [ChatItem] is tapped.
  final void Function(FileAttachment)? onFileTap;

  /// Callback, called on the [Attachment] fetching errors.
  final Future<void> Function()? onAttachmentError;

  @override
  State<ChatItemWidget> createState() => _ChatItemWidgetState();

  /// Returns a visual representation of the provided media-[Attachment].
  static Widget mediaAttachment(
    BuildContext context,
    Attachment e,
    List<Attachment> media, {
    GlobalKey? key,
    List<Attachment> Function()? onGallery,
    Future<void> Function()? onError,
    bool filled = true,
    bool autoLoad = true,
  }) {
    final bool isLocal = e is LocalAttachment;

    final bool isVideo;
    if (isLocal) {
      isVideo = e.file.isVideo;
    } else {
      isVideo = e is FileAttachment;
    }

    Widget attachment;
    if (isVideo) {
      attachment = Stack(
        alignment: Alignment.center,
        fit: filled ? StackFit.expand : StackFit.loose,
        children: [
          MediaAttachment(
            key: key,
            attachment: e,
            height: 300,
            autoLoad: autoLoad,
            onError: onError,
          ),
          Center(
            child: Container(
              width: 60,
              height: 60,
              decoration: const BoxDecoration(
                shape: BoxShape.circle,
                color: Color(0x80000000),
              ),
              child:
                  const Icon(Icons.play_arrow, color: Colors.white, size: 48),
            ),
          ),
        ],
      );
    } else {
      attachment = MediaAttachment(
        key: key,
        attachment: e,
        height: 300,
        width: filled ? double.infinity : null,
        fit: BoxFit.cover,
        autoLoad: autoLoad,
        onError: onError,
      );

      if (!isLocal) {
        attachment = KeyedSubtree(
          key: const Key('SentImage'),
          child: attachment,
        );
      }
    }

    return Padding(
      padding: EdgeInsets.zero,
      child: MouseRegion(
        cursor: isLocal ? MouseCursor.defer : SystemMouseCursors.click,
        child: GestureDetector(
          behavior: HitTestBehavior.translucent,
          onTap: isLocal
              ? null
              : () {
                  final List<Attachment> attachments =
                      onGallery?.call() ?? media;

                  int initial = attachments.indexOf(e);
                  if (initial == -1) {
                    initial = 0;
                  }

                  List<GalleryItem> gallery = [];
                  for (var o in attachments) {
                    StorageFile file = o.original;
                    GalleryItem? item;

                    if (o is FileAttachment) {
                      item = GalleryItem.video(
                        file.url,
                        o.filename,
                        size: file.size,
                        checksum: file.checksum,
                        onError: () async {
                          await onError?.call();
                          item?.link = o.original.url;
                        },
                      );
                    } else if (o is ImageAttachment) {
                      item = GalleryItem.image(
                        file.url,
                        o.filename,
                        size: file.size,
                        checksum: file.checksum,
                        onError: () async {
                          await onError?.call();
                          item?.link = o.original.url;
                        },
                      );
                    }

                    gallery.add(item!);
                  }

                  GalleryPopup.show(
                    context: context,
                    gallery: GalleryPopup(
                      children: gallery,
                      initial: initial,
                      initialKey: key,
                    ),
                  );
                },
          child: Stack(
            alignment: Alignment.center,
            children: [
              filled
                  ? Positioned.fill(child: attachment)
                  : Container(
                      constraints: const BoxConstraints(minWidth: 300),
                      width: double.infinity,
                      child: attachment,
                    ),
              ElasticAnimatedSwitcher(
                key: Key('AttachmentStatus_${e.id}'),
                child: !isLocal
                    ? Container(key: const Key('Sent'))
                    : Container(
                        constraints: filled
                            ? const BoxConstraints(
                                minWidth: 300, minHeight: 300)
                            : null,
                        child: e.status.value == SendingStatus.sent
                            ? const Icon(
                                Icons.check_circle,
                                key: Key('Sent'),
                                size: 48,
                                color: Colors.green,
                              )
                            : e.status.value == SendingStatus.sending
                                ? SizedBox(
                                    width: 60,
                                    height: 60,
                                    child: Center(
                                      child: CircularProgressIndicator(
                                        key: const Key('Sending'),
                                        value: e.progress.value,
                                        backgroundColor: Colors.white,
                                        strokeWidth: 10,
                                      ),
                                    ),
                                  )
                                : const Icon(
                                    Icons.error,
                                    key: Key('Error'),
                                    size: 48,
                                    color: Colors.red,
                                  ),
                      ),
              )
            ],
          ),
        ),
      ),
    );
  }

  /// Returns a visual representation of the provided file-[Attachment].
  static Widget fileAttachment(
    Attachment e, {
    required bool fromMe,
    void Function(FileAttachment)? onFileTap,
  }) {
    Widget leading = Container();
    if (e is FileAttachment) {
      switch (e.downloadStatus.value) {
        case DownloadStatus.inProgress:
          leading = InkWell(
            onTap: () => onFileTap?.call(e),
            child: Stack(
              alignment: Alignment.center,
              children: [
                SvgLoader.asset(
                  'assets/icons/download_cancel.svg',
                  key: const Key('CancelDownloading'),
                  width: 28,
                  height: 28,
                ),
                SizedBox.square(
                  dimension: 26.3,
                  child: CircularProgressIndicator(
                    strokeWidth: 2.3,
                    key: const Key('Downloading'),
                    value: e.progress.value == 0 ? null : e.progress.value,
                    color: Colors.white.withOpacity(0.7),
                  ),
                ),
              ],
            ),
          );
          break;

        case DownloadStatus.isFinished:
          leading = const Icon(
            Icons.file_copy,
            key: Key('Downloaded'),
            color: Color(0xFF63B4FF),
            size: 28,
          );
          break;

        case DownloadStatus.notStarted:
          leading = SvgLoader.asset(
            'assets/icons/download.svg',
            key: const Key('Download'),
            width: 28,
            height: 28,
          );
          break;
      }

      leading = KeyedSubtree(key: const Key('Sent'), child: leading);
    } else if (e is LocalAttachment) {
      switch (e.status.value) {
        case SendingStatus.sending:
          leading = SizedBox.square(
            key: const Key('Sending'),
            dimension: 18,
            child: CircularProgressIndicator(
              value: e.progress.value,
              backgroundColor: Colors.white,
              strokeWidth: 5,
            ),
          );
          break;

        case SendingStatus.sent:
          leading = const Icon(
            Icons.check_circle,
            key: Key('Sent'),
            size: 18,
            color: Colors.green,
          );
          break;

        case SendingStatus.error:
          leading = const Icon(
            Icons.error_outline,
            key: Key('Error'),
            size: 18,
            color: Colors.red,
          );
          break;
      }
    }

    leading = AnimatedSwitcher(
      key: Key('AttachmentStatus_${e.id}'),
      duration: 250.milliseconds,
      child: leading,
    );

    return Padding(
      key: Key('File_${e.id}'),
      padding: const EdgeInsets.fromLTRB(8, 4, 8, 4),
      child: WidgetButton(
        onPressed: e is FileAttachment ? () => onFileTap?.call(e) : null,
        child: Container(
          height: 50,
          decoration: BoxDecoration(
            borderRadius: BorderRadius.circular(10),
            color: fromMe
                ? Colors.white.withOpacity(0.2)
                : Colors.black.withOpacity(0.03),
          ),
          padding: const EdgeInsets.all(4),
          child: Row(
            children: [
              const SizedBox(width: 8),
              leading,
              const SizedBox(width: 11),
              Expanded(
                child: Column(
                  crossAxisAlignment: CrossAxisAlignment.start,
                  mainAxisSize: MainAxisSize.min,
                  children: [
                    Row(
                      children: [
                        Flexible(
                          child: Text(
                            p.basenameWithoutExtension(e.filename),
                            style: const TextStyle(fontSize: 15),
                            maxLines: 1,
                            overflow: TextOverflow.ellipsis,
                          ),
                        ),
                        Text(
                          p.extension(e.filename),
                          style: const TextStyle(fontSize: 15),
                          maxLines: 1,
                          overflow: TextOverflow.ellipsis,
                        ),
                      ],
                    ),
                    const SizedBox(height: 5),
                    Text(
                      'label_kb'.l10nfmt({
                        'amount': e.original.size == null
                            ? 'dot'.l10n * 3
                            : e.original.size! ~/ 1024
                      }),
                      maxLines: 1,
                      overflow: TextOverflow.ellipsis,
                      style: const TextStyle(
                        fontSize: 13,
                        color: Color(0xFF888888),
                      ),
                    ),
                  ],
                ),
              ),
              const SizedBox(width: 8),
            ],
          ),
        ),
      ),
    );
  }
}

/// State of a [ChatItemWidget] used to update an active call [Timer].
class _ChatItemWidgetState extends State<ChatItemWidget> {
  /// [Timer] rebuilding this widget every second if the [widget.item]
  /// represents an ongoing [ChatCall].
  Timer? _ongoingCallTimer;

  /// [GlobalKey]s of [Attachment]s used to animate a [GalleryPopup] from/to
  /// corresponding [Widget].
  List<GlobalKey> _galleryKeys = [];

  /// [Offset] to translate this [ChatItemWidget] with when swipe to reply
  /// gesture is happening.
  Offset _offset = Offset.zero;

  /// Total [Offset] applied to this [ChatItemWidget] by a swipe gesture.
  Offset _totalOffset = Offset.zero;

  /// [Duration] to animate [_offset] changes with.
  ///
  /// Used to animate [_offset] resetting when swipe to reply gesture ends.
  Duration _offsetDuration = Duration.zero;

  /// Indicator whether this [ChatItemWidget] is in an ongoing drag.
  bool _dragging = false;

  /// Indicator whether [GestureDetector] of this [ChatItemWidget] recognized a
  /// horizontal drag start.
  ///
  /// This indicator doesn't mean that the started drag will become an ongoing.
  bool _draggingStarted = false;

  /// Indicates whether this [ChatItem] was read by any [User].
  bool get _isRead {
    final Chat? chat = widget.chat.value;
    if (chat == null) {
      return false;
    }

    if (_fromMe) {
      return chat.isRead(widget.item.value, widget.me);
    } else {
      return chat.isReadBy(widget.item.value, widget.me);
    }
  }

  /// Indicates whether this [ChatItemWidget.item] was posted by the
  /// authenticated [MyUser].
  bool get _fromMe => widget.item.value.authorId == widget.me;

  @override
  void initState() {
    _populateGlobalKeys(widget.item.value);
    super.initState();
  }

  @override
  void dispose() {
    _ongoingCallTimer?.cancel();
    _ongoingCallTimer = null;
    super.dispose();
  }

  @override
  void didUpdateWidget(covariant ChatItemWidget oldWidget) {
    if (oldWidget.item != widget.item) {
      if (widget.item.value is ChatMessage) {
        var msg = widget.item.value as ChatMessage;

        bool needsUpdate = true;
        if (oldWidget.item is ChatMessage) {
          needsUpdate = msg.attachments.length !=
              (oldWidget.item as ChatMessage).attachments.length;
        }

        if (needsUpdate) {
          _populateGlobalKeys(msg);
        }
      }
    }

    super.didUpdateWidget(oldWidget);
  }

  @override
  Widget build(BuildContext context) {
    final Style style = Theme.of(context).extension<Style>()!;
    return DefaultTextStyle(
      style: style.boldBody,
      child: Obx(() {
        if (widget.item.value is ChatMessage) {
          return _renderAsChatMessage(context);
        } else if (widget.item.value is ChatForward) {
          throw Exception(
            'Use `ChatForward` widget for rendering `ChatForward`s instead',
          );
        } else if (widget.item.value is ChatCall) {
          return _renderAsChatCall(context);
        } else if (widget.item.value is ChatInfo) {
          return _renderAsChatInfo();
        }
        throw UnimplementedError('Unknown ChatItem ${widget.item.value}');
      }),
    );
  }

  /// Renders [widget.item] as [ChatInfo].
  Widget _renderAsChatInfo() {
    final Style style = Theme.of(context).extension<Style>()!;
    final ChatInfo message = widget.item.value as ChatInfo;

    final Widget content = FutureBuilder(
      future: widget.getUser?.call(message.authorId),
      builder: (context, snapshot) {
        final Widget child;

        switch (message.action) {
          case ChatMemberInfoAction.created:
            if (widget.chat.value?.isGroup == true) {
              if (snapshot.data != null) {
                return Obx(() {
                  final User user = snapshot.data!.user.value;
                  final Map<String, dynamic> args = {
                    'author': user.name?.val ?? user.num.val,
                  };

                  return RichText(
                    text: TextSpan(
                      children: [
                        TextSpan(
                          text: 'label_group_created_by1'.l10nfmt(args),
                          recognizer: TapGestureRecognizer()
                            ..onTap = () => router.user(user.id, push: true),
                        ),
                        TextSpan(
                          text: 'label_group_created_by2'.l10nfmt(args),
                          style: style.systemMessageStyle.copyWith(
                            color: Theme.of(context).colorScheme.primary,
                          ),
                        ),
                      ],
                      style: style.systemMessageStyle.copyWith(
                        color: Theme.of(context).colorScheme.secondary,
                      ),
                    ),
                  );
                });
              }

<<<<<<< HEAD
              child = Text('label_group_created'.l10n);
            } else {
              child = Text('label_dialog_created'.l10n);
            }
            break;

          case ChatMemberInfoAction.added:
            if (snapshot.data != null && message.authorId != message.user.id) {
              return Obx(() {
                final User user = snapshot.data!.user.value;
                final Map<String, dynamic> args = {
                  'author': user.name?.val ?? user.num.val,
                  'user': message.user.name?.val ?? message.user.num.val,
                };

                return RichText(
                  text: TextSpan(
                    children: [
                      TextSpan(
                        text: 'label_user_added_user1'.l10nfmt(args),
                        recognizer: TapGestureRecognizer()
                          ..onTap = () => router.user(user.id, push: true),
                      ),
                      TextSpan(
                        text: 'label_user_added_user2'.l10nfmt(args),
                        style: style.systemMessageStyle.copyWith(
                          color: Theme.of(context).colorScheme.primary,
                        ),
                      ),
                      TextSpan(
                        text: 'label_user_added_user3'.l10nfmt(args),
                        recognizer: TapGestureRecognizer()
                          ..onTap =
                              () => router.user(message.user.id, push: true),
                      ),
                    ],
                    style: style.systemMessageStyle.copyWith(
                      color: Theme.of(context).colorScheme.secondary,
                    ),
                  ),
                );
              });
            }

            final Map<String, dynamic> args = {
              'author': message.user.name?.val ?? message.user.num.val,
            };

            child = RichText(
              text: TextSpan(
                children: [
                  TextSpan(
                    text: 'label_was_added1'.l10nfmt(args),
                    recognizer: TapGestureRecognizer()
                      ..onTap = () => router.user(message.user.id, push: true),
                  ),
                  TextSpan(
                    text: 'label_was_added2'.l10nfmt(args),
                    style: style.systemMessageStyle.copyWith(
                      color: Theme.of(context).colorScheme.primary,
                    ),
                  ),
                ],
                style: style.systemMessageStyle.copyWith(
                  color: Theme.of(context).colorScheme.secondary,
                ),
              ),
            );
            break;

          case ChatMemberInfoAction.removed:
            if (snapshot.data != null && message.authorId != message.user.id) {
              return Obx(() {
                final User user = snapshot.data!.user.value;
                final Map<String, dynamic> args = {
                  'author': user.name?.val ?? user.num.val,
                  'user': message.user.name?.val ?? message.user.num.val,
                };

                return RichText(
                  text: TextSpan(
                    children: [
                      TextSpan(
                        text: 'label_user_removed_user1'.l10nfmt(args),
                        recognizer: TapGestureRecognizer()
                          ..onTap =
                              () => router.user(message.user.id, push: true),
                      ),
                      TextSpan(
                        text: 'label_user_removed_user2'.l10nfmt(args),
                        style: style.systemMessageStyle.copyWith(
                          color: Theme.of(context).colorScheme.primary,
                        ),
                      ),
                      TextSpan(
                        text: 'label_user_removed_user3'.l10nfmt(args),
                        recognizer: TapGestureRecognizer()
                          ..onTap =
                              () => router.user(message.user.id, push: true),
                      ),
                    ],
                    style: style.systemMessageStyle.copyWith(
                      color: Theme.of(context).colorScheme.secondary,
                    ),
                  ),
                );
              });
            }

            final Map<String, dynamic> args = {
              'author': message.user.name?.val ?? message.user.num.val,
            };

            child = RichText(
              text: TextSpan(
                children: [
                  TextSpan(
                    text: 'label_was_removed1'.l10nfmt(args),
                    recognizer: TapGestureRecognizer()
                      ..onTap = () => router.user(message.user.id, push: true),
                  ),
                  TextSpan(
                    text: 'label_was_removed2'.l10nfmt(args),
                    style: style.systemMessageStyle.copyWith(
                      color: Theme.of(context).colorScheme.primary,
                    ),
                  ),
                ],
                style: style.systemMessageStyle.copyWith(
                  color: Theme.of(context).colorScheme.secondary,
                ),
              ),
            );
            break;

          case ChatMemberInfoAction.artemisUnknown:
            child = Text('${message.action}');
            break;
        }

        return child;
      },
    );
=======
    switch (message.action.kind) {
      case ChatInfoActionKind.created:
        if (widget.chat.value?.isGroup == true) {
          content = Text('label_group_created'.l10n);
        } else {
          content = Text('label_dialog_created'.l10n);
        }
        break;

      case ChatInfoActionKind.memberAdded:
        final action = message.action as ChatInfoActionMemberAdded;
        content = Text(
          'label_was_added'
              .l10nfmt({'who': '${action.user.name ?? action.user.num}'}),
        );
        break;

      case ChatInfoActionKind.memberRemoved:
        final action = message.action as ChatInfoActionMemberRemoved;
        content = Text(
          'label_was_removed'
              .l10nfmt({'who': '${action.user.name ?? action.user.num}'}),
        );
        break;

      case ChatInfoActionKind.avatarUpdated:
        final action = message.action as ChatInfoActionAvatarUpdated;
        if (action.avatar == null) {
          content = Text('label_avatar_removed'.l10n);
        } else {
          content = Text('label_avatar_updated'.l10n);
        }
        break;

      case ChatInfoActionKind.nameUpdated:
        final action = message.action as ChatInfoActionNameUpdated;
        if (action.name == null) {
          content = Text('label_name_removed'.l10n);
        } else {
          content =
              Text('label_name_updated'.l10nfmt({'name': action.name?.val}));
        }
        break;
    }
>>>>>>> 33335d3e

    final bool isSent = widget.item.value.status.value == SendingStatus.sent;

    return Padding(
      padding: const EdgeInsets.symmetric(vertical: 8),
      child: SwipeableStatus(
        animation: widget.animation,
        translate: false,
        isSent: isSent && _fromMe,
        isDelivered: isSent &&
            _fromMe &&
            widget.chat.value?.lastDelivery.isBefore(message.at) == false,
        isRead: isSent && (!_fromMe || _isRead),
        isError: message.status.value == SendingStatus.error,
        isSending: message.status.value == SendingStatus.sending,
        swipeable: Text(DateFormat.Hm().format(message.at.val.toLocal())),
        padding: const EdgeInsets.only(bottom: 8),
        child: Center(
          child: Container(
            padding: const EdgeInsets.symmetric(horizontal: 12, vertical: 8),
            decoration: BoxDecoration(
              borderRadius: BorderRadius.circular(15),
              border: style.systemMessageBorder,
              color: style.systemMessageColor,
            ),
            child: DefaultTextStyle(
              style: style.systemMessageStyle,
              child: content,
            ),
          ),
        ),
      ),
    );
  }

  /// Renders [widget.item] as [ChatMessage].
  Widget _renderAsChatMessage(BuildContext context) {
    final Style style = Theme.of(context).extension<Style>()!;
    final ChatMessage msg = widget.item.value as ChatMessage;

    String? text = msg.text?.val.trim();
    if (text?.isEmpty == true) {
      text = null;
    } else {
      text = msg.text?.val;
    }

    List<Attachment> media = msg.attachments.where((e) {
      return ((e is ImageAttachment) ||
          (e is FileAttachment && e.isVideo) ||
          (e is LocalAttachment && (e.file.isImage || e.file.isVideo)));
    }).toList();

    List<Attachment> files = msg.attachments.where((e) {
      return ((e is FileAttachment && !e.isVideo) ||
          (e is LocalAttachment && !e.file.isImage && !e.file.isVideo));
    }).toList();

    Color color = _fromMe
        ? Theme.of(context).colorScheme.secondary
        : AvatarWidget.colors[(widget.user?.user.value.num.val.sum() ?? 3) %
            AvatarWidget.colors.length];

    double avatarOffset = 0;
    if ((!_fromMe && widget.chat.value?.isGroup == true && widget.avatar) &&
        msg.repliesTo.isNotEmpty) {
      for (ChatItemQuote reply in msg.repliesTo) {
        if (reply is ChatMessageQuote) {
          if (reply.text != null && reply.attachments.isNotEmpty) {
            avatarOffset += 54 + 54 + 4;
          } else if (reply.text == null && reply.attachments.isNotEmpty) {
            avatarOffset += 90;
          } else if (reply.text != null) {
            if (msg.attachments.isEmpty && text == null) {
              avatarOffset += 59 - 5;
            } else {
              avatarOffset += 55 - 4 + 8;
            }
          }
        }

        if (reply is ChatCallQuote) {
          if (msg.attachments.isEmpty && text == null) {
            avatarOffset += 59 - 4;
          } else {
            avatarOffset += 55 - 4 + 8;
          }
        }

        if (reply is ChatInfoQuote) {
          if (msg.attachments.isEmpty && text == null) {
            avatarOffset += 59 - 5;
          } else {
            avatarOffset += 55 - 4 + 8;
          }
        }
      }
    }

    return _rounded(
      context,
      Container(
        padding: widget.margin.add(const EdgeInsets.fromLTRB(5, 0, 2, 0)),
        child: IntrinsicWidth(
          child: AnimatedContainer(
            duration: const Duration(milliseconds: 500),
            decoration: BoxDecoration(
              color: _fromMe
                  ? _isRead
                      ? style.readMessageColor
                      : style.unreadMessageColor
                  : style.messageColor,
              borderRadius: BorderRadius.circular(15),
              border: _fromMe
                  ? _isRead
                      ? style.secondaryBorder
                      : Border.all(
                          color: const Color(0xFFDAEDFF),
                          width: 0.5,
                        )
                  : style.primaryBorder,
            ),
            child: Column(
              crossAxisAlignment: CrossAxisAlignment.stretch,
              children: [
                if (msg.repliesTo.isNotEmpty)
                  ...msg.repliesTo.mapIndexed((i, e) {
                    return AnimatedContainer(
                      duration: const Duration(milliseconds: 500),
                      decoration: BoxDecoration(
                        color: e.author == widget.me
                            ? _isRead || !_fromMe
                                ? const Color(0xFFDBEAFD)
                                : const Color(0xFFE6F1FE)
                            : _isRead || !_fromMe
                                ? const Color(0xFFF9F9F9)
                                : const Color(0xFFFFFFFF),
                        borderRadius: i == 0
                            ? const BorderRadius.only(
                                topLeft: Radius.circular(15),
                                topRight: Radius.circular(15),
                              )
                            : BorderRadius.zero,
                      ),
                      child: AnimatedOpacity(
                        duration: const Duration(milliseconds: 500),
                        opacity: _isRead || !_fromMe ? 1 : 0.55,
                        child: WidgetButton(
                          onPressed: () => widget.onRepliedTap?.call(e),
                          child: _repliedMessage(e),
                        ),
                      ),
                    );
                  }),
                if (!_fromMe &&
                    widget.chat.value?.isGroup == true &&
                    widget.avatar)
                  Padding(
                    padding: EdgeInsets.fromLTRB(
                      12,
                      msg.attachments.isEmpty && text == null ? 4 : 8,
                      9,
                      files.isEmpty && media.isNotEmpty && text == null
                          ? 8
                          : files.isNotEmpty && text == null
                              ? 0
                              : 4,
                    ),
                    child: Text(
                      widget.user?.user.value.name?.val ??
                          widget.user?.user.value.num.val ??
                          'dot'.l10n * 3,
                      style: style.boldBody.copyWith(color: color),
                    ),
                  ),
                if (text != null)
                  AnimatedOpacity(
                    duration: const Duration(milliseconds: 500),
                    opacity: _isRead || !_fromMe ? 1 : 0.7,
                    child: Padding(
                      padding: EdgeInsets.fromLTRB(
                        12,
                        !_fromMe &&
                                widget.chat.value?.isGroup == true &&
                                widget.avatar
                            ? 0
                            : 10,
                        9,
                        files.isEmpty ? 10 : 0,
                      ),
                      child: Text(
                        text,
                        style: style.boldBody,
                      ),
                    ),
                  ),
                if (files.isNotEmpty)
                  AnimatedOpacity(
                    duration: const Duration(milliseconds: 500),
                    opacity: _isRead || !_fromMe ? 1 : 0.55,
                    child: Padding(
                      padding: const EdgeInsets.fromLTRB(0, 4, 0, 4),
                      child: Column(
                        children: files
                            .map(
                              (e) => ChatItemWidget.fileAttachment(
                                e,
                                fromMe: _fromMe,
                                onFileTap: widget.onFileTap,
                              ),
                            )
                            .toList(),
                      ),
                    ),
                  ),
                if (media.isNotEmpty)
                  ClipRRect(
                    borderRadius: BorderRadius.only(
                      topLeft: text != null ||
                              msg.repliesTo.isNotEmpty ||
                              (!_fromMe &&
                                  widget.chat.value?.isGroup == true &&
                                  widget.avatar)
                          ? Radius.zero
                          : files.isEmpty
                              ? const Radius.circular(15)
                              : Radius.zero,
                      topRight: text != null ||
                              msg.repliesTo.isNotEmpty ||
                              (!_fromMe &&
                                  widget.chat.value?.isGroup == true &&
                                  widget.avatar)
                          ? Radius.zero
                          : files.isEmpty
                              ? const Radius.circular(15)
                              : Radius.zero,
                      bottomLeft: const Radius.circular(15),
                      bottomRight: const Radius.circular(15),
                    ),
                    child: AnimatedOpacity(
                      duration: const Duration(milliseconds: 500),
                      opacity: _isRead || !_fromMe ? 1 : 0.55,
                      child: media.length == 1
                          ? ChatItemWidget.mediaAttachment(
                              context,
                              media.first,
                              media,
                              filled: false,
                              key: _galleryKeys[0],
                              onError: widget.onAttachmentError,
                              onGallery: widget.onGallery,
                              autoLoad: widget.loadImages,
                            )
                          : SizedBox(
                              width: media.length * 120,
                              height: max(media.length * 60, 300),
                              child: FitView(
                                dividerColor: Colors.transparent,
                                children: media
                                    .mapIndexed(
                                      (i, e) => ChatItemWidget.mediaAttachment(
                                        context,
                                        e,
                                        media,
                                        key: _galleryKeys[i],
                                        onError: widget.onAttachmentError,
                                        onGallery: widget.onGallery,
                                        autoLoad: widget.loadImages,
                                      ),
                                    )
                                    .toList(),
                              ),
                            ),
                    ),
                  ),
              ],
            ),
          ),
        ),
      ),
      avatarOffset: avatarOffset,
    );
  }

  /// Renders the [widget.item] as a [ChatCall].
  Widget _renderAsChatCall(BuildContext context) {
    var message = widget.item.value as ChatCall;
    bool isOngoing =
        message.finishReason == null && message.conversationStartedAt != null;

    if (isOngoing) {
      _ongoingCallTimer ??= Timer.periodic(1.seconds, (_) {
        if (mounted) {
          setState(() {});
        }
      });
    } else {
      _ongoingCallTimer?.cancel();
    }

    bool isMissed = false;

    String title = 'label_chat_call_ended'.l10n;
    String? time;

    if (isOngoing) {
      title = 'label_chat_call_ongoing'.l10n;
      time = message.conversationStartedAt!.val
          .difference(DateTime.now())
          .localizedString();
    } else if (message.finishReason != null) {
      title = message.finishReason!.localizedString(_fromMe) ?? title;
      isMissed = (message.finishReason == ChatCallFinishReason.dropped) ||
          (message.finishReason == ChatCallFinishReason.unanswered);

      if (message.finishedAt != null && message.conversationStartedAt != null) {
        time = message.finishedAt!.val
            .difference(message.conversationStartedAt!.val)
            .localizedString();
      }
    } else {
      title = message.authorId == widget.me
          ? 'label_outgoing_call'.l10n
          : 'label_incoming_call'.l10n;
    }

    final Style style = Theme.of(context).extension<Style>()!;

    final Color color = _fromMe
        ? Theme.of(context).colorScheme.secondary
        : AvatarWidget.colors[(widget.user?.user.value.num.val.sum() ?? 3) %
            AvatarWidget.colors.length];

    final bool avatar =
        !(_fromMe && widget.chat.value?.isGroup == true && widget.avatar);

    final Widget child;

    if (avatar) {
      child = AnimatedOpacity(
        duration: const Duration(milliseconds: 500),
        opacity: _isRead || !_fromMe ? 1 : 0.55,
        child: Padding(
          padding: const EdgeInsets.fromLTRB(8, 8, 8, 10),
          child: Column(
            crossAxisAlignment: CrossAxisAlignment.start,
            children: [
              if (!_fromMe &&
                  widget.chat.value?.isGroup == true &&
                  widget.avatar)
                Padding(
                  padding: const EdgeInsets.fromLTRB(4, 0, 4, 0),
                  child: Text(
                    widget.user?.user.value.name?.val ??
                        widget.user?.user.value.num.val ??
                        'dot'.l10n * 3,
                    style: style.boldBody.copyWith(color: color),
                  ),
                ),
              const SizedBox(height: 4),
              Container(
                decoration: BoxDecoration(
                  borderRadius: BorderRadius.circular(10),
                  color: Colors.black.withOpacity(0.03),
                ),
                padding: const EdgeInsets.fromLTRB(6, 8, 8, 8),
                child: Row(
                  // crossAxisAlignment: CrossAxisAlignment.start,
                  mainAxisSize: MainAxisSize.min,
                  children: [
                    Padding(
                      padding: const EdgeInsets.fromLTRB(8, 0, 12, 0),
                      child: message.withVideo
                          ? SvgLoader.asset(
                              'assets/icons/call_video${isMissed && !_fromMe ? '_red' : ''}.svg',
                              height: 13 * 1.4,
                            )
                          : SvgLoader.asset(
                              'assets/icons/call_audio${isMissed && !_fromMe ? '_red' : ''}.svg',
                              height: 15 * 1.4,
                            ),
                    ),
                    Flexible(
                      child: Row(
                        mainAxisSize: MainAxisSize.min,
                        crossAxisAlignment: CrossAxisAlignment.start,
                        children: [
                          Flexible(
                            child: Text(
                              title,
                              maxLines: 1,
                              overflow: TextOverflow.ellipsis,
                              style: style.boldBody,
                            ),
                          ),
                          if (time != null) ...[
                            const SizedBox(width: 8),
                            Padding(
                              padding: const EdgeInsets.only(bottom: 1),
                              child: Text(
                                time,
                                maxLines: 1,
                                overflow: TextOverflow.ellipsis,
                                style: Theme.of(context).textTheme.titleSmall,
                              ),
                            ),
                          ],
                        ],
                      ),
                    ),
                    const SizedBox(width: 8),
                  ],
                ),
              ),
            ],
          ),
        ),
      );
    } else {
      child = AnimatedOpacity(
        duration: const Duration(milliseconds: 500),
        opacity: _isRead || !_fromMe ? 1 : 0.55,
        child: Padding(
          padding: const EdgeInsets.fromLTRB(8, 10, 8, 10),
          child: Row(
            mainAxisSize: MainAxisSize.min,
            crossAxisAlignment: CrossAxisAlignment.end,
            children: [
              Padding(
                padding: const EdgeInsets.fromLTRB(8, 0, 12, 0),
                child: message.withVideo
                    ? SvgLoader.asset(
                        'assets/icons/call_video${isMissed && !_fromMe ? '_red' : ''}.svg',
                        height: 13 * 1.4,
                      )
                    : SvgLoader.asset(
                        'assets/icons/call_audio${isMissed && !_fromMe ? '_red' : ''}.svg',
                        height: 15 * 1.4,
                      ),
              ),
              Flexible(
                child: Text(
                  title,
                  maxLines: 1,
                  overflow: TextOverflow.ellipsis,
                  style: style.boldBody,
                ),
              ),
              if (time != null) ...[
                const SizedBox(width: 9),
                Padding(
                  padding: const EdgeInsets.only(bottom: 1),
                  child: Text(
                    time,
                    maxLines: 1,
                    overflow: TextOverflow.ellipsis,
                    style: Theme.of(context).textTheme.titleSmall,
                  ),
                ),
              ],
            ],
          ),
        ),
      );
    }

    return _rounded(
      context,
      Padding(
        padding: widget.margin.add(const EdgeInsets.fromLTRB(5, 1, 5, 1)),
        child: AnimatedContainer(
          duration: const Duration(milliseconds: 500),
          decoration: BoxDecoration(
            border: _fromMe
                ? _isRead
                    ? style.secondaryBorder
                    : Border.all(color: const Color(0xFFDAEDFF), width: 0.5)
                : style.primaryBorder,
            color: _fromMe
                ? _isRead
                    ? style.readMessageColor
                    : style.unreadMessageColor
                : style.messageColor,
            borderRadius: BorderRadius.circular(15),
          ),
          child: ClipRRect(
            borderRadius: BorderRadius.circular(15),
            child: child,
          ),
        ),
      ),
    );
  }

  /// Renders the provided [item] as a replied message.
  Widget _repliedMessage(ChatItemQuote item) {
    Style style = Theme.of(context).extension<Style>()!;
    bool fromMe = item.author == widget.me;

    Widget? content;
    List<Widget> additional = [];

    if (item is ChatMessageQuote) {
      if (item.attachments.isNotEmpty) {
        additional = item.attachments
            .map((a) {
              ImageAttachment? image;

              if (a is ImageAttachment) {
                image = a;
              }

              return Container(
                margin: const EdgeInsets.only(right: 2),
                decoration: BoxDecoration(
                  color: fromMe
                      ? Colors.white.withOpacity(0.25)
                      : Colors.black.withOpacity(0.03),
                  borderRadius: BorderRadius.circular(10),
                ),
                width: 50,
                height: 50,
                child: image == null
                    ? Icon(
                        Icons.file_copy,
                        color: fromMe ? Colors.white : const Color(0xFFDDDDDD),
                        size: 28,
                      )
                    : RetryImage(
                        image.medium.url,
                        checksum: image.medium.checksum,
                        onForbidden: widget.onAttachmentError,
                        fit: BoxFit.cover,
                        width: double.infinity,
                        height: double.infinity,
                        borderRadius: BorderRadius.circular(10.0),
                        cancelable: true,
                        autoLoad: widget.loadImages,
                      ),
              );
            })
            .take(3)
            .toList();

        if (item.attachments.length > 3) {
          final int count = (item.attachments.length - 3).clamp(1, 99);

          additional.add(
            Container(
              margin: const EdgeInsets.only(right: 2),
              decoration: BoxDecoration(
                color: fromMe
                    ? Colors.white.withOpacity(0.25)
                    : Colors.black.withOpacity(0.03),
                borderRadius: BorderRadius.circular(10),
              ),
              width: 50,
              height: 50,
              child: Center(
                child: Padding(
                  padding: const EdgeInsets.only(right: 4),
                  child: Text(
                    '${'plus'.l10n}$count',
                    style: TextStyle(
                      fontSize: 15,
                      color: Theme.of(context).colorScheme.primary,
                    ),
                  ),
                ),
              ),
            ),
          );
        }
      }

      if (item.text != null && item.text!.val.isNotEmpty) {
        content = Text(
          item.text!.val,
          maxLines: 1,
          overflow: TextOverflow.ellipsis,
          style: style.boldBody,
        );
      }
    } else if (item is ChatCallQuote) {
      String title = 'label_chat_call_ended'.l10n;
      String? time;
      bool fromMe = widget.me == item.author;
      bool isMissed = false;

      final ChatCall? call = item.original as ChatCall?;

      if (call?.finishReason == null && call?.conversationStartedAt != null) {
        title = 'label_chat_call_ongoing'.l10n;
      } else if (call?.finishReason != null) {
        title = call!.finishReason!.localizedString(fromMe) ?? title;
        isMissed = call.finishReason == ChatCallFinishReason.dropped ||
            call.finishReason == ChatCallFinishReason.unanswered;

        if (call.finishedAt != null && call.conversationStartedAt != null) {
          time = call.finishedAt!.val
              .difference(call.conversationStartedAt!.val)
              .localizedString();
        }
      } else {
        title = item.author == widget.me
            ? 'label_outgoing_call'.l10n
            : 'label_incoming_call'.l10n;
      }

      content = Row(
        mainAxisSize: MainAxisSize.min,
        children: [
          Padding(
            padding: const EdgeInsets.fromLTRB(8, 0, 12, 0),
            child: call?.withVideo == true
                ? SvgLoader.asset(
                    'assets/icons/call_video${isMissed && !fromMe ? '_red' : ''}.svg',
                    height: 13,
                  )
                : SvgLoader.asset(
                    'assets/icons/call_audio${isMissed && !fromMe ? '_red' : ''}.svg',
                    height: 15,
                  ),
          ),
          Flexible(child: Text(title, style: style.boldBody)),
          if (time != null) ...[
            const SizedBox(width: 9),
            Padding(
              padding: const EdgeInsets.only(bottom: 1),
              child: Text(
                time,
                maxLines: 1,
                overflow: TextOverflow.ellipsis,
                style: style.boldBody,
              ),
            ),
          ],
        ],
      );
    } else if (item is ChatInfoQuote) {
      // TODO: Implement `ChatInfo`.
      content = Text(item.action.toString(), style: style.boldBody);
    } else {
      content = Text('err_unknown'.l10n, style: style.boldBody);
    }

    return FutureBuilder<RxUser?>(
      future: widget.getUser?.call(item.author),
      builder: (context, snapshot) {
        Color color = snapshot.data?.user.value.id == widget.me
            ? Theme.of(context).colorScheme.secondary
            : AvatarWidget.colors[
                (snapshot.data?.user.value.num.val.sum() ?? 3) %
                    AvatarWidget.colors.length];

        return Row(
          mainAxisSize: MainAxisSize.min,
          crossAxisAlignment: CrossAxisAlignment.center,
          children: [
            const SizedBox(width: 12),
            Flexible(
              child: Container(
                decoration: BoxDecoration(
                  border: Border(left: BorderSide(width: 2, color: color)),
                ),
                margin: const EdgeInsets.fromLTRB(0, 8, 12, 8),
                padding: const EdgeInsets.only(left: 8),
                child: Column(
                  mainAxisSize: MainAxisSize.min,
                  crossAxisAlignment: CrossAxisAlignment.start,
                  children: [
                    Text(
                      snapshot.data?.user.value.name?.val ??
                          snapshot.data?.user.value.num.val ??
                          'dot'.l10n * 3,
                      style: style.boldBody.copyWith(color: color),
                    ),
                    if (content != null) ...[
                      const SizedBox(height: 2),
                      DefaultTextStyle.merge(
                        maxLines: 1,
                        overflow: TextOverflow.ellipsis,
                        child: content,
                      ),
                    ],
                    if (additional.isNotEmpty) ...[
                      const SizedBox(height: 4),
                      Row(mainAxisSize: MainAxisSize.min, children: additional),
                    ],
                  ],
                ),
              ),
            ),
          ],
        );
      },
    );
  }

  /// Returns rounded rectangle of a [child] representing a message box.
  Widget _rounded(
    BuildContext context,
    Widget child, {
    double avatarOffset = 0,
  }) {
    ChatItem item = widget.item.value;

    String? copyable;
    if (item is ChatMessage) {
      copyable = item.text?.val;
    }

    final Iterable<LastChatRead>? reads = widget.chat.value?.lastReads.where(
      (e) =>
          !e.at.val.isBefore(widget.item.value.at.val) &&
          e.memberId != widget.item.value.authorId,
    );

    bool isSent = item.status.value == SendingStatus.sent;

    const int maxAvatars = 5;
    final List<Widget> avatars = [];

    if (widget.chat.value?.isGroup == true) {
      final int countUserAvatars =
          widget.reads.length > maxAvatars ? maxAvatars - 1 : maxAvatars;

      for (LastChatRead m in widget.reads.take(countUserAvatars)) {
        final User? user = widget.chat.value?.members
            .firstWhereOrNull((e) => e.user.id == m.memberId)
            ?.user;

        if (user != null) {
          avatars.add(
            Padding(
              padding: const EdgeInsets.symmetric(horizontal: 1),
              child: FutureBuilder<RxUser?>(
                future: widget.getUser?.call(user.id),
                builder: (context, snapshot) {
                  if (snapshot.hasData) {
                    return AvatarWidget.fromRxUser(snapshot.data, radius: 10);
                  }
                  return AvatarWidget.fromUser(user, radius: 10);
                },
              ),
            ),
          );
        }
      }

      if (widget.reads.length > maxAvatars) {
        avatars.add(
          Padding(
            padding: const EdgeInsets.symmetric(horizontal: 1),
            child: AvatarWidget(title: 'plus'.l10n, radius: 10),
          ),
        );
      }
    }

    return SwipeableStatus(
      animation: widget.animation,
      translate: _fromMe,
      isSent: isSent && _fromMe,
      isDelivered: isSent &&
          _fromMe &&
          widget.chat.value?.lastDelivery.isBefore(item.at) == false,
      isRead: isSent && (!_fromMe || _isRead),
      isError: item.status.value == SendingStatus.error,
      isSending: item.status.value == SendingStatus.sending,
      swipeable: Text(DateFormat.Hm().format(item.at.val.toLocal())),
      padding: EdgeInsets.only(bottom: avatars.isNotEmpty == true ? 33 : 13),
      child: AnimatedOffset(
        duration: _offsetDuration,
        offset: _offset,
        curve: Curves.ease,
        child: GestureDetector(
          behavior: HitTestBehavior.translucent,
          onHorizontalDragStart: (d) {
            _draggingStarted = true;
            setState(() => _offsetDuration = Duration.zero);
          },
          onHorizontalDragUpdate: (d) {
            if (_draggingStarted && !_dragging) {
              if (widget.animation?.value == 0 &&
                  _offset.dx == 0 &&
                  d.delta.dx > 0) {
                _dragging = true;
                widget.onDrag?.call(_dragging);
              } else {
                _draggingStarted = false;
              }
            }

            if (_dragging) {
              // Distance [_totalOffset] should exceed in order for dragging to
              // start.
              const int delta = 10;

              if (_totalOffset.dx > delta) {
                _offset += d.delta;

                if (_offset.dx > 30 + delta &&
                    _offset.dx - d.delta.dx < 30 + delta) {
                  HapticFeedback.selectionClick();
                  widget.onReply?.call();
                }

                setState(() {});
              } else {
                _totalOffset += d.delta;
                if (_totalOffset.dx <= 0) {
                  _dragging = false;
                  widget.onDrag?.call(_dragging);
                }
              }
            }
          },
          onHorizontalDragEnd: (d) {
            if (_dragging) {
              _dragging = false;
              _draggingStarted = false;
              _offset = Offset.zero;
              _totalOffset = Offset.zero;
              _offsetDuration = 200.milliseconds;
              widget.onDrag?.call(_dragging);
              setState(() {});
            }
          },
          child: Row(
            crossAxisAlignment:
                _fromMe ? CrossAxisAlignment.end : CrossAxisAlignment.start,
            mainAxisAlignment:
                _fromMe ? MainAxisAlignment.end : MainAxisAlignment.start,
            children: [
              if (_fromMe)
                Padding(
                  key: Key('MessageStatus_${item.id}'),
                  padding: const EdgeInsets.only(top: 16),
                  child: Obx(() {
                    return AnimatedDelayedSwitcher(
                      delay: item.status.value == SendingStatus.sending
                          ? const Duration(seconds: 2)
                          : Duration.zero,
                      child: item.status.value == SendingStatus.sending
                          ? const Padding(
                              key: Key('Sending'),
                              padding: EdgeInsets.only(bottom: 8),
                              child: Icon(Icons.access_alarm, size: 15),
                            )
                          : item.status.value == SendingStatus.error
                              ? const Padding(
                                  key: Key('Error'),
                                  padding: EdgeInsets.only(bottom: 8),
                                  child: Icon(
                                    Icons.error_outline,
                                    size: 15,
                                    color: Colors.red,
                                  ),
                                )
                              : Container(key: const Key('Sent')),
                    );
                  }),
                ),
              if (!_fromMe && widget.chat.value!.isGroup)
                Padding(
                  padding: EdgeInsets.only(top: 8 + avatarOffset),
                  child: widget.avatar
                      ? InkWell(
                          customBorder: const CircleBorder(),
                          onTap: () => router.user(item.authorId, push: true),
                          child:
                              AvatarWidget.fromRxUser(widget.user, radius: 17),
                        )
                      : const SizedBox.square(dimension: 34),
                ),
              Flexible(
                child: LayoutBuilder(builder: (context, constraints) {
                  return ConstrainedBox(
                    constraints: BoxConstraints(
                      maxWidth: min(
                        550,
                        constraints.maxWidth - SwipeableStatus.width,
                      ),
                    ),
                    child: Material(
                      key: Key('Message_${item.id}'),
                      type: MaterialType.transparency,
                      child: ContextMenuRegion(
                        preventContextMenu: false,
                        alignment: _fromMe
                            ? Alignment.bottomRight
                            : Alignment.bottomLeft,
                        actions: [
                          ContextMenuButton(
                            label: PlatformUtils.isMobile
                                ? 'btn_info'.l10n
                                : 'btn_message_info'.l10n,
                            trailing: const Icon(Icons.info_outline),
                            onPressed: () => MessageInfo.show(
                              context,
                              id: widget.item.value.id,
                              reads: reads ?? [],
                            ),
                          ),
                          if (copyable != null)
                            ContextMenuButton(
                              key: const Key('CopyButton'),
                              label: PlatformUtils.isMobile
                                  ? 'btn_copy'.l10n
                                  : 'btn_copy_text'.l10n,
                              trailing: SvgLoader.asset(
                                'assets/icons/copy_small.svg',
                                height: 18,
                              ),
                              onPressed: () => widget.onCopy?.call(copyable!),
                            ),
                          if (item.status.value == SendingStatus.sent) ...[
                            ContextMenuButton(
                              key: const Key('ReplyButton'),
                              label: PlatformUtils.isMobile
                                  ? 'btn_reply'.l10n
                                  : 'btn_reply_message'.l10n,
                              trailing: SvgLoader.asset(
                                'assets/icons/reply.svg',
                                height: 18,
                              ),
                              onPressed: widget.onReply,
                            ),
                            if (item is ChatMessage)
                              ContextMenuButton(
                                key: const Key('ForwardButton'),
                                label: PlatformUtils.isMobile
                                    ? 'btn_forward'.l10n
                                    : 'btn_forward_message'.l10n,
                                trailing: SvgLoader.asset(
                                  'assets/icons/forward.svg',
                                  height: 18,
                                ),
                                onPressed: () async {
                                  await ChatForwardView.show(
                                    context,
                                    widget.chat.value!.id,
                                    [ChatItemQuoteInput(item: item)],
                                  );
                                },
                              ),
                            if (item is ChatMessage &&
                                _fromMe &&
                                (item.at
                                        .add(ChatController.editMessageTimeout)
                                        .isAfter(PreciseDateTime.now()) ||
                                    !_isRead))
                              ContextMenuButton(
                                key: const Key('EditButton'),
                                label: 'btn_edit'.l10n,
                                trailing: SvgLoader.asset(
                                  'assets/icons/edit.svg',
                                  height: 18,
                                ),
                                onPressed: widget.onEdit,
                              ),
                            ContextMenuButton(
                              key: const Key('Delete'),
                              label: PlatformUtils.isMobile
                                  ? 'btn_delete'.l10n
                                  : 'btn_delete_message'.l10n,
                              trailing: SvgLoader.asset(
                                'assets/icons/delete_small.svg',
                                height: 18,
                              ),
                              onPressed: () async {
                                bool deletable = _fromMe &&
                                    !widget.chat.value!
                                        .isRead(widget.item.value, widget.me) &&
                                    (widget.item.value is ChatMessage);

                                await ConfirmDialog.show(
                                  context,
                                  title: 'label_delete_message'.l10n,
                                  description: deletable
                                      ? null
                                      : 'label_message_will_deleted_for_you'
                                          .l10n,
                                  variants: [
                                    ConfirmDialogVariant(
                                      onProceed: widget.onHide,
                                      child: Text(
                                        'label_delete_for_me'.l10n,
                                        key: const Key('HideForMe'),
                                      ),
                                    ),
                                    if (deletable)
                                      ConfirmDialogVariant(
                                        onProceed: widget.onDelete,
                                        child: Text(
                                          'label_delete_for_everyone'.l10n,
                                          key: const Key('DeleteForAll'),
                                        ),
                                      )
                                  ],
                                );
                              },
                            ),
                          ],
                          if (item.status.value == SendingStatus.error) ...[
                            ContextMenuButton(
                              key: const Key('Resend'),
                              label: PlatformUtils.isMobile
                                  ? 'btn_resend'.l10n
                                  : 'btn_resend_message'.l10n,
                              trailing: SvgLoader.asset(
                                'assets/icons/send_small.svg',
                                width: 18.37,
                                height: 16,
                              ),
                              onPressed: widget.onResend,
                            ),
                            ContextMenuButton(
                              key: const Key('Delete'),
                              label: PlatformUtils.isMobile
                                  ? 'btn_delete'.l10n
                                  : 'btn_delete_message'.l10n,
                              trailing: SvgLoader.asset(
                                'assets/icons/delete_small.svg',
                                width: 17.75,
                                height: 17,
                              ),
                              onPressed: () async {
                                await ConfirmDialog.show(
                                  context,
                                  title: 'label_delete_message'.l10n,
                                  variants: [
                                    ConfirmDialogVariant(
                                      onProceed: widget.onDelete,
                                      child: Text(
                                        'label_delete_for_everyone'.l10n,
                                        key: const Key('DeleteForAll'),
                                      ),
                                    )
                                  ],
                                );
                              },
                            ),
                            ContextMenuButton(
                              label: 'btn_select'.l10n,
                              trailing: const Icon(Icons.select_all),
                            ),
                          ],
                        ],
                        child: Column(
                          mainAxisSize: MainAxisSize.min,
                          crossAxisAlignment: CrossAxisAlignment.end,
                          children: [
                            child,
                            if (avatars.isNotEmpty)
                              Transform.translate(
                                offset: Offset(-12, -widget.margin.bottom),
                                child: WidgetButton(
                                  onPressed: () => MessageInfo.show(
                                    context,
                                    reads: reads ?? [],
                                    id: widget.item.value.id,
                                  ),
                                  child: Padding(
                                    padding: const EdgeInsets.only(bottom: 2),
                                    child: Row(
                                      mainAxisSize: MainAxisSize.min,
                                      crossAxisAlignment:
                                          CrossAxisAlignment.center,
                                      children: avatars,
                                    ),
                                  ),
                                ),
                              ),
                          ],
                        ),
                      ),
                    ),
                  );
                }),
              ),
            ],
          ),
        ),
      ),
    );
  }

  /// Populates the [_galleryKeys] from the provided [ChatMessage.attachments].
  void _populateGlobalKeys(ChatItem msg) {
    if (msg is ChatMessage) {
      _galleryKeys = msg.attachments
          .where((e) =>
              e is ImageAttachment ||
              (e is FileAttachment && e.isVideo) ||
              (e is LocalAttachment && (e.file.isImage || e.file.isVideo)))
          .map((e) => GlobalKey())
          .toList();
    } else if (msg is ChatForward) {
      throw Exception(
        'Use `ChatForward` widget for rendering `ChatForward`s instead',
      );
    }
  }
}

/// Extension adding a string representation of a [Duration] in
/// `HH h, MM m, SS s` format.
extension LocalizedDurationExtension on Duration {
  /// Returns a string representation of this [Duration] in `HH:MM:SS` format.
  ///
  /// `HH` part is omitted if this [Duration] is less than an one hour.
  String hhMmSs() {
    var microseconds = inMicroseconds;

    var hours = microseconds ~/ Duration.microsecondsPerHour;
    microseconds = microseconds.remainder(Duration.microsecondsPerHour);
    var hoursPadding = hours < 10 ? '0' : '';

    if (microseconds < 0) microseconds = -microseconds;

    var minutes = microseconds ~/ Duration.microsecondsPerMinute;
    microseconds = microseconds.remainder(Duration.microsecondsPerMinute);
    var minutesPadding = minutes < 10 ? '0' : '';

    var seconds = microseconds ~/ Duration.microsecondsPerSecond;
    microseconds = microseconds.remainder(Duration.microsecondsPerSecond);
    var secondsPadding = seconds < 10 ? '0' : '';

    if (hours == 0) {
      return '$minutesPadding$minutes:$secondsPadding$seconds';
    }

    return '$hoursPadding$hours:$minutesPadding$minutes:$secondsPadding$seconds';
  }

  /// Returns localized string representing this [Duration] in
  /// `HH h, MM m, SS s` format.
  ///
  /// `MM` part is omitted if this [Duration] is less than an one minute.
  /// `HH` part is omitted if this [Duration] is less than an one hour.
  String localizedString() {
    var microseconds = inMicroseconds;

    if (microseconds < 0) microseconds = -microseconds;

    var hours = microseconds ~/ Duration.microsecondsPerHour;
    microseconds = microseconds.remainder(Duration.microsecondsPerHour);

    var minutes = microseconds ~/ Duration.microsecondsPerMinute;
    microseconds = microseconds.remainder(Duration.microsecondsPerMinute);

    var seconds = microseconds ~/ Duration.microsecondsPerSecond;
    microseconds = microseconds.remainder(Duration.microsecondsPerSecond);

    String result = '$seconds ${'label_duration_second_short'.l10n}';

    if (minutes != 0) {
      result = '$minutes ${'label_duration_minute_short'.l10n} $result';
    }

    if (hours != 0) {
      result = '$hours ${'label_duration_hour_short'.l10n} $result';
    }

    return result;
  }
}<|MERGE_RESOLUTION|>--- conflicted
+++ resolved
@@ -611,79 +611,51 @@
     final Style style = Theme.of(context).extension<Style>()!;
     final ChatInfo message = widget.item.value as ChatInfo;
 
-    final Widget content = FutureBuilder(
-      future: widget.getUser?.call(message.authorId),
-      builder: (context, snapshot) {
-        final Widget child;
-
-        switch (message.action) {
-          case ChatMemberInfoAction.created:
-            if (widget.chat.value?.isGroup == true) {
-              if (snapshot.data != null) {
-                return Obx(() {
-                  final User user = snapshot.data!.user.value;
-                  final Map<String, dynamic> args = {
-                    'author': user.name?.val ?? user.num.val,
-                  };
-
-                  return RichText(
-                    text: TextSpan(
-                      children: [
-                        TextSpan(
-                          text: 'label_group_created_by1'.l10nfmt(args),
-                          recognizer: TapGestureRecognizer()
-                            ..onTap = () => router.user(user.id, push: true),
-                        ),
-                        TextSpan(
-                          text: 'label_group_created_by2'.l10nfmt(args),
-                          style: style.systemMessageStyle.copyWith(
-                            color: Theme.of(context).colorScheme.primary,
-                          ),
-                        ),
-                      ],
-                      style: style.systemMessageStyle.copyWith(
-                        color: Theme.of(context).colorScheme.secondary,
-                      ),
-                    ),
-                  );
-                });
-              }
-
-<<<<<<< HEAD
-              child = Text('label_group_created'.l10n);
-            } else {
-              child = Text('label_dialog_created'.l10n);
-            }
-            break;
-
-          case ChatMemberInfoAction.added:
-            if (snapshot.data != null && message.authorId != message.user.id) {
-              return Obx(() {
-                final User user = snapshot.data!.user.value;
+    final Widget content;
+
+    // Builds a [FutureBuilder] returning a [User] fetched by the provided [id].
+    Widget userBuilder(
+      UserId id,
+      Widget Function(BuildContext context, User? user) builder,
+    ) {
+      return FutureBuilder(
+        future: widget.getUser?.call(id),
+        builder: (context, snapshot) {
+          if (snapshot.data != null) {
+            return Obx(() {
+              return builder(context, snapshot.data!.user.value);
+            });
+          }
+
+          return builder(context, null);
+        },
+      );
+    }
+
+    switch (message.action.kind) {
+      case ChatInfoActionKind.created:
+        if (widget.chat.value?.isGroup == true) {
+          content = userBuilder(
+            message.authorId,
+            (context, user) {
+              if (user != null) {
                 final Map<String, dynamic> args = {
                   'author': user.name?.val ?? user.num.val,
-                  'user': message.user.name?.val ?? message.user.num.val,
                 };
 
                 return RichText(
                   text: TextSpan(
                     children: [
                       TextSpan(
-                        text: 'label_user_added_user1'.l10nfmt(args),
+                        text: 'label_group_created_by1'.l10nfmt(args),
                         recognizer: TapGestureRecognizer()
                           ..onTap = () => router.user(user.id, push: true),
                       ),
                       TextSpan(
-                        text: 'label_user_added_user2'.l10nfmt(args),
+                        text: 'label_group_created_by2'.l10nfmt(args),
                         style: style.systemMessageStyle.copyWith(
                           color: Theme.of(context).colorScheme.primary,
                         ),
-                      ),
-                      TextSpan(
-                        text: 'label_user_added_user3'.l10nfmt(args),
-                        recognizer: TapGestureRecognizer()
-                          ..onTap =
-                              () => router.user(message.user.id, push: true),
                       ),
                     ],
                     style: style.systemMessageStyle.copyWith(
@@ -691,154 +663,233 @@
                     ),
                   ),
                 );
-              });
-            }
+              }
+
+              return Text('label_group_created'.l10n);
+            },
+          );
+        } else {
+          content = Text('label_dialog_created'.l10n);
+        }
+        break;
+
+      case ChatInfoActionKind.memberAdded:
+        final action = message.action as ChatInfoActionMemberAdded;
+
+        if (action.user.id != message.authorId) {
+          content = userBuilder(action.user.id, (context, user) {
+            final User author = widget.user?.user.value ?? message.author;
+            user ??= action.user;
 
             final Map<String, dynamic> args = {
-              'author': message.user.name?.val ?? message.user.num.val,
+              'author': author.name?.val ?? author.num.val,
+              'user': user.name?.val ?? user.num.val,
             };
 
-            child = RichText(
+            return RichText(
               text: TextSpan(
                 children: [
                   TextSpan(
-                    text: 'label_was_added1'.l10nfmt(args),
+                    text: 'label_user_added_user1'.l10nfmt(args),
                     recognizer: TapGestureRecognizer()
-                      ..onTap = () => router.user(message.user.id, push: true),
+                      ..onTap = () => router.user(author.id, push: true),
                   ),
                   TextSpan(
-                    text: 'label_was_added2'.l10nfmt(args),
+                    text: 'label_user_added_user2'.l10nfmt(args),
                     style: style.systemMessageStyle.copyWith(
                       color: Theme.of(context).colorScheme.primary,
                     ),
                   ),
+                  TextSpan(
+                    text: 'label_user_added_user3'.l10nfmt(args),
+                    recognizer: TapGestureRecognizer()
+                      ..onTap = () => router.user(user!.id, push: true),
+                  ),
                 ],
                 style: style.systemMessageStyle.copyWith(
                   color: Theme.of(context).colorScheme.secondary,
                 ),
               ),
             );
-            break;
-
-          case ChatMemberInfoAction.removed:
-            if (snapshot.data != null && message.authorId != message.user.id) {
-              return Obx(() {
-                final User user = snapshot.data!.user.value;
-                final Map<String, dynamic> args = {
-                  'author': user.name?.val ?? user.num.val,
-                  'user': message.user.name?.val ?? message.user.num.val,
-                };
-
-                return RichText(
-                  text: TextSpan(
-                    children: [
-                      TextSpan(
-                        text: 'label_user_removed_user1'.l10nfmt(args),
-                        recognizer: TapGestureRecognizer()
-                          ..onTap =
-                              () => router.user(message.user.id, push: true),
-                      ),
-                      TextSpan(
-                        text: 'label_user_removed_user2'.l10nfmt(args),
-                        style: style.systemMessageStyle.copyWith(
-                          color: Theme.of(context).colorScheme.primary,
-                        ),
-                      ),
-                      TextSpan(
-                        text: 'label_user_removed_user3'.l10nfmt(args),
-                        recognizer: TapGestureRecognizer()
-                          ..onTap =
-                              () => router.user(message.user.id, push: true),
-                      ),
-                    ],
-                    style: style.systemMessageStyle.copyWith(
-                      color: Theme.of(context).colorScheme.secondary,
-                    ),
+          });
+        } else {
+          final Map<String, dynamic> args = {
+            'author': action.user.name?.val ?? action.user.num.val,
+          };
+
+          content = RichText(
+            text: TextSpan(
+              children: [
+                TextSpan(
+                  text: 'label_was_added1'.l10nfmt(args),
+                  recognizer: TapGestureRecognizer()
+                    ..onTap = () => router.user(action.user.id, push: true),
+                ),
+                TextSpan(
+                  text: 'label_was_added2'.l10nfmt(args),
+                  style: style.systemMessageStyle.copyWith(
+                    color: Theme.of(context).colorScheme.primary,
                   ),
-                );
-              });
-            }
+                ),
+              ],
+              style: style.systemMessageStyle.copyWith(
+                color: Theme.of(context).colorScheme.secondary,
+              ),
+            ),
+          );
+        }
+        break;
+
+      case ChatInfoActionKind.memberRemoved:
+        final action = message.action as ChatInfoActionMemberRemoved;
+
+        if (action.user.id != message.authorId) {
+          content = userBuilder(action.user.id, (context, user) {
+            final User author = widget.user?.user.value ?? message.author;
+            user ??= action.user;
 
             final Map<String, dynamic> args = {
-              'author': message.user.name?.val ?? message.user.num.val,
+              'author': author.name?.val ?? author.num.val,
+              'user': user.name?.val ?? user.num.val,
             };
 
-            child = RichText(
+            return RichText(
               text: TextSpan(
                 children: [
                   TextSpan(
-                    text: 'label_was_removed1'.l10nfmt(args),
+                    text: 'label_user_removed_user1'.l10nfmt(args),
                     recognizer: TapGestureRecognizer()
-                      ..onTap = () => router.user(message.user.id, push: true),
+                      ..onTap = () => router.user(author.id, push: true),
                   ),
                   TextSpan(
-                    text: 'label_was_removed2'.l10nfmt(args),
+                    text: 'label_user_removed_user2'.l10nfmt(args),
                     style: style.systemMessageStyle.copyWith(
                       color: Theme.of(context).colorScheme.primary,
                     ),
                   ),
+                  TextSpan(
+                    text: 'label_user_removed_user3'.l10nfmt(args),
+                    recognizer: TapGestureRecognizer()
+                      ..onTap = () => router.user(user!.id, push: true),
+                  ),
                 ],
                 style: style.systemMessageStyle.copyWith(
                   color: Theme.of(context).colorScheme.secondary,
                 ),
               ),
             );
-            break;
-
-          case ChatMemberInfoAction.artemisUnknown:
-            child = Text('${message.action}');
-            break;
-        }
-
-        return child;
-      },
-    );
-=======
-    switch (message.action.kind) {
-      case ChatInfoActionKind.created:
-        if (widget.chat.value?.isGroup == true) {
-          content = Text('label_group_created'.l10n);
+          });
         } else {
-          content = Text('label_dialog_created'.l10n);
+          final Map<String, dynamic> args = {
+            'author': action.user.name?.val ?? action.user.num.val,
+          };
+
+          content = RichText(
+            text: TextSpan(
+              children: [
+                TextSpan(
+                  text: 'label_was_removed1'.l10nfmt(args),
+                  recognizer: TapGestureRecognizer()
+                    ..onTap = () => router.user(action.user.id, push: true),
+                ),
+                TextSpan(
+                  text: 'label_was_removed2'.l10nfmt(args),
+                  style: style.systemMessageStyle.copyWith(
+                    color: Theme.of(context).colorScheme.primary,
+                  ),
+                ),
+              ],
+              style: style.systemMessageStyle.copyWith(
+                color: Theme.of(context).colorScheme.secondary,
+              ),
+            ),
+          );
         }
         break;
 
-      case ChatInfoActionKind.memberAdded:
-        final action = message.action as ChatInfoActionMemberAdded;
-        content = Text(
-          'label_was_added'
-              .l10nfmt({'who': '${action.user.name ?? action.user.num}'}),
-        );
-        break;
-
-      case ChatInfoActionKind.memberRemoved:
-        final action = message.action as ChatInfoActionMemberRemoved;
-        content = Text(
-          'label_was_removed'
-              .l10nfmt({'who': '${action.user.name ?? action.user.num}'}),
-        );
-        break;
-
       case ChatInfoActionKind.avatarUpdated:
         final action = message.action as ChatInfoActionAvatarUpdated;
-        if (action.avatar == null) {
-          content = Text('label_avatar_removed'.l10n);
-        } else {
-          content = Text('label_avatar_updated'.l10n);
-        }
+
+        content = Obx(() {
+          final User? user = widget.user?.user.value;
+          final Map<String, dynamic> args = {
+            'author': user?.name?.val ?? user?.num.val,
+          };
+
+          final String phrase1, phrase2;
+          if (action.avatar == null) {
+            phrase1 = 'label_avatar_removed1';
+            phrase2 = 'label_avatar_removed2';
+          } else {
+            phrase1 = 'label_avatar_updated1';
+            phrase2 = 'label_avatar_updated2';
+          }
+
+          return RichText(
+            text: TextSpan(
+              children: [
+                TextSpan(
+                  text: phrase1.l10nfmt(args),
+                  recognizer: TapGestureRecognizer()
+                    ..onTap = () => router.user(user!.id, push: true),
+                ),
+                TextSpan(
+                  text: phrase2.l10nfmt(args),
+                  style: style.systemMessageStyle.copyWith(
+                    color: Theme.of(context).colorScheme.primary,
+                  ),
+                ),
+              ],
+              style: style.systemMessageStyle.copyWith(
+                color: Theme.of(context).colorScheme.secondary,
+              ),
+            ),
+          );
+        });
         break;
 
       case ChatInfoActionKind.nameUpdated:
         final action = message.action as ChatInfoActionNameUpdated;
-        if (action.name == null) {
-          content = Text('label_name_removed'.l10n);
-        } else {
-          content =
-              Text('label_name_updated'.l10nfmt({'name': action.name?.val}));
-        }
+
+        content = Obx(() {
+          final User? user = widget.user?.user.value;
+          final Map<String, dynamic> args = {
+            'author': user?.name?.val ?? user?.num.val,
+            if (action.name != null) 'name': action.name?.val,
+          };
+
+          final String phrase1, phrase2;
+          if (action.name == null) {
+            phrase1 = 'label_name_removed1';
+            phrase2 = 'label_name_removed2';
+          } else {
+            phrase1 = 'label_name_updated1';
+            phrase2 = 'label_name_updated2';
+          }
+
+          return RichText(
+            text: TextSpan(
+              children: [
+                TextSpan(
+                  text: phrase1.l10nfmt(args),
+                  recognizer: TapGestureRecognizer()
+                    ..onTap = () => router.user(user!.id, push: true),
+                ),
+                TextSpan(
+                  text: phrase2.l10nfmt(args),
+                  style: style.systemMessageStyle.copyWith(
+                    color: Theme.of(context).colorScheme.primary,
+                  ),
+                ),
+              ],
+              style: style.systemMessageStyle.copyWith(
+                color: Theme.of(context).colorScheme.secondary,
+              ),
+            ),
+          );
+        });
         break;
     }
->>>>>>> 33335d3e
 
     final bool isSent = widget.item.value.status.value == SendingStatus.sent;
 
