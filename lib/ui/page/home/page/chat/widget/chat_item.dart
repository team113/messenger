--- conflicted
+++ resolved
@@ -1215,7 +1215,6 @@
                     widget.chat.value?.isGroup == true &&
                     widget.avatar)
                   Padding(
-<<<<<<< HEAD
                     padding: const EdgeInsets.fromLTRB(4, 0, 4, 0),
                     child: Text(
                       widget.user?.user.value.name?.val ??
@@ -1223,18 +1222,6 @@
                           'dot'.l10n * 3,
                       style: style.boldBody.copyWith(color: color),
                     ),
-=======
-                    padding: const EdgeInsets.fromLTRB(8, 0, 12, 0),
-                    child: message.withVideo
-                        ? SvgImage.asset(
-                            'assets/icons/call_video${isMissed && !_fromMe ? '_red' : ''}.svg',
-                            height: 13 * 1.4,
-                          )
-                        : SvgImage.asset(
-                            'assets/icons/call_audio${isMissed && !_fromMe ? '_red' : ''}.svg',
-                            height: 15 * 1.4,
-                          ),
->>>>>>> 9931b368
                   ),
                 const SizedBox(height: 4),
                 Text.rich(
@@ -1418,8 +1405,12 @@
             child: call?.withVideo == true
                 ? SvgImage.asset(
                     'assets/icons/call_video${isMissed && !fromMe ? '_red' : ''}.svg',
+                ? SvgImage.asset(
+                    'assets/icons/call_video${isMissed && !fromMe ? '_red' : ''}.svg',
                     height: 13,
                   )
+                : SvgImage.asset(
+                    'assets/icons/call_audio${isMissed && !fromMe ? '_red' : ''}.svg',
                 : SvgImage.asset(
                     'assets/icons/call_audio${isMissed && !fromMe ? '_red' : ''}.svg',
                     height: 15,
@@ -1759,6 +1750,8 @@
                                   : 'btn_copy_text'.l10n,
                               trailing: SvgImage.asset(
                                 'assets/icons/copy_small.svg',
+                              trailing: SvgImage.asset(
+                                'assets/icons/copy_small.svg',
                                 height: 18,
                               ),
                               onPressed: () => widget.onCopy
@@ -1772,6 +1765,8 @@
                                   : 'btn_reply_message'.l10n,
                               trailing: SvgImage.asset(
                                 'assets/icons/reply.svg',
+                              trailing: SvgImage.asset(
+                                'assets/icons/reply.svg',
                                 height: 18,
                               ),
                               onPressed: widget.onReply,
@@ -1782,6 +1777,8 @@
                                 label: PlatformUtils.isMobile
                                     ? 'btn_forward'.l10n
                                     : 'btn_forward_message'.l10n,
+                                trailing: SvgImage.asset(
+                                  'assets/icons/forward.svg',
                                 trailing: SvgImage.asset(
                                   'assets/icons/forward.svg',
                                   height: 18,
@@ -1805,6 +1802,8 @@
                                 label: 'btn_edit'.l10n,
                                 trailing: SvgImage.asset(
                                   'assets/icons/edit.svg',
+                                trailing: SvgImage.asset(
+                                  'assets/icons/edit.svg',
                                   height: 18,
                                 ),
                                 onPressed: widget.onEdit,
@@ -1814,6 +1813,8 @@
                               label: PlatformUtils.isMobile
                                   ? 'btn_delete'.l10n
                                   : 'btn_delete_message'.l10n,
+                              trailing: SvgImage.asset(
+                                'assets/icons/delete_small.svg',
                               trailing: SvgImage.asset(
                                 'assets/icons/delete_small.svg',
                                 height: 18,
@@ -1862,6 +1863,8 @@
                                   : 'btn_resend_message'.l10n,
                               trailing: SvgImage.asset(
                                 'assets/icons/send_small.svg',
+                              trailing: SvgImage.asset(
+                                'assets/icons/send_small.svg',
                                 width: 18.37,
                                 height: 16,
                               ),
@@ -1872,6 +1875,8 @@
                               label: PlatformUtils.isMobile
                                   ? 'btn_delete'.l10n
                                   : 'btn_delete_message'.l10n,
+                              trailing: SvgImage.asset(
+                                'assets/icons/delete_small.svg',
                               trailing: SvgImage.asset(
                                 'assets/icons/delete_small.svg',
                                 width: 17.75,
