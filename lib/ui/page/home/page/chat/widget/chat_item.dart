// Copyright © 2022 IT ENGINEERING MANAGEMENT INC, <https://github.com/team113>
//
// This program is free software: you can redistribute it and/or modify it under
// the terms of the GNU Affero General Public License v3.0 as published by the
// Free Software Foundation, either version 3 of the License, or (at your
// option) any later version.
//
// This program is distributed in the hope that it will be useful, but WITHOUT
// ANY WARRANTY; without even the implied warranty of MERCHANTABILITY or FITNESS
// FOR A PARTICULAR PURPOSE. See the GNU Affero General Public License v3.0 for
// more details.
//
// You should have received a copy of the GNU Affero General Public License v3.0
// along with this program. If not, see
// <https://www.gnu.org/licenses/agpl-3.0.html>.

import 'dart:async';
import 'dart:math';

import 'package:collection/collection.dart';
import 'package:flutter/material.dart';
import 'package:get/get.dart';
import 'package:intl/intl.dart';

import '../controller.dart'
    show ChatCallFinishReasonL10n, ChatController, FileAttachmentIsVideo;
import '/api/backend/schema.dart' show ChatCallFinishReason;
import '/config.dart';
import '/domain/model/attachment.dart';
import '/domain/model/chat.dart';
import '/domain/model/chat_call.dart';
import '/domain/model/chat_item.dart';
import '/domain/model/chat_item_quote.dart';
import '/domain/model/precise_date_time/precise_date_time.dart';
import '/domain/model/sending_status.dart';
import '/domain/model/user.dart';
import '/domain/repository/user.dart';
import '/l10n/l10n.dart';
import '/routes.dart';
import '/themes.dart';
import '/ui/page/home/page/chat/forward/view.dart';
import '/ui/page/home/widget/avatar.dart';
import '/ui/page/home/widget/gallery_popup.dart';
import '/ui/page/home/widget/init_callback.dart';
import '/ui/widget/animated_delayed_switcher.dart';
import '/ui/widget/animations.dart';
import '/ui/widget/context_menu/menu.dart';
import '/ui/widget/context_menu/region.dart';
import '/ui/widget/svg/svg.dart';
import 'swipeable_status.dart';
import 'video_thumbnail/video_thumbnail.dart';

/// [ChatItem] visual representation.
class ChatItemWidget extends StatefulWidget {
  const ChatItemWidget({
    Key? key,
    required this.chat,
    required this.item,
    required this.me,
    this.user,
    this.getUser,
    this.onJoinCall,
    this.animation,
    this.onHide,
    this.onDelete,
    this.onReply,
    this.onEdit,
    this.onCopy,
    this.onGallery,
    this.onRepliedTap,
    this.onForwardedTap,
    this.onResend,
    this.onFileTap,
    this.onAttachmentError,
  }) : super(key: key);

  /// Reactive value of a [ChatItem] to display.
  final Rx<ChatItem> item;

  /// Reactive value of a [Chat] this [item] is posted in.
  final Rx<Chat?> chat;

  /// [UserId] of the authenticated [MyUser].
  final UserId me;

  /// [User] posted this [item].
  final RxUser? user;

  /// Callback, called when a [RxUser] identified by the provided [UserId] is
  /// required.
  final Future<RxUser?> Function(UserId userId)? getUser;

  /// Callback, called when a hide action of this [ChatItem] is triggered.
  final void Function()? onHide;

  /// Callback, called when a delete action of this [ChatItem] is triggered.
  final void Function()? onDelete;

  /// Callback, called when join call button is pressed.
  final void Function()? onJoinCall;

  /// Callback, called when a reply action of this [ChatItem] is triggered.
  final void Function()? onReply;

  /// Callback, called when an edit action of this [ChatItem] is triggered.
  final void Function()? onEdit;

  /// Callback, called when a copy action of this [ChatItem] is triggered.
  final void Function(String text)? onCopy;

  /// Optional animation that controls a [SwipeableStatus].
  final AnimationController? animation;

  /// Callback, called when a gallery list is required.
  ///
  /// If not specified, then only media in this [item] will be in a gallery.
  final List<Attachment> Function()? onGallery;

  /// Callback, called when a replied message of this [ChatItem] is tapped.
  final void Function(ChatItemId)? onRepliedTap;

  /// Callback, called when a forwarded message of this [ChatItem] is tapped.
  final void Function(ChatItemId, ChatId)? onForwardedTap;

  /// Callback, called when a resend action of this [ChatItem] is triggered.
  final void Function()? onResend;

  /// Callback, called when a [FileAttachment] of this [ChatItem] is tapped.
  final void Function(FileAttachment)? onFileTap;

  /// Callback, called on the [Attachment] fetching errors.
  final Future<void> Function()? onAttachmentError;

  @override
  State<ChatItemWidget> createState() => _ChatItemWidgetState();
}

/// State of a [ChatItemWidget] used to update an active call [Timer].
class _ChatItemWidgetState extends State<ChatItemWidget> {
  /// [Timer] rebuilding this widget every second if the [widget.item]
  /// represents an ongoing [ChatCall].
  Timer? _ongoingCallTimer;

  /// [GlobalKey]s of [Attachment]s used to animate a [GalleryPopup] from/to
  /// corresponding [Widget].
  List<GlobalKey> _galleryKeys = [];

  @override
  void initState() {
    _populateGlobalKeys(widget.item.value);
    super.initState();
  }

  @override
  void dispose() {
    _ongoingCallTimer?.cancel();
    _ongoingCallTimer = null;
    super.dispose();
  }

  @override
  void didUpdateWidget(covariant ChatItemWidget oldWidget) {
    if (oldWidget.item != widget.item) {
      if (widget.item.value is ChatMessage) {
        var msg = widget.item.value as ChatMessage;

        bool needsUpdate = true;
        if (oldWidget.item is ChatMessage) {
          needsUpdate = msg.attachments.length !=
              (oldWidget.item as ChatMessage).attachments.length;
        }

        if (needsUpdate) {
          _populateGlobalKeys(msg);
        }
      }
    }

    super.didUpdateWidget(oldWidget);
  }

  @override
  Widget build(BuildContext context) {
    return Obx(() {
      if (widget.item.value is ChatMessage) {
        return _renderAsChatMessage(context);
      } else if (widget.item.value is ChatForward) {
        return _renderAsChatForward(context);
      } else if (widget.item.value is ChatCall) {
        return _renderAsChatCall(context);
      } else if (widget.item.value is ChatMemberInfo) {
        return _renderAsChatMemberInfo();
      }
      throw UnimplementedError('Unknown ChatItem ${widget.item.value}');
    });
  }

  /// Renders [widget.item] as [ChatMemberInfo].
  Widget _renderAsChatMemberInfo() {
    var message = widget.item.value as ChatMemberInfo;
    return Padding(
      padding: const EdgeInsets.symmetric(vertical: 8.0),
      child: Center(child: Text('${message.action}')),
    );
  }

  /// Renders [widget.item] as [ChatForward].
  Widget _renderAsChatForward(BuildContext context) {
    ChatForward msg = widget.item.value as ChatForward;
    ChatItem item = msg.item;

    Style style = Theme.of(context).extension<Style>()!;

    Widget? content;
    List<Widget> additional = [];

    if (item is ChatMessage) {
      var desc = StringBuffer();

      if (item.text != null) {
        desc.write(item.text!.val);
      }

      if (item.attachments.isNotEmpty) {
        List<Attachment> media = item.attachments
            .where((e) =>
                e is ImageAttachment ||
                (e is FileAttachment && e.isVideo) ||
                (e is LocalAttachment && (e.file.isImage || e.file.isVideo)))
            .toList();

        List<Attachment> files = item.attachments
            .where((e) =>
                (e is FileAttachment && !e.isVideo) ||
                (e is LocalAttachment && !e.file.isImage && !e.file.isVideo))
            .toList();

        if (media.isNotEmpty || files.isNotEmpty) {
          additional = [
            ...media.mapIndexed((i, e) => _mediaAttachment(i, e, media)),
            if (media.isNotEmpty && files.isNotEmpty) const SizedBox(height: 6),
            ...files.map(_fileAttachment),
          ];
        }
      }

      if (desc.isNotEmpty) {
        content = Text(
          desc.toString(),
          style: style.boldBody,
        );
      }
    } else if (item is ChatCall) {
      String title = 'label_chat_call_ended'.l10n;
      String? time;
      bool fromMe = widget.me == item.authorId;
      bool isMissed = false;

      if (item.finishReason == null && item.conversationStartedAt != null) {
        title = 'label_chat_call_ongoing'.l10n;
      } else if (item.finishReason != null) {
        title = item.finishReason!.localizedString(fromMe) ?? title;
        isMissed = item.finishReason == ChatCallFinishReason.dropped ||
            item.finishReason == ChatCallFinishReason.unanswered;
        time = item.finishedAt!.val
            .difference(item.conversationStartedAt!.val)
            .localizedString();
      } else {
        title = item.authorId == widget.me
            ? 'label_outgoing_call'.l10n
            : 'label_incoming_call'.l10n;
      }

      content = Row(
        mainAxisSize: MainAxisSize.min,
        children: [
          Padding(
            padding: const EdgeInsets.fromLTRB(8, 0, 12, 0),
            child: item.withVideo
                ? SvgLoader.asset(
                    'assets/icons/call_video${isMissed && !fromMe ? '_red' : ''}.svg',
                    height: 13,
                  )
                : SvgLoader.asset(
                    'assets/icons/call_audio${isMissed && !fromMe ? '_red' : ''}.svg',
                    height: 15,
                  ),
          ),
          Flexible(child: Text(title)),
          if (time != null) ...[
            const SizedBox(width: 9),
            Padding(
              padding: const EdgeInsets.only(bottom: 1),
              child: Text(
                time,
                maxLines: 1,
                overflow: TextOverflow.ellipsis,
                style: style.boldBody,
              ),
            ),
          ],
        ],
      );
    } else if (item is ChatMemberInfo) {
      // TODO: Implement `ChatMemberInfo`.
      content = Text(item.action.toString(), style: style.boldBody);
    } else if (item is ChatForward) {
      content = Text('label_forwarded_message'.l10n, style: style.boldBody);
    } else {
      content = Text('err_unknown'.l10n, style: style.boldBody);
    }

    return _rounded(
      context,
      InkWell(
        onTap: () => widget.onForwardedTap?.call(msg.item.id, msg.item.chatId),
        child: FutureBuilder<RxUser?>(
          key: Key('FutureBuilder_${item.id}'),
          future: widget.getUser?.call(item.authorId),
          builder: (context, snapshot) {
            Color color = snapshot.data?.user.value.id == widget.me
                ? const Color(0xFF63B4FF)
                : AvatarWidget.colors[
                    (snapshot.data?.user.value.num.val.sum() ?? 3) %
                        AvatarWidget.colors.length];

            return Row(
              key: Key('Row_${item.id}'),
              mainAxisSize: MainAxisSize.min,
              crossAxisAlignment: CrossAxisAlignment.center,
              children: [
                const SizedBox(width: 12),
                Icon(Icons.reply, size: 26, color: color),
                const SizedBox(width: 12),
                Flexible(
                  child: Container(
                    decoration: BoxDecoration(
                      border: Border(left: BorderSide(width: 2, color: color)),
                    ),
                    margin: const EdgeInsets.fromLTRB(0, 8, 12, 8),
                    padding: const EdgeInsets.only(left: 8),
                    child: Column(
                      mainAxisSize: MainAxisSize.min,
                      crossAxisAlignment: CrossAxisAlignment.start,
                      children: [
                        if (snapshot.data?.user.value != null)
                          Text(
                            snapshot.data?.user.value.name?.val ??
                                snapshot.data?.user.value.num.val ??
                                '...',
                            style: style.boldBody.copyWith(color: color),
                          ),
                        if (content != null) ...[
                          const SizedBox(height: 2),
                          content,
                        ],
                        if (additional.isNotEmpty) ...[
                          const SizedBox(height: 4),
                          Column(
                            mainAxisSize: MainAxisSize.min,
                            crossAxisAlignment: msg.authorId == widget.me
                                ? CrossAxisAlignment.end
                                : CrossAxisAlignment.start,
                            children: additional,
                          ),
                        ],
                      ],
                    ),
                  ),
                ),
              ],
            );
          },
        ),
      ),
    );
  }

  /// Renders [widget.item] as [ChatMessage].
  Widget _renderAsChatMessage(BuildContext context) {
    var msg = widget.item.value as ChatMessage;

    List<Attachment> media = msg.attachments
        .where((e) =>
            e is ImageAttachment ||
            (e is FileAttachment && e.isVideo) ||
            (e is LocalAttachment && (e.file.isImage || e.file.isVideo)))
        .toList();

    List<Attachment> files = msg.attachments
        .where((e) =>
            (e is FileAttachment && !e.isVideo) ||
            (e is LocalAttachment && !e.file.isImage && !e.file.isVideo))
        .toList();

    return _rounded(
      context,
      Column(
        key: const Key('ChatMessage'),
        crossAxisAlignment: CrossAxisAlignment.start,
        children: [
          if (msg.repliesTo.isNotEmpty) ...[
            ...msg.repliesTo.map((e) {
              return InkWell(
                onTap: () => widget.onRepliedTap?.call(e.id),
                child: _repliedMessage(e),
              );
            }),
            if (msg.text != null) const SizedBox(height: 5),
          ],
          if (msg.text != null) Text(msg.text!.val),
          if (msg.text != null && msg.attachments.isNotEmpty)
            const SizedBox(height: 5),
          if (media.isNotEmpty)
            Column(
              crossAxisAlignment: msg.authorId == widget.me
                  ? CrossAxisAlignment.end
                  : CrossAxisAlignment.start,
              children: media
                  .mapIndexed((i, e) => _mediaAttachment(i, e, media))
                  .toList(),
            ),
          if (media.isNotEmpty && files.isNotEmpty) const SizedBox(height: 6),
          ...files.map(_fileAttachment),
        ],
      ),
    );
  }

  /// Renders the [widget.item] as a [ChatCall].
  Widget _renderAsChatCall(BuildContext context) {
    var message = widget.item.value as ChatCall;
    bool isOngoing =
        message.finishReason == null && message.conversationStartedAt != null;

    if (isOngoing) {
      _ongoingCallTimer ??= Timer.periodic(1.seconds, (_) {
        if (mounted) {
          setState(() {});
        }
      });
    } else {
      _ongoingCallTimer?.cancel();
    }

    List<Widget>? subtitle;
    bool fromMe = widget.me == message.authorId;
    bool isMissed = false;

    String title = 'label_chat_call_ended'.l10n;
    String? time;

    if (isOngoing) {
      title = 'label_chat_call_ongoing'.l10n;
      time = message.conversationStartedAt!.val
          .difference(DateTime.now())
          .localizedString();
    } else if (message.finishReason != null) {
      title = message.finishReason!.localizedString(fromMe) ?? title;
      isMissed = (message.finishReason == ChatCallFinishReason.dropped) ||
          (message.finishReason == ChatCallFinishReason.unanswered);

      if (message.finishedAt != null && message.conversationStartedAt != null) {
        time = message.finishedAt!.val
            .difference(message.conversationStartedAt!.val)
            .localizedString();
      }
    } else {
      title = message.authorId == widget.me
          ? 'label_outgoing_call'.l10n
          : 'label_incoming_call'.l10n;
    }

    subtitle = [
      Padding(
        padding: const EdgeInsets.fromLTRB(8, 0, 12, 0),
        child: message.withVideo
            ? SvgLoader.asset(
                'assets/icons/call_video${isMissed && !fromMe ? '_red' : ''}.svg',
                height: 13,
              )
            : SvgLoader.asset(
                'assets/icons/call_audio${isMissed && !fromMe ? '_red' : ''}.svg',
                height: 15,
              ),
      ),
      Flexible(
        child: AnimatedSize(
          duration: const Duration(milliseconds: 400),
          child: Column(
            mainAxisSize: MainAxisSize.min,
            crossAxisAlignment: CrossAxisAlignment.start,
            children: [
              Row(
                mainAxisSize: MainAxisSize.min,
                crossAxisAlignment: CrossAxisAlignment.end,
                children: [
                  Flexible(
                    child: Text(
                      title,
                      maxLines: 1,
                      overflow: TextOverflow.ellipsis,
                    ),
                  ),
                  if (time != null) ...[
                    const SizedBox(width: 9),
                    Padding(
                      padding: const EdgeInsets.only(bottom: 1),
                      child: Text(
                        time,
                        maxLines: 1,
                        overflow: TextOverflow.ellipsis,
                        style: const TextStyle(
                            color: Color(0xFF888888), fontSize: 13),
                      ),
                    ),
                  ],
                ],
              ),
            ],
          ),
        ),
      ),
      const SizedBox(width: 8),
    ];

    return _rounded(
      context,
      Row(mainAxisSize: MainAxisSize.min, children: subtitle),
    );
  }

  /// Renders the provided [item] as a replied message.
  Widget _repliedMessage(ChatItem item) {
    Style style = Theme.of(context).extension<Style>()!;

    Widget? content;
    List<Widget> additional = [];

    if (item is ChatMessage) {
      var desc = StringBuffer();

      if (item.text != null) {
        desc.write(item.text!.val);
      }

      if (item.attachments.isNotEmpty) {
        additional = item.attachments.map((a) {
          ImageAttachment? image = a is ImageAttachment ? a : null;
          return Container(
            margin: const EdgeInsets.only(right: 2),
            decoration: BoxDecoration(
              color: const Color(0xFFE7E7E7),
              borderRadius: BorderRadius.circular(8),
              image: image == null
                  ? null
                  : DecorationImage(
                      image: NetworkImage(
                        '${Config.files}${image.medium.relativeRef}',
                      ),
                      onError: (_, __) => widget.onAttachmentError?.call(),
                      fit: BoxFit.cover,
                    ),
            ),
            width: 50,
            height: 50,
            child: image == null ? const Icon(Icons.file_copy, size: 16) : null,
          );
        }).toList();
      }

      if (desc.isNotEmpty) {
        content = Text(
          desc.toString(),
          style: style.boldBody,
        );
      }
    } else if (item is ChatCall) {
      String title = 'label_chat_call_ended'.l10n;
      String? time;
      bool fromMe = widget.me == item.authorId;
      bool isMissed = false;

      if (item.finishReason == null && item.conversationStartedAt != null) {
        title = 'label_chat_call_ongoing'.l10n;
      } else if (item.finishReason != null) {
        title = item.finishReason!.localizedString(fromMe) ?? title;
        isMissed = item.finishReason == ChatCallFinishReason.dropped ||
            item.finishReason == ChatCallFinishReason.unanswered;

        if (item.finishedAt != null && item.conversationStartedAt != null) {
          time = item.finishedAt!.val
              .difference(item.conversationStartedAt!.val)
              .localizedString();
        }
      } else {
        title = item.authorId == widget.me
            ? 'label_outgoing_call'.l10n
            : 'label_incoming_call'.l10n;
      }

      content = Row(
        mainAxisSize: MainAxisSize.min,
        children: [
          Padding(
            padding: const EdgeInsets.fromLTRB(8, 0, 12, 0),
            child: item.withVideo
                ? SvgLoader.asset(
                    'assets/icons/call_video${isMissed && !fromMe ? '_red' : ''}.svg',
                    height: 13,
                  )
                : SvgLoader.asset(
                    'assets/icons/call_audio${isMissed && !fromMe ? '_red' : ''}.svg',
                    height: 15,
                  ),
          ),
          Flexible(child: Text(title)),
          if (time != null) ...[
            const SizedBox(width: 9),
            Padding(
              padding: const EdgeInsets.only(bottom: 1),
              child: Text(
                time,
                maxLines: 1,
                overflow: TextOverflow.ellipsis,
                style: style.boldBody,
              ),
            ),
          ],
        ],
      );
    } else if (item is ChatMemberInfo) {
      // TODO: Implement `ChatMemberInfo`.
      content = Text(item.action.toString(), style: style.boldBody);
    } else if (item is ChatForward) {
      // TODO: Implement `ChatForward`.
      content = Text('label_forwarded_message'.l10n, style: style.boldBody);
    } else {
      content = Text('err_unknown'.l10n, style: style.boldBody);
    }

    return FutureBuilder<RxUser?>(
      key: Key('FutureBuilder_${item.id}'),
      future: widget.getUser?.call(item.authorId),
      builder: (context, snapshot) {
        Color color = snapshot.data?.user.value.id == widget.me
            ? const Color(0xFF63B4FF)
            : AvatarWidget.colors[
                (snapshot.data?.user.value.num.val.sum() ?? 3) %
                    AvatarWidget.colors.length];

        return Row(
          key: Key('Row_${item.id}'),
          mainAxisSize: MainAxisSize.min,
          crossAxisAlignment: CrossAxisAlignment.center,
          children: [
            const SizedBox(width: 12),
            Flexible(
              child: Container(
                decoration: BoxDecoration(
                  border: Border(left: BorderSide(width: 2, color: color)),
                ),
                margin: const EdgeInsets.fromLTRB(0, 8, 12, 8),
                padding: const EdgeInsets.only(left: 8),
                child: Column(
                  mainAxisSize: MainAxisSize.min,
                  crossAxisAlignment: CrossAxisAlignment.start,
                  children: [
                    if (snapshot.data?.user.value != null)
                      Text(
                        snapshot.data?.user.value.name?.val ??
                            snapshot.data?.user.value.num.val ??
                            '...',
                        style: style.boldBody.copyWith(color: color),
                      ),
                    if (content != null) ...[
                      const SizedBox(height: 2),
                      DefaultTextStyle.merge(
                        maxLines: 1,
                        overflow: TextOverflow.ellipsis,
                        child: content,
                      )
                    ],
                    if (additional.isNotEmpty) ...[
                      const SizedBox(height: 4),
                      Row(mainAxisSize: MainAxisSize.min, children: additional),
                    ],
                  ],
                ),
              ),
            ),
          ],
        );
      },
    );
  }

  /// Returns visual representation of the provided media-[Attachment].
  Widget _mediaAttachment(int i, Attachment e, List<Attachment> media) {
    bool isLocal = e is LocalAttachment;

    bool isVideo;
    if (isLocal) {
      isVideo = e.file.isVideo;
    } else {
      isVideo = e is FileAttachment;
    }

    return Padding(
      padding: const EdgeInsets.fromLTRB(8, 8, 8, 8),
      child: GestureDetector(
        behavior: HitTestBehavior.translucent,
        onTap: isLocal
            ? null
            : () {
                List<Attachment> attachments =
                    widget.onGallery?.call() ?? media;

                int initial = attachments.indexOf(e);
                if (initial == -1) {
                  initial = 0;
                }

                List<GalleryItem> gallery = [];
                for (var o in attachments) {
                  String link = '${Config.files}${o.original.relativeRef}';
                  if (o is FileAttachment) {
                    gallery
                        .add(GalleryItem.video(link, o.filename, size: o.size));
                  } else if (o is ImageAttachment) {
<<<<<<< HEAD
                    gallery
                        .add(GalleryItem.image(link, o.filename, size: o.size));
=======
                    GalleryItem? item;

                    item = GalleryItem.image(
                      link,
                      o.filename,
                      onError: () async {
                        await widget.onAttachmentError?.call();
                        item?.link = '${Config.files}${o.original.relativeRef}';
                      },
                    );

                    gallery.add(item);
>>>>>>> 0d5b1e02
                  }
                }

                GalleryPopup.show(
                  context: context,
                  gallery: GalleryPopup(
                    children: gallery,
                    initial: initial,
                    initialKey: _galleryKeys[i],
                  ),
                );
              },
        child: Stack(
          alignment: Alignment.center,
          children: [
            isVideo
                ? Stack(
                    alignment: Alignment.center,
                    children: [
                      isLocal
                          ? e.file.bytes == null
                              ? const CircularProgressIndicator()
                              : VideoThumbnail.bytes(
                                  key: _galleryKeys[i],
                                  bytes: e.file.bytes!,
                                  height: 300,
                                )
                          : VideoThumbnail.url(
                              key: _galleryKeys[i],
                              url: '${Config.files}${e.original.relativeRef}',
                              height: 300,
                              onError: widget.onAttachmentError,
                            ),
                      Container(
                        width: 60,
                        height: 60,
                        decoration: const BoxDecoration(
                          shape: BoxShape.circle,
                          color: Color(0x80000000),
                        ),
                        child: const Icon(
                          Icons.play_arrow,
                          color: Colors.white,
                          size: 48,
                        ),
                      ),
                    ],
                  )
                : isLocal
                    ? e.file.bytes == null
                        ? const CircularProgressIndicator()
                        : Image.memory(
                            e.file.bytes!,
                            key: _galleryKeys[i],
                            fit: BoxFit.cover,
                            height: 300,
                          )
                    : Container(
                        key: const Key('SentImage'),
                        child: Image.network(
                          '${Config.files}${e.original.relativeRef}',
                          key: _galleryKeys[i],
                          fit: BoxFit.cover,
                          height: 300,
                          errorBuilder: (_, __, ___) {
                            return InitCallback(
                              callback: () => widget.onAttachmentError?.call(),
                              child: const SizedBox(
                                height: 300,
                                child: Center(
                                  child: CircularProgressIndicator(),
                                ),
                              ),
                            );
                          },
                        ),
                      ),
            ElasticAnimatedSwitcher(
              key: Key('AttachmentStatus_${e.id}'),
              child:
                  !isLocal || (isLocal && e.status.value == SendingStatus.sent)
                      ? Container(key: const Key('Sent'))
                      : e.status.value == SendingStatus.sending
                          ? CircularProgressIndicator(
                              key: const Key('Sending'),
                              value: e.progress.value,
                              backgroundColor: Colors.white,
                              strokeWidth: 10,
                            )
                          : const Icon(
                              Icons.error,
                              key: Key('Error'),
                              size: 48,
                              color: Colors.red,
                            ),
            )
          ],
        ),
      ),
    );
  }

  /// Returns visual representation of the provided file-[Attachment].
  Widget _fileAttachment(Attachment e) {
    bool isFile = e is FileAttachment;
    Widget leading;

    if (isFile) {
      switch (e.downloadStatus.value) {
        case DownloadStatus.inProgress:
          leading = InkWell(
            onTap: () => widget.onFileTap?.call(e),
            child: Stack(
              alignment: AlignmentDirectional.center,
              children: [
                SizedBox.square(
                  dimension: 22,
                  child: CircularProgressIndicator(
                    key: const Key('Downloading'),
                    value: e.progress.value,
                  ),
                ),
                const Icon(
                  Icons.clear,
                  key: Key('CancelDownloading'),
                  size: 20,
                ),
              ],
            ),
          );
          break;

        case DownloadStatus.isFinished:
          leading = const Icon(
            Icons.attach_file,
            key: Key('Downloaded'),
            size: 18,
            color: Colors.blue,
          );
          break;

        case DownloadStatus.notStarted:
          leading = const Icon(
            Icons.download,
            key: Key('Download'),
            size: 18,
            color: Colors.blue,
          );
          break;
      }

      leading = KeyedSubtree(key: const Key('Sent'), child: leading);
    } else if (e is LocalAttachment) {
      switch (e.status.value) {
        case SendingStatus.sending:
          leading = SizedBox.square(
            key: const Key('Sending'),
            dimension: 18,
            child: CircularProgressIndicator(
              value: e.progress.value,
              backgroundColor: Colors.white,
              strokeWidth: 5,
            ),
          );
          break;

        case SendingStatus.sent:
          leading = const Icon(
            Icons.check_circle,
            key: Key('Sent'),
            size: 18,
            color: Colors.green,
          );
          break;

        case SendingStatus.error:
          leading = const Icon(
            Icons.error_outline,
            key: Key('Error'),
            size: 18,
            color: Colors.red,
          );
          break;
      }
    } else {
      leading = Container();
    }

    return Padding(
      key: Key('File_${e.id}'),
      padding: const EdgeInsets.fromLTRB(2, 6, 2, 6),
      child: InkWell(
        onTap: isFile
            ? e.isDownloading
                ? null
                : () => widget.onFileTap?.call(e)
            : null,
        child: Row(
          mainAxisSize: MainAxisSize.min,
          crossAxisAlignment: CrossAxisAlignment.end,
          children: [
            Padding(
              key: Key('AttachmentStatus_${e.id}'),
              padding: const EdgeInsets.fromLTRB(5, 2, 10, 0),
              child: ElasticAnimatedSwitcher(child: leading),
            ),
            Flexible(
              child: Text(
                e.filename,
                maxLines: 1,
                overflow: TextOverflow.ellipsis,
              ),
            ),
            const SizedBox(width: 10),
            Padding(
              padding: const EdgeInsets.only(bottom: 1),
              child: Text(
                e.original.size == null
                    ? '... KB'
                    : '${e.original.size! ~/ 1024} KB',
                style: const TextStyle(
                  color: Color(0xFF888888),
                  fontSize: 13,
                ),
                maxLines: 1,
              ),
            ),
          ],
        ),
      ),
    );
  }

  /// Returns rounded rectangle of a [child] representing a message box.
  Widget _rounded(BuildContext context, Widget child) {
    ChatItem item = widget.item.value;
    bool fromMe = item.authorId == widget.me;

    String? copyable;
    if (item is ChatMessage) {
      copyable = item.text?.val;
    }

    bool isRead = false;
    if (fromMe) {
      isRead = widget.chat.value?.lastReads.firstWhereOrNull(
              (e) => e.memberId != widget.me && !e.at.isBefore(item.at)) !=
          null;
    } else {
      isRead = widget.chat.value?.lastReads
              .firstWhereOrNull((e) => e.memberId == widget.me)
              ?.at
              .isBefore(item.at) ==
          false;
    }

    bool isSent = item.status.value == SendingStatus.sent;

    return SwipeableStatus(
      animation: widget.animation,
      asStack: !fromMe,
      isSent: isSent && fromMe,
      isDelivered: isSent &&
          fromMe &&
          widget.chat.value?.lastDelivery.isBefore(item.at) == false,
      isRead: isSent && (!fromMe || isRead),
      isError: item.status.value == SendingStatus.error,
      isSending: item.status.value == SendingStatus.sending,
      swipeable: Text(DateFormat.Hm().format(item.at.val.toLocal())),
      child: Row(
        crossAxisAlignment:
            fromMe ? CrossAxisAlignment.end : CrossAxisAlignment.start,
        mainAxisAlignment:
            fromMe ? MainAxisAlignment.end : MainAxisAlignment.start,
        children: [
          if (fromMe)
            Padding(
              key: Key('MessageStatus_${item.id}'),
              padding: const EdgeInsets.only(bottom: 16),
              child: AnimatedDelayedSwitcher(
                delay: item.status.value == SendingStatus.sending
                    ? const Duration(seconds: 2)
                    : Duration.zero,
                child: item.status.value == SendingStatus.sending
                    ? const Padding(
                        key: Key('Sending'),
                        padding: EdgeInsets.only(left: 8),
                        child: Icon(Icons.access_alarm, size: 15),
                      )
                    : item.status.value == SendingStatus.error
                        ? const Padding(
                            key: Key('Error'),
                            padding: EdgeInsets.only(left: 8),
                            child: Icon(
                              Icons.error_outline,
                              size: 15,
                              color: Colors.red,
                            ),
                          )
                        : Container(key: const Key('Sent')),
              ),
            ),
          if (!fromMe && widget.chat.value!.isGroup)
            Padding(
              padding: const EdgeInsets.only(top: 9),
              child: InkWell(
                customBorder: const CircleBorder(),
                onTap: () => router.user(item.authorId, push: true),
                child: widget.user != null
                    ? AvatarWidget.fromRxUser(
                        widget.user,
                        radius: 15,
                      )
                    : AvatarWidget.fromUser(
                        widget.chat.value!.getUser(item.authorId),
                        radius: 15,
                      ),
              ),
            ),
          Flexible(
            key: Key('Message_${item.id}'),
            child: LayoutBuilder(builder: (context, constraints) {
              return ConstrainedBox(
                constraints: BoxConstraints(
                  maxWidth: min(
                    550,
                    constraints.maxWidth * 0.84 +
                        (fromMe ? SwipeableStatus.width : 0),
                  ),
                ),
                child: Padding(
                  padding: const EdgeInsets.all(5),
                  child: AnimatedOpacity(
                    duration: const Duration(milliseconds: 500),
                    opacity: isRead
                        ? 1
                        : fromMe
                            ? 0.65
                            : 0.8,
                    child: Material(
                      elevation: 6,
                      shadowColor: const Color(0x33000000),
                      borderRadius: BorderRadius.circular(15),
                      child: ContextMenuRegion(
                        preventContextMenu: false,
                        menu: ContextMenu(
                          actions: [
                            if (copyable != null)
                              ContextMenuButton(
                                key: const Key('CopyButton'),
                                label: 'btn_copy_text'.l10n,
                                onPressed: () => widget.onCopy?.call(copyable!),
                              ),
                            if (item.status.value == SendingStatus.sent) ...[
                              ContextMenuButton(
                                key: const Key('ReplyButton'),
                                label: 'btn_reply'.l10n,
                                onPressed: () => widget.onReply?.call(),
                              ),
                              if (item is ChatMessage || item is ChatForward)
                                ContextMenuButton(
                                  key: const Key('ForwardButton'),
                                  label: 'btn_forward'.l10n,
                                  onPressed: () async {
                                    await ChatForwardView.show(
                                      context,
                                      widget.chat.value!.id,
                                      [ChatItemQuote(item: item)],
                                    );
                                  },
                                ),
                              if (item is ChatMessage &&
                                  fromMe &&
                                  (item.at
                                          .add(
                                              ChatController.editMessageTimeout)
                                          .isAfter(PreciseDateTime.now()) ||
                                      !isRead))
                                ContextMenuButton(
                                  key: const Key('EditButton'),
                                  label: 'btn_edit'.l10n,
                                  onPressed: () => widget.onEdit?.call(),
                                ),
                              ContextMenuButton(
                                key: const Key('HideForMe'),
                                label: 'btn_hide_for_me'.l10n,
                                onPressed: () => widget.onHide?.call(),
                              ),
                              if (item.authorId == widget.me &&
                                  !widget.chat.value!.isRead(item, widget.me) &&
                                  (item is ChatMessage || item is ChatForward))
                                ContextMenuButton(
                                  key: const Key('DeleteForAll'),
                                  label: 'btn_delete_for_all'.l10n,
                                  onPressed: () => widget.onDelete?.call(),
                                ),
                            ],
                            if (item.status.value == SendingStatus.error) ...[
                              ContextMenuButton(
                                key: const Key('Resend'),
                                label: 'btn_resend_message'.l10n,
                                onPressed: () => widget.onResend?.call(),
                              ),
                              ContextMenuButton(
                                key: const Key('Delete'),
                                label: 'btn_delete_message'.l10n,
                                onPressed: () => widget.onDelete?.call(),
                              ),
                            ],
                          ],
                        ),
                        child: Container(
                          padding: const EdgeInsets.all(8),
                          decoration: BoxDecoration(
                            color: fromMe
                                ? const Color(0xFFDCE9FD)
                                : const Color(0xFFFFFFFF),
                            borderRadius: BorderRadius.circular(15),
                          ),
                          child: DefaultTextStyle.merge(
                            style: const TextStyle(fontSize: 16),
                            child: child,
                          ),
                        ),
                      ),
                    ),
                  ),
                ),
              );
            }),
          ),
        ],
      ),
    );
  }

  /// Populates the [_galleryKeys] from the provided [ChatMessage.attachments].
  void _populateGlobalKeys(ChatItem msg) {
    if (msg is ChatMessage) {
      _galleryKeys = msg.attachments
          .where((e) =>
              e is ImageAttachment ||
              (e is FileAttachment && e.isVideo) ||
              (e is LocalAttachment && (e.file.isImage || e.file.isVideo)))
          .map((e) => GlobalKey())
          .toList();
    } else if (msg is ChatForward) {
      final ChatItem item = msg.item;
      if (item is ChatMessage) {
        _galleryKeys = item.attachments
            .where((e) =>
                e is ImageAttachment ||
                (e is FileAttachment && e.isVideo) ||
                (e is LocalAttachment && (e.file.isImage || e.file.isVideo)))
            .map((e) => GlobalKey())
            .toList();
      }
    }
  }
}

/// Extension adding a string representation of a [Duration] in
/// `HH h, MM m, SS s` format.
extension LocalizedDurationExtension on Duration {
  /// Returns a string representation of this [Duration] in `HH:MM:SS` format.
  ///
  /// `HH` part is omitted if this [Duration] is less than an one hour.
  String hhMmSs() {
    var microseconds = inMicroseconds;

    var hours = microseconds ~/ Duration.microsecondsPerHour;
    microseconds = microseconds.remainder(Duration.microsecondsPerHour);
    var hoursPadding = hours < 10 ? '0' : '';

    if (microseconds < 0) microseconds = -microseconds;

    var minutes = microseconds ~/ Duration.microsecondsPerMinute;
    microseconds = microseconds.remainder(Duration.microsecondsPerMinute);
    var minutesPadding = minutes < 10 ? '0' : '';

    var seconds = microseconds ~/ Duration.microsecondsPerSecond;
    microseconds = microseconds.remainder(Duration.microsecondsPerSecond);
    var secondsPadding = seconds < 10 ? '0' : '';

    if (hours == 0) {
      return '$minutesPadding$minutes:$secondsPadding$seconds';
    }

    return '$hoursPadding$hours:$minutesPadding$minutes:$secondsPadding$seconds';
  }

  /// Returns localized string representing this [Duration] in
  /// `HH h, MM m, SS s` format.
  ///
  /// `MM` part is omitted if this [Duration] is less than an one minute.
  /// `HH` part is omitted if this [Duration] is less than an one hour.
  String localizedString() {
    var microseconds = inMicroseconds;

    var hours = microseconds ~/ Duration.microsecondsPerHour;
    microseconds = microseconds.remainder(Duration.microsecondsPerHour);

    if (microseconds < 0) microseconds = -microseconds;

    var minutes = microseconds ~/ Duration.microsecondsPerMinute;
    microseconds = microseconds.remainder(Duration.microsecondsPerMinute);

    var seconds = microseconds ~/ Duration.microsecondsPerSecond;
    microseconds = microseconds.remainder(Duration.microsecondsPerSecond);

    String result = '$seconds ${'label_duration_second_short'.l10n}';

    if (minutes != 0) {
      result = '$minutes ${'label_duration_minute_short'.l10n} $result';
    }

    if (hours != 0) {
      result = '$hours ${'label_duration_hour_short'.l10n} $result';
    }

    return result;
  }
}<|MERGE_RESOLUTION|>--- conflicted
+++ resolved
@@ -728,15 +728,12 @@
                     gallery
                         .add(GalleryItem.video(link, o.filename, size: o.size));
                   } else if (o is ImageAttachment) {
-<<<<<<< HEAD
-                    gallery
-                        .add(GalleryItem.image(link, o.filename, size: o.size));
-=======
                     GalleryItem? item;
 
                     item = GalleryItem.image(
                       link,
                       o.filename,
+                      size: o.size,
                       onError: () async {
                         await widget.onAttachmentError?.call();
                         item?.link = '${Config.files}${o.original.relativeRef}';
@@ -744,7 +741,6 @@
                     );
 
                     gallery.add(item);
->>>>>>> 0d5b1e02
                   }
                 }
 
