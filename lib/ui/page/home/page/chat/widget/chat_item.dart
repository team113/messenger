--- conflicted
+++ resolved
@@ -864,16 +864,6 @@
               return SelectionContainer.disabled(
                 child: AnimatedContainer(
                   duration: const Duration(milliseconds: 500),
-<<<<<<< HEAD
-                  opacity: _isRead || !_fromMe ? 1 : 0.55,
-                  child: WidgetButton(
-                    onPressed: () => widget.onRepliedTap?.call(e),
-                    child: _repliedMessage(
-                      e,
-                      timestamp: i == msg.repliesTo.length - 1 &&
-                          _text == null &&
-                          msg.attachments.isEmpty,
-=======
                   decoration: BoxDecoration(
                     color: e.author == widget.me
                         ? _isRead || !_fromMe
@@ -908,8 +898,12 @@
                     child: WidgetButton(
                       onPressed:
                           menu ? null : () => widget.onRepliedTap?.call(e),
-                      child: _repliedMessage(e),
->>>>>>> a35fb982
+                      child: _repliedMessage(
+                        e,
+                        timestamp: i == msg.repliesTo.length - 1 &&
+                            _text == null &&
+                            msg.attachments.isEmpty,
+                      ),
                     ),
                   ),
                 ),
