--- conflicted
+++ resolved
@@ -1049,27 +1049,6 @@
 
         return Container(
           padding: widget.margin.add(const EdgeInsets.fromLTRB(5, 0, 2, 0)),
-<<<<<<< HEAD
-          child: IntrinsicWidth(
-            child: AnimatedContainer(
-              duration: const Duration(milliseconds: 500),
-              decoration: BoxDecoration(
-                color: _fromMe
-                    ? _isRead
-                        ? style.readMessageColor
-                        : style.unreadMessageColor
-                    : style.messageColor,
-                borderRadius: BorderRadius.circular(15),
-                border: _fromMe
-                    ? _isRead
-                        ? style.secondaryBorder
-                        : style.cardHoveredBorder
-                    : style.primaryBorder,
-              ),
-              child: Column(
-                crossAxisAlignment: CrossAxisAlignment.stretch,
-                children: children,
-=======
           child: Stack(
             children: [
               IntrinsicWidth(
@@ -1094,7 +1073,6 @@
                     children: children,
                   ),
                 ),
->>>>>>> 1a951444
               ),
               if (widget.timestamp)
                 Positioned(
@@ -1169,6 +1147,11 @@
             (widget.user?.user.value.num.val.sum() ?? 3) %
                 style.colors.userColors!.length];
 
+    final Color color = _fromMe
+        ? Theme.of(context).colorScheme.secondary
+        : AvatarWidget.colors[(widget.user?.user.value.num.val.sum() ?? 3) %
+            AvatarWidget.colors.length];
+
     final Widget call = Container(
       decoration: BoxDecoration(
         borderRadius: BorderRadius.circular(10),
@@ -1226,33 +1209,6 @@
     final Widget child = AnimatedOpacity(
       duration: const Duration(milliseconds: 500),
       opacity: _isRead || !_fromMe ? 1 : 0.55,
-<<<<<<< HEAD
-      child: Padding(
-        padding: const EdgeInsets.fromLTRB(8, 8, 8, 10),
-        child: Column(
-          crossAxisAlignment: CrossAxisAlignment.start,
-          children: [
-            if (!_fromMe && widget.chat.value?.isGroup == true && widget.avatar)
-              Padding(
-                padding: const EdgeInsets.fromLTRB(4, 0, 4, 0),
-                child: Text(
-                  widget.user?.user.value.name?.val ??
-                      widget.user?.user.value.num.val ??
-                      'dot'.l10n * 3,
-                  style: style.boldBody.copyWith(color: color),
-                ),
-              ),
-            const SizedBox(height: 4),
-            Container(
-              decoration: BoxDecoration(
-                borderRadius: BorderRadius.circular(10),
-                color: style.colors.onBackgroundOpacity2,
-              ),
-              padding: const EdgeInsets.fromLTRB(6, 8, 8, 8),
-              child: Row(
-                mainAxisSize: MainAxisSize.min,
-                children: [
-=======
       child: Stack(
         children: [
           Padding(
@@ -1263,7 +1219,6 @@
                 if (!_fromMe &&
                     widget.chat.value?.isGroup == true &&
                     widget.avatar)
->>>>>>> 1a951444
                   Padding(
                     padding: const EdgeInsets.fromLTRB(4, 0, 4, 0),
                     child: Text(
@@ -1336,14 +1291,8 @@
   }
 
   /// Renders the provided [item] as a replied message.
-<<<<<<< HEAD
-  Widget _repliedMessage(ChatItemQuote item) {
-    final Style style = Theme.of(context).extension<Style>()!;
-
-=======
   Widget _repliedMessage(ChatItemQuote item, {bool timestamp = false}) {
     Style style = Theme.of(context).extension<Style>()!;
->>>>>>> 1a951444
     bool fromMe = item.author == widget.me;
 
     Widget? content;
@@ -1508,29 +1457,11 @@
           children: [
             const SizedBox(width: 12),
             Flexible(
-<<<<<<< HEAD
-              child: Container(
-                decoration: BoxDecoration(
-                  border: Border(left: BorderSide(width: 2, color: color!)),
-                ),
-                margin: const EdgeInsets.fromLTRB(0, 8, 12, 8),
-                padding: const EdgeInsets.only(left: 8),
-                child: Column(
-                  mainAxisSize: MainAxisSize.min,
-                  crossAxisAlignment: CrossAxisAlignment.start,
-                  children: [
-                    Text(
-                      snapshot.data?.user.value.name?.val ??
-                          snapshot.data?.user.value.num.val ??
-                          'dot'.l10n * 3,
-                      style: style.boldBody.copyWith(color: color),
-=======
               child: Column(
                 children: [
                   Container(
                     decoration: BoxDecoration(
                       border: Border(left: BorderSide(width: 2, color: color)),
->>>>>>> 1a951444
                     ),
                     margin: const EdgeInsets.fromLTRB(0, 8, 12, 8),
                     padding: const EdgeInsets.only(left: 8),
