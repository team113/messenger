// Copyright © 2022 IT ENGINEERING MANAGEMENT INC, <https://github.com/team113>
//
// This program is free software: you can redistribute it and/or modify it under
// the terms of the GNU Affero General Public License v3.0 as published by the
// Free Software Foundation, either version 3 of the License, or (at your
// option) any later version.
//
// This program is distributed in the hope that it will be useful, but WITHOUT
// ANY WARRANTY; without even the implied warranty of MERCHANTABILITY or FITNESS
// FOR A PARTICULAR PURPOSE. See the GNU Affero General Public License v3.0 for
// more details.
//
// You should have received a copy of the GNU Affero General Public License v3.0
// along with this program. If not, see
// <https://www.gnu.org/licenses/agpl-3.0.html>.

import 'dart:async';
import 'dart:math';

import 'package:collection/collection.dart';
import 'package:flutter/material.dart';
import 'package:get/get.dart';
import 'package:intl/intl.dart';

import '../controller.dart'
    show ChatCallFinishReasonL10n, ChatController, FileAttachmentIsVideo;
import '/api/backend/schema.dart' show ChatCallFinishReason;
import '/config.dart';
import '/domain/model/attachment.dart';
import '/domain/model/chat.dart';
import '/domain/model/chat_call.dart';
import '/domain/model/chat_item.dart';
import '/domain/model/chat_item_quote.dart';
import '/domain/model/precise_date_time/precise_date_time.dart';
import '/domain/model/sending_status.dart';
import '/domain/model/user.dart';
import '/domain/repository/user.dart';
import '/l10n/l10n.dart';
import '/routes.dart';
import '/themes.dart';
import '/ui/page/home/page/chat/forward/view.dart';
import '/ui/page/home/widget/avatar.dart';
import '/ui/page/home/widget/confirm_dialog.dart';
import '/ui/page/home/widget/gallery_popup.dart';
import '/ui/page/home/widget/init_callback.dart';
import '/ui/widget/animated_delayed_switcher.dart';
import '/ui/widget/animations.dart';
import '/ui/widget/context_menu/menu.dart';
import '/ui/widget/context_menu/region.dart';
import '/ui/widget/modal_popup.dart';
import '/ui/widget/svg/svg.dart';
import 'swipeable_status.dart';
import 'video_thumbnail/video_thumbnail.dart';

/// [ChatItem] visual representation.
class ChatItemWidget extends StatefulWidget {
  const ChatItemWidget({
    Key? key,
    required this.chat,
    required this.item,
    required this.me,
    this.user,
    this.getUser,
    this.onJoinCall,
    this.animation,
    this.onHide,
    this.onDelete,
    this.onReply,
    this.onEdit,
    this.onCopy,
    this.onGallery,
    this.onRepliedTap,
    this.onForwardedTap,
    this.onResend,
    this.onFileTap,
    this.onAttachmentError,
  }) : super(key: key);

  /// Reactive value of a [ChatItem] to display.
  final Rx<ChatItem> item;

  /// Reactive value of a [Chat] this [item] is posted in.
  final Rx<Chat?> chat;

  /// [UserId] of the authenticated [MyUser].
  final UserId me;

  /// [User] posted this [item].
  final RxUser? user;

  /// Callback, called when a [RxUser] identified by the provided [UserId] is
  /// required.
  final Future<RxUser?> Function(UserId userId)? getUser;

  /// Callback, called when a hide action of this [ChatItem] is triggered.
  final void Function()? onHide;

  /// Callback, called when a delete action of this [ChatItem] is triggered.
  final void Function()? onDelete;

  /// Callback, called when join call button is pressed.
  final void Function()? onJoinCall;

  /// Callback, called when a reply action of this [ChatItem] is triggered.
  final void Function()? onReply;

  /// Callback, called when an edit action of this [ChatItem] is triggered.
  final void Function()? onEdit;

  /// Callback, called when a copy action of this [ChatItem] is triggered.
  final void Function(String text)? onCopy;

  /// Optional animation that controls a [SwipeableStatus].
  final AnimationController? animation;

  /// Callback, called when a gallery list is required.
  ///
  /// If not specified, then only media in this [item] will be in a gallery.
  final List<Attachment> Function()? onGallery;

  /// Callback, called when a replied message of this [ChatItem] is tapped.
  final void Function(ChatItemId)? onRepliedTap;

  /// Callback, called when a forwarded message of this [ChatItem] is tapped.
  final void Function(ChatItemId, ChatId)? onForwardedTap;

  /// Callback, called when a resend action of this [ChatItem] is triggered.
  final void Function()? onResend;

  /// Callback, called when a [FileAttachment] of this [ChatItem] is tapped.
  final void Function(FileAttachment)? onFileTap;

  /// Callback, called on the [Attachment] fetching errors.
  final Future<void> Function()? onAttachmentError;

  @override
  State<ChatItemWidget> createState() => _ChatItemWidgetState();
}

/// State of a [ChatItemWidget] used to update an active call [Timer].
class _ChatItemWidgetState extends State<ChatItemWidget> {
  /// [Timer] rebuilding this widget every second if the [widget.item]
  /// represents an ongoing [ChatCall].
  Timer? _ongoingCallTimer;

  /// [GlobalKey]s of [Attachment]s used to animate a [GalleryPopup] from/to
  /// corresponding [Widget].
  List<GlobalKey> _galleryKeys = [];

  @override
  void initState() {
    _populateGlobalKeys(widget.item.value);
    super.initState();
  }

  @override
  void dispose() {
    _ongoingCallTimer?.cancel();
    _ongoingCallTimer = null;
    super.dispose();
  }

  @override
  void didUpdateWidget(covariant ChatItemWidget oldWidget) {
    if (oldWidget.item != widget.item) {
      if (widget.item.value is ChatMessage) {
        var msg = widget.item.value as ChatMessage;

        bool needsUpdate = true;
        if (oldWidget.item is ChatMessage) {
          needsUpdate = msg.attachments.length !=
              (oldWidget.item as ChatMessage).attachments.length;
        }

        if (needsUpdate) {
          _populateGlobalKeys(msg);
        }
      }
    }

    super.didUpdateWidget(oldWidget);
  }

  @override
  Widget build(BuildContext context) {
    return Obx(() {
      if (widget.item.value is ChatMessage) {
        return _renderAsChatMessage(context);
      } else if (widget.item.value is ChatForward) {
        return _renderAsChatForward(context);
      } else if (widget.item.value is ChatCall) {
        return _renderAsChatCall(context);
      } else if (widget.item.value is ChatMemberInfo) {
        return _renderAsChatMemberInfo();
      }
      throw UnimplementedError('Unknown ChatItem ${widget.item.value}');
    });
  }

  /// Renders [widget.item] as [ChatMemberInfo].
  Widget _renderAsChatMemberInfo() {
    var message = widget.item.value as ChatMemberInfo;
    return Padding(
      padding: const EdgeInsets.symmetric(vertical: 8.0),
      child: Center(child: Text('${message.action}')),
    );
  }

  /// Renders [widget.item] as [ChatForward].
  Widget _renderAsChatForward(BuildContext context) {
    ChatForward msg = widget.item.value as ChatForward;
    ChatItem item = msg.item;

    Style style = Theme.of(context).extension<Style>()!;

    Widget? content;
    List<Widget> additional = [];

    if (item is ChatMessage) {
      var desc = StringBuffer();

      if (item.text != null) {
        desc.write(item.text!.val);
      }

      if (item.attachments.isNotEmpty) {
        List<Attachment> media = item.attachments
            .where((e) =>
                e is ImageAttachment ||
                (e is FileAttachment && e.isVideo) ||
                (e is LocalAttachment && (e.file.isImage || e.file.isVideo)))
            .toList();

        List<Attachment> files = item.attachments
            .where((e) =>
                (e is FileAttachment && !e.isVideo) ||
                (e is LocalAttachment && !e.file.isImage && !e.file.isVideo))
            .toList();

        if (media.isNotEmpty || files.isNotEmpty) {
          additional = [
            ...media.mapIndexed((i, e) => _mediaAttachment(i, e, media)),
            if (media.isNotEmpty && files.isNotEmpty) const SizedBox(height: 6),
            ...files.map(_fileAttachment),
          ];
        }
      }

      if (desc.isNotEmpty) {
        content = Text(
          desc.toString(),
          style: style.boldBody,
        );
      }
    } else if (item is ChatCall) {
      String title = 'label_chat_call_ended'.l10n;
      String? time;
      bool fromMe = widget.me == item.authorId;
      bool isMissed = false;

      if (item.finishReason == null && item.conversationStartedAt != null) {
        title = 'label_chat_call_ongoing'.l10n;
      } else if (item.finishReason != null) {
        title = item.finishReason!.localizedString(fromMe) ?? title;
        isMissed = item.finishReason == ChatCallFinishReason.dropped ||
            item.finishReason == ChatCallFinishReason.unanswered;
        time = item.finishedAt!.val
            .difference(item.conversationStartedAt!.val)
            .localizedString();
      } else {
        title = item.authorId == widget.me
            ? 'label_outgoing_call'.l10n
            : 'label_incoming_call'.l10n;
      }

      content = Row(
        mainAxisSize: MainAxisSize.min,
        children: [
          Padding(
            padding: const EdgeInsets.fromLTRB(8, 0, 12, 0),
            child: item.withVideo
                ? SvgLoader.asset(
                    'assets/icons/call_video${isMissed && !fromMe ? '_red' : ''}.svg',
                    height: 13,
                  )
                : SvgLoader.asset(
                    'assets/icons/call_audio${isMissed && !fromMe ? '_red' : ''}.svg',
                    height: 15,
                  ),
          ),
          Flexible(child: Text(title)),
          if (time != null) ...[
            const SizedBox(width: 9),
            Padding(
              padding: const EdgeInsets.only(bottom: 1),
              child: Text(
                time,
                maxLines: 1,
                overflow: TextOverflow.ellipsis,
                style: style.boldBody,
              ),
            ),
          ],
        ],
      );
    } else if (item is ChatMemberInfo) {
      // TODO: Implement `ChatMemberInfo`.
      content = Text(item.action.toString(), style: style.boldBody);
    } else if (item is ChatForward) {
      content = Text('label_forwarded_message'.l10n, style: style.boldBody);
    } else {
      content = Text('err_unknown'.l10n, style: style.boldBody);
    }

    return _rounded(
      context,
      InkWell(
        onTap: () => widget.onForwardedTap?.call(msg.item.id, msg.item.chatId),
        child: FutureBuilder<RxUser?>(
          key: Key('FutureBuilder_${item.id}'),
          future: widget.getUser?.call(item.authorId),
          builder: (context, snapshot) {
            Color color = snapshot.data?.user.value.id == widget.me
                ? const Color(0xFF63B4FF)
                : AvatarWidget.colors[
                    (snapshot.data?.user.value.num.val.sum() ?? 3) %
                        AvatarWidget.colors.length];

            return Row(
              key: Key('Row_${item.id}'),
              mainAxisSize: MainAxisSize.min,
              crossAxisAlignment: CrossAxisAlignment.center,
              children: [
                const SizedBox(width: 12),
                Icon(Icons.reply, size: 26, color: color),
                const SizedBox(width: 12),
                Flexible(
                  child: Container(
                    decoration: BoxDecoration(
                      border: Border(left: BorderSide(width: 2, color: color)),
                    ),
                    margin: const EdgeInsets.fromLTRB(0, 8, 12, 8),
                    padding: const EdgeInsets.only(left: 8),
                    child: Column(
                      mainAxisSize: MainAxisSize.min,
                      crossAxisAlignment: CrossAxisAlignment.start,
                      children: [
                        if (snapshot.data?.user.value != null)
                          Text(
                            snapshot.data?.user.value.name?.val ??
                                snapshot.data?.user.value.num.val ??
                                '...',
                            style: style.boldBody.copyWith(color: color),
                          ),
                        if (content != null) ...[
                          const SizedBox(height: 2),
                          content,
                        ],
                        if (additional.isNotEmpty) ...[
                          const SizedBox(height: 4),
                          Column(
                            mainAxisSize: MainAxisSize.min,
                            crossAxisAlignment: msg.authorId == widget.me
                                ? CrossAxisAlignment.end
                                : CrossAxisAlignment.start,
                            children: additional,
                          ),
                        ],
                      ],
                    ),
                  ),
                ),
              ],
            );
          },
        ),
      ),
    );
  }

  /// Renders [widget.item] as [ChatMessage].
  Widget _renderAsChatMessage(BuildContext context) {
    var msg = widget.item.value as ChatMessage;

    List<Attachment> media = msg.attachments
        .where((e) =>
            e is ImageAttachment ||
            (e is FileAttachment && e.isVideo) ||
            (e is LocalAttachment && (e.file.isImage || e.file.isVideo)))
        .toList();

    List<Attachment> files = msg.attachments
        .where((e) =>
            (e is FileAttachment && !e.isVideo) ||
            (e is LocalAttachment && !e.file.isImage && !e.file.isVideo))
        .toList();

    return _rounded(
      context,
      Column(
        key: const Key('ChatMessage'),
        crossAxisAlignment: CrossAxisAlignment.start,
        children: [
          if (msg.repliesTo.isNotEmpty) ...[
            ...msg.repliesTo.map((e) {
              return InkWell(
                onTap: () => widget.onRepliedTap?.call(e.id),
                child: _repliedMessage(e),
              );
            }),
            if (msg.text != null) const SizedBox(height: 5),
          ],
          if (msg.text != null) Text(msg.text!.val),
          if (msg.text != null && msg.attachments.isNotEmpty)
            const SizedBox(height: 5),
          if (media.isNotEmpty)
            Column(
              crossAxisAlignment: msg.authorId == widget.me
                  ? CrossAxisAlignment.end
                  : CrossAxisAlignment.start,
              children: media
                  .mapIndexed((i, e) => _mediaAttachment(i, e, media))
                  .toList(),
            ),
          if (media.isNotEmpty && files.isNotEmpty) const SizedBox(height: 6),
          ...files.map(_fileAttachment),
        ],
      ),
    );
  }

  /// Renders the [widget.item] as a [ChatCall].
  Widget _renderAsChatCall(BuildContext context) {
    var message = widget.item.value as ChatCall;
    bool isOngoing =
        message.finishReason == null && message.conversationStartedAt != null;

    if (isOngoing) {
      _ongoingCallTimer ??= Timer.periodic(1.seconds, (_) {
        if (mounted) {
          setState(() {});
        }
      });
    } else {
      _ongoingCallTimer?.cancel();
    }

    List<Widget>? subtitle;
    bool fromMe = widget.me == message.authorId;
    bool isMissed = false;

    String title = 'label_chat_call_ended'.l10n;
    String? time;

    if (isOngoing) {
      title = 'label_chat_call_ongoing'.l10n;
      time = message.conversationStartedAt!.val
          .difference(DateTime.now())
          .localizedString();
    } else if (message.finishReason != null) {
      title = message.finishReason!.localizedString(fromMe) ?? title;
      isMissed = (message.finishReason == ChatCallFinishReason.dropped) ||
          (message.finishReason == ChatCallFinishReason.unanswered);

      if (message.finishedAt != null && message.conversationStartedAt != null) {
        time = message.finishedAt!.val
            .difference(message.conversationStartedAt!.val)
            .localizedString();
      }
    } else {
      title = message.authorId == widget.me
          ? 'label_outgoing_call'.l10n
          : 'label_incoming_call'.l10n;
    }

    subtitle = [
      Padding(
        padding: const EdgeInsets.fromLTRB(8, 0, 12, 0),
        child: message.withVideo
            ? SvgLoader.asset(
                'assets/icons/call_video${isMissed && !fromMe ? '_red' : ''}.svg',
                height: 13,
              )
            : SvgLoader.asset(
                'assets/icons/call_audio${isMissed && !fromMe ? '_red' : ''}.svg',
                height: 15,
              ),
      ),
      Flexible(
        child: AnimatedSize(
          duration: const Duration(milliseconds: 400),
          child: Column(
            mainAxisSize: MainAxisSize.min,
            crossAxisAlignment: CrossAxisAlignment.start,
            children: [
              Row(
                mainAxisSize: MainAxisSize.min,
                crossAxisAlignment: CrossAxisAlignment.end,
                children: [
                  Flexible(
                    child: Text(
                      title,
                      maxLines: 1,
                      overflow: TextOverflow.ellipsis,
                    ),
                  ),
                  if (time != null) ...[
                    const SizedBox(width: 9),
                    Padding(
                      padding: const EdgeInsets.only(bottom: 1),
                      child: Text(
                        time,
                        maxLines: 1,
                        overflow: TextOverflow.ellipsis,
                        style: const TextStyle(
                            color: Color(0xFF888888), fontSize: 13),
                      ),
                    ),
                  ],
                ],
              ),
            ],
          ),
        ),
      ),
      const SizedBox(width: 8),
    ];

    return _rounded(
      context,
      Row(mainAxisSize: MainAxisSize.min, children: subtitle),
    );
  }

  /// Renders the provided [item] as a replied message.
  Widget _repliedMessage(ChatItem item) {
    Style style = Theme.of(context).extension<Style>()!;

    Widget? content;
    List<Widget> additional = [];

    if (item is ChatMessage) {
      var desc = StringBuffer();

      if (item.text != null) {
        desc.write(item.text!.val);
      }

      if (item.attachments.isNotEmpty) {
        additional = item.attachments.map((a) {
          ImageAttachment? image = a is ImageAttachment ? a : null;
          return Container(
            margin: const EdgeInsets.only(right: 2),
            decoration: BoxDecoration(
              color: const Color(0xFFE7E7E7),
              borderRadius: BorderRadius.circular(8),
              image: image == null
                  ? null
                  : DecorationImage(
                      image: NetworkImage(
                        '${Config.files}${image.medium.relativeRef}',
                      ),
                      onError: (_, __) => widget.onAttachmentError?.call(),
                      fit: BoxFit.cover,
                    ),
            ),
            width: 50,
            height: 50,
            child: image == null ? const Icon(Icons.file_copy, size: 16) : null,
          );
        }).toList();
      }

      if (desc.isNotEmpty) {
        content = Text(
          desc.toString(),
          style: style.boldBody,
        );
      }
    } else if (item is ChatCall) {
      String title = 'label_chat_call_ended'.l10n;
      String? time;
      bool fromMe = widget.me == item.authorId;
      bool isMissed = false;

      if (item.finishReason == null && item.conversationStartedAt != null) {
        title = 'label_chat_call_ongoing'.l10n;
      } else if (item.finishReason != null) {
        title = item.finishReason!.localizedString(fromMe) ?? title;
        isMissed = item.finishReason == ChatCallFinishReason.dropped ||
            item.finishReason == ChatCallFinishReason.unanswered;

        if (item.finishedAt != null && item.conversationStartedAt != null) {
          time = item.finishedAt!.val
              .difference(item.conversationStartedAt!.val)
              .localizedString();
        }
      } else {
        title = item.authorId == widget.me
            ? 'label_outgoing_call'.l10n
            : 'label_incoming_call'.l10n;
      }

      content = Row(
        mainAxisSize: MainAxisSize.min,
        children: [
          Padding(
            padding: const EdgeInsets.fromLTRB(8, 0, 12, 0),
            child: item.withVideo
                ? SvgLoader.asset(
                    'assets/icons/call_video${isMissed && !fromMe ? '_red' : ''}.svg',
                    height: 13,
                  )
                : SvgLoader.asset(
                    'assets/icons/call_audio${isMissed && !fromMe ? '_red' : ''}.svg',
                    height: 15,
                  ),
          ),
          Flexible(child: Text(title)),
          if (time != null) ...[
            const SizedBox(width: 9),
            Padding(
              padding: const EdgeInsets.only(bottom: 1),
              child: Text(
                time,
                maxLines: 1,
                overflow: TextOverflow.ellipsis,
                style: style.boldBody,
              ),
            ),
          ],
        ],
      );
    } else if (item is ChatMemberInfo) {
      // TODO: Implement `ChatMemberInfo`.
      content = Text(item.action.toString(), style: style.boldBody);
    } else if (item is ChatForward) {
      // TODO: Implement `ChatForward`.
      content = Text('label_forwarded_message'.l10n, style: style.boldBody);
    } else {
      content = Text('err_unknown'.l10n, style: style.boldBody);
    }

    return FutureBuilder<RxUser?>(
      key: Key('FutureBuilder_${item.id}'),
      future: widget.getUser?.call(item.authorId),
      builder: (context, snapshot) {
        Color color = snapshot.data?.user.value.id == widget.me
            ? const Color(0xFF63B4FF)
            : AvatarWidget.colors[
                (snapshot.data?.user.value.num.val.sum() ?? 3) %
                    AvatarWidget.colors.length];

        return Row(
          key: Key('Row_${item.id}'),
          mainAxisSize: MainAxisSize.min,
          crossAxisAlignment: CrossAxisAlignment.center,
          children: [
            const SizedBox(width: 12),
            Flexible(
              child: Container(
                decoration: BoxDecoration(
                  border: Border(left: BorderSide(width: 2, color: color)),
                ),
                margin: const EdgeInsets.fromLTRB(0, 8, 12, 8),
                padding: const EdgeInsets.only(left: 8),
                child: Column(
                  mainAxisSize: MainAxisSize.min,
                  crossAxisAlignment: CrossAxisAlignment.start,
                  children: [
                    if (snapshot.data?.user.value != null)
                      Text(
                        snapshot.data?.user.value.name?.val ??
                            snapshot.data?.user.value.num.val ??
                            '...',
                        style: style.boldBody.copyWith(color: color),
                      ),
                    if (content != null) ...[
                      const SizedBox(height: 2),
                      DefaultTextStyle.merge(
                        maxLines: 1,
                        overflow: TextOverflow.ellipsis,
                        child: content,
                      )
                    ],
                    if (additional.isNotEmpty) ...[
                      const SizedBox(height: 4),
                      Row(mainAxisSize: MainAxisSize.min, children: additional),
                    ],
                  ],
                ),
              ),
            ),
          ],
        );
      },
    );
  }

  /// Returns visual representation of the provided media-[Attachment].
  Widget _mediaAttachment(int i, Attachment e, List<Attachment> media) {
    bool isLocal = e is LocalAttachment;

    bool isVideo;
    if (isLocal) {
      isVideo = e.file.isVideo;
    } else {
      isVideo = e is FileAttachment;
    }

    return Padding(
      padding: const EdgeInsets.fromLTRB(8, 8, 8, 8),
      child: GestureDetector(
        behavior: HitTestBehavior.translucent,
        onTap: isLocal
            ? null
            : () {
                List<Attachment> attachments =
                    widget.onGallery?.call() ?? media;

                int initial = attachments.indexOf(e);
                if (initial == -1) {
                  initial = 0;
                }

                List<GalleryItem> gallery = [];
                for (var o in attachments) {
                  String link = '${Config.files}${o.original.relativeRef}';
                  if (o is FileAttachment) {
                    gallery.add(GalleryItem.video(link, o.filename));
                  } else if (o is ImageAttachment) {
                    GalleryItem? item;

                    item = GalleryItem.image(
                      link,
                      o.filename,
                      onError: () async {
                        await widget.onAttachmentError?.call();
                        item?.link = '${Config.files}${o.original.relativeRef}';
                      },
                    );

                    gallery.add(item);
                  }
                }

                GalleryPopup.show(
                  context: context,
                  gallery: GalleryPopup(
                    children: gallery,
                    initial: initial,
                    initialKey: _galleryKeys[i],
                  ),
                );
              },
        child: Stack(
          alignment: Alignment.center,
          children: [
            isVideo
                ? Stack(
                    alignment: Alignment.center,
                    children: [
                      isLocal
                          ? e.file.bytes == null
                              ? const CircularProgressIndicator()
                              : VideoThumbnail.bytes(
                                  key: _galleryKeys[i],
                                  bytes: e.file.bytes!,
                                  height: 300,
                                )
                          : VideoThumbnail.url(
                              key: _galleryKeys[i],
                              url: '${Config.files}${e.original.relativeRef}',
                              height: 300,
                              onError: widget.onAttachmentError,
                            ),
                      Container(
                        width: 60,
                        height: 60,
                        decoration: const BoxDecoration(
                          shape: BoxShape.circle,
                          color: Color(0x80000000),
                        ),
                        child: const Icon(
                          Icons.play_arrow,
                          color: Colors.white,
                          size: 48,
                        ),
                      ),
                    ],
                  )
                : isLocal
                    ? e.file.bytes == null
                        ? const CircularProgressIndicator()
                        : Image.memory(
                            e.file.bytes!,
                            key: _galleryKeys[i],
                            fit: BoxFit.cover,
                            height: 300,
                          )
                    : Container(
                        key: const Key('SentImage'),
                        child: Image.network(
                          '${Config.files}${e.original.relativeRef}',
                          key: _galleryKeys[i],
                          fit: BoxFit.cover,
                          height: 300,
                          errorBuilder: (_, __, ___) {
                            return InitCallback(
                              callback: () => widget.onAttachmentError?.call(),
                              child: const SizedBox(
                                height: 300,
                                child: Center(
                                  child: CircularProgressIndicator(),
                                ),
                              ),
                            );
                          },
                        ),
                      ),
            ElasticAnimatedSwitcher(
              key: Key('AttachmentStatus_${e.id}'),
              child:
                  !isLocal || (isLocal && e.status.value == SendingStatus.sent)
                      ? Container(key: const Key('Sent'))
                      : e.status.value == SendingStatus.sending
                          ? CircularProgressIndicator(
                              key: const Key('Sending'),
                              value: e.progress.value,
                              backgroundColor: Colors.white,
                              strokeWidth: 10,
                            )
                          : const Icon(
                              Icons.error,
                              key: Key('Error'),
                              size: 48,
                              color: Colors.red,
                            ),
            )
          ],
        ),
      ),
    );
  }

  /// Returns visual representation of the provided file-[Attachment].
  Widget _fileAttachment(Attachment e) {
    bool isFile = e is FileAttachment;
    Widget leading;

    if (isFile) {
      switch (e.downloadStatus.value) {
        case DownloadStatus.inProgress:
          leading = InkWell(
            onTap: () => widget.onFileTap?.call(e),
            child: Stack(
              alignment: AlignmentDirectional.center,
              children: [
                SizedBox.square(
                  dimension: 22,
                  child: CircularProgressIndicator(
                    key: const Key('Downloading'),
                    value: e.progress.value,
                  ),
                ),
                const Icon(
                  Icons.clear,
                  key: Key('CancelDownloading'),
                  size: 20,
                ),
              ],
            ),
          );
          break;

        case DownloadStatus.isFinished:
          leading = const Icon(
            Icons.attach_file,
            key: Key('Downloaded'),
            size: 18,
            color: Colors.blue,
          );
          break;

        case DownloadStatus.notStarted:
          leading = const Icon(
            Icons.download,
            key: Key('Download'),
            size: 18,
            color: Colors.blue,
          );
          break;
      }

      leading = KeyedSubtree(key: const Key('Sent'), child: leading);
    } else if (e is LocalAttachment) {
      switch (e.status.value) {
        case SendingStatus.sending:
          leading = SizedBox.square(
            key: const Key('Sending'),
            dimension: 18,
            child: CircularProgressIndicator(
              value: e.progress.value,
              backgroundColor: Colors.white,
              strokeWidth: 5,
            ),
          );
          break;

        case SendingStatus.sent:
          leading = const Icon(
            Icons.check_circle,
            key: Key('Sent'),
            size: 18,
            color: Colors.green,
          );
          break;

        case SendingStatus.error:
          leading = const Icon(
            Icons.error_outline,
            key: Key('Error'),
            size: 18,
            color: Colors.red,
          );
          break;
      }
    } else {
      leading = Container();
    }

    return Padding(
      key: Key('File_${e.id}'),
      padding: const EdgeInsets.fromLTRB(2, 6, 2, 6),
      child: InkWell(
        onTap: isFile
            ? e.isDownloading
                ? null
                : () => widget.onFileTap?.call(e)
            : null,
        child: Row(
          mainAxisSize: MainAxisSize.min,
          crossAxisAlignment: CrossAxisAlignment.end,
          children: [
            Padding(
              key: Key('AttachmentStatus_${e.id}'),
              padding: const EdgeInsets.fromLTRB(5, 2, 10, 0),
              child: ElasticAnimatedSwitcher(child: leading),
            ),
            Flexible(
              child: Text(
                e.filename,
                maxLines: 1,
                overflow: TextOverflow.ellipsis,
              ),
            ),
            const SizedBox(width: 10),
            Padding(
              padding: const EdgeInsets.only(bottom: 1),
              child: Text(
                e.original.size == null
                    ? '... KB'
                    : '${e.original.size! ~/ 1024} KB',
                style: const TextStyle(
                  color: Color(0xFF888888),
                  fontSize: 13,
                ),
                maxLines: 1,
              ),
            ),
          ],
        ),
      ),
    );
  }

  /// Returns rounded rectangle of a [child] representing a message box.
  Widget _rounded(BuildContext context, Widget child) {
    ChatItem item = widget.item.value;
    bool fromMe = item.authorId == widget.me;

    String? copyable;
    if (item is ChatMessage) {
      copyable = item.text?.val;
    }

    bool isRead = false;
    if (fromMe) {
      isRead = widget.chat.value?.lastReads.firstWhereOrNull(
              (e) => e.memberId != widget.me && !e.at.isBefore(item.at)) !=
          null;
    } else {
      isRead = widget.chat.value?.lastReads
              .firstWhereOrNull((e) => e.memberId == widget.me)
              ?.at
              .isBefore(item.at) ==
          false;
    }

    bool isSent = item.status.value == SendingStatus.sent;

    return SwipeableStatus(
      animation: widget.animation,
      asStack: !fromMe,
      isSent: isSent && fromMe,
      isDelivered: isSent &&
          fromMe &&
          widget.chat.value?.lastDelivery.isBefore(item.at) == false,
      isRead: isSent && (!fromMe || isRead),
      isError: item.status.value == SendingStatus.error,
      isSending: item.status.value == SendingStatus.sending,
      swipeable: Text(DateFormat.Hm().format(item.at.val.toLocal())),
      child: Row(
        crossAxisAlignment:
            fromMe ? CrossAxisAlignment.end : CrossAxisAlignment.start,
        mainAxisAlignment:
            fromMe ? MainAxisAlignment.end : MainAxisAlignment.start,
        children: [
          if (fromMe)
            Padding(
              key: Key('MessageStatus_${item.id}'),
              padding: const EdgeInsets.only(bottom: 16),
              child: AnimatedDelayedSwitcher(
                delay: item.status.value == SendingStatus.sending
                    ? const Duration(seconds: 2)
                    : Duration.zero,
                child: item.status.value == SendingStatus.sending
                    ? const Padding(
                        key: Key('Sending'),
                        padding: EdgeInsets.only(left: 8),
                        child: Icon(Icons.access_alarm, size: 15),
                      )
                    : item.status.value == SendingStatus.error
                        ? const Padding(
                            key: Key('Error'),
                            padding: EdgeInsets.only(left: 8),
                            child: Icon(
                              Icons.error_outline,
                              size: 15,
                              color: Colors.red,
                            ),
                          )
                        : Container(key: const Key('Sent')),
              ),
            ),
          if (!fromMe && widget.chat.value!.isGroup)
            Padding(
              padding: const EdgeInsets.only(top: 9),
              child: InkWell(
                customBorder: const CircleBorder(),
                onTap: () => router.user(item.authorId, push: true),
                child: widget.user != null
                    ? AvatarWidget.fromRxUser(
                        widget.user,
                        radius: 15,
                      )
                    : AvatarWidget.fromUser(
                        widget.chat.value!.getUser(item.authorId),
                        radius: 15,
                      ),
              ),
            ),
          Flexible(
            key: Key('Message_${item.id}'),
            child: LayoutBuilder(builder: (context, constraints) {
              return ConstrainedBox(
                constraints: BoxConstraints(
                  maxWidth: min(
                    550,
                    constraints.maxWidth * 0.84 +
                        (fromMe ? SwipeableStatus.width : 0),
                  ),
                ),
                child: Padding(
                  padding: const EdgeInsets.all(5),
                  child: AnimatedOpacity(
                    duration: const Duration(milliseconds: 500),
                    opacity: isRead
                        ? 1
                        : fromMe
                            ? 0.65
                            : 0.8,
                    child: Material(
                      elevation: 6,
                      shadowColor: const Color(0x33000000),
                      borderRadius: BorderRadius.circular(15),
                      child: ContextMenuRegion(
                        preventContextMenu: false,
                        alignment: fromMe
                            ? Alignment.bottomRight
                            : Alignment.bottomLeft,
                        actions: [
                          if (copyable != null)
                            ContextMenuButton(
                              key: const Key('CopyButton'),
                              label: 'btn_copy'.l10n,
                              leading: SvgLoader.asset(
                                'assets/icons/copy_small.svg',
                                width: 14.82,
                                height: 17,
                              ),
                              onPressed: () => widget.onCopy?.call(copyable!),
                            ),
                          if (item.status.value == SendingStatus.sent) ...[
                            ContextMenuButton(
                              key: const Key('ReplyButton'),
                              label: 'btn_reply'.l10n,
                              leading: SvgLoader.asset(
                                'assets/icons/reply.svg',
                                width: 18.8,
                                height: 16,
                              ),
<<<<<<< HEAD
                              onPressed: () => widget.onReply?.call(),
                            ),
                            if (item is ChatMessage || item is ChatForward)
                              ContextMenuButton(
                                key: const Key('ForwardButton'),
                                label: 'btn_forward'.l10n,
                                leading: SvgLoader.asset(
                                  'assets/icons/forward.svg',
                                  width: 18.8,
                                  height: 16,
                                ),
                                onPressed: () async {
                                  List<AttachmentId> attachments = [];
                                  if (item is ChatMessage) {
                                    attachments = item.attachments
                                        .map((a) => a.id)
                                        .toList();
                                  } else if (item is ChatForward) {
                                    ChatItem nested = item.item;
                                    if (nested is ChatMessage) {
                                      attachments = nested.attachments
                                          .map((a) => a.id)
                                          .toList();
                                    }
                                  }

                                  await ChatForwardView.show(
                                    context,
                                    widget.chat.value!.id,
                                    [
                                      ChatItemQuote(
                                        item: item,
                                        attachments: attachments,
                                      ),
                                    ],
                                  );
                                },
=======
                              if (item is ChatMessage || item is ChatForward)
                                ContextMenuButton(
                                  key: const Key('ForwardButton'),
                                  label: 'btn_forward'.l10n,
                                  onPressed: () async {
                                    await ChatForwardView.show(
                                      context,
                                      widget.chat.value!.id,
                                      [ChatItemQuote(item: item)],
                                    );
                                  },
                                ),
                              if (item is ChatMessage &&
                                  fromMe &&
                                  (item.at
                                          .add(
                                              ChatController.editMessageTimeout)
                                          .isAfter(PreciseDateTime.now()) ||
                                      !isRead))
                                ContextMenuButton(
                                  key: const Key('EditButton'),
                                  label: 'btn_edit'.l10n,
                                  onPressed: () => widget.onEdit?.call(),
                                ),
                              ContextMenuButton(
                                key: const Key('HideForMe'),
                                label: 'btn_hide_for_me'.l10n,
                                onPressed: () => widget.onHide?.call(),
>>>>>>> 0d5b1e02
                              ),
                            if (widget.item.value is ChatMessage &&
                                fromMe &&
                                (widget.item.value.at
                                        .add(ChatController.editMessageTimeout)
                                        .isAfter(PreciseDateTime.now()) ||
                                    !isRead))
                              ContextMenuButton(
                                key: const Key('EditButton'),
                                label: 'btn_edit'.l10n,
                                leading: SvgLoader.asset(
                                  'assets/icons/edit.svg',
                                  width: 17,
                                  height: 17,
                                ),
                                onPressed: () => widget.onEdit?.call(),
                              ),
                            ContextMenuButton(
                              key: const Key('Delete'),
                              label: 'btn_delete'.l10n,
                              leading: SvgLoader.asset(
                                'assets/icons/delete_small.svg',
                                width: 17.75,
                                height: 17,
                              ),
                              onPressed: () async {
                                await ModalPopup.show(
                                  context: context,
                                  child: _buildDelete(item),
                                );
                              },
                            ),
                          ],
                          if (item.status.value == SendingStatus.error) ...[
                            ContextMenuButton(
                              key: const Key('Resend'),
                              label: 'btn_resend_message'.l10n,
                              leading: SvgLoader.asset(
                                'assets/icons/send_small.svg',
                                width: 18.37,
                                height: 16,
                              ),
                              onPressed: () => widget.onResend?.call(),
                            ),
                            ContextMenuButton(
                              key: const Key('Delete'),
                              label: 'btn_delete'.l10n,
                              leading: SvgLoader.asset(
                                'assets/icons/delete_small.svg',
                                width: 17.75,
                                height: 17,
                              ),
                              onPressed: () async {
                                await ModalPopup.show(
                                  context: context,
                                  child: _buildDelete(item),
                                );
                              },
                            ),
                          ],
                        ],
                        child: Container(
                          padding: const EdgeInsets.all(8),
                          decoration: BoxDecoration(
                            color: fromMe
                                ? const Color(0xFFDCE9FD)
                                : const Color(0xFFFFFFFF),
                            borderRadius: BorderRadius.circular(15),
                          ),
                          child: DefaultTextStyle.merge(
                            style: const TextStyle(fontSize: 16),
                            child: child,
                          ),
                        ),
                      ),
                    ),
                  ),
                ),
              );
            }),
          ),
        ],
      ),
    );
  }

  /// Populates the [_galleryKeys] from the provided [ChatMessage.attachments].
  void _populateGlobalKeys(ChatItem msg) {
    if (msg is ChatMessage) {
      _galleryKeys = msg.attachments
          .where((e) =>
              e is ImageAttachment ||
              (e is FileAttachment && e.isVideo) ||
              (e is LocalAttachment && (e.file.isImage || e.file.isVideo)))
          .map((e) => GlobalKey())
          .toList();
    } else if (msg is ChatForward) {
      final ChatItem item = msg.item;
      if (item is ChatMessage) {
        _galleryKeys = item.attachments
            .where((e) =>
                e is ImageAttachment ||
                (e is FileAttachment && e.isVideo) ||
                (e is LocalAttachment && (e.file.isImage || e.file.isVideo)))
            .map((e) => GlobalKey())
            .toList();
      }
    }
  }

  /// Returns deletion confirmation modal.
  Widget _buildDelete(ChatItem item) {
    ThemeData theme = Theme.of(context);
    final TextStyle? thin =
        theme.textTheme.bodyText1?.copyWith(color: Colors.black);

    bool isError = widget.item.value.status.value == SendingStatus.error;

    bool deletable = widget.item.value.authorId == widget.me &&
        !widget.chat.value!.isRead(widget.item.value, widget.me) &&
        (widget.item.value is ChatMessage || widget.item.value is ChatForward);

    ConfirmDialogVariant hide = ConfirmDialogVariant(
      onProceed: () {
        widget.onHide?.call();
        Navigator.of(context).pop();
      },
      label: Text(
        'label_delete_for_me'.l10n,
        key: const Key('HideForMe'),
        style: thin?.copyWith(fontSize: 18),
      ),
    );

    ConfirmDialogVariant delete = ConfirmDialogVariant(
      onProceed: () {
        widget.onHide?.call();
        Navigator.of(context).pop();
      },
      label: Text(
        'label_delete_for_me'.l10n,
        key: const Key('HideForMe'),
        style: thin?.copyWith(fontSize: 18),
      ),
    );

    List<ConfirmDialogVariant> variants;

    if (isError) {
      variants = [delete];
    } else if (deletable) {
      variants = [hide, delete];
    } else {
      variants = [hide];
    }

    return ConfirmDialog(
      variants: variants,
      title: 'label_delete_message'.l10n,
      noVariantLabel:
          deletable ? null : 'label_message_will_deleted_for_you'.l10n,
    );
  }
}

/// Extension adding a string representation of a [Duration] in
/// `HH h, MM m, SS s` format.
extension LocalizedDurationExtension on Duration {
  /// Returns a string representation of this [Duration] in `HH:MM:SS` format.
  ///
  /// `HH` part is omitted if this [Duration] is less than an one hour.
  String hhMmSs() {
    var microseconds = inMicroseconds;

    var hours = microseconds ~/ Duration.microsecondsPerHour;
    microseconds = microseconds.remainder(Duration.microsecondsPerHour);
    var hoursPadding = hours < 10 ? '0' : '';

    if (microseconds < 0) microseconds = -microseconds;

    var minutes = microseconds ~/ Duration.microsecondsPerMinute;
    microseconds = microseconds.remainder(Duration.microsecondsPerMinute);
    var minutesPadding = minutes < 10 ? '0' : '';

    var seconds = microseconds ~/ Duration.microsecondsPerSecond;
    microseconds = microseconds.remainder(Duration.microsecondsPerSecond);
    var secondsPadding = seconds < 10 ? '0' : '';

    if (hours == 0) {
      return '$minutesPadding$minutes:$secondsPadding$seconds';
    }

    return '$hoursPadding$hours:$minutesPadding$minutes:$secondsPadding$seconds';
  }

  /// Returns localized string representing this [Duration] in
  /// `HH h, MM m, SS s` format.
  ///
  /// `MM` part is omitted if this [Duration] is less than an one minute.
  /// `HH` part is omitted if this [Duration] is less than an one hour.
  String localizedString() {
    var microseconds = inMicroseconds;

    var hours = microseconds ~/ Duration.microsecondsPerHour;
    microseconds = microseconds.remainder(Duration.microsecondsPerHour);

    if (microseconds < 0) microseconds = -microseconds;

    var minutes = microseconds ~/ Duration.microsecondsPerMinute;
    microseconds = microseconds.remainder(Duration.microsecondsPerMinute);

    var seconds = microseconds ~/ Duration.microsecondsPerSecond;
    microseconds = microseconds.remainder(Duration.microsecondsPerSecond);

    String result = '$seconds ${'label_duration_second_short'.l10n}';

    if (minutes != 0) {
      result = '$minutes ${'label_duration_minute_short'.l10n} $result';
    }

    if (hours != 0) {
      result = '$hours ${'label_duration_hour_short'.l10n} $result';
    }

    return result;
  }
}<|MERGE_RESOLUTION|>--- conflicted
+++ resolved
@@ -1110,7 +1110,6 @@
                                 width: 18.8,
                                 height: 16,
                               ),
-<<<<<<< HEAD
                               onPressed: () => widget.onReply?.call(),
                             ),
                             if (item is ChatMessage || item is ChatForward)
@@ -1148,40 +1147,10 @@
                                     ],
                                   );
                                 },
-=======
-                              if (item is ChatMessage || item is ChatForward)
-                                ContextMenuButton(
-                                  key: const Key('ForwardButton'),
-                                  label: 'btn_forward'.l10n,
-                                  onPressed: () async {
-                                    await ChatForwardView.show(
-                                      context,
-                                      widget.chat.value!.id,
-                                      [ChatItemQuote(item: item)],
-                                    );
-                                  },
-                                ),
-                              if (item is ChatMessage &&
-                                  fromMe &&
-                                  (item.at
-                                          .add(
-                                              ChatController.editMessageTimeout)
-                                          .isAfter(PreciseDateTime.now()) ||
-                                      !isRead))
-                                ContextMenuButton(
-                                  key: const Key('EditButton'),
-                                  label: 'btn_edit'.l10n,
-                                  onPressed: () => widget.onEdit?.call(),
-                                ),
-                              ContextMenuButton(
-                                key: const Key('HideForMe'),
-                                label: 'btn_hide_for_me'.l10n,
-                                onPressed: () => widget.onHide?.call(),
->>>>>>> 0d5b1e02
                               ),
-                            if (widget.item.value is ChatMessage &&
+                            if (item is ChatMessage &&
                                 fromMe &&
-                                (widget.item.value.at
+                                (item.at
                                         .add(ChatController.editMessageTimeout)
                                         .isAfter(PreciseDateTime.now()) ||
                                     !isRead))
