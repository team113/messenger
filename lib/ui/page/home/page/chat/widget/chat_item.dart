--- conflicted
+++ resolved
@@ -786,7 +786,6 @@
       context,
       (menu, constraints) {
         final List<Widget> children = [
-<<<<<<< HEAD
           if (msg.repliesTo.isNotEmpty) ...[
             ...msg.repliesTo.mapIndexed((i, e) {
               return SelectionContainer.disabled(
@@ -814,29 +813,6 @@
                       onPressed:
                           menu ? null : () => widget.onRepliedTap?.call(e),
                       child: _repliedMessage(e, constraints),
-=======
-          if (!_fromMe &&
-              widget.chat.value?.isGroup == true &&
-              widget.avatar) ...[
-            const SizedBox(height: 6),
-            Row(
-              children: [
-                Flexible(
-                  child: Padding(
-                    padding: const EdgeInsets.fromLTRB(12, 0, 9, 0),
-                    child: SelectionText.rich(
-                      TextSpan(
-                        text: widget.user?.user.value.name?.val ??
-                            widget.user?.user.value.num.val ??
-                            'dot'.l10n * 3,
-                        recognizer: TapGestureRecognizer()
-                          ..onTap = () => router.user(_author, push: true),
-                      ),
-                      selectable: PlatformUtils.isDesktop || menu,
-                      onSelecting: widget.onSelecting,
-                      onChanged: (a) => _selection = a,
-                      style: fonts.bodyLarge!.copyWith(color: color),
->>>>>>> b72bcf65
                     ),
                   ),
                 ),
