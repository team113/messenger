// Copyright © 2022-2023 IT ENGINEERING MANAGEMENT INC,
//                       <https://github.com/team113>
//
// This program is free software: you can redistribute it and/or modify it under
// the terms of the GNU Affero General Public License v3.0 as published by the
// Free Software Foundation, either version 3 of the License, or (at your
// option) any later version.
//
// This program is distributed in the hope that it will be useful, but WITHOUT
// ANY WARRANTY; without even the implied warranty of MERCHANTABILITY or FITNESS
// FOR A PARTICULAR PURPOSE. See the GNU Affero General Public License v3.0 for
// more details.
//
// You should have received a copy of the GNU Affero General Public License v3.0
// along with this program. If not, see
// <https://www.gnu.org/licenses/agpl-3.0.html>.

import 'dart:async';
import 'dart:math';

import 'package:collection/collection.dart';
import 'package:flutter/gestures.dart';
import 'package:flutter/material.dart';
import 'package:flutter/rendering.dart' show SelectedContent;
import 'package:flutter/services.dart';
import 'package:get/get.dart';
import 'package:url_launcher/url_launcher.dart';

import '../controller.dart'
    show ChatCallFinishReasonL10n, ChatController, FileAttachmentIsVideo;
import '/api/backend/schema.dart' show ChatCallFinishReason;
import '/domain/model/attachment.dart';
import '/domain/model/chat.dart';
import '/domain/model/chat_call.dart';
import '/domain/model/chat_info.dart';
import '/domain/model/chat_item.dart';
import '/domain/model/chat_item_quote.dart';
import '/domain/model/chat_item_quote_input.dart';
import '/domain/model/my_user.dart';
import '/domain/model/precise_date_time/precise_date_time.dart';
import '/domain/model/sending_status.dart';
import '/domain/model/user.dart';
import '/domain/repository/user.dart';
import '/l10n/l10n.dart';
import '/routes.dart';
import '/themes.dart';
import '/ui/page/call/widget/conditional_backdrop.dart';
import '/ui/page/call/widget/fit_view.dart';
import '/ui/page/home/page/chat/forward/view.dart';
import '/ui/page/home/widget/avatar.dart';
import '/ui/page/home/widget/confirm_dialog.dart';
import '/ui/page/home/widget/gallery_popup.dart';
import '/ui/page/home/widget/retry_image.dart';
import '/ui/widget/animated_delayed_switcher.dart';
import '/ui/widget/animations.dart';
import '/ui/widget/context_menu/menu.dart';
import '/ui/widget/context_menu/region.dart';
import '/ui/widget/svg/svg.dart';
import '/ui/widget/widget_button.dart';
import '/util/platform_utils.dart';
import 'animated_offset.dart';
import 'chat_gallery.dart';
import 'data_attachment.dart';
import 'media_attachment.dart';
import 'message_info/view.dart';
import 'message_timestamp.dart';
import 'selection_text.dart';
import 'swipeable_status.dart';

/// [ChatItem] visual representation.
class ChatItemWidget extends StatefulWidget {
  const ChatItemWidget({
    super.key,
    required this.item,
    required this.chat,
    required this.me,
    this.user,
    this.avatar = true,
    this.margin = const EdgeInsets.fromLTRB(0, 6, 0, 6),
    this.reads = const [],
    this.loadImages = true,
    this.animation,
    this.timestamp = true,
    this.getUser,
    this.onHide,
    this.onDelete,
    this.onReply,
    this.onEdit,
    this.onCopy,
    this.onGallery,
    this.onRepliedTap,
    this.onResend,
    this.onDrag,
    this.onFileTap,
    this.onAttachmentError,
    this.onSelecting,
  });

  /// Reactive value of a [ChatItem] to display.
  final Rx<ChatItem> item;

  /// Reactive value of a [Chat] this [item] is posted in.
  final Rx<Chat?> chat;

  /// [UserId] of the authenticated [MyUser].
  final UserId me;

  /// [User] posted this [item].
  final RxUser? user;

  /// Indicator whether this [ChatItemWidget] should display an [AvatarWidget].
  final bool avatar;

  /// [EdgeInsets] being margin to apply to this [ChatItemWidget].
  final EdgeInsets margin;

  /// [LastChatRead] to display under this [ChatItem].
  final Iterable<LastChatRead> reads;

  /// Indicator whether the [ImageAttachment]s of this [ChatItem] should be
  /// fetched as soon as they are displayed, if any.
  final bool loadImages;

  /// Optional animation that controls a [SwipeableStatus].
  final AnimationController? animation;

  /// Indicator whether a [ChatItem.at] should be displayed within this
  /// [ChatItemWidget].
  final bool timestamp;

  /// Callback, called when a [RxUser] identified by the provided [UserId] is
  /// required.
  final Future<RxUser?> Function(UserId userId)? getUser;

  /// Callback, called when a hide action of this [ChatItem] is triggered.
  final void Function()? onHide;

  /// Callback, called when a delete action of this [ChatItem] is triggered.
  final void Function()? onDelete;

  /// Callback, called when a reply action of this [ChatItem] is triggered.
  final void Function()? onReply;

  /// Callback, called when an edit action of this [ChatItem] is triggered.
  final void Function()? onEdit;

  /// Callback, called when a copy action of this [ChatItem] is triggered.
  final void Function(String text)? onCopy;

  /// Callback, called when a gallery list is required.
  ///
  /// If not specified, then only media in this [item] will be in a gallery.
  final List<GalleryAttachment> Function()? onGallery;

  /// Callback, called when a replied message of this [ChatItem] is tapped.
  final void Function(ChatItemQuote)? onRepliedTap;

  /// Callback, called when a resend action of this [ChatItem] is triggered.
  final void Function()? onResend;

  /// Callback, called when a drag of this [ChatItem] starts or ends.
  final void Function(bool)? onDrag;

  /// Callback, called when a [FileAttachment] of this [ChatItem] is tapped.
  final void Function(FileAttachment)? onFileTap;

  /// Callback, called on the [Attachment] fetching errors.
  final Future<void> Function()? onAttachmentError;

  /// Callback, called when a [Text] selection starts or ends.
  final void Function(bool)? onSelecting;

  @override
  State<ChatItemWidget> createState() => _ChatItemWidgetState();

  /// Returns a visual representation of the provided media-[Attachment].
  static Widget mediaAttachment(
    BuildContext context,
    Attachment e,
    Iterable<GalleryAttachment> media, {
    GlobalKey? key,
    Iterable<GalleryAttachment> Function()? onGallery,
    Future<void> Function()? onError,
    bool filled = true,
    bool autoLoad = true,
  }) {
    final style = Theme.of(context).style;

    final bool isLocal = e is LocalAttachment;

    final bool isVideo;
    if (isLocal) {
      isVideo = e.file.isVideo;
    } else {
      isVideo = e is FileAttachment;
    }

    Widget attachment;
    if (isVideo) {
      attachment = Stack(
        alignment: Alignment.center,
        fit: filled ? StackFit.expand : StackFit.loose,
        children: [
          MediaAttachment(
            key: key,
            attachment: e,
            height: 300,
            autoLoad: autoLoad,
            onError: onError,
          ),
          Center(
            child: Container(
              width: 60,
              height: 60,
              decoration: BoxDecoration(
                shape: BoxShape.circle,
                color: style.colors.onBackgroundOpacity50,
              ),
              child: Icon(
                Icons.play_arrow,
                color: style.colors.onPrimary,
                size: 48,
              ),
            ),
          ),
        ],
      );
    } else {
      attachment = MediaAttachment(
        key: key,
        attachment: e,
        height: 300,
        width: filled ? double.infinity : null,
        fit: BoxFit.cover,
        autoLoad: autoLoad,
        onError: onError,
      );

      if (!isLocal) {
        attachment = KeyedSubtree(
          key: const Key('SentImage'),
          child: attachment,
        );
      }
    }

    return Padding(
      padding: EdgeInsets.zero,
      child: MouseRegion(
        cursor: isLocal ? MouseCursor.defer : SystemMouseCursors.click,
        child: GestureDetector(
          behavior: HitTestBehavior.translucent,
          onTap: isLocal
              ? null
              : () {
                  final Iterable<GalleryAttachment> attachments =
                      onGallery?.call() ?? media;

                  int initial = attachments.indexed
                      .firstWhere((a) => a.$2.attachment == e)
                      .$1;
                  if (initial == -1) {
                    initial = 0;
                  }

                  GalleryPopup.show(
                    context: context,
                    gallery: ChatGallery(
                      attachments: attachments,
                      initial: (initial, key),
                    ),
                  );
                },
          child: Stack(
            alignment: Alignment.center,
            children: [
              filled
                  ? Positioned.fill(child: attachment)
                  : Container(
                      constraints: const BoxConstraints(minWidth: 300),
                      width: double.infinity,
                      child: attachment,
                    ),
              ElasticAnimatedSwitcher(
                key: Key('AttachmentStatus_${e.id}'),
                child: !isLocal || e.status.value == SendingStatus.sent
                    ? Container(key: const Key('Sent'))
                    : Container(
                        constraints: filled
                            ? const BoxConstraints(
                                minWidth: 300,
                                minHeight: 300,
                              )
                            : null,
                        child: e.status.value == SendingStatus.sending
                            ? SizedBox(
                                width: 60,
                                height: 60,
                                child: Center(
                                  child: CircularProgressIndicator(
                                    key: const Key('Sending'),
                                    value: e.progress.value,
                                    backgroundColor: style.colors.onPrimary,
                                    strokeWidth: 10,
                                  ),
                                ),
                              )
                            : Icon(
                                Icons.error,
                                key: const Key('Error'),
                                size: 48,
                                color: style.colors.dangerColor,
                              ),
                      ),
              )
            ],
          ),
        ),
      ),
    );
  }

  /// Returns a visual representation of the provided file-[Attachment].
  static Widget fileAttachment(
    Attachment e, {
    void Function(FileAttachment)? onFileTap,
  }) {
    return DataAttachment(
      e,
      onPressed: () {
        if (e is FileAttachment) {
          onFileTap?.call(e);
        }
      },
    );
  }
}

/// State of a [ChatItemWidget] used to update an active call [Timer].
class _ChatItemWidgetState extends State<ChatItemWidget> {
  /// [Timer] rebuilding this widget every second if the [widget.item]
  /// represents an ongoing [ChatCall].
  Timer? _ongoingCallTimer;

  /// [GlobalKey]s of [Attachment]s used to animate a [GalleryPopup] from/to
  /// corresponding [Widget].
  List<GlobalKey> _galleryKeys = [];

  /// [Offset] to translate this [ChatItemWidget] with when swipe to reply
  /// gesture is happening.
  Offset _offset = Offset.zero;

  /// Total [Offset] applied to this [ChatItemWidget] by a swipe gesture.
  Offset _totalOffset = Offset.zero;

  /// [Duration] to animate [_offset] changes with.
  ///
  /// Used to animate [_offset] resetting when swipe to reply gesture ends.
  Duration _offsetDuration = Duration.zero;

  /// Indicator whether this [ChatItemWidget] is in an ongoing drag.
  bool _dragging = false;

  /// Indicator whether [GestureDetector] of this [ChatItemWidget] recognized a
  /// horizontal drag start.
  ///
  /// This indicator doesn't mean that the started drag will become an ongoing.
  bool _draggingStarted = false;

  /// [SelectedContent] of a [SelectionText] within this [ChatItemWidget].
  SelectedContent? _selection;

  /// [TapGestureRecognizer]s for tapping on the [SelectionText.rich] spans, if
  /// any.
  final List<TapGestureRecognizer> _recognizers = [];

  /// [TextSpan] of the [ChatItemWidget.item] to display as a text of this
  /// [ChatItemWidget].
  TextSpan? _text;

  /// [Worker] reacting on the [ChatItemWidget.item] changes updating the
  /// [_text] and [_galleryKeys].
  Worker? _worker;

  /// Indicates whether this [ChatItem] was read by any [User].
  bool get _isRead {
    final Chat? chat = widget.chat.value;
    if (chat == null) {
      return false;
    }

    if (_fromMe) {
      return chat.isRead(widget.item.value, widget.me, chat.members);
    } else {
      return chat.isReadBy(widget.item.value, widget.me);
    }
  }

  /// Returns the [UserId] of [User] posted this [ChatItem].
  UserId get _author => widget.item.value.authorId;

  /// Indicates whether this [ChatItemWidget.item] was posted by the
  /// authenticated [MyUser].
  bool get _fromMe => _author == widget.me;

  @override
  void initState() {
    _populateWorker();
    super.initState();
  }

  @override
  void dispose() {
    _ongoingCallTimer?.cancel();
    _ongoingCallTimer = null;

    _worker?.dispose();
    for (var r in _recognizers) {
      r.dispose();
    }

    super.dispose();
  }

  @override
  void didUpdateWidget(covariant ChatItemWidget oldWidget) {
    if (oldWidget.item != widget.item) {
      _populateWorker();
    }

    super.didUpdateWidget(oldWidget);
  }

  @override
  Widget build(BuildContext context) {
    final fonts = Theme.of(context).fonts;

    return DefaultTextStyle(
      style: fonts.bodyLarge!,
      child: Obx(() {
        if (widget.item.value is ChatMessage) {
          return _renderAsChatMessage(context);
        } else if (widget.item.value is ChatForward) {
          throw Exception(
            'Use `ChatForward` widget for rendering `ChatForward`s instead',
          );
        } else if (widget.item.value is ChatCall) {
          return _renderAsChatCall(context);
        } else if (widget.item.value is ChatInfo) {
          return SelectionContainer.disabled(child: _renderAsChatInfo());
        }
        throw UnimplementedError('Unknown ChatItem ${widget.item.value}');
      }),
    );
  }

  /// Renders [widget.item] as [ChatInfo].
  Widget _renderAsChatInfo() {
    final (style, fonts) = Theme.of(context).styles;

    final ChatInfo message = widget.item.value as ChatInfo;

    final Widget content;

    // Builds a [FutureBuilder] returning a [User] fetched by the provided [id].
    Widget userBuilder(
      UserId id,
      Widget Function(BuildContext context, User? user) builder,
    ) {
      return FutureBuilder(
        future: widget.getUser?.call(id),
        builder: (context, snapshot) {
          if (snapshot.data != null) {
            return Obx(() => builder(context, snapshot.data!.user.value));
          }

          return builder(context, null);
        },
      );
    }

    switch (message.action.kind) {
      case ChatInfoActionKind.created:
        final action = message.action as ChatInfoActionCreated;

        if (widget.chat.value?.isGroup == true) {
          content = userBuilder(message.authorId, (context, user) {
            if (user != null) {
              final Map<String, dynamic> args = {
                'author': user.name?.val ?? user.num.val,
              };

              return Text.rich(
                TextSpan(
                  children: [
                    TextSpan(
                      text: 'label_group_created_by1'.l10nfmt(args),
                      recognizer: TapGestureRecognizer()
                        ..onTap = () => router.user(user.id, push: true),
                    ),
                    TextSpan(
                      text: 'label_group_created_by2'.l10nfmt(args),
                      style: style.systemMessageStyle,
                    ),
                  ],
                  style: style.systemMessageStyle
                      .copyWith(color: style.colors.primary),
                ),
              );
            }

            return Text(
              'label_group_created'.l10n,
              style: style.systemMessageStyle,
            );
          });
        } else if (widget.chat.value?.isMonolog == true) {
          content = Text(
            'label_monolog_created'.l10n,
            style: style.systemMessageStyle,
          );
        } else {
          if (action.directLinkSlug == null) {
            content = Text(
              'label_dialog_created'.l10n,
              style: style.systemMessageStyle,
            );
          } else {
            content = Text(
              'label_dialog_created_by_link'.l10n,
              style: style.systemMessageStyle,
            );
          }
        }
        break;

      case ChatInfoActionKind.memberAdded:
        final action = message.action as ChatInfoActionMemberAdded;

        if (action.user.id != message.authorId) {
          content = userBuilder(action.user.id, (context, user) {
            final User author = widget.user?.user.value ?? message.author;
            user ??= action.user;

            final Map<String, dynamic> args = {
              'author': author.name?.val ?? author.num.val,
              'user': user.name?.val ?? user.num.val,
            };

            return Text.rich(
              TextSpan(
                children: [
                  TextSpan(
                    text: 'label_user_added_user1'.l10nfmt(args),
                    recognizer: TapGestureRecognizer()
                      ..onTap = () => router.user(author.id, push: true),
                  ),
                  TextSpan(
                    text: 'label_user_added_user2'.l10nfmt(args),
                    style: style.systemMessageStyle,
                  ),
                  TextSpan(
                    text: 'label_user_added_user3'.l10nfmt(args),
                    recognizer: TapGestureRecognizer()
                      ..onTap = () => router.user(user!.id, push: true),
                  ),
                ],
                style: style.systemMessageStyle
                    .copyWith(color: style.colors.primary),
              ),
            );
          });
        } else {
          final Map<String, dynamic> args = {
            'author': action.user.name?.val ?? action.user.num.val,
          };

          content = Text.rich(
            TextSpan(
              children: [
                TextSpan(
                  text: 'label_was_added1'.l10nfmt(args),
                  recognizer: TapGestureRecognizer()
                    ..onTap = () => router.user(action.user.id, push: true),
                ),
                TextSpan(
                  text: 'label_was_added2'.l10nfmt(args),
                  style: style.systemMessageStyle,
                ),
              ],
              style: style.systemMessageStyle
                  .copyWith(color: style.colors.primary),
            ),
          );
        }
        break;

      case ChatInfoActionKind.memberRemoved:
        final action = message.action as ChatInfoActionMemberRemoved;

        if (action.user.id != message.authorId) {
          content = userBuilder(action.user.id, (context, user) {
            final User author = widget.user?.user.value ?? message.author;
            user ??= action.user;

            final Map<String, dynamic> args = {
              'author': author.name?.val ?? author.num.val,
              'user': user.name?.val ?? user.num.val,
            };

            return Text.rich(
              TextSpan(
                children: [
                  TextSpan(
                    text: 'label_user_removed_user1'.l10nfmt(args),
                    recognizer: TapGestureRecognizer()
                      ..onTap = () => router.user(author.id, push: true),
                  ),
                  TextSpan(
                    text: 'label_user_removed_user2'.l10nfmt(args),
                    style: style.systemMessageStyle,
                  ),
                  TextSpan(
                    text: 'label_user_removed_user3'.l10nfmt(args),
                    recognizer: TapGestureRecognizer()
                      ..onTap = () => router.user(user!.id, push: true),
                  ),
                ],
                style: style.systemMessageStyle
                    .copyWith(color: style.colors.primary),
              ),
            );
          });
        } else {
          final Map<String, dynamic> args = {
            'author': action.user.name?.val ?? action.user.num.val,
          };

          content = Text.rich(
            TextSpan(
              children: [
                TextSpan(
                  text: 'label_was_removed1'.l10nfmt(args),
                  recognizer: TapGestureRecognizer()
                    ..onTap = () => router.user(action.user.id, push: true),
                ),
                TextSpan(
                  text: 'label_was_removed2'.l10nfmt(args),
                  style: style.systemMessageStyle,
                ),
              ],
              style: style.systemMessageStyle
                  .copyWith(color: style.colors.primary),
            ),
          );
        }
        break;

      case ChatInfoActionKind.avatarUpdated:
        final action = message.action as ChatInfoActionAvatarUpdated;

        final User user = widget.user?.user.value ?? message.author;
        final Map<String, dynamic> args = {
          'author': user.name?.val ?? user.num.val,
        };

        final String phrase1, phrase2;
        if (action.avatar == null) {
          phrase1 = 'label_avatar_removed1';
          phrase2 = 'label_avatar_removed2';
        } else {
          phrase1 = 'label_avatar_updated1';
          phrase2 = 'label_avatar_updated2';
        }

        content = Text.rich(
          TextSpan(
            children: [
              TextSpan(
                text: phrase1.l10nfmt(args),
                recognizer: TapGestureRecognizer()
                  ..onTap = () => router.user(user.id, push: true),
              ),
              TextSpan(
                text: phrase2.l10nfmt(args),
                style: style.systemMessageStyle,
              ),
            ],
            style:
                style.systemMessageStyle.copyWith(color: style.colors.primary),
          ),
        );
        break;

      case ChatInfoActionKind.nameUpdated:
        final action = message.action as ChatInfoActionNameUpdated;

        final User user = widget.user?.user.value ?? message.author;
        final Map<String, dynamic> args = {
          'author': user.name?.val ?? user.num.val,
          if (action.name != null) 'name': action.name?.val,
        };

        final String phrase1, phrase2;
        if (action.name == null) {
          phrase1 = 'label_name_removed1';
          phrase2 = 'label_name_removed2';
        } else {
          phrase1 = 'label_name_updated1';
          phrase2 = 'label_name_updated2';
        }

        content = Text.rich(
          TextSpan(
            children: [
              TextSpan(
                text: phrase1.l10nfmt(args),
                recognizer: TapGestureRecognizer()
                  ..onTap = () => router.user(user.id, push: true),
              ),
              TextSpan(
                text: phrase2.l10nfmt(args),
                style: style.systemMessageStyle,
              ),
            ],
            style:
                style.systemMessageStyle.copyWith(color: style.colors.primary),
          ),
        );
        break;
    }

    return Padding(
      padding: const EdgeInsets.symmetric(vertical: 8),
      child: SwipeableStatus(
        animation: widget.animation,
        translate: false,
        status: false,
        swipeable: Text(message.at.val.toLocal().hm),
        padding: const EdgeInsets.only(bottom: 6.5),
        child: Center(
          child: Container(
            padding: const EdgeInsets.symmetric(horizontal: 12, vertical: 8),
            decoration: BoxDecoration(
              borderRadius: BorderRadius.circular(15),
              border: style.systemMessageBorder,
              color: style.systemMessageColor,
            ),
            child: DefaultTextStyle(style: fonts.bodySmall!, child: content),
          ),
        ),
      ),
    );
  }

  /// Renders [widget.item] as [ChatMessage].
  Widget _renderAsChatMessage(BuildContext context) {
    final (style, fonts) = Theme.of(context).styles;

    final ChatMessage msg = widget.item.value as ChatMessage;

    final List<Attachment> media = msg.attachments.where((e) {
      return ((e is ImageAttachment) ||
          (e is FileAttachment && e.isVideo) ||
          (e is LocalAttachment && (e.file.isImage || e.file.isVideo)));
    }).toList();

    final Iterable<GalleryAttachment> galleries =
        media.map((e) => GalleryAttachment(e, widget.onAttachmentError));

    final List<Attachment> files = msg.attachments.where((e) {
      return ((e is FileAttachment && !e.isVideo) ||
          (e is LocalAttachment && !e.file.isImage && !e.file.isVideo));
    }).toList();

    final Color color = _fromMe
        ? style.colors.primary
        : style.colors.userColors[(widget.user?.user.value.num.val.sum() ?? 3) %
            style.colors.userColors.length];

    // Indicator whether the [_timestamp] should be displayed in a bubble above
    // the [ChatMessage] (e.g. if there's an [ImageAttachment]).
    final bool timeInBubble =
        media.isNotEmpty && files.isEmpty && _text == null;

    return _rounded(
      context,
      (menu, constraints) {
        final List<Widget> children = [
          if (!_fromMe &&
              widget.chat.value?.isGroup == true &&
              widget.avatar) ...[
            const SizedBox(height: 6),
            Row(
              children: [
                Flexible(
                  child: Padding(
                    padding: const EdgeInsets.fromLTRB(12, 0, 9, 0),
                    child: SelectionText.rich(
                      TextSpan(
                        text: widget.user?.user.value.name?.val ??
                            widget.user?.user.value.num.val ??
                            'dot'.l10n * 3,
                        recognizer: TapGestureRecognizer()
                          ..onTap = () => router.user(_author, push: true),
                      ),
                      selectable: PlatformUtils.isDesktop || menu,
                      onSelecting: widget.onSelecting,
                      onChanged: (a) => _selection = a,
                      style: fonts.bodyLarge!.copyWith(color: color),
                    ),
                  ),
                ),
              ],
            ),
            const SizedBox(height: 4),
          ] else
            SizedBox(height: msg.repliesTo.isNotEmpty || media.isEmpty ? 6 : 0),
          if (msg.repliesTo.isNotEmpty) ...[
            ...msg.repliesTo.expand((e) {
              return [
                SelectionContainer.disabled(
                  child: AnimatedContainer(
                    duration: const Duration(milliseconds: 500),
                    margin: const EdgeInsets.fromLTRB(4, 0, 4, 0),
                    decoration: BoxDecoration(
                      color: style.colors.onBackgroundOpacity2,
                      borderRadius: style.cardRadius,
                      border: Border.fromBorderSide(
                        BorderSide(
                          color: style.colors.onBackgroundOpacity13,
                          width: 0.5,
                        ),
                      ),
                    ),
                    child: AnimatedOpacity(
                      duration: const Duration(milliseconds: 500),
                      opacity: _isRead || !_fromMe ? 1 : 0.55,
                      child: WidgetButton(
                        onPressed:
                            menu ? null : () => widget.onRepliedTap?.call(e),
                        child: _repliedMessage(e, constraints),
                      ),
                    ),
                  ),
                ),
                if (msg.repliesTo.last != e) const SizedBox(height: 6),
              ];
            }),
            const SizedBox(height: 6),
          ],
          if (media.isNotEmpty) ...[
            // TODO: Show images in the next way: https://stackoverflow.com/a/56556873
            // Needs to know size of images.
            ClipRRect(
              borderRadius: BorderRadius.only(
                topLeft: msg.repliesTo.isNotEmpty ||
                        (!_fromMe &&
                            widget.chat.value?.isGroup == true &&
                            widget.avatar)
                    ? Radius.zero
                    : const Radius.circular(15),
                topRight: msg.repliesTo.isNotEmpty ||
                        (!_fromMe &&
                            widget.chat.value?.isGroup == true &&
                            widget.avatar)
                    ? Radius.zero
                    : const Radius.circular(15),
                bottomLeft:
                    _text != null ? Radius.zero : const Radius.circular(15),
                bottomRight:
                    _text != null ? Radius.zero : const Radius.circular(15),
              ),
              child: AnimatedOpacity(
                duration: const Duration(milliseconds: 500),
                opacity: _isRead || !_fromMe ? 1 : 0.55,
                child: media.length == 1
                    ? ChatItemWidget.mediaAttachment(
                        context,
                        media.first,
                        galleries,
                        filled: false,
                        key: _galleryKeys[0],
                        onError: widget.onAttachmentError,
                        onGallery: widget.onGallery,
                        autoLoad: widget.loadImages,
                      )
                    : SizedBox(
                        width: media.length * 120,
                        height: max(media.length * 60, 300),
                        child: FitView(
                          dividerColor: style.colors.transparent,
                          children: media
                              .mapIndexed(
                                (i, e) => ChatItemWidget.mediaAttachment(
                                  context,
                                  e,
                                  galleries,
                                  key: _galleryKeys[i],
                                  onError: widget.onAttachmentError,
                                  onGallery: widget.onGallery,
                                  autoLoad: widget.loadImages,
                                ),
                              )
                              .toList(),
                        ),
                      ),
              ),
            ),
            SizedBox(height: files.isNotEmpty || _text != null ? 6 : 0),
          ],
          if (files.isNotEmpty) ...[
            AnimatedOpacity(
              duration: const Duration(milliseconds: 500),
              opacity: _isRead || !_fromMe ? 1 : 0.55,
              child: SelectionContainer.disabled(
                child: Column(
                  children: [
                    ...files.expand(
                      (e) => [
                        ChatItemWidget.fileAttachment(
                          e,
                          onFileTap: widget.onFileTap,
                        ),
                        if (files.last != e) const SizedBox(height: 6),
                      ],
                    ),
                    if (_text == null && widget.timestamp)
                      Opacity(opacity: 0, child: _timestamp(msg)),
                  ],
                ),
              ),
            ),
            const SizedBox(height: 6),
          ],
          if (_text != null ||
              (widget.timestamp && msg.attachments.isEmpty)) ...[
            Row(
              children: [
                Flexible(
                  child: AnimatedOpacity(
                    duration: const Duration(milliseconds: 500),
                    opacity: _isRead || !_fromMe ? 1 : 0.7,
                    child: Padding(
                      padding: const EdgeInsets.fromLTRB(12, 0, 12, 0),
                      child: SelectionText.rich(
                        TextSpan(
                          children: [
                            if (_text != null) _text!,
                            if (widget.timestamp && !timeInBubble) ...[
                              const WidgetSpan(child: SizedBox(width: 4)),
                              WidgetSpan(
                                child:
                                    Opacity(opacity: 0, child: _timestamp(msg)),
                              )
                            ],
                          ],
                        ),
                        key: Key('Text_${widget.item.value.id}'),
                        selectable:
                            (PlatformUtils.isDesktop || menu) && _text != null,
                        onSelecting: widget.onSelecting,
                        onChanged: (a) => _selection = a,
                        style: fonts.bodyLarge,
                      ),
                    ),
                  ),
                ),
              ],
            ),
            if (_text != null) const SizedBox(height: 6),
          ],
        ];

        return Container(
          padding: widget.margin.add(const EdgeInsets.fromLTRB(5, 0, 2, 0)),
          child: Stack(
            children: [
              IntrinsicWidth(
                child: AnimatedContainer(
                  duration: const Duration(milliseconds: 500),
                  decoration: BoxDecoration(
                    color: _fromMe
                        ? _isRead
                            ? style.readMessageColor
                            : style.unreadMessageColor
                        : style.messageColor,
                    borderRadius: BorderRadius.circular(15),
                    border: _fromMe
                        ? _isRead
                            ? style.secondaryBorder
                            : Border.all(
                                color: style.readMessageColor,
                                width: 0.5,
                              )
                        : style.primaryBorder,
                  ),
                  child: Column(
                    crossAxisAlignment: CrossAxisAlignment.stretch,
                    children: children,
                  ),
                ),
              ),
              if (widget.timestamp)
                Positioned(
                  right: timeInBubble ? 6 : 8,
                  bottom: 4,
                  child: timeInBubble
                      ? ConditionalBackdropFilter(
                          borderRadius: BorderRadius.circular(20),
                          child: Container(
                            padding: const EdgeInsets.only(left: 4, right: 4),
                            decoration: BoxDecoration(
                              color: style.colors.onBackgroundOpacity27,
                              borderRadius: BorderRadius.circular(20),
                            ),
                            child: _timestamp(msg, true),
                          ),
                        )
                      : _timestamp(msg),
                )
            ],
          ),
        );
      },
    );
  }

  /// Renders the [widget.item] as a [ChatCall].
  Widget _renderAsChatCall(BuildContext context) {
    final (style, fonts) = Theme.of(context).styles;

    var message = widget.item.value as ChatCall;
    bool isOngoing =
        message.finishReason == null && message.conversationStartedAt != null;

    if (isOngoing) {
      _ongoingCallTimer ??= Timer.periodic(1.seconds, (_) {
        if (mounted) {
          setState(() {});
        }
      });
    } else {
      _ongoingCallTimer?.cancel();
    }

    final Color color = _fromMe
        ? style.colors.primary
        : style.colors.userColors[(widget.user?.user.value.num.val.sum() ?? 3) %
            style.colors.userColors.length];

    // Returns the contents of the [ChatCall] render along with its timestamp.
    Widget child(bool menu) {
      return AnimatedOpacity(
        duration: const Duration(milliseconds: 500),
        opacity: _isRead || !_fromMe ? 1 : 0.55,
        child: Stack(
          children: [
            Padding(
              padding: const EdgeInsets.fromLTRB(8, 7, 8, 8),
              child: Column(
                crossAxisAlignment: CrossAxisAlignment.start,
                children: [
                  if (!_fromMe &&
                      widget.chat.value?.isGroup == true &&
                      widget.avatar) ...[
                    Padding(
                      padding: const EdgeInsets.fromLTRB(4, 0, 4, 0),
                      child: SelectionText.rich(
                        TextSpan(
                          text: widget.user?.user.value.name?.val ??
                              widget.user?.user.value.num.val ??
                              'dot'.l10n * 3,
                          recognizer: TapGestureRecognizer()
                            ..onTap = () => router.user(_author, push: true),
                        ),
                        selectable: PlatformUtils.isDesktop || menu,
                        onSelecting: widget.onSelecting,
                        onChanged: (a) => _selection = a,
                        style: fonts.bodyLarge!.copyWith(color: color),
                      ),
                    ),
                    const SizedBox(height: 3),
                  ],
                  SelectionContainer.disabled(
                    child: Text.rich(
                      TextSpan(
                        children: [
                          WidgetSpan(
                            child: Padding(
                              padding: const EdgeInsets.only(left: 4),
                              child: _call(message),
                            ),
                          ),
                          if (widget.timestamp)
                            WidgetSpan(
                              child: Opacity(
                                opacity: 0,
                                child: Padding(
                                  padding: const EdgeInsets.only(left: 4),
                                  child: _timestamp(widget.item.value),
                                ),
                              ),
                            ),
                        ],
                      ),
                    ),
                  ),
                ],
              ),
            ),
            if (widget.timestamp)
              Positioned(
                right: 8,
                bottom: 4,
                child: _timestamp(widget.item.value),
              )
          ],
        ),
      );
    }

    return _rounded(
      context,
      (menu, __) => Padding(
        padding: widget.margin.add(const EdgeInsets.fromLTRB(5, 1, 5, 1)),
        child: AnimatedContainer(
          duration: const Duration(milliseconds: 500),
          decoration: BoxDecoration(
            border: _fromMe
                ? _isRead
                    ? style.secondaryBorder
                    : Border.all(
                        color: style.colors.backgroundAuxiliaryLighter,
                        width: 0.5,
                      )
                : style.primaryBorder,
            color: _fromMe
                ? _isRead
                    ? style.readMessageColor
                    : style.unreadMessageColor
                : style.messageColor,
            borderRadius: BorderRadius.circular(15),
          ),
          child: child(menu),
        ),
      ),
    );
  }

  /// Renders the provided [item] as a replied message.
  Widget _repliedMessage(ChatItemQuote item, BoxConstraints constraints) {
    final (style, fonts) = Theme.of(context).styles;

    bool fromMe = item.author == widget.me;

    Widget? content;
    List<Widget> additional = [];

    if (item is ChatMessageQuote) {
      if (item.attachments.isNotEmpty) {
        int take = (constraints.maxWidth - 35) ~/ 52;
        if (take <= item.attachments.length - 1) {
          take -= 1;
        }

        final List<Widget> widgets = [];

        widgets.addAll(item.attachments.map((a) {
          ImageAttachment? image;

          if (a is ImageAttachment) {
            image = a;
          }

          return Container(
            margin: const EdgeInsets.only(right: 2),
            decoration: BoxDecoration(
              color: fromMe
                  ? style.colors.onPrimaryOpacity25
                  : style.colors.onBackgroundOpacity2,
              borderRadius: BorderRadius.circular(10),
            ),
            width: 50,
            height: 50,
            child: image == null
                ? Icon(
                    Icons.file_copy,
                    color: fromMe
                        ? style.colors.onPrimary
                        : style.colors.secondaryHighlightDarkest,
                    size: 28,
                  )
                : RetryImage(
                    image.medium.url,
                    checksum: image.medium.checksum,
                    onForbidden: widget.onAttachmentError,
                    fit: BoxFit.cover,
                    width: double.infinity,
                    height: double.infinity,
                    borderRadius: BorderRadius.circular(10.0),
                    cancelable: true,
                    autoLoad: widget.loadImages,
                  ),
          );
        }).take(take));

        if (item.attachments.length > take) {
          final int count = (item.attachments.length - take).clamp(1, 99);

          widgets.add(
            Container(
              margin: const EdgeInsets.only(right: 2),
              decoration: BoxDecoration(
                color: fromMe
                    ? style.colors.onPrimaryOpacity25
                    : style.colors.onBackgroundOpacity2,
                borderRadius: BorderRadius.circular(10),
              ),
              width: 50,
              height: 50,
              child: Center(
                child: Padding(
                  padding: const EdgeInsets.only(right: 4),
                  child: Text(
                    '${'plus'.l10n}$count',
                    style: fonts.titleMedium!.copyWith(
                      color: style.colors.secondary,
                    ),
                  ),
                ),
              ),
            ),
          );
        }

        additional = [Row(mainAxisSize: MainAxisSize.min, children: widgets)];
      }

      if (item.text != null && item.text!.val.isNotEmpty) {
        content = SelectionContainer.disabled(
          child: Text(item.text!.val, maxLines: 1, style: fonts.titleMedium),
        );
      }
    } else if (item is ChatCallQuote) {
      content = _call(item.original as ChatCall?);
    } else if (item is ChatInfoQuote) {
      // TODO: Implement `ChatInfo`.
      content = Text(item.action.toString(), style: fonts.headlineMedium);
    } else {
      content = Text('err_unknown'.l10n, style: fonts.headlineMedium);
    }

    return FutureBuilder<RxUser?>(
      future: widget.getUser?.call(item.author),
      builder: (context, snapshot) {
        final Color color = snapshot.data?.user.value.id == widget.me
            ? style.colors.primary
            : style.colors.userColors[
                (snapshot.data?.user.value.num.val.sum() ?? 3) %
                    style.colors.userColors.length];

        // No way to apply borderRadius for [BorderSide].
        return ClipRRect(
          borderRadius: style.cardRadius,
          child: Container(
            decoration: BoxDecoration(
              border: Border(left: BorderSide(width: 2, color: color)),
            ),
            margin: const EdgeInsets.only(right: 8),
            padding: const EdgeInsets.fromLTRB(8, 8, 0, 8),
            child: Column(
              mainAxisSize: MainAxisSize.min,
              crossAxisAlignment: CrossAxisAlignment.start,
              children: [
                Row(
                  children: [
<<<<<<< HEAD
                    Expanded(
                      child: Text(
                        snapshot.data?.user.value.name?.val ??
                            snapshot.data?.user.value.num.val ??
                            'dot'.l10n * 3,
                        style: style.boldBody.copyWith(color: color),
=======
                    Row(
                      children: [
                        Expanded(
                          child: Text(
                            snapshot.data?.user.value.name?.val ??
                                snapshot.data?.user.value.num.val ??
                                'dot'.l10n * 3,
                            style: fonts.bodyLarge!.copyWith(color: color),
                          ),
                        ),
                      ],
                    ),
                    if (additional.isNotEmpty) ...[
                      const SizedBox(height: 4),
                      ...additional,
                    ],
                    if (content != null) ...[
                      const SizedBox(height: 2),
                      DefaultTextStyle.merge(
                        maxLines: 1,
                        overflow: TextOverflow.ellipsis,
                        child: content,
>>>>>>> ac5c0e55
                      ),
                    ),
                  ],
                ),
                if (additional.isNotEmpty) ...[
                  const SizedBox(height: 4),
                  ...additional,
                ],
                if (content != null) ...[
                  const SizedBox(height: 2),
                  DefaultTextStyle.merge(
                    maxLines: 1,
                    overflow: TextOverflow.ellipsis,
                    child: content,
                  ),
                ],
              ],
            ),
          ),
        );
      },
    );
  }

  /// Returns the visual representation of the provided [call].
  Widget _call(ChatCall? call) {
    final (style, fonts) = Theme.of(context).styles;

    final bool isOngoing =
        call?.finishReason == null && call?.conversationStartedAt != null;

    bool isMissed = false;
    String title = 'label_chat_call_ended'.l10n;
    String? time;

    if (isOngoing) {
      title = 'label_chat_call_ongoing'.l10n;
      time = call!.conversationStartedAt!.val
          .difference(DateTime.now())
          .localizedString();
    } else if (call != null && call.finishReason != null) {
      title = call.finishReason!.localizedString(_fromMe) ?? title;
      isMissed = (call.finishReason == ChatCallFinishReason.dropped) ||
          (call.finishReason == ChatCallFinishReason.unanswered);

      if (call.finishedAt != null && call.conversationStartedAt != null) {
        time = call.finishedAt!.val
            .difference(call.conversationStartedAt!.val)
            .localizedString();
      }
    } else {
      title = call?.authorId == widget.me
          ? 'label_outgoing_call'.l10n
          : 'label_incoming_call'.l10n;
    }

    return Row(
      mainAxisSize: MainAxisSize.min,
      children: [
        Padding(
          padding: const EdgeInsets.only(right: 8),
          child: call?.withVideo ?? false
              ? SvgImage.asset(
                  'assets/icons/call_video${isMissed && !_fromMe ? '_red' : isOngoing ? '_blue' : ''}.svg',
                  height: 11,
                )
              : SvgImage.asset(
                  'assets/icons/call_audio${isMissed && !_fromMe ? '_red' : isOngoing ? '_blue' : ''}.svg',
                  height: 12,
                ),
        ),
        Flexible(
          child: Row(
            mainAxisSize: MainAxisSize.min,
            crossAxisAlignment: CrossAxisAlignment.start,
            children: [
              Flexible(
                child: Text(
                  title,
                  maxLines: 1,
                  overflow: TextOverflow.ellipsis,
                  style: fonts.bodyLarge,
                ),
              ),
              if (time != null) ...[
                const SizedBox(width: 8),
                Padding(
                  padding: const EdgeInsets.only(top: 2.5),
                  child: Stack(
                    alignment: Alignment.topRight,
                    children: [
                      Text(
                        time,
                        maxLines: 1,
                        overflow: TextOverflow.ellipsis,
                        style: fonts.labelLarge!.copyWith(
                          color: style.colors.secondary,
                        ),
                      ).fixedDigits(),
                    ],
                  ),
                ),
              ],
            ],
          ),
        ),
        const SizedBox(width: 2),
      ],
    );
  }

  /// Returns rounded rectangle of a [child] representing a message box.
  Widget _rounded(
    BuildContext context,
    Widget Function(bool menu, BoxConstraints constraints) builder,
  ) {
    final style = Theme.of(context).style;

    final ChatItem item = widget.item.value;

    String? copyable;
    if (item is ChatMessage) {
      copyable = item.text?.val;
    }

    final Iterable<LastChatRead>? reads = widget.chat.value?.lastReads.where(
      (e) =>
          !e.at.val.isBefore(widget.item.value.at.val) && e.memberId != _author,
    );

    final bool isSent = item.status.value == SendingStatus.sent;

    const int maxAvatars = 5;
    final List<Widget> avatars = [];

    if (widget.chat.value?.isGroup == true) {
      final int countUserAvatars =
          widget.reads.length > maxAvatars ? maxAvatars - 1 : maxAvatars;

      for (LastChatRead m in widget.reads.take(countUserAvatars)) {
        final User? user = widget.chat.value?.members
            .firstWhereOrNull((e) => e.user.id == m.memberId)
            ?.user;

        avatars.add(
          Padding(
            padding: const EdgeInsets.symmetric(horizontal: 1),
            child: FutureBuilder<RxUser?>(
              future: widget.getUser?.call(m.memberId),
              builder: (context, snapshot) {
                if (snapshot.hasData) {
                  return AvatarWidget.fromRxUser(snapshot.data, radius: 10);
                }
                return AvatarWidget.fromUser(user, radius: 10);
              },
            ),
          ),
        );
      }

      if (widget.reads.length > maxAvatars) {
        avatars.add(
          Padding(
            padding: const EdgeInsets.symmetric(horizontal: 1),
            child: AvatarWidget(title: 'plus'.l10n, radius: 10),
          ),
        );
      }
    }

    // Builds the provided [builder] and the [avatars], if any.
    Widget child(bool menu, constraints) {
      return Column(
        mainAxisSize: MainAxisSize.min,
        crossAxisAlignment: CrossAxisAlignment.end,
        children: [
          builder(menu, constraints),
          if (avatars.isNotEmpty)
            Transform.translate(
              offset: Offset(-12, -widget.margin.bottom),
              child: WidgetButton(
                onPressed: () => MessageInfo.show(
                  context,
                  reads: reads ?? [],
                  id: widget.item.value.id,
                ),
                child: Padding(
                  padding: const EdgeInsets.only(bottom: 2),
                  child: Row(
                    mainAxisSize: MainAxisSize.min,
                    crossAxisAlignment: CrossAxisAlignment.center,
                    children: avatars,
                  ),
                ),
              ),
            ),
        ],
      );
    }

    return SwipeableStatus(
      animation: widget.animation,
      translate: _fromMe,
      status: _fromMe,
      isSent: isSent,
      isDelivered:
          isSent && widget.chat.value?.lastDelivery.isBefore(item.at) == false,
      isRead: isSent && _isRead,
      isError: item.status.value == SendingStatus.error,
      isSending: item.status.value == SendingStatus.sending,
      swipeable: Text(item.at.val.toLocal().hm),
      padding: EdgeInsets.only(
        bottom: (avatars.isNotEmpty ? 28 : 7) + widget.margin.bottom,
      ),
      child: AnimatedOffset(
        duration: _offsetDuration,
        offset: _offset,
        curve: Curves.ease,
        child: GestureDetector(
          behavior: HitTestBehavior.translucent,
          onHorizontalDragStart: PlatformUtils.isDesktop
              ? null
              : (d) {
                  _draggingStarted = true;
                  setState(() => _offsetDuration = Duration.zero);
                },
          onHorizontalDragUpdate: PlatformUtils.isDesktop
              ? null
              : (d) {
                  if (_draggingStarted && !_dragging) {
                    if (widget.animation?.value == 0 &&
                        _offset.dx == 0 &&
                        d.delta.dx > 0) {
                      _dragging = true;
                      widget.onDrag?.call(_dragging);
                    } else {
                      _draggingStarted = false;
                    }
                  }

                  if (_dragging) {
                    // Distance [_totalOffset] should exceed in order for
                    // dragging to start.
                    const int delta = 10;

                    if (_totalOffset.dx > delta) {
                      _offset += d.delta;

                      if (_offset.dx > 30 + delta &&
                          _offset.dx - d.delta.dx < 30 + delta) {
                        HapticFeedback.selectionClick();
                        widget.onReply?.call();
                      }

                      setState(() {});
                    } else {
                      _totalOffset += d.delta;
                      if (_totalOffset.dx <= 0) {
                        _dragging = false;
                        widget.onDrag?.call(_dragging);
                      }
                    }
                  }
                },
          onHorizontalDragEnd: PlatformUtils.isDesktop
              ? null
              : (d) {
                  if (_dragging) {
                    _dragging = false;
                    _draggingStarted = false;
                    _offset = Offset.zero;
                    _totalOffset = Offset.zero;
                    _offsetDuration = 200.milliseconds;
                    widget.onDrag?.call(_dragging);
                    setState(() {});
                  }
                },
          child: Row(
            crossAxisAlignment:
                _fromMe ? CrossAxisAlignment.end : CrossAxisAlignment.start,
            mainAxisAlignment:
                _fromMe ? MainAxisAlignment.end : MainAxisAlignment.start,
            children: [
              if (_fromMe && !widget.timestamp)
                Padding(
                  key: Key('MessageStatus_${item.id}'),
                  padding: const EdgeInsets.only(top: 16),
                  child: Obx(() {
                    return AnimatedDelayedSwitcher(
                      delay: item.status.value == SendingStatus.sending
                          ? const Duration(seconds: 2)
                          : Duration.zero,
                      child: item.status.value == SendingStatus.sending
                          ? const Padding(
                              key: Key('Sending'),
                              padding: EdgeInsets.only(bottom: 8),
                              child: Icon(Icons.access_alarm, size: 15),
                            )
                          : item.status.value == SendingStatus.error
                              ? Padding(
                                  key: const Key('Error'),
                                  padding: const EdgeInsets.only(bottom: 8),
                                  child: Icon(
                                    Icons.error_outline,
                                    size: 15,
                                    color: style.colors.dangerColor,
                                  ),
                                )
                              : Container(key: const Key('Sent')),
                    );
                  }),
                ),
              if (!_fromMe && widget.chat.value!.isGroup)
                Padding(
                  padding: const EdgeInsets.only(top: 8),
                  child: widget.avatar
                      ? InkWell(
                          customBorder: const CircleBorder(),
                          onTap: () => router.user(item.authorId, push: true),
                          child:
                              AvatarWidget.fromRxUser(widget.user, radius: 17),
                        )
                      : const SizedBox(width: 34),
                ),
              Flexible(
                child: LayoutBuilder(builder: (context, constraints) {
                  final BoxConstraints itemConstraints = BoxConstraints(
                    maxWidth: min(
                      550,
                      constraints.maxWidth - SwipeableStatus.width,
                    ),
                  );

                  return ConstrainedBox(
                    constraints: itemConstraints,
                    child: Material(
                      key: Key('Message_${item.id}'),
                      type: MaterialType.transparency,
                      child: ContextMenuRegion(
                        preventContextMenu: false,
                        alignment: _fromMe
                            ? Alignment.bottomRight
                            : Alignment.bottomLeft,
                        actions: [
                          ContextMenuButton(
                            label: PlatformUtils.isMobile
                                ? 'btn_info'.l10n
                                : 'btn_message_info'.l10n,
                            trailing: const Icon(Icons.info_outline),
                            onPressed: () => MessageInfo.show(
                              context,
                              id: widget.item.value.id,
                              reads: reads ?? [],
                            ),
                          ),
                          if (copyable != null)
                            ContextMenuButton(
                              key: const Key('CopyButton'),
                              label: PlatformUtils.isMobile
                                  ? 'btn_copy'.l10n
                                  : 'btn_copy_text'.l10n,
                              trailing: SvgImage.asset(
                                'assets/icons/copy_small.svg',
                                height: 18,
                              ),
                              onPressed: () => widget.onCopy
                                  ?.call(_selection?.plainText ?? copyable!),
                            ),
                          if (item.status.value == SendingStatus.sent) ...[
                            ContextMenuButton(
                              key: const Key('ReplyButton'),
                              label: PlatformUtils.isMobile
                                  ? 'btn_reply'.l10n
                                  : 'btn_reply_message'.l10n,
                              trailing: SvgImage.asset(
                                'assets/icons/reply.svg',
                                height: 18,
                              ),
                              onPressed: widget.onReply,
                            ),
                            if (item is ChatMessage)
                              ContextMenuButton(
                                key: const Key('ForwardButton'),
                                label: PlatformUtils.isMobile
                                    ? 'btn_forward'.l10n
                                    : 'btn_forward_message'.l10n,
                                trailing: SvgImage.asset(
                                  'assets/icons/forward.svg',
                                  height: 18,
                                ),
                                onPressed: () async {
                                  await ChatForwardView.show(
                                    context,
                                    widget.chat.value!.id,
                                    [ChatItemQuoteInput(item: item)],
                                  );
                                },
                              ),
                            if (item is ChatMessage &&
                                _fromMe &&
                                (item.at
                                        .add(ChatController.editMessageTimeout)
                                        .isAfter(PreciseDateTime.now()) ||
                                    !_isRead))
                              ContextMenuButton(
                                key: const Key('EditButton'),
                                label: 'btn_edit'.l10n,
                                trailing: SvgImage.asset(
                                  'assets/icons/edit.svg',
                                  height: 18,
                                ),
                                onPressed: widget.onEdit,
                              ),
                            ContextMenuButton(
                              key: const Key('Delete'),
                              label: PlatformUtils.isMobile
                                  ? 'btn_delete'.l10n
                                  : 'btn_delete_message'.l10n,
                              trailing: SvgImage.asset(
                                'assets/icons/delete_small.svg',
                                height: 18,
                              ),
                              onPressed: () async {
                                bool isMonolog = widget.chat.value!.isMonolog;
                                bool deletable = _fromMe &&
                                    !widget.chat.value!
                                        .isRead(widget.item.value, widget.me) &&
                                    (widget.item.value is ChatMessage);

                                await ConfirmDialog.show(
                                  context,
                                  title: 'label_delete_message'.l10n,
                                  description: deletable || isMonolog
                                      ? null
                                      : 'label_message_will_deleted_for_you'
                                          .l10n,
                                  variants: [
                                    if (!deletable || !isMonolog)
                                      ConfirmDialogVariant(
                                        onProceed: widget.onHide,
                                        child: Text(
                                          'label_delete_for_me'.l10n,
                                          key: const Key('HideForMe'),
                                        ),
                                      ),
                                    if (deletable)
                                      ConfirmDialogVariant(
                                        onProceed: widget.onDelete,
                                        child: Text(
                                          key: const Key('DeleteForAll'),
                                          'label_delete_for_everyone'.l10n,
                                        ),
                                      )
                                  ],
                                );
                              },
                            ),
                          ],
                          if (item.status.value == SendingStatus.error) ...[
                            ContextMenuButton(
                              key: const Key('Resend'),
                              label: PlatformUtils.isMobile
                                  ? 'btn_resend'.l10n
                                  : 'btn_resend_message'.l10n,
                              trailing: SvgImage.asset(
                                'assets/icons/send_small.svg',
                                width: 18.37,
                                height: 16,
                              ),
                              onPressed: widget.onResend,
                            ),
                            ContextMenuButton(
                              key: const Key('Delete'),
                              label: PlatformUtils.isMobile
                                  ? 'btn_delete'.l10n
                                  : 'btn_delete_message'.l10n,
                              trailing: SvgImage.asset(
                                'assets/icons/delete_small.svg',
                                width: 17.75,
                                height: 17,
                              ),
                              onPressed: () async {
                                await ConfirmDialog.show(
                                  context,
                                  title: 'label_delete_message'.l10n,
                                  variants: [
                                    ConfirmDialogVariant(
                                      onProceed: widget.onDelete,
                                      child: Text(
                                        'label_delete_for_everyone'.l10n,
                                        key: const Key('DeleteForAll'),
                                      ),
                                    )
                                  ],
                                );
                              },
                            ),
                            ContextMenuButton(
                              label: 'btn_select'.l10n,
                              trailing: const Icon(Icons.select_all),
                            ),
                          ],
                        ],
                        builder: PlatformUtils.isMobile
                            ? (menu) => child(menu, itemConstraints)
                            : null,
                        child: PlatformUtils.isMobile
                            ? null
                            : child(false, itemConstraints),
                      ),
                    ),
                  );
                }),
              ),
            ],
          ),
        ),
      ),
    );
  }

  /// Builds a [MessageTimestamp] of the provided [item].
  Widget _timestamp(ChatItem item, [bool inverted = false]) {
    return Obx(() {
      final bool isMonolog = widget.chat.value?.isMonolog == true;

      return KeyedSubtree(
        key: Key('MessageStatus_${item.id}'),
        child: MessageTimestamp(
          at: item.at,
          status: _fromMe ? item.status.value : null,
          read: _isRead || isMonolog,
          delivered:
              widget.chat.value?.lastDelivery.isBefore(item.at) == false ||
                  isMonolog,
          inverted: inverted,
        ),
      );
    });
  }

  /// Populates the [_worker] invoking the [_populateSpans] and
  /// [_populateGlobalKeys] on the [ChatItemWidget.item] changes.
  void _populateWorker() {
    _worker?.dispose();
    _populateGlobalKeys(widget.item.value);
    _populateSpans(widget.item.value);

    ChatMessageText? text;
    int attachments = 0;

    if (widget.item.value is ChatMessage) {
      final msg = widget.item.value as ChatMessage;
      attachments = msg.attachments.length;
      text = msg.text;
    }

    _worker = ever(widget.item, (ChatItem item) {
      if (item is ChatMessage) {
        if (item.attachments.length != attachments) {
          _populateGlobalKeys(item);
          attachments = item.attachments.length;
        }

        if (text != item.text) {
          _populateSpans(item);
          text = item.text;
        }
      }
    });
  }

  /// Populates the [_galleryKeys] from the provided [ChatMessage.attachments].
  void _populateGlobalKeys(ChatItem msg) {
    if (msg is ChatMessage) {
      _galleryKeys = msg.attachments
          .where((e) =>
              e is ImageAttachment ||
              (e is FileAttachment && e.isVideo) ||
              (e is LocalAttachment && (e.file.isImage || e.file.isVideo)))
          .map((e) => GlobalKey())
          .toList();
    } else if (msg is ChatForward) {
      throw Exception(
        'Use `ChatForward` widget for rendering `ChatForward`s instead',
      );
    }
  }

  /// Populates the [_text] with the [ChatMessage.text] of the provided [item]
  /// parsed through a [LinkParsingExtension.parseLinks] method.
  void _populateSpans(ChatItem msg) {
    if (msg is ChatMessage) {
      for (var r in _recognizers) {
        r.dispose();
      }
      _recognizers.clear();

      final String? string = msg.text?.val.trim();
      if (string?.isEmpty == true) {
        _text = null;
      } else {
        _text = string?.parseLinks(_recognizers, router.context);
      }
    } else if (msg is ChatForward) {
      throw Exception(
        'Use `ChatForward` widget for rendering `ChatForward`s instead',
      );
    }
  }
}

/// Extension adding a string representation of a [Duration] in
/// `HH h, MM m, SS s` format.
extension LocalizedDurationExtension on Duration {
  /// Returns a string representation of this [Duration] in `HH:MM:SS` format.
  ///
  /// `HH` part is omitted if this [Duration] is less than an one hour.
  String hhMmSs() {
    var microseconds = inMicroseconds;

    var hours = microseconds ~/ Duration.microsecondsPerHour;
    microseconds = microseconds.remainder(Duration.microsecondsPerHour);
    var hoursPadding = hours < 10 ? '0' : '';

    if (microseconds < 0) microseconds = -microseconds;

    var minutes = microseconds ~/ Duration.microsecondsPerMinute;
    microseconds = microseconds.remainder(Duration.microsecondsPerMinute);
    var minutesPadding = minutes < 10 ? '0' : '';

    var seconds = microseconds ~/ Duration.microsecondsPerSecond;
    microseconds = microseconds.remainder(Duration.microsecondsPerSecond);
    var secondsPadding = seconds < 10 ? '0' : '';

    if (hours == 0) {
      return '$minutesPadding$minutes:$secondsPadding$seconds';
    }

    return '$hoursPadding$hours:$minutesPadding$minutes:$secondsPadding$seconds';
  }

  /// Returns localized string representing this [Duration] in
  /// `HH h, MM m, SS s` format.
  ///
  /// `MM` part is omitted if this [Duration] is less than an one minute.
  /// `HH` part is omitted if this [Duration] is less than an one hour.
  String localizedString() {
    var microseconds = inMicroseconds;

    if (microseconds < 0) microseconds = -microseconds;

    var hours = microseconds ~/ Duration.microsecondsPerHour;
    microseconds = microseconds.remainder(Duration.microsecondsPerHour);

    var minutes = microseconds ~/ Duration.microsecondsPerMinute;
    microseconds = microseconds.remainder(Duration.microsecondsPerMinute);

    var seconds = microseconds ~/ Duration.microsecondsPerSecond;
    microseconds = microseconds.remainder(Duration.microsecondsPerSecond);

    String result = '$seconds ${'label_duration_second_short'.l10n}';

    if (minutes != 0) {
      result = '$minutes ${'label_duration_minute_short'.l10n} $result';
    }

    if (hours != 0) {
      result = '$hours ${'label_duration_hour_short'.l10n} $result';
    }

    return result;
  }
}

/// Extension adding an ability to parse links and e-mails from a [String].
extension LinkParsingExtension on String {
  /// [RegExp] detecting links and e-mails in a [parseLinks] method.
  static final RegExp _regex = RegExp(
    r'([a-zA-Z0-9._-]+@[a-zA-Z0-9._-]+\.[a-zA-Z0-9_-]+)|((([a-z]+:\/\/)?(www\.)?([a-zA-Z0-9_-]+\.)+[a-zA-Z]{2,})((\/\S*)?[^,\u0027")}\].:;?!`\s])?)',
  );

  /// Returns [TextSpan]s containing plain text along with links and e-mails
  /// detected and parsed.
  ///
  /// [recognizers] are [TapGestureRecognizer]s constructed, so ensure to
  /// dispose them properly.
  TextSpan parseLinks(
    List<TapGestureRecognizer> recognizers, [
    BuildContext? context,
  ]) {
    final Iterable<RegExpMatch> matches = _regex.allMatches(this);
    if (matches.isEmpty) {
      return TextSpan(text: this);
    }

    final Style? style = context?.theme.extension<Style>()!;

    String text = this;
    final List<TextSpan> spans = [];
    final List<String> links = [];

    for (RegExpMatch match in matches) {
      links.add(text.substring(match.start, match.end));
    }

    for (int i = 0; i < links.length; i++) {
      final String link = links[i];

      final int index = text.indexOf(link);
      final List<String> parts = [
        text.substring(0, index),
        text.substring(index + link.length),
      ];

      if (parts[0].isNotEmpty) {
        spans.add(TextSpan(text: parts[0]));
      }

      final TapGestureRecognizer recognizer = TapGestureRecognizer();
      recognizers.add(recognizer);

      spans.add(
        TextSpan(
          text: link,
          style: style?.linkStyle,
          recognizer: recognizer
            ..onTap = () async {
              final Uri uri;

              if (link.isEmail) {
                uri = Uri(scheme: 'mailto', path: link);
              } else {
                uri = Uri.parse(
                  !link.startsWith('http') ? 'https://$link' : link,
                );
              }

              if (await canLaunchUrl(uri)) {
                await launchUrl(uri);
              }
            },
        ),
      );

      if (parts[1].isNotEmpty) {
        if (i == links.length - 1) {
          spans.add(TextSpan(text: parts[1]));
        } else {
          text = parts[1];
        }
      }
    }

    return TextSpan(children: spans);
  }
}

/// Extension adding a fixed-length digits [Text] transformer.
extension FixedDigitsExtension on Text {
  /// [RegExp] detecting numbers.
  static final RegExp _regex = RegExp(r'\d');

  /// Returns a [Text] guaranteed to have fixed width of digits in it.
  Widget fixedDigits() {
    Text copyWith(String string) {
      return Text(
        string,
        style: style,
        strutStyle: strutStyle,
        textAlign: textAlign,
        textDirection: textDirection,
        locale: locale,
        softWrap: softWrap,
        overflow: overflow,
        textScaleFactor: textScaleFactor,
        maxLines: maxLines,
        textWidthBasis: textWidthBasis,
        textHeightBehavior: textHeightBehavior,
        selectionColor: selectionColor,
      );
    }

    return Stack(
      children: [
        Opacity(opacity: 0, child: copyWith(data!.replaceAll(_regex, '0'))),
        copyWith(data!),
      ],
    );
  }
}<|MERGE_RESOLUTION|>--- conflicted
+++ resolved
@@ -1275,37 +1275,12 @@
               children: [
                 Row(
                   children: [
-<<<<<<< HEAD
                     Expanded(
                       child: Text(
                         snapshot.data?.user.value.name?.val ??
                             snapshot.data?.user.value.num.val ??
                             'dot'.l10n * 3,
-                        style: style.boldBody.copyWith(color: color),
-=======
-                    Row(
-                      children: [
-                        Expanded(
-                          child: Text(
-                            snapshot.data?.user.value.name?.val ??
-                                snapshot.data?.user.value.num.val ??
-                                'dot'.l10n * 3,
-                            style: fonts.bodyLarge!.copyWith(color: color),
-                          ),
-                        ),
-                      ],
-                    ),
-                    if (additional.isNotEmpty) ...[
-                      const SizedBox(height: 4),
-                      ...additional,
-                    ],
-                    if (content != null) ...[
-                      const SizedBox(height: 2),
-                      DefaultTextStyle.merge(
-                        maxLines: 1,
-                        overflow: TextOverflow.ellipsis,
-                        child: content,
->>>>>>> ac5c0e55
+                        style: fonts.bodyLarge!.copyWith(color: color),
                       ),
                     ),
                   ],
