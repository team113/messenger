// Copyright © 2022-2023 IT ENGINEERING MANAGEMENT INC,
//                       <https://github.com/team113>
//
// This program is free software: you can redistribute it and/or modify it under
// the terms of the GNU Affero General Public License v3.0 as published by the
// Free Software Foundation, either version 3 of the License, or (at your
// option) any later version.
//
// This program is distributed in the hope that it will be useful, but WITHOUT
// ANY WARRANTY; without even the implied warranty of MERCHANTABILITY or FITNESS
// FOR A PARTICULAR PURPOSE. See the GNU Affero General Public License v3.0 for
// more details.
//
// You should have received a copy of the GNU Affero General Public License v3.0
// along with this program. If not, see
// <https://www.gnu.org/licenses/agpl-3.0.html>.

import 'dart:async';
import 'dart:math';

import 'package:collection/collection.dart';
import 'package:flutter/gestures.dart';
import 'package:flutter/material.dart';
import 'package:flutter/rendering.dart' show SelectedContent;
import 'package:flutter/services.dart';
import 'package:get/get.dart';
import 'package:url_launcher/url_launcher.dart';

import '../controller.dart'
    show ChatCallFinishReasonL10n, ChatController, FileAttachmentIsVideo;
import '/api/backend/schema.dart' show ChatCallFinishReason;
import '/domain/model/attachment.dart';
import '/domain/model/chat.dart';
import '/domain/model/chat_call.dart';
import '/domain/model/chat_info.dart';
import '/domain/model/chat_item.dart';
import '/domain/model/chat_item_quote.dart';
import '/domain/model/chat_item_quote_input.dart';
import '/domain/model/file.dart';
import '/domain/model/my_user.dart';
import '/domain/model/precise_date_time/precise_date_time.dart';
import '/domain/model/sending_status.dart';
import '/domain/model/user.dart';
import '/domain/repository/user.dart';
import '/l10n/l10n.dart';
import '/routes.dart';
import '/themes.dart';
import '/ui/page/call/widget/conditional_backdrop.dart';
import '/ui/page/call/widget/fit_view.dart';
import '/ui/page/home/page/chat/forward/view.dart';
import '/ui/page/home/widget/avatar.dart';
import '/ui/page/home/widget/confirm_dialog.dart';
import '/ui/page/home/widget/gallery_popup.dart';
import '/ui/page/home/widget/retry_image.dart';
import '/ui/widget/animated_delayed_switcher.dart';
import '/ui/widget/animations.dart';
import '/ui/widget/context_menu/menu.dart';
import '/ui/widget/context_menu/region.dart';
import '/ui/widget/svg/svg.dart';
import '/ui/widget/widget_button.dart';
import '/util/platform_utils.dart';
import 'animated_offset.dart';
import 'data_attachment.dart';
import 'media_attachment.dart';
import 'message_info/view.dart';
import 'message_timestamp.dart';
import 'selection_text.dart';
import 'swipeable_status.dart';

/// [ChatItem] visual representation.
class ChatItemWidget extends StatefulWidget {
  const ChatItemWidget({
    super.key,
    required this.item,
    required this.chat,
    required this.me,
    this.user,
    this.avatar = true,
    this.margin = const EdgeInsets.fromLTRB(0, 6, 0, 6),
    this.reads = const [],
    this.loadImages = true,
    this.animation,
    this.timestamp = true,
    this.getUser,
    this.onHide,
    this.onDelete,
    this.onReply,
    this.onEdit,
    this.onCopy,
    this.onGallery,
    this.onRepliedTap,
    this.onResend,
    this.onDrag,
    this.onFileTap,
    this.onAttachmentError,
    this.onSelecting,
  });

  /// Reactive value of a [ChatItem] to display.
  final Rx<ChatItem> item;

  /// Reactive value of a [Chat] this [item] is posted in.
  final Rx<Chat?> chat;

  /// [UserId] of the authenticated [MyUser].
  final UserId me;

  /// [User] posted this [item].
  final RxUser? user;

  /// Indicator whether this [ChatItemWidget] should display an [AvatarWidget].
  final bool avatar;

  /// [EdgeInsets] being margin to apply to this [ChatItemWidget].
  final EdgeInsets margin;

  /// [LastChatRead] to display under this [ChatItem].
  final Iterable<LastChatRead> reads;

  /// Indicator whether the [ImageAttachment]s of this [ChatItem] should be
  /// fetched as soon as they are displayed, if any.
  final bool loadImages;

  /// Optional animation that controls a [SwipeableStatus].
  final AnimationController? animation;

  /// Indicator whether a [ChatItem.at] should be displayed within this
  /// [ChatItemWidget].
  final bool timestamp;

  /// Callback, called when a [RxUser] identified by the provided [UserId] is
  /// required.
  final Future<RxUser?> Function(UserId userId)? getUser;

  /// Callback, called when a hide action of this [ChatItem] is triggered.
  final void Function()? onHide;

  /// Callback, called when a delete action of this [ChatItem] is triggered.
  final void Function()? onDelete;

  /// Callback, called when a reply action of this [ChatItem] is triggered.
  final void Function()? onReply;

  /// Callback, called when an edit action of this [ChatItem] is triggered.
  final void Function()? onEdit;

  /// Callback, called when a copy action of this [ChatItem] is triggered.
  final void Function(String text)? onCopy;

  /// Callback, called when a gallery list is required.
  ///
  /// If not specified, then only media in this [item] will be in a gallery.
  final List<Attachment> Function()? onGallery;

  /// Callback, called when a replied message of this [ChatItem] is tapped.
  final void Function(ChatItemQuote)? onRepliedTap;

  /// Callback, called when a resend action of this [ChatItem] is triggered.
  final void Function()? onResend;

  /// Callback, called when a drag of this [ChatItem] starts or ends.
  final void Function(bool)? onDrag;

  /// Callback, called when a [FileAttachment] of this [ChatItem] is tapped.
  final void Function(FileAttachment)? onFileTap;

  /// Callback, called on the [Attachment] fetching errors.
  final Future<void> Function()? onAttachmentError;

  /// Callback, called when a [Text] selection starts or ends.
  final void Function(bool)? onSelecting;

  @override
  State<ChatItemWidget> createState() => _ChatItemWidgetState();

  /// Returns a visual representation of the provided media-[Attachment].
  static Widget mediaAttachment(
    BuildContext context,
    Attachment e,
    List<Attachment> media, {
    GlobalKey? key,
    List<Attachment> Function()? onGallery,
    Future<void> Function()? onError,
    bool filled = true,
    bool autoLoad = true,
  }) {
    final Style style = Theme.of(context).extension<Style>()!;

    final bool isLocal = e is LocalAttachment;

    final bool isVideo;
    if (isLocal) {
      isVideo = e.file.isVideo;
    } else {
      isVideo = e is FileAttachment;
    }

    Widget attachment;
    if (isVideo) {
      attachment = Stack(
        alignment: Alignment.center,
        fit: filled ? StackFit.expand : StackFit.loose,
        children: [
          MediaAttachment(
            key: key,
            attachment: e,
            height: 300,
            autoLoad: autoLoad,
            onError: onError,
          ),
          Center(
            child: Container(
              width: 60,
              height: 60,
              decoration: BoxDecoration(
                shape: BoxShape.circle,
                color: style.colors.onBackgroundOpacity50,
              ),
              child: Icon(
                Icons.play_arrow,
                color: style.colors.onPrimary,
                size: 48,
              ),
            ),
          ),
        ],
      );
    } else {
      attachment = MediaAttachment(
        key: key,
        attachment: e,
        height: 300,
        width: filled ? double.infinity : null,
        fit: BoxFit.cover,
        autoLoad: autoLoad,
        onError: onError,
      );

      if (!isLocal) {
        attachment = KeyedSubtree(
          key: const Key('SentImage'),
          child: attachment,
        );
      }
    }

    return Padding(
      padding: EdgeInsets.zero,
      child: MouseRegion(
        cursor: isLocal ? MouseCursor.defer : SystemMouseCursors.click,
        child: GestureDetector(
          behavior: HitTestBehavior.translucent,
          onTap: isLocal
              ? null
              : () {
                  final List<Attachment> attachments =
                      onGallery?.call() ?? media;

                  int initial = attachments.indexOf(e);
                  if (initial == -1) {
                    initial = 0;
                  }

                  List<GalleryItem> gallery = [];
                  for (var o in attachments) {
                    StorageFile file = o.original;
                    GalleryItem? item;

                    if (o is FileAttachment) {
                      item = GalleryItem.video(
                        file.url,
                        o.filename,
                        size: file.size,
                        checksum: file.checksum,
                        onError: () async {
                          await onError?.call();
                          item?.link = o.original.url;
                        },
                      );
                    } else if (o is ImageAttachment) {
                      item = GalleryItem.image(
                        file.url,
                        o.filename,
                        size: file.size,
                        checksum: file.checksum,
                        onError: () async {
                          await onError?.call();
                          item?.link = o.original.url;
                        },
                      );
                    }

                    gallery.add(item!);
                  }

                  GalleryPopup.show(
                    context: context,
                    gallery: GalleryPopup(
                      children: gallery,
                      initial: initial,
                      initialKey: key,
                    ),
                  );
                },
          child: Stack(
            alignment: Alignment.center,
            children: [
              filled
                  ? Positioned.fill(child: attachment)
                  : Container(
                      constraints: const BoxConstraints(minWidth: 300),
                      width: double.infinity,
                      child: attachment,
                    ),
              ElasticAnimatedSwitcher(
                key: Key('AttachmentStatus_${e.id}'),
                child: !isLocal || e.status.value == SendingStatus.sent
                    ? Container(key: const Key('Sent'))
                    : Container(
                        constraints: filled
                            ? const BoxConstraints(
                                minWidth: 300,
                                minHeight: 300,
                              )
                            : null,
                        child: e.status.value == SendingStatus.sending
                            ? SizedBox(
                                width: 60,
                                height: 60,
                                child: Center(
                                  child: CircularProgressIndicator(
                                    key: const Key('Sending'),
                                    value: e.progress.value,
                                    backgroundColor: style.colors.onPrimary,
                                    strokeWidth: 10,
                                  ),
                                ),
                              )
                            : Icon(
                                Icons.error,
                                key: const Key('Error'),
                                size: 48,
                                color: style.colors.dangerColor,
                              ),
                      ),
              )
            ],
          ),
        ),
      ),
    );
  }

  /// Returns a visual representation of the provided file-[Attachment].
  static Widget fileAttachment(
    Attachment e, {
    void Function(FileAttachment)? onFileTap,
  }) {
    return DataAttachment(
      e,
      onPressed: () {
        if (e is FileAttachment) {
          onFileTap?.call(e);
        }
      },
    );
  }
}

/// State of a [ChatItemWidget] used to update an active call [Timer].
class _ChatItemWidgetState extends State<ChatItemWidget> {
  /// [Timer] rebuilding this widget every second if the [widget.item]
  /// represents an ongoing [ChatCall].
  Timer? _ongoingCallTimer;

  /// [GlobalKey]s of [Attachment]s used to animate a [GalleryPopup] from/to
  /// corresponding [Widget].
  List<GlobalKey> _galleryKeys = [];

  /// [Offset] to translate this [ChatItemWidget] with when swipe to reply
  /// gesture is happening.
  Offset _offset = Offset.zero;

  /// Total [Offset] applied to this [ChatItemWidget] by a swipe gesture.
  Offset _totalOffset = Offset.zero;

  /// [Duration] to animate [_offset] changes with.
  ///
  /// Used to animate [_offset] resetting when swipe to reply gesture ends.
  Duration _offsetDuration = Duration.zero;

  /// Indicator whether this [ChatItemWidget] is in an ongoing drag.
  bool _dragging = false;

  /// Indicator whether [GestureDetector] of this [ChatItemWidget] recognized a
  /// horizontal drag start.
  ///
  /// This indicator doesn't mean that the started drag will become an ongoing.
  bool _draggingStarted = false;

  /// [SelectedContent] of a [SelectionText] within this [ChatItemWidget].
  SelectedContent? _selection;

  /// [TapGestureRecognizer]s for tapping on the [SelectionText.rich] spans, if
  /// any.
  final List<TapGestureRecognizer> _recognizers = [];

  /// [TextSpan] of the [ChatItemWidget.item] to display as a text of this
  /// [ChatItemWidget].
  TextSpan? _text;

  /// [Worker] reacting on the [ChatItemWidget.item] changes updating the
  /// [_text] and [_galleryKeys].
  Worker? _worker;

  /// Indicates whether this [ChatItem] was read by any [User].
  bool get _isRead {
    final Chat? chat = widget.chat.value;
    if (chat == null) {
      return false;
    }

    if (_fromMe) {
      return chat.isRead(widget.item.value, widget.me, chat.members);
    } else {
      return chat.isReadBy(widget.item.value, widget.me);
    }
  }

  /// Returns the [UserId] of [User] posted this [ChatItem].
  UserId get _author => widget.item.value.authorId;

  /// Indicates whether this [ChatItemWidget.item] was posted by the
  /// authenticated [MyUser].
  bool get _fromMe => _author == widget.me;

  @override
  void initState() {
    _populateWorker();
    super.initState();
  }

  @override
  void dispose() {
    _ongoingCallTimer?.cancel();
    _ongoingCallTimer = null;

    _worker?.dispose();
    for (var r in _recognizers) {
      r.dispose();
    }

    super.dispose();
  }

  @override
  void didUpdateWidget(covariant ChatItemWidget oldWidget) {
    if (oldWidget.item != widget.item) {
      _populateWorker();
    }

    super.didUpdateWidget(oldWidget);
  }

  @override
  Widget build(BuildContext context) {
    final TextTheme fonts = Theme.of(context).textTheme;

    return DefaultTextStyle(
      style: fonts.displaySmall!,
      child: Obx(() {
        if (widget.item.value is ChatMessage) {
          return _renderAsChatMessage(context);
        } else if (widget.item.value is ChatForward) {
          throw Exception(
            'Use `ChatForward` widget for rendering `ChatForward`s instead',
          );
        } else if (widget.item.value is ChatCall) {
          return _renderAsChatCall(context);
        } else if (widget.item.value is ChatInfo) {
          return SelectionContainer.disabled(child: _renderAsChatInfo());
        }
        throw UnimplementedError('Unknown ChatItem ${widget.item.value}');
      }),
    );
  }

  /// Renders [widget.item] as [ChatInfo].
  Widget _renderAsChatInfo() {
    final Style style = Theme.of(context).extension<Style>()!;
    final TextTheme fonts = Theme.of(context).textTheme;

    final ChatInfo message = widget.item.value as ChatInfo;

    final Widget content;

    // Builds a [FutureBuilder] returning a [User] fetched by the provided [id].
    Widget userBuilder(
      UserId id,
      Widget Function(BuildContext context, User? user) builder,
    ) {
      return FutureBuilder(
        future: widget.getUser?.call(id),
        builder: (context, snapshot) {
          if (snapshot.data != null) {
            return Obx(() => builder(context, snapshot.data!.user.value));
          }

          return builder(context, null);
        },
      );
    }

    switch (message.action.kind) {
      case ChatInfoActionKind.created:
        if (widget.chat.value?.isGroup == true) {
          content = userBuilder(message.authorId, (context, user) {
            if (user != null) {
              final Map<String, dynamic> args = {
                'author': user.name?.val ?? user.num.val,
              };

              return Text.rich(
                TextSpan(
                  children: [
                    TextSpan(
                      text: 'label_group_created_by1'.l10nfmt(args),
                      recognizer: TapGestureRecognizer()
                        ..onTap = () => router.user(user.id, push: true),
                    ),
                    TextSpan(
                      text: 'label_group_created_by2'.l10nfmt(args),
                      style: fonts.bodySmall!.copyWith(
                        color: style.colors.secondary,
                      ),
                    ),
                  ],
                  style: fonts.bodySmall!.copyWith(color: style.colors.primary),
                ),
              );
            }

            return Text('label_group_created'.l10n);
          });
        } else if (widget.chat.value?.isMonolog == true) {
          content = Text('label_monolog_created'.l10n);
        } else {
          content = Text('label_dialog_created'.l10n);
        }
        break;

      case ChatInfoActionKind.memberAdded:
        final action = message.action as ChatInfoActionMemberAdded;

        if (action.user.id != message.authorId) {
          content = userBuilder(action.user.id, (context, user) {
            final User author = widget.user?.user.value ?? message.author;
            user ??= action.user;

            final Map<String, dynamic> args = {
              'author': author.name?.val ?? author.num.val,
              'user': user.name?.val ?? user.num.val,
            };

            return Text.rich(
              TextSpan(
                children: [
                  TextSpan(
                    text: 'label_user_added_user1'.l10nfmt(args),
                    recognizer: TapGestureRecognizer()
                      ..onTap = () => router.user(author.id, push: true),
                  ),
                  TextSpan(
                    text: 'label_user_added_user2'.l10nfmt(args),
                    style: fonts.bodySmall!.copyWith(
                      color: style.colors.secondary,
                    ),
                  ),
                  TextSpan(
                    text: 'label_user_added_user3'.l10nfmt(args),
                    recognizer: TapGestureRecognizer()
                      ..onTap = () => router.user(user!.id, push: true),
                  ),
                ],
                style: fonts.bodySmall!.copyWith(color: style.colors.primary),
              ),
            );
          });
        } else {
          final Map<String, dynamic> args = {
            'author': action.user.name?.val ?? action.user.num.val,
          };

          content = Text.rich(
            TextSpan(
              children: [
                TextSpan(
                  text: 'label_was_added1'.l10nfmt(args),
                  recognizer: TapGestureRecognizer()
                    ..onTap = () => router.user(action.user.id, push: true),
                ),
                TextSpan(
                  text: 'label_was_added2'.l10nfmt(args),
                  style:
                      fonts.bodySmall!.copyWith(color: style.colors.secondary),
                ),
              ],
              style: fonts.bodySmall!.copyWith(color: style.colors.primary),
            ),
          );
        }
        break;

      case ChatInfoActionKind.memberRemoved:
        final action = message.action as ChatInfoActionMemberRemoved;

        if (action.user.id != message.authorId) {
          content = userBuilder(action.user.id, (context, user) {
            final User author = widget.user?.user.value ?? message.author;
            user ??= action.user;

            final Map<String, dynamic> args = {
              'author': author.name?.val ?? author.num.val,
              'user': user.name?.val ?? user.num.val,
            };

            return Text.rich(
              TextSpan(
                children: [
                  TextSpan(
                    text: 'label_user_removed_user1'.l10nfmt(args),
                    recognizer: TapGestureRecognizer()
                      ..onTap = () => router.user(author.id, push: true),
                  ),
                  TextSpan(
                    text: 'label_user_removed_user2'.l10nfmt(args),
                    style: fonts.bodySmall!.copyWith(
                      color: style.colors.secondary,
                    ),
                  ),
                  TextSpan(
                    text: 'label_user_removed_user3'.l10nfmt(args),
                    recognizer: TapGestureRecognizer()
                      ..onTap = () => router.user(user!.id, push: true),
                  ),
                ],
                style: fonts.bodySmall!.copyWith(color: style.colors.primary),
              ),
            );
          });
        } else {
          final Map<String, dynamic> args = {
            'author': action.user.name?.val ?? action.user.num.val,
          };

          content = Text.rich(
            TextSpan(
              children: [
                TextSpan(
                  text: 'label_was_removed1'.l10nfmt(args),
                  recognizer: TapGestureRecognizer()
                    ..onTap = () => router.user(action.user.id, push: true),
                ),
                TextSpan(
                  text: 'label_was_removed2'.l10nfmt(args),
                  style:
                      fonts.bodySmall!.copyWith(color: style.colors.secondary),
                ),
              ],
              style: fonts.bodySmall!.copyWith(color: style.colors.primary),
            ),
          );
        }
        break;

      case ChatInfoActionKind.avatarUpdated:
        final action = message.action as ChatInfoActionAvatarUpdated;

        final User user = widget.user?.user.value ?? message.author;
        final Map<String, dynamic> args = {
          'author': user.name?.val ?? user.num.val,
        };

        final String phrase1, phrase2;
        if (action.avatar == null) {
          phrase1 = 'label_avatar_removed1';
          phrase2 = 'label_avatar_removed2';
        } else {
          phrase1 = 'label_avatar_updated1';
          phrase2 = 'label_avatar_updated2';
        }

        content = Text.rich(
          TextSpan(
            children: [
              TextSpan(
                text: phrase1.l10nfmt(args),
                recognizer: TapGestureRecognizer()
                  ..onTap = () => router.user(user.id, push: true),
              ),
              TextSpan(
                text: phrase2.l10nfmt(args),
                style: fonts.bodySmall!.copyWith(color: style.colors.secondary),
              ),
            ],
            style: fonts.bodySmall!.copyWith(color: style.colors.primary),
          ),
        );
        break;

      case ChatInfoActionKind.nameUpdated:
        final action = message.action as ChatInfoActionNameUpdated;

        final User user = widget.user?.user.value ?? message.author;
        final Map<String, dynamic> args = {
          'author': user.name?.val ?? user.num.val,
          if (action.name != null) 'name': action.name?.val,
        };

        final String phrase1, phrase2;
        if (action.name == null) {
          phrase1 = 'label_name_removed1';
          phrase2 = 'label_name_removed2';
        } else {
          phrase1 = 'label_name_updated1';
          phrase2 = 'label_name_updated2';
        }

        content = Text.rich(
          TextSpan(
            children: [
              TextSpan(
                text: phrase1.l10nfmt(args),
                recognizer: TapGestureRecognizer()
                  ..onTap = () => router.user(user.id, push: true),
              ),
              TextSpan(
                text: phrase2.l10nfmt(args),
                style: fonts.bodySmall!.copyWith(color: style.colors.secondary),
              ),
            ],
            style: fonts.bodySmall!.copyWith(color: style.colors.primary),
          ),
        );
        break;
    }

    final bool isSent = widget.item.value.status.value == SendingStatus.sent;

    return Padding(
      padding: const EdgeInsets.symmetric(vertical: 8),
      child: SwipeableStatus(
        animation: widget.animation,
        translate: false,
        isSent: isSent && _fromMe,
        isDelivered: isSent &&
            _fromMe &&
            widget.chat.value?.lastDelivery.isBefore(message.at) == false,
        isRead: isSent && (!_fromMe || _isRead),
        isError: message.status.value == SendingStatus.error,
        isSending: message.status.value == SendingStatus.sending,
        swipeable: Text(message.at.val.toLocal().hm),
        padding: const EdgeInsets.only(bottom: 6.5),
        child: Center(
          child: Container(
            padding: const EdgeInsets.symmetric(horizontal: 12, vertical: 8),
            decoration: BoxDecoration(
              borderRadius: BorderRadius.circular(15),
              border: style.systemMessageBorder,
              color: style.systemMessageColor,
            ),
            child: DefaultTextStyle(style: fonts.bodySmall!, child: content),
          ),
        ),
      ),
    );
  }

  /// Renders [widget.item] as [ChatMessage].
  Widget _renderAsChatMessage(BuildContext context) {
    final Style style = Theme.of(context).extension<Style>()!;
    final TextTheme fonts = Theme.of(context).textTheme;

    final ChatMessage msg = widget.item.value as ChatMessage;

    final List<Attachment> media = msg.attachments.where((e) {
      return ((e is ImageAttachment) ||
          (e is FileAttachment && e.isVideo) ||
          (e is LocalAttachment && (e.file.isImage || e.file.isVideo)));
    }).toList();

    final List<Attachment> files = msg.attachments.where((e) {
      return ((e is FileAttachment && !e.isVideo) ||
          (e is LocalAttachment && !e.file.isImage && !e.file.isVideo));
    }).toList();

    final Color color = _fromMe
        ? style.colors.primary
        : style.colors.userColors[(widget.user?.user.value.num.val.sum() ?? 3) %
            style.colors.userColors.length];

    // Indicator whether the [_timestamp] should be displayed in a bubble above
    // the [ChatMessage] (e.g. if there's an [ImageAttachment]).
    final bool timeInBubble =
        media.isNotEmpty && files.isEmpty && _text == null;

    return _rounded(
      context,
      (menu, constraints) {
        final List<Widget> children = [
          if (!_fromMe &&
              widget.chat.value?.isGroup == true &&
              widget.avatar) ...[
            const SizedBox(height: 6),
            Row(
              children: [
                Flexible(
                  child: Padding(
                    padding: const EdgeInsets.fromLTRB(12, 0, 9, 0),
                    child: SelectionText.rich(
                      TextSpan(
                        text: widget.user?.user.value.name?.val ??
                            widget.user?.user.value.num.val ??
                            'dot'.l10n * 3,
                        recognizer: TapGestureRecognizer()
                          ..onTap = () => router.user(_author, push: true),
                      ),
                      selectable: PlatformUtils.isDesktop || menu,
                      onSelecting: widget.onSelecting,
                      onChanged: (a) => _selection = a,
                      style: style.boldBody.copyWith(color: color),
                    ),
                  ),
                ),
<<<<<<< HEAD
              );
            }),
          if (!_fromMe && widget.chat.value?.isGroup == true && widget.avatar)
            Padding(
              padding: EdgeInsets.fromLTRB(
                12,
                msg.attachments.isEmpty && _text == null ? 4 : 8,
                9,
                files.isEmpty && media.isNotEmpty && _text == null
                    ? 8
                    : files.isNotEmpty && _text == null
                        ? 0
                        : 4,
              ),
              child: SelectionText(
                widget.user?.user.value.name?.val ??
                    widget.user?.user.value.num.val ??
                    'dot'.l10n * 3,
                selectable: PlatformUtils.isDesktop || menu,
                onSelecting: widget.onSelecting,
                onChanged: (a) => _selection = a,
                style: fonts.labelLarge!.copyWith(color: color),
              ),
            ),
          if (_text != null)
            AnimatedOpacity(
              duration: const Duration(milliseconds: 500),
              opacity: _isRead || !_fromMe ? 1 : 0.7,
              child: Padding(
                padding: EdgeInsets.fromLTRB(
                  12,
                  !_fromMe &&
                          widget.chat.value?.isGroup == true &&
                          widget.avatar
                      ? 0
                      : 10,
                  9,
                  files.isEmpty ? 10 : 0,
                ),
                child: SelectionText.rich(
                  key: Key('Text_${widget.item.value.id}'),
                  TextSpan(
                    children: [
                      _text!,
                      if (widget.timestamp && files.isEmpty && !timeInBubble)
                        WidgetSpan(
                          child: Opacity(opacity: 0, child: _timestamp(msg)),
                        ),
                    ],
                  ),
                  selectable: PlatformUtils.isDesktop || menu,
                  onSelecting: widget.onSelecting,
                  onChanged: (a) => _selection = a,
                  style: fonts.labelLarge,
                ),
              ),
=======
              ],
>>>>>>> b04d9e75
            ),
            const SizedBox(height: 4),
          ] else
            SizedBox(height: msg.repliesTo.isNotEmpty || media.isEmpty ? 6 : 0),
          if (msg.repliesTo.isNotEmpty) ...[
            ...msg.repliesTo.expand((e) {
              return [
                SelectionContainer.disabled(
                  child: AnimatedContainer(
                    duration: const Duration(milliseconds: 500),
                    margin: const EdgeInsets.fromLTRB(4, 0, 4, 0),
                    decoration: BoxDecoration(
                      color: style.colors.onBackgroundOpacity2,
                      borderRadius: style.cardRadius,
                      border: Border.fromBorderSide(
                        BorderSide(
                          color: style.colors.onBackgroundOpacity13,
                          width: 0.5,
                        ),
                      ),
                    ),
                    child: AnimatedOpacity(
                      duration: const Duration(milliseconds: 500),
                      opacity: _isRead || !_fromMe ? 1 : 0.55,
                      child: WidgetButton(
                        onPressed:
                            menu ? null : () => widget.onRepliedTap?.call(e),
                        child: _repliedMessage(e, constraints),
                      ),
                    ),
                  ),
                ),
                if (msg.repliesTo.last != e) const SizedBox(height: 6),
              ];
            }),
            SizedBox(
                height: _text != null || msg.attachments.isNotEmpty ? 6 : 0),
          ],
          if (media.isNotEmpty) ...[
            ClipRRect(
              borderRadius: BorderRadius.only(
                topLeft: msg.repliesTo.isNotEmpty ||
                        (!_fromMe &&
                            widget.chat.value?.isGroup == true &&
                            widget.avatar)
                    ? Radius.zero
                    : const Radius.circular(15),
                topRight: msg.repliesTo.isNotEmpty ||
                        (!_fromMe &&
                            widget.chat.value?.isGroup == true &&
                            widget.avatar)
                    ? Radius.zero
                    : const Radius.circular(15),
                bottomLeft:
                    _text != null ? Radius.zero : const Radius.circular(15),
                bottomRight:
                    _text != null ? Radius.zero : const Radius.circular(15),
              ),
              child: AnimatedOpacity(
                duration: const Duration(milliseconds: 500),
                opacity: _isRead || !_fromMe ? 1 : 0.55,
                child: media.length == 1
                    ? ChatItemWidget.mediaAttachment(
                        context,
                        media.first,
                        media,
                        filled: false,
                        key: _galleryKeys[0],
                        onError: widget.onAttachmentError,
                        onGallery: widget.onGallery,
                        autoLoad: widget.loadImages,
                      )
                    : SizedBox(
                        width: media.length * 120,
                        height: max(media.length * 60, 300),
                        child: FitView(
                          dividerColor: style.colors.transparent,
                          children: media
                              .mapIndexed(
                                (i, e) => ChatItemWidget.mediaAttachment(
                                  context,
                                  e,
                                  media,
                                  key: _galleryKeys[i],
                                  onError: widget.onAttachmentError,
                                  onGallery: widget.onGallery,
                                  autoLoad: widget.loadImages,
                                ),
                              )
                              .toList(),
                        ),
                      ),
              ),
            ),
            SizedBox(height: files.isNotEmpty || _text != null ? 6 : 0),
          ],
          if (files.isNotEmpty) ...[
            AnimatedOpacity(
              duration: const Duration(milliseconds: 500),
              opacity: _isRead || !_fromMe ? 1 : 0.55,
              child: SelectionContainer.disabled(
                child: Column(
                  children: [
                    ...files.expand(
                      (e) => [
                        ChatItemWidget.fileAttachment(
                          e,
                          onFileTap: widget.onFileTap,
                        ),
                        if (files.last != e) const SizedBox(height: 6),
                      ],
                    ),
                    if (_text == null && !timeInBubble)
                      Opacity(opacity: 0, child: _timestamp(msg)),
                  ],
                ),
              ),
            ),
            const SizedBox(height: 6),
          ],
          if (_text != null ||
              (widget.timestamp && msg.attachments.isEmpty)) ...[
            Row(
              children: [
                Flexible(
                  child: AnimatedOpacity(
                    duration: const Duration(milliseconds: 500),
                    opacity: _isRead || !_fromMe ? 1 : 0.7,
                    child: Padding(
                      padding: const EdgeInsets.fromLTRB(12, 0, 12, 0),
                      child: SelectionText.rich(
                        TextSpan(
                          children: [
                            if (_text != null) _text!,
                            if (widget.timestamp && !timeInBubble) ...[
                              const WidgetSpan(child: SizedBox(width: 4)),
                              WidgetSpan(
                                child:
                                    Opacity(opacity: 0, child: _timestamp(msg)),
                              )
                            ],
                          ],
                        ),
                        key: Key('Text_${widget.item.value.id}'),
                        selectable:
                            (PlatformUtils.isDesktop || menu) && _text != null,
                        onSelecting: widget.onSelecting,
                        onChanged: (a) => _selection = a,
                        style: style.boldBody,
                      ),
                    ),
                  ),
                ),
              ],
            ),
            if (_text != null) const SizedBox(height: 6),
          ],
        ];

        return Container(
          padding: widget.margin.add(const EdgeInsets.fromLTRB(5, 0, 2, 0)),
          child: Stack(
            children: [
              IntrinsicWidth(
                child: AnimatedContainer(
                  duration: const Duration(milliseconds: 500),
                  decoration: BoxDecoration(
                    color: _fromMe
                        ? _isRead
                            ? style.readMessageColor
                            : style.unreadMessageColor
                        : style.messageColor,
                    borderRadius: BorderRadius.circular(15),
                    border: _fromMe
                        ? _isRead
                            ? style.secondaryBorder
                            : Border.all(
                                color: style.readMessageColor,
                                width: 0.5,
                              )
                        : style.primaryBorder,
                  ),
                  child: Column(
                    crossAxisAlignment: CrossAxisAlignment.stretch,
                    children: children,
                  ),
                ),
              ),
              if (widget.timestamp)
                Positioned(
                  right: timeInBubble ? 6 : 8,
                  bottom: 4,
                  child: timeInBubble
                      ? ConditionalBackdropFilter(
                          borderRadius: BorderRadius.circular(20),
                          child: Container(
                            padding: const EdgeInsets.only(left: 4, right: 4),
                            decoration: BoxDecoration(
                              color: style.colors.onBackgroundOpacity27,
                              borderRadius: BorderRadius.circular(20),
                            ),
                            child: _timestamp(msg, true),
                          ),
                        )
                      : _timestamp(msg),
                )
            ],
          ),
        );
      },
    );
  }

  /// Renders the [widget.item] as a [ChatCall].
  Widget _renderAsChatCall(BuildContext context) {
    final Style style = Theme.of(context).extension<Style>()!;
    final TextTheme fonts = Theme.of(context).textTheme;

    var message = widget.item.value as ChatCall;
    bool isOngoing =
        message.finishReason == null && message.conversationStartedAt != null;

    if (isOngoing) {
      _ongoingCallTimer ??= Timer.periodic(1.seconds, (_) {
        if (mounted) {
          setState(() {});
        }
      });
    } else {
      _ongoingCallTimer?.cancel();
    }

    bool isMissed = false;

    String title = 'label_chat_call_ended'.l10n;
    String? time;

    if (isOngoing) {
      title = 'label_chat_call_ongoing'.l10n;
      time = message.conversationStartedAt!.val
          .difference(DateTime.now())
          .localizedString();
    } else if (message.finishReason != null) {
      title = message.finishReason!.localizedString(_fromMe) ?? title;
      isMissed = (message.finishReason == ChatCallFinishReason.dropped) ||
          (message.finishReason == ChatCallFinishReason.unanswered);

      if (message.finishedAt != null && message.conversationStartedAt != null) {
        time = message.finishedAt!.val
            .difference(message.conversationStartedAt!.val)
            .localizedString();
      }
    } else {
      title = message.authorId == widget.me
          ? 'label_outgoing_call'.l10n
          : 'label_incoming_call'.l10n;
    }

    final Color color = _fromMe
        ? style.colors.primary
        : style.colors.userColors[(widget.user?.user.value.num.val.sum() ?? 3) %
            style.colors.userColors.length];

    final Widget call = Container(
      decoration: BoxDecoration(
        borderRadius: BorderRadius.circular(10),
        color: style.colors.onBackground.withOpacity(0.03),
      ),
      padding: const EdgeInsets.fromLTRB(6, 8, 8, 8),
      child: Row(
        mainAxisSize: MainAxisSize.min,
        children: [
          Padding(
            padding: const EdgeInsets.fromLTRB(8, 0, 12, 0),
            child: message.withVideo
                ? SvgImage.asset(
                    'assets/icons/call_video${isMissed && !_fromMe ? '_red' : ''}.svg',
                    height: 13 * 1.4,
                  )
                : SvgImage.asset(
                    'assets/icons/call_audio${isMissed && !_fromMe ? '_red' : ''}.svg',
                    height: 15 * 1.4,
                  ),
          ),
          Flexible(
            child: Row(
              mainAxisSize: MainAxisSize.min,
              crossAxisAlignment: CrossAxisAlignment.start,
              children: [
                Flexible(
                  child: Text(
                    title,
                    maxLines: 1,
                    overflow: TextOverflow.ellipsis,
                    style: fonts.labelLarge,
                  ),
                ),
                if (time != null) ...[
                  const SizedBox(width: 8),
                  Padding(
                    padding: const EdgeInsets.only(bottom: 1),
                    child: Text(
                      time,
                      maxLines: 1,
                      overflow: TextOverflow.ellipsis,
                      style: fonts.titleSmall,
                    ).fixedDigits(),
                  ),
                ],
              ],
            ),
          ),
          const SizedBox(width: 8),
        ],
      ),
    );

<<<<<<< HEAD
    final Widget child = AnimatedOpacity(
      duration: const Duration(milliseconds: 500),
      opacity: _isRead || !_fromMe ? 1 : 0.55,
      child: Stack(
        children: [
          Padding(
            padding: const EdgeInsets.fromLTRB(8, 8, 8, 10),
            child: Column(
              crossAxisAlignment: CrossAxisAlignment.start,
              children: [
                if (!_fromMe &&
                    widget.chat.value?.isGroup == true &&
                    widget.avatar)
                  Padding(
                    padding: const EdgeInsets.fromLTRB(4, 0, 4, 0),
                    child: Text(
                      widget.user?.user.value.name?.val ??
                          widget.user?.user.value.num.val ??
                          'dot'.l10n * 3,
                      style: fonts.labelLarge!.copyWith(color: color),
=======
    // Returns the contents of the [ChatCall] render along with its timestamp.
    Widget child(bool menu) {
      return AnimatedOpacity(
        duration: const Duration(milliseconds: 500),
        opacity: _isRead || !_fromMe ? 1 : 0.55,
        child: Stack(
          children: [
            Padding(
              padding: const EdgeInsets.fromLTRB(8, 8, 8, 10),
              child: Column(
                crossAxisAlignment: CrossAxisAlignment.start,
                children: [
                  if (!_fromMe &&
                      widget.chat.value?.isGroup == true &&
                      widget.avatar) ...[
                    Padding(
                      padding: const EdgeInsets.fromLTRB(4, 0, 4, 0),
                      child: SelectionText.rich(
                        TextSpan(
                          text: widget.user?.user.value.name?.val ??
                              widget.user?.user.value.num.val ??
                              'dot'.l10n * 3,
                          recognizer: TapGestureRecognizer()
                            ..onTap = () => router.user(_author, push: true),
                        ),
                        selectable: PlatformUtils.isDesktop || menu,
                        onSelecting: widget.onSelecting,
                        onChanged: (a) => _selection = a,
                        style: style.boldBody.copyWith(color: color),
                      ),
>>>>>>> b04d9e75
                    ),
                    const SizedBox(height: 4),
                  ],
                  SelectionContainer.disabled(
                    child: Text.rich(
                      TextSpan(
                        children: [
                          WidgetSpan(child: call),
                          if (widget.timestamp)
                            WidgetSpan(
                              child: Opacity(
                                opacity: 0,
                                child: Padding(
                                  padding: const EdgeInsets.only(left: 4),
                                  child: _timestamp(widget.item.value),
                                ),
                              ),
                            ),
                        ],
                      ),
                    ),
                  ),
                ],
              ),
            ),
            if (widget.timestamp)
              Positioned(
                right: 8,
                bottom: 4,
                child: _timestamp(widget.item.value),
              )
          ],
        ),
      );
    }

    return _rounded(
      context,
      (menu, __) => Padding(
        padding: widget.margin.add(const EdgeInsets.fromLTRB(5, 1, 5, 1)),
        child: AnimatedContainer(
          duration: const Duration(milliseconds: 500),
          decoration: BoxDecoration(
            border: _fromMe
                ? _isRead
                    ? style.secondaryBorder
                    : Border.all(
                        color: style.colors.backgroundAuxiliaryLighter,
                        width: 0.5,
                      )
                : style.primaryBorder,
            color: _fromMe
                ? _isRead
                    ? style.readMessageColor
                    : style.unreadMessageColor
                : style.messageColor,
            borderRadius: BorderRadius.circular(15),
          ),
          child: ClipRRect(
            borderRadius: BorderRadius.circular(15),
            child: child(menu),
          ),
        ),
      ),
    );
  }

  /// Renders the provided [item] as a replied message.
<<<<<<< HEAD
  Widget _repliedMessage(ChatItemQuote item, {bool timestamp = false}) {
    final Style style = Theme.of(context).extension<Style>()!;
    final TextTheme fonts = Theme.of(context).textTheme;

=======
  Widget _repliedMessage(ChatItemQuote item, BoxConstraints constraints) {
    Style style = Theme.of(context).extension<Style>()!;
>>>>>>> b04d9e75
    bool fromMe = item.author == widget.me;

    Widget? content;
    List<Widget> additional = [];

    if (item is ChatMessageQuote) {
      if (item.attachments.isNotEmpty) {
        int take = (constraints.maxWidth - 35) ~/ 52;
        if (take <= item.attachments.length - 1) {
          take -= 1;
        }

        final List<Widget> widgets = [];

        widgets.addAll(item.attachments.map((a) {
          ImageAttachment? image;

          if (a is ImageAttachment) {
            image = a;
          }

          return Container(
            margin: const EdgeInsets.only(right: 2),
            decoration: BoxDecoration(
              color: fromMe
                  ? style.colors.onPrimaryOpacity25
                  : style.colors.onBackgroundOpacity2,
              borderRadius: BorderRadius.circular(10),
            ),
            width: 50,
            height: 50,
            child: image == null
                ? Icon(
                    Icons.file_copy,
                    color: fromMe
                        ? style.colors.onPrimary
                        : style.colors.secondaryHighlightDarkest,
                    size: 28,
                  )
                : RetryImage(
                    image.medium.url,
                    checksum: image.medium.checksum,
                    onForbidden: widget.onAttachmentError,
                    fit: BoxFit.cover,
                    width: double.infinity,
                    height: double.infinity,
                    borderRadius: BorderRadius.circular(10.0),
                    cancelable: true,
                    autoLoad: widget.loadImages,
                  ),
          );
        }).take(take));

        if (item.attachments.length > take) {
          final int count = (item.attachments.length - take).clamp(1, 99);

          widgets.add(
            Container(
              margin: const EdgeInsets.only(right: 2),
              decoration: BoxDecoration(
                color: fromMe
                    ? style.colors.onPrimaryOpacity25
                    : style.colors.onBackgroundOpacity2,
                borderRadius: BorderRadius.circular(10),
              ),
              width: 50,
              height: 50,
              child: Center(
                child: Padding(
                  padding: const EdgeInsets.only(right: 4),
                  child: Text(
                    '${'plus'.l10n}$count',
                    style: fonts.titleMedium!.copyWith(
                      color: style.colors.secondary,
                    ),
                  ),
                ),
              ),
            ),
          );
        }

        additional = [Row(mainAxisSize: MainAxisSize.min, children: widgets)];
      }

      if (item.text != null && item.text!.val.isNotEmpty) {
<<<<<<< HEAD
        content = Text(
          item.text!.val,
          maxLines: 1,
          overflow: TextOverflow.ellipsis,
          style: fonts.labelLarge,
=======
        content = SelectionContainer.disabled(
          child: Text(item.text!.val, maxLines: 1, style: style.boldBody),
>>>>>>> b04d9e75
        );
      }
    } else if (item is ChatCallQuote) {
      String title = 'label_chat_call_ended'.l10n;
      String? time;
      bool fromMe = widget.me == item.author;
      bool isMissed = false;

      final ChatCall? call = item.original as ChatCall?;

      if (call?.finishReason == null && call?.conversationStartedAt != null) {
        title = 'label_chat_call_ongoing'.l10n;
      } else if (call?.finishReason != null) {
        title = call!.finishReason!.localizedString(fromMe) ?? title;
        isMissed = call.finishReason == ChatCallFinishReason.dropped ||
            call.finishReason == ChatCallFinishReason.unanswered;

        if (call.finishedAt != null && call.conversationStartedAt != null) {
          time = call.finishedAt!.val
              .difference(call.conversationStartedAt!.val)
              .localizedString();
        }
      } else {
        title = item.author == widget.me
            ? 'label_outgoing_call'.l10n
            : 'label_incoming_call'.l10n;
      }

      content = Row(
        mainAxisSize: MainAxisSize.min,
        children: [
          Padding(
            padding: const EdgeInsets.fromLTRB(8, 0, 12, 0),
            child: call?.withVideo == true
                ? SvgImage.asset(
                    'assets/icons/call_video${isMissed && !fromMe ? '_red' : ''}.svg',
                    height: 13,
                  )
                : SvgImage.asset(
                    'assets/icons/call_audio${isMissed && !fromMe ? '_red' : ''}.svg',
                    height: 15,
                  ),
          ),
          Flexible(child: Text(title, style: fonts.labelLarge)),
          if (time != null) ...[
            const SizedBox(width: 9),
            Padding(
              padding: const EdgeInsets.only(bottom: 1),
              child: Text(
                time,
                maxLines: 1,
                overflow: TextOverflow.ellipsis,
                style: fonts.displaySmall,
              ),
            ),
          ],
        ],
      );
    } else if (item is ChatInfoQuote) {
      // TODO: Implement `ChatInfo`.
      content = Text(item.action.toString(), style: fonts.displaySmall);
    } else {
      content = Text('err_unknown'.l10n, style: fonts.displaySmall);
    }

    return FutureBuilder<RxUser?>(
      future: widget.getUser?.call(item.author),
      builder: (context, snapshot) {
        final Color color = snapshot.data?.user.value.id == widget.me
            ? style.colors.primary
            : style.colors.userColors[
                (snapshot.data?.user.value.num.val.sum() ?? 3) %
                    style.colors.userColors.length];

        return ClipRRect(
          borderRadius: style.cardRadius,
          child: Container(
            decoration: BoxDecoration(
              border: Border(left: BorderSide(width: 2, color: color)),
            ),
            margin: const EdgeInsets.only(right: 8),
            padding: const EdgeInsets.fromLTRB(8, 8, 0, 8),
            child: Stack(
              children: [
                Column(
                  mainAxisSize: MainAxisSize.min,
                  crossAxisAlignment: CrossAxisAlignment.start,
                  children: [
                    Row(
                      children: [
<<<<<<< HEAD
                        Text(
                          snapshot.data?.user.value.name?.val ??
                              snapshot.data?.user.value.num.val ??
                              'dot'.l10n * 3,
                          style: fonts.labelLarge!.copyWith(color: color),
                        ),
                        if (content != null) ...[
                          const SizedBox(height: 2),
                          DefaultTextStyle.merge(
                            maxLines: 1,
                            overflow: TextOverflow.ellipsis,
                            child: content,
                          ),
                        ],
                        if (additional.isNotEmpty) ...[
                          const SizedBox(height: 4),
                          Row(
                            mainAxisSize: MainAxisSize.min,
                            children: additional,
=======
                        Expanded(
                          child: Text(
                            snapshot.data?.user.value.name?.val ??
                                snapshot.data?.user.value.num.val ??
                                'dot'.l10n * 3,
                            style: style.boldBody.copyWith(color: color),
>>>>>>> b04d9e75
                          ),
                        ),
                      ],
                    ),
                    if (additional.isNotEmpty) ...[
                      const SizedBox(height: 4),
                      ...additional,
                    ],
                    if (content != null) ...[
                      const SizedBox(height: 2),
                      DefaultTextStyle.merge(
                        maxLines: 1,
                        overflow: TextOverflow.ellipsis,
                        child: content,
                      ),
                    ],
                  ],
                ),
              ],
            ),
          ),
        );
      },
    );
  }

  /// Returns rounded rectangle of a [child] representing a message box.
  Widget _rounded(
    BuildContext context,
    Widget Function(bool menu, BoxConstraints constraints) builder,
  ) {
    final Style style = Theme.of(context).extension<Style>()!;

    final ChatItem item = widget.item.value;

    String? copyable;
    if (item is ChatMessage) {
      copyable = item.text?.val;
    }

    final Iterable<LastChatRead>? reads = widget.chat.value?.lastReads.where(
      (e) =>
          !e.at.val.isBefore(widget.item.value.at.val) && e.memberId != _author,
    );

    final bool isSent = item.status.value == SendingStatus.sent;

    const int maxAvatars = 5;
    final List<Widget> avatars = [];

    if (widget.chat.value?.isGroup == true) {
      final int countUserAvatars =
          widget.reads.length > maxAvatars ? maxAvatars - 1 : maxAvatars;

      for (LastChatRead m in widget.reads.take(countUserAvatars)) {
        final User? user = widget.chat.value?.members
            .firstWhereOrNull((e) => e.user.id == m.memberId)
            ?.user;

        avatars.add(
          Padding(
            padding: const EdgeInsets.symmetric(horizontal: 1),
            child: FutureBuilder<RxUser?>(
              future: widget.getUser?.call(m.memberId),
              builder: (context, snapshot) {
                if (snapshot.hasData) {
                  return AvatarWidget.fromRxUser(snapshot.data, radius: 10);
                }
                return AvatarWidget.fromUser(user, radius: 10);
              },
            ),
          ),
        );
      }

      if (widget.reads.length > maxAvatars) {
        avatars.add(
          Padding(
            padding: const EdgeInsets.symmetric(horizontal: 1),
            child: AvatarWidget(title: 'plus'.l10n, radius: 10),
          ),
        );
      }
    }

    // Builds the provided [builder] and the [avatars], if any.
    Widget child(bool menu, constraints) {
      return Column(
        mainAxisSize: MainAxisSize.min,
        crossAxisAlignment: CrossAxisAlignment.end,
        children: [
          builder(menu, constraints),
          if (avatars.isNotEmpty)
            Transform.translate(
              offset: Offset(-12, -widget.margin.bottom),
              child: WidgetButton(
                onPressed: () => MessageInfo.show(
                  context,
                  reads: reads ?? [],
                  id: widget.item.value.id,
                ),
                child: Padding(
                  padding: const EdgeInsets.only(bottom: 2),
                  child: Row(
                    mainAxisSize: MainAxisSize.min,
                    crossAxisAlignment: CrossAxisAlignment.center,
                    children: avatars,
                  ),
                ),
              ),
            ),
        ],
      );
    }

    return SwipeableStatus(
      animation: widget.animation,
      translate: _fromMe,
      status: _fromMe,
      isSent: isSent,
      isDelivered:
          isSent && widget.chat.value?.lastDelivery.isBefore(item.at) == false,
      isRead: isSent && _isRead,
      isError: item.status.value == SendingStatus.error,
      isSending: item.status.value == SendingStatus.sending,
      swipeable: Text(item.at.val.toLocal().hm),
      padding: EdgeInsets.only(
        bottom: (avatars.isNotEmpty ? 28 : 7) + widget.margin.bottom,
      ),
      child: AnimatedOffset(
        duration: _offsetDuration,
        offset: _offset,
        curve: Curves.ease,
        child: GestureDetector(
          behavior: HitTestBehavior.translucent,
          onHorizontalDragStart: PlatformUtils.isDesktop
              ? null
              : (d) {
                  _draggingStarted = true;
                  setState(() => _offsetDuration = Duration.zero);
                },
          onHorizontalDragUpdate: PlatformUtils.isDesktop
              ? null
              : (d) {
                  if (_draggingStarted && !_dragging) {
                    if (widget.animation?.value == 0 &&
                        _offset.dx == 0 &&
                        d.delta.dx > 0) {
                      _dragging = true;
                      widget.onDrag?.call(_dragging);
                    } else {
                      _draggingStarted = false;
                    }
                  }

                  if (_dragging) {
                    // Distance [_totalOffset] should exceed in order for
                    // dragging to start.
                    const int delta = 10;

                    if (_totalOffset.dx > delta) {
                      _offset += d.delta;

                      if (_offset.dx > 30 + delta &&
                          _offset.dx - d.delta.dx < 30 + delta) {
                        HapticFeedback.selectionClick();
                        widget.onReply?.call();
                      }

                      setState(() {});
                    } else {
                      _totalOffset += d.delta;
                      if (_totalOffset.dx <= 0) {
                        _dragging = false;
                        widget.onDrag?.call(_dragging);
                      }
                    }
                  }
                },
          onHorizontalDragEnd: PlatformUtils.isDesktop
              ? null
              : (d) {
                  if (_dragging) {
                    _dragging = false;
                    _draggingStarted = false;
                    _offset = Offset.zero;
                    _totalOffset = Offset.zero;
                    _offsetDuration = 200.milliseconds;
                    widget.onDrag?.call(_dragging);
                    setState(() {});
                  }
                },
          child: Row(
            crossAxisAlignment:
                _fromMe ? CrossAxisAlignment.end : CrossAxisAlignment.start,
            mainAxisAlignment:
                _fromMe ? MainAxisAlignment.end : MainAxisAlignment.start,
            children: [
              if (_fromMe && !widget.timestamp)
                Padding(
                  key: Key('MessageStatus_${item.id}'),
                  padding: const EdgeInsets.only(top: 16),
                  child: Obx(() {
                    return AnimatedDelayedSwitcher(
                      delay: item.status.value == SendingStatus.sending
                          ? const Duration(seconds: 2)
                          : Duration.zero,
                      child: item.status.value == SendingStatus.sending
                          ? const Padding(
                              key: Key('Sending'),
                              padding: EdgeInsets.only(bottom: 8),
                              child: Icon(Icons.access_alarm, size: 15),
                            )
                          : item.status.value == SendingStatus.error
                              ? Padding(
                                  key: const Key('Error'),
                                  padding: const EdgeInsets.only(bottom: 8),
                                  child: Icon(
                                    Icons.error_outline,
                                    size: 15,
                                    color: style.colors.dangerColor,
                                  ),
                                )
                              : Container(key: const Key('Sent')),
                    );
                  }),
                ),
              if (!_fromMe && widget.chat.value!.isGroup)
                Padding(
                  padding: const EdgeInsets.only(top: 8),
                  child: widget.avatar
                      ? InkWell(
                          customBorder: const CircleBorder(),
                          onTap: () => router.user(item.authorId, push: true),
                          child:
                              AvatarWidget.fromRxUser(widget.user, radius: 17),
                        )
                      : const SizedBox(width: 34),
                ),
              Flexible(
                child: LayoutBuilder(builder: (context, constraints) {
                  final BoxConstraints itemConstraints = BoxConstraints(
                    maxWidth: min(
                      550,
                      constraints.maxWidth - SwipeableStatus.width,
                    ),
                  );

                  return ConstrainedBox(
                    constraints: itemConstraints,
                    child: Material(
                      key: Key('Message_${item.id}'),
                      type: MaterialType.transparency,
                      child: ContextMenuRegion(
                        preventContextMenu: false,
                        alignment: _fromMe
                            ? Alignment.bottomRight
                            : Alignment.bottomLeft,
                        actions: [
                          ContextMenuButton(
                            label: PlatformUtils.isMobile
                                ? 'btn_info'.l10n
                                : 'btn_message_info'.l10n,
                            trailing: const Icon(Icons.info_outline),
                            onPressed: () => MessageInfo.show(
                              context,
                              id: widget.item.value.id,
                              reads: reads ?? [],
                            ),
                          ),
                          if (copyable != null)
                            ContextMenuButton(
                              key: const Key('CopyButton'),
                              label: PlatformUtils.isMobile
                                  ? 'btn_copy'.l10n
                                  : 'btn_copy_text'.l10n,
                              trailing: SvgImage.asset(
                                'assets/icons/copy_small.svg',
                                height: 18,
                              ),
                              onPressed: () => widget.onCopy
                                  ?.call(_selection?.plainText ?? copyable!),
                            ),
                          if (item.status.value == SendingStatus.sent) ...[
                            ContextMenuButton(
                              key: const Key('ReplyButton'),
                              label: PlatformUtils.isMobile
                                  ? 'btn_reply'.l10n
                                  : 'btn_reply_message'.l10n,
                              trailing: SvgImage.asset(
                                'assets/icons/reply.svg',
                                height: 18,
                              ),
                              onPressed: widget.onReply,
                            ),
                            if (item is ChatMessage)
                              ContextMenuButton(
                                key: const Key('ForwardButton'),
                                label: PlatformUtils.isMobile
                                    ? 'btn_forward'.l10n
                                    : 'btn_forward_message'.l10n,
                                trailing: SvgImage.asset(
                                  'assets/icons/forward.svg',
                                  height: 18,
                                ),
                                onPressed: () async {
                                  await ChatForwardView.show(
                                    context,
                                    widget.chat.value!.id,
                                    [ChatItemQuoteInput(item: item)],
                                  );
                                },
                              ),
                            if (item is ChatMessage &&
                                _fromMe &&
                                (item.at
                                        .add(ChatController.editMessageTimeout)
                                        .isAfter(PreciseDateTime.now()) ||
                                    !_isRead))
                              ContextMenuButton(
                                key: const Key('EditButton'),
                                label: 'btn_edit'.l10n,
                                trailing: SvgImage.asset(
                                  'assets/icons/edit.svg',
                                  height: 18,
                                ),
                                onPressed: widget.onEdit,
                              ),
                            ContextMenuButton(
                              key: const Key('Delete'),
                              label: PlatformUtils.isMobile
                                  ? 'btn_delete'.l10n
                                  : 'btn_delete_message'.l10n,
                              trailing: SvgImage.asset(
                                'assets/icons/delete_small.svg',
                                height: 18,
                              ),
                              onPressed: () async {
                                bool isMonolog = widget.chat.value!.isMonolog;
                                bool deletable = _fromMe &&
                                    !widget.chat.value!
                                        .isRead(widget.item.value, widget.me) &&
                                    (widget.item.value is ChatMessage);

                                await ConfirmDialog.show(
                                  context,
                                  title: 'label_delete_message'.l10n,
                                  description: deletable || isMonolog
                                      ? null
                                      : 'label_message_will_deleted_for_you'
                                          .l10n,
                                  variants: [
                                    if (!deletable || !isMonolog)
                                      ConfirmDialogVariant(
                                        onProceed: widget.onHide,
                                        child: Text(
                                          'label_delete_for_me'.l10n,
                                          key: const Key('HideForMe'),
                                        ),
                                      ),
                                    if (deletable)
                                      ConfirmDialogVariant(
                                        onProceed: widget.onDelete,
                                        child: Text(
                                          'label_delete_for_everyone'.l10n,
                                          key: const Key('DeleteForAll'),
                                        ),
                                      )
                                  ],
                                );
                              },
                            ),
                          ],
                          if (item.status.value == SendingStatus.error) ...[
                            ContextMenuButton(
                              key: const Key('Resend'),
                              label: PlatformUtils.isMobile
                                  ? 'btn_resend'.l10n
                                  : 'btn_resend_message'.l10n,
                              trailing: SvgImage.asset(
                                'assets/icons/send_small.svg',
                                width: 18.37,
                                height: 16,
                              ),
                              onPressed: widget.onResend,
                            ),
                            ContextMenuButton(
                              key: const Key('Delete'),
                              label: PlatformUtils.isMobile
                                  ? 'btn_delete'.l10n
                                  : 'btn_delete_message'.l10n,
                              trailing: SvgImage.asset(
                                'assets/icons/delete_small.svg',
                                width: 17.75,
                                height: 17,
                              ),
                              onPressed: () async {
                                await ConfirmDialog.show(
                                  context,
                                  title: 'label_delete_message'.l10n,
                                  variants: [
                                    ConfirmDialogVariant(
                                      onProceed: widget.onDelete,
                                      child: Text(
                                        'label_delete_for_everyone'.l10n,
                                        key: const Key('DeleteForAll'),
                                      ),
                                    )
                                  ],
                                );
                              },
                            ),
                            ContextMenuButton(
                              label: 'btn_select'.l10n,
                              trailing: const Icon(Icons.select_all),
                            ),
                          ],
                        ],
                        builder: PlatformUtils.isMobile
                            ? (menu) => child(menu, itemConstraints)
                            : null,
                        child: PlatformUtils.isMobile
                            ? null
                            : child(false, itemConstraints),
                      ),
                    ),
                  );
                }),
              ),
            ],
          ),
        ),
      ),
    );
  }

  /// Builds a [MessageTimestamp] of the provided [item].
  Widget _timestamp(ChatItem item, [bool inverted = false]) {
    return Obx(() {
      final bool isMonolog = widget.chat.value?.isMonolog == true;

      return KeyedSubtree(
        key: Key('MessageStatus_${item.id}'),
        child: MessageTimestamp(
          at: item.at,
          status: _fromMe ? item.status.value : null,
          read: _isRead || isMonolog,
          delivered:
              widget.chat.value?.lastDelivery.isBefore(item.at) == false ||
                  isMonolog,
          inverted: inverted,
        ),
      );
    });
  }

  /// Populates the [_worker] invoking the [_populateSpans] and
  /// [_populateGlobalKeys] on the [ChatItemWidget.item] changes.
  void _populateWorker() {
    _worker?.dispose();
    _populateGlobalKeys(widget.item.value);
    _populateSpans(widget.item.value);

    ChatMessageText? text;
    int attachments = 0;

    if (widget.item.value is ChatMessage) {
      final msg = widget.item.value as ChatMessage;
      attachments = msg.attachments.length;
      text = msg.text;
    }

    _worker = ever(widget.item, (ChatItem item) {
      if (item is ChatMessage) {
        if (item.attachments.length != attachments) {
          _populateGlobalKeys(item);
          attachments = item.attachments.length;
        }

        if (text != item.text) {
          _populateSpans(item);
          text = item.text;
        }
      }
    });
  }

  /// Populates the [_galleryKeys] from the provided [ChatMessage.attachments].
  void _populateGlobalKeys(ChatItem msg) {
    if (msg is ChatMessage) {
      _galleryKeys = msg.attachments
          .where((e) =>
              e is ImageAttachment ||
              (e is FileAttachment && e.isVideo) ||
              (e is LocalAttachment && (e.file.isImage || e.file.isVideo)))
          .map((e) => GlobalKey())
          .toList();
    } else if (msg is ChatForward) {
      throw Exception(
        'Use `ChatForward` widget for rendering `ChatForward`s instead',
      );
    }
  }

  /// Populates the [_text] with the [ChatMessage.text] of the provided [item]
  /// parsed through a [LinkParsingExtension.parseLinks] method.
  void _populateSpans(ChatItem msg) {
    if (msg is ChatMessage) {
      for (var r in _recognizers) {
        r.dispose();
      }
      _recognizers.clear();

      final String? string = msg.text?.val.trim();
      if (string?.isEmpty == true) {
        _text = null;
      } else {
        _text = string?.parseLinks(_recognizers, router.context);
      }
    } else if (msg is ChatForward) {
      throw Exception(
        'Use `ChatForward` widget for rendering `ChatForward`s instead',
      );
    }
  }
}

/// Extension adding a string representation of a [Duration] in
/// `HH h, MM m, SS s` format.
extension LocalizedDurationExtension on Duration {
  /// Returns a string representation of this [Duration] in `HH:MM:SS` format.
  ///
  /// `HH` part is omitted if this [Duration] is less than an one hour.
  String hhMmSs() {
    var microseconds = inMicroseconds;

    var hours = microseconds ~/ Duration.microsecondsPerHour;
    microseconds = microseconds.remainder(Duration.microsecondsPerHour);
    var hoursPadding = hours < 10 ? '0' : '';

    if (microseconds < 0) microseconds = -microseconds;

    var minutes = microseconds ~/ Duration.microsecondsPerMinute;
    microseconds = microseconds.remainder(Duration.microsecondsPerMinute);
    var minutesPadding = minutes < 10 ? '0' : '';

    var seconds = microseconds ~/ Duration.microsecondsPerSecond;
    microseconds = microseconds.remainder(Duration.microsecondsPerSecond);
    var secondsPadding = seconds < 10 ? '0' : '';

    if (hours == 0) {
      return '$minutesPadding$minutes:$secondsPadding$seconds';
    }

    return '$hoursPadding$hours:$minutesPadding$minutes:$secondsPadding$seconds';
  }

  /// Returns localized string representing this [Duration] in
  /// `HH h, MM m, SS s` format.
  ///
  /// `MM` part is omitted if this [Duration] is less than an one minute.
  /// `HH` part is omitted if this [Duration] is less than an one hour.
  String localizedString() {
    var microseconds = inMicroseconds;

    if (microseconds < 0) microseconds = -microseconds;

    var hours = microseconds ~/ Duration.microsecondsPerHour;
    microseconds = microseconds.remainder(Duration.microsecondsPerHour);

    var minutes = microseconds ~/ Duration.microsecondsPerMinute;
    microseconds = microseconds.remainder(Duration.microsecondsPerMinute);

    var seconds = microseconds ~/ Duration.microsecondsPerSecond;
    microseconds = microseconds.remainder(Duration.microsecondsPerSecond);

    String result = '$seconds ${'label_duration_second_short'.l10n}';

    if (minutes != 0) {
      result = '$minutes ${'label_duration_minute_short'.l10n} $result';
    }

    if (hours != 0) {
      result = '$hours ${'label_duration_hour_short'.l10n} $result';
    }

    return result;
  }
}

/// Extension adding an ability to parse links and e-mails from a [String].
extension LinkParsingExtension on String {
  /// [RegExp] detecting links and e-mails in a [parseLinks] method.
  static final RegExp _regex = RegExp(
    r'([a-zA-Z0-9._-]+@[a-zA-Z0-9._-]+\.[a-zA-Z0-9_-]+)|((([a-z]+:\/\/)?(www\.)?([a-zA-Z0-9_-]+\.)+[a-zA-Z]{2,})((\/\S*)?[^,\u0027")}\].:;?!`\s])?)',
  );

  /// Returns [TextSpan]s containing plain text along with links and e-mails
  /// detected and parsed.
  ///
  /// [recognizers] are [TapGestureRecognizer]s constructed, so ensure to
  /// dispose them properly.
  TextSpan parseLinks(
    List<TapGestureRecognizer> recognizers, [
    BuildContext? context,
  ]) {
    final Iterable<RegExpMatch> matches = _regex.allMatches(this);
    if (matches.isEmpty) {
      return TextSpan(text: this);
    }

    final Style style = Theme.of(router.context!).extension<Style>()!;

    String text = this;
    final List<TextSpan> spans = [];
    final List<String> links = [];

    for (RegExpMatch match in matches) {
      links.add(text.substring(match.start, match.end));
    }

    for (int i = 0; i < links.length; i++) {
      final String link = links[i];

      final int index = text.indexOf(link);
      final List<String> parts = [
        text.substring(0, index),
        text.substring(index + link.length),
      ];

      if (parts[0].isNotEmpty) {
        spans.add(TextSpan(text: parts[0]));
      }

      final TapGestureRecognizer recognizer = TapGestureRecognizer();
      recognizers.add(recognizer);

      spans.add(
        TextSpan(
          text: link,
          style: style.linkStyle,
          recognizer: recognizer
            ..onTap = () async {
              final Uri uri;

              if (link.isEmail) {
                uri = Uri(scheme: 'mailto', path: link);
              } else {
                uri = Uri.parse(
                  !link.startsWith('http') ? 'https://$link' : link,
                );
              }

              if (await canLaunchUrl(uri)) {
                await launchUrl(uri);
              }
            },
        ),
      );

      if (parts[1].isNotEmpty) {
        if (i == links.length - 1) {
          spans.add(TextSpan(text: parts[1]));
        } else {
          text = parts[1];
        }
      }
    }

    return TextSpan(children: spans);
  }
}

/// Extension adding a fixed-length digits [Text] transformer.
extension FixedDigitsExtension on Text {
  /// [RegExp] detecting numbers.
  static final RegExp _regex = RegExp(r'\d');

  /// Returns a [Text] guaranteed to have fixed width of digits in it.
  Widget fixedDigits() {
    Text copyWith(String string) {
      return Text(
        string,
        style: style,
        strutStyle: strutStyle,
        textAlign: textAlign,
        textDirection: textDirection,
        locale: locale,
        softWrap: softWrap,
        overflow: overflow,
        textScaleFactor: textScaleFactor,
        maxLines: maxLines,
        textWidthBasis: textWidthBasis,
        textHeightBehavior: textHeightBehavior,
        selectionColor: selectionColor,
      );
    }

    return Stack(
      children: [
        Opacity(opacity: 0, child: copyWith(data!.replaceAll(_regex, '0'))),
        copyWith(data!),
      ],
    );
  }
}<|MERGE_RESOLUTION|>--- conflicted
+++ resolved
@@ -832,66 +832,7 @@
                     ),
                   ),
                 ),
-<<<<<<< HEAD
-              );
-            }),
-          if (!_fromMe && widget.chat.value?.isGroup == true && widget.avatar)
-            Padding(
-              padding: EdgeInsets.fromLTRB(
-                12,
-                msg.attachments.isEmpty && _text == null ? 4 : 8,
-                9,
-                files.isEmpty && media.isNotEmpty && _text == null
-                    ? 8
-                    : files.isNotEmpty && _text == null
-                        ? 0
-                        : 4,
-              ),
-              child: SelectionText(
-                widget.user?.user.value.name?.val ??
-                    widget.user?.user.value.num.val ??
-                    'dot'.l10n * 3,
-                selectable: PlatformUtils.isDesktop || menu,
-                onSelecting: widget.onSelecting,
-                onChanged: (a) => _selection = a,
-                style: fonts.labelLarge!.copyWith(color: color),
-              ),
-            ),
-          if (_text != null)
-            AnimatedOpacity(
-              duration: const Duration(milliseconds: 500),
-              opacity: _isRead || !_fromMe ? 1 : 0.7,
-              child: Padding(
-                padding: EdgeInsets.fromLTRB(
-                  12,
-                  !_fromMe &&
-                          widget.chat.value?.isGroup == true &&
-                          widget.avatar
-                      ? 0
-                      : 10,
-                  9,
-                  files.isEmpty ? 10 : 0,
-                ),
-                child: SelectionText.rich(
-                  key: Key('Text_${widget.item.value.id}'),
-                  TextSpan(
-                    children: [
-                      _text!,
-                      if (widget.timestamp && files.isEmpty && !timeInBubble)
-                        WidgetSpan(
-                          child: Opacity(opacity: 0, child: _timestamp(msg)),
-                        ),
-                    ],
-                  ),
-                  selectable: PlatformUtils.isDesktop || menu,
-                  onSelecting: widget.onSelecting,
-                  onChanged: (a) => _selection = a,
-                  style: fonts.labelLarge,
-                ),
-              ),
-=======
               ],
->>>>>>> b04d9e75
             ),
             const SizedBox(height: 4),
           ] else
@@ -1209,28 +1150,6 @@
       ),
     );
 
-<<<<<<< HEAD
-    final Widget child = AnimatedOpacity(
-      duration: const Duration(milliseconds: 500),
-      opacity: _isRead || !_fromMe ? 1 : 0.55,
-      child: Stack(
-        children: [
-          Padding(
-            padding: const EdgeInsets.fromLTRB(8, 8, 8, 10),
-            child: Column(
-              crossAxisAlignment: CrossAxisAlignment.start,
-              children: [
-                if (!_fromMe &&
-                    widget.chat.value?.isGroup == true &&
-                    widget.avatar)
-                  Padding(
-                    padding: const EdgeInsets.fromLTRB(4, 0, 4, 0),
-                    child: Text(
-                      widget.user?.user.value.name?.val ??
-                          widget.user?.user.value.num.val ??
-                          'dot'.l10n * 3,
-                      style: fonts.labelLarge!.copyWith(color: color),
-=======
     // Returns the contents of the [ChatCall] render along with its timestamp.
     Widget child(bool menu) {
       return AnimatedOpacity(
@@ -1259,9 +1178,8 @@
                         selectable: PlatformUtils.isDesktop || menu,
                         onSelecting: widget.onSelecting,
                         onChanged: (a) => _selection = a,
-                        style: style.boldBody.copyWith(color: color),
+                        style: fonts.labelLarge!.copyWith(color: color),
                       ),
->>>>>>> b04d9e75
                     ),
                     const SizedBox(height: 4),
                   ],
@@ -1330,15 +1248,10 @@
   }
 
   /// Renders the provided [item] as a replied message.
-<<<<<<< HEAD
-  Widget _repliedMessage(ChatItemQuote item, {bool timestamp = false}) {
-    final Style style = Theme.of(context).extension<Style>()!;
-    final TextTheme fonts = Theme.of(context).textTheme;
-
-=======
   Widget _repliedMessage(ChatItemQuote item, BoxConstraints constraints) {
     Style style = Theme.of(context).extension<Style>()!;
->>>>>>> b04d9e75
+    final TextTheme fonts = Theme.of(context).textTheme;
+
     bool fromMe = item.author == widget.me;
 
     Widget? content;
@@ -1425,16 +1338,12 @@
       }
 
       if (item.text != null && item.text!.val.isNotEmpty) {
-<<<<<<< HEAD
-        content = Text(
-          item.text!.val,
-          maxLines: 1,
-          overflow: TextOverflow.ellipsis,
-          style: fonts.labelLarge,
-=======
         content = SelectionContainer.disabled(
-          child: Text(item.text!.val, maxLines: 1, style: style.boldBody),
->>>>>>> b04d9e75
+          child: Text(
+            item.text!.val,
+            maxLines: 1,
+            style: fonts.labelLarge,
+          ),
         );
       }
     } else if (item is ChatCallQuote) {
@@ -1525,34 +1434,12 @@
                   children: [
                     Row(
                       children: [
-<<<<<<< HEAD
-                        Text(
-                          snapshot.data?.user.value.name?.val ??
-                              snapshot.data?.user.value.num.val ??
-                              'dot'.l10n * 3,
-                          style: fonts.labelLarge!.copyWith(color: color),
-                        ),
-                        if (content != null) ...[
-                          const SizedBox(height: 2),
-                          DefaultTextStyle.merge(
-                            maxLines: 1,
-                            overflow: TextOverflow.ellipsis,
-                            child: content,
-                          ),
-                        ],
-                        if (additional.isNotEmpty) ...[
-                          const SizedBox(height: 4),
-                          Row(
-                            mainAxisSize: MainAxisSize.min,
-                            children: additional,
-=======
                         Expanded(
                           child: Text(
                             snapshot.data?.user.value.name?.val ??
                                 snapshot.data?.user.value.num.val ??
                                 'dot'.l10n * 3,
-                            style: style.boldBody.copyWith(color: color),
->>>>>>> b04d9e75
+                            style: fonts.labelLarge!.copyWith(color: color),
                           ),
                         ),
                       ],
