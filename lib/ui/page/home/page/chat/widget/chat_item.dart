--- conflicted
+++ resolved
@@ -850,41 +850,8 @@
         final List<Widget> children = [
           if (msg.repliesTo.isNotEmpty)
             ...msg.repliesTo.mapIndexed((i, e) {
-<<<<<<< HEAD
-              return AnimatedContainer(
-                duration: const Duration(milliseconds: 500),
-                decoration: BoxDecoration(
-                  color: e.author == widget.me
-                      ? _isRead || !_fromMe
-                          ? const Color(0xFFDBEAFD)
-                          : const Color(0xFFE6F1FE)
-                      : _isRead || !_fromMe
-                          ? const Color(0xFFF9F9F9)
-                          : const Color(0xFFFFFFFF),
-                  borderRadius: i == 0
-                      ? BorderRadius.only(
-                          topLeft: const Radius.circular(15),
-                          topRight: const Radius.circular(15),
-                          bottomLeft: msg.repliesTo.length == 1 && _text == null
-                              ? const Radius.circular(15)
-                              : Radius.zero,
-                          bottomRight:
-                              msg.repliesTo.length == 1 && _text == null
-                                  ? const Radius.circular(15)
-                                  : Radius.zero,
-                        )
-                      : i == msg.repliesTo.length - 1 && _text == null
-                          ? const BorderRadius.only(
-                              bottomLeft: Radius.circular(15),
-                              bottomRight: Radius.circular(15),
-                            )
-                          : BorderRadius.zero,
-                ),
-                child: AnimatedOpacity(
-=======
               return SelectionContainer.disabled(
                 child: AnimatedContainer(
->>>>>>> 22e6d69a
                   duration: const Duration(milliseconds: 500),
                   decoration: BoxDecoration(
                     color: e.author == widget.me
@@ -895,11 +862,24 @@
                             ? const Color(0xFFF9F9F9)
                             : const Color(0xFFFFFFFF),
                     borderRadius: i == 0
-                        ? const BorderRadius.only(
-                            topLeft: Radius.circular(15),
-                            topRight: Radius.circular(15),
+                        ? BorderRadius.only(
+                            topLeft: const Radius.circular(15),
+                            topRight: const Radius.circular(15),
+                            bottomLeft:
+                                msg.repliesTo.length == 1 && _text == null
+                                    ? const Radius.circular(15)
+                                    : Radius.zero,
+                            bottomRight:
+                                msg.repliesTo.length == 1 && _text == null
+                                    ? const Radius.circular(15)
+                                    : Radius.zero,
                           )
-                        : BorderRadius.zero,
+                        : i == msg.repliesTo.length - 1 && _text == null
+                            ? const BorderRadius.only(
+                                bottomLeft: Radius.circular(15),
+                                bottomRight: Radius.circular(15),
+                              )
+                            : BorderRadius.zero,
                   ),
                   child: AnimatedOpacity(
                     duration: const Duration(milliseconds: 500),
