// Copyright © 2022 IT ENGINEERING MANAGEMENT INC, <https://github.com/team113>
//
// This program is free software: you can redistribute it and/or modify it under
// the terms of the GNU Affero General Public License v3.0 as published by the
// Free Software Foundation, either version 3 of the License, or (at your
// option) any later version.
//
// This program is distributed in the hope that it will be useful, but WITHOUT
// ANY WARRANTY; without even the implied warranty of MERCHANTABILITY or FITNESS
// FOR A PARTICULAR PURPOSE. See the GNU Affero General Public License v3.0 for
// more details.
//
// You should have received a copy of the GNU Affero General Public License v3.0
// along with this program. If not, see
// <https://www.gnu.org/licenses/agpl-3.0.html>.

import 'dart:async';
import 'dart:collection';
import 'dart:math';

import 'package:collection/collection.dart';
import 'package:flutter/material.dart';
import 'package:get/get.dart';
import 'package:intl/intl.dart';

import '../controller.dart'
    show
        ChatCallFinishReasonL10n,
        ChatController,
        FileAttachmentIsVideo,
        SelectionData,
        SelectionItem;
import '/api/backend/schema.dart' show ChatCallFinishReason;
import '/config.dart';
import '/domain/model/attachment.dart';
import '/domain/model/chat.dart';
import '/domain/model/chat_call.dart';
import '/domain/model/chat_item.dart';
import '/domain/model/chat_item_quote.dart';
import '/domain/model/precise_date_time/precise_date_time.dart';
import '/domain/model/sending_status.dart';
import '/domain/model/user.dart';
import '/domain/repository/user.dart';
import '/l10n/l10n.dart';
import '/routes.dart';
import '/themes.dart';
import '/ui/page/home/page/chat/forward/view.dart';
import '/ui/page/home/widget/avatar.dart';
import '/ui/page/home/widget/gallery_popup.dart';
import '/ui/widget/animated_delayed_switcher.dart';
import '/ui/widget/animations.dart';
import '/ui/widget/context_menu/menu.dart';
import '/ui/widget/context_menu/region.dart';
import '/ui/widget/svg/svg.dart';
import 'custom_selection_text.dart';
import 'swipeable_status.dart';
import 'video_thumbnail/video_thumbnail.dart';

/// [ChatItem] visual representation.
class ChatItemWidget extends StatefulWidget {
  const ChatItemWidget({
    Key? key,
    required this.chat,
    required this.item,
    required this.me,
    this.user,
    this.selections,
    this.isTapMessage,
    this.position,
    this.getUser,
    this.onJoinCall,
    this.animation,
    this.onHide,
    this.onDelete,
    this.onReply,
    this.onEdit,
    this.onCopy,
    this.onGallery,
    this.onRepliedTap,
    this.onForwardedTap,
    this.onResend,
<<<<<<< HEAD
    this.onFormatSelection,
=======
    this.onFileTap,
>>>>>>> 1ac18a8a
  }) : super(key: key);

  /// Reactive value of a [ChatItem] to display.
  final Rx<ChatItem> item;

  /// Reactive value of a [Chat] this [item] is posted in.
  final Rx<Chat?> chat;

  /// [UserId] of the authenticated [MyUser].
  final UserId me;

  /// [User] posted this [item].
  final RxUser? user;

  /// Storage [SelectionData].
  final Map<int, List<SelectionData>>? selections;

  /// Clicking on [SelectionData].
  final Rx<bool>? isTapMessage;

  /// Message position.
  final int? position;

  /// Callback, called when a [RxUser] identified by the provided [UserId] is
  /// required.
  final Future<RxUser?> Function(UserId userId)? getUser;

  /// Callback, called when a hide action of this [ChatItem] is triggered.
  final Function()? onHide;

  /// Callback, called when a delete action of this [ChatItem] is triggered.
  final Function()? onDelete;

  /// Callback, called when join call button is pressed.
  final Function()? onJoinCall;

  /// Callback, called when a reply action of this [ChatItem] is triggered.
  final Function()? onReply;

  /// Callback, called when an edit action of this [ChatItem] is triggered.
  final Function()? onEdit;

  /// Callback, called when a copy action of this [ChatItem] is triggered.
  final Function(String text)? onCopy;

  /// Optional animation that controls a [SwipeableStatus].
  final AnimationController? animation;

  /// Callback, called when a gallery list is required.
  ///
  /// If not specified, then only media in this [item] will be in a gallery.
  final List<Attachment> Function()? onGallery;

  /// Callback, called when a replied message of this [ChatItem] is tapped.
  final Function(ChatItemId)? onRepliedTap;

  /// Callback, called when a forwarded message of this [ChatItem] is tapped.
  final Function(ChatItemId, ChatId)? onForwardedTap;

  /// Callback, called when a resend action of this [ChatItem] is triggered.
  final Function()? onResend;

<<<<<<< HEAD
  /// Callback, called when called [onCopy].
  final String? Function()? onFormatSelection;
=======
  /// Callback, called when a [FileAttachment] of this [ChatItem] is tapped.
  final Function(FileAttachment)? onFileTap;
>>>>>>> 1ac18a8a

  @override
  State<ChatItemWidget> createState() => _ChatItemWidgetState();
}

/// State of a [ChatItemWidget] used to update an active call [Timer].
class _ChatItemWidgetState extends State<ChatItemWidget> {
  /// [Timer] rebuilding this widget every second if the [widget.item]
  /// represents an ongoing [ChatCall].
  Timer? _ongoingCallTimer;

  /// [GlobalKey]s of [Attachment]s used to animate a [GalleryPopup] from/to
  /// corresponding [Widget].
  List<GlobalKey> _galleryKeys = [];

  /// [SplayTreeMap] of copied text.
  ///
  /// Key sprecifies order for text.
  final SplayTreeMap<int, String> _copyable = SplayTreeMap();

  @override
  void initState() {
    _populateGlobalKeys(widget.item.value);
    super.initState();
  }

  @override
  void dispose() {
    _ongoingCallTimer?.cancel();
    _ongoingCallTimer = null;
    super.dispose();
  }

  @override
  void didUpdateWidget(covariant ChatItemWidget oldWidget) {
    if (oldWidget.item != widget.item) {
      if (widget.item.value is ChatMessage) {
        var msg = widget.item.value as ChatMessage;

        bool needsUpdate = true;
        if (oldWidget.item is ChatMessage) {
          needsUpdate = msg.attachments.length !=
              (oldWidget.item as ChatMessage).attachments.length;
        }

        if (needsUpdate) {
          _populateGlobalKeys(msg);
        }
      }
    }

    super.didUpdateWidget(oldWidget);
  }

  @override
  Widget build(BuildContext context) {
    return Obx(() {
      if (widget.item.value is ChatMessage) {
        return _renderAsChatMessage(context);
      } else if (widget.item.value is ChatForward) {
        return _renderAsChatForward(context);
      } else if (widget.item.value is ChatCall) {
        return _renderAsChatCall(context);
      } else if (widget.item.value is ChatMemberInfo) {
        return _renderAsChatMemberInfo();
      }
      throw UnimplementedError('Unknown ChatItem ${widget.item.value}');
    });
  }

  /// Renders [widget.item] as [ChatMemberInfo].
  Widget _renderAsChatMemberInfo() {
    var message = widget.item.value as ChatMemberInfo;
    final String text = '${message.action}';

    return Padding(
      padding: const EdgeInsets.symmetric(vertical: 8.0),
      child: Center(
        child: ContextMenuRegion(
          preventContextMenu: false,
          menu: ContextMenu(
            actions: [
              ContextMenuButton(
                key: const Key('CopyButton'),
                label: 'btn_copy_text'.l10n,
                onPressed: () => widget.onCopy?.call(
                  widget.onFormatSelection?.call() ?? text,
                ),
              ),
            ],
          ),
          child: _wrapSelection(Text(text), SelectionItem.message),
        ),
      ),
    );
  }

  /// Renders [widget.item] as [ChatForward].
  Widget _renderAsChatForward(BuildContext context) {
    const int first = 1;
    const int second = 2;
    const int third = 3;
    int filesOrder = third;

    ChatForward msg = widget.item.value as ChatForward;
    ChatItem item = msg.item;

    Style style = Theme.of(context).extension<Style>()!;

    Widget? content;
    List<Widget> additional = [];

    if (item is ChatMessage) {
      var desc = StringBuffer();

      if (item.text != null) {
        desc.write(item.text!.val);
      }

      if (item.attachments.isNotEmpty) {
        List<Attachment> media = item.attachments
            .where((e) =>
                e is ImageAttachment ||
                (e is FileAttachment && e.isVideo) ||
                (e is LocalAttachment && (e.file.isImage || e.file.isVideo)))
            .toList();

        List<Attachment> files = item.attachments
            .where((e) =>
                (e is FileAttachment && !e.isVideo) ||
                (e is LocalAttachment && !e.file.isImage && !e.file.isVideo))
            .toList();

        if (media.isNotEmpty || files.isNotEmpty) {
          additional = [
            ...media.mapIndexed((i, e) => _mediaAttachment(i, e, media)),
            if (media.isNotEmpty && files.isNotEmpty) const SizedBox(height: 6),
            ...files.map((Attachment attachment) =>
                _fileAttachment(attachment, filesOrder++)),
          ];
        }
      }

      if (desc.isNotEmpty) {
        final String text = desc.toString();
        content = _wrapSelection(
          Text(text, style: style.boldBody),
          SelectionItem.message,
        );
        _copyable[second] = text;
      }
    } else if (item is ChatCall) {
      String title = 'label_chat_call_ended'.l10n;
      String? time;
      bool fromMe = widget.me == item.authorId;
      bool isMissed = false;

      if (item.finishReason == null && item.conversationStartedAt != null) {
        title = 'label_chat_call_ongoing'.l10n;
      } else if (item.finishReason != null) {
        title = item.finishReason!.localizedString(fromMe) ?? title;
        isMissed = item.finishReason == ChatCallFinishReason.dropped ||
            item.finishReason == ChatCallFinishReason.unanswered;
        time = item.finishedAt!.val
            .difference(item.conversationStartedAt!.val)
            .localizedString();
      } else {
        title = item.authorId == widget.me
            ? 'label_outgoing_call'.l10n
            : 'label_incoming_call'.l10n;
      }
      final String textTime = ' $time';
      if (time != null) {
        _copyable[second] = '$title$textTime';
      } else {
        _copyable[second] = title;
      }

      content = Row(
        mainAxisSize: MainAxisSize.min,
        children: [
          Padding(
            padding: const EdgeInsets.fromLTRB(8, 0, 12, 0),
            child: item.withVideo
                ? SvgLoader.asset(
                    'assets/icons/call_video${isMissed && !fromMe ? '_red' : ''}.svg',
                    height: 13,
                  )
                : SvgLoader.asset(
                    'assets/icons/call_audio${isMissed && !fromMe ? '_red' : ''}.svg',
                    height: 15,
                  ),
          ),
          Flexible(child: _wrapSelection(Text(title), SelectionItem.title)),
          if (time != null) ...[
            const SizedBox(width: 7),
            Padding(
              padding: const EdgeInsets.only(bottom: 1),
              child: _wrapSelection(
                Text(
                  textTime,
                  maxLines: 1,
                  overflow: TextOverflow.ellipsis,
                  style: style.boldBody,
                ),
                SelectionItem.time,
              ),
            ),
          ],
        ],
      );
    } else if (item is ChatMemberInfo) {
      final String text = item.action.toString();
      // TODO: Implement `ChatMemberInfo`.
      content = _wrapSelection(
        Text(text, style: style.boldBody),
        SelectionItem.message,
      );
      _copyable[second] = text;
    } else if (item is ChatForward) {
      final String text = 'label_forwarded_message'.l10n;
      content = _wrapSelection(
        Text(text, style: style.boldBody),
        SelectionItem.message,
      );
      _copyable[second] = text;
    } else {
      final String text = 'err_unknown'.l10n;
      content = _wrapSelection(
        Text(text, style: style.boldBody),
        SelectionItem.message,
      );
      _copyable[second] = text;
    }

    return _rounded(
      context,
      InkWell(
        onTap: () => widget.onForwardedTap?.call(msg.item.id, msg.item.chatId),
        child: FutureBuilder<RxUser?>(
          key: Key('FutureBuilder_${item.id}'),
          future: widget.getUser?.call(item.authorId),
          builder: (context, snapshot) {
            Color color = snapshot.data?.user.value.id == widget.me
                ? const Color(0xFF63B4FF)
                : AvatarWidget.colors[
                    (snapshot.data?.user.value.num.val.sum() ?? 3) %
                        AvatarWidget.colors.length];
            String userName = snapshot.data?.user.value.name?.val ??
                snapshot.data?.user.value.num.val ??
                '...';
            if (snapshot.data?.user.value != null) {
              _copyable[first] = userName;
            }

            return Row(
              key: Key('Row_${item.id}'),
              mainAxisSize: MainAxisSize.min,
              crossAxisAlignment: CrossAxisAlignment.center,
              children: [
                const SizedBox(width: 12),
                Icon(Icons.reply, size: 26, color: color),
                const SizedBox(width: 12),
                Flexible(
                  child: Container(
                    decoration: BoxDecoration(
                      border: Border(left: BorderSide(width: 2, color: color)),
                    ),
                    margin: const EdgeInsets.fromLTRB(0, 8, 12, 8),
                    padding: const EdgeInsets.only(left: 8),
                    child: Column(
                      mainAxisSize: MainAxisSize.min,
                      crossAxisAlignment: CrossAxisAlignment.start,
                      children: [
                        if (snapshot.data?.user.value != null)
                          _wrapSelection(
                            Text(
                              userName,
                              style: style.boldBody.copyWith(color: color),
                            ),
                            SelectionItem.title,
                          ),
                        if (content != null) ...[
                          const SizedBox(height: 2),
                          content,
                        ],
                        if (additional.isNotEmpty) ...[
                          const SizedBox(height: 4),
                          Column(
                            mainAxisSize: MainAxisSize.min,
                            crossAxisAlignment: msg.authorId == widget.me
                                ? CrossAxisAlignment.end
                                : CrossAxisAlignment.start,
                            children: additional,
                          ),
                        ],
                      ],
                    ),
                  ),
                ),
              ],
            );
          },
        ),
      ),
    );
  }

  /// Renders [widget.item] as [ChatMessage].
  Widget _renderAsChatMessage(BuildContext context) {
    const int first = 1;
    const int second = 2;
    const int third = 3;
    int filesOrder = third;

    var msg = widget.item.value as ChatMessage;
    String? text = msg.text?.val;
    if (text != null) {
      _copyable[third] = text;
    }

    List<Attachment> media = msg.attachments
        .where((e) =>
            e is ImageAttachment ||
            (e is FileAttachment && e.isVideo) ||
            (e is LocalAttachment && (e.file.isImage || e.file.isVideo)))
        .toList();

    List<Attachment> files = msg.attachments
        .where((e) =>
            (e is FileAttachment && !e.isVideo) ||
            (e is LocalAttachment && !e.file.isImage && !e.file.isVideo))
        .toList();

    return _rounded(
      context,
      Column(
        key: const Key('ChatMessage'),
        crossAxisAlignment: CrossAxisAlignment.start,
        children: [
          if (msg.repliesTo != null) ...[
            InkWell(
              onTap: () => widget.onRepliedTap?.call(msg.repliesTo!.id),
              child: _repliedMessage(
                msg.repliesTo!,
                first: first,
                second: second,
              ),
            ),
            if (msg.text != null) const SizedBox(height: 5),
          ],
          if (text != null) _wrapSelection(Text(text), SelectionItem.message),
          if (msg.text != null && msg.attachments.isNotEmpty)
            const SizedBox(height: 5),
          if (media.isNotEmpty)
            Column(
              crossAxisAlignment: msg.authorId == widget.me
                  ? CrossAxisAlignment.end
                  : CrossAxisAlignment.start,
              children: media
                  .mapIndexed((i, e) => _mediaAttachment(i, e, media))
                  .toList(),
            ),
          if (media.isNotEmpty && files.isNotEmpty) const SizedBox(height: 6),
          ...files.map((Attachment attachment) =>
              _fileAttachment(attachment, filesOrder++)),
        ],
      ),
    );
  }

  /// Renders the [widget.item] as a [ChatCall].
  Widget _renderAsChatCall(BuildContext context) {
    const int first = 1;
    var message = widget.item.value as ChatCall;
    bool isOngoing =
        message.finishReason == null && message.conversationStartedAt != null;

    if (isOngoing) {
      _ongoingCallTimer ??= Timer.periodic(1.seconds, (_) {
        if (mounted) {
          setState(() {});
        }
      });
    } else {
      _ongoingCallTimer?.cancel();
    }

    List<Widget>? subtitle;
    bool fromMe = widget.me == message.authorId;
    bool isMissed = false;

    String title = 'label_chat_call_ended'.l10n;
    String? time;

    if (isOngoing) {
      title = 'label_chat_call_ongoing'.l10n;
      time = message.conversationStartedAt!.val
          .difference(DateTime.now())
          .localizedString();
    } else if (message.finishReason != null) {
      title = message.finishReason!.localizedString(fromMe) ?? title;
      isMissed = (message.finishReason == ChatCallFinishReason.dropped) ||
          (message.finishReason == ChatCallFinishReason.unanswered);

      if (message.finishedAt != null && message.conversationStartedAt != null) {
        time = message.finishedAt!.val
            .difference(message.conversationStartedAt!.val)
            .localizedString();
      }
    } else {
      title = message.authorId == widget.me
          ? 'label_outgoing_call'.l10n
          : 'label_incoming_call'.l10n;
    }

    final String textTime = ' $time';
    if (time != null) {
      _copyable[first] = '$title$textTime';
    } else {
      _copyable[first] = title;
    }

    subtitle = [
      Padding(
        padding: const EdgeInsets.fromLTRB(8, 0, 12, 0),
        child: message.withVideo
            ? SvgLoader.asset(
                'assets/icons/call_video${isMissed && !fromMe ? '_red' : ''}.svg',
                height: 13,
              )
            : SvgLoader.asset(
                'assets/icons/call_audio${isMissed && !fromMe ? '_red' : ''}.svg',
                height: 15,
              ),
      ),
      Flexible(
        child: AnimatedSize(
          duration: const Duration(milliseconds: 400),
          child: Column(
            mainAxisSize: MainAxisSize.min,
            crossAxisAlignment: CrossAxisAlignment.start,
            children: [
              _wrapSelection(
                Row(
                  mainAxisSize: MainAxisSize.min,
                  crossAxisAlignment: CrossAxisAlignment.end,
                  children: [
                    Flexible(
                      child: Text(
                        title,
                        maxLines: 1,
                        overflow: TextOverflow.ellipsis,
                      ),
                    ),
                    if (time != null) ...[
                      const SizedBox(width: 7),
                      Padding(
                        padding: const EdgeInsets.only(bottom: 1),
                        child: Text(
                          textTime,
                          maxLines: 1,
                          overflow: TextOverflow.ellipsis,
                          style: const TextStyle(
                            color: Color(0xFF888888),
                            fontSize: 13,
                          ),
                        ),
                      ),
                    ],
                  ],
                ),
                SelectionItem.message,
              ),
            ],
          ),
        ),
      ),
      const SizedBox(width: 8),
    ];

    return _rounded(
      context,
      Row(mainAxisSize: MainAxisSize.min, children: subtitle),
    );
  }

  /// Renders the provided [item] as a replied message.
  Widget _repliedMessage(ChatItem item, {int? first, int? second}) {
    Style style = Theme.of(context).extension<Style>()!;

    Widget? content;
    List<Widget> additional = [];

    if (item is ChatMessage) {
      var desc = StringBuffer();

      if (item.text != null) {
        desc.write(item.text!.val);
      }

      if (item.attachments.isNotEmpty) {
        additional = item.attachments.map((a) {
          ImageAttachment? image = a is ImageAttachment ? a : null;
          return Container(
            margin: const EdgeInsets.only(right: 2),
            decoration: BoxDecoration(
              color: const Color(0xFFE7E7E7),
              borderRadius: BorderRadius.circular(8),
              image: image == null
                  ? null
                  : DecorationImage(
                      image: NetworkImage('${Config.url}/files${image.medium}'),
                      fit: BoxFit.cover,
                    ),
            ),
            width: 50,
            height: 50,
            child: image == null ? const Icon(Icons.file_copy, size: 16) : null,
          );
        }).toList();
      }

      if (desc.isNotEmpty) {
        content = _wrapSelection(
          Text(
            desc.toString(),
            style: style.boldBody,
          ),
          SelectionItem.replyMessage,
        );
        if (second != null) {
          _copyable[second] = desc.toString();
        }
      }
    } else if (item is ChatCall) {
      String title = 'label_chat_call_ended'.l10n;
      String? time;
      bool fromMe = widget.me == item.authorId;
      bool isMissed = false;

      if (item.finishReason == null && item.conversationStartedAt != null) {
        title = 'label_chat_call_ongoing'.l10n;
      } else if (item.finishReason != null) {
        title = item.finishReason!.localizedString(fromMe) ?? title;
        isMissed = item.finishReason == ChatCallFinishReason.dropped ||
            item.finishReason == ChatCallFinishReason.unanswered;
        time = item.finishedAt!.val
            .difference(item.conversationStartedAt!.val)
            .localizedString();
      } else {
        title = item.authorId == widget.me
            ? 'label_outgoing_call'.l10n
            : 'label_incoming_call'.l10n;
      }
      final String textTime = ' $time';
      if (second != null) {
        if (time != null) {
          _copyable[second] = '$title$textTime';
        } else {
          _copyable[second] = title;
        }
      }

      content = Row(
        mainAxisSize: MainAxisSize.min,
        children: [
          Padding(
            padding: const EdgeInsets.fromLTRB(8, 0, 12, 0),
            child: item.withVideo
                ? SvgLoader.asset(
                    'assets/icons/call_video${isMissed && !fromMe ? '_red' : ''}.svg',
                    height: 13,
                  )
                : SvgLoader.asset(
                    'assets/icons/call_audio${isMissed && !fromMe ? '_red' : ''}.svg',
                    height: 15,
                  ),
          ),
          Flexible(child: _wrapSelection(Text(title), SelectionItem.title)),
          if (time != null) ...[
            const SizedBox(width: 7),
            Padding(
              padding: const EdgeInsets.only(bottom: 1),
              child: _wrapSelection(
                Text(
                  textTime,
                  maxLines: 1,
                  overflow: TextOverflow.ellipsis,
                  style: style.boldBody,
                ),
                SelectionItem.time,
              ),
            ),
          ],
        ],
      );
    } else if (item is ChatMemberInfo) {
      // TODO: Implement `ChatMemberInfo`.
      content = _wrapSelection(
        Text(item.action.toString(), style: style.boldBody),
        SelectionItem.message,
      );
      if (second != null) {
        _copyable[second] = 'label_forwarded_message'.l10n;
      }
    } else if (item is ChatForward) {
      // TODO: Implement `ChatForward`.
      content = _wrapSelection(
        Text('label_forwarded_message'.l10n, style: style.boldBody),
        SelectionItem.message,
      );
      if (second != null) {
        _copyable[second] = 'label_forwarded_message'.l10n;
      }
    } else {
      content = _wrapSelection(
        Text('err_unknown'.l10n, style: style.boldBody),
        SelectionItem.message,
      );
      if (second != null) {
        _copyable[second] = 'label_forwarded_message'.l10n;
      }
    }

    return FutureBuilder<RxUser?>(
      key: Key('FutureBuilder_${item.id}'),
      future: widget.getUser?.call(item.authorId),
      builder: (context, snapshot) {
        Color color = snapshot.data?.user.value.id == widget.me
            ? const Color(0xFF63B4FF)
            : AvatarWidget.colors[
                (snapshot.data?.user.value.num.val.sum() ?? 3) %
                    AvatarWidget.colors.length];
        String userName = snapshot.data?.user.value.name?.val ??
            snapshot.data?.user.value.num.val ??
            '...';
        if (snapshot.data?.user.value != null && first != null) {
          _copyable[first] = userName;
        }

        return Row(
          key: Key('Row_${item.id}'),
          mainAxisSize: MainAxisSize.min,
          crossAxisAlignment: CrossAxisAlignment.center,
          children: [
            const SizedBox(width: 12),
            Flexible(
              child: Container(
                decoration: BoxDecoration(
                  border: Border(left: BorderSide(width: 2, color: color)),
                ),
                margin: const EdgeInsets.fromLTRB(0, 8, 12, 8),
                padding: const EdgeInsets.only(left: 8),
                child: Column(
                  mainAxisSize: MainAxisSize.min,
                  crossAxisAlignment: CrossAxisAlignment.start,
                  children: [
                    if (snapshot.data?.user.value != null)
                      _wrapSelection(
                        Text(
                          userName,
                          style: style.boldBody.copyWith(color: color),
                        ),
                        SelectionItem.title,
                      ),
                    if (content != null) ...[
                      const SizedBox(height: 2),
                      DefaultTextStyle.merge(
                        maxLines: 1,
                        overflow: TextOverflow.ellipsis,
                        child: content,
                      )
                    ],
                    if (additional.isNotEmpty) ...[
                      const SizedBox(height: 4),
                      Row(mainAxisSize: MainAxisSize.min, children: additional),
                    ],
                  ],
                ),
              ),
            ),
          ],
        );
      },
    );
  }

  /// Returns visual representation of the provided media-[Attachment].
  Widget _mediaAttachment(int i, Attachment e, List<Attachment> media) {
    bool isLocal = e is LocalAttachment;

    bool isVideo;
    if (isLocal) {
      isVideo = e.file.isVideo;
    } else {
      isVideo = e is FileAttachment;
    }

    return Padding(
      padding: const EdgeInsets.fromLTRB(8, 8, 8, 8),
      child: GestureDetector(
        behavior: HitTestBehavior.translucent,
        onTap: isLocal
            ? null
            : () {
                List<Attachment> attachments =
                    widget.onGallery?.call() ?? media;

                int initial = attachments.indexOf(e);
                if (initial == -1) {
                  initial = 0;
                }

                List<GalleryItem> gallery = [];
                for (var o in attachments) {
                  var link = '${Config.url}/files${o.original}';
                  if (o is FileAttachment) {
                    gallery.add(GalleryItem.video(link, o.filename));
                  } else if (o is ImageAttachment) {
                    gallery.add(GalleryItem.image(link, o.filename));
                  }
                }

                GalleryPopup.show(
                  context: context,
                  gallery: GalleryPopup(
                    children: gallery,
                    initial: initial,
                    initialKey: _galleryKeys[i],
                  ),
                );
              },
        child: Stack(
          alignment: Alignment.center,
          children: [
            isVideo
                ? Stack(
                    alignment: Alignment.center,
                    children: [
                      isLocal
                          ? e.file.bytes == null
                              ? const CircularProgressIndicator()
                              : VideoThumbnail.bytes(
                                  key: _galleryKeys[i],
                                  bytes: e.file.bytes!,
                                  height: 300,
                                )
                          : VideoThumbnail.path(
                              key: _galleryKeys[i],
                              path: '${Config.url}/files${e.original}',
                              height: 300,
                            ),
                      Container(
                        width: 60,
                        height: 60,
                        decoration: const BoxDecoration(
                          shape: BoxShape.circle,
                          color: Color(0x80000000),
                        ),
                        child: const Icon(
                          Icons.play_arrow,
                          color: Colors.white,
                          size: 48,
                        ),
                      ),
                    ],
                  )
                : isLocal
                    ? e.file.bytes == null
                        ? const CircularProgressIndicator()
                        : Image.memory(
                            e.file.bytes!,
                            key: _galleryKeys[i],
                            fit: BoxFit.cover,
                            height: 300,
                          )
                    : Container(
                        key: const Key('SentImage'),
                        child: Image.network(
                          '${Config.url}/files${e.original}',
                          key: _galleryKeys[i],
                          fit: BoxFit.cover,
                          height: 300,
                          errorBuilder: (_, __, ___) => const SizedBox(
                            width: 300.0,
                            height: 300.0,
                            child: Center(
                              child: Icon(Icons.error, color: Colors.red),
                            ),
                          ),
                        ),
                      ),
            ElasticAnimatedSwitcher(
              key: Key('AttachmentStatus_${e.id}'),
              child:
                  !isLocal || (isLocal && e.status.value == SendingStatus.sent)
                      ? Container(key: const Key('Sent'))
                      : e.status.value == SendingStatus.sending
                          ? CircularProgressIndicator(
                              key: const Key('Sending'),
                              value: e.progress.value,
                              backgroundColor: Colors.white,
                              strokeWidth: 10,
                            )
                          : const Icon(
                              Icons.error,
                              key: Key('Error'),
                              size: 48,
                              color: Colors.red,
                            ),
            )
          ],
        ),
      ),
    );
  }

  /// Returns visual representation of the provided file-[Attachment].
<<<<<<< HEAD
  Widget _fileAttachment(Attachment e, [int? copyableOrder]) {
    bool isLocal = e is LocalAttachment;
    final String filename = e.filename;
    final String filesize = ' ${e.size ~/ 1024} KB';
    if (copyableOrder != null) {
      _copyable[copyableOrder] = '$filename$filesize';
=======
  Widget _fileAttachment(Attachment e) {
    bool isFile = e is FileAttachment;
    Widget leading;

    if (isFile) {
      switch (e.downloadStatus.value) {
        case DownloadStatus.inProgress:
          leading = InkWell(
            onTap: () => widget.onFileTap?.call(e),
            child: Stack(
              alignment: AlignmentDirectional.center,
              children: [
                SizedBox.square(
                  dimension: 22,
                  child: CircularProgressIndicator(
                    key: const Key('Downloading'),
                    value: e.progress.value,
                  ),
                ),
                const Icon(
                  Icons.clear,
                  key: Key('CancelDownloading'),
                  size: 20,
                ),
              ],
            ),
          );
          break;

        case DownloadStatus.isFinished:
          leading = const Icon(
            Icons.attach_file,
            key: Key('Downloaded'),
            size: 18,
            color: Colors.blue,
          );
          break;

        case DownloadStatus.notStarted:
          leading = const Icon(
            Icons.download,
            key: Key('Download'),
            size: 18,
            color: Colors.blue,
          );
          break;
      }

      leading = KeyedSubtree(key: const Key('Sent'), child: leading);
    } else if (e is LocalAttachment) {
      switch (e.status.value) {
        case SendingStatus.sending:
          leading = SizedBox.square(
            key: const Key('Sending'),
            dimension: 18,
            child: CircularProgressIndicator(
              value: e.progress.value,
              backgroundColor: Colors.white,
              strokeWidth: 5,
            ),
          );
          break;

        case SendingStatus.sent:
          leading = const Icon(
            Icons.check_circle,
            key: Key('Sent'),
            size: 18,
            color: Colors.green,
          );
          break;

        case SendingStatus.error:
          leading = const Icon(
            Icons.error_outline,
            key: Key('Error'),
            size: 18,
            color: Colors.red,
          );
          break;
      }
    } else {
      leading = Container();
>>>>>>> 1ac18a8a
    }

    return Padding(
      key: Key('File_${e.id}'),
      padding: const EdgeInsets.fromLTRB(2, 6, 2, 6),
      child: InkWell(
        onTap: isFile
            ? e.isDownloading
                ? null
                : () => widget.onFileTap?.call(e)
            : null,
        child: Row(
          mainAxisSize: MainAxisSize.min,
          crossAxisAlignment: CrossAxisAlignment.end,
          children: [
            Padding(
              key: Key('AttachmentStatus_${e.id}'),
              padding: const EdgeInsets.fromLTRB(5, 2, 10, 0),
              child: ElasticAnimatedSwitcher(child: leading),
            ),
            Flexible(
              child: _wrapSelection(
                Row(
                  mainAxisSize: MainAxisSize.min,
                  children: [
                    Flexible(
                      child: Text(
                        filename,
                        maxLines: 1,
                        overflow: TextOverflow.ellipsis,
                      ),
                    ),
                    const SizedBox(width: 8),
                    Padding(
                      padding: const EdgeInsets.only(bottom: 1),
                      child: Text(
                        filesize,
                        style: const TextStyle(
                          color: Color(0xFF888888),
                          fontSize: 13,
                        ),
                        maxLines: 1,
                      ),
                    ),
                  ],
                ),
                SelectionItem.messageFile,
              ),
            ),
          ],
        ),
      ),
    );
  }

  /// Returns rounded rectangle of a [child] representing a message box.
  Widget _rounded(BuildContext context, Widget child) {
    ChatItem item = widget.item.value;
    bool fromMe = item.authorId == widget.me;

    bool isRead = false;
    if (fromMe) {
      isRead = widget.chat.value?.lastReads.firstWhereOrNull(
              (e) => e.memberId != widget.me && !e.at.isBefore(item.at)) !=
          null;
    } else {
      isRead = widget.chat.value?.lastReads
              .firstWhereOrNull((e) => e.memberId == widget.me)
              ?.at
              .isBefore(item.at) ==
          false;
    }

    bool isSent = item.status.value == SendingStatus.sent;
    String messageTime = DateFormat.Hm().format(item.at.val.toLocal());

    return SwipeableStatus(
      animation: widget.animation,
      asStack: !fromMe,
      isSent: isSent && fromMe,
      isDelivered: isSent &&
          fromMe &&
          widget.chat.value?.lastDelivery.isBefore(item.at) == false,
      isRead: isSent && (!fromMe || isRead),
      isError: item.status.value == SendingStatus.error,
      isSending: item.status.value == SendingStatus.sending,
      swipeable: ContextMenuRegion(
        preventContextMenu: false,
        menu: ContextMenu(
          actions: [
            ContextMenuButton(
              key: const Key('CopyButton'),
              label: 'btn_copy_text'.l10n,
              onPressed: () {
                widget.onCopy?.call(
                  widget.onFormatSelection?.call() ?? messageTime,
                );
              },
            ),
          ],
        ),
        child: _wrapSelection(
          Text(messageTime),
          SelectionItem.time,
          widget.animation,
        ),
      ),
      child: Row(
        crossAxisAlignment:
            fromMe ? CrossAxisAlignment.end : CrossAxisAlignment.start,
        mainAxisAlignment:
            fromMe ? MainAxisAlignment.end : MainAxisAlignment.start,
        children: [
          if (fromMe)
            Padding(
              key: Key('MessageStatus_${item.id}'),
              padding: const EdgeInsets.only(bottom: 16),
              child: AnimatedDelayedSwitcher(
                delay: item.status.value == SendingStatus.sending
                    ? const Duration(seconds: 2)
                    : Duration.zero,
                child: item.status.value == SendingStatus.sending
                    ? const Padding(
                        key: Key('Sending'),
                        padding: EdgeInsets.only(left: 8),
                        child: Icon(Icons.access_alarm, size: 15),
                      )
                    : item.status.value == SendingStatus.error
                        ? const Padding(
                            key: Key('Error'),
                            padding: EdgeInsets.only(left: 8),
                            child: Icon(
                              Icons.error_outline,
                              size: 15,
                              color: Colors.red,
                            ),
                          )
                        : Container(key: const Key('Sent')),
              ),
            ),
          if (!fromMe && widget.chat.value!.isGroup)
            Padding(
              padding: const EdgeInsets.only(top: 9),
              child: InkWell(
                customBorder: const CircleBorder(),
                onTap: () => router.user(item.authorId, push: true),
                child: AvatarWidget.fromUser(
                  widget.user?.user.value ??
                      widget.chat.value!.getUser(item.authorId),
                  radius: 15,
                ),
              ),
            ),
          Flexible(
            key: Key('Message_${item.id}'),
            child: LayoutBuilder(builder: (context, constraints) {
              return ConstrainedBox(
                constraints: BoxConstraints(
                  maxWidth: min(
                    550,
                    constraints.maxWidth * 0.84 +
                        (fromMe ? SwipeableStatus.width : 0),
                  ),
                ),
                child: Padding(
                  padding: const EdgeInsets.all(5),
                  child: AnimatedOpacity(
                    duration: const Duration(milliseconds: 500),
                    opacity: isRead
                        ? 1
                        : fromMe
                            ? 0.65
                            : 0.8,
                    child: Material(
                      elevation: 6,
                      shadowColor: const Color(0x33000000),
                      borderRadius: BorderRadius.circular(15),
                      child: ContextMenuRegion(
                        preventContextMenu: false,
                        menu: ContextMenu(
                          actions: [
                            if (_copyable.isNotEmpty)
                              ContextMenuButton(
                                key: const Key('CopyButton'),
                                label: 'btn_copy_text'.l10n,
                                onPressed: () => widget.onCopy?.call(
                                  widget.onFormatSelection?.call() ??
                                      _copyable.values.join('\n'),
                                ),
                              ),
                            if (item.status.value == SendingStatus.sent) ...[
                              ContextMenuButton(
                                key: const Key('ReplyButton'),
                                label: 'btn_reply'.l10n,
                                onPressed: () => widget.onReply?.call(),
                              ),
                              if (item is ChatMessage || item is ChatForward)
                                ContextMenuButton(
                                  key: const Key('ForwardButton'),
                                  label: 'btn_forward'.l10n,
                                  onPressed: () async {
                                    List<AttachmentId> attachments = [];
                                    if (item is ChatMessage) {
                                      attachments = item.attachments
                                          .map((a) => a.id)
                                          .toList();
                                    } else if (item is ChatForward) {
                                      ChatItem nested = item.item;
                                      if (nested is ChatMessage) {
                                        attachments = nested.attachments
                                            .map((a) => a.id)
                                            .toList();
                                      }
                                    }

                                    await ChatForwardView.show(
                                      context,
                                      widget.chat.value!.id,
                                      [
                                        ChatItemQuote(
                                          item: item,
                                          attachments: attachments,
                                        ),
                                      ],
                                    );
                                  },
                                ),
                              if (item is ChatMessage &&
                                  fromMe &&
                                  (item.at
                                          .add(
                                              ChatController.editMessageTimeout)
                                          .isAfter(PreciseDateTime.now()) ||
                                      !isRead))
                                ContextMenuButton(
                                  key: const Key('EditButton'),
                                  label: 'btn_edit'.l10n,
                                  onPressed: () => widget.onEdit?.call(),
                                ),
                              ContextMenuButton(
                                key: const Key('HideForMe'),
                                label: 'btn_hide_for_me'.l10n,
                                onPressed: () => widget.onHide?.call(),
                              ),
                              if (item.authorId == widget.me &&
                                  !widget.chat.value!.isRead(item, widget.me) &&
                                  (item is ChatMessage || item is ChatForward))
                                ContextMenuButton(
                                  key: const Key('DeleteForAll'),
                                  label: 'btn_delete_for_all'.l10n,
                                  onPressed: () => widget.onDelete?.call(),
                                ),
                            ],
                            if (item.status.value == SendingStatus.error) ...[
                              ContextMenuButton(
                                key: const Key('Resend'),
                                label: 'btn_resend_message'.l10n,
                                onPressed: () => widget.onResend?.call(),
                              ),
                              ContextMenuButton(
                                key: const Key('Delete'),
                                label: 'btn_delete_message'.l10n,
                                onPressed: () => widget.onDelete?.call(),
                              ),
                            ],
                          ],
                        ),
                        child: Container(
                          padding: const EdgeInsets.all(8),
                          decoration: BoxDecoration(
                            color: fromMe
                                ? const Color(0xFFDCE9FD)
                                : const Color(0xFFFFFFFF),
                            borderRadius: BorderRadius.circular(15),
                          ),
                          child: DefaultTextStyle.merge(
                            style: const TextStyle(fontSize: 16),
                            child: child,
                          ),
                        ),
                      ),
                    ),
                  ),
                ),
              );
            }),
          ),
        ],
      ),
    );
  }

  /// Populates the [_galleryKeys] from the provided [ChatMessage.attachments].
  void _populateGlobalKeys(ChatItem msg) {
    if (msg is ChatMessage) {
      _galleryKeys = msg.attachments
          .where((e) =>
              e is ImageAttachment ||
              (e is FileAttachment && e.isVideo) ||
              (e is LocalAttachment && (e.file.isImage || e.file.isVideo)))
          .map((e) => GlobalKey())
          .toList();
    } else if (msg is ChatForward) {
      final ChatItem item = msg.item;
      if (item is ChatMessage) {
        _galleryKeys = item.attachments
            .where((e) =>
                e is ImageAttachment ||
                (e is FileAttachment && e.isVideo) ||
                (e is LocalAttachment && (e.file.isImage || e.file.isVideo)))
            .map((e) => GlobalKey())
            .toList();
      }
    }
  }

  /// Get [Widget] with selectable text.
  Widget _wrapSelection(
    Widget content,
    SelectionItem type, [
    AnimationController? animation,
  ]) {
    Rx<bool>? isTapMessage = widget.isTapMessage;
    Map<int, List<SelectionData>>? selections = widget.selections;
    int? position = widget.position;

    if (isTapMessage != null && selections != null && position != null) {
      return CustomSelectionText(
        isTapMessage: isTapMessage,
        selections: selections,
        type: type,
        position: position,
        animation: animation,
        child: content,
      );
    } else {
      return content;
    }
  }
}

/// Extension adding a string representation of a [Duration] in
/// `HH h, MM m, SS s` format.
extension LocalizedDurationExtension on Duration {
  /// Returns a string representation of this [Duration] in `HH:MM:SS` format.
  ///
  /// `HH` part is omitted if this [Duration] is less than an one hour.
  String hhMmSs() {
    var microseconds = inMicroseconds;

    var hours = microseconds ~/ Duration.microsecondsPerHour;
    microseconds = microseconds.remainder(Duration.microsecondsPerHour);
    var hoursPadding = hours < 10 ? '0' : '';

    if (microseconds < 0) microseconds = -microseconds;

    var minutes = microseconds ~/ Duration.microsecondsPerMinute;
    microseconds = microseconds.remainder(Duration.microsecondsPerMinute);
    var minutesPadding = minutes < 10 ? '0' : '';

    var seconds = microseconds ~/ Duration.microsecondsPerSecond;
    microseconds = microseconds.remainder(Duration.microsecondsPerSecond);
    var secondsPadding = seconds < 10 ? '0' : '';

    if (hours == 0) {
      return '$minutesPadding$minutes:$secondsPadding$seconds';
    }

    return '$hoursPadding$hours:$minutesPadding$minutes:$secondsPadding$seconds';
  }

  /// Returns localized string representing this [Duration] in
  /// `HH h, MM m, SS s` format.
  ///
  /// `MM` part is omitted if this [Duration] is less than an one minute.
  /// `HH` part is omitted if this [Duration] is less than an one hour.
  String localizedString() {
    var microseconds = inMicroseconds;

    var hours = microseconds ~/ Duration.microsecondsPerHour;
    microseconds = microseconds.remainder(Duration.microsecondsPerHour);

    if (microseconds < 0) microseconds = -microseconds;

    var minutes = microseconds ~/ Duration.microsecondsPerMinute;
    microseconds = microseconds.remainder(Duration.microsecondsPerMinute);

    var seconds = microseconds ~/ Duration.microsecondsPerSecond;
    microseconds = microseconds.remainder(Duration.microsecondsPerSecond);

    String result = '$seconds ${'label_duration_second_short'.l10n}';

    if (minutes != 0) {
      result = '$minutes ${'label_duration_minute_short'.l10n} $result';
    }

    if (hours != 0) {
      result = '$hours ${'label_duration_hour_short'.l10n} $result';
    }

    return result;
  }
}<|MERGE_RESOLUTION|>--- conflicted
+++ resolved
@@ -79,11 +79,8 @@
     this.onRepliedTap,
     this.onForwardedTap,
     this.onResend,
-<<<<<<< HEAD
     this.onFormatSelection,
-=======
     this.onFileTap,
->>>>>>> 1ac18a8a
   }) : super(key: key);
 
   /// Reactive value of a [ChatItem] to display.
@@ -146,13 +143,11 @@
   /// Callback, called when a resend action of this [ChatItem] is triggered.
   final Function()? onResend;
 
-<<<<<<< HEAD
   /// Callback, called when called [onCopy].
   final String? Function()? onFormatSelection;
-=======
+
   /// Callback, called when a [FileAttachment] of this [ChatItem] is tapped.
   final Function(FileAttachment)? onFileTap;
->>>>>>> 1ac18a8a
 
   @override
   State<ChatItemWidget> createState() => _ChatItemWidgetState();
@@ -972,16 +967,14 @@
   }
 
   /// Returns visual representation of the provided file-[Attachment].
-<<<<<<< HEAD
   Widget _fileAttachment(Attachment e, [int? copyableOrder]) {
-    bool isLocal = e is LocalAttachment;
+    bool isFile = e is FileAttachment;
     final String filename = e.filename;
     final String filesize = ' ${e.size ~/ 1024} KB';
     if (copyableOrder != null) {
       _copyable[copyableOrder] = '$filename$filesize';
-=======
-  Widget _fileAttachment(Attachment e) {
-    bool isFile = e is FileAttachment;
+    }
+
     Widget leading;
 
     if (isFile) {
@@ -1063,7 +1056,6 @@
       }
     } else {
       leading = Container();
->>>>>>> 1ac18a8a
     }
 
     return Padding(
