// Copyright © 2022-2023 IT ENGINEERING MANAGEMENT INC,
//                       <https://github.com/team113>
//
// This program is free software: you can redistribute it and/or modify it under
// the terms of the GNU Affero General Public License v3.0 as published by the
// Free Software Foundation, either version 3 of the License, or (at your
// option) any later version.
//
// This program is distributed in the hope that it will be useful, but WITHOUT
// ANY WARRANTY; without even the implied warranty of MERCHANTABILITY or FITNESS
// FOR A PARTICULAR PURPOSE. See the GNU Affero General Public License v3.0 for
// more details.
//
// You should have received a copy of the GNU Affero General Public License v3.0
// along with this program. If not, see
// <https://www.gnu.org/licenses/agpl-3.0.html>.

import 'dart:async';
import 'dart:math';

import 'package:collection/collection.dart';
import 'package:flutter/gestures.dart';
import 'package:flutter/material.dart';
import 'package:flutter/rendering.dart' show SelectedContent;
import 'package:flutter/services.dart';
import 'package:get/get.dart';
import 'package:intl/intl.dart';
import 'package:url_launcher/url_launcher.dart';

import '../controller.dart'
    show ChatCallFinishReasonL10n, ChatController, FileAttachmentIsVideo;
import '/api/backend/schema.dart' show ChatCallFinishReason;
import '/domain/model/attachment.dart';
import '/domain/model/chat.dart';
import '/domain/model/chat_call.dart';
import '/domain/model/chat_info.dart';
import '/domain/model/chat_item.dart';
import '/domain/model/chat_item_quote.dart';
import '/domain/model/chat_item_quote_input.dart';
import '/domain/model/file.dart';
import '/domain/model/my_user.dart';
import '/domain/model/precise_date_time/precise_date_time.dart';
import '/domain/model/sending_status.dart';
import '/domain/model/user.dart';
import '/domain/repository/user.dart';
import '/l10n/l10n.dart';
import '/routes.dart';
import '/themes.dart';
import '/ui/page/call/widget/fit_view.dart';
import '/ui/page/home/page/chat/forward/view.dart';
import '/ui/page/home/widget/avatar.dart';
import '/ui/page/home/widget/confirm_dialog.dart';
import '/ui/page/home/widget/gallery_popup.dart';
import '/ui/page/home/widget/retry_image.dart';
import '/ui/widget/animated_delayed_switcher.dart';
import '/ui/widget/animations.dart';
import '/ui/widget/context_menu/menu.dart';
import '/ui/widget/context_menu/region.dart';
import '/ui/widget/svg/svg.dart';
import '/ui/widget/widget_button.dart';
import '/util/platform_utils.dart';
import 'animated_offset.dart';
import 'data_attachment.dart';
import 'media_attachment.dart';
import 'message_info/view.dart';
import 'message_timestamp.dart';
import 'selection_text.dart';
import 'swipeable_status.dart';

/// [ChatItem] visual representation.
class ChatItemWidget extends StatefulWidget {
  const ChatItemWidget({
    super.key,
    required this.item,
    required this.chat,
    required this.me,
    this.user,
    this.avatar = true,
    this.margin = const EdgeInsets.fromLTRB(0, 6, 0, 6),
    this.reads = const [],
    this.loadImages = true,
    this.animation,
    this.timestamp = true,
    this.getUser,
    this.onHide,
    this.onDelete,
    this.onReply,
    this.onEdit,
    this.onCopy,
    this.onGallery,
    this.onRepliedTap,
    this.onResend,
    this.onDrag,
    this.onFileTap,
    this.onAttachmentError,
    this.onSelecting,
  });

  /// Reactive value of a [ChatItem] to display.
  final Rx<ChatItem> item;

  /// Reactive value of a [Chat] this [item] is posted in.
  final Rx<Chat?> chat;

  /// [UserId] of the authenticated [MyUser].
  final UserId me;

  /// [User] posted this [item].
  final RxUser? user;

  /// Indicator whether this [ChatItemWidget] should display an [AvatarWidget].
  final bool avatar;

  /// [EdgeInsets] being margin to apply to this [ChatItemWidget].
  final EdgeInsets margin;

  /// [LastChatRead] to display under this [ChatItem].
  final Iterable<LastChatRead> reads;

  /// Indicator whether the [ImageAttachment]s of this [ChatItem] should be
  /// fetched as soon as they are displayed, if any.
  final bool loadImages;

  /// Optional animation that controls a [SwipeableStatus].
  final AnimationController? animation;

  /// Indicator whether a [ChatItem.at] should be displayed within this
  /// [ChatItemWidget].
  final bool timestamp;

  /// Callback, called when a [RxUser] identified by the provided [UserId] is
  /// required.
  final Future<RxUser?> Function(UserId userId)? getUser;

  /// Callback, called when a hide action of this [ChatItem] is triggered.
  final void Function()? onHide;

  /// Callback, called when a delete action of this [ChatItem] is triggered.
  final void Function()? onDelete;

  /// Callback, called when a reply action of this [ChatItem] is triggered.
  final void Function()? onReply;

  /// Callback, called when an edit action of this [ChatItem] is triggered.
  final void Function()? onEdit;

  /// Callback, called when a copy action of this [ChatItem] is triggered.
  final void Function(String text)? onCopy;

  /// Callback, called when a gallery list is required.
  ///
  /// If not specified, then only media in this [item] will be in a gallery.
  final List<Attachment> Function()? onGallery;

  /// Callback, called when a replied message of this [ChatItem] is tapped.
  final void Function(ChatItemQuote)? onRepliedTap;

  /// Callback, called when a resend action of this [ChatItem] is triggered.
  final void Function()? onResend;

  /// Callback, called when a drag of this [ChatItem] starts or ends.
  final void Function(bool)? onDrag;

  /// Callback, called when a [FileAttachment] of this [ChatItem] is tapped.
  final void Function(FileAttachment)? onFileTap;

  /// Callback, called on the [Attachment] fetching errors.
  final Future<void> Function()? onAttachmentError;

  /// Callback, called when a [Text] selection starts or ends.
  final void Function(bool)? onSelecting;

  @override
  State<ChatItemWidget> createState() => _ChatItemWidgetState();

  /// Returns a visual representation of the provided media-[Attachment].
  static Widget mediaAttachment(
    BuildContext context,
    Attachment e,
    List<Attachment> media, {
    GlobalKey? key,
    List<Attachment> Function()? onGallery,
    Future<void> Function()? onError,
    bool filled = true,
    bool autoLoad = true,
  }) {
    final bool isLocal = e is LocalAttachment;

    final bool isVideo;
    if (isLocal) {
      isVideo = e.file.isVideo;
    } else {
      isVideo = e is FileAttachment;
    }

    Widget attachment;
    if (isVideo) {
      attachment = Stack(
        alignment: Alignment.center,
        fit: filled ? StackFit.expand : StackFit.loose,
        children: [
          MediaAttachment(
            key: key,
            attachment: e,
            height: 300,
            autoLoad: autoLoad,
            onError: onError,
          ),
          Center(
            child: Container(
              width: 60,
              height: 60,
              decoration: const BoxDecoration(
                shape: BoxShape.circle,
                color: Color(0x80000000),
              ),
              child:
                  const Icon(Icons.play_arrow, color: Colors.white, size: 48),
            ),
          ),
        ],
      );
    } else {
      attachment = MediaAttachment(
        key: key,
        attachment: e,
        height: 300,
        width: filled ? double.infinity : null,
        fit: BoxFit.cover,
        autoLoad: autoLoad,
        onError: onError,
      );

      if (!isLocal) {
        attachment = KeyedSubtree(
          key: const Key('SentImage'),
          child: attachment,
        );
      }
    }

    return Padding(
      padding: EdgeInsets.zero,
      child: MouseRegion(
        cursor: isLocal ? MouseCursor.defer : SystemMouseCursors.click,
        child: GestureDetector(
          behavior: HitTestBehavior.translucent,
          onTap: isLocal
              ? null
              : () {
                  final List<Attachment> attachments =
                      onGallery?.call() ?? media;

                  int initial = attachments.indexOf(e);
                  if (initial == -1) {
                    initial = 0;
                  }

                  List<GalleryItem> gallery = [];
                  for (var o in attachments) {
                    StorageFile file = o.original;
                    GalleryItem? item;

                    if (o is FileAttachment) {
                      item = GalleryItem.video(
                        file.url,
                        o.filename,
                        size: file.size,
                        checksum: file.checksum,
                        onError: () async {
                          await onError?.call();
                          item?.link = o.original.url;
                        },
                      );
                    } else if (o is ImageAttachment) {
                      item = GalleryItem.image(
                        file.url,
                        o.filename,
                        size: file.size,
                        checksum: file.checksum,
                        onError: () async {
                          await onError?.call();
                          item?.link = o.original.url;
                        },
                      );
                    }

                    gallery.add(item!);
                  }

                  GalleryPopup.show(
                    context: context,
                    gallery: GalleryPopup(
                      children: gallery,
                      initial: initial,
                      initialKey: key,
                    ),
                  );
                },
          child: Stack(
            alignment: Alignment.center,
            children: [
              filled
                  ? Positioned.fill(child: attachment)
                  : Container(
                      constraints: const BoxConstraints(minWidth: 300),
                      width: double.infinity,
                      child: attachment,
                    ),
              ElasticAnimatedSwitcher(
                key: Key('AttachmentStatus_${e.id}'),
                child: !isLocal
                    ? Container(key: const Key('Sent'))
                    : Container(
                        constraints: filled
                            ? const BoxConstraints(
                                minWidth: 300, minHeight: 300)
                            : null,
                        child: e.status.value == SendingStatus.sent
                            ? const Icon(
                                Icons.check_circle,
                                key: Key('Sent'),
                                size: 48,
                                color: Colors.green,
                              )
                            : e.status.value == SendingStatus.sending
                                ? SizedBox(
                                    width: 60,
                                    height: 60,
                                    child: Center(
                                      child: CircularProgressIndicator(
                                        key: const Key('Sending'),
                                        value: e.progress.value,
                                        backgroundColor: Colors.white,
                                        strokeWidth: 10,
                                      ),
                                    ),
                                  )
                                : const Icon(
                                    Icons.error,
                                    key: Key('Error'),
                                    size: 48,
                                    color: Colors.red,
                                  ),
                      ),
              )
            ],
          ),
        ),
      ),
    );
  }

  /// Returns a visual representation of the provided file-[Attachment].
  static Widget fileAttachment(
    Attachment e, {
    void Function(FileAttachment)? onFileTap,
  }) {
    return DataAttachment(
      e,
      onPressed: () {
        if (e is FileAttachment) {
          onFileTap?.call(e);
        }
      },
    );
  }
}

/// State of a [ChatItemWidget] used to update an active call [Timer].
class _ChatItemWidgetState extends State<ChatItemWidget> {
  /// [Timer] rebuilding this widget every second if the [widget.item]
  /// represents an ongoing [ChatCall].
  Timer? _ongoingCallTimer;

  /// [GlobalKey]s of [Attachment]s used to animate a [GalleryPopup] from/to
  /// corresponding [Widget].
  List<GlobalKey> _galleryKeys = [];

  /// [Offset] to translate this [ChatItemWidget] with when swipe to reply
  /// gesture is happening.
  Offset _offset = Offset.zero;

  /// Total [Offset] applied to this [ChatItemWidget] by a swipe gesture.
  Offset _totalOffset = Offset.zero;

  /// [Duration] to animate [_offset] changes with.
  ///
  /// Used to animate [_offset] resetting when swipe to reply gesture ends.
  Duration _offsetDuration = Duration.zero;

  /// Indicator whether this [ChatItemWidget] is in an ongoing drag.
  bool _dragging = false;

  /// Indicator whether [GestureDetector] of this [ChatItemWidget] recognized a
  /// horizontal drag start.
  ///
  /// This indicator doesn't mean that the started drag will become an ongoing.
  bool _draggingStarted = false;

  /// [SelectedContent] of a [SelectionText] within this [ChatItemWidget].
  SelectedContent? _selection;

  /// [TapGestureRecognizer]s for tapping on the [SelectionText.rich] spans, if
  /// any.
  final List<TapGestureRecognizer> _recognizers = [];

  /// [TextSpan] of the [ChatItemWidget.item] to display as a text of this
  /// [ChatItemWidget].
  TextSpan? _text;

  /// [Worker] reacting on the [ChatItemWidget.item] changes updating the
  /// [_text] and [_galleryKeys].
  Worker? _worker;

  /// Indicates whether this [ChatItem] was read by any [User].
  bool get _isRead {
    final Chat? chat = widget.chat.value;
    if (chat == null) {
      return false;
    }

    if (_fromMe) {
      return chat.isRead(widget.item.value, widget.me, chat.members);
    } else {
      return chat.isReadBy(widget.item.value, widget.me);
    }
  }

  /// Indicates whether this [ChatItemWidget.item] was posted by the
  /// authenticated [MyUser].
  bool get _fromMe => widget.item.value.authorId == widget.me;

  @override
  void initState() {
    _populateWorker();
    super.initState();
  }

  @override
  void dispose() {
    _ongoingCallTimer?.cancel();
    _ongoingCallTimer = null;

    _worker?.dispose();
    for (var r in _recognizers) {
      r.dispose();
    }

    super.dispose();
  }

  @override
  void didUpdateWidget(covariant ChatItemWidget oldWidget) {
    if (oldWidget.item != widget.item) {
      _populateWorker();
    }

    super.didUpdateWidget(oldWidget);
  }

  @override
  Widget build(BuildContext context) {
    final Style style = Theme.of(context).extension<Style>()!;
    return DefaultTextStyle(
      style: style.boldBody,
      child: Obx(() {
        if (widget.item.value is ChatMessage) {
          return _renderAsChatMessage(context);
        } else if (widget.item.value is ChatForward) {
          throw Exception(
            'Use `ChatForward` widget for rendering `ChatForward`s instead',
          );
        } else if (widget.item.value is ChatCall) {
          return SelectionContainer.disabled(child: _renderAsChatCall(context));
        } else if (widget.item.value is ChatInfo) {
          return SelectionContainer.disabled(child: _renderAsChatInfo());
        }
        throw UnimplementedError('Unknown ChatItem ${widget.item.value}');
      }),
    );
  }

  /// Renders [widget.item] as [ChatInfo].
  Widget _renderAsChatInfo() {
    final Style style = Theme.of(context).extension<Style>()!;
    final ChatInfo message = widget.item.value as ChatInfo;

    final Widget content;

    // Builds a [FutureBuilder] returning a [User] fetched by the provided [id].
    Widget userBuilder(
      UserId id,
      Widget Function(BuildContext context, User? user) builder,
    ) {
      return FutureBuilder(
        future: widget.getUser?.call(id),
        builder: (context, snapshot) {
          if (snapshot.data != null) {
            return Obx(() => builder(context, snapshot.data!.user.value));
          }

          return builder(context, null);
        },
      );
    }

    switch (message.action.kind) {
      case ChatInfoActionKind.created:
        if (widget.chat.value?.isGroup == true) {
          content = userBuilder(message.authorId, (context, user) {
            if (user != null) {
              final Map<String, dynamic> args = {
                'author': user.name?.val ?? user.num.val,
              };

              return Text.rich(
                TextSpan(
                  children: [
                    TextSpan(
                      text: 'label_group_created_by1'.l10nfmt(args),
                      recognizer: TapGestureRecognizer()
                        ..onTap = () => router.user(user.id, push: true),
                    ),
                    TextSpan(
                      text: 'label_group_created_by2'.l10nfmt(args),
                      style: style.systemMessageStyle.copyWith(
                        color: Theme.of(context).colorScheme.primary,
                      ),
                    ),
                  ],
                  style: style.systemMessageStyle.copyWith(
                    color: Theme.of(context).colorScheme.secondary,
                  ),
                ),
              );
            }

            return Text('label_group_created'.l10n);
          });
        } else if (widget.chat.value?.isMonolog == true) {
          content = Text('label_monolog_created'.l10n);
        } else {
          content = Text('label_dialog_created'.l10n);
        }
        break;

      case ChatInfoActionKind.memberAdded:
        final action = message.action as ChatInfoActionMemberAdded;

        if (action.user.id != message.authorId) {
          content = userBuilder(action.user.id, (context, user) {
            final User author = widget.user?.user.value ?? message.author;
            user ??= action.user;

            final Map<String, dynamic> args = {
              'author': author.name?.val ?? author.num.val,
              'user': user.name?.val ?? user.num.val,
            };

            return Text.rich(
              TextSpan(
                children: [
                  TextSpan(
                    text: 'label_user_added_user1'.l10nfmt(args),
                    recognizer: TapGestureRecognizer()
                      ..onTap = () => router.user(author.id, push: true),
                  ),
                  TextSpan(
                    text: 'label_user_added_user2'.l10nfmt(args),
                    style: style.systemMessageStyle.copyWith(
                      color: Theme.of(context).colorScheme.primary,
                    ),
                  ),
                  TextSpan(
                    text: 'label_user_added_user3'.l10nfmt(args),
                    recognizer: TapGestureRecognizer()
                      ..onTap = () => router.user(user!.id, push: true),
                  ),
                ],
                style: style.systemMessageStyle.copyWith(
                  color: Theme.of(context).colorScheme.secondary,
                ),
              ),
            );
          });
        } else {
          final Map<String, dynamic> args = {
            'author': action.user.name?.val ?? action.user.num.val,
          };

          content = Text.rich(
            TextSpan(
              children: [
                TextSpan(
                  text: 'label_was_added1'.l10nfmt(args),
                  recognizer: TapGestureRecognizer()
                    ..onTap = () => router.user(action.user.id, push: true),
                ),
                TextSpan(
                  text: 'label_was_added2'.l10nfmt(args),
                  style: style.systemMessageStyle.copyWith(
                    color: Theme.of(context).colorScheme.primary,
                  ),
                ),
              ],
              style: style.systemMessageStyle.copyWith(
                color: Theme.of(context).colorScheme.secondary,
              ),
            ),
          );
        }
        break;

      case ChatInfoActionKind.memberRemoved:
        final action = message.action as ChatInfoActionMemberRemoved;

        if (action.user.id != message.authorId) {
          content = userBuilder(action.user.id, (context, user) {
            final User author = widget.user?.user.value ?? message.author;
            user ??= action.user;

            final Map<String, dynamic> args = {
              'author': author.name?.val ?? author.num.val,
              'user': user.name?.val ?? user.num.val,
            };

            return Text.rich(
              TextSpan(
                children: [
                  TextSpan(
                    text: 'label_user_removed_user1'.l10nfmt(args),
                    recognizer: TapGestureRecognizer()
                      ..onTap = () => router.user(author.id, push: true),
                  ),
                  TextSpan(
                    text: 'label_user_removed_user2'.l10nfmt(args),
                    style: style.systemMessageStyle.copyWith(
                      color: Theme.of(context).colorScheme.primary,
                    ),
                  ),
                  TextSpan(
                    text: 'label_user_removed_user3'.l10nfmt(args),
                    recognizer: TapGestureRecognizer()
                      ..onTap = () => router.user(user!.id, push: true),
                  ),
                ],
                style: style.systemMessageStyle.copyWith(
                  color: Theme.of(context).colorScheme.secondary,
                ),
              ),
            );
          });
        } else {
          final Map<String, dynamic> args = {
            'author': action.user.name?.val ?? action.user.num.val,
          };

          content = Text.rich(
            TextSpan(
              children: [
                TextSpan(
                  text: 'label_was_removed1'.l10nfmt(args),
                  recognizer: TapGestureRecognizer()
                    ..onTap = () => router.user(action.user.id, push: true),
                ),
                TextSpan(
                  text: 'label_was_removed2'.l10nfmt(args),
                  style: style.systemMessageStyle.copyWith(
                    color: Theme.of(context).colorScheme.primary,
                  ),
                ),
              ],
              style: style.systemMessageStyle.copyWith(
                color: Theme.of(context).colorScheme.secondary,
              ),
            ),
          );
        }
        break;

      case ChatInfoActionKind.avatarUpdated:
        final action = message.action as ChatInfoActionAvatarUpdated;

        final User user = widget.user?.user.value ?? message.author;
        final Map<String, dynamic> args = {
          'author': user.name?.val ?? user.num.val,
        };

        final String phrase1, phrase2;
        if (action.avatar == null) {
          phrase1 = 'label_avatar_removed1';
          phrase2 = 'label_avatar_removed2';
        } else {
          phrase1 = 'label_avatar_updated1';
          phrase2 = 'label_avatar_updated2';
        }

        content = Text.rich(
          TextSpan(
            children: [
              TextSpan(
                text: phrase1.l10nfmt(args),
                recognizer: TapGestureRecognizer()
                  ..onTap = () => router.user(user.id, push: true),
              ),
              TextSpan(
                text: phrase2.l10nfmt(args),
                style: style.systemMessageStyle.copyWith(
                  color: Theme.of(context).colorScheme.primary,
                ),
              ),
            ],
            style: style.systemMessageStyle.copyWith(
              color: Theme.of(context).colorScheme.secondary,
            ),
          ),
        );
        break;

      case ChatInfoActionKind.nameUpdated:
        final action = message.action as ChatInfoActionNameUpdated;

        final User user = widget.user?.user.value ?? message.author;
        final Map<String, dynamic> args = {
          'author': user.name?.val ?? user.num.val,
          if (action.name != null) 'name': action.name?.val,
        };

        final String phrase1, phrase2;
        if (action.name == null) {
          phrase1 = 'label_name_removed1';
          phrase2 = 'label_name_removed2';
        } else {
          phrase1 = 'label_name_updated1';
          phrase2 = 'label_name_updated2';
        }

        content = Text.rich(
          TextSpan(
            children: [
              TextSpan(
                text: phrase1.l10nfmt(args),
                recognizer: TapGestureRecognizer()
                  ..onTap = () => router.user(user.id, push: true),
              ),
              TextSpan(
                text: phrase2.l10nfmt(args),
                style: style.systemMessageStyle.copyWith(
                  color: Theme.of(context).colorScheme.primary,
                ),
              ),
            ],
            style: style.systemMessageStyle.copyWith(
              color: Theme.of(context).colorScheme.secondary,
            ),
          ),
        );
        break;
    }

    final bool isSent = widget.item.value.status.value == SendingStatus.sent;

    return Padding(
      padding: const EdgeInsets.symmetric(vertical: 8),
      child: SwipeableStatus(
        animation: widget.animation,
        translate: false,
        isSent: isSent && _fromMe,
        isDelivered: isSent &&
            _fromMe &&
            widget.chat.value?.lastDelivery.isBefore(message.at) == false,
        isRead: isSent && (!_fromMe || _isRead),
        isError: message.status.value == SendingStatus.error,
        isSending: message.status.value == SendingStatus.sending,
        swipeable: Text(DateFormat.Hm().format(message.at.val.toLocal())),
        padding: const EdgeInsets.only(bottom: 8),
        child: Center(
          child: Container(
            padding: const EdgeInsets.symmetric(horizontal: 12, vertical: 8),
            decoration: BoxDecoration(
              borderRadius: BorderRadius.circular(15),
              border: style.systemMessageBorder,
              color: style.systemMessageColor,
            ),
            child: DefaultTextStyle(
              style: style.systemMessageStyle,
              child: content,
            ),
          ),
        ),
      ),
    );
  }

  /// Renders [widget.item] as [ChatMessage].
  Widget _renderAsChatMessage(BuildContext context) {
    final Style style = Theme.of(context).extension<Style>()!;
    final ChatMessage msg = widget.item.value as ChatMessage;

    List<Attachment> media = msg.attachments.where((e) {
      return ((e is ImageAttachment) ||
          (e is FileAttachment && e.isVideo) ||
          (e is LocalAttachment && (e.file.isImage || e.file.isVideo)));
    }).toList();

    List<Attachment> files = msg.attachments.where((e) {
      return ((e is FileAttachment && !e.isVideo) ||
          (e is LocalAttachment && !e.file.isImage && !e.file.isVideo));
    }).toList();

    Color color = _fromMe
        ? Theme.of(context).colorScheme.secondary
        : AvatarWidget.colors[(widget.user?.user.value.num.val.sum() ?? 3) %
            AvatarWidget.colors.length];

    double avatarOffset = 0;
    if ((!_fromMe && widget.chat.value?.isGroup == true && widget.avatar) &&
        msg.repliesTo.isNotEmpty) {
      for (ChatItemQuote reply in msg.repliesTo) {
        if (reply is ChatMessageQuote) {
          if (reply.text != null && reply.attachments.isNotEmpty) {
            avatarOffset += 54 + 54 + 4;
          } else if (reply.text == null && reply.attachments.isNotEmpty) {
            avatarOffset += 90;
          } else if (reply.text != null) {
            if (msg.attachments.isEmpty && _text == null) {
              avatarOffset += 59 - 5;
            } else {
              avatarOffset += 55 - 4 + 8;
            }
          }
        }

        if (reply is ChatCallQuote) {
          if (msg.attachments.isEmpty && _text == null) {
            avatarOffset += 59 - 4;
          } else {
            avatarOffset += 55 - 4 + 8;
          }
        }

        if (reply is ChatInfoQuote) {
          if (msg.attachments.isEmpty && _text == null) {
            avatarOffset += 59 - 5;
          } else {
            avatarOffset += 55 - 4 + 8;
          }
        }
      }
    }

    // Indicator whether the [_timestamp] should be displayed in a bubble above
    // the [ChatMessage] (e.g. if there's an [ImageAttachment]).
    final bool timeInBubble = media.isNotEmpty;

    return _rounded(
      context,
      (menu) {
        final List<Widget> children = [
          if (msg.repliesTo.isNotEmpty)
            ...msg.repliesTo.mapIndexed((i, e) {
              return SelectionContainer.disabled(
                child: AnimatedContainer(
                  duration: const Duration(milliseconds: 500),
                  decoration: BoxDecoration(
                    color: e.author == widget.me
                        ? _isRead || !_fromMe
                            ? const Color(0xFFDBEAFD)
                            : const Color(0xFFE6F1FE)
                        : _isRead || !_fromMe
                            ? const Color(0xFFF9F9F9)
                            : const Color(0xFFFFFFFF),
                    borderRadius: i == 0
                        ? BorderRadius.only(
                            topLeft: const Radius.circular(15),
                            topRight: const Radius.circular(15),
                            bottomLeft:
                                msg.repliesTo.length == 1 && _text == null
                                    ? const Radius.circular(15)
                                    : Radius.zero,
                            bottomRight:
                                msg.repliesTo.length == 1 && _text == null
                                    ? const Radius.circular(15)
                                    : Radius.zero,
                          )
                        : i == msg.repliesTo.length - 1 && _text == null
                            ? const BorderRadius.only(
                                bottomLeft: Radius.circular(15),
                                bottomRight: Radius.circular(15),
                              )
                            : BorderRadius.zero,
                  ),
                  child: AnimatedOpacity(
                    duration: const Duration(milliseconds: 500),
                    opacity: _isRead || !_fromMe ? 1 : 0.55,
                    child: WidgetButton(
                      onPressed:
                          menu ? null : () => widget.onRepliedTap?.call(e),
                      child: _repliedMessage(
                        e,
                        timestamp: widget.timestamp &&
                            i == msg.repliesTo.length - 1 &&
                            _text == null &&
                            msg.attachments.isEmpty,
                      ),
                    ),
                  ),
                ),
              );
            }),
          if (!_fromMe && widget.chat.value?.isGroup == true && widget.avatar)
            Padding(
              padding: EdgeInsets.fromLTRB(
                12,
                msg.attachments.isEmpty && _text == null ? 4 : 8,
                9,
                files.isEmpty && media.isNotEmpty && _text == null
                    ? 8
                    : files.isNotEmpty && _text == null
                        ? 0
                        : 4,
              ),
              child: SelectionText(
                widget.user?.user.value.name?.val ??
                    widget.user?.user.value.num.val ??
                    'dot'.l10n * 3,
                selectable: PlatformUtils.isDesktop || menu,
                onSelecting: widget.onSelecting,
                onChanged: (a) => _selection = a,
                style: style.boldBody.copyWith(color: color),
              ),
            ),
          if (_text != null)
            AnimatedOpacity(
              duration: const Duration(milliseconds: 500),
              opacity: _isRead || !_fromMe ? 1 : 0.7,
              child: Padding(
                padding: EdgeInsets.fromLTRB(
                  12,
                  !_fromMe &&
                          widget.chat.value?.isGroup == true &&
                          widget.avatar
                      ? 0
                      : 10,
                  9,
                  files.isEmpty ? 10 : 0,
                ),
                child: SelectionText.rich(
                  key: Key('Text_${widget.item.value.id}'),
                  TextSpan(
                    children: [
                      _text!,
                      if (widget.timestamp && files.isEmpty && !timeInBubble)
                        WidgetSpan(
                          child: Opacity(opacity: 0, child: _timestamp(msg)),
                        ),
                    ],
                  ),
                  selectable: PlatformUtils.isDesktop || menu,
                  onSelecting: widget.onSelecting,
                  onChanged: (a) => _selection = a,
                  style: style.boldBody,
                ),
              ),
            ),
          if (files.isNotEmpty)
            AnimatedOpacity(
              duration: const Duration(milliseconds: 500),
              opacity: _isRead || !_fromMe ? 1 : 0.55,
              child: Padding(
                padding: const EdgeInsets.fromLTRB(0, 4, 0, 4),
                child: SelectionContainer.disabled(
                  child: Column(
                    children: [
                      ...files.mapIndexed(
                        (i, e) => ChatItemWidget.fileAttachment(
                          e,
                          onFileTap: widget.onFileTap,
                        ),
                      ),
                      if (widget.timestamp && !timeInBubble)
                        Opacity(opacity: 0, child: _timestamp(msg)),
                    ],
                  ),
                ),
              ),
            ),
          if (media.isNotEmpty)
            ClipRRect(
              borderRadius: BorderRadius.only(
                topLeft: _text != null ||
                        msg.repliesTo.isNotEmpty ||
                        (!_fromMe &&
                            widget.chat.value?.isGroup == true &&
                            widget.avatar)
                    ? Radius.zero
                    : files.isEmpty
                        ? const Radius.circular(15)
                        : Radius.zero,
                topRight: _text != null ||
                        msg.repliesTo.isNotEmpty ||
                        (!_fromMe &&
                            widget.chat.value?.isGroup == true &&
                            widget.avatar)
                    ? Radius.zero
                    : files.isEmpty
                        ? const Radius.circular(15)
                        : Radius.zero,
                bottomLeft: const Radius.circular(15),
                bottomRight: const Radius.circular(15),
              ),
              child: AnimatedOpacity(
                duration: const Duration(milliseconds: 500),
                opacity: _isRead || !_fromMe ? 1 : 0.55,
                child: media.length == 1
                    ? ChatItemWidget.mediaAttachment(
                        context,
                        media.first,
                        media,
                        filled: false,
                        key: _galleryKeys[0],
                        onError: widget.onAttachmentError,
                        onGallery: widget.onGallery,
                        autoLoad: widget.loadImages,
                      )
                    : SizedBox(
                        width: media.length * 120,
                        height: max(media.length * 60, 300),
                        child: FitView(
                          dividerColor: Colors.transparent,
                          children: media
                              .mapIndexed(
                                (i, e) => ChatItemWidget.mediaAttachment(
                                  context,
                                  e,
                                  media,
                                  key: _galleryKeys[i],
                                  onError: widget.onAttachmentError,
                                  onGallery: widget.onGallery,
                                  autoLoad: widget.loadImages,
                                ),
                              )
                              .toList(),
                        ),
                      ),
              ),
            ),
        ];

        return Container(
          padding: widget.margin.add(const EdgeInsets.fromLTRB(5, 0, 2, 0)),
          child: Stack(
            children: [
              IntrinsicWidth(
                child: AnimatedContainer(
                  duration: const Duration(milliseconds: 500),
                  decoration: BoxDecoration(
                    color: _fromMe
                        ? _isRead
                            ? style.readMessageColor
                            : style.unreadMessageColor
                        : style.messageColor,
                    borderRadius: BorderRadius.circular(15),
                    border: _fromMe
                        ? _isRead
                            ? style.secondaryBorder
                            : Border.all(
                                color: const Color(0xFFDAEDFF), width: 0.5)
                        : style.primaryBorder,
                  ),
                  child: Column(
                    crossAxisAlignment: CrossAxisAlignment.stretch,
                    children: children,
                  ),
                ),
              ),
              if (widget.timestamp)
                Positioned(
                  right: timeInBubble ? 6 : 8,
                  bottom: 4,
                  child: timeInBubble
                      ? Container(
                          padding: const EdgeInsets.only(left: 4, right: 4),
                          decoration: BoxDecoration(
                            color: Colors.white.withOpacity(0.9),
                            borderRadius: BorderRadius.circular(20),
                          ),
                          child: _timestamp(msg),
                        )
                      : _timestamp(msg),
                )
            ],
          ),
        );
      },
      avatarOffset: avatarOffset,
    );
  }

  /// Renders the [widget.item] as a [ChatCall].
  Widget _renderAsChatCall(BuildContext context) {
    var message = widget.item.value as ChatCall;
    bool isOngoing =
        message.finishReason == null && message.conversationStartedAt != null;

    if (isOngoing) {
      _ongoingCallTimer ??= Timer.periodic(1.seconds, (_) {
        if (mounted) {
          setState(() {});
        }
      });
    } else {
      _ongoingCallTimer?.cancel();
    }

    bool isMissed = false;

    String title = 'label_chat_call_ended'.l10n;
    String? time;

    if (isOngoing) {
      title = 'label_chat_call_ongoing'.l10n;
      time = message.conversationStartedAt!.val
          .difference(DateTime.now())
          .localizedString();
    } else if (message.finishReason != null) {
      title = message.finishReason!.localizedString(_fromMe) ?? title;
      isMissed = (message.finishReason == ChatCallFinishReason.dropped) ||
          (message.finishReason == ChatCallFinishReason.unanswered);

      if (message.finishedAt != null && message.conversationStartedAt != null) {
        time = message.finishedAt!.val
            .difference(message.conversationStartedAt!.val)
            .localizedString();
      }
    } else {
      title = message.authorId == widget.me
          ? 'label_outgoing_call'.l10n
          : 'label_incoming_call'.l10n;
    }

    final Style style = Theme.of(context).extension<Style>()!;

    final Color color = _fromMe
        ? Theme.of(context).colorScheme.secondary
        : AvatarWidget.colors[(widget.user?.user.value.num.val.sum() ?? 3) %
            AvatarWidget.colors.length];

    final Widget call = Container(
      decoration: BoxDecoration(
        borderRadius: BorderRadius.circular(10),
        color: Colors.black.withOpacity(0.03),
      ),
      padding: const EdgeInsets.fromLTRB(6, 8, 8, 8),
      child: Row(
        mainAxisSize: MainAxisSize.min,
        children: [
          Padding(
            padding: const EdgeInsets.fromLTRB(8, 0, 12, 0),
            child: message.withVideo
                ? SvgLoader.asset(
                    'assets/icons/call_video${isMissed && !_fromMe ? '_red' : ''}.svg',
                    height: 13 * 1.4,
                  )
                : SvgLoader.asset(
                    'assets/icons/call_audio${isMissed && !_fromMe ? '_red' : ''}.svg',
                    height: 15 * 1.4,
                  ),
          ),
          Flexible(
            child: Row(
              mainAxisSize: MainAxisSize.min,
              crossAxisAlignment: CrossAxisAlignment.start,
              children: [
                Flexible(
                  child: Text(
                    title,
                    maxLines: 1,
                    overflow: TextOverflow.ellipsis,
                    style: style.boldBody,
                  ),
                ),
                if (time != null) ...[
                  const SizedBox(width: 8),
                  Padding(
                    padding: const EdgeInsets.only(bottom: 1),
                    child: Text(
                      time,
                      maxLines: 1,
                      overflow: TextOverflow.ellipsis,
                      style: Theme.of(context).textTheme.titleSmall,
                    ),
                  ),
                ],
              ],
            ),
          ),
          const SizedBox(width: 8),
        ],
      ),
    );

    final Widget child = AnimatedOpacity(
      duration: const Duration(milliseconds: 500),
      opacity: _isRead || !_fromMe ? 1 : 0.55,
      child: Stack(
        children: [
          Padding(
            padding: const EdgeInsets.fromLTRB(8, 8, 8, 10),
            child: Column(
              crossAxisAlignment: CrossAxisAlignment.start,
              children: [
                if (!_fromMe &&
                    widget.chat.value?.isGroup == true &&
                    widget.avatar)
                  Padding(
<<<<<<< HEAD
                    padding: const EdgeInsets.fromLTRB(8, 0, 12, 0),
                    child: message.withVideo
                        ? SvgImage.asset(
                            'assets/icons/call_video${isMissed && !_fromMe ? '_red' : ''}.svg',
                            height: 13 * 1.4,
                          )
                        : SvgImage.asset(
                            'assets/icons/call_audio${isMissed && !_fromMe ? '_red' : ''}.svg',
                            height: 15 * 1.4,
                          ),
=======
                    padding: const EdgeInsets.fromLTRB(4, 0, 4, 0),
                    child: Text(
                      widget.user?.user.value.name?.val ??
                          widget.user?.user.value.num.val ??
                          'dot'.l10n * 3,
                      style: style.boldBody.copyWith(color: color),
                    ),
>>>>>>> 1a951444
                  ),
                const SizedBox(height: 4),
                Text.rich(
                  TextSpan(
                    children: [
                      WidgetSpan(child: call),
                      if (widget.timestamp)
                        WidgetSpan(
                          child: Opacity(
                            opacity: 0,
                            child: Padding(
                              padding: const EdgeInsets.only(left: 4),
                              child: _timestamp(widget.item.value),
                            ),
                          ),
                        ),
                    ],
                  ),
                ),
              ],
            ),
          ),
          if (widget.timestamp)
            Positioned(
              right: 8,
              bottom: 4,
              child: _timestamp(widget.item.value),
            )
        ],
      ),
    );

    return _rounded(
      context,
      (_) => Padding(
        padding: widget.margin.add(const EdgeInsets.fromLTRB(5, 1, 5, 1)),
        child: AnimatedContainer(
          duration: const Duration(milliseconds: 500),
          decoration: BoxDecoration(
            border: _fromMe
                ? _isRead
                    ? style.secondaryBorder
                    : Border.all(color: const Color(0xFFDAEDFF), width: 0.5)
                : style.primaryBorder,
            color: _fromMe
                ? _isRead
                    ? style.readMessageColor
                    : style.unreadMessageColor
                : style.messageColor,
            borderRadius: BorderRadius.circular(15),
          ),
          child: ClipRRect(
            borderRadius: BorderRadius.circular(15),
            child: child,
          ),
        ),
      ),
    );
  }

  /// Renders the provided [item] as a replied message.
  Widget _repliedMessage(ChatItemQuote item, {bool timestamp = false}) {
    Style style = Theme.of(context).extension<Style>()!;
    bool fromMe = item.author == widget.me;

    Widget? content;
    List<Widget> additional = [];

    if (item is ChatMessageQuote) {
      if (item.attachments.isNotEmpty) {
        additional = item.attachments
            .map((a) {
              ImageAttachment? image;

              if (a is ImageAttachment) {
                image = a;
              }

              return Container(
                margin: const EdgeInsets.only(right: 2),
                decoration: BoxDecoration(
                  color: fromMe
                      ? Colors.white.withOpacity(0.25)
                      : Colors.black.withOpacity(0.03),
                  borderRadius: BorderRadius.circular(10),
                ),
                width: 50,
                height: 50,
                child: image == null
                    ? Icon(
                        Icons.file_copy,
                        color: fromMe ? Colors.white : const Color(0xFFDDDDDD),
                        size: 28,
                      )
                    : RetryImage(
                        image.medium.url,
                        checksum: image.medium.checksum,
                        onForbidden: widget.onAttachmentError,
                        fit: BoxFit.cover,
                        width: double.infinity,
                        height: double.infinity,
                        borderRadius: BorderRadius.circular(10.0),
                        cancelable: true,
                        autoLoad: widget.loadImages,
                      ),
              );
            })
            .take(3)
            .toList();

        if (item.attachments.length > 3) {
          final int count = (item.attachments.length - 3).clamp(1, 99);

          additional.add(
            Container(
              margin: const EdgeInsets.only(right: 2),
              decoration: BoxDecoration(
                color: fromMe
                    ? Colors.white.withOpacity(0.25)
                    : Colors.black.withOpacity(0.03),
                borderRadius: BorderRadius.circular(10),
              ),
              width: 50,
              height: 50,
              child: Center(
                child: Padding(
                  padding: const EdgeInsets.only(right: 4),
                  child: Text(
                    '${'plus'.l10n}$count',
                    style: TextStyle(
                      fontSize: 15,
                      color: Theme.of(context).colorScheme.primary,
                    ),
                  ),
                ),
              ),
            ),
          );
        }
      }

      if (item.text != null && item.text!.val.isNotEmpty) {
        content = Text(
          item.text!.val,
          maxLines: 1,
          overflow: TextOverflow.ellipsis,
          style: style.boldBody,
        );
      }
    } else if (item is ChatCallQuote) {
      String title = 'label_chat_call_ended'.l10n;
      String? time;
      bool fromMe = widget.me == item.author;
      bool isMissed = false;

      final ChatCall? call = item.original as ChatCall?;

      if (call?.finishReason == null && call?.conversationStartedAt != null) {
        title = 'label_chat_call_ongoing'.l10n;
      } else if (call?.finishReason != null) {
        title = call!.finishReason!.localizedString(fromMe) ?? title;
        isMissed = call.finishReason == ChatCallFinishReason.dropped ||
            call.finishReason == ChatCallFinishReason.unanswered;

        if (call.finishedAt != null && call.conversationStartedAt != null) {
          time = call.finishedAt!.val
              .difference(call.conversationStartedAt!.val)
              .localizedString();
        }
      } else {
        title = item.author == widget.me
            ? 'label_outgoing_call'.l10n
            : 'label_incoming_call'.l10n;
      }

      content = Row(
        mainAxisSize: MainAxisSize.min,
        children: [
          Padding(
            padding: const EdgeInsets.fromLTRB(8, 0, 12, 0),
            child: call?.withVideo == true
                ? SvgImage.asset(
                    'assets/icons/call_video${isMissed && !fromMe ? '_red' : ''}.svg',
                    height: 13,
                  )
                : SvgImage.asset(
                    'assets/icons/call_audio${isMissed && !fromMe ? '_red' : ''}.svg',
                    height: 15,
                  ),
          ),
          Flexible(child: Text(title, style: style.boldBody)),
          if (time != null) ...[
            const SizedBox(width: 9),
            Padding(
              padding: const EdgeInsets.only(bottom: 1),
              child: Text(
                time,
                maxLines: 1,
                overflow: TextOverflow.ellipsis,
                style: style.boldBody,
              ),
            ),
          ],
        ],
      );
    } else if (item is ChatInfoQuote) {
      // TODO: Implement `ChatInfo`.
      content = Text(item.action.toString(), style: style.boldBody);
    } else {
      content = Text('err_unknown'.l10n, style: style.boldBody);
    }

    return FutureBuilder<RxUser?>(
      future: widget.getUser?.call(item.author),
      builder: (context, snapshot) {
        Color color = snapshot.data?.user.value.id == widget.me
            ? Theme.of(context).colorScheme.secondary
            : AvatarWidget.colors[
                (snapshot.data?.user.value.num.val.sum() ?? 3) %
                    AvatarWidget.colors.length];

        return Row(
          mainAxisSize: MainAxisSize.min,
          crossAxisAlignment: CrossAxisAlignment.center,
          children: [
            const SizedBox(width: 12),
            Flexible(
              child: Column(
                children: [
                  Container(
                    decoration: BoxDecoration(
                      border: Border(left: BorderSide(width: 2, color: color)),
                    ),
                    margin: const EdgeInsets.fromLTRB(0, 8, 12, 8),
                    padding: const EdgeInsets.only(left: 8),
                    child: Column(
                      mainAxisSize: MainAxisSize.min,
                      crossAxisAlignment: CrossAxisAlignment.start,
                      children: [
                        Text(
                          snapshot.data?.user.value.name?.val ??
                              snapshot.data?.user.value.num.val ??
                              'dot'.l10n * 3,
                          style: style.boldBody.copyWith(color: color),
                        ),
                        if (content != null) ...[
                          const SizedBox(height: 2),
                          DefaultTextStyle.merge(
                            maxLines: 1,
                            overflow: TextOverflow.ellipsis,
                            child: content,
                          ),
                        ],
                        if (additional.isNotEmpty) ...[
                          const SizedBox(height: 4),
                          Row(
                            mainAxisSize: MainAxisSize.min,
                            children: additional,
                          ),
                        ],
                      ],
                    ),
                  ),
                  if (timestamp)
                    Opacity(opacity: 0, child: _timestamp(widget.item.value)),
                ],
              ),
            ),
          ],
        );
      },
    );
  }

  /// Returns rounded rectangle of a [child] representing a message box.
  Widget _rounded(
    BuildContext context,
    Widget Function(bool menu) builder, {
    double avatarOffset = 0,
  }) {
    ChatItem item = widget.item.value;

    String? copyable;
    if (item is ChatMessage) {
      copyable = item.text?.val;
    }

    final Iterable<LastChatRead>? reads = widget.chat.value?.lastReads.where(
      (e) =>
          !e.at.val.isBefore(widget.item.value.at.val) &&
          e.memberId != widget.item.value.authorId,
    );

    final bool isSent = item.status.value == SendingStatus.sent;

    const int maxAvatars = 5;
    final List<Widget> avatars = [];

    if (widget.chat.value?.isGroup == true) {
      final int countUserAvatars =
          widget.reads.length > maxAvatars ? maxAvatars - 1 : maxAvatars;

      for (LastChatRead m in widget.reads.take(countUserAvatars)) {
        final User? user = widget.chat.value?.members
            .firstWhereOrNull((e) => e.user.id == m.memberId)
            ?.user;

        if (user != null) {
          avatars.add(
            Padding(
              padding: const EdgeInsets.symmetric(horizontal: 1),
              child: FutureBuilder<RxUser?>(
                future: widget.getUser?.call(user.id),
                builder: (context, snapshot) {
                  if (snapshot.hasData) {
                    return AvatarWidget.fromRxUser(snapshot.data, radius: 10);
                  }
                  return AvatarWidget.fromUser(user, radius: 10);
                },
              ),
            ),
          );
        }
      }

      if (widget.reads.length > maxAvatars) {
        avatars.add(
          Padding(
            padding: const EdgeInsets.symmetric(horizontal: 1),
            child: AvatarWidget(title: 'plus'.l10n, radius: 10),
          ),
        );
      }
    }

    // Builds the provided [builder] and the [avatars], if any.
    Widget child(bool menu) {
      return Column(
        mainAxisSize: MainAxisSize.min,
        crossAxisAlignment: CrossAxisAlignment.end,
        children: [
          builder(menu),
          if (avatars.isNotEmpty)
            Transform.translate(
              offset: Offset(-12, -widget.margin.bottom),
              child: WidgetButton(
                onPressed: () => MessageInfo.show(
                  context,
                  reads: reads ?? [],
                  id: widget.item.value.id,
                ),
                child: Padding(
                  padding: const EdgeInsets.only(bottom: 2),
                  child: Row(
                    mainAxisSize: MainAxisSize.min,
                    crossAxisAlignment: CrossAxisAlignment.center,
                    children: avatars,
                  ),
                ),
              ),
            ),
        ],
      );
    }

    return SwipeableStatus(
      animation: widget.animation,
      translate: _fromMe,
      isSent: isSent && _fromMe,
      isDelivered: isSent &&
          _fromMe &&
          widget.chat.value?.lastDelivery.isBefore(item.at) == false,
      isRead: isSent && (!_fromMe || _isRead),
      isError: item.status.value == SendingStatus.error,
      isSending: item.status.value == SendingStatus.sending,
      swipeable: Text(DateFormat.Hm().format(item.at.val.toLocal())),
      padding: EdgeInsets.only(bottom: avatars.isNotEmpty ? 33 : 13),
      child: AnimatedOffset(
        duration: _offsetDuration,
        offset: _offset,
        curve: Curves.ease,
        child: GestureDetector(
          behavior: HitTestBehavior.translucent,
          onHorizontalDragStart: PlatformUtils.isDesktop
              ? null
              : (d) {
                  _draggingStarted = true;
                  setState(() => _offsetDuration = Duration.zero);
                },
          onHorizontalDragUpdate: PlatformUtils.isDesktop
              ? null
              : (d) {
                  if (_draggingStarted && !_dragging) {
                    if (widget.animation?.value == 0 &&
                        _offset.dx == 0 &&
                        d.delta.dx > 0) {
                      _dragging = true;
                      widget.onDrag?.call(_dragging);
                    } else {
                      _draggingStarted = false;
                    }
                  }

                  if (_dragging) {
                    // Distance [_totalOffset] should exceed in order for
                    // dragging to start.
                    const int delta = 10;

                    if (_totalOffset.dx > delta) {
                      _offset += d.delta;

                      if (_offset.dx > 30 + delta &&
                          _offset.dx - d.delta.dx < 30 + delta) {
                        HapticFeedback.selectionClick();
                        widget.onReply?.call();
                      }

                      setState(() {});
                    } else {
                      _totalOffset += d.delta;
                      if (_totalOffset.dx <= 0) {
                        _dragging = false;
                        widget.onDrag?.call(_dragging);
                      }
                    }
                  }
                },
          onHorizontalDragEnd: PlatformUtils.isDesktop
              ? null
              : (d) {
                  if (_dragging) {
                    _dragging = false;
                    _draggingStarted = false;
                    _offset = Offset.zero;
                    _totalOffset = Offset.zero;
                    _offsetDuration = 200.milliseconds;
                    widget.onDrag?.call(_dragging);
                    setState(() {});
                  }
                },
          child: Row(
            crossAxisAlignment:
                _fromMe ? CrossAxisAlignment.end : CrossAxisAlignment.start,
            mainAxisAlignment:
                _fromMe ? MainAxisAlignment.end : MainAxisAlignment.start,
            children: [
              if (_fromMe && !widget.timestamp)
                Padding(
                  key: Key('MessageStatus_${item.id}'),
                  padding: const EdgeInsets.only(top: 16),
                  child: Obx(() {
                    return AnimatedDelayedSwitcher(
                      delay: item.status.value == SendingStatus.sending
                          ? const Duration(seconds: 2)
                          : Duration.zero,
                      child: item.status.value == SendingStatus.sending
                          ? const Padding(
                              key: Key('Sending'),
                              padding: EdgeInsets.only(bottom: 8),
                              child: Icon(Icons.access_alarm, size: 15),
                            )
                          : item.status.value == SendingStatus.error
                              ? const Padding(
                                  key: Key('Error'),
                                  padding: EdgeInsets.only(bottom: 8),
                                  child: Icon(
                                    Icons.error_outline,
                                    size: 15,
                                    color: Colors.red,
                                  ),
                                )
                              : Container(key: const Key('Sent')),
                    );
                  }),
                ),
              if (!_fromMe && widget.chat.value!.isGroup)
                Padding(
                  padding: EdgeInsets.only(top: 8 + avatarOffset),
                  child: widget.avatar
                      ? InkWell(
                          customBorder: const CircleBorder(),
                          onTap: () => router.user(item.authorId, push: true),
                          child:
                              AvatarWidget.fromRxUser(widget.user, radius: 17),
                        )
                      : const SizedBox(width: 34),
                ),
              Flexible(
                child: LayoutBuilder(builder: (context, constraints) {
                  return ConstrainedBox(
                    constraints: BoxConstraints(
                      maxWidth: min(
                        550,
                        constraints.maxWidth - SwipeableStatus.width,
                      ),
                    ),
                    child: Material(
                      key: Key('Message_${item.id}'),
                      type: MaterialType.transparency,
                      child: ContextMenuRegion(
                        preventContextMenu: false,
                        alignment: _fromMe
                            ? Alignment.bottomRight
                            : Alignment.bottomLeft,
                        actions: [
                          ContextMenuButton(
                            label: PlatformUtils.isMobile
                                ? 'btn_info'.l10n
                                : 'btn_message_info'.l10n,
                            trailing: const Icon(Icons.info_outline),
                            onPressed: () => MessageInfo.show(
                              context,
                              id: widget.item.value.id,
                              reads: reads ?? [],
                            ),
                          ),
                          if (copyable != null)
                            ContextMenuButton(
                              key: const Key('CopyButton'),
                              label: PlatformUtils.isMobile
                                  ? 'btn_copy'.l10n
                                  : 'btn_copy_text'.l10n,
                              trailing: SvgImage.asset(
                                'assets/icons/copy_small.svg',
                                height: 18,
                              ),
                              onPressed: () => widget.onCopy
                                  ?.call(_selection?.plainText ?? copyable!),
                            ),
                          if (item.status.value == SendingStatus.sent) ...[
                            ContextMenuButton(
                              key: const Key('ReplyButton'),
                              label: PlatformUtils.isMobile
                                  ? 'btn_reply'.l10n
                                  : 'btn_reply_message'.l10n,
                              trailing: SvgImage.asset(
                                'assets/icons/reply.svg',
                                height: 18,
                              ),
                              onPressed: widget.onReply,
                            ),
                            if (item is ChatMessage)
                              ContextMenuButton(
                                key: const Key('ForwardButton'),
                                label: PlatformUtils.isMobile
                                    ? 'btn_forward'.l10n
                                    : 'btn_forward_message'.l10n,
                                trailing: SvgImage.asset(
                                  'assets/icons/forward.svg',
                                  height: 18,
                                ),
                                onPressed: () async {
                                  await ChatForwardView.show(
                                    context,
                                    widget.chat.value!.id,
                                    [ChatItemQuoteInput(item: item)],
                                  );
                                },
                              ),
                            if (item is ChatMessage &&
                                _fromMe &&
                                (item.at
                                        .add(ChatController.editMessageTimeout)
                                        .isAfter(PreciseDateTime.now()) ||
                                    !_isRead))
                              ContextMenuButton(
                                key: const Key('EditButton'),
                                label: 'btn_edit'.l10n,
                                trailing: SvgImage.asset(
                                  'assets/icons/edit.svg',
                                  height: 18,
                                ),
                                onPressed: widget.onEdit,
                              ),
                            ContextMenuButton(
                              key: const Key('Delete'),
                              label: PlatformUtils.isMobile
                                  ? 'btn_delete'.l10n
                                  : 'btn_delete_message'.l10n,
                              trailing: SvgImage.asset(
                                'assets/icons/delete_small.svg',
                                height: 18,
                              ),
                              onPressed: () async {
                                bool isMonolog = widget.chat.value!.isMonolog;
                                bool deletable = _fromMe &&
                                    !widget.chat.value!
                                        .isRead(widget.item.value, widget.me) &&
                                    (widget.item.value is ChatMessage);

                                await ConfirmDialog.show(
                                  context,
                                  title: 'label_delete_message'.l10n,
                                  description: deletable || isMonolog
                                      ? null
                                      : 'label_message_will_deleted_for_you'
                                          .l10n,
                                  variants: [
                                    if (!deletable || !isMonolog)
                                      ConfirmDialogVariant(
                                        onProceed: widget.onHide,
                                        child: Text(
                                          'label_delete_for_me'.l10n,
                                          key: const Key('HideForMe'),
                                        ),
                                      ),
                                    if (deletable)
                                      ConfirmDialogVariant(
                                        onProceed: widget.onDelete,
                                        child: Text(
                                          'label_delete_for_everyone'.l10n,
                                          key: const Key('DeleteForAll'),
                                        ),
                                      )
                                  ],
                                );
                              },
                            ),
                          ],
                          if (item.status.value == SendingStatus.error) ...[
                            ContextMenuButton(
                              key: const Key('Resend'),
                              label: PlatformUtils.isMobile
                                  ? 'btn_resend'.l10n
                                  : 'btn_resend_message'.l10n,
                              trailing: SvgImage.asset(
                                'assets/icons/send_small.svg',
                                width: 18.37,
                                height: 16,
                              ),
                              onPressed: widget.onResend,
                            ),
                            ContextMenuButton(
                              key: const Key('Delete'),
                              label: PlatformUtils.isMobile
                                  ? 'btn_delete'.l10n
                                  : 'btn_delete_message'.l10n,
                              trailing: SvgImage.asset(
                                'assets/icons/delete_small.svg',
                                width: 17.75,
                                height: 17,
                              ),
                              onPressed: () async {
                                await ConfirmDialog.show(
                                  context,
                                  title: 'label_delete_message'.l10n,
                                  variants: [
                                    ConfirmDialogVariant(
                                      onProceed: widget.onDelete,
                                      child: Text(
                                        'label_delete_for_everyone'.l10n,
                                        key: const Key('DeleteForAll'),
                                      ),
                                    )
                                  ],
                                );
                              },
                            ),
                            ContextMenuButton(
                              label: 'btn_select'.l10n,
                              trailing: const Icon(Icons.select_all),
                            ),
                          ],
                        ],
                        builder: PlatformUtils.isMobile ? child : null,
                        child: PlatformUtils.isMobile ? null : child(false),
                      ),
                    ),
                  );
                }),
              ),
            ],
          ),
        ),
      ),
    );
  }

  /// Builds a [MessageTimestamp] of the provided [item].
  Widget _timestamp(ChatItem item) {
    return Obx(() {
      final bool isMonolog = widget.chat.value?.isMonolog == true;

      return KeyedSubtree(
        key: Key('MessageStatus_${item.id}'),
        child: MessageTimestamp(
          at: item.at,
          status: _fromMe ? item.status.value : null,
          read: _isRead || isMonolog,
          delivered:
              widget.chat.value?.lastDelivery.isBefore(item.at) == false ||
                  isMonolog,
        ),
      );
    });
  }

  /// Populates the [_worker] invoking the [_populateSpans] and
  /// [_populateGlobalKeys] on the [ChatItemWidget.item] changes.
  void _populateWorker() {
    _worker?.dispose();
    _populateGlobalKeys(widget.item.value);
    _populateSpans(widget.item.value);

    ChatMessageText? text;
    int attachments = 0;

    if (widget.item.value is ChatMessage) {
      final msg = widget.item.value as ChatMessage;
      attachments = msg.attachments.length;
      text = msg.text;
    }

    _worker = ever(widget.item, (ChatItem item) {
      if (item is ChatMessage) {
        if (item.attachments.length != attachments) {
          _populateGlobalKeys(item);
          attachments = item.attachments.length;
        }

        if (text != item.text) {
          _populateSpans(item);
          text = item.text;
        }
      }
    });
  }

  /// Populates the [_galleryKeys] from the provided [ChatMessage.attachments].
  void _populateGlobalKeys(ChatItem msg) {
    if (msg is ChatMessage) {
      _galleryKeys = msg.attachments
          .where((e) =>
              e is ImageAttachment ||
              (e is FileAttachment && e.isVideo) ||
              (e is LocalAttachment && (e.file.isImage || e.file.isVideo)))
          .map((e) => GlobalKey())
          .toList();
    } else if (msg is ChatForward) {
      throw Exception(
        'Use `ChatForward` widget for rendering `ChatForward`s instead',
      );
    }
  }

  /// Populates the [_text] with the [ChatMessage.text] of the provided [item]
  /// parsed through a [LinkParsingExtension.parseLinks] method.
  void _populateSpans(ChatItem msg) {
    if (msg is ChatMessage) {
      for (var r in _recognizers) {
        r.dispose();
      }
      _recognizers.clear();

      final String? string = msg.text?.val.trim();
      if (string?.isEmpty == true) {
        _text = null;
      } else {
        _text = string?.parseLinks(_recognizers, router.context);
      }
    } else if (msg is ChatForward) {
      throw Exception(
        'Use `ChatForward` widget for rendering `ChatForward`s instead',
      );
    }
  }
}

/// Extension adding a string representation of a [Duration] in
/// `HH h, MM m, SS s` format.
extension LocalizedDurationExtension on Duration {
  /// Returns a string representation of this [Duration] in `HH:MM:SS` format.
  ///
  /// `HH` part is omitted if this [Duration] is less than an one hour.
  String hhMmSs() {
    var microseconds = inMicroseconds;

    var hours = microseconds ~/ Duration.microsecondsPerHour;
    microseconds = microseconds.remainder(Duration.microsecondsPerHour);
    var hoursPadding = hours < 10 ? '0' : '';

    if (microseconds < 0) microseconds = -microseconds;

    var minutes = microseconds ~/ Duration.microsecondsPerMinute;
    microseconds = microseconds.remainder(Duration.microsecondsPerMinute);
    var minutesPadding = minutes < 10 ? '0' : '';

    var seconds = microseconds ~/ Duration.microsecondsPerSecond;
    microseconds = microseconds.remainder(Duration.microsecondsPerSecond);
    var secondsPadding = seconds < 10 ? '0' : '';

    if (hours == 0) {
      return '$minutesPadding$minutes:$secondsPadding$seconds';
    }

    return '$hoursPadding$hours:$minutesPadding$minutes:$secondsPadding$seconds';
  }

  /// Returns localized string representing this [Duration] in
  /// `HH h, MM m, SS s` format.
  ///
  /// `MM` part is omitted if this [Duration] is less than an one minute.
  /// `HH` part is omitted if this [Duration] is less than an one hour.
  String localizedString() {
    var microseconds = inMicroseconds;

    if (microseconds < 0) microseconds = -microseconds;

    var hours = microseconds ~/ Duration.microsecondsPerHour;
    microseconds = microseconds.remainder(Duration.microsecondsPerHour);

    var minutes = microseconds ~/ Duration.microsecondsPerMinute;
    microseconds = microseconds.remainder(Duration.microsecondsPerMinute);

    var seconds = microseconds ~/ Duration.microsecondsPerSecond;
    microseconds = microseconds.remainder(Duration.microsecondsPerSecond);

    String result = '$seconds ${'label_duration_second_short'.l10n}';

    if (minutes != 0) {
      result = '$minutes ${'label_duration_minute_short'.l10n} $result';
    }

    if (hours != 0) {
      result = '$hours ${'label_duration_hour_short'.l10n} $result';
    }

    return result;
  }
}

/// Extension adding an ability to parse links and e-mails from a [String].
extension LinkParsingExtension on String {
  /// [RegExp] detecting links and e-mails in a [parseLinks] method.
  static final RegExp _regex = RegExp(
    r'([a-zA-Z0-9._-]+@[a-zA-Z0-9._-]+\.[a-zA-Z0-9_-]+)|(\b(([a-z]+:\/\/)?(www\.)?[a-z0-9]+\.[a-z]{2,})(\/?\S*)?\b)',
  );

  /// Returns [TextSpan]s containing plain text along with links and e-mails
  /// detected and parsed.
  ///
  /// [recognizers] are [TapGestureRecognizer]s constructed, so ensure to
  /// dispose them properly.
  TextSpan parseLinks(
    List<TapGestureRecognizer> recognizers, [
    BuildContext? context,
  ]) {
    final Iterable<RegExpMatch> matches = _regex.allMatches(this);
    if (matches.isEmpty) {
      return TextSpan(text: this);
    }

    final Style? style = context?.theme.extension<Style>()!;

    String text = this;
    final List<TextSpan> spans = [];
    final List<String> links = [];

    for (RegExpMatch match in matches) {
      links.add(text.substring(match.start, match.end));
    }

    for (int i = 0; i < links.length; i++) {
      final String link = links[i];

      final int index = text.indexOf(link);
      final List<String> parts = [
        text.substring(0, index),
        text.substring(index + link.length),
      ];

      if (parts[0].isNotEmpty) {
        spans.add(TextSpan(text: parts[0]));
      }

      final TapGestureRecognizer recognizer = TapGestureRecognizer();
      recognizers.add(recognizer);

      spans.add(
        TextSpan(
          text: link,
          style: style?.linkStyle,
          recognizer: recognizer
            ..onTap = () async {
              final Uri uri;

              if (link.isEmail) {
                uri = Uri(scheme: 'mailto', path: link);
              } else {
                uri = Uri.parse(
                  !link.startsWith('http') ? 'https://$link' : link,
                );
              }

              if (await canLaunchUrl(uri)) {
                await launchUrl(uri);
              }
            },
        ),
      );

      if (parts[1].isNotEmpty) {
        if (i == links.length - 1) {
          spans.add(TextSpan(text: parts[1]));
        } else {
          text = parts[1];
        }
      }
    }

    return TextSpan(children: spans);
  }
}<|MERGE_RESOLUTION|>--- conflicted
+++ resolved
@@ -1215,18 +1215,6 @@
                     widget.chat.value?.isGroup == true &&
                     widget.avatar)
                   Padding(
-<<<<<<< HEAD
-                    padding: const EdgeInsets.fromLTRB(8, 0, 12, 0),
-                    child: message.withVideo
-                        ? SvgImage.asset(
-                            'assets/icons/call_video${isMissed && !_fromMe ? '_red' : ''}.svg',
-                            height: 13 * 1.4,
-                          )
-                        : SvgImage.asset(
-                            'assets/icons/call_audio${isMissed && !_fromMe ? '_red' : ''}.svg',
-                            height: 15 * 1.4,
-                          ),
-=======
                     padding: const EdgeInsets.fromLTRB(4, 0, 4, 0),
                     child: Text(
                       widget.user?.user.value.name?.val ??
@@ -1234,7 +1222,6 @@
                           'dot'.l10n * 3,
                       style: style.boldBody.copyWith(color: color),
                     ),
->>>>>>> 1a951444
                   ),
                 const SizedBox(height: 4),
                 Text.rich(
