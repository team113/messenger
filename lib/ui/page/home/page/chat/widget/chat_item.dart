// Copyright © 2022 IT ENGINEERING MANAGEMENT INC, <https://github.com/team113>
//
// This program is free software: you can redistribute it and/or modify it under
// the terms of the GNU Affero General Public License v3.0 as published by the
// Free Software Foundation, either version 3 of the License, or (at your
// option) any later version.
//
// This program is distributed in the hope that it will be useful, but WITHOUT
// ANY WARRANTY; without even the implied warranty of MERCHANTABILITY or FITNESS
// FOR A PARTICULAR PURPOSE. See the GNU Affero General Public License v3.0 for
// more details.
//
// You should have received a copy of the GNU Affero General Public License v3.0
// along with this program. If not, see
// <https://www.gnu.org/licenses/agpl-3.0.html>.

import 'dart:async';
import 'dart:collection';
import 'dart:math';

import 'package:collection/collection.dart';
import 'package:flutter/material.dart';
import 'package:get/get.dart';
import 'package:intl/intl.dart';

import '../controller.dart'
<<<<<<< HEAD
    show
        ChatCallFinishReasonL10n,
        ChatController,
        FileAttachmentIsVideo,
        SelectionData,
        CopyableItem;
import '/api/backend/schema.dart' show ChatCallFinishReason;
=======
    show ChatCallFinishReasonL10n, ChatController, FileAttachmentIsVideo;
import '/api/backend/schema.dart'
    show ChatCallFinishReason, ChatMemberInfoAction;
>>>>>>> 511dbaae
import '/config.dart';
import '/domain/model/attachment.dart';
import '/domain/model/chat.dart';
import '/domain/model/chat_call.dart';
import '/domain/model/chat_item.dart';
import '/domain/model/chat_item_quote.dart';
import '/domain/model/precise_date_time/precise_date_time.dart';
import '/domain/model/sending_status.dart';
import '/domain/model/user.dart';
import '/domain/repository/user.dart';
import '/l10n/l10n.dart';
import '/routes.dart';
import '/themes.dart';
import '/ui/page/home/page/chat/forward/view.dart';
import '/ui/page/home/widget/avatar.dart';
import '/ui/page/home/widget/confirm_dialog.dart';
import '/ui/page/home/widget/gallery_popup.dart';
import '/ui/page/home/widget/init_callback.dart';
import '/ui/widget/animated_delayed_switcher.dart';
import '/ui/widget/animations.dart';
import '/ui/widget/context_menu/menu.dart';
import '/ui/widget/context_menu/region.dart';
import '/ui/widget/svg/svg.dart';
import 'custom_selection_text.dart';
import 'listen_tap.dart';
import 'swipeable_status.dart';
import 'video_thumbnail/video_thumbnail.dart';

/// [ChatItem] visual representation.
class ChatItemWidget extends StatefulWidget {
  const ChatItemWidget({
    Key? key,
    required this.chat,
    required this.item,
    required this.me,
    this.user,
    this.selections,
    this.isTapMessage,
    this.position,
    this.getUser,
    this.onJoinCall,
    this.animation,
    this.onHide,
    this.onDelete,
    this.onReply,
    this.onEdit,
    this.onCopy,
    this.onGallery,
    this.onRepliedTap,
    this.onForwardedTap,
    this.onResend,
    this.onFileTap,
    this.onAttachmentError,
  }) : super(key: key);

  /// Reactive value of a [ChatItem] to display.
  final Rx<ChatItem> item;

  /// Reactive value of a [Chat] this [item] is posted in.
  final Rx<Chat?> chat;

  /// [UserId] of the authenticated [MyUser].
  final UserId me;

  /// [User] posted this [item].
  final RxUser? user;

  /// Storage [SelectionData].
  final SplayTreeMap<int, List<SelectionData>>? selections;

  /// Indicator whether tap on [CustomSelectionText].
  final Rx<bool>? isTapMessage;

  /// Message position.
  final int? position;

  /// Callback, called when a [RxUser] identified by the provided [UserId] is
  /// required.
  final Future<RxUser?> Function(UserId userId)? getUser;

  /// Callback, called when a hide action of this [ChatItem] is triggered.
  final void Function()? onHide;

  /// Callback, called when a delete action of this [ChatItem] is triggered.
  final void Function()? onDelete;

  /// Callback, called when join call button is pressed.
  final void Function()? onJoinCall;

  /// Callback, called when a reply action of this [ChatItem] is triggered.
  final void Function()? onReply;

  /// Callback, called when an edit action of this [ChatItem] is triggered.
  final void Function()? onEdit;

  /// Callback, called when a copy action of this [ChatItem] is triggered.
  final void Function(String text)? onCopy;

  /// Optional animation that controls a [SwipeableStatus].
  final AnimationController? animation;

  /// Callback, called when a gallery list is required.
  ///
  /// If not specified, then only media in this [item] will be in a gallery.
  final List<Attachment> Function()? onGallery;

  /// Callback, called when a replied message of this [ChatItem] is tapped.
  final void Function(ChatItemId)? onRepliedTap;

  /// Callback, called when a forwarded message of this [ChatItem] is tapped.
  final void Function(ChatItemId, ChatId)? onForwardedTap;

  /// Callback, called when a resend action of this [ChatItem] is triggered.
  final void Function()? onResend;

  /// Callback, called when a [FileAttachment] of this [ChatItem] is tapped.
  final void Function(FileAttachment)? onFileTap;

  /// Callback, called on the [Attachment] fetching errors.
  final Future<void> Function()? onAttachmentError;

  @override
  State<ChatItemWidget> createState() => _ChatItemWidgetState();
}

/// State of a [ChatItemWidget] used to update an active call [Timer].
class _ChatItemWidgetState extends State<ChatItemWidget> {
  /// [Timer] rebuilding this widget every second if the [widget.item]
  /// represents an ongoing [ChatCall].
  Timer? _ongoingCallTimer;

  /// [GlobalKey]s of [Attachment]s used to animate a [GalleryPopup] from/to
  /// corresponding [Widget].
  List<GlobalKey> _galleryKeys = [];

<<<<<<< HEAD
  /// Text storage when copying via context menu.
  ///
  /// Key determines the order of the text.
  final SplayTreeMap<int, String> _copyable = SplayTreeMap();
=======
  /// Indicates whether this [ChatItem] was read by any [User].
  bool get _isRead {
    final Chat? chat = widget.chat.value;
    if (chat == null) {
      return false;
    }

    if (_fromMe) {
      return chat.isRead(widget.item.value, widget.me);
    } else {
      return chat.isReadBy(widget.item.value, widget.me);
    }
  }

  /// Indicates whether this [ChatItemWidget.item] was posted by the
  /// authenticated [User].
  bool get _fromMe => widget.item.value.authorId == widget.me;
>>>>>>> 511dbaae

  @override
  void initState() {
    _populateGlobalKeys(widget.item.value);
    super.initState();
  }

  @override
  void dispose() {
    _ongoingCallTimer?.cancel();
    _ongoingCallTimer = null;
    super.dispose();
  }

  @override
  void didUpdateWidget(covariant ChatItemWidget oldWidget) {
    if (oldWidget.item != widget.item) {
      if (widget.item.value is ChatMessage) {
        var msg = widget.item.value as ChatMessage;

        bool needsUpdate = true;
        if (oldWidget.item is ChatMessage) {
          needsUpdate = msg.attachments.length !=
              (oldWidget.item as ChatMessage).attachments.length;
        }

        if (needsUpdate) {
          _populateGlobalKeys(msg);
        }
      }
    }

    super.didUpdateWidget(oldWidget);
  }

  @override
  Widget build(BuildContext context) {
    return Obx(() {
      if (widget.item.value is ChatMessage) {
        return _renderAsChatMessage(context);
      } else if (widget.item.value is ChatForward) {
        return _renderAsChatForward(context);
      } else if (widget.item.value is ChatCall) {
        return _renderAsChatCall(context);
      } else if (widget.item.value is ChatMemberInfo) {
        return _renderAsChatMemberInfo();
      }
      throw UnimplementedError('Unknown ChatItem ${widget.item.value}');
    });
  }

  /// Renders [widget.item] as [ChatMemberInfo].
  Widget _renderAsChatMemberInfo() {
<<<<<<< HEAD
    var message = widget.item.value as ChatMemberInfo;
    final String text = '${message.action}';

    return Padding(
      padding: const EdgeInsets.symmetric(vertical: 8.0),
      child: Center(
        child: ContextMenuRegion(
          preventContextMenu: false,
          actions: [
            ContextMenuButton(
              key: const Key('CopyButton'),
              label: 'btn_copy'.l10n,
              leading: SvgLoader.asset(
                'assets/icons/copy_small.svg',
                width: 14.82,
                height: 17,
              ),
              onPressed: () => widget.onCopy?.call(text),
            ),
          ],
          child: ListenTap(
            isTap: widget.isTapMessage,
            child: CustomSelectionText(
              selections: widget.selections,
              position: widget.position,
              type: CopyableItem.message,
              child: Text(text),
=======
    final Style style = Theme.of(context).extension<Style>()!;
    final ChatMemberInfo message = widget.item.value as ChatMemberInfo;

    final Widget content;

    switch (message.action) {
      case ChatMemberInfoAction.created:
        if (widget.chat.value?.isGroup == true) {
          content = Text('label_group_created'.l10n);
        } else {
          content = Text('label_dialog_created'.l10n);
        }
        break;

      case ChatMemberInfoAction.added:
        content = Text(
          'label_was_added'
              .l10nfmt({'who': '${message.user.name ?? message.user.num}'}),
        );
        break;

      case ChatMemberInfoAction.removed:
        content = Text(
          'label_was_removed'
              .l10nfmt({'who': '${message.user.name ?? message.user.num}'}),
        );
        break;

      case ChatMemberInfoAction.artemisUnknown:
        content = Text('${message.action}');
        break;
    }

    final bool isSent = widget.item.value.status.value == SendingStatus.sent;

    return Padding(
      padding: const EdgeInsets.symmetric(vertical: 8),
      child: SwipeableStatus(
        animation: widget.animation,
        asStack: true,
        isSent: isSent && _fromMe,
        isDelivered: isSent &&
            _fromMe &&
            widget.chat.value?.lastDelivery.isBefore(message.at) == false,
        isRead: isSent && (!_fromMe || _isRead),
        isError: message.status.value == SendingStatus.error,
        isSending: message.status.value == SendingStatus.sending,
        swipeable: Text(DateFormat.Hm().format(message.at.val.toLocal())),
        child: Center(
          child: Container(
            padding: const EdgeInsets.symmetric(horizontal: 12, vertical: 8),
            decoration: BoxDecoration(
              borderRadius: BorderRadius.circular(15),
              border: style.systemMessageBorder,
              color: style.systemMessageColor,
            ),
            child: DefaultTextStyle(
              style: style.systemMessageStyle,
              child: content,
>>>>>>> 511dbaae
            ),
          ),
        ),
      ),
    );
  }

  /// Renders [widget.item] as [ChatForward].
  Widget _renderAsChatForward(BuildContext context) {
    ChatForward msg = widget.item.value as ChatForward;
    ChatItem item = msg.item;

    Style style = Theme.of(context).extension<Style>()!;

    Widget? content;
    List<Widget> additional = [];

    if (item is ChatMessage) {
      var desc = StringBuffer();

      if (item.text != null) {
        desc.write(item.text!.val);
      }

      if (item.attachments.isNotEmpty) {
        List<Attachment> media = item.attachments
            .where((e) =>
                e is ImageAttachment ||
                (e is FileAttachment && e.isVideo) ||
                (e is LocalAttachment && (e.file.isImage || e.file.isVideo)))
            .toList();

        List<Attachment> files = item.attachments
            .where((e) =>
                (e is FileAttachment && !e.isVideo) ||
                (e is LocalAttachment && !e.file.isImage && !e.file.isVideo))
            .toList();

        if (media.isNotEmpty || files.isNotEmpty) {
          additional = [
            ...media.mapIndexed((i, e) => _mediaAttachment(i, e, media)),
            if (media.isNotEmpty && files.isNotEmpty) const SizedBox(height: 6),
            ...files.map(_fileAttachment),
          ];
        }
      }

      if (desc.isNotEmpty) {
        final String text = desc.toString();
        content = ListenTap(
          isTap: widget.isTapMessage,
          child: CustomSelectionText(
            selections: widget.selections,
            position: widget.position,
            type: CopyableItem.message,
            child: Text(text, style: style.boldBody),
          ),
        );
        _copyable[CopyableItem.messageForward.index] = text;
      }
    } else if (item is ChatCall) {
      final String textTime;
      String title = 'label_chat_call_ended'.l10n;
      String? time;
      bool isMissed = false;

      if (item.finishReason == null && item.conversationStartedAt != null) {
        title = 'label_chat_call_ongoing'.l10n;
      } else if (item.finishReason != null) {
        title = item.finishReason!.localizedString(_fromMe) ?? title;
        isMissed = item.finishReason == ChatCallFinishReason.dropped ||
            item.finishReason == ChatCallFinishReason.unanswered;
        time = item.finishedAt!.val
            .difference(item.conversationStartedAt!.val)
            .localizedString();
      } else {
        title = item.authorId == widget.me
            ? 'label_outgoing_call'.l10n
            : 'label_incoming_call'.l10n;
      }
<<<<<<< HEAD
      textTime = ' $time';
      if (time != null) {
        _copyable[CopyableItem.messageForward.index] = '$title$textTime';
      } else {
        _copyable[CopyableItem.messageForward.index] = title;
      }
      content = ListenTap(
        isTap: widget.isTapMessage,
        child: CustomSelectionText(
          selections: widget.selections,
          position: widget.position,
          type: CopyableItem.message,
          isIgnoreSelectionCursor: true,
          child: Row(
            mainAxisSize: MainAxisSize.min,
            children: [
              Padding(
                padding: const EdgeInsets.fromLTRB(8, 0, 12, 0),
                child: item.withVideo
                    ? SvgLoader.asset(
                        'assets/icons/call_video${isMissed && !fromMe ? '_red' : ''}.svg',
                        height: 13,
                      )
                    : SvgLoader.asset(
                        'assets/icons/call_audio${isMissed && !fromMe ? '_red' : ''}.svg',
                        height: 15,
                      ),
              ),
              Flexible(child: Text(title)),
              if (time != null) ...[
                const SizedBox(width: 7),
                Padding(
                  padding: const EdgeInsets.only(bottom: 1),
                  child: Text(
                    textTime,
                    maxLines: 1,
                    overflow: TextOverflow.ellipsis,
                    style: style.boldBody,
=======

      content = Row(
        mainAxisSize: MainAxisSize.min,
        children: [
          Padding(
            padding: const EdgeInsets.fromLTRB(8, 0, 12, 0),
            child: item.withVideo
                ? SvgLoader.asset(
                    'assets/icons/call_video${isMissed && !_fromMe ? '_red' : ''}.svg',
                    height: 13,
                  )
                : SvgLoader.asset(
                    'assets/icons/call_audio${isMissed && !_fromMe ? '_red' : ''}.svg',
                    height: 15,
>>>>>>> 511dbaae
                  ),
                ),
              ],
            ],
          ),
        ),
      );
    } else if (item is ChatMemberInfo) {
      final String text = item.action.toString();
      // TODO: Implement `ChatMemberInfo`.
      content = ListenTap(
        isTap: widget.isTapMessage,
        child: CustomSelectionText(
          selections: widget.selections,
          position: widget.position,
          type: CopyableItem.message,
          child: Text(text, style: style.boldBody),
        ),
      );
      _copyable[CopyableItem.messageForward.index] = text;
    } else if (item is ChatForward) {
      final String text = 'label_forwarded_message'.l10n;
      content = ListenTap(
        isTap: widget.isTapMessage,
        child: CustomSelectionText(
          selections: widget.selections,
          position: widget.position,
          type: CopyableItem.message,
          child: Text(text, style: style.boldBody),
        ),
      );
      _copyable[CopyableItem.messageForward.index] = text;
    } else {
      final String text = 'err_unknown'.l10n;
      content = ListenTap(
        isTap: widget.isTapMessage,
        child: CustomSelectionText(
          selections: widget.selections,
          position: widget.position,
          type: CopyableItem.message,
          child: Text(text, style: style.boldBody),
        ),
      );
      _copyable[CopyableItem.messageForward.index] = text;
    }

    return _rounded(
      context,
      InkWell(
        onTap: () => widget.onForwardedTap?.call(msg.item.id, msg.item.chatId),
        child: FutureBuilder<RxUser?>(
          key: Key('FutureBuilder_${item.id}'),
          future: widget.getUser?.call(item.authorId),
          builder: (context, snapshot) {
            final User? user = snapshot.data?.user.value;

            final Color color = user?.id == widget.me
                ? const Color(0xFF63B4FF)
                : AvatarWidget.colors[
                    (user?.num.val.sum() ?? 3) % AvatarWidget.colors.length];

            final String username = user?.name?.val ?? user?.num.val ?? '...';

            if (user != null) {
              _copyable[CopyableItem.username.index] = username;
            }

            return Row(
              key: Key('Row_${item.id}'),
              mainAxisSize: MainAxisSize.min,
              crossAxisAlignment: CrossAxisAlignment.center,
              children: [
                const SizedBox(width: 12),
                Icon(Icons.reply, size: 26, color: color),
                const SizedBox(width: 12),
                Flexible(
                  child: Container(
                    decoration: BoxDecoration(
                      border: Border(left: BorderSide(width: 2, color: color)),
                    ),
                    margin: const EdgeInsets.fromLTRB(0, 8, 12, 8),
                    padding: const EdgeInsets.only(left: 8),
                    child: Column(
                      mainAxisSize: MainAxisSize.min,
                      crossAxisAlignment: CrossAxisAlignment.start,
                      children: [
                        if (user != null)
                          ListenTap(
                            isTap: widget.isTapMessage,
                            child: CustomSelectionText(
                              selections: widget.selections,
                              position: widget.position,
                              type: CopyableItem.username,
                              isIgnoreSelectionCursor: true,
                              child: Text(
                                username,
                                style: style.boldBody.copyWith(color: color),
                              ),
                            ),
                          ),
                        if (content != null) ...[
                          const SizedBox(height: 2),
                          content,
                        ],
                        if (additional.isNotEmpty) ...[
                          const SizedBox(height: 4),
                          Column(
                            mainAxisSize: MainAxisSize.min,
                            crossAxisAlignment: msg.authorId == widget.me
                                ? CrossAxisAlignment.end
                                : CrossAxisAlignment.start,
                            children: additional,
                          ),
                        ],
                      ],
                    ),
                  ),
                ),
              ],
            );
          },
        ),
      ),
    );
  }

  /// Renders [widget.item] as [ChatMessage].
  Widget _renderAsChatMessage(BuildContext context) {
    var msg = widget.item.value as ChatMessage;
    final String? text = msg.text?.val;

    List<Attachment> media = msg.attachments
        .where((e) =>
            e is ImageAttachment ||
            (e is FileAttachment && e.isVideo) ||
            (e is LocalAttachment && (e.file.isImage || e.file.isVideo)))
        .toList();

    List<Attachment> files = msg.attachments
        .where((e) =>
            (e is FileAttachment && !e.isVideo) ||
            (e is LocalAttachment && !e.file.isImage && !e.file.isVideo))
        .toList();

    if (text != null) {
      _copyable[CopyableItem.message.index] = text;
    }

    return _rounded(
      context,
      Column(
        key: const Key('ChatMessage'),
        crossAxisAlignment: CrossAxisAlignment.start,
        children: [
          if (msg.repliesTo.isNotEmpty) ...[
            ...msg.repliesTo.map((e) {
              return InkWell(
                onTap: () => widget.onRepliedTap?.call(e.id),
                child: _repliedMessage(e),
              );
            }),
            if (msg.text != null) const SizedBox(height: 5),
          ],
          if (text != null)
            ListenTap(
              isTap: widget.isTapMessage,
              child: CustomSelectionText(
                selections: widget.selections,
                position: widget.position,
                type: CopyableItem.message,
                child: Text(text),
              ),
            ),
          if (msg.text != null && msg.attachments.isNotEmpty)
            const SizedBox(height: 5),
          if (media.isNotEmpty)
            Column(
              crossAxisAlignment: msg.authorId == widget.me
                  ? CrossAxisAlignment.end
                  : CrossAxisAlignment.start,
              children: media
                  .mapIndexed((i, e) => _mediaAttachment(i, e, media))
                  .toList(),
            ),
          if (media.isNotEmpty && files.isNotEmpty) const SizedBox(height: 6),
          ...files.map(_fileAttachment),
        ],
      ),
    );
  }

  /// Renders the [widget.item] as a [ChatCall].
  Widget _renderAsChatCall(BuildContext context) {
    var message = widget.item.value as ChatCall;
    bool isOngoing =
        message.finishReason == null && message.conversationStartedAt != null;

    if (isOngoing) {
      _ongoingCallTimer ??= Timer.periodic(1.seconds, (_) {
        if (mounted) {
          setState(() {});
        }
      });
    } else {
      _ongoingCallTimer?.cancel();
    }

    List<Widget>? subtitle;
    bool isMissed = false;

    String title = 'label_chat_call_ended'.l10n;
    String? time;
    final String textTime;

    if (isOngoing) {
      title = 'label_chat_call_ongoing'.l10n;
      time = message.conversationStartedAt!.val
          .difference(DateTime.now())
          .localizedString();
    } else if (message.finishReason != null) {
      title = message.finishReason!.localizedString(_fromMe) ?? title;
      isMissed = (message.finishReason == ChatCallFinishReason.dropped) ||
          (message.finishReason == ChatCallFinishReason.unanswered);

      if (message.finishedAt != null && message.conversationStartedAt != null) {
        time = message.finishedAt!.val
            .difference(message.conversationStartedAt!.val)
            .localizedString();
      }
    } else {
      title = message.authorId == widget.me
          ? 'label_outgoing_call'.l10n
          : 'label_incoming_call'.l10n;
    }

    textTime = ' $time';
    if (time != null) {
      _copyable[CopyableItem.message.index] = '$title$textTime';
    } else {
      _copyable[CopyableItem.message.index] = title;
    }

    subtitle = [
      Padding(
        padding: const EdgeInsets.fromLTRB(8, 0, 12, 0),
        child: message.withVideo
            ? SvgLoader.asset(
                'assets/icons/call_video${isMissed && !_fromMe ? '_red' : ''}.svg',
                height: 13,
              )
            : SvgLoader.asset(
                'assets/icons/call_audio${isMissed && !_fromMe ? '_red' : ''}.svg',
                height: 15,
              ),
      ),
      Flexible(
        child: AnimatedSize(
          duration: const Duration(milliseconds: 400),
          child: Column(
            mainAxisSize: MainAxisSize.min,
            crossAxisAlignment: CrossAxisAlignment.start,
            children: [
              ListenTap(
                isTap: widget.isTapMessage,
                child: CustomSelectionText(
                  selections: widget.selections,
                  position: widget.position,
                  type: CopyableItem.message,
                  child: Row(
                    mainAxisSize: MainAxisSize.min,
                    crossAxisAlignment: CrossAxisAlignment.end,
                    children: [
                      Flexible(
                        child: Text(
                          title,
                          maxLines: 1,
                          overflow: TextOverflow.ellipsis,
                        ),
                      ),
                      if (time != null) ...[
                        const SizedBox(width: 9),
                        Padding(
                          padding: const EdgeInsets.only(bottom: 1),
                          child: Text(
                            textTime,
                            maxLines: 1,
                            overflow: TextOverflow.ellipsis,
                            style: const TextStyle(
                              color: Color(0xFF888888),
                              fontSize: 13,
                            ),
                          ),
                        ),
                      ],
                    ],
                  ),
                ),
              ),
            ],
          ),
        ),
      ),
      const SizedBox(width: 8),
    ];

    return _rounded(
      context,
      Row(mainAxisSize: MainAxisSize.min, children: subtitle),
    );
  }

  /// Renders the provided [item] as a replied message.
  Widget _repliedMessage(ChatItem item) {
    Style style = Theme.of(context).extension<Style>()!;

    Widget? content;
    List<Widget> additional = [];

    if (item is ChatMessage) {
      var desc = StringBuffer();

      if (item.text != null) {
        desc.write(item.text!.val);
      }

      if (item.attachments.isNotEmpty) {
        additional = item.attachments.map((a) {
          ImageAttachment? image = a is ImageAttachment ? a : null;
          return Container(
            margin: const EdgeInsets.only(right: 2),
            decoration: BoxDecoration(
              color: const Color(0xFFE7E7E7),
              borderRadius: BorderRadius.circular(8),
              image: image == null
                  ? null
                  : DecorationImage(
                      image: NetworkImage(
                        '${Config.files}${image.medium.relativeRef}',
                      ),
                      onError: (_, __) => widget.onAttachmentError?.call(),
                      fit: BoxFit.cover,
                    ),
            ),
            width: 50,
            height: 50,
            child: image == null ? const Icon(Icons.file_copy, size: 16) : null,
          );
        }).toList();
      }

      if (desc.isNotEmpty) {
        content = ListenTap(
          isTap: widget.isTapMessage,
          child: CustomSelectionText(
            selections: widget.selections,
            position: widget.position,
            type: CopyableItem.messageReply,
            isIgnoreSelectionCursor: true,
            child: Text(
              desc.toString(),
              style: style.boldBody,
            ),
          ),
        );
        _copyable[CopyableItem.messageReply.index] = desc.toString();
      }
    } else if (item is ChatCall) {
      final String textTime;
      String title = 'label_chat_call_ended'.l10n;
      String? time;
      bool fromMe = widget.me == item.authorId;
      bool isMissed = false;

      if (item.finishReason == null && item.conversationStartedAt != null) {
        title = 'label_chat_call_ongoing'.l10n;
      } else if (item.finishReason != null) {
        title = item.finishReason!.localizedString(fromMe) ?? title;
        isMissed = item.finishReason == ChatCallFinishReason.dropped ||
            item.finishReason == ChatCallFinishReason.unanswered;

        if (item.finishedAt != null && item.conversationStartedAt != null) {
          time = item.finishedAt!.val
              .difference(item.conversationStartedAt!.val)
              .localizedString();
        }
      } else {
        title = item.authorId == widget.me
            ? 'label_outgoing_call'.l10n
            : 'label_incoming_call'.l10n;
      }
      textTime = ' $time';
      if (time != null) {
        _copyable[CopyableItem.messageReply.index] = '$title$textTime';
      } else {
        _copyable[CopyableItem.messageReply.index] = title;
      }

      content = ListenTap(
        isTap: widget.isTapMessage,
        child: CustomSelectionText(
          selections: widget.selections,
          position: widget.position,
          type: CopyableItem.message,
          isIgnoreSelectionCursor: true,
          child: Row(
            mainAxisSize: MainAxisSize.min,
            children: [
              Padding(
                padding: const EdgeInsets.fromLTRB(8, 0, 12, 0),
                child: item.withVideo
                    ? SvgLoader.asset(
                        'assets/icons/call_video${isMissed && !fromMe ? '_red' : ''}.svg',
                        height: 13,
                      )
                    : SvgLoader.asset(
                        'assets/icons/call_audio${isMissed && !fromMe ? '_red' : ''}.svg',
                        height: 15,
                      ),
              ),
              Flexible(child: Text(title)),
              if (time != null) ...[
                const SizedBox(width: 7),
                Padding(
                  padding: const EdgeInsets.only(bottom: 1),
                  child: Text(
                    textTime,
                    maxLines: 1,
                    overflow: TextOverflow.ellipsis,
                    style: style.boldBody,
                  ),
                ),
              ],
            ],
          ),
        ),
      );
    } else if (item is ChatMemberInfo) {
      // TODO: Implement `ChatMemberInfo`.
      content = ListenTap(
        isTap: widget.isTapMessage,
        child: CustomSelectionText(
          selections: widget.selections,
          position: widget.position,
          type: CopyableItem.message,
          isIgnoreSelectionCursor: true,
          child: Text(item.action.toString(), style: style.boldBody),
        ),
      );
      _copyable[CopyableItem.messageReply.index] =
          'label_forwarded_message'.l10n;
    } else if (item is ChatForward) {
      // TODO: Implement `ChatForward`.
      content = ListenTap(
        isTap: widget.isTapMessage,
        child: CustomSelectionText(
          selections: widget.selections,
          position: widget.position,
          type: CopyableItem.message,
          isIgnoreSelectionCursor: true,
          child: Text('label_forwarded_message'.l10n, style: style.boldBody),
        ),
      );
      _copyable[CopyableItem.messageReply.index] =
          'label_forwarded_message'.l10n;
    } else {
      content = ListenTap(
        isTap: widget.isTapMessage,
        child: CustomSelectionText(
          selections: widget.selections,
          position: widget.position,
          type: CopyableItem.message,
          isIgnoreSelectionCursor: true,
          child: Text('err_unknown'.l10n, style: style.boldBody),
        ),
      );
      _copyable[CopyableItem.messageReply.index] =
          'label_forwarded_message'.l10n;
    }

    return FutureBuilder<RxUser?>(
      key: Key('FutureBuilder_${item.id}'),
      future: widget.getUser?.call(item.authorId),
      builder: (context, snapshot) {
        final User? user = snapshot.data?.user.value;
        final Color color = user?.id == widget.me
            ? const Color(0xFF63B4FF)
            : AvatarWidget.colors[
                (user?.num.val.sum() ?? 3) % AvatarWidget.colors.length];
        final String username = user?.name?.val ?? user?.num.val ?? '...';

        if (user != null) {
          _copyable[CopyableItem.username.index] = username;
        }

        return Row(
          key: Key('Row_${item.id}'),
          mainAxisSize: MainAxisSize.min,
          crossAxisAlignment: CrossAxisAlignment.center,
          children: [
            const SizedBox(width: 12),
            Flexible(
              child: Container(
                decoration: BoxDecoration(
                  border: Border(left: BorderSide(width: 2, color: color)),
                ),
                margin: const EdgeInsets.fromLTRB(0, 8, 12, 8),
                padding: const EdgeInsets.only(left: 8),
                child: Column(
                  mainAxisSize: MainAxisSize.min,
                  crossAxisAlignment: CrossAxisAlignment.start,
                  children: [
                    if (user != null)
                      ListenTap(
                        isTap: widget.isTapMessage,
                        child: CustomSelectionText(
                          selections: widget.selections,
                          position: widget.position,
                          type: CopyableItem.username,
                          isIgnoreSelectionCursor: true,
                          child: Text(
                            username,
                            style: style.boldBody.copyWith(color: color),
                          ),
                        ),
                      ),
                    if (content != null) ...[
                      const SizedBox(height: 2),
                      DefaultTextStyle.merge(
                        maxLines: 1,
                        overflow: TextOverflow.ellipsis,
                        child: content,
                      )
                    ],
                    if (additional.isNotEmpty) ...[
                      const SizedBox(height: 4),
                      Row(mainAxisSize: MainAxisSize.min, children: additional),
                    ],
                  ],
                ),
              ),
            ),
          ],
        );
      },
    );
  }

  /// Returns visual representation of the provided media-[Attachment].
  Widget _mediaAttachment(int i, Attachment e, List<Attachment> media) {
    bool isLocal = e is LocalAttachment;

    bool isVideo;
    if (isLocal) {
      isVideo = e.file.isVideo;
    } else {
      isVideo = e is FileAttachment;
    }

    return Padding(
      padding: const EdgeInsets.fromLTRB(8, 8, 8, 8),
      child: GestureDetector(
        behavior: HitTestBehavior.translucent,
        onTap: isLocal
            ? null
            : () {
                List<Attachment> attachments =
                    widget.onGallery?.call() ?? media;

                int initial = attachments.indexOf(e);
                if (initial == -1) {
                  initial = 0;
                }

                List<GalleryItem> gallery = [];
                for (var o in attachments) {
                  String link = '${Config.files}${o.original.relativeRef}';
                  if (o is FileAttachment) {
                    gallery.add(GalleryItem.video(link, o.filename));
                  } else if (o is ImageAttachment) {
                    GalleryItem? item;

                    item = GalleryItem.image(
                      link,
                      o.filename,
                      onError: () async {
                        await widget.onAttachmentError?.call();
                        item?.link = '${Config.files}${o.original.relativeRef}';
                      },
                    );

                    gallery.add(item);
                  }
                }

                GalleryPopup.show(
                  context: context,
                  gallery: GalleryPopup(
                    children: gallery,
                    initial: initial,
                    initialKey: _galleryKeys[i],
                  ),
                );
              },
        child: Stack(
          alignment: Alignment.center,
          children: [
            isVideo
                ? Stack(
                    alignment: Alignment.center,
                    children: [
                      isLocal
                          ? e.file.bytes == null
                              ? const CircularProgressIndicator()
                              : VideoThumbnail.bytes(
                                  key: _galleryKeys[i],
                                  bytes: e.file.bytes!,
                                  height: 300,
                                )
                          : VideoThumbnail.url(
                              key: _galleryKeys[i],
                              url: '${Config.files}${e.original.relativeRef}',
                              height: 300,
                              onError: widget.onAttachmentError,
                            ),
                      Container(
                        width: 60,
                        height: 60,
                        decoration: const BoxDecoration(
                          shape: BoxShape.circle,
                          color: Color(0x80000000),
                        ),
                        child: const Icon(
                          Icons.play_arrow,
                          color: Colors.white,
                          size: 48,
                        ),
                      ),
                    ],
                  )
                : isLocal
                    ? e.file.bytes == null
                        ? const CircularProgressIndicator()
                        : Image.memory(
                            e.file.bytes!,
                            key: _galleryKeys[i],
                            fit: BoxFit.cover,
                            height: 300,
                          )
                    : Container(
                        key: const Key('SentImage'),
                        child: Image.network(
                          '${Config.files}${e.original.relativeRef}',
                          key: _galleryKeys[i],
                          fit: BoxFit.cover,
                          height: 300,
                          errorBuilder: (_, __, ___) {
                            return InitCallback(
                              callback: () => widget.onAttachmentError?.call(),
                              child: const SizedBox(
                                height: 300,
                                child: Center(
                                  child: CircularProgressIndicator(),
                                ),
                              ),
                            );
                          },
                        ),
                      ),
            ElasticAnimatedSwitcher(
              key: Key('AttachmentStatus_${e.id}'),
              child:
                  !isLocal || (isLocal && e.status.value == SendingStatus.sent)
                      ? Container(key: const Key('Sent'))
                      : e.status.value == SendingStatus.sending
                          ? CircularProgressIndicator(
                              key: const Key('Sending'),
                              value: e.progress.value,
                              backgroundColor: Colors.white,
                              strokeWidth: 10,
                            )
                          : const Icon(
                              Icons.error,
                              key: Key('Error'),
                              size: 48,
                              color: Colors.red,
                            ),
            )
          ],
        ),
      ),
    );
  }

  /// Returns visual representation of the provided file-[Attachment].
  Widget _fileAttachment(Attachment e) {
    bool isFile = e is FileAttachment;

    final String filename = e.filename;
    final String filesize =
        e.original.size == null ? '... KB' : '${e.original.size! ~/ 1024} KB';
    _copyable[CopyableItem.messageFile.index] = '$filename$filesize';

    Widget leading;

    if (isFile) {
      switch (e.downloadStatus.value) {
        case DownloadStatus.inProgress:
          leading = InkWell(
            onTap: () => widget.onFileTap?.call(e),
            child: Stack(
              alignment: AlignmentDirectional.center,
              children: [
                SizedBox.square(
                  dimension: 22,
                  child: CircularProgressIndicator(
                    key: const Key('Downloading'),
                    value: e.progress.value,
                  ),
                ),
                const Icon(
                  Icons.clear,
                  key: Key('CancelDownloading'),
                  size: 20,
                ),
              ],
            ),
          );
          break;

        case DownloadStatus.isFinished:
          leading = const Icon(
            Icons.attach_file,
            key: Key('Downloaded'),
            size: 18,
            color: Colors.blue,
          );
          break;

        case DownloadStatus.notStarted:
          leading = const Icon(
            Icons.download,
            key: Key('Download'),
            size: 18,
            color: Colors.blue,
          );
          break;
      }

      leading = KeyedSubtree(key: const Key('Sent'), child: leading);
    } else if (e is LocalAttachment) {
      switch (e.status.value) {
        case SendingStatus.sending:
          leading = SizedBox.square(
            key: const Key('Sending'),
            dimension: 18,
            child: CircularProgressIndicator(
              value: e.progress.value,
              backgroundColor: Colors.white,
              strokeWidth: 5,
            ),
          );
          break;

        case SendingStatus.sent:
          leading = const Icon(
            Icons.check_circle,
            key: Key('Sent'),
            size: 18,
            color: Colors.green,
          );
          break;

        case SendingStatus.error:
          leading = const Icon(
            Icons.error_outline,
            key: Key('Error'),
            size: 18,
            color: Colors.red,
          );
          break;
      }
    } else {
      leading = Container();
    }

    return Padding(
      key: Key('File_${e.id}'),
      padding: const EdgeInsets.fromLTRB(2, 6, 2, 6),
      child: InkWell(
        onTap: isFile
            ? e.isDownloading
                ? null
                : () => widget.onFileTap?.call(e)
            : null,
        child: Row(
          mainAxisSize: MainAxisSize.min,
          crossAxisAlignment: CrossAxisAlignment.end,
          children: [
            Padding(
              key: Key('AttachmentStatus_${e.id}'),
              padding: const EdgeInsets.fromLTRB(5, 2, 10, 0),
              child: ElasticAnimatedSwitcher(child: leading),
            ),
            Flexible(
              child: ListenTap(
                isTap: widget.isTapMessage,
                child: CustomSelectionText(
                  selections: widget.selections,
                  position: widget.position,
                  type: CopyableItem.messageFile,
                  isIgnoreSelectionCursor: true,
                  child: Row(
                    mainAxisSize: MainAxisSize.min,
                    children: [
                      Flexible(
                        child: Text(
                          filename,
                          maxLines: 1,
                          overflow: TextOverflow.ellipsis,
                        ),
                      ),
                      const SizedBox(width: 10),
                      Padding(
                        padding: const EdgeInsets.only(bottom: 1),
                        child: Text(
                          filesize,
                          style: const TextStyle(
                            color: Color(0xFF888888),
                            fontSize: 13,
                          ),
                          maxLines: 1,
                        ),
                      ),
                    ],
                  ),
                ),
              ),
            ),
          ],
        ),
      ),
    );
  }

  /// Returns rounded rectangle of a [child] representing a message box.
  Widget _rounded(BuildContext context, Widget child) {
    ChatItem item = widget.item.value;

<<<<<<< HEAD
    bool isRead = false;
    if (fromMe) {
      isRead = widget.chat.value?.lastReads.firstWhereOrNull(
              (e) => e.memberId != widget.me && !e.at.isBefore(item.at)) !=
          null;
    } else {
      isRead = widget.chat.value?.lastReads
              .firstWhereOrNull((e) => e.memberId == widget.me)
              ?.at
              .isBefore(item.at) ==
          false;
=======
    String? copyable;
    if (item is ChatMessage) {
      copyable = item.text?.val;
>>>>>>> 511dbaae
    }

    bool isSent = item.status.value == SendingStatus.sent;
    final String messageTime = DateFormat.Hm().format(item.at.val.toLocal());

    return SwipeableStatus(
      animation: widget.animation,
      asStack: !_fromMe,
      isSent: isSent && _fromMe,
      isDelivered: isSent &&
          _fromMe &&
          widget.chat.value?.lastDelivery.isBefore(item.at) == false,
      isRead: isSent && (!_fromMe || _isRead),
      isError: item.status.value == SendingStatus.error,
      isSending: item.status.value == SendingStatus.sending,
      swipeable: ContextMenuRegion(
        preventContextMenu: false,
        actions: [
          ContextMenuButton(
            key: const Key('CopyButton'),
            label: 'btn_copy'.l10n,
            leading: SvgLoader.asset(
              'assets/icons/copy_small.svg',
              width: 14.82,
              height: 17,
            ),
            onPressed: () => widget.onCopy?.call(messageTime),
          ),
        ],
        child: ListenTap(
          isTap: widget.isTapMessage,
          child: CustomSelectionText(
            selections: widget.selections,
            position: widget.position,
            type: CopyableItem.time,
            animation: widget.animation,
            child: Text(messageTime),
          ),
        ),
      ),
      child: Row(
        crossAxisAlignment:
            _fromMe ? CrossAxisAlignment.end : CrossAxisAlignment.start,
        mainAxisAlignment:
            _fromMe ? MainAxisAlignment.end : MainAxisAlignment.start,
        children: [
          if (_fromMe)
            Padding(
              key: Key('MessageStatus_${item.id}'),
              padding: const EdgeInsets.only(bottom: 16),
              child: AnimatedDelayedSwitcher(
                delay: item.status.value == SendingStatus.sending
                    ? const Duration(seconds: 2)
                    : Duration.zero,
                child: item.status.value == SendingStatus.sending
                    ? const Padding(
                        key: Key('Sending'),
                        padding: EdgeInsets.only(left: 8),
                        child: Icon(Icons.access_alarm, size: 15),
                      )
                    : item.status.value == SendingStatus.error
                        ? const Padding(
                            key: Key('Error'),
                            padding: EdgeInsets.only(left: 8),
                            child: Icon(
                              Icons.error_outline,
                              size: 15,
                              color: Colors.red,
                            ),
                          )
                        : Container(key: const Key('Sent')),
              ),
            ),
          if (!_fromMe && widget.chat.value!.isGroup)
            Padding(
              padding: const EdgeInsets.only(top: 9),
              child: InkWell(
                customBorder: const CircleBorder(),
                onTap: () => router.user(item.authorId, push: true),
                child: widget.user != null
                    ? AvatarWidget.fromRxUser(
                        widget.user,
                        radius: 15,
                      )
                    : AvatarWidget.fromUser(
                        widget.chat.value!.getUser(item.authorId),
                        radius: 15,
                      ),
              ),
            ),
          Flexible(
            key: Key('Message_${item.id}'),
            child: LayoutBuilder(builder: (context, constraints) {
              return ConstrainedBox(
                constraints: BoxConstraints(
                  maxWidth: min(
                    550,
                    constraints.maxWidth * 0.84 +
                        (_fromMe ? SwipeableStatus.width : 0),
                  ),
                ),
                child: Padding(
                  padding: const EdgeInsets.all(5),
                  child: AnimatedOpacity(
                    duration: const Duration(milliseconds: 500),
                    opacity: _isRead
                        ? 1
                        : _fromMe
                            ? 0.65
                            : 0.8,
                    child: Material(
                      elevation: 6,
                      shadowColor: const Color(0x33000000),
                      borderRadius: BorderRadius.circular(15),
                      child: ContextMenuRegion(
                        preventContextMenu: false,
                        alignment: _fromMe
                            ? Alignment.bottomRight
                            : Alignment.bottomLeft,
                        actions: [
                          if (_copyable.isNotEmpty)
                            ContextMenuButton(
                              key: const Key('CopyButton'),
                              label: 'btn_copy'.l10n,
                              leading: SvgLoader.asset(
                                'assets/icons/copy_small.svg',
                                width: 14.82,
                                height: 17,
                              ),
                              onPressed: () => widget.onCopy
                                  ?.call(_copyable.values.join('\n')),
                            ),
                          if (item.status.value == SendingStatus.sent) ...[
                            ContextMenuButton(
                              key: const Key('ReplyButton'),
                              label: 'btn_reply'.l10n,
                              leading: SvgLoader.asset(
                                'assets/icons/reply.svg',
                                width: 18.8,
                                height: 16,
                              ),
                              onPressed: widget.onReply,
                            ),
                            if (item is ChatMessage || item is ChatForward)
                              ContextMenuButton(
                                key: const Key('ForwardButton'),
                                label: 'btn_forward'.l10n,
                                leading: SvgLoader.asset(
                                  'assets/icons/forward.svg',
                                  width: 18.8,
                                  height: 16,
                                ),
                                onPressed: () async {
                                  await ChatForwardView.show(
                                    context,
                                    widget.chat.value!.id,
                                    [ChatItemQuote(item: item)],
                                  );
                                },
                              ),
                            if (item is ChatMessage &&
                                _fromMe &&
                                (item.at
                                        .add(ChatController.editMessageTimeout)
                                        .isAfter(PreciseDateTime.now()) ||
                                    !_isRead))
                              ContextMenuButton(
                                key: const Key('EditButton'),
                                label: 'btn_edit'.l10n,
                                leading: SvgLoader.asset(
                                  'assets/icons/edit.svg',
                                  width: 17,
                                  height: 17,
                                ),
                                onPressed: widget.onEdit,
                              ),
                            ContextMenuButton(
                              key: const Key('Delete'),
                              label: 'btn_delete'.l10n,
                              leading: SvgLoader.asset(
                                'assets/icons/delete_small.svg',
                                width: 17.75,
                                height: 17,
                              ),
                              onPressed: () async {
                                bool deletable = _fromMe &&
                                    !widget.chat.value!
                                        .isRead(widget.item.value, widget.me) &&
                                    (widget.item.value is ChatMessage ||
                                        widget.item.value is ChatForward);

                                await ConfirmDialog.show(
                                  context,
                                  title: 'label_delete_message'.l10n,
                                  description: deletable
                                      ? null
                                      : 'label_message_will_deleted_for_you'
                                          .l10n,
                                  variants: [
                                    ConfirmDialogVariant(
                                      onProceed: widget.onHide,
                                      child: Text(
                                        'label_delete_for_me'.l10n,
                                        key: const Key('HideForMe'),
                                      ),
                                    ),
                                    if (deletable)
                                      ConfirmDialogVariant(
                                        onProceed: widget.onDelete,
                                        child: Text(
                                          'label_delete_for_everyone'.l10n,
                                          key: const Key('DeleteForAll'),
                                        ),
                                      )
                                  ],
                                );
                              },
                            ),
                          ],
                          if (item.status.value == SendingStatus.error) ...[
                            ContextMenuButton(
                              key: const Key('Resend'),
                              label: 'btn_resend_message'.l10n,
                              leading: SvgLoader.asset(
                                'assets/icons/send_small.svg',
                                width: 18.37,
                                height: 16,
                              ),
                              onPressed: widget.onResend,
                            ),
                            ContextMenuButton(
                              key: const Key('Delete'),
                              label: 'btn_delete'.l10n,
                              leading: SvgLoader.asset(
                                'assets/icons/delete_small.svg',
                                width: 17.75,
                                height: 17,
                              ),
                              onPressed: () async {
                                await ConfirmDialog.show(
                                  context,
                                  title: 'label_delete_message'.l10n,
                                  variants: [
                                    ConfirmDialogVariant(
                                      onProceed: widget.onDelete,
                                      child: Text(
                                        'label_delete_for_everyone'.l10n,
                                        key: const Key('DeleteForAll'),
                                      ),
                                    )
                                  ],
                                );
                              },
                            ),
                          ],
                        ],
                        child: Container(
                          padding: const EdgeInsets.all(8),
                          decoration: BoxDecoration(
                            color: _fromMe
                                ? const Color(0xFFDCE9FD)
                                : const Color(0xFFFFFFFF),
                            borderRadius: BorderRadius.circular(15),
                          ),
                          child: DefaultTextStyle.merge(
                            style: const TextStyle(fontSize: 16),
                            child: child,
                          ),
                        ),
                      ),
                    ),
                  ),
                ),
              );
            }),
          ),
        ],
      ),
    );
  }

  /// Populates the [_galleryKeys] from the provided [ChatMessage.attachments].
  void _populateGlobalKeys(ChatItem msg) {
    if (msg is ChatMessage) {
      _galleryKeys = msg.attachments
          .where((e) =>
              e is ImageAttachment ||
              (e is FileAttachment && e.isVideo) ||
              (e is LocalAttachment && (e.file.isImage || e.file.isVideo)))
          .map((e) => GlobalKey())
          .toList();
    } else if (msg is ChatForward) {
      final ChatItem item = msg.item;
      if (item is ChatMessage) {
        _galleryKeys = item.attachments
            .where((e) =>
                e is ImageAttachment ||
                (e is FileAttachment && e.isVideo) ||
                (e is LocalAttachment && (e.file.isImage || e.file.isVideo)))
            .map((e) => GlobalKey())
            .toList();
      }
    }
  }
}

/// Extension adding a string representation of a [Duration] in
/// `HH h, MM m, SS s` format.
extension LocalizedDurationExtension on Duration {
  /// Returns a string representation of this [Duration] in `HH:MM:SS` format.
  ///
  /// `HH` part is omitted if this [Duration] is less than an one hour.
  String hhMmSs() {
    var microseconds = inMicroseconds;

    var hours = microseconds ~/ Duration.microsecondsPerHour;
    microseconds = microseconds.remainder(Duration.microsecondsPerHour);
    var hoursPadding = hours < 10 ? '0' : '';

    if (microseconds < 0) microseconds = -microseconds;

    var minutes = microseconds ~/ Duration.microsecondsPerMinute;
    microseconds = microseconds.remainder(Duration.microsecondsPerMinute);
    var minutesPadding = minutes < 10 ? '0' : '';

    var seconds = microseconds ~/ Duration.microsecondsPerSecond;
    microseconds = microseconds.remainder(Duration.microsecondsPerSecond);
    var secondsPadding = seconds < 10 ? '0' : '';

    if (hours == 0) {
      return '$minutesPadding$minutes:$secondsPadding$seconds';
    }

    return '$hoursPadding$hours:$minutesPadding$minutes:$secondsPadding$seconds';
  }

  /// Returns localized string representing this [Duration] in
  /// `HH h, MM m, SS s` format.
  ///
  /// `MM` part is omitted if this [Duration] is less than an one minute.
  /// `HH` part is omitted if this [Duration] is less than an one hour.
  String localizedString() {
    var microseconds = inMicroseconds;

    var hours = microseconds ~/ Duration.microsecondsPerHour;
    microseconds = microseconds.remainder(Duration.microsecondsPerHour);

    if (microseconds < 0) microseconds = -microseconds;

    var minutes = microseconds ~/ Duration.microsecondsPerMinute;
    microseconds = microseconds.remainder(Duration.microsecondsPerMinute);

    var seconds = microseconds ~/ Duration.microsecondsPerSecond;
    microseconds = microseconds.remainder(Duration.microsecondsPerSecond);

    String result = '$seconds ${'label_duration_second_short'.l10n}';

    if (minutes != 0) {
      result = '$minutes ${'label_duration_minute_short'.l10n} $result';
    }

    if (hours != 0) {
      result = '$hours ${'label_duration_hour_short'.l10n} $result';
    }

    return result;
  }
}<|MERGE_RESOLUTION|>--- conflicted
+++ resolved
@@ -24,19 +24,14 @@
 import 'package:intl/intl.dart';
 
 import '../controller.dart'
-<<<<<<< HEAD
     show
         ChatCallFinishReasonL10n,
         ChatController,
         FileAttachmentIsVideo,
         SelectionData,
         CopyableItem;
-import '/api/backend/schema.dart' show ChatCallFinishReason;
-=======
-    show ChatCallFinishReasonL10n, ChatController, FileAttachmentIsVideo;
 import '/api/backend/schema.dart'
     show ChatCallFinishReason, ChatMemberInfoAction;
->>>>>>> 511dbaae
 import '/config.dart';
 import '/domain/model/attachment.dart';
 import '/domain/model/chat.dart';
@@ -172,12 +167,11 @@
   /// corresponding [Widget].
   List<GlobalKey> _galleryKeys = [];
 
-<<<<<<< HEAD
   /// Text storage when copying via context menu.
   ///
   /// Key determines the order of the text.
   final SplayTreeMap<int, String> _copyable = SplayTreeMap();
-=======
+
   /// Indicates whether this [ChatItem] was read by any [User].
   bool get _isRead {
     final Chat? chat = widget.chat.value;
@@ -195,7 +189,6 @@
   /// Indicates whether this [ChatItemWidget.item] was posted by the
   /// authenticated [User].
   bool get _fromMe => widget.item.value.authorId == widget.me;
->>>>>>> 511dbaae
 
   @override
   void initState() {
@@ -249,35 +242,6 @@
 
   /// Renders [widget.item] as [ChatMemberInfo].
   Widget _renderAsChatMemberInfo() {
-<<<<<<< HEAD
-    var message = widget.item.value as ChatMemberInfo;
-    final String text = '${message.action}';
-
-    return Padding(
-      padding: const EdgeInsets.symmetric(vertical: 8.0),
-      child: Center(
-        child: ContextMenuRegion(
-          preventContextMenu: false,
-          actions: [
-            ContextMenuButton(
-              key: const Key('CopyButton'),
-              label: 'btn_copy'.l10n,
-              leading: SvgLoader.asset(
-                'assets/icons/copy_small.svg',
-                width: 14.82,
-                height: 17,
-              ),
-              onPressed: () => widget.onCopy?.call(text),
-            ),
-          ],
-          child: ListenTap(
-            isTap: widget.isTapMessage,
-            child: CustomSelectionText(
-              selections: widget.selections,
-              position: widget.position,
-              type: CopyableItem.message,
-              child: Text(text),
-=======
     final Style style = Theme.of(context).extension<Style>()!;
     final ChatMemberInfo message = widget.item.value as ChatMemberInfo;
 
@@ -312,6 +276,8 @@
     }
 
     final bool isSent = widget.item.value.status.value == SendingStatus.sent;
+
+    final String text = '${message.action}';
 
     return Padding(
       padding: const EdgeInsets.symmetric(vertical: 8),
@@ -336,8 +302,30 @@
             ),
             child: DefaultTextStyle(
               style: style.systemMessageStyle,
-              child: content,
->>>>>>> 511dbaae
+              child: ContextMenuRegion(
+                preventContextMenu: false,
+                actions: [
+                  ContextMenuButton(
+                    key: const Key('CopyButton'),
+                    label: 'btn_copy'.l10n,
+                    leading: SvgLoader.asset(
+                      'assets/icons/copy_small.svg',
+                      width: 14.82,
+                      height: 17,
+                    ),
+                    onPressed: () => widget.onCopy?.call(text),
+                  ),
+                ],
+                child: ListenTap(
+                  isTap: widget.isTapMessage,
+                  child: CustomSelectionText(
+                    selections: widget.selections,
+                    position: widget.position,
+                    type: CopyableItem.message,
+                    child: Text(text),
+                  ),
+                ),
+              ),
             ),
           ),
         ),
@@ -418,46 +406,6 @@
             ? 'label_outgoing_call'.l10n
             : 'label_incoming_call'.l10n;
       }
-<<<<<<< HEAD
-      textTime = ' $time';
-      if (time != null) {
-        _copyable[CopyableItem.messageForward.index] = '$title$textTime';
-      } else {
-        _copyable[CopyableItem.messageForward.index] = title;
-      }
-      content = ListenTap(
-        isTap: widget.isTapMessage,
-        child: CustomSelectionText(
-          selections: widget.selections,
-          position: widget.position,
-          type: CopyableItem.message,
-          isIgnoreSelectionCursor: true,
-          child: Row(
-            mainAxisSize: MainAxisSize.min,
-            children: [
-              Padding(
-                padding: const EdgeInsets.fromLTRB(8, 0, 12, 0),
-                child: item.withVideo
-                    ? SvgLoader.asset(
-                        'assets/icons/call_video${isMissed && !fromMe ? '_red' : ''}.svg',
-                        height: 13,
-                      )
-                    : SvgLoader.asset(
-                        'assets/icons/call_audio${isMissed && !fromMe ? '_red' : ''}.svg',
-                        height: 15,
-                      ),
-              ),
-              Flexible(child: Text(title)),
-              if (time != null) ...[
-                const SizedBox(width: 7),
-                Padding(
-                  padding: const EdgeInsets.only(bottom: 1),
-                  child: Text(
-                    textTime,
-                    maxLines: 1,
-                    overflow: TextOverflow.ellipsis,
-                    style: style.boldBody,
-=======
 
       content = Row(
         mainAxisSize: MainAxisSize.min,
@@ -472,13 +420,22 @@
                 : SvgLoader.asset(
                     'assets/icons/call_audio${isMissed && !_fromMe ? '_red' : ''}.svg',
                     height: 15,
->>>>>>> 511dbaae
                   ),
-                ),
-              ],
-            ],
           ),
-        ),
+          Flexible(child: Text(title)),
+          if (time != null) ...[
+            const SizedBox(width: 9),
+            Padding(
+              padding: const EdgeInsets.only(bottom: 1),
+              child: Text(
+                time,
+                maxLines: 1,
+                overflow: TextOverflow.ellipsis,
+                style: style.boldBody,
+              ),
+            ),
+          ],
+        ],
       );
     } else if (item is ChatMemberInfo) {
       final String text = item.action.toString();
@@ -1321,9 +1278,8 @@
   Widget _rounded(BuildContext context, Widget child) {
     ChatItem item = widget.item.value;
 
-<<<<<<< HEAD
     bool isRead = false;
-    if (fromMe) {
+    if (_fromMe) {
       isRead = widget.chat.value?.lastReads.firstWhereOrNull(
               (e) => e.memberId != widget.me && !e.at.isBefore(item.at)) !=
           null;
@@ -1333,11 +1289,6 @@
               ?.at
               .isBefore(item.at) ==
           false;
-=======
-    String? copyable;
-    if (item is ChatMessage) {
-      copyable = item.text?.val;
->>>>>>> 511dbaae
     }
 
     bool isSent = item.status.value == SendingStatus.sent;
