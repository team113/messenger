// Copyright © 2022-2023 IT ENGINEERING MANAGEMENT INC,
//                       <https://github.com/team113>
//
// This program is free software: you can redistribute it and/or modify it under
// the terms of the GNU Affero General Public License v3.0 as published by the
// Free Software Foundation, either version 3 of the License, or (at your
// option) any later version.
//
// This program is distributed in the hope that it will be useful, but WITHOUT
// ANY WARRANTY; without even the implied warranty of MERCHANTABILITY or FITNESS
// FOR A PARTICULAR PURPOSE. See the GNU Affero General Public License v3.0 for
// more details.
//
// You should have received a copy of the GNU Affero General Public License v3.0
// along with this program. If not, see
// <https://www.gnu.org/licenses/agpl-3.0.html>.

import 'dart:async';
import 'dart:math';

import 'package:collection/collection.dart';
import 'package:flutter/gestures.dart';
import 'package:flutter/material.dart';
import 'package:flutter/rendering.dart' show SelectedContent;
import 'package:flutter/services.dart';
import 'package:get/get.dart';
import 'package:url_launcher/url_launcher.dart';

import '../controller.dart' show ChatCallFinishReasonL10n, ChatController;
import '/api/backend/schema.dart' show ChatCallFinishReason;
import '/config.dart';
import '/domain/model/attachment.dart';
import '/domain/model/chat.dart';
import '/domain/model/chat_call.dart';
import '/domain/model/chat_info.dart';
import '/domain/model/chat_item.dart';
import '/domain/model/chat_item_quote.dart';
import '/domain/model/chat_item_quote_input.dart';
import '/domain/model/my_user.dart';
import '/domain/model/precise_date_time/precise_date_time.dart';
import '/domain/model/sending_status.dart';
import '/domain/model/user.dart';
import '/domain/repository/user.dart';
import '/l10n/l10n.dart';
import '/routes.dart';
import '/themes.dart';
import '/ui/page/call/widget/fit_view.dart';
import '/ui/page/home/page/chat/forward/view.dart';
import '/ui/page/home/widget/avatar.dart';
import '/ui/page/home/widget/confirm_dialog.dart';
import '/ui/page/home/widget/gallery_popup.dart';
import '/ui/page/home/widget/retry_image.dart';
import '/ui/widget/animated_delayed_switcher.dart';
import '/ui/widget/animations.dart';
import '/ui/widget/context_menu/menu.dart';
import '/ui/widget/context_menu/region.dart';
import '/ui/widget/svg/svg.dart';
import '/ui/widget/widget_button.dart';
import '/util/fixed_digits.dart';
import '/util/platform_utils.dart';
import 'animated_offset.dart';
import 'chat_gallery.dart';
import 'data_attachment.dart';
import 'media_attachment.dart';
import 'message_info/view.dart';
import 'message_timestamp.dart';
import 'selection_text.dart';
import 'swipeable_status.dart';

/// [ChatItem] visual representation.
class ChatItemWidget extends StatefulWidget {
  const ChatItemWidget({
    super.key,
    required this.item,
    required this.chat,
    required this.me,
    this.user,
    this.avatar = true,
    this.reads = const [],
    this.loadImages = true,
    this.animation,
    this.timestamp = true,
    this.getUser,
    this.onHide,
    this.onDelete,
    this.onReply,
    this.onEdit,
    this.onCopy,
    this.onGallery,
    this.onRepliedTap,
    this.onResend,
    this.onDrag,
    this.onFileTap,
    this.onAttachmentError,
    this.onSelecting,
<<<<<<< HEAD
    this.onSelect,
=======
    this.onDownload,
    this.onDownloadAs,
    this.onSave,
>>>>>>> 4d4a8227
  });

  /// Reactive value of a [ChatItem] to display.
  final Rx<ChatItem> item;

  /// Reactive value of a [Chat] this [item] is posted in.
  final Rx<Chat?> chat;

  /// [UserId] of the authenticated [MyUser].
  final UserId me;

  /// [User] posted this [item].
  final RxUser? user;

  /// Indicator whether this [ChatItemWidget] should display an [AvatarWidget].
  final bool avatar;

  /// [LastChatRead] to display under this [ChatItem].
  final Iterable<LastChatRead> reads;

  /// Indicator whether the [ImageAttachment]s of this [ChatItem] should be
  /// fetched as soon as they are displayed, if any.
  final bool loadImages;

  /// Optional animation that controls a [SwipeableStatus].
  final AnimationController? animation;

  /// Indicator whether a [ChatItem.at] should be displayed within this
  /// [ChatItemWidget].
  final bool timestamp;

  /// Callback, called when a [RxUser] identified by the provided [UserId] is
  /// required.
  final FutureOr<RxUser?> Function(UserId userId)? getUser;

  /// Callback, called when a hide action of this [ChatItem] is triggered.
  final void Function()? onHide;

  /// Callback, called when a delete action of this [ChatItem] is triggered.
  final void Function()? onDelete;

  /// Callback, called when a reply action of this [ChatItem] is triggered.
  final void Function()? onReply;

  /// Callback, called when an edit action of this [ChatItem] is triggered.
  final void Function()? onEdit;

  /// Callback, called when a copy action of this [ChatItem] is triggered.
  final void Function(String text)? onCopy;

  /// Callback, called when a gallery list is required.
  ///
  /// If not specified, then only media in this [item] will be in a gallery.
  final List<GalleryAttachment> Function()? onGallery;

  /// Callback, called when a replied message of this [ChatItem] is tapped.
  final void Function(ChatItemQuote)? onRepliedTap;

  /// Callback, called when a resend action of this [ChatItem] is triggered.
  final void Function()? onResend;

  /// Callback, called when a drag of this [ChatItem] starts or ends.
  final void Function(bool)? onDrag;

  /// Callback, called when a [FileAttachment] of this [ChatItem] is tapped.
  final void Function(FileAttachment)? onFileTap;

  /// Callback, called on the [Attachment] fetching errors.
  final Future<void> Function()? onAttachmentError;

  /// Callback, called when a [Text] selection starts or ends.
  final void Function(bool)? onSelecting;

<<<<<<< HEAD
  /// Callback, called when a select action is triggered.
  final void Function()? onSelect;
=======
  /// Callback, called when a download action of this [ChatItem] is triggered.
  final void Function(List<Attachment>)? onDownload;

  /// Callback, called when a `download as` action of this [ChatItem] is
  /// triggered.
  final void Function(List<Attachment>)? onDownloadAs;

  /// Callback, called when a save to gallery action of this [ChatItem] is
  /// triggered.
  final void Function(List<Attachment>)? onSave;
>>>>>>> 4d4a8227

  @override
  State<ChatItemWidget> createState() => _ChatItemWidgetState();

  /// Returns a visual representation of the provided media-[Attachment].
  static Widget mediaAttachment(
    BuildContext context,
    Attachment e,
    Iterable<GalleryAttachment> media, {
    GlobalKey? key,
    Iterable<GalleryAttachment> Function()? onGallery,
    Future<void> Function()? onError,
    bool filled = true,
    bool autoLoad = true,
  }) {
    final style = Theme.of(context).style;

    final bool isLocal = e is LocalAttachment;

    final bool isVideo;
    if (isLocal) {
      isVideo = e.file.isVideo;
    } else {
      isVideo = e is FileAttachment;
    }

    Widget attachment;
    if (isVideo) {
      attachment = Stack(
        alignment: Alignment.center,
        fit: filled ? StackFit.expand : StackFit.loose,
        children: [
          MediaAttachment(
            key: key,
            attachment: e,
            height: 300,
            autoLoad: autoLoad,
            onError: onError,
          ),
          Center(
            child: Container(
              width: 60,
              height: 60,
              decoration: BoxDecoration(
                shape: BoxShape.circle,
                color: style.colors.onBackgroundOpacity50,
              ),
              child: Icon(
                Icons.play_arrow,
                color: style.colors.onPrimary,
                size: 48,
              ),
            ),
          ),
        ],
      );
    } else {
      attachment = MediaAttachment(
        key: key,
        attachment: e,
        width: filled ? double.infinity : null,
        autoLoad: autoLoad,
        onError: onError,
        fit: !filled ? BoxFit.contain : null,
      );

      if (!isLocal) {
        attachment = KeyedSubtree(
          key: const Key('SentImage'),
          child: attachment,
        );
      }
    }

    return Padding(
      padding: EdgeInsets.zero,
      child: MouseRegion(
        cursor: isLocal ? MouseCursor.defer : SystemMouseCursors.click,
        child: GestureDetector(
          behavior: HitTestBehavior.translucent,
          onTap: isLocal
              ? null
              : () {
                  final Iterable<GalleryAttachment> attachments =
                      onGallery?.call() ?? media;

                  int initial = attachments.indexed
                      .firstWhere((a) => a.$2.attachment == e)
                      .$1;
                  if (initial == -1) {
                    initial = 0;
                  }

                  GalleryPopup.show(
                    context: context,
                    gallery: ChatGallery(
                      attachments: attachments,
                      initial: (initial, key),
                    ),
                  );
                },
          child: Stack(
            alignment: Alignment.center,
            children: [
              filled
                  ? Positioned.fill(child: attachment)
                  : Container(
                      constraints: const BoxConstraints(minWidth: 300),
                      width: double.infinity,
                      child: attachment,
                    ),
              ElasticAnimatedSwitcher(
                key: Key('AttachmentStatus_${e.id}'),
                child: !isLocal || e.status.value == SendingStatus.sent
                    ? Container(key: const Key('Sent'))
                    : Container(
                        constraints: filled
                            ? const BoxConstraints(
                                minWidth: 300,
                                minHeight: 300,
                              )
                            : null,
                        child: e.status.value == SendingStatus.sending
                            ? SizedBox(
                                width: 60,
                                height: 60,
                                child: Center(
                                  child: CircularProgressIndicator(
                                    key: const Key('Sending'),
                                    value: e.progress.value,
                                    backgroundColor: style.colors.onPrimary,
                                    strokeWidth: 10,
                                  ),
                                ),
                              )
                            : Icon(
                                Icons.error,
                                key: const Key('Error'),
                                size: 48,
                                color: style.colors.danger,
                              ),
                      ),
              )
            ],
          ),
        ),
      ),
    );
  }

  /// Returns a visual representation of the provided file-[Attachment].
  static Widget fileAttachment(
    Attachment e, {
    void Function(FileAttachment)? onFileTap,
  }) {
    return DataAttachment(
      e,
      onPressed: () {
        if (e is FileAttachment) {
          onFileTap?.call(e);
        }
      },
    );
  }
}

/// State of a [ChatItemWidget] used to update an active call [Timer].
class _ChatItemWidgetState extends State<ChatItemWidget> {
  /// [Timer] rebuilding this widget every second if the [widget.item]
  /// represents an ongoing [ChatCall].
  Timer? _ongoingCallTimer;

  /// [GlobalKey]s of [Attachment]s used to animate a [GalleryPopup] from/to
  /// corresponding [Widget].
  List<GlobalKey> _galleryKeys = [];

  /// [Offset] to translate this [ChatItemWidget] with when swipe to reply
  /// gesture is happening.
  Offset _offset = Offset.zero;

  /// Total [Offset] applied to this [ChatItemWidget] by a swipe gesture.
  Offset _totalOffset = Offset.zero;

  /// [Duration] to animate [_offset] changes with.
  ///
  /// Used to animate [_offset] resetting when swipe to reply gesture ends.
  Duration _offsetDuration = Duration.zero;

  /// Indicator whether this [ChatItemWidget] is in an ongoing drag.
  bool _dragging = false;

  /// Indicator whether [GestureDetector] of this [ChatItemWidget] recognized a
  /// horizontal drag start.
  ///
  /// This indicator doesn't mean that the started drag will become an ongoing.
  bool _draggingStarted = false;

  /// [SelectedContent] of a [SelectionText] within this [ChatItemWidget].
  SelectedContent? _selection;

  /// [TapGestureRecognizer]s for tapping on the [SelectionText.rich] spans, if
  /// any.
  final List<TapGestureRecognizer> _recognizers = [];

  /// [TextSpan] of the [ChatItemWidget.item] to display as a text of this
  /// [ChatItemWidget].
  TextSpan? _text;

  /// [Worker] reacting on the [ChatItemWidget.item] changes updating the
  /// [_text] and [_galleryKeys].
  Worker? _worker;

  /// Indicates whether this [ChatItem] was read by any [User].
  bool get _isRead {
    final Chat? chat = widget.chat.value;
    if (chat == null) {
      return false;
    }

    if (_fromMe) {
      return chat.isRead(widget.item.value, widget.me, chat.members);
    } else {
      return chat.isReadBy(widget.item.value, widget.me);
    }
  }

  /// Indicates whether this [ChatItem] was read only partially.
  bool get _isHalfRead {
    final Chat? chat = widget.chat.value;
    if (chat == null) {
      return false;
    }

    return chat.isHalfRead(widget.item.value, widget.me);
  }

  /// Returns the [UserId] of [User] posted this [ChatItem].
  UserId get _author => widget.item.value.author.id;

  /// Indicates whether this [ChatItemWidget.item] was posted by the
  /// authenticated [MyUser].
  bool get _fromMe => _author == widget.me;

  @override
  void initState() {
    _populateWorker();
    super.initState();
  }

  @override
  void dispose() {
    _ongoingCallTimer?.cancel();
    _ongoingCallTimer = null;

    _worker?.dispose();
    for (var r in _recognizers) {
      r.dispose();
    }

    super.dispose();
  }

  @override
  void didUpdateWidget(covariant ChatItemWidget oldWidget) {
    if (oldWidget.item != widget.item) {
      _populateWorker();
    }

    super.didUpdateWidget(oldWidget);
  }

  @override
  Widget build(BuildContext context) {
    final style = Theme.of(context).style;

    return DefaultTextStyle(
      style: style.fonts.medium.regular.onBackground,
      child: Obx(() {
        if (widget.item.value is ChatMessage) {
          return _renderAsChatMessage(context);
        } else if (widget.item.value is ChatForward) {
          throw Exception(
            'Use `ChatForward` widget for rendering `ChatForward`s instead',
          );
        } else if (widget.item.value is ChatCall) {
          return _renderAsChatCall(context);
        } else if (widget.item.value is ChatInfo) {
          return SelectionContainer.disabled(child: _renderAsChatInfo());
        }
        throw UnimplementedError('Unknown ChatItem ${widget.item.value}');
      }),
    );
  }

  /// Renders [widget.item] as [ChatInfo].
  Widget _renderAsChatInfo() {
    final style = Theme.of(context).style;

    final ChatInfo message = widget.item.value as ChatInfo;

    final Widget content;

    // Builds a [FutureBuilder] returning a [User] fetched by the provided [id].
    Widget userBuilder(
      UserId id,
      Widget Function(BuildContext context, User? user) builder,
    ) {
      final FutureOr<RxUser?>? user = widget.getUser?.call(id);

      return FutureBuilder(
        future: user is Future<RxUser?> ? user : null,
        builder: (context, snapshot) {
          final RxUser? data = snapshot.data ?? (user is RxUser? ? user : null);
          if (data != null) {
            return Obx(() => builder(context, data.user.value));
          }

          return builder(context, null);
        },
      );
    }

    switch (message.action.kind) {
      case ChatInfoActionKind.created:
        final action = message.action as ChatInfoActionCreated;

        if (widget.chat.value?.isGroup == true) {
          content = userBuilder(message.author.id, (context, user) {
            if (user != null) {
              final Map<String, dynamic> args = {
                'author': user.name?.val ?? user.num.toString(),
              };

              return Text.rich(
                TextSpan(
                  children: [
                    TextSpan(
                      text: 'label_group_created_by1'.l10nfmt(args),
                      recognizer: TapGestureRecognizer()
                        ..onTap = () => router.user(user.id, push: true),
                    ),
                    TextSpan(
                      text: 'label_group_created_by2'.l10nfmt(args),
                      style: style.systemMessageStyle,
                    ),
                  ],
                  style: style.systemMessagePrimary,
                ),
              );
            }

            return Text(
              'label_group_created'.l10n,
              style: style.systemMessageStyle,
            );
          });
        } else if (widget.chat.value?.isMonolog == true) {
          content = Text(
            'label_monolog_created'.l10n,
            style: style.systemMessageStyle,
          );
        } else {
          if (action.directLinkSlug == null) {
            content = Text(
              'label_dialog_created'.l10n,
              style: style.systemMessageStyle,
            );
          } else {
            content = Text(
              'label_dialog_created_by_link'.l10n,
              style: style.systemMessageStyle,
            );
          }
        }
        break;

      case ChatInfoActionKind.memberAdded:
        final action = message.action as ChatInfoActionMemberAdded;

        if (action.user.id != message.author.id) {
          content = userBuilder(action.user.id, (context, user) {
            final User author = widget.user?.user.value ?? message.author;
            user ??= action.user;

            final Map<String, dynamic> args = {
              'author': author.name?.val ?? author.num.toString(),
              'user': user.name?.val ?? user.num.toString(),
            };

            return Text.rich(
              TextSpan(
                children: [
                  TextSpan(
                    text: 'label_user_added_user1'.l10nfmt(args),
                    recognizer: TapGestureRecognizer()
                      ..onTap = () => router.user(author.id, push: true),
                  ),
                  TextSpan(
                    text: 'label_user_added_user2'.l10nfmt(args),
                    style: style.systemMessageStyle,
                  ),
                  TextSpan(
                    text: 'label_user_added_user3'.l10nfmt(args),
                    recognizer: TapGestureRecognizer()
                      ..onTap = () => router.user(user!.id, push: true),
                  ),
                ],
                style: style.systemMessagePrimary,
              ),
            );
          });
        } else {
          final Map<String, dynamic> args = {
            'author': widget.user?.user.value.name?.val ??
                widget.user?.user.value.num.toString() ??
                action.user.name?.val ??
                action.user.num.toString(),
          };

          content = Text.rich(
            TextSpan(
              children: [
                TextSpan(
                  text: 'label_was_added1'.l10nfmt(args),
                  recognizer: TapGestureRecognizer()
                    ..onTap = () => router.user(action.user.id, push: true),
                ),
                TextSpan(
                  text: 'label_was_added2'.l10nfmt(args),
                  style: style.systemMessageStyle,
                ),
              ],
              style: style.systemMessagePrimary,
            ),
          );
        }
        break;

      case ChatInfoActionKind.memberRemoved:
        final action = message.action as ChatInfoActionMemberRemoved;

        if (action.user.id != message.author.id) {
          content = userBuilder(action.user.id, (context, user) {
            final User author = widget.user?.user.value ?? message.author;
            user ??= action.user;

            final Map<String, dynamic> args = {
              'author': author.name?.val ?? author.num.toString(),
              'user': user.name?.val ?? user.num.toString(),
            };

            return Text.rich(
              TextSpan(
                children: [
                  TextSpan(
                    text: 'label_user_removed_user1'.l10nfmt(args),
                    recognizer: TapGestureRecognizer()
                      ..onTap = () => router.user(author.id, push: true),
                  ),
                  TextSpan(
                    text: 'label_user_removed_user2'.l10nfmt(args),
                    style: style.systemMessageStyle,
                  ),
                  TextSpan(
                    text: 'label_user_removed_user3'.l10nfmt(args),
                    recognizer: TapGestureRecognizer()
                      ..onTap = () => router.user(user!.id, push: true),
                  ),
                ],
                style: style.systemMessagePrimary,
              ),
            );
          });
        } else {
          final Map<String, dynamic> args = {
            'author': action.user.name?.val ?? action.user.num.toString(),
          };

          content = Text.rich(
            TextSpan(
              children: [
                TextSpan(
                  text: 'label_was_removed1'.l10nfmt(args),
                  recognizer: TapGestureRecognizer()
                    ..onTap = () => router.user(action.user.id, push: true),
                ),
                TextSpan(
                  text: 'label_was_removed2'.l10nfmt(args),
                  style: style.systemMessageStyle,
                ),
              ],
              style: style.systemMessagePrimary,
            ),
          );
        }
        break;

      case ChatInfoActionKind.avatarUpdated:
        final action = message.action as ChatInfoActionAvatarUpdated;

        final User user = widget.user?.user.value ?? message.author;
        final Map<String, dynamic> args = {
          'author': user.name?.val ?? user.num.toString(),
        };

        final String phrase1, phrase2;
        if (action.avatar == null) {
          phrase1 = 'label_avatar_removed1';
          phrase2 = 'label_avatar_removed2';
        } else {
          phrase1 = 'label_avatar_updated1';
          phrase2 = 'label_avatar_updated2';
        }

        content = Text.rich(
          TextSpan(
            children: [
              TextSpan(
                text: phrase1.l10nfmt(args),
                recognizer: TapGestureRecognizer()
                  ..onTap = () => router.user(user.id, push: true),
              ),
              TextSpan(
                text: phrase2.l10nfmt(args),
                style: style.systemMessageStyle,
              ),
            ],
            style: style.systemMessagePrimary,
          ),
        );
        break;

      case ChatInfoActionKind.nameUpdated:
        final action = message.action as ChatInfoActionNameUpdated;

        final User user = widget.user?.user.value ?? message.author;
        final Map<String, dynamic> args = {
          'author': user.name?.val ?? user.num.toString(),
          if (action.name != null) 'name': action.name?.val,
        };

        final String phrase1, phrase2;
        if (action.name == null) {
          phrase1 = 'label_name_removed1';
          phrase2 = 'label_name_removed2';
        } else {
          phrase1 = 'label_name_updated1';
          phrase2 = 'label_name_updated2';
        }

        content = Text.rich(
          TextSpan(
            children: [
              TextSpan(
                text: phrase1.l10nfmt(args),
                recognizer: TapGestureRecognizer()
                  ..onTap = () => router.user(user.id, push: true),
              ),
              TextSpan(
                text: phrase2.l10nfmt(args),
                style: style.systemMessageStyle,
              ),
            ],
            style: style.systemMessagePrimary,
          ),
        );
        break;
    }

    return Padding(
      padding: const EdgeInsets.symmetric(vertical: 8),
      child: SwipeableStatus(
        animation: widget.animation,
        translate: false,
        status: false,
        swipeable: Text(message.at.val.toLocal().hm),
        padding: const EdgeInsets.only(bottom: 6.5),
        child: Center(
          child: Container(
            padding: const EdgeInsets.symmetric(horizontal: 12, vertical: 8),
            decoration: BoxDecoration(
              borderRadius: BorderRadius.circular(15),
              border: style.systemMessageBorder,
              color: style.systemMessageColor,
            ),
            child: DefaultTextStyle(
              style: style.fonts.small.regular.onBackground,
              child: content,
            ),
          ),
        ),
      ),
    );
  }

  /// Renders [widget.item] as [ChatMessage].
  Widget _renderAsChatMessage(BuildContext context) {
    final style = Theme.of(context).style;

    final ChatMessage msg = widget.item.value as ChatMessage;

    final List<Attachment> media = msg.attachments.where((e) {
      return ((e is ImageAttachment) ||
          (e is FileAttachment && e.isVideo) ||
          (e is LocalAttachment && (e.file.isImage || e.file.isVideo)));
    }).toList();

    final Iterable<GalleryAttachment> galleries =
        media.map((e) => GalleryAttachment(e, widget.onAttachmentError));

    final List<Attachment> files = msg.attachments.where((e) {
      return ((e is FileAttachment && !e.isVideo) ||
          (e is LocalAttachment && !e.file.isImage && !e.file.isVideo));
    }).toList();

    final Color color = _fromMe
        ? style.colors.primary
        : style.colors.userColors[(widget.user?.user.value.num.val.sum() ?? 3) %
            style.colors.userColors.length];

    // Indicator whether the [_timestamp] should be displayed in a bubble above
    // the [ChatMessage] (e.g. if there's an [ImageAttachment]).
    final bool timeInBubble =
        media.isNotEmpty && files.isEmpty && _text == null;

    return _rounded(
      context,
      (menu, constraints) {
        final List<Widget> children = [
          if (!_fromMe &&
              widget.chat.value?.isGroup == true &&
              widget.avatar) ...[
            const SizedBox(height: 6),
            Row(
              children: [
                Flexible(
                  child: Padding(
                    padding: const EdgeInsets.fromLTRB(12, 0, 9, 0),
                    child: SelectionText.rich(
                      TextSpan(
                        text: widget.user?.user.value.name?.val ??
                            widget.user?.user.value.num.toString() ??
                            'dot'.l10n * 3,
                        recognizer: TapGestureRecognizer()
                          ..onTap = () => router.user(_author, push: true),
                      ),
                      selectable: PlatformUtils.isDesktop || menu,
                      onSelecting: widget.onSelecting,
                      onChanged: (a) => _selection = a,
                      style: style.fonts.medium.regular.onBackground
                          .copyWith(color: color),
                    ),
                  ),
                ),
              ],
            ),
            const SizedBox(height: 4),
          ] else
            SizedBox(height: msg.repliesTo.isNotEmpty || media.isEmpty ? 6 : 0),
          if (msg.repliesTo.isNotEmpty) ...[
            ...msg.repliesTo.expand((e) {
              return [
                SelectionContainer.disabled(
                  child: AnimatedContainer(
                    duration: const Duration(milliseconds: 500),
                    margin: const EdgeInsets.fromLTRB(4, 0, 4, 0),
                    decoration: BoxDecoration(
                      color: style.colors.onBackgroundOpacity2,
                      borderRadius: style.cardRadius,
                      border: Border.fromBorderSide(
                        BorderSide(
                          color: style.colors.onBackgroundOpacity13,
                          width: 0.5,
                        ),
                      ),
                    ),
                    child: AnimatedOpacity(
                      duration: const Duration(milliseconds: 500),
                      opacity: _isRead || !_fromMe ? 1 : 0.55,
                      child: WidgetButton(
                        onPressed:
                            menu ? null : () => widget.onRepliedTap?.call(e),
                        child: _repliedMessage(e, constraints),
                      ),
                    ),
                  ),
                ),
                if (msg.repliesTo.last != e) const SizedBox(height: 6),
              ];
            }),
            const SizedBox(height: 6),
          ],
          if (media.isNotEmpty) ...[
            // TODO: Replace `ClipRRect` with rounded `DecoratedBox`s when
            //       `ImageAttachment` sizes are known.
            ClipRRect(
              borderRadius: BorderRadius.only(
                topLeft: msg.repliesTo.isNotEmpty ||
                        (!_fromMe &&
                            widget.chat.value?.isGroup == true &&
                            widget.avatar)
                    ? Radius.zero
                    : const Radius.circular(15),
                topRight: msg.repliesTo.isNotEmpty ||
                        (!_fromMe &&
                            widget.chat.value?.isGroup == true &&
                            widget.avatar)
                    ? Radius.zero
                    : const Radius.circular(15),
                bottomLeft:
                    _text != null ? Radius.zero : const Radius.circular(15),
                bottomRight:
                    _text != null ? Radius.zero : const Radius.circular(15),
              ),
              child: AnimatedOpacity(
                duration: const Duration(milliseconds: 500),
                opacity: _isRead || !_fromMe ? 1 : 0.55,
                child: media.length == 1
                    ? ChatItemWidget.mediaAttachment(
                        context,
                        media.first,
                        galleries,
                        filled: false,
                        key: _galleryKeys[0],
                        onError: widget.onAttachmentError,
                        onGallery: widget.onGallery,
                        autoLoad: widget.loadImages,
                      )
                    : SizedBox(
                        width: media.length * 120,
                        height: max(media.length * 60, 300),
                        child: FitView(
                          dividerColor: style.colors.transparent,
                          children: media
                              .mapIndexed(
                                (i, e) => ChatItemWidget.mediaAttachment(
                                  context,
                                  e,
                                  galleries,
                                  key: _galleryKeys[i],
                                  onError: widget.onAttachmentError,
                                  onGallery: widget.onGallery,
                                  autoLoad: widget.loadImages,
                                ),
                              )
                              .toList(),
                        ),
                      ),
              ),
            ),
            SizedBox(height: files.isNotEmpty || _text != null ? 6 : 0),
          ],
          if (files.isNotEmpty) ...[
            AnimatedOpacity(
              duration: const Duration(milliseconds: 500),
              opacity: _isRead || !_fromMe ? 1 : 0.55,
              child: SelectionContainer.disabled(
                child: Column(
                  children: [
                    ...files.expand(
                      (e) => [
                        ChatItemWidget.fileAttachment(
                          e,
                          onFileTap: widget.onFileTap,
                        ),
                        if (files.last != e) const SizedBox(height: 6),
                      ],
                    ),
                    if (_text == null && widget.timestamp)
                      Opacity(opacity: 0, child: _timestamp(msg)),
                  ],
                ),
              ),
            ),
            const SizedBox(height: 6),
          ],
          if (_text != null ||
              (widget.timestamp && msg.attachments.isEmpty)) ...[
            Row(
              children: [
                Flexible(
                  child: AnimatedOpacity(
                    duration: const Duration(milliseconds: 500),
                    opacity: _isRead || !_fromMe ? 1 : 0.7,
                    child: Padding(
                      padding: const EdgeInsets.fromLTRB(12, 0, 12, 0),
                      child: SelectionText.rich(
                        TextSpan(
                          children: [
                            if (_text != null) _text!,
                            if (widget.timestamp && !timeInBubble) ...[
                              const WidgetSpan(child: SizedBox(width: 4)),
                              WidgetSpan(
                                child:
                                    Opacity(opacity: 0, child: _timestamp(msg)),
                              )
                            ],
                          ],
                        ),
                        key: Key('Text_${widget.item.value.id}'),
                        selectable:
                            (PlatformUtils.isDesktop || menu) && _text != null,
                        onSelecting: widget.onSelecting,
                        onChanged: (a) => _selection = a,
                        style: style.fonts.medium.regular.onBackground,
                      ),
                    ),
                  ),
                ),
              ],
            ),
            if (_text != null) const SizedBox(height: 6),
          ],
        ];

        return Container(
          padding: const EdgeInsets.fromLTRB(5, 0, 2, 0),
          child: Stack(
            children: [
              IntrinsicWidth(
                child: AnimatedContainer(
                  duration: const Duration(milliseconds: 500),
                  decoration: BoxDecoration(
                    color: _fromMe
                        ? _isRead
                            ? style.readMessageColor
                            : style.unreadMessageColor
                        : style.messageColor,
                    borderRadius: BorderRadius.circular(15),
                    border: _fromMe
                        ? _isRead
                            ? style.secondaryBorder
                            : Border.all(
                                color: style.readMessageColor,
                                width: 0.5,
                              )
                        : style.primaryBorder,
                  ),
                  child: Column(
                    crossAxisAlignment: CrossAxisAlignment.stretch,
                    children: children,
                  ),
                ),
              ),
              if (widget.timestamp)
                Positioned(
                  right: timeInBubble ? 6 : 8,
                  bottom: 4,
                  child: timeInBubble
                      ? Container(
                          padding: const EdgeInsets.only(left: 4, right: 4),
                          decoration: BoxDecoration(
                            color: style.colors.onBackgroundOpacity50,
                            borderRadius: BorderRadius.circular(20),
                          ),
                          child: _timestamp(msg, true),
                        )
                      : _timestamp(msg),
                )
            ],
          ),
        );
      },
    );
  }

  /// Renders the [widget.item] as a [ChatCall].
  Widget _renderAsChatCall(BuildContext context) {
    final style = Theme.of(context).style;

    var message = widget.item.value as ChatCall;
    bool isOngoing =
        message.finishReason == null && message.conversationStartedAt != null;

    if (isOngoing && !Config.disableInfiniteAnimations) {
      _ongoingCallTimer ??= Timer.periodic(1.seconds, (_) {
        if (mounted) {
          setState(() {});
        }
      });
    } else {
      _ongoingCallTimer?.cancel();
    }

    final Color color = _fromMe
        ? style.colors.primary
        : style.colors.userColors[(widget.user?.user.value.num.val.sum() ?? 3) %
            style.colors.userColors.length];

    // Returns the contents of the [ChatCall] render along with its timestamp.
    Widget child(bool menu) {
      return AnimatedOpacity(
        duration: const Duration(milliseconds: 500),
        opacity: _isRead || !_fromMe ? 1 : 0.55,
        child: Stack(
          children: [
            Padding(
              padding: const EdgeInsets.fromLTRB(8, 7, 8, 8),
              child: Column(
                crossAxisAlignment: CrossAxisAlignment.start,
                children: [
                  if (!_fromMe &&
                      widget.chat.value?.isGroup == true &&
                      widget.avatar) ...[
                    Padding(
                      padding: const EdgeInsets.fromLTRB(4, 0, 4, 0),
                      child: SelectionText.rich(
                        TextSpan(
                          text: widget.user?.user.value.name?.val ??
                              widget.user?.user.value.num.toString() ??
                              'dot'.l10n * 3,
                          recognizer: TapGestureRecognizer()
                            ..onTap = () => router.user(_author, push: true),
                        ),
                        selectable: PlatformUtils.isDesktop || menu,
                        onSelecting: widget.onSelecting,
                        onChanged: (a) => _selection = a,
                        style: style.fonts.medium.regular.onBackground
                            .copyWith(color: color),
                      ),
                    ),
                    const SizedBox(height: 3),
                  ],
                  SelectionContainer.disabled(
                    child: Text.rich(
                      TextSpan(
                        children: [
                          WidgetSpan(
                            child: Padding(
                              padding: const EdgeInsets.only(left: 4),
                              child: _call(message),
                            ),
                          ),
                          if (widget.timestamp)
                            WidgetSpan(
                              child: Opacity(
                                opacity: 0,
                                child: Padding(
                                  padding: const EdgeInsets.only(left: 4),
                                  child: _timestamp(widget.item.value),
                                ),
                              ),
                            ),
                        ],
                      ),
                    ),
                  ),
                ],
              ),
            ),
            if (widget.timestamp)
              Positioned(
                right: 8,
                bottom: 4,
                child: _timestamp(widget.item.value),
              )
          ],
        ),
      );
    }

    return _rounded(
      context,
      (menu, __) => Padding(
        padding: const EdgeInsets.fromLTRB(5, 0, 5, 0),
        child: AnimatedContainer(
          duration: const Duration(milliseconds: 500),
          decoration: BoxDecoration(
            border: _fromMe
                ? _isRead
                    ? style.secondaryBorder
                    : Border.all(
                        color: style.colors.backgroundAuxiliaryLighter,
                        width: 0.5,
                      )
                : style.primaryBorder,
            color: _fromMe
                ? _isRead
                    ? style.readMessageColor
                    : style.unreadMessageColor
                : style.messageColor,
            borderRadius: BorderRadius.circular(15),
          ),
          child: child(menu),
        ),
      ),
    );
  }

  /// Renders the provided [item] as a replied message.
  Widget _repliedMessage(ChatItemQuote item, BoxConstraints constraints) {
    final style = Theme.of(context).style;

    bool fromMe = item.author == widget.me;

    Widget? content;
    List<Widget> additional = [];

    if (item is ChatMessageQuote) {
      if (item.attachments.isNotEmpty) {
        int take = (constraints.maxWidth - 35) ~/ 52;
        if (take <= item.attachments.length - 1) {
          take -= 1;
        }

        final List<Widget> widgets = [];

        widgets.addAll(item.attachments.map((a) {
          ImageAttachment? image;

          if (a is ImageAttachment) {
            image = a;
          }

          return Container(
            margin: const EdgeInsets.only(right: 2),
            decoration: BoxDecoration(
              color: fromMe
                  ? style.colors.onPrimaryOpacity25
                  : style.colors.onBackgroundOpacity2,
              borderRadius: BorderRadius.circular(10),
            ),
            width: 50,
            height: 50,
            child: image == null
                ? Icon(
                    Icons.file_copy,
                    color: fromMe
                        ? style.colors.onPrimary
                        : style.colors.secondaryHighlightDarkest,
                    size: 28,
                  )
                : RetryImage(
                    image.medium.url,
                    checksum: image.medium.checksum,
                    thumbhash: image.medium.thumbhash,
                    onForbidden: widget.onAttachmentError,
                    fit: BoxFit.cover,
                    width: double.infinity,
                    height: double.infinity,
                    borderRadius: BorderRadius.circular(10.0),
                    cancelable: true,
                    autoLoad: widget.loadImages,
                  ),
          );
        }).take(take));

        if (item.attachments.length > take) {
          final int count = (item.attachments.length - take).clamp(1, 99);

          widgets.add(
            Container(
              margin: const EdgeInsets.only(right: 2),
              decoration: BoxDecoration(
                color: fromMe
                    ? style.colors.onPrimaryOpacity25
                    : style.colors.onBackgroundOpacity2,
                borderRadius: BorderRadius.circular(10),
              ),
              width: 50,
              height: 50,
              child: Center(
                child: Padding(
                  padding: const EdgeInsets.only(right: 4),
                  child: Text(
                    '${'plus'.l10n}$count',
                    style: style.fonts.normal.regular.secondary,
                  ),
                ),
              ),
            ),
          );
        }

        additional = [Row(mainAxisSize: MainAxisSize.min, children: widgets)];
      }

      if (item.text != null && item.text!.val.isNotEmpty) {
        content = SelectionContainer.disabled(
          child: Text(
            item.text!.val,
            maxLines: 1,
            style: style.fonts.normal.regular.onBackground,
          ),
        );
      }
    } else if (item is ChatCallQuote) {
      content = _call(item.original as ChatCall?);
    } else if (item is ChatInfoQuote) {
      // TODO: Implement `ChatInfo`.
      content = Text(
        item.action.toString(),
        style: style.fonts.big.regular.onBackground,
      );
    } else {
      content = Text(
        'err_unknown'.l10n,
        style: style.fonts.big.regular.onBackground,
      );
    }

    final FutureOr<RxUser?>? user = widget.getUser?.call(item.author);

    return FutureBuilder<RxUser?>(
      future: user is Future<RxUser?> ? user : null,
      builder: (_, snapshot) {
        final RxUser? data = snapshot.data ?? (user is RxUser? ? user : null);

        final Color color = data?.user.value.id == widget.me
            ? style.colors.primary
            : style.colors.userColors[(data?.user.value.num.val.sum() ?? 3) %
                style.colors.userColors.length];

        return ClipRRect(
          borderRadius: style.cardRadius,
          child: Container(
            decoration: BoxDecoration(
              border: Border(left: BorderSide(width: 2, color: color)),
            ),
            margin: const EdgeInsets.only(right: 8),
            padding: const EdgeInsets.fromLTRB(8, 8, 0, 8),
            child: Column(
              mainAxisSize: MainAxisSize.min,
              crossAxisAlignment: CrossAxisAlignment.start,
              children: [
                Row(
                  children: [
                    Expanded(
                      child: Text(
                        data?.user.value.name?.val ??
                            data?.user.value.num.toString() ??
                            'dot'.l10n * 3,
                        style: style.fonts.medium.regular.onBackground
                            .copyWith(color: color),
                      ),
                    ),
                  ],
                ),
                if (additional.isNotEmpty) ...[
                  const SizedBox(height: 4),
                  ...additional,
                ],
                if (content != null) ...[
                  const SizedBox(height: 2),
                  DefaultTextStyle.merge(
                    maxLines: 1,
                    overflow: TextOverflow.ellipsis,
                    child: content,
                  ),
                ],
              ],
            ),
          ),
        );
      },
    );
  }

  /// Returns the visual representation of the provided [call].
  Widget _call(ChatCall? call) {
    final style = Theme.of(context).style;

    final bool isOngoing =
        call?.finishReason == null && call?.conversationStartedAt != null;

    bool isMissed = false;
    String title = 'label_chat_call_ended'.l10n;
    String? time;

    if (isOngoing) {
      title = 'label_chat_call_ongoing'.l10n;
      time = call!.conversationStartedAt!.val
          .difference(DateTime.now())
          .localizedString();
    } else if (call != null && call.finishReason != null) {
      title = call.finishReason!.localizedString(_fromMe) ?? title;
      isMissed = (call.finishReason == ChatCallFinishReason.dropped) ||
          (call.finishReason == ChatCallFinishReason.unanswered);

      if (call.finishedAt != null && call.conversationStartedAt != null) {
        time = call.finishedAt!.val
            .difference(call.conversationStartedAt!.val)
            .localizedString();
      }
    } else {
      title = call?.author.id == widget.me
          ? 'label_outgoing_call'.l10n
          : 'label_incoming_call'.l10n;
    }

    return Row(
      mainAxisSize: MainAxisSize.min,
      children: [
        Padding(
          padding: const EdgeInsets.only(right: 8),
          child: SvgIcon(
            (call?.withVideo ?? false)
                ? isMissed
                    ? SvgIcons.callVideoMissed
                    : SvgIcons.callVideo
                : isMissed
                    ? SvgIcons.callAudioMissed
                    : SvgIcons.callAudio,
          ),
        ),
        Flexible(
          child: Row(
            mainAxisSize: MainAxisSize.min,
            crossAxisAlignment: CrossAxisAlignment.start,
            children: [
              Flexible(
                child: Text(
                  title,
                  maxLines: 1,
                  overflow: TextOverflow.ellipsis,
                  style: style.fonts.medium.regular.onBackground,
                ),
              ),
              if (time != null) ...[
                const SizedBox(width: 8),
                Padding(
                  padding: const EdgeInsets.only(top: 2.5),
                  child: Stack(
                    alignment: Alignment.topRight,
                    children: [
                      Text(
                        time,
                        maxLines: 1,
                        overflow: TextOverflow.ellipsis,
                        style: style.fonts.normal.regular.secondary,
                      ).fixedDigits(),
                    ],
                  ),
                ),
              ],
            ],
          ),
        ),
        const SizedBox(width: 2),
      ],
    );
  }

  /// Returns rounded rectangle of a [child] representing a message box.
  Widget _rounded(
    BuildContext context,
    Widget Function(bool menu, BoxConstraints constraints) builder,
  ) {
    final style = Theme.of(context).style;

    final ChatItem item = widget.item.value;

    final List<Attachment> media = [];

    String? copyable;
    if (item is ChatMessage) {
      copyable = item.text?.val;
      media.addAll(item.attachments.where(
        (e) => e is ImageAttachment || (e is FileAttachment && e.isVideo),
      ));
    }

    final Iterable<LastChatRead>? reads = widget.chat.value?.lastReads.where(
      (e) =>
          !e.at.val.isBefore(widget.item.value.at.val) && e.memberId != _author,
    );

    final bool isSent = item.status.value == SendingStatus.sent;

    const int maxAvatars = 5;
    final List<Widget> avatars = [];

    if (widget.chat.value?.isGroup == true) {
      final int countUserAvatars =
          widget.reads.length > maxAvatars ? maxAvatars - 1 : maxAvatars;

      for (LastChatRead m in widget.reads.take(countUserAvatars)) {
        final User? user = widget.chat.value?.members
            .firstWhereOrNull((e) => e.user.id == m.memberId)
            ?.user;

        final FutureOr<RxUser?>? member = widget.getUser?.call(m.memberId);

        avatars.add(
          Padding(
            padding: const EdgeInsets.symmetric(horizontal: 1),
            child: FutureBuilder<RxUser?>(
              future: member is Future<RxUser?> ? member : null,
              builder: (context, snapshot) {
                final RxUser? data =
                    snapshot.data ?? (member is RxUser? ? member : null);

                return Tooltip(
                  message: data?.user.value.name?.val ??
                      data?.user.value.num.toString() ??
                      user?.name?.val ??
                      user?.num.toString(),
                  verticalOffset: 15,
                  padding: const EdgeInsets.fromLTRB(7, 3, 7, 3),
                  decoration: BoxDecoration(
                    color: style.colors.secondaryOpacity40,
                    borderRadius: BorderRadius.circular(20),
                  ),
                  child: data != null
                      ? AvatarWidget.fromRxUser(
                          data,
                          radius: AvatarRadius.smaller,
                        )
                      : AvatarWidget.fromUser(
                          user,
                          radius: AvatarRadius.smaller,
                        ),
                );
              },
            ),
          ),
        );
      }

      if (widget.reads.length > maxAvatars) {
        avatars.add(
          Padding(
            padding: const EdgeInsets.symmetric(horizontal: 1),
            child: AvatarWidget(
              title: 'plus'.l10n,
              radius: AvatarRadius.smaller,
            ),
          ),
        );
      }
    }

    // Builds the provided [builder] and the [avatars], if any.
    Widget child(bool menu, BoxConstraints constraints) {
      return Column(
        mainAxisSize: MainAxisSize.min,
        crossAxisAlignment: CrossAxisAlignment.end,
        children: [
          builder(menu, constraints),
          if (avatars.isNotEmpty)
            Transform.translate(
              offset: const Offset(-12, 0),
              child: WidgetButton(
                onPressed: () => MessageInfo.show(
                  context,
                  reads: reads ?? [],
                  id: widget.item.value.id,
                ),
                child: Padding(
                  padding: const EdgeInsets.only(bottom: 2),
                  child: Row(
                    mainAxisSize: MainAxisSize.min,
                    crossAxisAlignment: CrossAxisAlignment.center,
                    children: avatars,
                  ),
                ),
              ),
            ),
        ],
      );
    }

    return SwipeableStatus(
      animation: widget.animation,
      translate: _fromMe,
      status: _fromMe,
      isSent: isSent,
      isDelivered:
          isSent && widget.chat.value?.lastDelivery.isBefore(item.at) == false,
      isRead: isSent && _isRead,
      isHalfRead: _isHalfRead,
      isError: item.status.value == SendingStatus.error,
      isSending: item.status.value == SendingStatus.sending,
      swipeable: Text(item.at.val.toLocal().hm),
      padding: EdgeInsets.only(bottom: avatars.isNotEmpty ? 28 : 7),
      child: AnimatedOffset(
        duration: _offsetDuration,
        offset: _offset,
        curve: Curves.ease,
        child: GestureDetector(
          behavior: HitTestBehavior.translucent,
          onHorizontalDragStart: PlatformUtils.isDesktop
              ? null
              : (d) {
                  _draggingStarted = true;
                  setState(() => _offsetDuration = Duration.zero);
                },
          onHorizontalDragUpdate: PlatformUtils.isDesktop
              ? null
              : (d) {
                  if (_draggingStarted && !_dragging) {
                    if (widget.animation?.value == 0 &&
                        _offset.dx == 0 &&
                        d.delta.dx > 0) {
                      _dragging = true;
                      widget.onDrag?.call(_dragging);
                    } else {
                      _draggingStarted = false;
                    }
                  }

                  if (_dragging) {
                    // Distance [_totalOffset] should exceed in order for
                    // dragging to start.
                    const int delta = 10;

                    if (_totalOffset.dx > delta) {
                      _offset += d.delta;

                      if (_offset.dx > 30 + delta &&
                          _offset.dx - d.delta.dx < 30 + delta) {
                        HapticFeedback.selectionClick();
                        widget.onReply?.call();
                      }

                      setState(() {});
                    } else {
                      _totalOffset += d.delta;
                      if (_totalOffset.dx <= 0) {
                        _dragging = false;
                        widget.onDrag?.call(_dragging);
                      }
                    }
                  }
                },
          onHorizontalDragEnd: PlatformUtils.isDesktop
              ? null
              : (d) {
                  if (_dragging) {
                    _dragging = false;
                    _draggingStarted = false;
                    _offset = Offset.zero;
                    _totalOffset = Offset.zero;
                    _offsetDuration = 200.milliseconds;
                    widget.onDrag?.call(_dragging);
                    setState(() {});
                  }
                },
          child: Row(
            crossAxisAlignment:
                _fromMe ? CrossAxisAlignment.end : CrossAxisAlignment.start,
            mainAxisAlignment:
                _fromMe ? MainAxisAlignment.end : MainAxisAlignment.start,
            children: [
              if (_fromMe && !widget.timestamp)
                Padding(
                  key: Key('MessageStatus_${item.id}'),
                  padding: const EdgeInsets.only(top: 16),
                  child: Obx(() {
                    return AnimatedDelayedSwitcher(
                      delay: item.status.value == SendingStatus.sending
                          ? const Duration(seconds: 2)
                          : Duration.zero,
                      child: item.status.value == SendingStatus.sending
                          ? const Padding(
                              key: Key('Sending'),
                              padding: EdgeInsets.only(bottom: 8),
                              child: Icon(Icons.access_alarm, size: 15),
                            )
                          : item.status.value == SendingStatus.error
                              ? Padding(
                                  key: const Key('Error'),
                                  padding: const EdgeInsets.only(bottom: 8),
                                  child: Icon(
                                    Icons.error_outline,
                                    size: 15,
                                    color: style.colors.danger,
                                  ),
                                )
                              : Container(
                                  key: _isRead
                                      ? _isHalfRead
                                          ? const Key('HalfRead')
                                          : const Key('Read')
                                      : const Key('Sent'),
                                ),
                    );
                  }),
                ),
              if (!_fromMe && widget.chat.value!.isGroup)
                Padding(
                  padding: const EdgeInsets.only(top: 8),
                  child: widget.avatar
                      ? InkWell(
                          customBorder: const CircleBorder(),
                          onTap: () => router.user(item.author.id, push: true),
                          child: AvatarWidget.fromRxUser(
                            widget.user,
                            radius: AvatarRadius.medium,
                          ),
                        )
                      : const SizedBox(width: 34),
                ),
              Flexible(
                child: LayoutBuilder(builder: (context, constraints) {
                  final BoxConstraints itemConstraints = BoxConstraints(
                    maxWidth: min(
                      550,
                      constraints.maxWidth - SwipeableStatus.width,
                    ),
                  );

                  return ConstrainedBox(
                    constraints: itemConstraints,
                    child: Material(
                      key: Key('Message_${item.id}'),
                      type: MaterialType.transparency,
                      child: ContextMenuRegion(
                        preventContextMenu: false,
                        alignment: _fromMe
                            ? Alignment.bottomRight
                            : Alignment.bottomLeft,
                        actions: [
                          ContextMenuButton(
                            label: PlatformUtils.isMobile
                                ? 'btn_info'.l10n
                                : 'btn_message_info'.l10n,
                            trailing: const SvgIcon(SvgIcons.info),
                            onPressed: () => MessageInfo.show(
                              context,
                              id: widget.item.value.id,
                              reads: reads ?? [],
                            ),
                          ),
                          if (copyable != null)
                            ContextMenuButton(
                              key: const Key('CopyButton'),
                              label: PlatformUtils.isMobile
                                  ? 'btn_copy'.l10n
                                  : 'btn_copy_text'.l10n,
                              trailing: Transform.translate(
                                offset: const Offset(-2, 0),
                                child: const SvgIcon(SvgIcons.copy18),
                              ),
                              onPressed: () => widget.onCopy
                                  ?.call(_selection?.plainText ?? copyable!),
                            ),
                          if (item.status.value == SendingStatus.sent) ...[
                            ContextMenuButton(
                              key: const Key('ReplyButton'),
                              label: PlatformUtils.isMobile
                                  ? 'btn_reply'.l10n
                                  : 'btn_reply_message'.l10n,
                              trailing: const SvgIcon(SvgIcons.reply),
                              onPressed: widget.onReply,
                            ),
                            if (item is ChatMessage)
                              ContextMenuButton(
                                key: const Key('ForwardButton'),
                                label: PlatformUtils.isMobile
                                    ? 'btn_forward'.l10n
                                    : 'btn_forward_message'.l10n,
                                trailing: const SvgIcon(SvgIcons.forwardSmall),
                                onPressed: () async {
                                  await ChatForwardView.show(
                                    context,
                                    widget.chat.value!.id,
                                    [ChatItemQuoteInput(item: item)],
                                  );
                                },
                              ),
                            if (item is ChatMessage &&
                                _fromMe &&
                                (item.at
                                        .add(ChatController.editMessageTimeout)
                                        .isAfter(PreciseDateTime.now()) ||
                                    !_isRead ||
                                    widget.chat.value?.isMonolog == true))
                              ContextMenuButton(
                                key: const Key('EditButton'),
                                label: 'btn_edit'.l10n,
                                trailing: const SvgIcon(SvgIcons.edit),
                                onPressed: widget.onEdit,
                              ),
                            if (media.isNotEmpty) ...[
                              if (PlatformUtils.isDesktop)
                                ContextMenuButton(
                                  key: const Key('DownloadButton'),
                                  label: media.length == 1
                                      ? 'btn_download'.l10n
                                      : 'btn_download_all'.l10n,
                                  trailing: const Icon(Icons.download),
                                  onPressed: () =>
                                      widget.onDownload?.call(media),
                                ),
                              if (PlatformUtils.isDesktop &&
                                  !PlatformUtils.isWeb)
                                ContextMenuButton(
                                  key: const Key('DownloadAsButton'),
                                  label: media.length == 1
                                      ? 'btn_download_as'.l10n
                                      : 'btn_download_all_as'.l10n,
                                  trailing: const Icon(Icons.download),
                                  onPressed: () =>
                                      widget.onDownloadAs?.call(media),
                                ),
                              if (PlatformUtils.isMobile &&
                                  !PlatformUtils.isWeb)
                                ContextMenuButton(
                                  key: const Key('SaveButton'),
                                  label: media.length == 1
                                      ? PlatformUtils.isMobile
                                          ? 'btn_save'.l10n
                                          : 'btn_save_to_gallery'.l10n
                                      : PlatformUtils.isMobile
                                          ? 'btn_save_all'.l10n
                                          : 'btn_save_to_gallery_all'.l10n,
                                  trailing: const Icon(Icons.download),
                                  onPressed: () => widget.onSave?.call(media),
                                ),
                            ],
                            ContextMenuButton(
                              key: const Key('Delete'),
                              label: PlatformUtils.isMobile
                                  ? 'btn_delete'.l10n
                                  : 'btn_delete_message'.l10n,
                              trailing: const SvgIcon(SvgIcons.deleteThick),
                              onPressed: () async {
                                bool isMonolog = widget.chat.value!.isMonolog;
                                bool deletable = _fromMe &&
                                    !widget.chat.value!
                                        .isRead(widget.item.value, widget.me) &&
                                    (widget.item.value is ChatMessage);

                                await ConfirmDialog.show(
                                  context,
                                  title: 'label_delete_message'.l10n,
                                  description: deletable || isMonolog
                                      ? null
                                      : 'label_message_will_deleted_for_you'
                                          .l10n,
                                  initial: 1,
                                  variants: [
                                    if (!deletable || !isMonolog)
                                      ConfirmDialogVariant(
                                        key: const Key('HideForMe'),
                                        onProceed: widget.onHide,
                                        label: 'label_delete_for_me'.l10n,
                                      ),
                                    if (deletable)
                                      ConfirmDialogVariant(
                                        key: const Key('DeleteForAll'),
                                        onProceed: widget.onDelete,
                                        label: 'label_delete_for_everyone'.l10n,
                                      )
                                  ],
                                );
                              },
                            ),
                          ],
                          if (item.status.value == SendingStatus.error) ...[
                            ContextMenuButton(
                              key: const Key('Resend'),
                              label: PlatformUtils.isMobile
                                  ? 'btn_resend'.l10n
                                  : 'btn_resend_message'.l10n,
                              trailing: const SvgIcon(SvgIcons.sendSmall),
                              onPressed: widget.onResend,
                            ),
                            ContextMenuButton(
                              key: const Key('Delete'),
                              label: PlatformUtils.isMobile
                                  ? 'btn_delete'.l10n
                                  : 'btn_delete_message'.l10n,
                              trailing: const SvgIcon(SvgIcons.deleteThick),
                              onPressed: () async {
                                await ConfirmDialog.show(
                                  context,
                                  title: 'label_delete_message'.l10n,
                                  variants: [
                                    ConfirmDialogVariant(
                                      key: const Key('DeleteForAll'),
                                      onProceed: widget.onDelete,
                                      label: 'label_delete_for_everyone'.l10n,
                                    )
                                  ],
                                );
                              },
                            ),
                          ],
                          ContextMenuButton(
                            key: const Key('Select'),
                            label: 'btn_select_messages'.l10n,
                            trailing: const SvgIcon(SvgIcons.select),
                            onPressed: widget.onSelect,
                          ),
                        ],
                        builder: PlatformUtils.isMobile
                            ? (menu) => child(menu, itemConstraints)
                            : null,
                        child: PlatformUtils.isMobile
                            ? null
                            : child(false, itemConstraints),
                      ),
                    ),
                  );
                }),
              ),
            ],
          ),
        ),
      ),
    );
  }

  /// Builds a [MessageTimestamp] of the provided [item].
  Widget _timestamp(ChatItem item, [bool inverted = false]) {
    return Obx(() {
      final bool isMonolog = widget.chat.value?.isMonolog == true;

      return KeyedSubtree(
        key: Key('MessageStatus_${item.id}'),
        child: MessageTimestamp(
          at: item.at,
          status: _fromMe ? item.status.value : null,
          read: _isRead || isMonolog,
          halfRead: _isHalfRead,
          delivered:
              widget.chat.value?.lastDelivery.isBefore(item.at) == false ||
                  isMonolog,
          inverted: inverted,
        ),
      );
    });
  }

  /// Populates the [_worker] invoking the [_populateSpans] and
  /// [_populateGlobalKeys] on the [ChatItemWidget.item] changes.
  void _populateWorker() {
    _worker?.dispose();
    _populateGlobalKeys(widget.item.value);
    _populateSpans(widget.item.value);

    ChatMessageText? text;
    int attachments = 0;

    if (widget.item.value is ChatMessage) {
      final msg = widget.item.value as ChatMessage;
      attachments = msg.attachments.length;
      text = msg.text;
    }

    _worker = ever(widget.item, (ChatItem item) {
      if (item is ChatMessage) {
        if (item.attachments.length != attachments) {
          _populateGlobalKeys(item);
          attachments = item.attachments.length;
        }

        if (text != item.text) {
          _populateSpans(item);
          text = item.text;
        }
      }
    });
  }

  /// Populates the [_galleryKeys] from the provided [ChatMessage.attachments].
  void _populateGlobalKeys(ChatItem msg) {
    if (msg is ChatMessage) {
      _galleryKeys = msg.attachments
          .where((e) =>
              e is ImageAttachment ||
              (e is FileAttachment && e.isVideo) ||
              (e is LocalAttachment && (e.file.isImage || e.file.isVideo)))
          .map((e) => GlobalKey())
          .toList();
    } else if (msg is ChatForward) {
      throw Exception(
        'Use `ChatForward` widget for rendering `ChatForward`s instead',
      );
    }
  }

  /// Populates the [_text] with the [ChatMessage.text] of the provided [item]
  /// parsed through a [LinkParsingExtension.parseLinks] method.
  void _populateSpans(ChatItem msg) {
    if (msg is ChatMessage) {
      for (var r in _recognizers) {
        r.dispose();
      }
      _recognizers.clear();

      final String? string = msg.text?.val.trim();
      if (string?.isEmpty == true) {
        _text = null;
      } else {
        _text = string?.parseLinks(
          _recognizers,
          Theme.of(router.context!).style.linkStyle,
        );
      }
    } else if (msg is ChatForward) {
      throw Exception(
        'Use `ChatForward` widget for rendering `ChatForward`s instead',
      );
    }
  }
}

/// Extension adding an ability to parse links and e-mails from a [String].
extension LinkParsingExtension on String {
  /// [RegExp] detecting links and e-mails in a [parseLinks] method.
  static final RegExp _regex = RegExp(
    r'([a-zA-Z0-9._-]+@[a-zA-Z0-9._-]+\.[a-zA-Z0-9_-]+)|((([a-z]+:\/\/)?(www\.)?([a-zA-Z0-9_-]+\.)+[a-zA-Z]{2,})((\/\S*)?[^,\u0027")}\].:;?!`\s])?)',
  );

  /// Returns [TextSpan]s containing plain text along with links and e-mails
  /// detected and parsed.
  ///
  /// [recognizers] are [TapGestureRecognizer]s constructed, so ensure to
  /// dispose them properly.
  TextSpan parseLinks(
    List<TapGestureRecognizer> recognizers, [
    TextStyle? style,
  ]) {
    final Iterable<RegExpMatch> matches = _regex.allMatches(this);
    if (matches.isEmpty) {
      return TextSpan(text: this);
    }

    String text = this;
    final List<TextSpan> spans = [];
    final List<String> links = [];

    for (RegExpMatch match in matches) {
      links.add(text.substring(match.start, match.end));
    }

    for (int i = 0; i < links.length; i++) {
      final String link = links[i];

      final int index = text.indexOf(link);
      final List<String> parts = [
        text.substring(0, index),
        text.substring(index + link.length),
      ];

      if (parts[0].isNotEmpty) {
        spans.add(TextSpan(text: parts[0]));
      }

      final TapGestureRecognizer recognizer = TapGestureRecognizer();
      recognizers.add(recognizer);

      spans.add(
        TextSpan(
          text: link,
          style: style,
          recognizer: recognizer
            ..onTap = () async {
              final Uri uri;

              if (link.isEmail) {
                uri = Uri(scheme: 'mailto', path: link);
              } else {
                uri = Uri.parse(
                  !link.startsWith('http') ? 'https://$link' : link,
                );
              }

              if (await canLaunchUrl(uri)) {
                await launchUrl(uri);
              }
            },
        ),
      );

      if (parts[1].isNotEmpty) {
        if (i == links.length - 1) {
          spans.add(TextSpan(text: parts[1]));
        } else {
          text = parts[1];
        }
      }
    }

    return TextSpan(children: spans);
  }
}<|MERGE_RESOLUTION|>--- conflicted
+++ resolved
@@ -93,13 +93,10 @@
     this.onFileTap,
     this.onAttachmentError,
     this.onSelecting,
-<<<<<<< HEAD
-    this.onSelect,
-=======
     this.onDownload,
     this.onDownloadAs,
     this.onSave,
->>>>>>> 4d4a8227
+    this.onSelect,
   });
 
   /// Reactive value of a [ChatItem] to display.
@@ -173,10 +170,6 @@
   /// Callback, called when a [Text] selection starts or ends.
   final void Function(bool)? onSelecting;
 
-<<<<<<< HEAD
-  /// Callback, called when a select action is triggered.
-  final void Function()? onSelect;
-=======
   /// Callback, called when a download action of this [ChatItem] is triggered.
   final void Function(List<Attachment>)? onDownload;
 
@@ -187,7 +180,9 @@
   /// Callback, called when a save to gallery action of this [ChatItem] is
   /// triggered.
   final void Function(List<Attachment>)? onSave;
->>>>>>> 4d4a8227
+
+  /// Callback, called when a select action is triggered.
+  final void Function()? onSelect;
 
   @override
   State<ChatItemWidget> createState() => _ChatItemWidgetState();
