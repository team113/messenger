--- conflicted
+++ resolved
@@ -926,24 +926,21 @@
                   files.isEmpty ? 10 : 0,
                 ),
                 child: SelectionText.rich(
-<<<<<<< HEAD
                   TextSpan(
                     children: [
-                      WidgetSpan(
-                        child: Text(
-                          text,
-                          style: style.boldBody,
-                        ),
-                      ),
+                      //WidgetSpan(
+                      //  child: Text(
+                      //    text,
+                      //    style: style.boldBody,
+                      //  ),
+                      //),
+                      _text!,
                       if ((widget.displayTime && !timeInBubble))
                         WidgetSpan(
                           child: Opacity(opacity: 0, child: timeline),
                         ),
                     ],
                   ),
-=======
-                  _text!,
->>>>>>> d1379d62
                   key: Key('Text_${widget.item.value.id}'),
                   selectable: PlatformUtils.isDesktop || menu,
                   onSelecting: widget.onSelecting,
@@ -1870,7 +1867,6 @@
     );
   }
 
-<<<<<<< HEAD
   /// Return timeline label for the provided item.
   Widget _timeline(ChatItem item) {
     final Style style = Theme.of(context).extension<Style>()!;
@@ -1917,7 +1913,8 @@
         ),
       ],
     );
-=======
+  }
+  
   /// Populates the [_worker] invoking the [_populateSpans] and
   /// [_populateGlobalKeys] on the [ChatItemWidget.item] changes.
   void _populateWorker() {
@@ -1947,7 +1944,6 @@
         }
       }
     });
->>>>>>> d1379d62
   }
 
   /// Populates the [_galleryKeys] from the provided [ChatMessage.attachments].
