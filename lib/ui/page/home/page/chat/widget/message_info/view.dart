--- conflicted
+++ resolved
@@ -211,21 +211,9 @@
                                 subtitle: [
                                   const SizedBox(height: 3),
                                   Text(
-<<<<<<< HEAD
-                                    'label_read_at'.l10nfmt({
-                                      'day': '${time.day}'.padLeft(2, '0'),
-                                      'month': '${time.month}'.padLeft(2, '0'),
-                                      'year': '${time.year}'.padLeft(2, '0'),
-                                      'hour': '${time.hour}'.padLeft(2, '0'),
-                                      'minute':
-                                          '${time.minute}'.padLeft(2, '0'),
-                                    }),
-                                    style: fonts.bodySmall!.copyWith(
-=======
                                     'label_read_at'
                                         .l10nfmt({'date': time.yMdHm}),
                                     style: TextStyle(
->>>>>>> b04d9e75
                                       color: style.colors.secondary,
                                     ),
                                   ),
