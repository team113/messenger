--- conflicted
+++ resolved
@@ -69,15 +69,7 @@
           mainAxisSize: MainAxisSize.min,
           children: [
             const SizedBox(height: 4),
-<<<<<<< HEAD
             ModalPopupHeader(text: 'label_message'.l10n),
-=======
-            ModalPopupHeader(
-              header: Center(
-                child: Text('label_message'.l10n, style: fonts.headlineMedium),
-              ),
-            ),
->>>>>>> ac5c0e55
             if (id != null)
               Container(
                 margin: const EdgeInsets.only(top: 8, bottom: 16),
