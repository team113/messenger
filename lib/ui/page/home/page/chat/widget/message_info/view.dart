--- conflicted
+++ resolved
@@ -97,12 +97,7 @@
                         style: thin?.copyWith(fontSize: 13),
                       ),
                       const SizedBox(width: 8),
-<<<<<<< HEAD
-                      const AssetWidget(
-                          asset: 'assets/icons/copy.svg', height: 12),
-=======
                       SvgImage.asset('assets/icons/copy.svg', height: 12),
->>>>>>> 57d4b5b8
                     ],
                   ),
                 ),
@@ -142,17 +137,11 @@
                         ),
                       ),
                     ),
-                    leading: const [
+                    leading: [
                       Padding(
-<<<<<<< HEAD
-                        padding: EdgeInsets.only(left: 20, right: 12),
-                        child: AssetWidget(
-                          asset: 'assets/icons/search.svg',
-=======
                         padding: const EdgeInsets.only(left: 20, right: 12),
                         child: SvgImage.asset(
                           'assets/icons/search.svg',
->>>>>>> 57d4b5b8
                           width: 17.77,
                         ),
                       )
@@ -165,17 +154,10 @@
                             c.search.unsubmit();
                             c.query.value = '';
                           },
-<<<<<<< HEAD
-                          child: const Padding(
-                            padding: EdgeInsets.only(left: 12, right: 18),
-                            child: AssetWidget(
-                              asset: 'assets/icons/close_primary.svg',
-=======
                           child: Padding(
                             padding: const EdgeInsets.only(left: 12, right: 18),
                             child: SvgImage.asset(
                               'assets/icons/close_primary.svg',
->>>>>>> 57d4b5b8
                               height: 15,
                             ),
                           ),
