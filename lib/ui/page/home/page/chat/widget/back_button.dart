// Copyright © 2022 IT ENGINEERING MANAGEMENT INC, <https://github.com/team113>
//
// This program is free software: you can redistribute it and/or modify it under
// the terms of the GNU Affero General Public License v3.0 as published by the
// Free Software Foundation, either version 3 of the License, or (at your
// option) any later version.
//
// This program is distributed in the hope that it will be useful, but WITHOUT
// ANY WARRANTY; without even the implied warranty of MERCHANTABILITY or FITNESS
// FOR A PARTICULAR PURPOSE. See the GNU Affero General Public License v3.0 for
// more details.
//
// You should have received a copy of the GNU Affero General Public License v3.0
// along with this program. If not, see
// <https://www.gnu.org/licenses/agpl-3.0.html>.

import 'package:flutter/material.dart';

import '/ui/widget/widget_button.dart';

/// Custom styled [BackButton].
class StyledBackButton extends StatelessWidget {
  const StyledBackButton({Key? key}) : super(key: key);

  @override
  Widget build(BuildContext context) {
    if (ModalRoute.of(context)?.canPop == true) {
<<<<<<< HEAD
      return Padding(
        padding: const EdgeInsets.fromLTRB(0, 7, 0, 8),
        child: InkWell(
          key: const Key('BackButton'),
          customBorder: const CircleBorder(),
          child: Center(
            child: Padding(
              padding: const EdgeInsets.only(right: 10),
              child: SvgLoader.asset(
                'assets/icons/arrow_left.svg',
                height: 16,
              ),
            ),
=======
      return WidgetButton(
        onPressed: () => Navigator.maybePop(context),
        child: Padding(
          padding: const EdgeInsets.symmetric(horizontal: 16, vertical: 14),
          child: Icon(
            Icons.arrow_back_ios_rounded,
            color: Theme.of(context).colorScheme.secondary,
            size: 22,
>>>>>>> f846f5d9
          ),
        ),
      );
    } else {
      return const SizedBox(width: 30);
    }
  }
}<|MERGE_RESOLUTION|>--- conflicted
+++ resolved
@@ -25,22 +25,8 @@
   @override
   Widget build(BuildContext context) {
     if (ModalRoute.of(context)?.canPop == true) {
-<<<<<<< HEAD
-      return Padding(
-        padding: const EdgeInsets.fromLTRB(0, 7, 0, 8),
-        child: InkWell(
-          key: const Key('BackButton'),
-          customBorder: const CircleBorder(),
-          child: Center(
-            child: Padding(
-              padding: const EdgeInsets.only(right: 10),
-              child: SvgLoader.asset(
-                'assets/icons/arrow_left.svg',
-                height: 16,
-              ),
-            ),
-=======
       return WidgetButton(
+        key: const Key('BackButton'),
         onPressed: () => Navigator.maybePop(context),
         child: Padding(
           padding: const EdgeInsets.symmetric(horizontal: 16, vertical: 14),
@@ -48,7 +34,6 @@
             Icons.arrow_back_ios_rounded,
             color: Theme.of(context).colorScheme.secondary,
             size: 22,
->>>>>>> f846f5d9
           ),
         ),
       );
