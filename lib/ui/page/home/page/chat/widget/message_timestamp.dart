--- conflicted
+++ resolved
@@ -79,39 +79,6 @@
     return Row(
       mainAxisSize: MainAxisSize.min,
       children: [
-<<<<<<< HEAD
-        if (status != null &&
-            (isSent || isDelivered || isRead || isSending || isError)) ...[
-          SizedBox(
-            height: isRead || isDelivered || (!isSending && !isError) ? 9 : 13,
-            child: SvgImage.asset(
-              isRead
-                  ? halfRead
-                      ? inverted
-                          ? 'assets/icons/half_read_white.svg'
-                          : 'assets/icons/half_read.svg'
-                      : inverted
-                          ? 'assets/icons/read_white.svg'
-                          : 'assets/icons/read.svg'
-                  : isDelivered
-                      ? inverted
-                          ? 'assets/icons/delivered_white.svg'
-                          : 'assets/icons/delivered.svg'
-                      : isSending
-                          ? isError
-                              ? 'assets/icons/error.svg'
-                              : inverted
-                                  ? 'assets/icons/sending_white.svg'
-                                  : 'assets/icons/sending.svg'
-                          : inverted
-                              ? 'assets/icons/sent_white.svg'
-                              : 'assets/icons/sent.svg',
-            ),
-          ),
-          const SizedBox(width: 3),
-        ],
-=======
->>>>>>> 84f2ba1e
         SelectionContainer.disabled(
           child: Text(
             date ? at.val.toLocal().yMdHm : at.val.toLocal().hm,
@@ -138,9 +105,13 @@
             width: 17,
             child: SvgIcon(
               isRead
-                  ? inverted
-                      ? SvgIcons.readWhite
-                      : SvgIcons.read
+                  ? halfRead
+                      ? inverted
+                          ? SvgIcons.halfReadWhite
+                          : SvgIcons.halfRead
+                      : inverted
+                          ? SvgIcons.readWhite
+                          : SvgIcons.read
                   : isDelivered
                       ? inverted
                           ? SvgIcons.deliveredWhite
