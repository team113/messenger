// Copyright © 2022-2023 IT ENGINEERING MANAGEMENT INC,
//                       <https://github.com/team113>
//
// This program is free software: you can redistribute it and/or modify it under
// the terms of the GNU Affero General Public License v3.0 as published by the
// Free Software Foundation, either version 3 of the License, or (at your
// option) any later version.
//
// This program is distributed in the hope that it will be useful, but WITHOUT
// ANY WARRANTY; without even the implied warranty of MERCHANTABILITY or FITNESS
// FOR A PARTICULAR PURPOSE. See the GNU Affero General Public License v3.0 for
// more details.
//
// You should have received a copy of the GNU Affero General Public License v3.0
// along with this program. If not, see
// <https://www.gnu.org/licenses/agpl-3.0.html>.

import 'package:flutter/material.dart';
import 'package:get/get.dart';
import 'package:path/path.dart' as p;

import '/domain/model/attachment.dart';
import '/domain/model/sending_status.dart';
import '/domain/service/file.dart';
import '/l10n/l10n.dart';
import '/themes.dart';
import '/ui/widget/svg/svg.dart';
import '/ui/widget/widget_button.dart';

/// Visual representation of a file [Attachment].
class DataAttachment extends StatefulWidget {
  const DataAttachment(this.attachment, {super.key, this.onPressed});

  /// [Attachment] to display.
  final Attachment attachment;

  /// Callback, called when this [DataAttachment] is pressed.
  final void Function()? onPressed;

  @override
  State<DataAttachment> createState() => _DataAttachmentState();
}

/// State of a [DataAttachment] maintaining the [_hovered] indicator.
class _DataAttachmentState extends State<DataAttachment> {
  /// Indicator whether this [DataAttachment] is hovered.
  bool _hovered = false;

  @override
  Widget build(BuildContext context) {
    final Attachment e = widget.attachment;

    return Obx(() {
      final style = Theme.of(context).style;

      Widget leading = Container();

      if (e is FileAttachment) {
        switch (e.downloadStatus) {
          case DownloadStatus.inProgress:
            leading = InkWell(
              key: const Key('CancelDownloading'),
              onTap: e.cancelDownload,
              child: Container(
                key: const Key('Downloading'),
                width: 29,
                height: 29,
                decoration: BoxDecoration(
                  border: Border.all(
                    width: 2,
                    color: style.colors.primary,
                  ),
                  shape: BoxShape.circle,
                  gradient: LinearGradient(
                    begin: Alignment.bottomCenter,
                    end: Alignment.topCenter,
                    colors: [
                      style.colors.primary,
                      style.colors.primary,
                      style.colors.backgroundAuxiliaryLighter,
                    ],
                    stops: [
                      0,
                      e.downloading.value?.progress.value ?? 0,
                      e.downloading.value?.progress.value ?? 0,
                    ],
                  ),
                ),
                child: const Center(
                  child: SvgImage.asset(
                    'assets/icons/cancel.svg',
                    width: 9,
                    height: 9,
                  ),
                ),
              ),
            );
            break;

          case DownloadStatus.isFinished:
            leading = Container(
              key: const Key('Downloaded'),
              height: 29,
              width: 29,
              decoration: BoxDecoration(
                shape: BoxShape.circle,
                color: style.colors.primary,
              ),
              child: Center(
                child: Transform.translate(
                  offset: const Offset(0.3, -0.5),
                  child: const SvgImage.asset(
                    'assets/icons/file.svg',
                    height: 12.5,
                  ),
                ),
              ),
            );
            break;

          case DownloadStatus.notStarted:
            leading = AnimatedContainer(
              duration: const Duration(milliseconds: 200),
              key: const Key('Download'),
              height: 29,
              width: 29,
              decoration: BoxDecoration(
                shape: BoxShape.circle,
                color:
                    _hovered ? style.colors.backgroundAuxiliaryLighter : null,
                border: Border.all(
                  width: 2,
                  color: style.colors.primary,
                ),
              ),
              child: const KeyedSubtree(
                key: Key('Sent'),
                child: Center(
                  child: SvgImage.asset(
                    'assets/icons/arrow_down.svg',
                    width: 9.12,
                    height: 10.39,
                  ),
                ),
              ),
            );
            break;
        }
      } else if (e is LocalAttachment) {
        switch (e.status.value) {
          case SendingStatus.sending:
            leading = SizedBox.square(
              key: const Key('Sending'),
              dimension: 29,
              child: CircularProgressIndicator(
                value: e.progress.value,
                backgroundColor: style.colors.onPrimary,
                strokeWidth: 5,
              ),
            );
            break;

          case SendingStatus.sent:
            leading = Icon(
              Icons.check_circle,
              key: const Key('Sent'),
              size: 29,
              color: style.colors.acceptAuxiliaryColor,
            );
            break;

          case SendingStatus.error:
            leading = Icon(
              Icons.error_outline,
              key: const Key('Error'),
              size: 29,
              color: style.colors.dangerColor,
            );
            break;
        }
      }

      return MouseRegion(
        onEnter: (_) => setState(() => _hovered = true),
        onExit: (_) => setState(() => _hovered = false),
        child: Padding(
          key: Key('File_${e.id}'),
          padding: const EdgeInsets.fromLTRB(8, 0, 8, 0),
          child: WidgetButton(
            onPressed: widget.onPressed,
            child: Row(
              children: [
                const SizedBox(width: 6),
                Padding(
                  padding: const EdgeInsets.symmetric(vertical: 8),
                  child: AnimatedSwitcher(
                    key: Key('AttachmentStatus_${e.id}'),
                    duration: 250.milliseconds,
                    child: leading,
                  ),
                ),
                const SizedBox(width: 9),
                Expanded(
                  child: Column(
                    crossAxisAlignment: CrossAxisAlignment.start,
                    mainAxisSize: MainAxisSize.min,
                    children: [
                      Row(
                        children: [
                          Flexible(
                            child: Text(
                              p.basenameWithoutExtension(e.filename),
                              style: style.fonts.bodyLarge,
                              maxLines: 1,
                              overflow: TextOverflow.ellipsis,
                            ),
                          ),
<<<<<<< HEAD
                        ),
                      ],
                    ),
                  ),
                  const SizedBox(width: 16),
                  Padding(
                    padding: const EdgeInsets.symmetric(vertical: 8),
                    child: AnimatedSwitcher(
                      key: Key('AttachmentStatus_${e.id}'),
                      duration: 250.milliseconds,
                      layoutBuilder: (current, previous) => Stack(
                        alignment: Alignment.center,
                        children: [
                          if (previous.isNotEmpty) previous.first,
                          if (current != null) current,
                        ],
                      ),
                      child: leading,
                    ),
=======
                          Text(
                            p.extension(e.filename),
                            style: style.fonts.bodyLarge,
                            maxLines: 1,
                            overflow: TextOverflow.ellipsis,
                          ),
                        ],
                      ),
                      const SizedBox(height: 3),
                      Row(
                        mainAxisSize: MainAxisSize.min,
                        children: [
                          Text(
                            'label_kb'.l10nfmt({
                              'amount': e.original.size == null
                                  ? 'dot'.l10n * 3
                                  : e.original.size! ~/ 1024
                            }),
                            maxLines: 1,
                            overflow: TextOverflow.ellipsis,
                            style: style.fonts.headlineSmallSecondary,
                          ),
                        ],
                      ),
                    ],
>>>>>>> d4bf71d6
                  ),
                ),
              ],
            ),
          ),
        ),
      );
    });
  }
}<|MERGE_RESOLUTION|>--- conflicted
+++ resolved
@@ -215,27 +215,6 @@
                               overflow: TextOverflow.ellipsis,
                             ),
                           ),
-<<<<<<< HEAD
-                        ),
-                      ],
-                    ),
-                  ),
-                  const SizedBox(width: 16),
-                  Padding(
-                    padding: const EdgeInsets.symmetric(vertical: 8),
-                    child: AnimatedSwitcher(
-                      key: Key('AttachmentStatus_${e.id}'),
-                      duration: 250.milliseconds,
-                      layoutBuilder: (current, previous) => Stack(
-                        alignment: Alignment.center,
-                        children: [
-                          if (previous.isNotEmpty) previous.first,
-                          if (current != null) current,
-                        ],
-                      ),
-                      child: leading,
-                    ),
-=======
                           Text(
                             p.extension(e.filename),
                             style: style.fonts.bodyLarge,
@@ -261,7 +240,6 @@
                         ],
                       ),
                     ],
->>>>>>> d4bf71d6
                   ),
                 ),
               ],
