--- conflicted
+++ resolved
@@ -235,13 +235,14 @@
     _showAfterExpandCollapseTimer?.cancel();
   }
 
-<<<<<<< HEAD
   /// Returns the [Center]ed play/pause circular button.
   Widget _buildHitArea() {
+    final Style style = Theme.of(context).extension<Style>()!;
+
     final bool isFinished = _latestValue.position >= _latestValue.duration;
     return CenterPlayButton(
-      backgroundColor: Colors.black54,
-      iconColor: Colors.white,
+      backgroundColor: style.colors.onBackgroundOpacity13,
+      iconColor: style.colors.onPrimary,
       isFinished: isFinished,
       isPlaying: _controller.value.isPlaying,
       show: !_dragging && !_hideStuff,
@@ -353,26 +354,17 @@
 class _BottomControlBarState extends State<_BottomControlBar> {
   @override
   Widget build(BuildContext context) {
-=======
-  /// Returns the bottom controls bar.
-  AnimatedOpacity _buildBottomBar(BuildContext context) {
-    final Style style = Theme.of(context).extension<Style>()!;
-
->>>>>>> f375b583
     final iconColor = Theme.of(context).textTheme.labelLarge!.color;
 
     return AnimatedOpacity(
       opacity: widget.hideStuff ? 0.0 : 1.0,
       duration: const Duration(milliseconds: 300),
       child: Container(
-        decoration: BoxDecoration(
+        decoration: const BoxDecoration(
           gradient: LinearGradient(
             begin: Alignment.topCenter,
             end: Alignment.bottomCenter,
-            colors: [
-              style.colors.transparent,
-              style.colors.onBackgroundOpacity40
-            ],
+            colors: [Color(0x00000000), Color(0x66000000)],
           ),
         ),
         child: SafeArea(
@@ -409,71 +401,10 @@
     );
   }
 
-<<<<<<< HEAD
   /// Returns the [RichText] of the current video position.
   Widget _buildPosition(Color? iconColor) {
     final position = widget.latestValue.position;
     final duration = widget.latestValue.duration;
-=======
-  /// Returns the [Center]ed play/pause circular button.
-  Widget _buildHitArea() {
-    final Style style = Theme.of(context).extension<Style>()!;
-
-    final bool isFinished = _latestValue.position >= _latestValue.duration;
-    return CenterPlayButton(
-      backgroundColor: style.colors.onBackgroundOpacity13,
-      iconColor: style.colors.onPrimary,
-      isFinished: isFinished,
-      isPlaying: _controller.value.isPlaying,
-      show: !_dragging && !_hideStuff,
-      onPressed: _playPause,
-    );
-  }
-
-  /// Returns the mute/unmute button.
-  GestureDetector _buildMuteButton() {
-    final Style style = Theme.of(context).extension<Style>()!;
-
-    return GestureDetector(
-      onTap: () {
-        _cancelAndRestartTimer();
-
-        if (_latestValue.volume == 0) {
-          _controller.setVolume(_latestVolume ?? 0.5);
-        } else {
-          _latestVolume = _controller.value.volume;
-          _controller.setVolume(0.0);
-        }
-      },
-      child: AnimatedOpacity(
-        opacity: _hideStuff ? 0.0 : 1.0,
-        duration: const Duration(milliseconds: 300),
-        child: Container(
-          height: _barHeight,
-          margin: const EdgeInsets.only(right: 12.0),
-          padding: const EdgeInsets.only(
-            left: 8.0,
-            right: 8.0,
-          ),
-          child: Center(
-            child: Icon(
-              _latestValue.volume > 0 ? Icons.volume_up : Icons.volume_off,
-              color: style.colors.onPrimary,
-              size: 18,
-            ),
-          ),
-        ),
-      ),
-    );
-  }
-
-  /// Returns the [RichText] of the current video position.
-  Widget _buildPosition(Color? iconColor) {
-    final Style style = Theme.of(context).extension<Style>()!;
-
-    final position = _latestValue.position;
-    final duration = _latestValue.duration;
->>>>>>> f375b583
 
     return RichText(
       text: TextSpan(
@@ -483,14 +414,14 @@
             text: '/ ${formatDuration(duration)}',
             style: TextStyle(
               fontSize: 14.0,
-              color: style.colors.onPrimaryOpacity50,
+              color: Colors.white.withOpacity(.75),
               fontWeight: FontWeight.normal,
             ),
           )
         ],
-        style: TextStyle(
+        style: const TextStyle(
           fontSize: 14.0,
-          color: style.colors.onPrimary,
+          color: Colors.white,
           fontWeight: FontWeight.bold,
         ),
       ),
@@ -527,8 +458,6 @@
 
   /// Returns the [VideoProgressBar] of the current video progression.
   Widget _buildProgressBar() {
-    final Style style = Theme.of(context).extension<Style>()!;
-
     return Expanded(
       child: VideoProgressBar(
         widget.controller,
@@ -539,10 +468,11 @@
         onDragEnd: widget.onDragEnd,
         colors: widget.chewieController.materialProgressColors ??
             ChewieProgressColors(
-              playedColor: style.colors.primary,
-              handleColor: style.colors.primary,
-              bufferedColor: style.colors.background.withOpacity(0.5),
-              backgroundColor: style.colors.secondary.withOpacity(0.5),
+              playedColor: Theme.of(context).colorScheme.secondary,
+              handleColor: Theme.of(context).colorScheme.secondary,
+              bufferedColor:
+                  Theme.of(context).colorScheme.background.withOpacity(0.5),
+              backgroundColor: Theme.of(context).disabledColor.withOpacity(.5),
             ),
       ),
     );
