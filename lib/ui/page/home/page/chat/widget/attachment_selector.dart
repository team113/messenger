// Copyright © 2022-2023 IT ENGINEERING MANAGEMENT INC,
//                       <https://github.com/team113>
//
// This program is free software: you can redistribute it and/or modify it under
// the terms of the GNU Affero General Public License v3.0 as published by the
// Free Software Foundation, either version 3 of the License, or (at your
// option) any later version.
//
// This program is distributed in the hope that it will be useful, but WITHOUT
// ANY WARRANTY; without even the implied warranty of MERCHANTABILITY or FITNESS
// FOR A PARTICULAR PURPOSE. See the GNU Affero General Public License v3.0 for
// more details.
//
// You should have received a copy of the GNU Affero General Public License v3.0
// along with this program. If not, see
// <https://www.gnu.org/licenses/agpl-3.0.html>.

import 'package:flutter/material.dart';

import '/l10n/l10n.dart';
import '/themes.dart';
import '/ui/page/call/widget/round_button.dart';
import '/ui/widget/modal_popup.dart';
import '/ui/widget/outlined_rounded_button.dart';
import '/ui/widget/svg/svg.dart';
import '/util/platform_utils.dart';

/// Modal for choosing a source to pick an [Attachment] from.
///
/// Intended to be displayed with the [show] method.
class AttachmentSourceSelector extends StatelessWidget {
  const AttachmentSourceSelector({
    super.key,
    this.onTakePhoto,
    this.onTakeVideo,
    this.onPickMedia,
    this.onPickFile,
  });

  /// Callback, called when a take photo action is triggered.
  final void Function()? onTakePhoto;

  /// Callback, called when a take video action is triggered.
  final void Function()? onTakeVideo;

  /// Callback, called when a pick media action is triggered.
  final void Function()? onPickMedia;

  /// Callback, called when a pick file action is triggered.
  final void Function()? onPickFile;

  /// Displays an [AttachmentSourceSelector] wrapped in a [ModalPopup].
  static Future<T?> show<T>(
    BuildContext context, {
    void Function()? onTakePhoto,
    void Function()? onTakeVideo,
    void Function()? onPickMedia,
    void Function()? onPickFile,
  }) {
    return ModalPopup.show(
      context: context,
      mobileConstraints: const BoxConstraints(),
      mobilePadding: const EdgeInsets.fromLTRB(8, 0, 8, 0),
      desktopConstraints: const BoxConstraints(maxWidth: 400),
      child: AttachmentSourceSelector(
        onTakePhoto: onTakePhoto,
        onTakeVideo: onTakeVideo,
        onPickMedia: onPickMedia,
        onPickFile: onPickFile,
      ),
    );
  }

  @override
  Widget build(BuildContext context) {
    final style = Theme.of(context).style;
<<<<<<< HEAD

    Widget button({
      required String text,
      IconData? icon,
      Widget? child,
      void Function()? onPressed,
    }) {
      return FittedBox(
        fit: BoxFit.scaleDown,
        child: RoundFloatingButton(
          text: text,
          withBlur: false,
          onPressed: () {
            onPressed?.call();
            Navigator.of(context).pop();
          },
          style: style.fonts.titleMedium,
          color: style.colors.primary,
          child: SizedBox(
            width: 60,
            height: 60,
            child: child ?? Icon(icon, color: style.colors.onPrimary, size: 30),
          ),
        ),
      );
    }
=======
>>>>>>> 5fd6bd57

    List<Widget> children = [
      _AttachmentButton(
        text:
            PlatformUtils.isAndroid ? 'label_photo'.l10n : 'label_camera'.l10n,
        onPressed: onTakePhoto,
        child: SvgImage.asset(
          'assets/icons/make_photo.svg',
          width: 60,
          height: 60,
        ),
      ),
      if (PlatformUtils.isAndroid)
        _AttachmentButton(
          text: 'label_video'.l10n,
          onPressed: onTakeVideo,
          child: SvgImage.asset(
            'assets/icons/video_on.svg',
            width: 60,
            height: 60,
          ),
        ),
      _AttachmentButton(
        text: 'label_gallery'.l10n,
        onPressed: onPickMedia,
        child: SvgImage.asset(
          'assets/icons/gallery.svg',
          width: 60,
          height: 60,
        ),
      ),
      _AttachmentButton(
        text: 'label_file'.l10n,
        onPressed: onPickFile,
        child: Center(
          child: SvgImage.asset('assets/icons/file.svg', height: 29),
        ),
      ),
    ];

    return Column(
      mainAxisSize: MainAxisSize.min,
      children: [
        const SizedBox(height: 40),
        Row(
          mainAxisAlignment: MainAxisAlignment.spaceEvenly,
          children: children,
        ),
        const SizedBox(height: 40),
        OutlinedRoundedButton(
          key: const Key('CloseButton'),
          title: Text('btn_close'.l10n),
          onPressed: Navigator.of(context).pop,
          color: style.colors.secondaryHighlight,
        ),
        const SizedBox(height: 10),
      ],
    );
  }
}

/// Custom styled [RoundFloatingButton].
class _AttachmentButton extends StatelessWidget {
  const _AttachmentButton({this.text, this.child, this.onPressed});

  /// Text displayed on this [_AttachmentButton].
  final String? text;

  /// [Widget] displayed on this [_AttachmentButton].
  final Widget? child;

  /// Callback, called when this [_AttachmentButton] is pressed.
  final void Function()? onPressed;

  @override
  Widget build(BuildContext context) {
    final (style, fonts) = Theme.of(context).styles;

    return FittedBox(
      fit: BoxFit.scaleDown,
      child: RoundFloatingButton(
        text: text,
        withBlur: false,
        onPressed: () {
          onPressed?.call();
          Navigator.of(context).pop();
        },
        style: fonts.titleMedium!,
        color: style.colors.primary,
        child: SizedBox(width: 60, height: 60, child: child),
      ),
    );
  }
}<|MERGE_RESOLUTION|>--- conflicted
+++ resolved
@@ -74,35 +74,6 @@
   @override
   Widget build(BuildContext context) {
     final style = Theme.of(context).style;
-<<<<<<< HEAD
-
-    Widget button({
-      required String text,
-      IconData? icon,
-      Widget? child,
-      void Function()? onPressed,
-    }) {
-      return FittedBox(
-        fit: BoxFit.scaleDown,
-        child: RoundFloatingButton(
-          text: text,
-          withBlur: false,
-          onPressed: () {
-            onPressed?.call();
-            Navigator.of(context).pop();
-          },
-          style: style.fonts.titleMedium,
-          color: style.colors.primary,
-          child: SizedBox(
-            width: 60,
-            height: 60,
-            child: child ?? Icon(icon, color: style.colors.onPrimary, size: 30),
-          ),
-        ),
-      );
-    }
-=======
->>>>>>> 5fd6bd57
 
     List<Widget> children = [
       _AttachmentButton(
@@ -179,7 +150,7 @@
 
   @override
   Widget build(BuildContext context) {
-    final (style, fonts) = Theme.of(context).styles;
+    final style = Theme.of(context).style;
 
     return FittedBox(
       fit: BoxFit.scaleDown,
@@ -190,7 +161,7 @@
           onPressed?.call();
           Navigator.of(context).pop();
         },
-        style: fonts.titleMedium!,
+        style: style.fonts.titleMedium,
         color: style.colors.primary,
         child: SizedBox(width: 60, height: 60, child: child),
       ),
