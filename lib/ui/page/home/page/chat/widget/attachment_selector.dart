--- conflicted
+++ resolved
@@ -73,37 +73,8 @@
 
   @override
   Widget build(BuildContext context) {
-    final (style, fonts) = Theme.of(context).styles;
+    final style = Theme.of(context).style;
 
-<<<<<<< HEAD
-=======
-    Widget button({
-      required String text,
-      IconData? icon,
-      Widget? child,
-      void Function()? onPressed,
-    }) {
-      return FittedBox(
-        fit: BoxFit.scaleDown,
-        child: RoundFloatingButton(
-          text: text,
-          withBlur: false,
-          onPressed: () {
-            onPressed?.call();
-            Navigator.of(context).pop();
-          },
-          style: fonts.titleMedium!,
-          color: style.colors.primary,
-          child: SizedBox(
-            width: 60,
-            height: 60,
-            child: child ?? Icon(icon, color: style.colors.onPrimary, size: 30),
-          ),
-        ),
-      );
-    }
-
->>>>>>> ac5c0e55
     List<Widget> children = [
       AttachmentButton(
         icon: null,
