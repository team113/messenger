// ignore_for_file: public_member_api_docs, sort_constructors_first, must_be_immutable
// Copyright © 2022-2023 IT ENGINEERING MANAGEMENT INC,
//                       <https://github.com/team113>
//
// This program is free software: you can redistribute it and/or modify it under
// the terms of the GNU Affero General Public License v3.0 as published by the
// Free Software Foundation, either version 3 of the License, or (at your
// option) any later version.
//
// This program is distributed in the hope that it will be useful, but WITHOUT
// ANY WARRANTY; without even the implied warranty of MERCHANTABILITY or FITNESS
// FOR A PARTICULAR PURPOSE. See the GNU Affero General Public License v3.0 for
// more details.
//
// You should have received a copy of the GNU Affero General Public License v3.0
// along with this program. If not, see
// <https://www.gnu.org/licenses/agpl-3.0.html>.

import 'dart:math';

import 'package:collection/collection.dart';
import 'package:flutter/gestures.dart';
import 'package:flutter/material.dart';
import 'package:flutter/rendering.dart' show SelectedContent;
import 'package:flutter/services.dart';
import 'package:get/get.dart';
import 'package:intl/intl.dart';

import '/api/backend/schema.dart' show ChatCallFinishReason;
import '/domain/model/attachment.dart';
import '/domain/model/chat.dart';
import '/domain/model/chat_call.dart';
import '/domain/model/chat_item.dart';
import '/domain/model/chat_item_quote.dart';
import '/domain/model/chat_item_quote_input.dart';
import '/domain/model/my_user.dart';
import '/domain/model/precise_date_time/precise_date_time.dart';
import '/domain/model/sending_status.dart';
import '/domain/model/user.dart';
import '/domain/repository/user.dart';
import '/l10n/l10n.dart';
import '/routes.dart';
import '/themes.dart';
import '/ui/page/call/widget/fit_view.dart';
import '/ui/page/home/page/chat/controller.dart';
import '/ui/page/home/page/chat/forward/view.dart';
import '/ui/page/home/widget/avatar.dart';
import '/ui/page/home/widget/confirm_dialog.dart';
import '/ui/page/home/widget/gallery_popup.dart';
import '/ui/widget/context_menu/menu.dart';
import '/ui/widget/context_menu/region.dart';
import '/ui/widget/svg/svg.dart';
import '/ui/widget/widget_button.dart';
import '/util/platform_utils.dart';
import 'animated_offset.dart';
import 'chat_item.dart';
import 'message_info/view.dart';
import 'selection_text.dart';
import 'swipeable_status.dart';

/// [ChatForward] visual representation.
class ChatForwardWidget extends StatefulWidget {
  const ChatForwardWidget({
    super.key,
    required this.chat,
    required this.forwards,
    required this.note,
    required this.authorId,
    required this.me,
    this.reads = const [],
    this.loadImages = true,
    this.user,
    this.getUser,
    this.animation,
    this.onHide,
    this.onDelete,
    this.onReply,
    this.onEdit,
    this.onCopy,
    this.onGallery,
    this.onDrag,
    this.onForwardedTap,
    this.onFileTap,
    this.onAttachmentError,
    this.onSelecting,
  });

  /// Reactive value of a [Chat] these [forwards] are posted in.
  final Rx<Chat?> chat;

  /// [ChatForward]s to display.
  final RxList<Rx<ChatItem>> forwards;

  /// [ChatMessage] attached to these [forwards] as a note.
  final Rx<Rx<ChatItem>?> note;

  /// [UserId] of the authenticated [MyUser].
  final UserId me;

  /// [UserId] of the [user] who posted these [forwards].
  final UserId authorId;

  /// Optional animation controlling a [SwipeableStatus].
  final AnimationController? animation;

  /// [User] posted these [forwards].
  final RxUser? user;

  /// [LastChatRead] to display under this [ChatItem].
  final Iterable<LastChatRead> reads;

  /// Indicator whether the [ImageAttachment]s of this [ChatItem] should be
  /// fetched as soon as they are displayed, if any.
  final bool loadImages;

  /// Callback, called when a [RxUser] identified by the provided [UserId] is
  /// required.
  final Future<RxUser?> Function(UserId userId)? getUser;

  /// Callback, called when a hide action of these [forwards] is triggered.
  final void Function()? onHide;

  /// Callback, called when a delete action of these [forwards] is triggered.
  final void Function()? onDelete;

  /// Callback, called when a reply action of these [forwards] is triggered.
  final void Function()? onReply;

  /// Callback, called when an edit action of these [forwards] is triggered.
  final void Function()? onEdit;

  /// Callback, called when a copy action of these [forwards] is triggered.
  final void Function(String text)? onCopy;

  /// Callback, called when a gallery list is required.
  ///
  /// If not specified, then only media of these [forwards] and [note] will be
  /// in a gallery.
  final List<Attachment> Function()? onGallery;

  /// Callback, called when a drag of these [forwards] starts or ends.
  final void Function(bool)? onDrag;

  /// Callback, called when a [ChatForward] is tapped.
  final void Function(ChatItemQuote)? onForwardedTap;

  /// Callback, called when a [FileAttachment] of some [ChatItem] is tapped.
  final void Function(ChatItem, FileAttachment)? onFileTap;

  /// Callback, called on the [Attachment] fetching errors.
  final Future<void> Function()? onAttachmentError;

  /// Callback, called when a [Text] selection starts or ends.
  final void Function(bool)? onSelecting;

  @override
  State<ChatForwardWidget> createState() => _ChatForwardWidgetState();
}

/// State of a [ChatForwardWidget] maintaining the [_galleryKeys].
class _ChatForwardWidgetState extends State<ChatForwardWidget> {
  /// [GlobalKey]s of [Attachment]s used to animate a [GalleryPopup] from/to
  /// corresponding [Widget].
  final Map<ChatItemId, List<GlobalKey>> _galleryKeys = {};

  /// [Offset] to translate this [ChatForwardWidget] with when swipe to reply
  /// gesture is happening.
  final Offset _offset = Offset.zero;

  /// Total [Offset] applied to this [ChatForwardWidget] by a swipe gesture.
  final Offset _totalOffset = Offset.zero;

  /// [Duration] to animate [_offset] changes with.
  ///
  /// Used to animate [_offset] resetting when swipe to reply gesture ends.
  final Duration _offsetDuration = Duration.zero;

  /// Indicator whether this [ChatForwardWidget] is in an ongoing drag.
  final bool _dragging = false;

  /// Indicator whether [GestureDetector] of this [ChatForwardWidget] recognized
  /// a horizontal drag start.
  ///
  /// This indicator doesn't mean that the started drag will become an ongoing.
  final bool _draggingStarted = false;

  /// [SelectedContent] of a [SelectionText] within this [ChatForwardWidget].
  SelectedContent? _selection;

  /// [TapGestureRecognizer]s for tapping on the [SelectionText.rich] spans, if
  /// any.
  final List<TapGestureRecognizer> _recognizers = [];

  /// [TextSpan]s of the [ChatForwardWidget.forwards] and
  /// [ChatForwardWidget.note] to display as a text of this [ChatForwardWidget].
  final Map<ChatItemId, TextSpan> _text = {};

  /// [Worker]s updating the [_text] on the [ChatForwardWidget.forwards] and
  /// [ChatForwardWidget.note] changes.
  final List<Worker> _workers = [];

  /// Indicates whether these [ChatForwardWidget.forwards] were read by any
  /// [User].
  bool get _isRead {
    final Chat? chat = widget.chat.value;
    if (chat == null) {
      return false;
    }

    if (_fromMe) {
      return chat.isRead(widget.forwards.first.value, widget.me);
    } else {
      return chat.isReadBy(widget.forwards.first.value, widget.me);
    }
  }

  /// Indicates whether these [ChatForwardWidget.forwards] were forwarded by the
  /// authenticated [MyUser].
  bool get _fromMe => widget.authorId == widget.me;

  @override
  void initState() {
    assert(widget.forwards.isNotEmpty);

    _populateGlobalKeys();
    _populateWorkers();
    super.initState();
  }

  @override
  void dispose() {
    for (var w in _workers) {
      w.dispose();
    }

    for (var r in _recognizers) {
      r.dispose();
    }

    super.dispose();
  }

  @override
  void didUpdateWidget(covariant ChatForwardWidget oldWidget) {
    if (oldWidget.note != widget.note ||
        oldWidget.forwards != widget.forwards) {
      _populateWorkers();
    }

    super.didUpdateWidget(oldWidget);
  }

  @override
  Widget build(BuildContext context) {
    Style style = Theme.of(context).extension<Style>()!;

    Color color = widget.user?.user.value.id == widget.me
        ? Theme.of(context).colorScheme.secondary
        : AvatarWidget.colors[(widget.user?.user.value.num.val.sum() ?? 3) %
            AvatarWidget.colors.length];

    return DefaultTextStyle(
      style: style.boldBody,
      child: Obx(() {
        return _RoundedWidget(
          note: widget.note,
          forwards: widget.forwards,
          isRead: _isRead,
          fromMe: _fromMe,
          onFileTap: widget.onFileTap,
          galleryKeys: _galleryKeys,
          onGallery: widget.onGallery,
          onAttachmentError: widget.onAttachmentError,
          loadImages: widget.loadImages,
          me: widget.me,
          onForwardedTap: widget.onForwardedTap,
          getUser: widget.getUser,
          user: widget.user,
          chat: widget.chat,
          animation: widget.animation,
          authorId: widget.authorId,
          dragging: _dragging,
          draggingStarted: _draggingStarted,
          offset: _offset,
          offsetDuration: _offsetDuration,
          totalOffset: _totalOffset,
          onCopy: widget.onCopy,
          onDelete: widget.onDelete,
          onDrag: widget.onDrag,
          onEdit: widget.onEdit,
          onHide: widget.onHide,
          onReply: widget.onReply,
          changeDraggingState: changeDraggingState,
          builder: (menu) => Padding(
            padding: const EdgeInsets.fromLTRB(5, 6, 5, 6),
            child: ClipRRect(
              clipBehavior: _fromMe ? Clip.antiAlias : Clip.none,
              borderRadius: BorderRadius.circular(15),
              child: IntrinsicWidth(
                child: AnimatedContainer(
                  duration: const Duration(milliseconds: 500),
                  decoration: BoxDecoration(
                    color: _fromMe
                        ? _isRead
                            ? style.readMessageColor
                            : style.unreadMessageColor
                        : style.messageColor,
                    borderRadius: BorderRadius.circular(15),
                    border: _fromMe
                        ? _isRead
                            ? style.secondaryBorder
                            : Border.all(
                                color: const Color(0xFFDAEDFF),
                                width: 0.5,
                              )
                        : style.primaryBorder,
                  ),
                  child: Obx(() {
                    return Column(
                      mainAxisSize: MainAxisSize.min,
                      crossAxisAlignment: CrossAxisAlignment.stretch,
                      children: [
                        if (widget.note.value != null)
                          _NoteWidget(
                            note: widget.note,
                            menu: menu,
                            isRead: _isRead,
                            fromMe: _fromMe,
                            onFileTap: widget.onFileTap,
                            galleryKeys: _galleryKeys,
                            onGallery: widget.onGallery,
                            onAttachmentError: widget.onAttachmentError,
                            loadImages: widget.loadImages,
                            selection: _selection,
                            me: widget.me,
                            onSelecting: widget.onSelecting,
                            onForwardedTap: widget.onForwardedTap,
                            getUser: widget.getUser,
                            user: widget.user,
                            chat: widget.chat,
                          ),
                        if (widget.note.value == null &&
                            !_fromMe &&
                            widget.chat.value?.isGroup == true)
                          Padding(
                            padding: const EdgeInsets.fromLTRB(12, 4, 9, 4),
                            child: Text(
                              widget.user?.user.value.name?.val ??
                                  widget.user?.user.value.num.val ??
                                  'dot'.l10n * 3,
                              style: style.boldBody.copyWith(color: color),
                            ),
                          ),
                        ...widget.forwards.mapIndexed(
                          (i, e) => ClipRRect(
                              clipBehavior: i == widget.forwards.length - 1
                                  ? Clip.antiAlias
                                  : Clip.none,
                              borderRadius: BorderRadius.only(
                                bottomLeft: i == widget.forwards.length - 1
                                    ? const Radius.circular(15)
                                    : Radius.zero,
                                bottomRight: i == widget.forwards.length - 1
                                    ? const Radius.circular(15)
                                    : Radius.zero,
                              ),
                              child: _ForwardedMessage(
                                forward: e,
                                menu: menu,
                                isRead: _isRead,
                                fromMe: _fromMe,
                                onFileTap: widget.onFileTap,
                                galleryKeys: _galleryKeys,
                                onGallery: widget.onGallery,
                                onAttachmentError: widget.onAttachmentError,
                                loadImages: widget.loadImages,
                                selection: _selection,
                                me: widget.me,
                                onSelecting: widget.onSelecting,
                                onForwardedTap: widget.onForwardedTap,
                                getUser: widget.getUser,
                              )),
                        ),
                      ],
                    );
                  }),
                ),
              ),
            ),
          ),
        );
      }),
    );
  }

  void changeDraggingState(
    bool dragging,
    bool draggingStarted,
    Offset offset,
    Duration offsetDuration,
    Offset totalOffset,
  ) {
    if (dragging) {
      dragging = false;
      draggingStarted = false;
      offset = Offset.zero;
      totalOffset = Offset.zero;
      offsetDuration = 200.milliseconds;
      widget.onDrag?.call(dragging);
      setState(() {});
    }
  }

  /// Populates the [_galleryKeys] from the [ChatForwardWidget.forwards] and
  /// [ChatForwardWidget.note].
  void _populateGlobalKeys() {
    _galleryKeys.clear();

    for (Rx<ChatItem> forward in widget.forwards) {
      final ChatItemQuote item = (forward.value as ChatForward).quote;
      if (item is ChatMessageQuote) {
        _galleryKeys[forward.value.id] = item.attachments
            .where((e) =>
                e is ImageAttachment ||
                (e is FileAttachment && e.isVideo) ||
                (e is LocalAttachment && (e.file.isImage || e.file.isVideo)))
            .map((e) => GlobalKey())
            .toList();
      }
    }

    if (widget.note.value != null) {
      final ChatMessage item = (widget.note.value!.value as ChatMessage);
      _galleryKeys[item.id] = item.attachments
          .where((e) =>
              e is ImageAttachment ||
              (e is FileAttachment && e.isVideo) ||
              (e is LocalAttachment && (e.file.isImage || e.file.isVideo)))
          .map((e) => GlobalKey())
          .toList();
    }
  }
}

/// Returns a visual representation of the provided [forward].
class _ForwardedMessage extends StatelessWidget {
  final Rx<ChatItem> forward; //e
  final bool menu;
  final bool isRead;
  final bool fromMe;
  final void Function(ChatItem, FileAttachment)? onFileTap;
  final Map<ChatItemId, List<GlobalKey<State<StatefulWidget>>>> galleryKeys;
  final List<Attachment> Function()? onGallery;
  final Future<void> Function()? onAttachmentError;
  final bool loadImages;
  SelectedContent? selection;
  final UserId me;
  void Function(bool)? onSelecting;
  final void Function(ChatItemQuote)? onForwardedTap;
  final Future<RxUser?> Function(UserId)? getUser;
  _ForwardedMessage({
    Key? key,
    required this.forward,
    required this.menu,
    required this.isRead,
    required this.fromMe,
    required this.onFileTap,
    required this.galleryKeys,
    required this.onGallery,
    required this.onAttachmentError,
    required this.loadImages,
    required this.selection,
    required this.me,
    required this.onSelecting,
    required this.onForwardedTap,
    required this.getUser,
  }) : super(key: key);

  @override
  Widget build(BuildContext context) {
    return Obx(() {
      ChatForward msg = forward.value as ChatForward;
      ChatItemQuote quote = msg.quote;

      Style style = Theme.of(context).extension<Style>()!;

      Widget? content;
      List<Widget> additional = [];

      if (quote is ChatMessageQuote) {
        if (quote.attachments.isNotEmpty) {
          List<Attachment> media = quote.attachments
              .where((e) =>
                  e is ImageAttachment ||
                  (e is FileAttachment && e.isVideo) ||
                  (e is LocalAttachment && (e.file.isImage || e.file.isVideo)))
              .toList();

          List<Attachment> files = quote.attachments
              .where((e) =>
                  (e is FileAttachment && !e.isVideo) ||
                  (e is LocalAttachment && !e.file.isImage && !e.file.isVideo))
              .toList();

          additional = [
            if (files.isNotEmpty)
              AnimatedOpacity(
                duration: const Duration(milliseconds: 500),
                opacity: isRead || !fromMe ? 1 : 0.55,
                child: Padding(
                  padding: const EdgeInsets.fromLTRB(0, 4, 0, 4),
                  child: Column(
                    children: files
                        .map(
                          (e) => ChatItemWidget.fileAttachment(
                            e,
                            onFileTap: (a) => onFileTap?.call(msg, a),
                          ),
                        )
                        .toList(),
                  ),
                ),
              ),
            if (media.isNotEmpty)
              AnimatedOpacity(
                duration: const Duration(milliseconds: 500),
                opacity: isRead || !fromMe ? 1 : 0.55,
                child: media.length == 1
                    ? ChatItemWidget.mediaAttachment(
                        context,
                        media.first,
                        media,
                        key: galleryKeys[msg.id]?.firstOrNull,
                        onGallery: onGallery,
                        onError: onAttachmentError,
                        filled: false,
                        autoLoad: loadImages,
                      )
                    : SizedBox(
                        width: media.length * 120,
                        height: max(media.length * 60, 300),
                        child: FitView(
                          dividerColor: Colors.transparent,
                          children: media
                              .mapIndexed(
                                (i, e) => ChatItemWidget.mediaAttachment(
                                  context,
                                  e,
                                  media,
                                  key: galleryKeys[msg.id]?[i],
                                  onGallery: onGallery,
                                  onError: onAttachmentError,
                                  autoLoad: loadImages,
                                ),
                              )
                              .toList(),
                        ),
                      ),
              ),
          ];
        }

        final TextSpan? text = _text[msg.id];
        if (text != null) {
          content = SelectionText.rich(
            text,
            selectable: PlatformUtils.isDesktop || menu,
            onChanged: (a) => selection = a,
            onSelecting: onSelecting,
            style: style.boldBody,
          );
        }
      } else if (quote is ChatCallQuote) {
        String title = 'label_chat_call_ended'.l10n;
        String? time;
        bool fromMe = me == quote.author;
        bool isMissed = false;

        final ChatCall? call = quote.original as ChatCall?;

        if (call?.finishReason == null && call?.conversationStartedAt != null) {
          title = 'label_chat_call_ongoing'.l10n;
        } else if (call?.finishReason != null) {
          title = call!.finishReason!.localizedString(fromMe) ?? title;
          isMissed = call.finishReason == ChatCallFinishReason.dropped ||
              call.finishReason == ChatCallFinishReason.unanswered;

          if (call.conversationStartedAt != null) {
            time = call.finishedAt!.val
                .difference(call.conversationStartedAt!.val)
                .localizedString();
          }
        } else {
          title = call?.authorId == me
              ? 'label_outgoing_call'.l10n
              : 'label_incoming_call'.l10n;
        }

        content = Row(
          mainAxisSize: MainAxisSize.min,
          children: [
            Padding(
              padding: const EdgeInsets.fromLTRB(8, 0, 12, 0),
              child: call?.withVideo == true
                  ? SvgLoader.asset(
                      'assets/icons/call_video${isMissed && !fromMe ? '_red' : ''}.svg',
                      height: 13,
                    )
                  : SvgLoader.asset(
                      'assets/icons/call_audio${isMissed && !fromMe ? '_red' : ''}.svg',
                      height: 15,
                    ),
            ),
            Flexible(child: Text(title)),
            if (time != null) ...[
              const SizedBox(width: 9),
              Padding(
                padding: const EdgeInsets.only(bottom: 1),
                child: Text(
                  time,
                  maxLines: 1,
                  overflow: TextOverflow.ellipsis,
                  style: style.boldBody,
                ),
              ),
            ],
          ],
        );
      } else if (quote is ChatInfoQuote) {
        content = Text(quote.action.toString(), style: style.boldBody);
      } else {
        content = Text('err_unknown'.l10n, style: style.boldBody);
      }

      return AnimatedContainer(
        duration: const Duration(milliseconds: 500),
        decoration: BoxDecoration(
          color: msg.quote.author == me
              ? isRead || !fromMe
                  ? const Color(0xFFDBEAFD)
                  : const Color(0xFFE6F1FE)
              : isRead || !fromMe
                  ? const Color(0xFFF9F9F9)
                  : const Color(0xFFFFFFFF),
        ),
        child: AnimatedOpacity(
          duration: const Duration(milliseconds: 500),
          opacity: isRead || !fromMe ? 1 : 0.55,
          child: WidgetButton(
            onPressed: () => onForwardedTap?.call(quote),
            child: FutureBuilder<RxUser?>(
              future: getUser?.call(quote.author),
              builder: (context, snapshot) {
                Color color = snapshot.data?.user.value.id == me
                    ? Theme.of(context).colorScheme.secondary
                    : AvatarWidget.colors[
                        (snapshot.data?.user.value.num.val.sum() ?? 3) %
                            AvatarWidget.colors.length];

                return Row(
                  mainAxisSize: MainAxisSize.min,
                  crossAxisAlignment: CrossAxisAlignment.center,
                  children: [
                    const SizedBox(width: 12),
                    Flexible(
                      child: Container(
                        decoration: BoxDecoration(
                          border: Border(
                            left: BorderSide(width: 2, color: color),
                          ),
                        ),
                        margin: const EdgeInsets.fromLTRB(0, 8, 12, 8),
                        padding: const EdgeInsets.only(left: 8),
                        child: Column(
                          mainAxisSize: MainAxisSize.min,
                          crossAxisAlignment: CrossAxisAlignment.start,
                          children: [
                            Row(
                              children: [
                                Transform.scale(
                                  scaleX: -1,
                                  child:
                                      Icon(Icons.reply, size: 17, color: color),
                                ),
                                const SizedBox(width: 6),
                                Flexible(
                                  child: Text(
                                    snapshot.data?.user.value.name?.val ??
                                        snapshot.data?.user.value.num.val ??
                                        'dot'.l10n * 3,
                                    style:
                                        style.boldBody.copyWith(color: color),
                                  ),
                                ),
                              ],
                            ),
                            if (content != null) ...[
                              const SizedBox(height: 2),
                              content,
                            ],
                            if (additional.isNotEmpty) ...[
                              const SizedBox(height: 4),
                              Column(
                                mainAxisSize: MainAxisSize.min,
                                crossAxisAlignment: msg.authorId == me
                                    ? CrossAxisAlignment.end
                                    : CrossAxisAlignment.start,
                                children: additional,
                              ),
                            ],
                          ],
                        ),
                      ),
                    )
                  ],
                );
              },
            ),
          ),
        ),
      );
    });
  }
}

/// Builds a visual representation of the [ChatForwardWidget.note].
class _NoteWidget extends StatelessWidget {
  /// [ChatMessage] attached to these [forwards] as a note.
  final Rx<Rx<ChatItem>?> note;
  final bool menu;
  final bool isRead;
  final bool fromMe;
  final void Function(ChatItem, FileAttachment)? onFileTap;
  final Map<ChatItemId, List<GlobalKey<State<StatefulWidget>>>> galleryKeys;
  final List<Attachment> Function()? onGallery;
  final Future<void> Function()? onAttachmentError;
  final bool loadImages;
  SelectedContent? selection;
  final UserId me;
  void Function(bool)? onSelecting;
  final void Function(ChatItemQuote)? onForwardedTap;
  final Future<RxUser?> Function(UserId)? getUser;

  /// [User] posted these [forwards].
  final RxUser? user;

  /// Reactive value of a [Chat] these [forwards] are posted in.
  final Rx<Chat?> chat;
  _NoteWidget({
    Key? key,
    required this.note,
    required this.menu,
    required this.isRead,
    required this.fromMe,
    required this.onFileTap,
    required this.galleryKeys,
    required this.onGallery,
    required this.onAttachmentError,
    required this.loadImages,
    required this.selection,
    required this.me,
    required this.onSelecting,
    required this.onForwardedTap,
    required this.getUser,
    required this.user,
    required this.chat,
  }) : super(key: key);

  @override
  Widget build(BuildContext context) {
    final ChatItem item = note.value!.value;

    if (item is ChatMessage) {
      final Style style = Theme.of(context).extension<Style>()!;

      final TextSpan? text = _text[item.id];

      final List<Attachment> attachments = item.attachments.where((e) {
        return ((e is ImageAttachment) ||
            (e is FileAttachment && e.isVideo) ||
            (e is LocalAttachment && (e.file.isImage || e.file.isVideo)));
      }).toList();

      final List<Attachment> files = item.attachments.where((e) {
        return ((e is FileAttachment && !e.isVideo) ||
            (e is LocalAttachment && (e.file.isImage || e.file.isVideo)));
      }).toList();

      final Color color = user?.user.value.id == me
          ? Theme.of(context).colorScheme.secondary
          : AvatarWidget.colors[(user?.user.value.num.val.sum() ?? 3) %
              AvatarWidget.colors.length];

      return Column(children: [
        if (!fromMe && chat.value?.isGroup == true)
          Padding(
            padding: EdgeInsets.fromLTRB(
              12,
              item.attachments.isEmpty && text == null ? 4 : 8,
              9,
              files.isEmpty && attachments.isNotEmpty && text == null
                  ? 8
                  : files.isNotEmpty && text == null
                      ? 0
                      : 4,
            ),
            child: SelectionText(
              user?.user.value.name?.val ??
                  user?.user.value.num.val ??
                  'dot'.l10n * 3,
              selectable: PlatformUtils.isDesktop || menu,
              onChanged: (a) => selection = a,
              onSelecting: onSelecting,
              style: style.boldBody.copyWith(color: color),
            ),
          ),
        if (text != null)
          AnimatedOpacity(
            duration: const Duration(milliseconds: 500),
            opacity: isRead || !fromMe ? 1 : 0.7,
            child: Padding(
              padding: EdgeInsets.fromLTRB(
                12,
                !fromMe && chat.value?.isGroup == true ? 0 : 10,
                9,
                files.isEmpty ? 10 : 0,
              ),
              child: SelectionText.rich(
                text,
                selectable: PlatformUtils.isDesktop || menu,
                onChanged: (a) => selection = a,
                onSelecting: onSelecting,
                style: style.boldBody,
              ),
            ),
          ),
        if (files.isNotEmpty)
          AnimatedOpacity(
            duration: const Duration(milliseconds: 500),
            opacity: isRead || !fromMe ? 1 : 0.55,
            child: Padding(
              padding: const EdgeInsets.fromLTRB(0, 4, 0, 4),
              child: Column(
                children: files
                    .map(
                      (e) => ChatItemWidget.fileAttachment(
                        e,
                        onFileTap: (a) => onFileTap?.call(item, a),
                      ),
                    )
                    .toList(),
              ),
            ),
          ),
        if (attachments.isNotEmpty)
          ClipRRect(
            borderRadius: BorderRadius.only(
              topLeft: text != null ||
                      item.repliesTo.isNotEmpty ||
                      (!fromMe && chat.value?.isGroup == true)
                  ? Radius.zero
                  : files.isEmpty
                      ? const Radius.circular(15)
                      : Radius.zero,
              topRight: text != null ||
                      item.repliesTo.isNotEmpty ||
                      (!fromMe && chat.value?.isGroup == true)
                  ? Radius.zero
                  : files.isEmpty
                      ? const Radius.circular(15)
                      : Radius.zero,
            ),
            child: AnimatedOpacity(
              duration: const Duration(milliseconds: 500),
              opacity: isRead || !fromMe ? 1 : 0.55,
              child: attachments.length == 1
                  ? ChatItemWidget.mediaAttachment(
                      context,
                      attachments.first,
                      attachments,
                      key: galleryKeys[item.id]?.lastOrNull,
                      onGallery: onGallery,
                      onError: onAttachmentError,
                      filled: false,
                      autoLoad: loadImages,
                    )
                  : SizedBox(
                      width: attachments.length * 120,
                      height: max(attachments.length * 60, 300),
                      child: FitView(
                        dividerColor: Colors.transparent,
                        children: attachments
                            .mapIndexed(
                              (i, e) => ChatItemWidget.mediaAttachment(
                                context,
                                e,
                                attachments,
                                key: galleryKeys[item.id]?[i],
                                onGallery: onGallery,
                                onError: onAttachmentError,
                                autoLoad: loadImages,
                              ),
                            )
                            .toList(),
                      ),
                    ),
            ),
          ),
      ]);
    }

    return const SizedBox();
  }
}

/// Returns rounded rectangle of a [child] representing a message box.
class _RoundedWidget extends StatefulWidget {
  _RoundedWidget({
    Key? key,
    required this.note,
    required this.forwards,
    required this.isRead,
    required this.fromMe,
    required this.onFileTap,
    required this.galleryKeys,
    required this.onGallery,
    required this.onAttachmentError,
    required this.loadImages,
    required this.me,
    required this.onForwardedTap,
    required this.getUser,
    required this.user,
    required this.chat,
    required this.animation,
    required this.authorId,
    required this.dragging,
    required this.draggingStarted,
    required this.offset,
    required this.offsetDuration,
    required this.totalOffset,
    required this.onCopy,
    required this.onDelete,
    required this.onDrag,
    required this.onEdit,
    required this.onHide,
    required this.onReply,
    required this.changeDraggingState,
    required this.builder,
  }) : super(key: key);

  /// [ChatMessage] attached to these [forwards] as a note.
  final Rx<Rx<ChatItem>?> note;

  final RxList<Rx<ChatItem>> forwards;

  final bool isRead;

  final bool fromMe;

  final void Function(ChatItem, FileAttachment)? onFileTap;

  final Map<ChatItemId, List<GlobalKey<State<StatefulWidget>>>> galleryKeys;

  final List<Attachment> Function()? onGallery;

  final Future<void> Function()? onAttachmentError;

  final bool loadImages;

  SelectedContent? selection;

  final UserId me;

  void Function(bool)? onSelecting;

  final void Function(ChatItemQuote)? onForwardedTap;

  final Future<RxUser?> Function(UserId)? getUser;

  /// [User] posted these [forwards].
  final RxUser? user;

  /// Reactive value of a [Chat] these [forwards] are posted in.
  final Rx<Chat?> chat;

  final AnimationController? animation;

  Offset offset;

  Duration offsetDuration;

  Offset totalOffset;

  bool draggingStarted;

  bool dragging;

  final void Function(bool)? onDrag;

  final void Function()? onReply;

  final UserId authorId;

  final void Function(String)? onCopy;

  final void Function()? onEdit;

  final void Function()? onHide;

  final void Function()? onDelete;

  final void Function(
    bool dragging,
    bool draggingStarted,
    Offset offset,
    Duration offsetDuration,
    Offset totalOffset,
  )? changeDraggingState;

  final Widget Function(bool) builder;

  @override
  State<_RoundedWidget> createState() => _RoundedWidgetState();
}

class _RoundedWidgetState extends State<_RoundedWidget> {
  @override
  Widget build(BuildContext context) {
    ChatItem? item = widget.note.value?.value;

    bool isSent =
        widget.forwards.first.value.status.value == SendingStatus.sent;

    String? copyable;
    if (item is ChatMessage) {
      copyable = item.text?.val;
    }

    final Iterable<LastChatRead>? reads = widget.chat.value?.lastReads.where(
      (e) =>
          !e.at.val.isBefore(widget.forwards.first.value.at.val) &&
          e.memberId != widget.authorId,
    );

    const int maxAvatars = 5;
    final List<Widget> avatars = [];

    if (widget.chat.value?.isGroup == true) {
      final int countUserAvatars =
          reads!.length > maxAvatars ? maxAvatars - 1 : maxAvatars;

      for (LastChatRead m in reads.take(countUserAvatars)) {
        final User? user = widget.chat.value?.members
            .firstWhereOrNull((e) => e.user.id == m.memberId)
            ?.user;

        if (user != null) {
          avatars.add(
            Padding(
              padding: const EdgeInsets.symmetric(horizontal: 1),
              child: FutureBuilder<RxUser?>(
                future: widget.getUser?.call(user.id),
                builder: (context, snapshot) {
                  if (snapshot.hasData) {
                    return AvatarWidget.fromRxUser(snapshot.data, radius: 10);
                  }
                  return AvatarWidget.fromUser(user, radius: 10);
                },
              ),
            ),
          );
        }
      }

      if (reads.length > maxAvatars) {
        avatars.add(
          Padding(
            padding: const EdgeInsets.symmetric(horizontal: 1),
            child: AvatarWidget(title: 'plus'.l10n, radius: 10),
          ),
        );
      }
    }

    return SwipeableStatus(
      animation: widget.animation,
      translate: widget.fromMe,
      isSent: isSent && widget.fromMe,
      isDelivered: isSent &&
          widget.fromMe &&
          widget.chat.value?.lastDelivery
                  .isBefore(widget.forwards.first.value.at) ==
              false,
      isRead: isSent && (!widget.fromMe || widget.isRead),
      isError: widget.forwards.first.value.status.value == SendingStatus.error,
      isSending:
          widget.forwards.first.value.status.value == SendingStatus.sending,
      swipeable: Text(
        DateFormat.Hm().format(widget.forwards.first.value.at.val.toLocal()),
      ),
      padding: EdgeInsets.only(bottom: avatars.isNotEmpty == true ? 33 : 13),
      child: AnimatedOffset(
        duration: widget.offsetDuration,
        offset: widget.offset,
        curve: Curves.ease,
        child: GestureDetector(
          behavior: HitTestBehavior.translucent,
          onHorizontalDragStart: PlatformUtils.isDesktop
              ? null
              : (d) {
                  widget.draggingStarted = true;
                  setState(() => widget.offsetDuration = Duration.zero);
                },
          onHorizontalDragUpdate: PlatformUtils.isDesktop
              ? null
              : (d) {
                  if (widget.draggingStarted && !widget.dragging) {
                    if (widget.animation?.value == 0 &&
                        widget.offset.dx == 0 &&
                        d.delta.dx > 0) {
                      widget.dragging = true;
                      widget.onDrag?.call(widget.dragging);
                    } else {
                      widget.draggingStarted = false;
                    }
                  }

                  if (widget.dragging) {
                    // Distance [_totalOffset] should exceed in order for
                    // dragging to start.
                    const int delta = 10;

                    if (widget.totalOffset.dx > delta) {
                      widget.offset += d.delta;

                      if (widget.offset.dx > 30 + delta &&
                          widget.offset.dx - d.delta.dx < 30 + delta) {
                        HapticFeedback.selectionClick();
                        widget.onReply?.call();
                      }

                      setState(() {});
                    } else {
                      widget.totalOffset += d.delta;
                      if (widget.totalOffset.dx <= 0) {
                        widget.dragging = false;
                        widget.onDrag?.call(widget.dragging);
                      }
                    }
                  }
                },
          onHorizontalDragEnd: PlatformUtils.isDesktop
              ? null
              : (d) {
                  widget.changeDraggingState;
                },
          child: Row(
            crossAxisAlignment: widget.fromMe
                ? CrossAxisAlignment.end
                : CrossAxisAlignment.start,
            mainAxisAlignment:
                widget.fromMe ? MainAxisAlignment.end : MainAxisAlignment.start,
            children: [
              if (!widget.fromMe && widget.chat.value!.isGroup)
                Padding(
                  padding: const EdgeInsets.only(top: 8),
                  child: InkWell(
                    customBorder: const CircleBorder(),
                    onTap: () => router.user(widget.authorId, push: true),
                    child: AvatarWidget.fromRxUser(
                      widget.user,
                      radius: 15,
                    ),
                  ),
                ),
              Flexible(
                child: LayoutBuilder(builder: (context, constraints) {
                  return ConstrainedBox(
                    constraints: BoxConstraints(
                      maxWidth: min(
                        550,
                        constraints.maxWidth - SwipeableStatus.width,
                      ),
                    ),
                    child: Padding(
                      padding: EdgeInsets.zero,
                      child: Material(
                        type: MaterialType.transparency,
                        child: ContextMenuRegion(
                          preventContextMenu: false,
                          alignment: widget.fromMe
                              ? Alignment.bottomRight
                              : Alignment.bottomLeft,
                          actions: [
                            ContextMenuButton(
                              label: PlatformUtils.isMobile
                                  ? 'btn_info'.l10n
                                  : 'btn_message_info'.l10n,
                              trailing: const Icon(Icons.info_outline),
                              onPressed: () => MessageInfo.show(
                                context,
                                id: widget.forwards.first.value.id,
                                reads: reads ?? [],
                              ),
                            ),
                            if (copyable != null)
                              ContextMenuButton(
                                key: const Key('CopyButton'),
                                label: PlatformUtils.isMobile
                                    ? 'btn_copy'.l10n
                                    : 'btn_copy_text'.l10n,
                                trailing: SvgLoader.asset(
                                  'assets/icons/copy_small.svg',
                                  height: 18,
                                ),
                                onPressed: () => widget.onCopy?.call(
                                    widget.selection?.plainText ?? copyable!),
                              ),
                            ContextMenuButton(
                              key: const Key('ReplyButton'),
                              label: PlatformUtils.isMobile
                                  ? 'btn_reply'.l10n
                                  : 'btn_reply_message'.l10n,
                              trailing: SvgLoader.asset(
                                'assets/icons/reply.svg',
                                height: 18,
                              ),
                              onPressed: widget.onReply,
                            ),
                            ContextMenuButton(
                              key: const Key('ForwardButton'),
                              label: PlatformUtils.isMobile
                                  ? 'btn_forward'.l10n
                                  : 'btn_forward_message'.l10n,
                              trailing: SvgLoader.asset(
                                'assets/icons/forward.svg',
                                height: 18,
                              ),
                              onPressed: () async {
                                final List<ChatItemQuoteInput> quotes = [];

                                for (Rx<ChatItem> item in widget.forwards) {
                                  quotes.add(
                                    ChatItemQuoteInput(item: item.value),
                                  );
                                }

                                if (widget.note.value != null) {
                                  quotes.add(
                                    ChatItemQuoteInput(
                                      item: widget.note.value!.value,
                                    ),
                                  );
                                }

                                await ChatForwardView.show(
                                  context,
                                  widget.chat.value!.id,
                                  quotes,
                                );
                              },
                            ),
                            if (widget.fromMe &&
                                widget.note.value != null &&
                                (widget.note.value!.value.at
                                        .add(ChatController.editMessageTimeout)
                                        .isAfter(PreciseDateTime.now()) ||
                                    !widget.isRead))
                              ContextMenuButton(
                                key: const Key('EditButton'),
                                label: 'btn_edit'.l10n,
                                trailing: SvgLoader.asset(
                                  'assets/icons/edit.svg',
                                  height: 18,
                                ),
                                onPressed: widget.onEdit,
                              ),
                            ContextMenuButton(
                              label: PlatformUtils.isMobile
                                  ? 'btn_delete'.l10n
                                  : 'btn_delete_message'.l10n,
                              trailing: SvgLoader.asset(
                                'assets/icons/delete_small.svg',
                                height: 18,
                              ),
                              onPressed: () async {
                                bool deletable = widget.authorId == widget.me &&
                                    !widget.chat.value!.isRead(
                                      widget.forwards.first.value,
                                      widget.me,
                                    );

                                await ConfirmDialog.show(
                                  context,
                                  title: 'label_delete_message'.l10n,
                                  description: deletable
                                      ? null
                                      : 'label_message_will_deleted_for_you'
                                          .l10n,
                                  variants: [
                                    ConfirmDialogVariant(
                                      onProceed: widget.onHide,
                                      child: Text(
                                        'label_delete_for_me'.l10n,
                                        key: const Key('HideForMe'),
                                      ),
                                    ),
                                    if (deletable)
                                      ConfirmDialogVariant(
                                        onProceed: widget.onDelete,
                                        child: Text(
                                          'label_delete_for_everyone'.l10n,
                                          key: const Key('DeleteForAll'),
                                        ),
                                      )
                                  ],
                                );
                              },
                            ),
                          ],
                          builder: (bool menu) => Column(
                            mainAxisSize: MainAxisSize.min,
                            crossAxisAlignment: CrossAxisAlignment.end,
                            children: [
                              widget.builder(menu),
                              if (avatars.isNotEmpty)
                                Transform.translate(
                                  offset: const Offset(-12, -4),
                                  child: WidgetButton(
                                    onPressed: () => MessageInfo.show(
                                      context,
                                      id: widget.forwards.first.value.id,
                                      reads: reads ?? [],
                                    ),
                                    child: Row(
                                      mainAxisSize: MainAxisSize.min,
                                      crossAxisAlignment:
                                          CrossAxisAlignment.center,
                                      children: avatars,
                                    ),
                                  ),
                                ),
                            ],
                          ),
                        ),
                      ),
                    ),
                  );
                }),
              ),
            ],
          ),
        ),
      ),
    );
  }
<<<<<<< HEAD
=======

  /// Populates the [_workers] invoking the [_populateSpans] on the
  /// [ChatForwardWidget.forwards] and [ChatForwardWidget.note] changes.
  void _populateWorkers() {
    for (var w in _workers) {
      w.dispose();
    }
    _workers.clear();

    _populateSpans();

    ChatMessageText? text;
    if (widget.note.value?.value is ChatMessage) {
      final msg = widget.note.value?.value as ChatMessage;
      text = msg.text;
    }

    _workers.add(ever(widget.note, (Rx<ChatItem>? item) {
      if (item?.value is ChatMessage) {
        final msg = item?.value as ChatMessage;
        if (text != msg.text) {
          _populateSpans();
          text = msg.text;
        }
      }
    }));

    int length = widget.forwards.length;
    _workers.add(ever(widget.forwards, (List<Rx<ChatItem>> forwards) {
      if (forwards.length != length) {
        _populateSpans();
        length = forwards.length;
      }
    }));
  }

  /// Populates the [_galleryKeys] from the [ChatForwardWidget.forwards] and
  /// [ChatForwardWidget.note].
  void _populateGlobalKeys() {
    _galleryKeys.clear();

    for (Rx<ChatItem> forward in widget.forwards) {
      final ChatItemQuote item = (forward.value as ChatForward).quote;
      if (item is ChatMessageQuote) {
        _galleryKeys[forward.value.id] = item.attachments
            .where((e) =>
                e is ImageAttachment ||
                (e is FileAttachment && e.isVideo) ||
                (e is LocalAttachment && (e.file.isImage || e.file.isVideo)))
            .map((e) => GlobalKey())
            .toList();
      }
    }

    if (widget.note.value != null) {
      final ChatMessage item = (widget.note.value!.value as ChatMessage);
      _galleryKeys[item.id] = item.attachments
          .where((e) =>
              e is ImageAttachment ||
              (e is FileAttachment && e.isVideo) ||
              (e is LocalAttachment && (e.file.isImage || e.file.isVideo)))
          .map((e) => GlobalKey())
          .toList();
    }
  }

  /// Populates the [_text] with the [ChatMessage.text] of the
  /// [ChatForwardWidget.forwards] and [ChatForwardWidget.note] parsed through a
  /// [LinkParsingExtension.parseLinks] method.
  void _populateSpans() {
    for (var r in _recognizers) {
      r.dispose();
    }
    _recognizers.clear();
    _text.clear();

    for (Rx<ChatItem> forward in widget.forwards) {
      final ChatItemQuote item = (forward.value as ChatForward).quote;
      if (item is ChatMessageQuote) {
        final String? string = item.text?.val.trim();
        if (string?.isNotEmpty == true) {
          _text[forward.value.id] =
              string!.parseLinks(_recognizers, router.context);
        }
      }
    }

    if (widget.note.value != null) {
      final ChatMessage item = widget.note.value!.value as ChatMessage;
      final String? string = item.text?.val.trim();
      if (string?.isNotEmpty == true) {
        _text[item.id] = string!.parseLinks(_recognizers, router.context);
      }
    }
  }
>>>>>>> 57167ab2
}<|MERGE_RESOLUTION|>--- conflicted
+++ resolved
@@ -1354,8 +1354,6 @@
       ),
     );
   }
-<<<<<<< HEAD
-=======
 
   /// Populates the [_workers] invoking the [_populateSpans] on the
   /// [ChatForwardWidget.forwards] and [ChatForwardWidget.note] changes.
@@ -1451,5 +1449,4 @@
       }
     }
   }
->>>>>>> 57167ab2
 }