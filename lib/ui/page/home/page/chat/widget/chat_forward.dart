// ignore_for_file: public_member_api_docs, sort_constructors_first, must_be_immutable
// Copyright © 2022-2023 IT ENGINEERING MANAGEMENT INC,
//                       <https://github.com/team113>
//
// This program is free software: you can redistribute it and/or modify it under
// the terms of the GNU Affero General Public License v3.0 as published by the
// Free Software Foundation, either version 3 of the License, or (at your
// option) any later version.
//
// This program is distributed in the hope that it will be useful, but WITHOUT
// ANY WARRANTY; without even the implied warranty of MERCHANTABILITY or FITNESS
// FOR A PARTICULAR PURPOSE. See the GNU Affero General Public License v3.0 for
// more details.
//
// You should have received a copy of the GNU Affero General Public License v3.0
// along with this program. If not, see
// <https://www.gnu.org/licenses/agpl-3.0.html>.

import 'dart:math';

import 'package:collection/collection.dart';
import 'package:flutter/gestures.dart';
import 'package:flutter/material.dart';
import 'package:flutter/rendering.dart' show SelectedContent;
import 'package:flutter/services.dart';
import 'package:get/get.dart';
import 'package:intl/intl.dart';

import '/api/backend/schema.dart' show ChatCallFinishReason;
import '/domain/model/attachment.dart';
import '/domain/model/chat.dart';
import '/domain/model/chat_call.dart';
import '/domain/model/chat_item.dart';
import '/domain/model/chat_item_quote.dart';
import '/domain/model/chat_item_quote_input.dart';
import '/domain/model/my_user.dart';
import '/domain/model/precise_date_time/precise_date_time.dart';
import '/domain/model/sending_status.dart';
import '/domain/model/user.dart';
import '/domain/repository/user.dart';
import '/l10n/l10n.dart';
import '/routes.dart';
import '/themes.dart';
import '/ui/page/call/widget/fit_view.dart';
import '/ui/page/home/page/chat/controller.dart';
import '/ui/page/home/page/chat/forward/view.dart';
import '/ui/page/home/widget/avatar.dart';
import '/ui/page/home/widget/confirm_dialog.dart';
import '/ui/page/home/widget/gallery_popup.dart';
import '/ui/widget/context_menu/menu.dart';
import '/ui/widget/context_menu/region.dart';
import '/ui/widget/svg/svg.dart';
import '/ui/widget/widget_button.dart';
import '/util/platform_utils.dart';
import 'animated_offset.dart';
import 'chat_item.dart';
import 'message_info/view.dart';
import 'selection_text.dart';
import 'swipeable_status.dart';

/// [ChatForward] visual representation.
class ChatForwardWidget extends StatefulWidget {
  const ChatForwardWidget({
    super.key,
    required this.chat,
    required this.forwards,
    required this.note,
    required this.authorId,
    required this.me,
    this.reads = const [],
    this.loadImages = true,
    this.user,
    this.getUser,
    this.animation,
    this.onHide,
    this.onDelete,
    this.onReply,
    this.onEdit,
    this.onCopy,
    this.onGallery,
    this.onDrag,
    this.onForwardedTap,
    this.onFileTap,
    this.onAttachmentError,
    this.onSelecting,
  });

  /// Reactive value of a [Chat] these [forwards] are posted in.
  final Rx<Chat?> chat;

  /// [ChatForward]s to display.
  final RxList<Rx<ChatItem>> forwards;

  /// [ChatMessage] attached to these [forwards] as a note.
  final Rx<Rx<ChatItem>?> note;

  /// [UserId] of the authenticated [MyUser].
  final UserId me;

  /// [UserId] of the [user] who posted these [forwards].
  final UserId authorId;

  /// Optional animation controlling a [SwipeableStatus].
  final AnimationController? animation;

  /// [User] posted these [forwards].
  final RxUser? user;

  /// [LastChatRead] to display under this [ChatItem].
  final Iterable<LastChatRead> reads;

  /// Indicator whether the [ImageAttachment]s of this [ChatItem] should be
  /// fetched as soon as they are displayed, if any.
  final bool loadImages;

  /// Callback, called when a [RxUser] identified by the provided [UserId] is
  /// required.
  final Future<RxUser?> Function(UserId userId)? getUser;

  /// Callback, called when a hide action of these [forwards] is triggered.
  final void Function()? onHide;

  /// Callback, called when a delete action of these [forwards] is triggered.
  final void Function()? onDelete;

  /// Callback, called when a reply action of these [forwards] is triggered.
  final void Function()? onReply;

  /// Callback, called when an edit action of these [forwards] is triggered.
  final void Function()? onEdit;

  /// Callback, called when a copy action of these [forwards] is triggered.
  final void Function(String text)? onCopy;

  /// Callback, called when a gallery list is required.
  ///
  /// If not specified, then only media of these [forwards] and [note] will be
  /// in a gallery.
  final List<Attachment> Function()? onGallery;

  /// Callback, called when a drag of these [forwards] starts or ends.
  final void Function(bool)? onDrag;

  /// Callback, called when a [ChatForward] is tapped.
  final void Function(ChatItemQuote)? onForwardedTap;

  /// Callback, called when a [FileAttachment] of some [ChatItem] is tapped.
  final void Function(ChatItem, FileAttachment)? onFileTap;

  /// Callback, called on the [Attachment] fetching errors.
  final Future<void> Function()? onAttachmentError;

  /// Callback, called when a [Text] selection starts or ends.
  final void Function(bool)? onSelecting;

  @override
  State<ChatForwardWidget> createState() => _ChatForwardWidgetState();
}

/// State of a [ChatForwardWidget] maintaining the [_galleryKeys].
class _ChatForwardWidgetState extends State<ChatForwardWidget> {
  /// [GlobalKey]s of [Attachment]s used to animate a [GalleryPopup] from/to
  /// corresponding [Widget].
  final Map<ChatItemId, List<GlobalKey>> _galleryKeys = {};

  /// [Offset] to translate this [ChatForwardWidget] with when swipe to reply
  /// gesture is happening.
  final Offset _offset = Offset.zero;

  /// Total [Offset] applied to this [ChatForwardWidget] by a swipe gesture.
  final Offset _totalOffset = Offset.zero;

  /// [Duration] to animate [_offset] changes with.
  ///
  /// Used to animate [_offset] resetting when swipe to reply gesture ends.
  final Duration _offsetDuration = Duration.zero;

  /// Indicator whether this [ChatForwardWidget] is in an ongoing drag.
  final bool _dragging = false;

  /// Indicator whether [GestureDetector] of this [ChatForwardWidget] recognized
  /// a horizontal drag start.
  ///
  /// This indicator doesn't mean that the started drag will become an ongoing.
  final bool _draggingStarted = false;

  /// [SelectedContent] of a [SelectionText] within this [ChatForwardWidget].
  SelectedContent? _selection;

  /// [TapGestureRecognizer]s for tapping on the [SelectionText.rich] spans, if
  /// any.
  final List<TapGestureRecognizer> _recognizers = [];

  /// [TextSpan]s of the [ChatForwardWidget.forwards] and
  /// [ChatForwardWidget.note] to display as a text of this [ChatForwardWidget].
  final Map<ChatItemId, TextSpan> _text = {};

  /// [Worker]s updating the [_text] on the [ChatForwardWidget.forwards] and
  /// [ChatForwardWidget.note] changes.
  final List<Worker> _workers = [];

  /// Indicates whether these [ChatForwardWidget.forwards] were read by any
  /// [User].
  bool get _isRead {
    final Chat? chat = widget.chat.value;
    if (chat == null) {
      return false;
    }

    if (_fromMe) {
      return chat.isRead(widget.forwards.first.value, widget.me, chat.members);
    } else {
      return chat.isReadBy(widget.forwards.first.value, widget.me);
    }
  }

  /// Indicates whether these [ChatForwardWidget.forwards] were forwarded by the
  /// authenticated [MyUser].
  bool get _fromMe => widget.authorId == widget.me;

  @override
  void initState() {
    assert(widget.forwards.isNotEmpty);

    _populateGlobalKeys();
    _populateWorkers();
    super.initState();
  }

  @override
  void dispose() {
    for (var w in _workers) {
      w.dispose();
    }

    for (var r in _recognizers) {
      r.dispose();
    }

    super.dispose();
  }

  @override
  void didUpdateWidget(covariant ChatForwardWidget oldWidget) {
    if (oldWidget.note != widget.note ||
        oldWidget.forwards != widget.forwards) {
      _populateWorkers();
    }

    super.didUpdateWidget(oldWidget);
  }

  @override
  Widget build(BuildContext context) {
    Style style = Theme.of(context).extension<Style>()!;

    Color color = widget.user?.user.value.id == widget.me
        ? Theme.of(context).colorScheme.secondary
        : AvatarWidget.colors[(widget.user?.user.value.num.val.sum() ?? 3) %
            AvatarWidget.colors.length];

    return DefaultTextStyle(
      style: style.boldBody,
      child: Obx(() {
        return _RoundedWidget(
          note: widget.note,
          forwards: widget.forwards,
          isRead: _isRead,
          fromMe: _fromMe,
          onFileTap: widget.onFileTap,
          galleryKeys: _galleryKeys,
          onGallery: widget.onGallery,
          onAttachmentError: widget.onAttachmentError,
          loadImages: widget.loadImages,
          me: widget.me,
          onForwardedTap: widget.onForwardedTap,
          getUser: widget.getUser,
          user: widget.user,
          chat: widget.chat,
          animation: widget.animation,
          authorId: widget.authorId,
          dragging: _dragging,
          draggingStarted: _draggingStarted,
          offset: _offset,
          offsetDuration: _offsetDuration,
          totalOffset: _totalOffset,
          onCopy: widget.onCopy,
          onDelete: widget.onDelete,
          onDrag: widget.onDrag,
          onEdit: widget.onEdit,
          onHide: widget.onHide,
          onReply: widget.onReply,
          changeDraggingState: changeDraggingState,
          builder: (menu) => Padding(
            padding: const EdgeInsets.fromLTRB(5, 6, 5, 6),
            child: ClipRRect(
              clipBehavior: _fromMe ? Clip.antiAlias : Clip.none,
              borderRadius: BorderRadius.circular(15),
              child: IntrinsicWidth(
                child: AnimatedContainer(
                  duration: const Duration(milliseconds: 500),
                  decoration: BoxDecoration(
                    color: _fromMe
                        ? _isRead
                            ? style.readMessageColor
                            : style.unreadMessageColor
                        : style.messageColor,
                    borderRadius: BorderRadius.circular(15),
                    border: _fromMe
                        ? _isRead
                            ? style.secondaryBorder
                            : Border.all(
                                color: const Color(0xFFDAEDFF),
                                width: 0.5,
                              )
                        : style.primaryBorder,
                  ),
                  child: Obx(() {
                    return Column(
                      mainAxisSize: MainAxisSize.min,
                      crossAxisAlignment: CrossAxisAlignment.stretch,
                      children: [
                        if (widget.note.value != null)
                          _NoteWidget(
                            note: widget.note,
                            menu: menu,
                            isRead: _isRead,
                            fromMe: _fromMe,
                            onFileTap: widget.onFileTap,
                            galleryKeys: _galleryKeys,
                            onGallery: widget.onGallery,
                            onAttachmentError: widget.onAttachmentError,
                            loadImages: widget.loadImages,
                            selection: _selection,
                            me: widget.me,
                            onSelecting: widget.onSelecting,
                            onForwardedTap: widget.onForwardedTap,
                            getUser: widget.getUser,
                            user: widget.user,
                            chat: widget.chat,
                            textChat: _text,
                          ),
                        if (widget.note.value == null &&
                            !_fromMe &&
                            widget.chat.value?.isGroup == true)
                          Padding(
                            padding: const EdgeInsets.fromLTRB(12, 4, 9, 4),
                            child: Text(
                              widget.user?.user.value.name?.val ??
                                  widget.user?.user.value.num.val ??
                                  'dot'.l10n * 3,
                              style: style.boldBody.copyWith(color: color),
                            ),
                          ),
                        ...widget.forwards.mapIndexed(
                          (i, e) => ClipRRect(
                              clipBehavior: i == widget.forwards.length - 1
                                  ? Clip.antiAlias
                                  : Clip.none,
                              borderRadius: BorderRadius.only(
                                bottomLeft: i == widget.forwards.length - 1
                                    ? const Radius.circular(15)
                                    : Radius.zero,
                                bottomRight: i == widget.forwards.length - 1
                                    ? const Radius.circular(15)
                                    : Radius.zero,
                              ),
                              child: _ForwardedMessage(
                                textChat: _text,
                                forward: e,
                                menu: menu,
                                isRead: _isRead,
                                fromMe: _fromMe,
                                onFileTap: widget.onFileTap,
                                galleryKeys: _galleryKeys,
                                onGallery: widget.onGallery,
                                onAttachmentError: widget.onAttachmentError,
                                loadImages: widget.loadImages,
                                selection: _selection,
                                me: widget.me,
                                onSelecting: widget.onSelecting,
                                onForwardedTap: widget.onForwardedTap,
                                getUser: widget.getUser,
                              )),
                        ),
                      ],
                    );
                  }),
                ),
              ),
            ),
          ),
        );
      }),
    );
  }

  void changeDraggingState(
    bool dragging,
    bool draggingStarted,
    Offset offset,
    Duration offsetDuration,
    Offset totalOffset,
  ) {
    if (dragging) {
      dragging = false;
      draggingStarted = false;
      offset = Offset.zero;
      totalOffset = Offset.zero;
      offsetDuration = 200.milliseconds;
      widget.onDrag?.call(dragging);
      setState(() {});
    }
  }

  /// Populates the [_workers] invoking the [_populateSpans] on the
  /// [ChatForwardWidget.forwards] and [ChatForwardWidget.note] changes.
  void _populateWorkers() {
    for (var w in _workers) {
      w.dispose();
    }
    _workers.clear();

    _populateSpans();

    ChatMessageText? text;
    if (widget.note.value?.value is ChatMessage) {
      final msg = widget.note.value?.value as ChatMessage;
      text = msg.text;
    }

    _workers.add(ever(widget.note, (Rx<ChatItem>? item) {
      if (item?.value is ChatMessage) {
        final msg = item?.value as ChatMessage;
        if (text != msg.text) {
          _populateSpans();
          text = msg.text;
        }
      }
    }));

    int length = widget.forwards.length;
    _workers.add(ever(widget.forwards, (List<Rx<ChatItem>> forwards) {
      if (forwards.length != length) {
        _populateSpans();
        length = forwards.length;
      }
    }));
  }

  /// Populates the [_galleryKeys] from the [ChatForwardWidget.forwards] and
  /// [ChatForwardWidget.note].
  void _populateGlobalKeys() {
    _galleryKeys.clear();

    for (Rx<ChatItem> forward in widget.forwards) {
      final ChatItemQuote item = (forward.value as ChatForward).quote;
      if (item is ChatMessageQuote) {
        _galleryKeys[forward.value.id] = item.attachments
            .where((e) =>
                e is ImageAttachment ||
                (e is FileAttachment && e.isVideo) ||
                (e is LocalAttachment && (e.file.isImage || e.file.isVideo)))
            .map((e) => GlobalKey())
            .toList();
      }
    }

    if (widget.note.value != null) {
      final ChatMessage item = (widget.note.value!.value as ChatMessage);
      _galleryKeys[item.id] = item.attachments
          .where((e) =>
              e is ImageAttachment ||
              (e is FileAttachment && e.isVideo) ||
              (e is LocalAttachment && (e.file.isImage || e.file.isVideo)))
          .map((e) => GlobalKey())
          .toList();
    }
  }

  /// Populates the [_text] with the [ChatMessage.text] of the
  /// [ChatForwardWidget.forwards] and [ChatForwardWidget.note] parsed through a
  /// [LinkParsingExtension.parseLinks] method.
  void _populateSpans() {
    for (var r in _recognizers) {
      r.dispose();
    }
    _recognizers.clear();
    _text.clear();

    for (Rx<ChatItem> forward in widget.forwards) {
      final ChatItemQuote item = (forward.value as ChatForward).quote;
      if (item is ChatMessageQuote) {
        final String? string = item.text?.val.trim();
        if (string?.isNotEmpty == true) {
          _text[forward.value.id] =
              string!.parseLinks(_recognizers, router.context);
        }
      }
    }

    if (widget.note.value != null) {
      final ChatMessage item = widget.note.value!.value as ChatMessage;
      final String? string = item.text?.val.trim();
      if (string?.isNotEmpty == true) {
        _text[item.id] = string!.parseLinks(_recognizers, router.context);
      }
    }
  }
}

/// Returns a visual representation of the provided [forward].
class _ForwardedMessage extends StatelessWidget {
  final Rx<ChatItem> forward; //e
  final bool menu;
  final bool isRead;
  final bool fromMe;
  final void Function(ChatItem, FileAttachment)? onFileTap;
  final Map<ChatItemId, List<GlobalKey<State<StatefulWidget>>>> galleryKeys;
  final List<Attachment> Function()? onGallery;
  final Future<void> Function()? onAttachmentError;
  final bool loadImages;
  SelectedContent? selection;
  final UserId me;
  final Map<ChatItemId, TextSpan> textChat;
  void Function(bool)? onSelecting;
  final void Function(ChatItemQuote)? onForwardedTap;
  final Future<RxUser?> Function(UserId)? getUser;
  _ForwardedMessage({
    Key? key,
    required this.forward,
    required this.menu,
    required this.isRead,
    required this.fromMe,
    required this.onFileTap,
    required this.galleryKeys,
    required this.onGallery,
    required this.onAttachmentError,
    required this.loadImages,
    required this.selection,
    required this.me,
    required this.textChat,
    required this.onSelecting,
    required this.onForwardedTap,
    required this.getUser,
  }) : super(key: key);

  @override
  Widget build(BuildContext context) {
    return Obx(() {
      ChatForward msg = forward.value as ChatForward;
      ChatItemQuote quote = msg.quote;

      Style style = Theme.of(context).extension<Style>()!;

      Widget? content;
      List<Widget> additional = [];

      if (quote is ChatMessageQuote) {
        if (quote.attachments.isNotEmpty) {
          List<Attachment> media = quote.attachments
              .where((e) =>
                  e is ImageAttachment ||
                  (e is FileAttachment && e.isVideo) ||
                  (e is LocalAttachment && (e.file.isImage || e.file.isVideo)))
              .toList();

          List<Attachment> files = quote.attachments
              .where((e) =>
                  (e is FileAttachment && !e.isVideo) ||
                  (e is LocalAttachment && !e.file.isImage && !e.file.isVideo))
              .toList();

          additional = [
            if (files.isNotEmpty)
              AnimatedOpacity(
                duration: const Duration(milliseconds: 500),
                opacity: isRead || !fromMe ? 1 : 0.55,
                child: Padding(
                  padding: const EdgeInsets.fromLTRB(0, 4, 0, 4),
                  child: Column(
                    children: files
                        .map(
                          (e) => ChatItemWidget.fileAttachment(
                            e,
                            onFileTap: (a) => onFileTap?.call(msg, a),
                          ),
                        )
                        .toList(),
                  ),
                ),
              ),
            if (media.isNotEmpty)
              AnimatedOpacity(
                duration: const Duration(milliseconds: 500),
                opacity: isRead || !fromMe ? 1 : 0.55,
                child: media.length == 1
                    ? ChatItemWidget.mediaAttachment(
                        context,
                        media.first,
                        media,
                        key: galleryKeys[msg.id]?.firstOrNull,
                        onGallery: onGallery,
                        onError: onAttachmentError,
                        filled: false,
                        autoLoad: loadImages,
                      )
                    : SizedBox(
                        width: media.length * 120,
                        height: max(media.length * 60, 300),
                        child: FitView(
                          dividerColor: Colors.transparent,
                          children: media
                              .mapIndexed(
                                (i, e) => ChatItemWidget.mediaAttachment(
                                  context,
                                  e,
                                  media,
                                  key: galleryKeys[msg.id]?[i],
                                  onGallery: onGallery,
                                  onError: onAttachmentError,
                                  autoLoad: loadImages,
                                ),
                              )
                              .toList(),
                        ),
                      ),
              ),
          ];
        }

        final TextSpan? text = textChat[msg.id];
        if (text != null) {
          content = SelectionText.rich(
            text,
            selectable: PlatformUtils.isDesktop || menu,
            onChanged: (a) => selection = a,
            onSelecting: onSelecting,
            style: style.boldBody,
          );
        }
      } else if (quote is ChatCallQuote) {
        String title = 'label_chat_call_ended'.l10n;
        String? time;
        bool fromMe = me == quote.author;
        bool isMissed = false;

        final ChatCall? call = quote.original as ChatCall?;

        if (call?.finishReason == null && call?.conversationStartedAt != null) {
          title = 'label_chat_call_ongoing'.l10n;
        } else if (call?.finishReason != null) {
          title = call!.finishReason!.localizedString(fromMe) ?? title;
          isMissed = call.finishReason == ChatCallFinishReason.dropped ||
              call.finishReason == ChatCallFinishReason.unanswered;

          if (call.conversationStartedAt != null) {
            time = call.finishedAt!.val
                .difference(call.conversationStartedAt!.val)
                .localizedString();
          }
        } else {
          title = call?.authorId == me
              ? 'label_outgoing_call'.l10n
              : 'label_incoming_call'.l10n;
        }

        content = Row(
          mainAxisSize: MainAxisSize.min,
          children: [
            Padding(
              padding: const EdgeInsets.fromLTRB(8, 0, 12, 0),
              child: call?.withVideo == true
                  ? AssetWidget(
                      asset:
                          'assets/icons/call_video${isMissed && !fromMe ? '_red' : ''}.svg',
                      height: 13,
                    )
                  : AssetWidget(
                      asset:
                          'assets/icons/call_audio${isMissed && !fromMe ? '_red' : ''}.svg',
                      height: 15,
                    ),
            ),
            Flexible(child: Text(title)),
            if (time != null) ...[
              const SizedBox(width: 9),
              Padding(
                padding: const EdgeInsets.only(bottom: 1),
                child: Text(
                  time,
                  maxLines: 1,
                  overflow: TextOverflow.ellipsis,
                  style: style.boldBody,
                ),
              ),
            ],
          ],
        );
      } else if (quote is ChatInfoQuote) {
        content = Text(quote.action.toString(), style: style.boldBody);
      } else {
        content = Text('err_unknown'.l10n, style: style.boldBody);
      }

      return AnimatedContainer(
        duration: const Duration(milliseconds: 500),
        decoration: BoxDecoration(
          color: msg.quote.author == me
              ? isRead || !fromMe
                  ? const Color(0xFFDBEAFD)
                  : const Color(0xFFE6F1FE)
              : isRead || !fromMe
                  ? const Color(0xFFF9F9F9)
                  : const Color(0xFFFFFFFF),
        ),
        child: AnimatedOpacity(
          duration: const Duration(milliseconds: 500),
          opacity: isRead || !fromMe ? 1 : 0.55,
          child: WidgetButton(
<<<<<<< HEAD
            onPressed: () => onForwardedTap?.call(quote),
=======
            onPressed: menu ? null : () => widget.onForwardedTap?.call(quote),
>>>>>>> fb50db8a
            child: FutureBuilder<RxUser?>(
              future: getUser?.call(quote.author),
              builder: (context, snapshot) {
                Color color = snapshot.data?.user.value.id == me
                    ? Theme.of(context).colorScheme.secondary
                    : AvatarWidget.colors[
                        (snapshot.data?.user.value.num.val.sum() ?? 3) %
                            AvatarWidget.colors.length];

                return Row(
                  mainAxisSize: MainAxisSize.min,
                  crossAxisAlignment: CrossAxisAlignment.center,
                  children: [
                    const SizedBox(width: 12),
                    Flexible(
                      child: Container(
                        decoration: BoxDecoration(
                          border: Border(
                            left: BorderSide(width: 2, color: color),
                          ),
                        ),
                        margin: const EdgeInsets.fromLTRB(0, 8, 12, 8),
                        padding: const EdgeInsets.only(left: 8),
                        child: Column(
                          mainAxisSize: MainAxisSize.min,
                          crossAxisAlignment: CrossAxisAlignment.start,
                          children: [
                            Row(
                              children: [
                                Transform.scale(
                                  scaleX: -1,
                                  child:
                                      Icon(Icons.reply, size: 17, color: color),
                                ),
                                const SizedBox(width: 6),
                                Flexible(
                                  child: SelectionText(
                                    snapshot.data?.user.value.name?.val ??
                                        snapshot.data?.user.value.num.val ??
                                        'dot'.l10n * 3,
                                    selectable: PlatformUtils.isDesktop || menu,
                                    onChanged: (a) => _selection = a,
                                    onSelecting: widget.onSelecting,
                                    style:
                                        style.boldBody.copyWith(color: color),
                                  ),
                                ),
                              ],
                            ),
                            if (content != null) ...[
                              const SizedBox(height: 2),
                              content,
                            ],
                            if (additional.isNotEmpty) ...[
                              const SizedBox(height: 4),
                              Column(
                                mainAxisSize: MainAxisSize.min,
                                crossAxisAlignment: msg.authorId == me
                                    ? CrossAxisAlignment.end
                                    : CrossAxisAlignment.start,
                                children: additional,
                              ),
                            ],
                          ],
                        ),
                      ),
                    )
                  ],
                );
              },
            ),
          ),
        ),
      );
    });
  }
}

/// Builds a visual representation of the [ChatForwardWidget.note].
class _NoteWidget extends StatelessWidget {
  /// [ChatMessage] attached to these [forwards] as a note.
  final Rx<Rx<ChatItem>?> note;
  final bool menu;
  final bool isRead;
  final bool fromMe;
  final void Function(ChatItem, FileAttachment)? onFileTap;
  final Map<ChatItemId, List<GlobalKey<State<StatefulWidget>>>> galleryKeys;
  final List<Attachment> Function()? onGallery;
  final Future<void> Function()? onAttachmentError;
  final bool loadImages;
  SelectedContent? selection;
  final UserId me;
  void Function(bool)? onSelecting;
  final void Function(ChatItemQuote)? onForwardedTap;
  final Future<RxUser?> Function(UserId)? getUser;

  /// [User] posted these [forwards].
  final RxUser? user;

  final Map<ChatItemId, TextSpan> textChat;

  /// Reactive value of a [Chat] these [forwards] are posted in.
  final Rx<Chat?> chat;
  _NoteWidget({
    Key? key,
    required this.note,
    required this.menu,
    required this.isRead,
    required this.fromMe,
    required this.onFileTap,
    required this.galleryKeys,
    required this.onGallery,
    required this.onAttachmentError,
    required this.loadImages,
    required this.selection,
    required this.me,
    required this.onSelecting,
    required this.onForwardedTap,
    required this.getUser,
    required this.user,
    required this.textChat,
    required this.chat,
  }) : super(key: key);

  @override
  Widget build(BuildContext context) {
    final ChatItem item = note.value!.value;

    if (item is ChatMessage) {
      final Style style = Theme.of(context).extension<Style>()!;

      final TextSpan? text = textChat[item.id];

      final List<Attachment> attachments = item.attachments.where((e) {
        return ((e is ImageAttachment) ||
            (e is FileAttachment && e.isVideo) ||
            (e is LocalAttachment && (e.file.isImage || e.file.isVideo)));
      }).toList();

      final List<Attachment> files = item.attachments.where((e) {
        return ((e is FileAttachment && !e.isVideo) ||
            (e is LocalAttachment && (e.file.isImage || e.file.isVideo)));
      }).toList();

      final Color color = user?.user.value.id == me
          ? Theme.of(context).colorScheme.secondary
          : AvatarWidget.colors[(user?.user.value.num.val.sum() ?? 3) %
              AvatarWidget.colors.length];

      return Column(children: [
        if (!fromMe && chat.value?.isGroup == true)
          Padding(
            padding: EdgeInsets.fromLTRB(
              12,
              item.attachments.isEmpty && text == null ? 4 : 8,
              9,
              files.isEmpty && attachments.isNotEmpty && text == null
                  ? 8
                  : files.isNotEmpty && text == null
                      ? 0
                      : 4,
            ),
            child: SelectionText(
              user?.user.value.name?.val ??
                  user?.user.value.num.val ??
                  'dot'.l10n * 3,
              selectable: PlatformUtils.isDesktop || menu,
              onChanged: (a) => selection = a,
              onSelecting: onSelecting,
              style: style.boldBody.copyWith(color: color),
            ),
          ),
        if (text != null)
          AnimatedOpacity(
            duration: const Duration(milliseconds: 500),
            opacity: isRead || !fromMe ? 1 : 0.7,
            child: Padding(
              padding: EdgeInsets.fromLTRB(
                12,
                !fromMe && chat.value?.isGroup == true ? 0 : 10,
                9,
                files.isEmpty ? 10 : 0,
              ),
              child: SelectionText.rich(
                text,
                selectable: PlatformUtils.isDesktop || menu,
                onChanged: (a) => selection = a,
                onSelecting: onSelecting,
                style: style.boldBody,
              ),
            ),
          ),
        if (files.isNotEmpty)
          AnimatedOpacity(
            duration: const Duration(milliseconds: 500),
            opacity: isRead || !fromMe ? 1 : 0.55,
            child: Padding(
              padding: const EdgeInsets.fromLTRB(0, 4, 0, 4),
              child: Column(
                children: files
                    .map(
                      (e) => ChatItemWidget.fileAttachment(
                        e,
                        onFileTap: (a) => onFileTap?.call(item, a),
                      ),
                    )
                    .toList(),
              ),
            ),
          ),
        if (attachments.isNotEmpty)
          ClipRRect(
            borderRadius: BorderRadius.only(
              topLeft: text != null ||
                      item.repliesTo.isNotEmpty ||
                      (!fromMe && chat.value?.isGroup == true)
                  ? Radius.zero
                  : files.isEmpty
                      ? const Radius.circular(15)
                      : Radius.zero,
              topRight: text != null ||
                      item.repliesTo.isNotEmpty ||
                      (!fromMe && chat.value?.isGroup == true)
                  ? Radius.zero
                  : files.isEmpty
                      ? const Radius.circular(15)
                      : Radius.zero,
            ),
            child: AnimatedOpacity(
              duration: const Duration(milliseconds: 500),
              opacity: isRead || !fromMe ? 1 : 0.55,
              child: attachments.length == 1
                  ? ChatItemWidget.mediaAttachment(
                      context,
                      attachments.first,
                      attachments,
                      key: galleryKeys[item.id]?.lastOrNull,
                      onGallery: onGallery,
                      onError: onAttachmentError,
                      filled: false,
                      autoLoad: loadImages,
                    )
                  : SizedBox(
                      width: attachments.length * 120,
                      height: max(attachments.length * 60, 300),
                      child: FitView(
                        dividerColor: Colors.transparent,
                        children: attachments
                            .mapIndexed(
                              (i, e) => ChatItemWidget.mediaAttachment(
                                context,
                                e,
                                attachments,
                                key: galleryKeys[item.id]?[i],
                                onGallery: onGallery,
                                onError: onAttachmentError,
                                autoLoad: loadImages,
                              ),
                            )
                            .toList(),
                      ),
                    ),
            ),
          ),
      ]);
    }

    return const SizedBox();
  }
}

/// Returns rounded rectangle of a [child] representing a message box.
class _RoundedWidget extends StatefulWidget {
  _RoundedWidget({
    Key? key,
    required this.note,
    required this.forwards,
    required this.isRead,
    required this.fromMe,
    required this.onFileTap,
    required this.galleryKeys,
    required this.onGallery,
    required this.onAttachmentError,
    required this.loadImages,
    required this.me,
    required this.onForwardedTap,
    required this.getUser,
    required this.user,
    required this.chat,
    required this.animation,
    required this.authorId,
    required this.dragging,
    required this.draggingStarted,
    required this.offset,
    required this.offsetDuration,
    required this.totalOffset,
    required this.onCopy,
    required this.onDelete,
    required this.onDrag,
    required this.onEdit,
    required this.onHide,
    required this.onReply,
    required this.changeDraggingState,
    required this.builder,
  }) : super(key: key);

  /// [ChatMessage] attached to these [forwards] as a note.
  final Rx<Rx<ChatItem>?> note;

  final RxList<Rx<ChatItem>> forwards;

  final bool isRead;

  final bool fromMe;

  final void Function(ChatItem, FileAttachment)? onFileTap;

  final Map<ChatItemId, List<GlobalKey<State<StatefulWidget>>>> galleryKeys;

  final List<Attachment> Function()? onGallery;

  final Future<void> Function()? onAttachmentError;

  final bool loadImages;

  SelectedContent? selection;

  final UserId me;

  void Function(bool)? onSelecting;

  final void Function(ChatItemQuote)? onForwardedTap;

  final Future<RxUser?> Function(UserId)? getUser;

  /// [User] posted these [forwards].
  final RxUser? user;

  /// Reactive value of a [Chat] these [forwards] are posted in.
  final Rx<Chat?> chat;

  final AnimationController? animation;

  Offset offset;

  Duration offsetDuration;

  Offset totalOffset;

  bool draggingStarted;

  bool dragging;

  final void Function(bool)? onDrag;

  final void Function()? onReply;

  final UserId authorId;

  final void Function(String)? onCopy;

  final void Function()? onEdit;

  final void Function()? onHide;

  final void Function()? onDelete;

  final void Function(
    bool dragging,
    bool draggingStarted,
    Offset offset,
    Duration offsetDuration,
    Offset totalOffset,
  )? changeDraggingState;

  final Widget Function(bool) builder;

  @override
  State<_RoundedWidget> createState() => _RoundedWidgetState();
}

class _RoundedWidgetState extends State<_RoundedWidget> {
  @override
  Widget build(BuildContext context) {
    ChatItem? item = widget.note.value?.value;

    bool isSent =
        widget.forwards.first.value.status.value == SendingStatus.sent;

    String? copyable;
    if (item is ChatMessage) {
      copyable = item.text?.val;
    }

    final Iterable<LastChatRead>? reads = widget.chat.value?.lastReads.where(
      (e) =>
          !e.at.val.isBefore(widget.forwards.first.value.at.val) &&
          e.memberId != widget.authorId,
    );

    const int maxAvatars = 5;
    final List<Widget> avatars = [];

    if (widget.chat.value?.isGroup == true) {
      final int countUserAvatars =
          reads!.length > maxAvatars ? maxAvatars - 1 : maxAvatars;

      for (LastChatRead m in reads.take(countUserAvatars)) {
        final User? user = widget.chat.value?.members
            .firstWhereOrNull((e) => e.user.id == m.memberId)
            ?.user;

        if (user != null) {
          avatars.add(
            Padding(
              padding: const EdgeInsets.symmetric(horizontal: 1),
              child: FutureBuilder<RxUser?>(
                future: widget.getUser?.call(user.id),
                builder: (context, snapshot) {
                  if (snapshot.hasData) {
                    return AvatarFromRxUser(user: snapshot.data, radius: 10);
                  }
                  return AvatarWidget.fromUser(user, radius: 10);
                },
              ),
            ),
          );
        }
      }

      if (reads.length > maxAvatars) {
        avatars.add(
          Padding(
            padding: const EdgeInsets.symmetric(horizontal: 1),
            child: AvatarWidget(title: 'plus'.l10n, radius: 10),
          ),
        );
      }
    }

    return SwipeableStatus(
      animation: widget.animation,
      translate: widget.fromMe,
      isSent: isSent && widget.fromMe,
      isDelivered: isSent &&
          widget.fromMe &&
          widget.chat.value?.lastDelivery
                  .isBefore(widget.forwards.first.value.at) ==
              false,
      isRead: isSent && (!widget.fromMe || widget.isRead),
      isError: widget.forwards.first.value.status.value == SendingStatus.error,
      isSending:
          widget.forwards.first.value.status.value == SendingStatus.sending,
      swipeable: Text(
        DateFormat.Hm().format(widget.forwards.first.value.at.val.toLocal()),
      ),
      padding: EdgeInsets.only(bottom: avatars.isNotEmpty == true ? 33 : 13),
      child: AnimatedOffset(
        duration: widget.offsetDuration,
        offset: widget.offset,
        curve: Curves.ease,
        child: GestureDetector(
          behavior: HitTestBehavior.translucent,
          onHorizontalDragStart: PlatformUtils.isDesktop
              ? null
              : (d) {
                  widget.draggingStarted = true;
                  setState(() => widget.offsetDuration = Duration.zero);
                },
          onHorizontalDragUpdate: PlatformUtils.isDesktop
              ? null
              : (d) {
                  if (widget.draggingStarted && !widget.dragging) {
                    if (widget.animation?.value == 0 &&
                        widget.offset.dx == 0 &&
                        d.delta.dx > 0) {
                      widget.dragging = true;
                      widget.onDrag?.call(widget.dragging);
                    } else {
                      widget.draggingStarted = false;
                    }
                  }

                  if (widget.dragging) {
                    // Distance [_totalOffset] should exceed in order for
                    // dragging to start.
                    const int delta = 10;

                    if (widget.totalOffset.dx > delta) {
                      widget.offset += d.delta;

                      if (widget.offset.dx > 30 + delta &&
                          widget.offset.dx - d.delta.dx < 30 + delta) {
                        HapticFeedback.selectionClick();
                        widget.onReply?.call();
                      }

                      setState(() {});
                    } else {
                      widget.totalOffset += d.delta;
                      if (widget.totalOffset.dx <= 0) {
                        widget.dragging = false;
                        widget.onDrag?.call(widget.dragging);
                      }
                    }
                  }
                },
          onHorizontalDragEnd: PlatformUtils.isDesktop
              ? null
              : (d) {
                  widget.changeDraggingState;
                },
          child: Row(
            crossAxisAlignment: widget.fromMe
                ? CrossAxisAlignment.end
                : CrossAxisAlignment.start,
            mainAxisAlignment:
                widget.fromMe ? MainAxisAlignment.end : MainAxisAlignment.start,
            children: [
              if (!widget.fromMe && widget.chat.value!.isGroup)
                Padding(
                  padding: const EdgeInsets.only(top: 8),
                  child: InkWell(
                    customBorder: const CircleBorder(),
                    onTap: () => router.user(widget.authorId, push: true),
                    child: AvatarFromRxUser(
                      user: widget.user,
                      radius: 15,
                    ),
                  ),
                ),
              Flexible(
                child: LayoutBuilder(builder: (context, constraints) {
                  return ConstrainedBox(
                    constraints: BoxConstraints(
                      maxWidth: min(
                        550,
                        constraints.maxWidth - SwipeableStatus.width,
                      ),
                    ),
                    child: Padding(
                      padding: EdgeInsets.zero,
                      child: Material(
                        type: MaterialType.transparency,
                        child: ContextMenuRegion(
                          preventContextMenu: false,
                          alignment: widget.fromMe
                              ? Alignment.bottomRight
                              : Alignment.bottomLeft,
                          actions: [
                            ContextMenuButton(
                              label: PlatformUtils.isMobile
                                  ? 'btn_info'.l10n
                                  : 'btn_message_info'.l10n,
                              trailing: const Icon(Icons.info_outline),
                              onPressed: () => MessageInfo.show(
                                context,
                                id: widget.forwards.first.value.id,
                                reads: reads ?? [],
                              ),
                            ),
                            if (copyable != null)
                              ContextMenuButton(
                                key: const Key('CopyButton'),
                                label: PlatformUtils.isMobile
                                    ? 'btn_copy'.l10n
                                    : 'btn_copy_text'.l10n,
                                trailing: const AssetWidget(
                                  asset: 'assets/icons/copy_small.svg',
                                  height: 18,
                                ),
                                onPressed: () => widget.onCopy?.call(
                                    widget.selection?.plainText ?? copyable!),
                              ),
                            ContextMenuButton(
                              key: const Key('ReplyButton'),
                              label: PlatformUtils.isMobile
                                  ? 'btn_reply'.l10n
                                  : 'btn_reply_message'.l10n,
                              trailing: const AssetWidget(
                                asset: 'assets/icons/reply.svg',
                                height: 18,
                              ),
                              onPressed: widget.onReply,
                            ),
                            ContextMenuButton(
                              key: const Key('ForwardButton'),
                              label: PlatformUtils.isMobile
                                  ? 'btn_forward'.l10n
                                  : 'btn_forward_message'.l10n,
                              trailing: const AssetWidget(
                                asset: 'assets/icons/forward.svg',
                                height: 18,
                              ),
                              onPressed: () async {
                                final List<ChatItemQuoteInput> quotes = [];

                                for (Rx<ChatItem> item in widget.forwards) {
                                  quotes.add(
                                    ChatItemQuoteInput(item: item.value),
                                  );
                                }

                                if (widget.note.value != null) {
                                  quotes.add(
                                    ChatItemQuoteInput(
                                      item: widget.note.value!.value,
                                    ),
                                  );
                                }

                                await ChatForwardView.show(
                                  context,
                                  widget.chat.value!.id,
                                  quotes,
                                );
                              },
                            ),
                            if (widget.fromMe &&
                                widget.note.value != null &&
                                (widget.note.value!.value.at
                                        .add(ChatController.editMessageTimeout)
                                        .isAfter(PreciseDateTime.now()) ||
                                    !widget.isRead))
                              ContextMenuButton(
                                key: const Key('EditButton'),
                                label: 'btn_edit'.l10n,
                                trailing: const AssetWidget(
                                  asset: 'assets/icons/edit.svg',
                                  height: 18,
                                ),
                                onPressed: widget.onEdit,
                              ),
                            ContextMenuButton(
                              label: PlatformUtils.isMobile
                                  ? 'btn_delete'.l10n
                                  : 'btn_delete_message'.l10n,
                              trailing: const AssetWidget(
                                asset: 'assets/icons/delete_small.svg',
                                height: 18,
                              ),
                              onPressed: () async {
                                bool isMonolog = widget.chat.value!.isMonolog;
                                bool deletable = widget.authorId == widget.me &&
                                    !widget.chat.value!.isRead(
                                      widget.forwards.first.value,
                                      widget.me,
                                    );

                                await ConfirmDialog.show(
                                  context,
                                  title: 'label_delete_message'.l10n,
                                  description: deletable || isMonolog
                                      ? null
                                      : 'label_message_will_deleted_for_you'
                                          .l10n,
                                  variants: [
                                    if (!deletable || !isMonolog)
                                      ConfirmDialogVariant(
                                        onProceed: widget.onHide,
                                        child: Text(
                                          'label_delete_for_me'.l10n,
                                          key: const Key('HideForMe'),
                                        ),
                                      ),
                                    if (deletable)
                                      ConfirmDialogVariant(
                                        onProceed: widget.onDelete,
                                        child: Text(
                                          'label_delete_for_everyone'.l10n,
                                          key: const Key('DeleteForAll'),
                                        ),
                                      )
                                  ],
                                );
                              },
                            ),
                          ],
                          builder: (bool menu) => Column(
                            mainAxisSize: MainAxisSize.min,
                            crossAxisAlignment: CrossAxisAlignment.end,
                            children: [
                              widget.builder(menu),
                              if (avatars.isNotEmpty)
                                Transform.translate(
                                  offset: const Offset(-12, -4),
                                  child: WidgetButton(
                                    onPressed: () => MessageInfo.show(
                                      context,
                                      id: widget.forwards.first.value.id,
                                      reads: reads ?? [],
                                    ),
                                    child: Row(
                                      mainAxisSize: MainAxisSize.min,
                                      crossAxisAlignment:
                                          CrossAxisAlignment.center,
                                      children: avatars,
                                    ),
                                  ),
                                ),
                            ],
                          ),
                        ),
                      ),
                    ),
                  );
                }),
              ),
            ],
          ),
        ),
      ),
    );
  }
}<|MERGE_RESOLUTION|>--- conflicted
+++ resolved
@@ -395,22 +395,739 @@
     );
   }
 
-  void changeDraggingState(
-    bool dragging,
-    bool draggingStarted,
-    Offset offset,
-    Duration offsetDuration,
-    Offset totalOffset,
-  ) {
-    if (dragging) {
-      dragging = false;
-      draggingStarted = false;
-      offset = Offset.zero;
-      totalOffset = Offset.zero;
-      offsetDuration = 200.milliseconds;
-      widget.onDrag?.call(dragging);
-      setState(() {});
+  /// Returns a visual representation of the provided [forward].
+  Widget _forwardedMessage(Rx<ChatItem> forward, bool menu) {
+    return Obx(() {
+      ChatForward msg = forward.value as ChatForward;
+      ChatItemQuote quote = msg.quote;
+
+      Style style = Theme.of(context).extension<Style>()!;
+
+      Widget? content;
+      List<Widget> additional = [];
+
+      if (quote is ChatMessageQuote) {
+        if (quote.attachments.isNotEmpty) {
+          List<Attachment> media = quote.attachments
+              .where((e) =>
+                  e is ImageAttachment ||
+                  (e is FileAttachment && e.isVideo) ||
+                  (e is LocalAttachment && (e.file.isImage || e.file.isVideo)))
+              .toList();
+
+          List<Attachment> files = quote.attachments
+              .where((e) =>
+                  (e is FileAttachment && !e.isVideo) ||
+                  (e is LocalAttachment && !e.file.isImage && !e.file.isVideo))
+              .toList();
+
+          additional = [
+            if (files.isNotEmpty)
+              AnimatedOpacity(
+                duration: const Duration(milliseconds: 500),
+                opacity: _isRead || !_fromMe ? 1 : 0.55,
+                child: Padding(
+                  padding: const EdgeInsets.fromLTRB(0, 4, 0, 4),
+                  child: Column(
+                    children: files
+                        .map(
+                          (e) => ChatItemWidget.fileAttachment(
+                            e,
+                            onFileTap: (a) => widget.onFileTap?.call(msg, a),
+                          ),
+                        )
+                        .toList(),
+                  ),
+                ),
+              ),
+            if (media.isNotEmpty)
+              AnimatedOpacity(
+                duration: const Duration(milliseconds: 500),
+                opacity: _isRead || !_fromMe ? 1 : 0.55,
+                child: media.length == 1
+                    ? ChatItemWidget.mediaAttachment(
+                        context,
+                        media.first,
+                        media,
+                        key: _galleryKeys[msg.id]?.firstOrNull,
+                        onGallery: widget.onGallery,
+                        onError: widget.onAttachmentError,
+                        filled: false,
+                        autoLoad: widget.loadImages,
+                      )
+                    : SizedBox(
+                        width: media.length * 120,
+                        height: max(media.length * 60, 300),
+                        child: FitView(
+                          dividerColor: Colors.transparent,
+                          children: media
+                              .mapIndexed(
+                                (i, e) => ChatItemWidget.mediaAttachment(
+                                  context,
+                                  e,
+                                  media,
+                                  key: _galleryKeys[msg.id]?[i],
+                                  onGallery: widget.onGallery,
+                                  onError: widget.onAttachmentError,
+                                  autoLoad: widget.loadImages,
+                                ),
+                              )
+                              .toList(),
+                        ),
+                      ),
+              ),
+          ];
+        }
+
+        final TextSpan? text = _text[msg.id];
+        if (text != null) {
+          content = SelectionText.rich(
+            text,
+            selectable: PlatformUtils.isDesktop || menu,
+            onChanged: (a) => _selection = a,
+            onSelecting: widget.onSelecting,
+            style: style.boldBody,
+          );
+        }
+      } else if (quote is ChatCallQuote) {
+        String title = 'label_chat_call_ended'.l10n;
+        String? time;
+        bool fromMe = widget.me == quote.author;
+        bool isMissed = false;
+
+        final ChatCall? call = quote.original as ChatCall?;
+
+        if (call?.finishReason == null && call?.conversationStartedAt != null) {
+          title = 'label_chat_call_ongoing'.l10n;
+        } else if (call?.finishReason != null) {
+          title = call!.finishReason!.localizedString(fromMe) ?? title;
+          isMissed = call.finishReason == ChatCallFinishReason.dropped ||
+              call.finishReason == ChatCallFinishReason.unanswered;
+
+          if (call.conversationStartedAt != null) {
+            time = call.finishedAt!.val
+                .difference(call.conversationStartedAt!.val)
+                .localizedString();
+          }
+        } else {
+          title = call?.authorId == widget.me
+              ? 'label_outgoing_call'.l10n
+              : 'label_incoming_call'.l10n;
+        }
+
+        content = Row(
+          mainAxisSize: MainAxisSize.min,
+          children: [
+            Padding(
+              padding: const EdgeInsets.fromLTRB(8, 0, 12, 0),
+              child: call?.withVideo == true
+                  ? SvgLoader.asset(
+                      'assets/icons/call_video${isMissed && !fromMe ? '_red' : ''}.svg',
+                      height: 13,
+                    )
+                  : SvgLoader.asset(
+                      'assets/icons/call_audio${isMissed && !fromMe ? '_red' : ''}.svg',
+                      height: 15,
+                    ),
+            ),
+            Flexible(child: Text(title)),
+            if (time != null) ...[
+              const SizedBox(width: 9),
+              Padding(
+                padding: const EdgeInsets.only(bottom: 1),
+                child: Text(
+                  time,
+                  maxLines: 1,
+                  overflow: TextOverflow.ellipsis,
+                  style: style.boldBody,
+                ),
+              ),
+            ],
+          ],
+        );
+      } else if (quote is ChatInfoQuote) {
+        content = Text(quote.action.toString(), style: style.boldBody);
+      } else {
+        content = Text('err_unknown'.l10n, style: style.boldBody);
+      }
+
+      return AnimatedContainer(
+        duration: const Duration(milliseconds: 500),
+        decoration: BoxDecoration(
+          color: msg.quote.author == widget.me
+              ? _isRead || !_fromMe
+                  ? const Color(0xFFDBEAFD)
+                  : const Color(0xFFE6F1FE)
+              : _isRead || !_fromMe
+                  ? const Color(0xFFF9F9F9)
+                  : const Color(0xFFFFFFFF),
+        ),
+        child: AnimatedOpacity(
+          duration: const Duration(milliseconds: 500),
+          opacity: _isRead || !_fromMe ? 1 : 0.55,
+          child: WidgetButton(
+            onPressed: menu ? null : () => widget.onForwardedTap?.call(quote),
+            child: FutureBuilder<RxUser?>(
+              future: widget.getUser?.call(quote.author),
+              builder: (context, snapshot) {
+                Color color = snapshot.data?.user.value.id == widget.me
+                    ? Theme.of(context).colorScheme.secondary
+                    : AvatarWidget.colors[
+                        (snapshot.data?.user.value.num.val.sum() ?? 3) %
+                            AvatarWidget.colors.length];
+
+                return Row(
+                  mainAxisSize: MainAxisSize.min,
+                  crossAxisAlignment: CrossAxisAlignment.center,
+                  children: [
+                    const SizedBox(width: 12),
+                    Flexible(
+                      child: Container(
+                        decoration: BoxDecoration(
+                          border: Border(
+                            left: BorderSide(width: 2, color: color),
+                          ),
+                        ),
+                        margin: const EdgeInsets.fromLTRB(0, 8, 12, 8),
+                        padding: const EdgeInsets.only(left: 8),
+                        child: Column(
+                          mainAxisSize: MainAxisSize.min,
+                          crossAxisAlignment: CrossAxisAlignment.start,
+                          children: [
+                            Row(
+                              children: [
+                                Transform.scale(
+                                  scaleX: -1,
+                                  child:
+                                      Icon(Icons.reply, size: 17, color: color),
+                                ),
+                                const SizedBox(width: 6),
+                                Flexible(
+                                  child: SelectionText(
+                                    snapshot.data?.user.value.name?.val ??
+                                        snapshot.data?.user.value.num.val ??
+                                        'dot'.l10n * 3,
+                                    selectable: PlatformUtils.isDesktop || menu,
+                                    onChanged: (a) => _selection = a,
+                                    onSelecting: widget.onSelecting,
+                                    style:
+                                        style.boldBody.copyWith(color: color),
+                                  ),
+                                ),
+                              ],
+                            ),
+                            if (content != null) ...[
+                              const SizedBox(height: 2),
+                              content,
+                            ],
+                            if (additional.isNotEmpty) ...[
+                              const SizedBox(height: 4),
+                              Column(
+                                mainAxisSize: MainAxisSize.min,
+                                crossAxisAlignment: msg.authorId == widget.me
+                                    ? CrossAxisAlignment.end
+                                    : CrossAxisAlignment.start,
+                                children: additional,
+                              ),
+                            ],
+                          ],
+                        ),
+                      ),
+                    )
+                  ],
+                );
+              },
+            ),
+          ),
+        ),
+      );
+    });
+  }
+
+  /// Builds a visual representation of the [ChatForwardWidget.note].
+  List<Widget> _note(bool menu) {
+    final ChatItem item = widget.note.value!.value;
+
+    if (item is ChatMessage) {
+      final Style style = Theme.of(context).extension<Style>()!;
+
+      final TextSpan? text = _text[item.id];
+
+      final List<Attachment> attachments = item.attachments.where((e) {
+        return ((e is ImageAttachment) ||
+            (e is FileAttachment && e.isVideo) ||
+            (e is LocalAttachment && (e.file.isImage || e.file.isVideo)));
+      }).toList();
+
+      final List<Attachment> files = item.attachments.where((e) {
+        return ((e is FileAttachment && !e.isVideo) ||
+            (e is LocalAttachment && (e.file.isImage || e.file.isVideo)));
+      }).toList();
+
+      final Color color = widget.user?.user.value.id == widget.me
+          ? Theme.of(context).colorScheme.secondary
+          : AvatarWidget.colors[(widget.user?.user.value.num.val.sum() ?? 3) %
+              AvatarWidget.colors.length];
+
+      return [
+        if (!_fromMe && widget.chat.value?.isGroup == true)
+          Padding(
+            padding: EdgeInsets.fromLTRB(
+              12,
+              item.attachments.isEmpty && text == null ? 4 : 8,
+              9,
+              files.isEmpty && attachments.isNotEmpty && text == null
+                  ? 8
+                  : files.isNotEmpty && text == null
+                      ? 0
+                      : 4,
+            ),
+            child: SelectionText(
+              widget.user?.user.value.name?.val ??
+                  widget.user?.user.value.num.val ??
+                  'dot'.l10n * 3,
+              selectable: PlatformUtils.isDesktop || menu,
+              onChanged: (a) => _selection = a,
+              onSelecting: widget.onSelecting,
+              style: style.boldBody.copyWith(color: color),
+            ),
+          ),
+        if (text != null)
+          AnimatedOpacity(
+            duration: const Duration(milliseconds: 500),
+            opacity: _isRead || !_fromMe ? 1 : 0.7,
+            child: Padding(
+              padding: EdgeInsets.fromLTRB(
+                12,
+                !_fromMe && widget.chat.value?.isGroup == true ? 0 : 10,
+                9,
+                files.isEmpty ? 10 : 0,
+              ),
+              child: SelectionText.rich(
+                text,
+                selectable: PlatformUtils.isDesktop || menu,
+                onChanged: (a) => _selection = a,
+                onSelecting: widget.onSelecting,
+                style: style.boldBody,
+              ),
+            ),
+          ),
+        if (files.isNotEmpty)
+          AnimatedOpacity(
+            duration: const Duration(milliseconds: 500),
+            opacity: _isRead || !_fromMe ? 1 : 0.55,
+            child: Padding(
+              padding: const EdgeInsets.fromLTRB(0, 4, 0, 4),
+              child: Column(
+                children: files
+                    .map(
+                      (e) => ChatItemWidget.fileAttachment(
+                        e,
+                        onFileTap: (a) => widget.onFileTap?.call(item, a),
+                      ),
+                    )
+                    .toList(),
+              ),
+            ),
+          ),
+        if (attachments.isNotEmpty)
+          ClipRRect(
+            borderRadius: BorderRadius.only(
+              topLeft: text != null ||
+                      item.repliesTo.isNotEmpty ||
+                      (!_fromMe && widget.chat.value?.isGroup == true)
+                  ? Radius.zero
+                  : files.isEmpty
+                      ? const Radius.circular(15)
+                      : Radius.zero,
+              topRight: text != null ||
+                      item.repliesTo.isNotEmpty ||
+                      (!_fromMe && widget.chat.value?.isGroup == true)
+                  ? Radius.zero
+                  : files.isEmpty
+                      ? const Radius.circular(15)
+                      : Radius.zero,
+            ),
+            child: AnimatedOpacity(
+              duration: const Duration(milliseconds: 500),
+              opacity: _isRead || !_fromMe ? 1 : 0.55,
+              child: attachments.length == 1
+                  ? ChatItemWidget.mediaAttachment(
+                      context,
+                      attachments.first,
+                      attachments,
+                      key: _galleryKeys[item.id]?.lastOrNull,
+                      onGallery: widget.onGallery,
+                      onError: widget.onAttachmentError,
+                      filled: false,
+                      autoLoad: widget.loadImages,
+                    )
+                  : SizedBox(
+                      width: attachments.length * 120,
+                      height: max(attachments.length * 60, 300),
+                      child: FitView(
+                        dividerColor: Colors.transparent,
+                        children: attachments
+                            .mapIndexed(
+                              (i, e) => ChatItemWidget.mediaAttachment(
+                                context,
+                                e,
+                                attachments,
+                                key: _galleryKeys[item.id]?[i],
+                                onGallery: widget.onGallery,
+                                onError: widget.onAttachmentError,
+                                autoLoad: widget.loadImages,
+                              ),
+                            )
+                            .toList(),
+                      ),
+                    ),
+            ),
+          ),
+      ];
     }
+
+    return [];
+  }
+
+  /// Returns rounded rectangle of a [child] representing a message box.
+  Widget _rounded(BuildContext context, Widget Function(bool) builder) {
+    ChatItem? item = widget.note.value?.value;
+
+    bool isSent =
+        widget.forwards.first.value.status.value == SendingStatus.sent;
+
+    String? copyable;
+    if (item is ChatMessage) {
+      copyable = item.text?.val;
+    }
+
+    final Iterable<LastChatRead>? reads = widget.chat.value?.lastReads.where(
+      (e) =>
+          !e.at.val.isBefore(widget.forwards.first.value.at.val) &&
+          e.memberId != widget.authorId,
+    );
+
+    const int maxAvatars = 5;
+    final List<Widget> avatars = [];
+
+    if (widget.chat.value?.isGroup == true) {
+      final int countUserAvatars =
+          widget.reads.length > maxAvatars ? maxAvatars - 1 : maxAvatars;
+
+      for (LastChatRead m in widget.reads.take(countUserAvatars)) {
+        final User? user = widget.chat.value?.members
+            .firstWhereOrNull((e) => e.user.id == m.memberId)
+            ?.user;
+
+        if (user != null) {
+          avatars.add(
+            Padding(
+              padding: const EdgeInsets.symmetric(horizontal: 1),
+              child: FutureBuilder<RxUser?>(
+                future: widget.getUser?.call(user.id),
+                builder: (context, snapshot) {
+                  if (snapshot.hasData) {
+                    return AvatarWidget.fromRxUser(snapshot.data, radius: 10);
+                  }
+                  return AvatarWidget.fromUser(user, radius: 10);
+                },
+              ),
+            ),
+          );
+        }
+      }
+
+      if (widget.reads.length > maxAvatars) {
+        avatars.add(
+          Padding(
+            padding: const EdgeInsets.symmetric(horizontal: 1),
+            child: AvatarWidget(title: 'plus'.l10n, radius: 10),
+          ),
+        );
+      }
+    }
+
+    return SwipeableStatus(
+      animation: widget.animation,
+      translate: _fromMe,
+      isSent: isSent && _fromMe,
+      isDelivered: isSent &&
+          _fromMe &&
+          widget.chat.value?.lastDelivery
+                  .isBefore(widget.forwards.first.value.at) ==
+              false,
+      isRead: isSent && (!_fromMe || _isRead),
+      isError: widget.forwards.first.value.status.value == SendingStatus.error,
+      isSending:
+          widget.forwards.first.value.status.value == SendingStatus.sending,
+      swipeable: Text(
+        DateFormat.Hm().format(widget.forwards.first.value.at.val.toLocal()),
+      ),
+      padding: EdgeInsets.only(bottom: avatars.isNotEmpty == true ? 33 : 13),
+      child: AnimatedOffset(
+        duration: _offsetDuration,
+        offset: _offset,
+        curve: Curves.ease,
+        child: GestureDetector(
+          behavior: HitTestBehavior.translucent,
+          onHorizontalDragStart: PlatformUtils.isDesktop
+              ? null
+              : (d) {
+                  _draggingStarted = true;
+                  setState(() => _offsetDuration = Duration.zero);
+                },
+          onHorizontalDragUpdate: PlatformUtils.isDesktop
+              ? null
+              : (d) {
+                  if (_draggingStarted && !_dragging) {
+                    if (widget.animation?.value == 0 &&
+                        _offset.dx == 0 &&
+                        d.delta.dx > 0) {
+                      _dragging = true;
+                      widget.onDrag?.call(_dragging);
+                    } else {
+                      _draggingStarted = false;
+                    }
+                  }
+
+                  if (_dragging) {
+                    // Distance [_totalOffset] should exceed in order for
+                    // dragging to start.
+                    const int delta = 10;
+
+                    if (_totalOffset.dx > delta) {
+                      _offset += d.delta;
+
+                      if (_offset.dx > 30 + delta &&
+                          _offset.dx - d.delta.dx < 30 + delta) {
+                        HapticFeedback.selectionClick();
+                        widget.onReply?.call();
+                      }
+
+                      setState(() {});
+                    } else {
+                      _totalOffset += d.delta;
+                      if (_totalOffset.dx <= 0) {
+                        _dragging = false;
+                        widget.onDrag?.call(_dragging);
+                      }
+                    }
+                  }
+                },
+          onHorizontalDragEnd: PlatformUtils.isDesktop
+              ? null
+              : (d) {
+                  if (_dragging) {
+                    _dragging = false;
+                    _draggingStarted = false;
+                    _offset = Offset.zero;
+                    _totalOffset = Offset.zero;
+                    _offsetDuration = 200.milliseconds;
+                    widget.onDrag?.call(_dragging);
+                    setState(() {});
+                  }
+                },
+          child: Row(
+            crossAxisAlignment:
+                _fromMe ? CrossAxisAlignment.end : CrossAxisAlignment.start,
+            mainAxisAlignment:
+                _fromMe ? MainAxisAlignment.end : MainAxisAlignment.start,
+            children: [
+              if (!_fromMe && widget.chat.value!.isGroup)
+                Padding(
+                  padding: const EdgeInsets.only(top: 8),
+                  child: InkWell(
+                    customBorder: const CircleBorder(),
+                    onTap: () => router.user(widget.authorId, push: true),
+                    child: AvatarWidget.fromRxUser(
+                      widget.user,
+                      radius: 15,
+                    ),
+                  ),
+                ),
+              Flexible(
+                child: LayoutBuilder(builder: (context, constraints) {
+                  return ConstrainedBox(
+                    constraints: BoxConstraints(
+                      maxWidth: min(
+                        550,
+                        constraints.maxWidth - SwipeableStatus.width,
+                      ),
+                    ),
+                    child: Padding(
+                      padding: EdgeInsets.zero,
+                      child: Material(
+                        type: MaterialType.transparency,
+                        child: ContextMenuRegion(
+                          preventContextMenu: false,
+                          alignment: _fromMe
+                              ? Alignment.bottomRight
+                              : Alignment.bottomLeft,
+                          actions: [
+                            ContextMenuButton(
+                              label: PlatformUtils.isMobile
+                                  ? 'btn_info'.l10n
+                                  : 'btn_message_info'.l10n,
+                              trailing: const Icon(Icons.info_outline),
+                              onPressed: () => MessageInfo.show(
+                                context,
+                                id: widget.forwards.first.value.id,
+                                reads: reads ?? [],
+                              ),
+                            ),
+                            if (copyable != null)
+                              ContextMenuButton(
+                                key: const Key('CopyButton'),
+                                label: PlatformUtils.isMobile
+                                    ? 'btn_copy'.l10n
+                                    : 'btn_copy_text'.l10n,
+                                trailing: SvgLoader.asset(
+                                  'assets/icons/copy_small.svg',
+                                  height: 18,
+                                ),
+                                onPressed: () => widget.onCopy
+                                    ?.call(_selection?.plainText ?? copyable!),
+                              ),
+                            ContextMenuButton(
+                              key: const Key('ReplyButton'),
+                              label: PlatformUtils.isMobile
+                                  ? 'btn_reply'.l10n
+                                  : 'btn_reply_message'.l10n,
+                              trailing: SvgLoader.asset(
+                                'assets/icons/reply.svg',
+                                height: 18,
+                              ),
+                              onPressed: widget.onReply,
+                            ),
+                            ContextMenuButton(
+                              key: const Key('ForwardButton'),
+                              label: PlatformUtils.isMobile
+                                  ? 'btn_forward'.l10n
+                                  : 'btn_forward_message'.l10n,
+                              trailing: SvgLoader.asset(
+                                'assets/icons/forward.svg',
+                                height: 18,
+                              ),
+                              onPressed: () async {
+                                final List<ChatItemQuoteInput> quotes = [];
+
+                                for (Rx<ChatItem> item in widget.forwards) {
+                                  quotes.add(
+                                    ChatItemQuoteInput(item: item.value),
+                                  );
+                                }
+
+                                if (widget.note.value != null) {
+                                  quotes.add(
+                                    ChatItemQuoteInput(
+                                      item: widget.note.value!.value,
+                                    ),
+                                  );
+                                }
+
+                                await ChatForwardView.show(
+                                  context,
+                                  widget.chat.value!.id,
+                                  quotes,
+                                );
+                              },
+                            ),
+                            if (_fromMe &&
+                                widget.note.value != null &&
+                                (widget.note.value!.value.at
+                                        .add(ChatController.editMessageTimeout)
+                                        .isAfter(PreciseDateTime.now()) ||
+                                    !_isRead))
+                              ContextMenuButton(
+                                key: const Key('EditButton'),
+                                label: 'btn_edit'.l10n,
+                                trailing: SvgLoader.asset(
+                                  'assets/icons/edit.svg',
+                                  height: 18,
+                                ),
+                                onPressed: widget.onEdit,
+                              ),
+                            ContextMenuButton(
+                              label: PlatformUtils.isMobile
+                                  ? 'btn_delete'.l10n
+                                  : 'btn_delete_message'.l10n,
+                              trailing: SvgLoader.asset(
+                                'assets/icons/delete_small.svg',
+                                height: 18,
+                              ),
+                              onPressed: () async {
+                                bool isMonolog = widget.chat.value!.isMonolog;
+                                bool deletable = widget.authorId == widget.me &&
+                                    !widget.chat.value!.isRead(
+                                      widget.forwards.first.value,
+                                      widget.me,
+                                    );
+
+                                await ConfirmDialog.show(
+                                  context,
+                                  title: 'label_delete_message'.l10n,
+                                  description: deletable || isMonolog
+                                      ? null
+                                      : 'label_message_will_deleted_for_you'
+                                          .l10n,
+                                  variants: [
+                                    if (!deletable || !isMonolog)
+                                      ConfirmDialogVariant(
+                                        onProceed: widget.onHide,
+                                        child: Text(
+                                          'label_delete_for_me'.l10n,
+                                          key: const Key('HideForMe'),
+                                        ),
+                                      ),
+                                    if (deletable)
+                                      ConfirmDialogVariant(
+                                        onProceed: widget.onDelete,
+                                        child: Text(
+                                          'label_delete_for_everyone'.l10n,
+                                          key: const Key('DeleteForAll'),
+                                        ),
+                                      )
+                                  ],
+                                );
+                              },
+                            ),
+                          ],
+                          builder: (bool menu) => Column(
+                            mainAxisSize: MainAxisSize.min,
+                            crossAxisAlignment: CrossAxisAlignment.end,
+                            children: [
+                              builder(menu),
+                              if (avatars.isNotEmpty)
+                                Transform.translate(
+                                  offset: const Offset(-12, -4),
+                                  child: WidgetButton(
+                                    onPressed: () => MessageInfo.show(
+                                      context,
+                                      id: widget.forwards.first.value.id,
+                                      reads: reads ?? [],
+                                    ),
+                                    child: Row(
+                                      mainAxisSize: MainAxisSize.min,
+                                      crossAxisAlignment:
+                                          CrossAxisAlignment.center,
+                                      children: avatars,
+                                    ),
+                                  ),
+                                ),
+                            ],
+                          ),
+                        ),
+                      ),
+                    ),
+                  );
+                }),
+              ),
+            ],
+          ),
+        ),
+      ),
+    );
   }
 
   /// Populates the [_workers] invoking the [_populateSpans] on the
@@ -718,11 +1435,7 @@
           duration: const Duration(milliseconds: 500),
           opacity: isRead || !fromMe ? 1 : 0.55,
           child: WidgetButton(
-<<<<<<< HEAD
             onPressed: () => onForwardedTap?.call(quote),
-=======
-            onPressed: menu ? null : () => widget.onForwardedTap?.call(quote),
->>>>>>> fb50db8a
             child: FutureBuilder<RxUser?>(
               future: getUser?.call(quote.author),
               builder: (context, snapshot) {
@@ -759,13 +1472,10 @@
                                 ),
                                 const SizedBox(width: 6),
                                 Flexible(
-                                  child: SelectionText(
+                                  child: Text(
                                     snapshot.data?.user.value.name?.val ??
                                         snapshot.data?.user.value.num.val ??
                                         'dot'.l10n * 3,
-                                    selectable: PlatformUtils.isDesktop || menu,
-                                    onChanged: (a) => _selection = a,
-                                    onSelecting: widget.onSelecting,
                                     style:
                                         style.boldBody.copyWith(color: color),
                                   ),
@@ -1365,7 +2075,6 @@
                                 height: 18,
                               ),
                               onPressed: () async {
-                                bool isMonolog = widget.chat.value!.isMonolog;
                                 bool deletable = widget.authorId == widget.me &&
                                     !widget.chat.value!.isRead(
                                       widget.forwards.first.value,
@@ -1375,19 +2084,18 @@
                                 await ConfirmDialog.show(
                                   context,
                                   title: 'label_delete_message'.l10n,
-                                  description: deletable || isMonolog
+                                  description: deletable
                                       ? null
                                       : 'label_message_will_deleted_for_you'
                                           .l10n,
                                   variants: [
-                                    if (!deletable || !isMonolog)
-                                      ConfirmDialogVariant(
-                                        onProceed: widget.onHide,
-                                        child: Text(
-                                          'label_delete_for_me'.l10n,
-                                          key: const Key('HideForMe'),
-                                        ),
+                                    ConfirmDialogVariant(
+                                      onProceed: widget.onHide,
+                                      child: Text(
+                                        'label_delete_for_me'.l10n,
+                                        key: const Key('HideForMe'),
                                       ),
+                                    ),
                                     if (deletable)
                                       ConfirmDialogVariant(
                                         onProceed: widget.onDelete,
