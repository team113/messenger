--- conflicted
+++ resolved
@@ -279,7 +279,6 @@
           context,
           (menu) => Padding(
             padding: const EdgeInsets.fromLTRB(5, 6, 5, 6),
-<<<<<<< HEAD
             child: IntrinsicWidth(
               child: AnimatedContainer(
                 duration: const Duration(milliseconds: 500),
@@ -319,71 +318,11 @@
                               recognizer: TapGestureRecognizer()
                                 ..onTap = () =>
                                     router.user(widget.authorId, push: true),
-=======
-            child: ClipRRect(
-              clipBehavior: _fromMe ? Clip.antiAlias : Clip.none,
-              borderRadius: BorderRadius.circular(15),
-              child: IntrinsicWidth(
-                child: AnimatedContainer(
-                  duration: const Duration(milliseconds: 500),
-                  decoration: BoxDecoration(
-                    color: _fromMe
-                        ? _isRead
-                            ? style.readMessageColor
-                            : style.unreadMessageColor
-                        : style.messageColor,
-                    borderRadius: BorderRadius.circular(15),
-                    border: _fromMe
-                        ? _isRead
-                            ? style.secondaryBorder
-                            : Border.all(
-                                color: style.colors.backgroundAuxiliaryLighter,
-                                width: 0.5,
-                              )
-                        : style.primaryBorder,
-                  ),
-                  child: Obx(() {
-                    return Column(
-                      mainAxisSize: MainAxisSize.min,
-                      crossAxisAlignment: CrossAxisAlignment.start,
-                      children: [
-                        if (widget.note.value != null) _note(menu),
-                        if (!_fromMe &&
-                            widget.chat.value?.isGroup == true &&
-                            widget.note.value == null) ...[
-                          const SizedBox(height: 6),
-                          Padding(
-                            padding: const EdgeInsets.fromLTRB(12, 0, 9, 0),
-                            child: SelectionText.rich(
-                              TextSpan(
-                                text: widget.user?.user.value.name?.val ??
-                                    widget.user?.user.value.num.val ??
-                                    'dot'.l10n * 3,
-                                recognizer: TapGestureRecognizer()
-                                  ..onTap = () =>
-                                      router.user(widget.authorId, push: true),
-                              ),
-                              selectable: PlatformUtils.isDesktop || menu,
-                              onChanged: (a) => _selection = a,
-                              onSelecting: widget.onSelecting,
-                              style: fonts.bodyLarge!.copyWith(color: color),
-                            ),
-                          ),
-                        ],
-                        const SizedBox(height: 6),
-                        Padding(
-                          padding: const EdgeInsets.fromLTRB(12, 0, 9, 0),
-                          child: Text(
-                            'label_forwarded_messages'
-                                .l10nfmt({'count': widget.forwards.length}),
-                            style: fonts.headlineSmall!.copyWith(
-                              color: style.colors.secondary,
->>>>>>> ac5c0e55
                             ),
                             selectable: PlatformUtils.isDesktop || menu,
                             onChanged: (a) => _selection = a,
                             onSelecting: widget.onSelecting,
-                            style: style.boldBody.copyWith(color: color),
+                            style: fonts.bodyLarge!.copyWith(color: color),
                           ),
                         ),
                       ],
@@ -393,7 +332,7 @@
                         child: Text(
                           'label_forwarded_messages'
                               .l10nfmt({'count': widget.forwards.length}),
-                          style: style.boldBody.copyWith(
+                          style: fonts.headlineSmall!.copyWith(
                             color: style.colors.secondary,
                             fontSize: 13,
                           ),
@@ -696,7 +635,6 @@
                           ),
                         ),
                       ),
-<<<<<<< HEAD
                     ),
                   ],
                 ),
@@ -715,43 +653,15 @@
                             child: MessageTimestamp(
                               at: quote.at,
                               date: true,
-                              fontSize: 12,
+                              fontSize: fonts.labelSmall!.fontSize,
                               inverted: true,
                             ),
-=======
-                    ],
-                  ),
-                  Positioned(
-                    right: timeInBubble ? 6 : 8,
-                    bottom: 4,
-                    child: timeInBubble
-                        ? ConditionalBackdropFilter(
-                            borderRadius: BorderRadius.circular(20),
-                            child: Container(
-                              padding: const EdgeInsets.only(left: 4, right: 4),
-                              decoration: BoxDecoration(
-                                color: style.colors.onBackgroundOpacity27,
-                                borderRadius: BorderRadius.circular(20),
-                              ),
-                              child: MessageTimestamp(
-                                at: quote.at,
-                                date: true,
-                                fontSize: fonts.labelSmall!.fontSize,
-                                inverted: true,
-                              ),
-                            ),
-                          )
-                        : MessageTimestamp(
-                            at: quote.at,
-                            date: true,
-                            fontSize: fonts.labelSmall!.fontSize,
->>>>>>> ac5c0e55
                           ),
                         )
                       : MessageTimestamp(
                           at: quote.at,
                           date: true,
-                          fontSize: 12,
+                          fontSize: fonts.labelSmall!.fontSize,
                         ),
                 )
               ],
