// Copyright © 2022-2023 IT ENGINEERING MANAGEMENT INC,
//                       <https://github.com/team113>
//
// This program is free software: you can redistribute it and/or modify it under
// the terms of the GNU Affero General Public License v3.0 as published by the
// Free Software Foundation, either version 3 of the License, or (at your
// option) any later version.
//
// This program is distributed in the hope that it will be useful, but WITHOUT
// ANY WARRANTY; without even the implied warranty of MERCHANTABILITY or FITNESS
// FOR A PARTICULAR PURPOSE. See the GNU Affero General Public License v3.0 for
// more details.
//
// You should have received a copy of the GNU Affero General Public License v3.0
// along with this program. If not, see
// <https://www.gnu.org/licenses/agpl-3.0.html>.

import 'dart:math';

import 'package:collection/collection.dart';
import 'package:flutter/gestures.dart';
import 'package:flutter/material.dart';
import 'package:flutter/rendering.dart' show SelectedContent;
import 'package:flutter/services.dart';
import 'package:get/get.dart';

import '/api/backend/schema.dart' show ChatCallFinishReason;
import '/domain/model/attachment.dart';
import '/domain/model/chat.dart';
import '/domain/model/chat_call.dart';
import '/domain/model/chat_item.dart';
import '/domain/model/chat_item_quote.dart';
import '/domain/model/chat_item_quote_input.dart';
import '/domain/model/my_user.dart';
import '/domain/model/precise_date_time/precise_date_time.dart';
import '/domain/model/sending_status.dart';
import '/domain/model/user.dart';
import '/domain/repository/user.dart';
import '/l10n/l10n.dart';
import '/routes.dart';
import '/themes.dart';
import '/ui/page/call/widget/conditional_backdrop.dart';
import '/ui/page/call/widget/fit_view.dart';
import '/ui/page/home/page/chat/controller.dart';
import '/ui/page/home/page/chat/forward/view.dart';
import '/ui/page/home/widget/avatar.dart';
import '/ui/page/home/widget/confirm_dialog.dart';
import '/ui/page/home/widget/gallery_popup.dart';
import '/ui/widget/context_menu/menu.dart';
import '/ui/widget/context_menu/region.dart';
import '/ui/widget/svg/svg.dart';
import '/ui/widget/widget_button.dart';
import '/util/platform_utils.dart';
import 'animated_offset.dart';
import 'chat_item.dart';
import 'message_info/view.dart';
import 'message_timestamp.dart';
import 'selection_text.dart';
import 'swipeable_status.dart';

/// [ChatForward] visual representation.
class ChatForwardWidget extends StatefulWidget {
  const ChatForwardWidget({
    super.key,
    required this.chat,
    required this.forwards,
    required this.note,
    required this.authorId,
    required this.me,
    this.reads = const [],
    this.loadImages = true,
    this.user,
    this.animation,
    this.timestamp = true,
    this.getUser,
    this.onHide,
    this.onDelete,
    this.onReply,
    this.onEdit,
    this.onCopy,
    this.onGallery,
    this.onDrag,
    this.onForwardedTap,
    this.onFileTap,
    this.onAttachmentError,
    this.onSelecting,
  });

  /// Reactive value of a [Chat] these [forwards] are posted in.
  final Rx<Chat?> chat;

  /// [ChatForward]s to display.
  final RxList<Rx<ChatItem>> forwards;

  /// [ChatMessage] attached to these [forwards] as a note.
  final Rx<Rx<ChatItem>?> note;

  /// [UserId] of the [user] who posted these [forwards].
  final UserId authorId;

  /// [UserId] of the authenticated [MyUser].
  final UserId me;

  /// [LastChatRead] to display under this [ChatItem].
  final Iterable<LastChatRead> reads;

  /// Indicator whether the [ImageAttachment]s of this [ChatItem] should be
  /// fetched as soon as they are displayed, if any.
  final bool loadImages;

  /// [User] posted these [forwards].
  final RxUser? user;

  /// Optional animation controlling a [SwipeableStatus].
  final AnimationController? animation;

  /// Indicator whether a [ChatItem.at] should be displayed within this
  /// [ChatForwardWidget].
  final bool timestamp;

  /// Callback, called when a [RxUser] identified by the provided [UserId] is
  /// required.
  final Future<RxUser?> Function(UserId userId)? getUser;

  /// Callback, called when a hide action of these [forwards] is triggered.
  final void Function()? onHide;

  /// Callback, called when a delete action of these [forwards] is triggered.
  final void Function()? onDelete;

  /// Callback, called when a reply action of these [forwards] is triggered.
  final void Function()? onReply;

  /// Callback, called when an edit action of these [forwards] is triggered.
  final void Function()? onEdit;

  /// Callback, called when a copy action of these [forwards] is triggered.
  final void Function(String text)? onCopy;

  /// Callback, called when a gallery list is required.
  ///
  /// If not specified, then only media of these [forwards] and [note] will be
  /// in a gallery.
  final List<Attachment> Function()? onGallery;

  /// Callback, called when a drag of these [forwards] starts or ends.
  final void Function(bool)? onDrag;

  /// Callback, called when a [ChatForward] is tapped.
  final void Function(ChatItemQuote)? onForwardedTap;

  /// Callback, called when a [FileAttachment] of some [ChatItem] is tapped.
  final void Function(ChatItem, FileAttachment)? onFileTap;

  /// Callback, called on the [Attachment] fetching errors.
  final Future<void> Function()? onAttachmentError;

  /// Callback, called when a [Text] selection starts or ends.
  final void Function(bool)? onSelecting;

  @override
  State<ChatForwardWidget> createState() => _ChatForwardWidgetState();
}

/// State of a [ChatForwardWidget] maintaining the [_galleryKeys].
class _ChatForwardWidgetState extends State<ChatForwardWidget> {
  /// [GlobalKey]s of [Attachment]s used to animate a [GalleryPopup] from/to
  /// corresponding [Widget].
  final Map<ChatItemId, List<GlobalKey>> _galleryKeys = {};

  /// [Offset] to translate this [ChatForwardWidget] with when swipe to reply
  /// gesture is happening.
  Offset _offset = Offset.zero;

  /// Total [Offset] applied to this [ChatForwardWidget] by a swipe gesture.
  Offset _totalOffset = Offset.zero;

  /// [Duration] to animate [_offset] changes with.
  ///
  /// Used to animate [_offset] resetting when swipe to reply gesture ends.
  Duration _offsetDuration = Duration.zero;

  /// Indicator whether this [ChatForwardWidget] is in an ongoing drag.
  bool _dragging = false;

  /// Indicator whether [GestureDetector] of this [ChatForwardWidget] recognized
  /// a horizontal drag start.
  ///
  /// This indicator doesn't mean that the started drag will become an ongoing.
  bool _draggingStarted = false;

  /// [SelectedContent] of a [SelectionText] within this [ChatForwardWidget].
  SelectedContent? _selection;

  /// [TapGestureRecognizer]s for tapping on the [SelectionText.rich] spans, if
  /// any.
  final List<TapGestureRecognizer> _recognizers = [];

  /// [TextSpan]s of the [ChatForwardWidget.forwards] and
  /// [ChatForwardWidget.note] to display as a text of this [ChatForwardWidget].
  final Map<ChatItemId, TextSpan> _text = {};

  /// [Worker]s updating the [_text] on the [ChatForwardWidget.forwards] and
  /// [ChatForwardWidget.note] changes.
  final List<Worker> _workers = [];

  /// Indicates whether these [ChatForwardWidget.forwards] were read by any
  /// [User].
  bool get _isRead {
    final Chat? chat = widget.chat.value;
    if (chat == null) {
      return false;
    }

    if (_fromMe) {
      return chat.isRead(widget.forwards.first.value, widget.me, chat.members);
    } else {
      return chat.isReadBy(widget.forwards.first.value, widget.me);
    }
  }

  /// Indicates whether these [ChatForwardWidget.forwards] were forwarded by the
  /// authenticated [MyUser].
  bool get _fromMe => widget.authorId == widget.me;

  /// Returns a [PreciseDateTime] when this [ChatForwardWidget] is posted.
  PreciseDateTime get _at => PreciseDateTime(
        (widget.note.value?.value.at ?? widget.forwards.last.value.at)
            .val
            .toLocal(),
      );

  @override
  void initState() {
    assert(widget.forwards.isNotEmpty);

    _populateGlobalKeys();
    _populateWorkers();
    super.initState();
  }

  @override
  void dispose() {
    for (var w in _workers) {
      w.dispose();
    }

    for (var r in _recognizers) {
      r.dispose();
    }

    super.dispose();
  }

  @override
  void didUpdateWidget(covariant ChatForwardWidget oldWidget) {
    if (oldWidget.note != widget.note ||
        oldWidget.forwards != widget.forwards) {
      _populateWorkers();
    }

    super.didUpdateWidget(oldWidget);
  }

  @override
  Widget build(BuildContext context) {
    final Style style = Theme.of(context).extension<Style>()!;

    final Color color = widget.user?.user.value.id == widget.me
<<<<<<< HEAD
        ? Theme.of(context).colorScheme.secondary
        : AvatarWidget.colors[(widget.user?.user.value.num.val.sum() ?? 3) %
            AvatarWidget.colors.length];
=======
        ? style.colors.primary
        : style.colors.userColors[(widget.user?.user.value.num.val.sum() ?? 3) %
            style.colors.userColors.length];
>>>>>>> f375b583

    return DefaultTextStyle(
      style: style.boldBody,
      child: Obx(() {
        return _rounded(
          context,
          (menu) => Padding(
            padding: const EdgeInsets.fromLTRB(5, 6, 5, 6),
            child: ClipRRect(
              clipBehavior: _fromMe ? Clip.antiAlias : Clip.none,
              borderRadius: BorderRadius.circular(15),
              child: IntrinsicWidth(
                child: AnimatedContainer(
                  duration: const Duration(milliseconds: 500),
                  decoration: BoxDecoration(
                    color: _fromMe
                        ? _isRead
                            ? style.readMessageColor
                            : style.unreadMessageColor
                        : style.messageColor,
                    borderRadius: BorderRadius.circular(15),
                    border: _fromMe
                        ? _isRead
                            ? style.secondaryBorder
                            : Border.all(
                                color: style.colors.backgroundAuxiliaryLighter,
                                width: 0.5,
                              )
                        : style.primaryBorder,
                  ),
                  child: Obx(() {
                    return Column(
                      mainAxisSize: MainAxisSize.min,
                      crossAxisAlignment: CrossAxisAlignment.start,
                      children: [
                        if (widget.note.value != null) _note(menu),
                        if (!_fromMe &&
                            widget.chat.value?.isGroup == true &&
                            widget.note.value == null) ...[
                          const SizedBox(height: 6),
                          Padding(
                            padding: const EdgeInsets.fromLTRB(12, 0, 9, 0),
                            child: SelectionText.rich(
                              TextSpan(
                                text: widget.user?.user.value.name?.val ??
                                    widget.user?.user.value.num.val ??
                                    'dot'.l10n * 3,
                                recognizer: TapGestureRecognizer()
                                  ..onTap = () =>
                                      router.user(widget.authorId, push: true),
                              ),
                              selectable: PlatformUtils.isDesktop || menu,
                              onChanged: (a) => _selection = a,
                              onSelecting: widget.onSelecting,
                              style: style.boldBody.copyWith(color: color),
                            ),
                          ),
                        ],
                        const SizedBox(height: 6),
                        Padding(
                          padding: const EdgeInsets.fromLTRB(12, 0, 9, 0),
                          child: Text(
                            'label_forwarded_messages'
                                .l10nfmt({'count': widget.forwards.length}),
                            style: style.boldBody.copyWith(
                              color: Theme.of(context).colorScheme.primary,
                              fontSize: 13,
                            ),
                          ),
                        ),
                        const SizedBox(height: 4),
                        ...widget.forwards
                            .map((e) => _forwardedMessage(e, menu)),
                        if (widget.timestamp) ...[
                          const SizedBox(height: 2),
                          Padding(
                            padding: const EdgeInsets.only(right: 8),
                            child: Row(
                              children: [
                                const Spacer(),
                                MessageTimestamp(
                                  at: _at,
                                  status: SendingStatus.sent,
                                  read: _isRead,
                                  delivered: widget.chat.value?.lastDelivery
                                          .isBefore(_at) ==
                                      false,
                                )
                              ],
                            ),
                          ),
                          const SizedBox(height: 4),
                        ],
                      ],
                    );
                  }),
                ),
              ),
            ),
          ),
        );
      }),
    );
  }

  /// Returns a visual representation of the provided [forward].
  Widget _forwardedMessage(Rx<ChatItem> forward, bool menu) {
    return Obx(() {
      final ChatForward msg = forward.value as ChatForward;
      final ChatItemQuote quote = msg.quote;
<<<<<<< HEAD

      final Style style = Theme.of(context).extension<Style>()!;

      List<Widget> content = [];
=======

      final Style style = Theme.of(context).extension<Style>()!;
>>>>>>> f375b583

      bool timeInBubble = false;

      if (quote is ChatMessageQuote) {
<<<<<<< HEAD
        final TextSpan? text = _text[msg.id];

        final List<Attachment> media = quote.attachments
            .where((e) =>
                e is ImageAttachment ||
                (e is FileAttachment && e.isVideo) ||
                (e is LocalAttachment && (e.file.isImage || e.file.isVideo)))
            .toList();

        final List<Attachment> files = quote.attachments
            .where((e) =>
                (e is FileAttachment && !e.isVideo) ||
                (e is LocalAttachment && !e.file.isImage && !e.file.isVideo))
            .toList();

        timeInBubble = text == null && media.isNotEmpty && files.isEmpty;

        content = [
          FutureBuilder<RxUser?>(
              future: widget.getUser?.call(quote.author),
              builder: (context, snapshot) {
                final Color color = snapshot.data?.user.value.id == widget.me
                    ? Theme.of(context).colorScheme.secondary
                    : AvatarWidget.colors[
                        (snapshot.data?.user.value.num.val.sum() ?? 3) %
                            AvatarWidget.colors.length];

                return Row(
                  children: [
                    Flexible(
                      child: Padding(
                        padding: const EdgeInsets.only(
                          left: 12,
                          right: 9,
                        ),
                        child: SelectionText.rich(
                          TextSpan(
                            text: snapshot.data?.user.value.name?.val ??
                                snapshot.data?.user.value.num.val ??
                                'dot'.l10n * 3,
                            recognizer: TapGestureRecognizer()
                              ..onTap =
                                  () => router.user(quote.author, push: true),
                          ),
                          selectable: PlatformUtils.isDesktop || menu,
                          onChanged: (a) => _selection = a,
                          onSelecting: widget.onSelecting,
                          style: style.boldBody.copyWith(color: color),
                        ),
                      ),
                    ),
                  ],
                );
              }),
          SizedBox(height: quote.attachments.isNotEmpty ? 6 : 3),
          if (media.isNotEmpty) ...[
            media.length == 1
                ? ChatItemWidget.mediaAttachment(
                    context,
                    media.first,
                    media,
                    key: _galleryKeys[msg.id]?.firstOrNull,
                    onGallery: widget.onGallery,
                    onError: widget.onAttachmentError,
                    filled: false,
                    autoLoad: widget.loadImages,
                  )
                : SizedBox(
                    width: media.length * 120,
                    height: max(media.length * 60, 300),
                    child: FitView(
                      dividerColor: Colors.transparent,
                      children: media
                          .mapIndexed(
                            (i, e) => ChatItemWidget.mediaAttachment(
                              context,
=======
        if (quote.attachments.isNotEmpty) {
          final List<Attachment> media = quote.attachments
              .where((e) =>
                  e is ImageAttachment ||
                  (e is FileAttachment && e.isVideo) ||
                  (e is LocalAttachment && (e.file.isImage || e.file.isVideo)))
              .toList();

          final List<Attachment> files = quote.attachments
              .where((e) =>
                  (e is FileAttachment && !e.isVideo) ||
                  (e is LocalAttachment && !e.file.isImage && !e.file.isVideo))
              .toList();

          additional = [
            if (files.isNotEmpty)
              AnimatedOpacity(
                duration: const Duration(milliseconds: 500),
                opacity: _isRead || !_fromMe ? 1 : 0.55,
                child: Padding(
                  padding: const EdgeInsets.fromLTRB(0, 4, 0, 4),
                  child: SelectionContainer.disabled(
                    child: Column(
                      children: files
                          .map(
                            (e) => ChatItemWidget.fileAttachment(
>>>>>>> f375b583
                              e,
                              media,
                              key: _galleryKeys[msg.id]?[i],
                              onGallery: widget.onGallery,
                              onError: widget.onAttachmentError,
                              autoLoad: widget.loadImages,
                            ),
                          )
                          .toList(),
                    ),
                  ),
<<<<<<< HEAD
            SizedBox(height: files.isNotEmpty || text != null ? 6 : 0),
          ],
          if (files.isNotEmpty) ...[
            SelectionContainer.disabled(
              child: Column(
                children: [
                  ...files.expand(
                    (e) => [
                      ChatItemWidget.fileAttachment(
                        e,
                        onFileTap: (a) => widget.onFileTap?.call(msg, a),
                      ),
                      if (files.last != e) const SizedBox(height: 6),
                    ],
                  ),
                  if (text == null && !timeInBubble)
                    Opacity(
                      opacity: 0,
                      child: MessageTimestamp(
                        at: quote.at,
                        date: true,
                        fontSize: 12,
=======
                ),
              ),
            if (media.isNotEmpty)
              AnimatedOpacity(
                duration: const Duration(milliseconds: 500),
                opacity: _isRead || !_fromMe ? 1 : 0.55,
                child: media.length == 1
                    ? ChatItemWidget.mediaAttachment(
                        context,
                        media.first,
                        media,
                        key: _galleryKeys[msg.id]?.firstOrNull,
                        onGallery: widget.onGallery,
                        onError: widget.onAttachmentError,
                        filled: false,
                        autoLoad: widget.loadImages,
                      )
                    : SizedBox(
                        width: media.length * 120,
                        height: max(media.length * 60, 300),
                        child: FitView(
                          dividerColor: style.colors.transparent,
                          children: media
                              .mapIndexed(
                                (i, e) => ChatItemWidget.mediaAttachment(
                                  context,
                                  e,
                                  media,
                                  key: _galleryKeys[msg.id]?[i],
                                  onGallery: widget.onGallery,
                                  onError: widget.onAttachmentError,
                                  autoLoad: widget.loadImages,
                                ),
                              )
                              .toList(),
                        ),
>>>>>>> f375b583
                      ),
                    ),
                ],
              ),
            ),
            const SizedBox(height: 6),
          ],
          if (text != null || quote.attachments.isEmpty) ...[
            Row(
              children: [
                Flexible(
                  child: Padding(
                    padding: const EdgeInsets.fromLTRB(12, 0, 12, 0),
                    child: SelectionText.rich(
                      TextSpan(
                        children: [
                          if (text != null) text,
                          const WidgetSpan(child: SizedBox(width: 4)),
                          WidgetSpan(
                            child: Opacity(
                              opacity: 0,
                              child: MessageTimestamp(
                                at: quote.at,
                                date: true,
                                fontSize: 12,
                              ),
                            ),
                          ),
                        ],
                      ),
                      selectable: PlatformUtils.isDesktop || menu,
                      onChanged: (a) => _selection = a,
                      onSelecting: widget.onSelecting,
                      style: style.boldBody,
                    ),
                  ),
                ),
              ],
            ),
            if (text != null) const SizedBox(height: 8),
          ],
        ];
      } else if (quote is ChatCallQuote) {
        String title = 'label_chat_call_ended'.l10n;
        String? time;
        bool fromMe = widget.me == quote.author;
        bool isMissed = false;

        final ChatCall? call = quote.original as ChatCall?;

        if (call?.finishReason == null && call?.conversationStartedAt != null) {
          title = 'label_chat_call_ongoing'.l10n;
        } else if (call?.finishReason != null) {
          title = call!.finishReason!.localizedString(fromMe) ?? title;
          isMissed = call.finishReason == ChatCallFinishReason.dropped ||
              call.finishReason == ChatCallFinishReason.unanswered;

          if (call.conversationStartedAt != null) {
            time = call.finishedAt!.val
                .difference(call.conversationStartedAt!.val)
                .localizedString();
          }
        } else {
          title = call?.authorId == widget.me
              ? 'label_outgoing_call'.l10n
              : 'label_incoming_call'.l10n;
        }

        content = [
          Row(
            mainAxisSize: MainAxisSize.min,
            children: [
              Padding(
                padding: const EdgeInsets.fromLTRB(8, 0, 12, 0),
                child: call?.withVideo == true
                    ? SvgImage.asset(
                        'assets/icons/call_video${isMissed && !fromMe ? '_red' : ''}.svg',
                        height: 13,
                      )
                    : SvgImage.asset(
                        'assets/icons/call_audio${isMissed && !fromMe ? '_red' : ''}.svg',
                        height: 15,
                      ),
              ),
              Flexible(child: Text(title)),
              if (time != null) ...[
                const SizedBox(width: 9),
                Padding(
                  padding: const EdgeInsets.only(bottom: 1),
                  child: Text(
                    time,
                    maxLines: 1,
                    overflow: TextOverflow.ellipsis,
                    style: style.boldBody,
                  ),
                ),
              ],
            ],
          )
        ];
      } else if (quote is ChatInfoQuote) {
        content = [Text(quote.action.toString(), style: style.boldBody)];
      } else {
        content = [Text('err_unknown'.l10n, style: style.boldBody)];
      }

      return AnimatedContainer(
        duration: const Duration(milliseconds: 500),
        decoration: BoxDecoration(
<<<<<<< HEAD
          color: Colors.black.withOpacity(0.04),
          borderRadius: style.cardRadius,
          border: Border.all(color: Colors.black.withOpacity(0.1), width: 0.5),
=======
          color: msg.quote.author == widget.me
              ? _isRead || !_fromMe
                  ? style.colors.primaryHighlightShiniest
                  : style.colors.backgroundAuxiliaryLighter
              : _isRead || !_fromMe
                  ? style.colors.secondaryHighlight
                  : style.colors.onPrimary,
>>>>>>> f375b583
        ),
        margin: const EdgeInsets.fromLTRB(6, 4, 6, 4),
        child: AnimatedOpacity(
          duration: const Duration(milliseconds: 500),
          opacity: _isRead || !_fromMe ? 1 : 0.55,
<<<<<<< HEAD
          child: ClipRRect(
            borderRadius: style.cardRadius,
            child: WidgetButton(
              onPressed: menu ? null : () => widget.onForwardedTap?.call(quote),
              child: Stack(
                children: [
                  Row(
                    mainAxisSize: MainAxisSize.min,
                    crossAxisAlignment: CrossAxisAlignment.center,
                    children: [
                      Flexible(
                        child: Container(
                          margin: const EdgeInsets.fromLTRB(0, 8, 0, 0),
                          child: IntrinsicWidth(
=======
          child: WidgetButton(
            onPressed: menu ? null : () => widget.onForwardedTap?.call(quote),
            child: FutureBuilder<RxUser?>(
              future: widget.getUser?.call(quote.author),
              builder: (context, snapshot) {
                final Color color = snapshot.data?.user.value.id == widget.me
                    ? style.colors.primary
                    : style.colors.userColors[
                        (snapshot.data?.user.value.num.val.sum() ?? 3) %
                            style.colors.userColors.length];

                return Column(
                  crossAxisAlignment: CrossAxisAlignment.end,
                  children: [
                    Row(
                      mainAxisSize: MainAxisSize.min,
                      crossAxisAlignment: CrossAxisAlignment.center,
                      children: [
                        const SizedBox(width: 12),
                        Flexible(
                          child: Container(
                            decoration: BoxDecoration(
                              border: Border(
                                left: BorderSide(width: 2, color: color),
                              ),
                            ),
                            margin: const EdgeInsets.fromLTRB(0, 8, 12, 8),
                            padding: const EdgeInsets.only(left: 8),
>>>>>>> f375b583
                            child: Column(
                              mainAxisSize: MainAxisSize.min,
                              crossAxisAlignment: CrossAxisAlignment.stretch,
                              children: [
                                ...content,
                              ],
                            ),
                          ),
                        ),
                      ),
                    ],
                  ),
                  Positioned(
                    right: timeInBubble ? 6 : 8,
                    bottom: 4,
                    child: timeInBubble
                        ? ConditionalBackdropFilter(
                            borderRadius: BorderRadius.circular(20),
                            child: Container(
                              padding: const EdgeInsets.only(left: 4, right: 4),
                              decoration: BoxDecoration(
                                color: Colors.black.withOpacity(0.3),
                                borderRadius: BorderRadius.circular(20),
                              ),
                              child: MessageTimestamp(
                                at: quote.at,
                                date: true,
                                fontSize: 12,
                                inverted: true,
                              ),
                            ),
                          )
                        : MessageTimestamp(
                            at: quote.at,
                            date: true,
                            fontSize: 12,
                          ),
                  )
                ],
              ),
            ),
          ),
        ),
      );
    });
  }

  /// Builds a visual representation of the [ChatForwardWidget.note].
  Widget _note(bool menu) {
    final ChatItem item = widget.note.value!.value;

    if (item is ChatMessage) {
      final Style style = Theme.of(context).extension<Style>()!;

      final TextSpan? text = _text[item.id];

      final List<Attachment> media = item.attachments.where((e) {
        return ((e is ImageAttachment) ||
            (e is FileAttachment && e.isVideo) ||
            (e is LocalAttachment && (e.file.isImage || e.file.isVideo)));
      }).toList();

      final List<Attachment> files = item.attachments.where((e) {
        return ((e is FileAttachment && !e.isVideo) ||
            (e is LocalAttachment && (e.file.isImage || e.file.isVideo)));
      }).toList();

      final Color color = widget.user?.user.value.id == widget.me
          ? style.colors.primary
          : style.colors.userColors[
              (widget.user?.user.value.num.val.sum() ?? 3) %
                  style.colors.userColors.length];

      return Column(
        crossAxisAlignment: CrossAxisAlignment.stretch,
        children: [
          if (!_fromMe && widget.chat.value?.isGroup == true) ...[
            const SizedBox(height: 6),
            Row(
              children: [
                Flexible(
                  child: Padding(
                    padding: const EdgeInsets.fromLTRB(12, 0, 9, 0),
                    child: SelectionText.rich(
                      TextSpan(
                        text: widget.user?.user.value.name?.val ??
                            widget.user?.user.value.num.val ??
                            'dot'.l10n * 3,
                        recognizer: TapGestureRecognizer()
                          ..onTap =
                              () => router.user(widget.authorId, push: true),
                      ),
                      selectable: PlatformUtils.isDesktop || menu,
                      onChanged: (a) => _selection = a,
                      onSelecting: widget.onSelecting,
                      style: style.boldBody.copyWith(color: color),
                    ),
                  ),
                ),
              ],
            ),
            const SizedBox(height: 6),
          ] else
            SizedBox(height: media.isEmpty ? 6 : 0),
          if (media.isNotEmpty) ...[
            AnimatedOpacity(
              duration: const Duration(milliseconds: 500),
              opacity: _isRead || !_fromMe ? 1 : 0.55,
              child: media.length == 1
                  ? ChatItemWidget.mediaAttachment(
                      context,
                      media.first,
                      media,
                      key: _galleryKeys[item.id]?.lastOrNull,
                      onGallery: widget.onGallery,
                      onError: widget.onAttachmentError,
                      filled: false,
                      autoLoad: widget.loadImages,
                    )
                  : SizedBox(
                      width: media.length * 120,
                      height: max(media.length * 60, 300),
                      child: FitView(
<<<<<<< HEAD
                        dividerColor: Colors.transparent,
                        children: media
=======
                        dividerColor: style.colors.transparent,
                        children: attachments
>>>>>>> f375b583
                            .mapIndexed(
                              (i, e) => ChatItemWidget.mediaAttachment(
                                context,
                                e,
                                media,
                                key: _galleryKeys[item.id]?[i],
                                onGallery: widget.onGallery,
                                onError: widget.onAttachmentError,
                                autoLoad: widget.loadImages,
                              ),
                            )
                            .toList(),
                      ),
                    ),
            ),
            SizedBox(height: files.isNotEmpty || text != null ? 6 : 0),
          ],
          if (files.isNotEmpty) ...[
            AnimatedOpacity(
              duration: const Duration(milliseconds: 500),
              opacity: _isRead || !_fromMe ? 1 : 0.55,
              child: Column(
                children: files
                    .expand(
                      (e) => [
                        ChatItemWidget.fileAttachment(
                          e,
                          onFileTap: (a) => widget.onFileTap?.call(item, a),
                        ),
                        if (files.last != e) const SizedBox(height: 6),
                      ],
                    )
                    .toList(),
              ),
            ),
            if (text != null) const SizedBox(height: 6),
          ],
          if (text != null) ...[
            Row(
              children: [
                Flexible(
                  child: AnimatedOpacity(
                    duration: const Duration(milliseconds: 500),
                    opacity: _isRead || !_fromMe ? 1 : 0.7,
                    child: Padding(
                      padding: const EdgeInsets.fromLTRB(12, 0, 9, 0),
                      child: SelectionText.rich(
                        text,
                        selectable: PlatformUtils.isDesktop || menu,
                        onChanged: (a) => _selection = a,
                        onSelecting: widget.onSelecting,
                        style: style.boldBody,
                      ),
                    ),
                  ),
                ),
              ],
            ),
          ],
        ],
      );
    }

    return const SizedBox();
  }

  /// Returns rounded rectangle of a [child] representing a message box.
  Widget _rounded(BuildContext context, Widget Function(bool) builder) {
    final ChatItem? item = widget.note.value?.value;

    final bool isSent =
        widget.forwards.first.value.status.value == SendingStatus.sent;

    String? copyable;
    if (item is ChatMessage) {
      copyable = item.text?.val;
    }

    final Iterable<LastChatRead>? reads = widget.chat.value?.lastReads.where(
      (e) => e.at.val.isAfter(_at.val) && e.memberId != widget.authorId,
    );

    const int maxAvatars = 5;
    final List<Widget> avatars = [];

    if (widget.chat.value?.isGroup == true) {
      final int countUserAvatars =
          widget.reads.length > maxAvatars ? maxAvatars - 1 : maxAvatars;

      for (LastChatRead m in widget.reads.take(countUserAvatars)) {
        final User? user = widget.chat.value?.members
            .firstWhereOrNull((e) => e.user.id == m.memberId)
            ?.user;

        avatars.add(
          Padding(
            padding: const EdgeInsets.symmetric(horizontal: 1),
            child: FutureBuilder<RxUser?>(
              future: widget.getUser?.call(m.memberId),
              builder: (context, snapshot) {
                if (snapshot.hasData) {
                  return AvatarWidget.fromRxUser(snapshot.data, radius: 10);
                }
                return AvatarWidget.fromUser(user, radius: 10);
              },
            ),
          ),
        );
      }

      if (widget.reads.length > maxAvatars) {
        avatars.add(
          Padding(
            padding: const EdgeInsets.symmetric(horizontal: 1),
            child: AvatarWidget(title: 'plus'.l10n, radius: 10),
          ),
        );
      }
    }

    // Builds the provided [builder] and the [avatars], if any.
    Widget child(bool menu, constraints) {
      return Column(
        mainAxisSize: MainAxisSize.min,
        crossAxisAlignment: CrossAxisAlignment.end,
        children: [
          builder(menu),
          if (avatars.isNotEmpty)
            Transform.translate(
              offset: const Offset(-12, -4),
              child: WidgetButton(
                onPressed: () => MessageInfo.show(
                  context,
                  id: widget.forwards.first.value.id,
                  reads: reads ?? [],
                ),
                child: Row(
                  mainAxisSize: MainAxisSize.min,
                  crossAxisAlignment: CrossAxisAlignment.center,
                  children: avatars,
                ),
              ),
            ),
        ],
      );
    }

    return SwipeableStatus(
      animation: widget.animation,
      translate: _fromMe,
      status: _fromMe,
      isSent: isSent,
      isDelivered:
          isSent && widget.chat.value?.lastDelivery.isBefore(_at) == false,
      isRead: isSent && _isRead,
      isError: widget.forwards.first.value.status.value == SendingStatus.error,
      isSending:
          widget.forwards.first.value.status.value == SendingStatus.sending,
      swipeable: Text(_at.val.toLocal().hm),
      padding: EdgeInsets.only(bottom: avatars.isNotEmpty == true ? 33 : 13),
      child: AnimatedOffset(
        duration: _offsetDuration,
        offset: _offset,
        curve: Curves.ease,
        child: GestureDetector(
          behavior: HitTestBehavior.translucent,
          onHorizontalDragStart: PlatformUtils.isDesktop
              ? null
              : (d) {
                  _draggingStarted = true;
                  setState(() => _offsetDuration = Duration.zero);
                },
          onHorizontalDragUpdate: PlatformUtils.isDesktop
              ? null
              : (d) {
                  if (_draggingStarted && !_dragging) {
                    if (widget.animation?.value == 0 &&
                        _offset.dx == 0 &&
                        d.delta.dx > 0) {
                      _dragging = true;
                      widget.onDrag?.call(_dragging);
                    } else {
                      _draggingStarted = false;
                    }
                  }

                  if (_dragging) {
                    // Distance [_totalOffset] should exceed in order for
                    // dragging to start.
                    const int delta = 10;

                    if (_totalOffset.dx > delta) {
                      _offset += d.delta;

                      if (_offset.dx > 30 + delta &&
                          _offset.dx - d.delta.dx < 30 + delta) {
                        HapticFeedback.selectionClick();
                        widget.onReply?.call();
                      }

                      setState(() {});
                    } else {
                      _totalOffset += d.delta;
                      if (_totalOffset.dx <= 0) {
                        _dragging = false;
                        widget.onDrag?.call(_dragging);
                      }
                    }
                  }
                },
          onHorizontalDragEnd: PlatformUtils.isDesktop
              ? null
              : (d) {
                  if (_dragging) {
                    _dragging = false;
                    _draggingStarted = false;
                    _offset = Offset.zero;
                    _totalOffset = Offset.zero;
                    _offsetDuration = 200.milliseconds;
                    widget.onDrag?.call(_dragging);
                    setState(() {});
                  }
                },
          child: Row(
            crossAxisAlignment:
                _fromMe ? CrossAxisAlignment.end : CrossAxisAlignment.start,
            mainAxisAlignment:
                _fromMe ? MainAxisAlignment.end : MainAxisAlignment.start,
            children: [
              if (!_fromMe && widget.chat.value!.isGroup)
                Padding(
                  padding: const EdgeInsets.only(top: 8),
                  child: InkWell(
                    customBorder: const CircleBorder(),
                    onTap: () => router.user(widget.authorId, push: true),
                    child: AvatarWidget.fromRxUser(widget.user, radius: 17),
                  ),
                ),
              Flexible(
                child: LayoutBuilder(builder: (context, constraints) {
                  return ConstrainedBox(
                    constraints: BoxConstraints(
                      maxWidth: min(
                        550,
                        constraints.maxWidth - SwipeableStatus.width,
                      ),
                    ),
                    child: Padding(
                      padding: EdgeInsets.zero,
                      child: Material(
                        type: MaterialType.transparency,
                        child: ContextMenuRegion(
                          preventContextMenu: false,
                          alignment: _fromMe
                              ? Alignment.bottomRight
                              : Alignment.bottomLeft,
                          actions: [
                            ContextMenuButton(
                              label: PlatformUtils.isMobile
                                  ? 'btn_info'.l10n
                                  : 'btn_message_info'.l10n,
                              trailing: const Icon(Icons.info_outline),
                              onPressed: () => MessageInfo.show(
                                context,
                                id: widget.forwards.first.value.id,
                                reads: reads ?? [],
                              ),
                            ),
                            if (copyable != null)
                              ContextMenuButton(
                                key: const Key('CopyButton'),
                                label: PlatformUtils.isMobile
                                    ? 'btn_copy'.l10n
                                    : 'btn_copy_text'.l10n,
                                trailing: SvgImage.asset(
                                  'assets/icons/copy_small.svg',
                                  height: 18,
                                ),
                                onPressed: () => widget.onCopy
                                    ?.call(_selection?.plainText ?? copyable!),
                              ),
                            ContextMenuButton(
                              key: const Key('ReplyButton'),
                              label: PlatformUtils.isMobile
                                  ? 'btn_reply'.l10n
                                  : 'btn_reply_message'.l10n,
                              trailing: SvgImage.asset(
                                'assets/icons/reply.svg',
                                height: 18,
                              ),
                              onPressed: widget.onReply,
                            ),
                            ContextMenuButton(
                              key: const Key('ForwardButton'),
                              label: PlatformUtils.isMobile
                                  ? 'btn_forward'.l10n
                                  : 'btn_forward_message'.l10n,
                              trailing: SvgImage.asset(
                                'assets/icons/forward.svg',
                                height: 18,
                              ),
                              onPressed: () async {
                                final List<ChatItemQuoteInput> quotes = [];

                                for (Rx<ChatItem> item in widget.forwards) {
                                  quotes.add(
                                    ChatItemQuoteInput(item: item.value),
                                  );
                                }

                                if (widget.note.value != null) {
                                  quotes.add(
                                    ChatItemQuoteInput(
                                      item: widget.note.value!.value,
                                    ),
                                  );
                                }

                                await ChatForwardView.show(
                                  context,
                                  widget.chat.value!.id,
                                  quotes,
                                );
                              },
                            ),
                            if (_fromMe &&
                                widget.note.value != null &&
                                (_at
                                        .add(ChatController.editMessageTimeout)
                                        .isAfter(PreciseDateTime.now()) ||
                                    !_isRead))
                              ContextMenuButton(
                                key: const Key('EditButton'),
                                label: 'btn_edit'.l10n,
                                trailing: SvgImage.asset(
                                  'assets/icons/edit.svg',
                                  height: 18,
                                ),
                                onPressed: widget.onEdit,
                              ),
                            ContextMenuButton(
                              label: PlatformUtils.isMobile
                                  ? 'btn_delete'.l10n
                                  : 'btn_delete_message'.l10n,
                              trailing: SvgImage.asset(
                                'assets/icons/delete_small.svg',
                                height: 18,
                              ),
                              onPressed: () async {
                                bool isMonolog = widget.chat.value!.isMonolog;
                                bool deletable = widget.authorId == widget.me &&
                                    !widget.chat.value!.isRead(
                                      widget.forwards.first.value,
                                      widget.me,
                                    );

                                await ConfirmDialog.show(
                                  context,
                                  title: 'label_delete_message'.l10n,
                                  description: deletable || isMonolog
                                      ? null
                                      : 'label_message_will_deleted_for_you'
                                          .l10n,
                                  variants: [
                                    if (!deletable || !isMonolog)
                                      ConfirmDialogVariant(
                                        onProceed: widget.onHide,
                                        child: Text(
                                          'label_delete_for_me'.l10n,
                                          key: const Key('HideForMe'),
                                        ),
                                      ),
                                    if (deletable)
                                      ConfirmDialogVariant(
                                        onProceed: widget.onDelete,
                                        child: Text(
                                          'label_delete_for_everyone'.l10n,
                                          key: const Key('DeleteForAll'),
                                        ),
                                      )
                                  ],
                                );
                              },
                            ),
                          ],
                          builder: PlatformUtils.isMobile
                              ? (menu) => child(menu, constraints)
                              : null,
                          child: PlatformUtils.isMobile
                              ? null
                              : child(false, constraints),
                        ),
                      ),
                    ),
                  );
                }),
              ),
            ],
          ),
        ),
      ),
    );
  }

  /// Populates the [_workers] invoking the [_populateSpans] on the
  /// [ChatForwardWidget.forwards] and [ChatForwardWidget.note] changes.
  void _populateWorkers() {
    for (var w in _workers) {
      w.dispose();
    }
    _workers.clear();

    _populateSpans();

    ChatMessageText? text;
    if (widget.note.value?.value is ChatMessage) {
      final msg = widget.note.value?.value as ChatMessage;
      text = msg.text;
    }

    _workers.add(ever(widget.note, (Rx<ChatItem>? item) {
      if (item?.value is ChatMessage) {
        final msg = item?.value as ChatMessage;
        if (text != msg.text) {
          _populateSpans();
          text = msg.text;
        }
      }
    }));

    int length = widget.forwards.length;
    _workers.add(ever(widget.forwards, (List<Rx<ChatItem>> forwards) {
      if (forwards.length != length) {
        _populateSpans();
        length = forwards.length;
      }
    }));
  }

  /// Populates the [_galleryKeys] from the [ChatForwardWidget.forwards] and
  /// [ChatForwardWidget.note].
  void _populateGlobalKeys() {
    _galleryKeys.clear();

    for (Rx<ChatItem> forward in widget.forwards) {
      final ChatItemQuote item = (forward.value as ChatForward).quote;
      if (item is ChatMessageQuote) {
        _galleryKeys[forward.value.id] = item.attachments
            .where((e) =>
                e is ImageAttachment ||
                (e is FileAttachment && e.isVideo) ||
                (e is LocalAttachment && (e.file.isImage || e.file.isVideo)))
            .map((e) => GlobalKey())
            .toList();
      }
    }

    if (widget.note.value != null) {
      final ChatMessage item = (widget.note.value!.value as ChatMessage);
      _galleryKeys[item.id] = item.attachments
          .where((e) =>
              e is ImageAttachment ||
              (e is FileAttachment && e.isVideo) ||
              (e is LocalAttachment && (e.file.isImage || e.file.isVideo)))
          .map((e) => GlobalKey())
          .toList();
    }
  }

  /// Populates the [_text] with the [ChatMessage.text] of the
  /// [ChatForwardWidget.forwards] and [ChatForwardWidget.note] parsed through a
  /// [LinkParsingExtension.parseLinks] method.
  void _populateSpans() {
    for (var r in _recognizers) {
      r.dispose();
    }
    _recognizers.clear();
    _text.clear();

    for (Rx<ChatItem> forward in widget.forwards) {
      final ChatItemQuote item = (forward.value as ChatForward).quote;
      if (item is ChatMessageQuote) {
        final String? string = item.text?.val.trim();
        if (string?.isNotEmpty == true) {
          _text[forward.value.id] =
              string!.parseLinks(_recognizers, router.context);
        }
      }
    }

    if (widget.note.value != null) {
      final ChatMessage item = widget.note.value!.value as ChatMessage;
      final String? string = item.text?.val.trim();
      if (string?.isNotEmpty == true) {
        _text[item.id] = string!.parseLinks(_recognizers, router.context);
      }
    }
  }
}<|MERGE_RESOLUTION|>--- conflicted
+++ resolved
@@ -267,15 +267,9 @@
     final Style style = Theme.of(context).extension<Style>()!;
 
     final Color color = widget.user?.user.value.id == widget.me
-<<<<<<< HEAD
-        ? Theme.of(context).colorScheme.secondary
-        : AvatarWidget.colors[(widget.user?.user.value.num.val.sum() ?? 3) %
-            AvatarWidget.colors.length];
-=======
         ? style.colors.primary
         : style.colors.userColors[(widget.user?.user.value.num.val.sum() ?? 3) %
             style.colors.userColors.length];
->>>>>>> f375b583
 
     return DefaultTextStyle(
       style: style.boldBody,
@@ -386,20 +380,14 @@
     return Obx(() {
       final ChatForward msg = forward.value as ChatForward;
       final ChatItemQuote quote = msg.quote;
-<<<<<<< HEAD
 
       final Style style = Theme.of(context).extension<Style>()!;
 
       List<Widget> content = [];
-=======
-
-      final Style style = Theme.of(context).extension<Style>()!;
->>>>>>> f375b583
 
       bool timeInBubble = false;
 
       if (quote is ChatMessageQuote) {
-<<<<<<< HEAD
         final TextSpan? text = _text[msg.id];
 
         final List<Attachment> media = quote.attachments
@@ -422,10 +410,10 @@
               future: widget.getUser?.call(quote.author),
               builder: (context, snapshot) {
                 final Color color = snapshot.data?.user.value.id == widget.me
-                    ? Theme.of(context).colorScheme.secondary
-                    : AvatarWidget.colors[
+                    ? style.colors.primary
+                    : style.colors.userColors[
                         (snapshot.data?.user.value.num.val.sum() ?? 3) %
-                            AvatarWidget.colors.length];
+                            style.colors.userColors.length];
 
                 return Row(
                   children: [
@@ -476,34 +464,6 @@
                           .mapIndexed(
                             (i, e) => ChatItemWidget.mediaAttachment(
                               context,
-=======
-        if (quote.attachments.isNotEmpty) {
-          final List<Attachment> media = quote.attachments
-              .where((e) =>
-                  e is ImageAttachment ||
-                  (e is FileAttachment && e.isVideo) ||
-                  (e is LocalAttachment && (e.file.isImage || e.file.isVideo)))
-              .toList();
-
-          final List<Attachment> files = quote.attachments
-              .where((e) =>
-                  (e is FileAttachment && !e.isVideo) ||
-                  (e is LocalAttachment && !e.file.isImage && !e.file.isVideo))
-              .toList();
-
-          additional = [
-            if (files.isNotEmpty)
-              AnimatedOpacity(
-                duration: const Duration(milliseconds: 500),
-                opacity: _isRead || !_fromMe ? 1 : 0.55,
-                child: Padding(
-                  padding: const EdgeInsets.fromLTRB(0, 4, 0, 4),
-                  child: SelectionContainer.disabled(
-                    child: Column(
-                      children: files
-                          .map(
-                            (e) => ChatItemWidget.fileAttachment(
->>>>>>> f375b583
                               e,
                               media,
                               key: _galleryKeys[msg.id]?[i],
@@ -515,7 +475,6 @@
                           .toList(),
                     ),
                   ),
-<<<<<<< HEAD
             SizedBox(height: files.isNotEmpty || text != null ? 6 : 0),
           ],
           if (files.isNotEmpty) ...[
@@ -538,44 +497,6 @@
                         at: quote.at,
                         date: true,
                         fontSize: 12,
-=======
-                ),
-              ),
-            if (media.isNotEmpty)
-              AnimatedOpacity(
-                duration: const Duration(milliseconds: 500),
-                opacity: _isRead || !_fromMe ? 1 : 0.55,
-                child: media.length == 1
-                    ? ChatItemWidget.mediaAttachment(
-                        context,
-                        media.first,
-                        media,
-                        key: _galleryKeys[msg.id]?.firstOrNull,
-                        onGallery: widget.onGallery,
-                        onError: widget.onAttachmentError,
-                        filled: false,
-                        autoLoad: widget.loadImages,
-                      )
-                    : SizedBox(
-                        width: media.length * 120,
-                        height: max(media.length * 60, 300),
-                        child: FitView(
-                          dividerColor: style.colors.transparent,
-                          children: media
-                              .mapIndexed(
-                                (i, e) => ChatItemWidget.mediaAttachment(
-                                  context,
-                                  e,
-                                  media,
-                                  key: _galleryKeys[msg.id]?[i],
-                                  onGallery: widget.onGallery,
-                                  onError: widget.onAttachmentError,
-                                  autoLoad: widget.loadImages,
-                                ),
-                              )
-                              .toList(),
-                        ),
->>>>>>> f375b583
                       ),
                     ),
                 ],
@@ -685,25 +606,15 @@
       return AnimatedContainer(
         duration: const Duration(milliseconds: 500),
         decoration: BoxDecoration(
-<<<<<<< HEAD
-          color: Colors.black.withOpacity(0.04),
+          color: style.colors.onBackgroundOpacity2,
           borderRadius: style.cardRadius,
-          border: Border.all(color: Colors.black.withOpacity(0.1), width: 0.5),
-=======
-          color: msg.quote.author == widget.me
-              ? _isRead || !_fromMe
-                  ? style.colors.primaryHighlightShiniest
-                  : style.colors.backgroundAuxiliaryLighter
-              : _isRead || !_fromMe
-                  ? style.colors.secondaryHighlight
-                  : style.colors.onPrimary,
->>>>>>> f375b583
+          border:
+              Border.all(color: style.colors.onBackgroundOpacity20, width: 0.5),
         ),
         margin: const EdgeInsets.fromLTRB(6, 4, 6, 4),
         child: AnimatedOpacity(
           duration: const Duration(milliseconds: 500),
           opacity: _isRead || !_fromMe ? 1 : 0.55,
-<<<<<<< HEAD
           child: ClipRRect(
             borderRadius: style.cardRadius,
             child: WidgetButton(
@@ -718,36 +629,6 @@
                         child: Container(
                           margin: const EdgeInsets.fromLTRB(0, 8, 0, 0),
                           child: IntrinsicWidth(
-=======
-          child: WidgetButton(
-            onPressed: menu ? null : () => widget.onForwardedTap?.call(quote),
-            child: FutureBuilder<RxUser?>(
-              future: widget.getUser?.call(quote.author),
-              builder: (context, snapshot) {
-                final Color color = snapshot.data?.user.value.id == widget.me
-                    ? style.colors.primary
-                    : style.colors.userColors[
-                        (snapshot.data?.user.value.num.val.sum() ?? 3) %
-                            style.colors.userColors.length];
-
-                return Column(
-                  crossAxisAlignment: CrossAxisAlignment.end,
-                  children: [
-                    Row(
-                      mainAxisSize: MainAxisSize.min,
-                      crossAxisAlignment: CrossAxisAlignment.center,
-                      children: [
-                        const SizedBox(width: 12),
-                        Flexible(
-                          child: Container(
-                            decoration: BoxDecoration(
-                              border: Border(
-                                left: BorderSide(width: 2, color: color),
-                              ),
-                            ),
-                            margin: const EdgeInsets.fromLTRB(0, 8, 12, 8),
-                            padding: const EdgeInsets.only(left: 8),
->>>>>>> f375b583
                             child: Column(
                               mainAxisSize: MainAxisSize.min,
                               crossAxisAlignment: CrossAxisAlignment.stretch,
@@ -871,13 +752,8 @@
                       width: media.length * 120,
                       height: max(media.length * 60, 300),
                       child: FitView(
-<<<<<<< HEAD
-                        dividerColor: Colors.transparent,
+                        dividerColor: style.colors.transparent,
                         children: media
-=======
-                        dividerColor: style.colors.transparent,
-                        children: attachments
->>>>>>> f375b583
                             .mapIndexed(
                               (i, e) => ChatItemWidget.mediaAttachment(
                                 context,
