// Copyright © 2022-2023 IT ENGINEERING MANAGEMENT INC,
//                       <https://github.com/team113>
//
// This program is free software: you can redistribute it and/or modify it under
// the terms of the GNU Affero General Public License v3.0 as published by the
// Free Software Foundation, either version 3 of the License, or (at your
// option) any later version.
//
// This program is distributed in the hope that it will be useful, but WITHOUT
// ANY WARRANTY; without even the implied warranty of MERCHANTABILITY or FITNESS
// FOR A PARTICULAR PURPOSE. See the GNU Affero General Public License v3.0 for
// more details.
//
// You should have received a copy of the GNU Affero General Public License v3.0
// along with this program. If not, see
// <https://www.gnu.org/licenses/agpl-3.0.html>.

import 'dart:math';

import 'package:collection/collection.dart';
import 'package:flutter/gestures.dart';
import 'package:flutter/material.dart';
import 'package:flutter/rendering.dart' show SelectedContent;
import 'package:flutter/services.dart';
import 'package:get/get.dart';
import 'package:intl/intl.dart';

import '/api/backend/schema.dart' show ChatCallFinishReason;
import '/domain/model/attachment.dart';
import '/domain/model/chat.dart';
import '/domain/model/chat_call.dart';
import '/domain/model/chat_item.dart';
import '/domain/model/chat_item_quote.dart';
import '/domain/model/chat_item_quote_input.dart';
import '/domain/model/my_user.dart';
import '/domain/model/precise_date_time/precise_date_time.dart';
import '/domain/model/sending_status.dart';
import '/domain/model/user.dart';
import '/domain/repository/user.dart';
import '/l10n/l10n.dart';
import '/routes.dart';
import '/themes.dart';
import '/ui/page/call/widget/fit_view.dart';
import '/ui/page/home/page/chat/controller.dart';
import '/ui/page/home/page/chat/forward/view.dart';
import '/ui/page/home/widget/avatar.dart';
import '/ui/page/home/widget/confirm_dialog.dart';
import '/ui/page/home/widget/gallery_popup.dart';
import '/ui/widget/context_menu/menu.dart';
import '/ui/widget/context_menu/region.dart';
import '/ui/widget/svg/svg.dart';
import '/ui/widget/widget_button.dart';
import '/util/platform_utils.dart';
import 'animated_offset.dart';
import 'chat_item.dart';
import 'message_info/view.dart';
import 'selection_text.dart';
import 'swipeable_status.dart';

/// [ChatForward] visual representation.
class ChatForwardWidget extends StatefulWidget {
  const ChatForwardWidget({
    super.key,
    required this.chat,
    required this.forwards,
    required this.note,
    required this.authorId,
    required this.me,
    this.reads = const [],
    this.loadImages = true,
    this.user,
    this.getUser,
    this.animation,
    this.onHide,
    this.onDelete,
    this.onReply,
    this.onEdit,
    this.onCopy,
    this.onGallery,
    this.onDrag,
    this.onForwardedTap,
    this.onFileTap,
    this.onAttachmentError,
    this.onSelecting,
  });

  /// Reactive value of a [Chat] these [forwards] are posted in.
  final Rx<Chat?> chat;

  /// [ChatForward]s to display.
  final RxList<Rx<ChatItem>> forwards;

  /// [ChatMessage] attached to these [forwards] as a note.
  final Rx<Rx<ChatItem>?> note;

  /// [UserId] of the authenticated [MyUser].
  final UserId me;

  /// [UserId] of the [user] who posted these [forwards].
  final UserId authorId;

  /// Optional animation controlling a [SwipeableStatus].
  final AnimationController? animation;

  /// [User] posted these [forwards].
  final RxUser? user;

  /// [LastChatRead] to display under this [ChatItem].
  final Iterable<LastChatRead> reads;

  /// Indicator whether the [ImageAttachment]s of this [ChatItem] should be
  /// fetched as soon as they are displayed, if any.
  final bool loadImages;

  /// Callback, called when a [RxUser] identified by the provided [UserId] is
  /// required.
  final Future<RxUser?> Function(UserId userId)? getUser;

  /// Callback, called when a hide action of these [forwards] is triggered.
  final void Function()? onHide;

  /// Callback, called when a delete action of these [forwards] is triggered.
  final void Function()? onDelete;

  /// Callback, called when a reply action of these [forwards] is triggered.
  final void Function()? onReply;

  /// Callback, called when an edit action of these [forwards] is triggered.
  final void Function()? onEdit;

  /// Callback, called when a copy action of these [forwards] is triggered.
  final void Function(String text)? onCopy;

  /// Callback, called when a gallery list is required.
  ///
  /// If not specified, then only media of these [forwards] and [note] will be
  /// in a gallery.
  final List<Attachment> Function()? onGallery;

  /// Callback, called when a drag of these [forwards] starts or ends.
  final void Function(bool)? onDrag;

  /// Callback, called when a [ChatForward] is tapped.
  final void Function(ChatItemQuote)? onForwardedTap;

  /// Callback, called when a [FileAttachment] of some [ChatItem] is tapped.
  final void Function(ChatItem, FileAttachment)? onFileTap;

  /// Callback, called on the [Attachment] fetching errors.
  final Future<void> Function()? onAttachmentError;

  /// Callback, called when a [Text] selection starts or ends.
  final void Function(bool)? onSelecting;

  @override
  State<ChatForwardWidget> createState() => _ChatForwardWidgetState();
}

/// State of a [ChatForwardWidget] maintaining the [_galleryKeys].
class _ChatForwardWidgetState extends State<ChatForwardWidget> {
  /// [GlobalKey]s of [Attachment]s used to animate a [GalleryPopup] from/to
  /// corresponding [Widget].
  final Map<ChatItemId, List<GlobalKey>> _galleryKeys = {};

  /// [Offset] to translate this [ChatForwardWidget] with when swipe to reply
  /// gesture is happening.
  Offset _offset = Offset.zero;

  /// Total [Offset] applied to this [ChatForwardWidget] by a swipe gesture.
  Offset _totalOffset = Offset.zero;

  /// [Duration] to animate [_offset] changes with.
  ///
  /// Used to animate [_offset] resetting when swipe to reply gesture ends.
  Duration _offsetDuration = Duration.zero;

  /// Indicator whether this [ChatForwardWidget] is in an ongoing drag.
  bool _dragging = false;

  /// Indicator whether [GestureDetector] of this [ChatForwardWidget] recognized
  /// a horizontal drag start.
  ///
  /// This indicator doesn't mean that the started drag will become an ongoing.
  bool _draggingStarted = false;

  /// [SelectedContent] of a [SelectionText] within this [ChatForwardWidget].
  SelectedContent? _selection;

  /// [TapGestureRecognizer]s for tapping on the [SelectionText.rich] spans, if
  /// any.
  final List<TapGestureRecognizer> _recognizers = [];

  /// [TextSpan]s of the [ChatForwardWidget.forwards] and
  /// [ChatForwardWidget.note] to display as a text of this [ChatForwardWidget].
  final Map<ChatItemId, TextSpan> _text = {};

  /// [Worker]s updating the [_text] on the [ChatForwardWidget.forwards] and
  /// [ChatForwardWidget.note] changes.
  final List<Worker> _workers = [];

  /// Indicates whether these [ChatForwardWidget.forwards] were read by any
  /// [User].
  bool get _isRead {
    final Chat? chat = widget.chat.value;
    if (chat == null) {
      return false;
    }

    if (_fromMe) {
      return chat.isRead(widget.forwards.first.value, widget.me);
    } else {
      return chat.isReadBy(widget.forwards.first.value, widget.me);
    }
  }

  /// Indicates whether these [ChatForwardWidget.forwards] were forwarded by the
  /// authenticated [MyUser].
  bool get _fromMe => widget.authorId == widget.me;

  @override
  void initState() {
    assert(widget.forwards.isNotEmpty);

    _populateGlobalKeys();
    _populateWorkers();
    super.initState();
  }

  @override
  void dispose() {
    for (var w in _workers) {
      w.dispose();
    }

    for (var r in _recognizers) {
      r.dispose();
    }

    super.dispose();
  }

  @override
  void didUpdateWidget(covariant ChatForwardWidget oldWidget) {
    if (oldWidget.note != widget.note ||
        oldWidget.forwards != widget.forwards) {
      _populateWorkers();
    }

    super.didUpdateWidget(oldWidget);
  }

  @override
  Widget build(BuildContext context) {
    Style style = Theme.of(context).extension<Style>()!;

    Color color = widget.user?.user.value.id == widget.me
        ? Theme.of(context).colorScheme.secondary
        : AvatarWidget.colors[(widget.user?.user.value.num.val.sum() ?? 3) %
            AvatarWidget.colors.length];

    return DefaultTextStyle(
      style: style.boldBody,
      child: Obx(() {
        return _rounded(
          context,
          (menu) => Padding(
            padding: const EdgeInsets.fromLTRB(5, 6, 5, 6),
            child: ClipRRect(
              clipBehavior: _fromMe ? Clip.antiAlias : Clip.none,
              borderRadius: BorderRadius.circular(15),
              child: IntrinsicWidth(
                child: AnimatedContainer(
                  duration: const Duration(milliseconds: 500),
                  decoration: BoxDecoration(
                    color: _fromMe
                        ? _isRead
                            ? style.readMessageColor
                            : style.unreadMessageColor
                        : style.messageColor,
                    borderRadius: BorderRadius.circular(15),
                    border: _fromMe
                        ? _isRead
                            ? style.secondaryBorder
                            : Border.all(
                                color: const Color(0xFFDAEDFF),
                                width: 0.5,
                              )
                        : style.primaryBorder,
                  ),
                  child: Obx(() {
                    return Column(
                      mainAxisSize: MainAxisSize.min,
                      crossAxisAlignment: CrossAxisAlignment.stretch,
                      children: [
                        if (widget.note.value != null) ..._note(menu),
                        if (widget.note.value == null &&
                            !_fromMe &&
                            widget.chat.value?.isGroup == true)
                          Padding(
                            padding: const EdgeInsets.fromLTRB(12, 4, 9, 4),
                            child: Text(
                              widget.user?.user.value.name?.val ??
                                  widget.user?.user.value.num.val ??
                                  'dot'.l10n * 3,
                              style: style.boldBody.copyWith(color: color),
                            ),
                          ),
                        ...widget.forwards.mapIndexed(
                          (i, e) => ClipRRect(
                            clipBehavior: i == widget.forwards.length - 1
                                ? Clip.antiAlias
                                : Clip.none,
                            borderRadius: BorderRadius.only(
                              bottomLeft: i == widget.forwards.length - 1
                                  ? const Radius.circular(15)
                                  : Radius.zero,
                              bottomRight: i == widget.forwards.length - 1
                                  ? const Radius.circular(15)
                                  : Radius.zero,
                            ),
                            child: _forwardedMessage(
                              e,
                              menu,
                              showTimeline: i == widget.forwards.length - 1,
                            ),
                          ),
                        ),
                      ],
                    );
                  }),
                ),
              ),
            ),
          ),
        );
      }),
    );
  }

  /// Returns a visual representation of the provided [forward].
  Widget _forwardedMessage(
    Rx<ChatItem> forward,
    bool menu, {
    bool showTimeline = false,
  }) {
    return Obx(() {
      ChatForward msg = forward.value as ChatForward;
      ChatItemQuote quote = msg.quote;

      Style style = Theme.of(context).extension<Style>()!;

      Widget? content;
      List<Widget> additional = [];

      if (quote is ChatMessageQuote) {
        if (quote.attachments.isNotEmpty) {
          List<Attachment> media = quote.attachments
              .where((e) =>
                  e is ImageAttachment ||
                  (e is FileAttachment && e.isVideo) ||
                  (e is LocalAttachment && (e.file.isImage || e.file.isVideo)))
              .toList();

          List<Attachment> files = quote.attachments
              .where((e) =>
                  (e is FileAttachment && !e.isVideo) ||
                  (e is LocalAttachment && !e.file.isImage && !e.file.isVideo))
              .toList();

          additional = [
            if (files.isNotEmpty)
              AnimatedOpacity(
                duration: const Duration(milliseconds: 500),
                opacity: _isRead || !_fromMe ? 1 : 0.55,
                child: Padding(
                  padding: const EdgeInsets.fromLTRB(0, 4, 0, 4),
                  child: Column(
                    children: files
                        .map(
                          (e) => ChatItemWidget.fileAttachment(
                            e,
                            onFileTap: (a) => widget.onFileTap?.call(msg, a),
                          ),
                        )
                        .toList(),
                  ),
                ),
              ),
            if (media.isNotEmpty)
              AnimatedOpacity(
                duration: const Duration(milliseconds: 500),
                opacity: _isRead || !_fromMe ? 1 : 0.55,
                child: media.length == 1
                    ? ChatItemWidget.mediaAttachment(
                        context,
                        media.first,
                        media,
                        key: _galleryKeys[msg.id]?.firstOrNull,
                        onGallery: widget.onGallery,
                        onError: widget.onAttachmentError,
                        filled: false,
                        autoLoad: widget.loadImages,
                      )
                    : SizedBox(
                        width: media.length * 120,
                        height: max(media.length * 60, 300),
                        child: FitView(
                          dividerColor: Colors.transparent,
                          children: media
                              .mapIndexed(
                                (i, e) => ChatItemWidget.mediaAttachment(
                                  context,
                                  e,
                                  media,
                                  key: _galleryKeys[msg.id]?[i],
                                  onGallery: widget.onGallery,
                                  onError: widget.onAttachmentError,
                                  autoLoad: widget.loadImages,
                                ),
                              )
                              .toList(),
                        ),
                      ),
              ),
          ];
        }

        final TextSpan? text = _text[msg.id];
        if (text != null) {
          content = SelectionText.rich(
            text,
            selectable: PlatformUtils.isDesktop || menu,
            onChanged: (a) => _selection = a,
            onSelecting: widget.onSelecting,
            style: style.boldBody,
          );
        }
      } else if (quote is ChatCallQuote) {
        String title = 'label_chat_call_ended'.l10n;
        String? time;
        bool fromMe = widget.me == quote.author;
        bool isMissed = false;

        final ChatCall? call = quote.original as ChatCall?;

        if (call?.finishReason == null && call?.conversationStartedAt != null) {
          title = 'label_chat_call_ongoing'.l10n;
        } else if (call?.finishReason != null) {
          title = call!.finishReason!.localizedString(fromMe) ?? title;
          isMissed = call.finishReason == ChatCallFinishReason.dropped ||
              call.finishReason == ChatCallFinishReason.unanswered;

          if (call.conversationStartedAt != null) {
            time = call.finishedAt!.val
                .difference(call.conversationStartedAt!.val)
                .localizedString();
          }
        } else {
          title = call?.authorId == widget.me
              ? 'label_outgoing_call'.l10n
              : 'label_incoming_call'.l10n;
        }

        content = Row(
          mainAxisSize: MainAxisSize.min,
          children: [
            Padding(
              padding: const EdgeInsets.fromLTRB(8, 0, 12, 0),
              child: call?.withVideo == true
                  ? SvgLoader.asset(
                      'assets/icons/call_video${isMissed && !fromMe ? '_red' : ''}.svg',
                      height: 13,
                    )
                  : SvgLoader.asset(
                      'assets/icons/call_audio${isMissed && !fromMe ? '_red' : ''}.svg',
                      height: 15,
                    ),
            ),
            Flexible(child: Text(title)),
            if (time != null) ...[
              const SizedBox(width: 9),
              Padding(
                padding: const EdgeInsets.only(bottom: 1),
                child: Text(
                  time,
                  maxLines: 1,
                  overflow: TextOverflow.ellipsis,
                  style: style.boldBody,
                ),
              ),
            ],
          ],
        );
      } else if (quote is ChatInfoQuote) {
        content = Text(quote.action.toString(), style: style.boldBody);
      } else {
        content = Text('err_unknown'.l10n, style: style.boldBody);
      }

      return AnimatedContainer(
        duration: const Duration(milliseconds: 500),
        decoration: BoxDecoration(
          color: msg.quote.author == widget.me
              ? _isRead || !_fromMe
                  ? const Color(0xFFDBEAFD)
                  : const Color(0xFFE6F1FE)
              : _isRead || !_fromMe
                  ? const Color(0xFFF9F9F9)
                  : const Color(0xFFFFFFFF),
        ),
        child: AnimatedOpacity(
          duration: const Duration(milliseconds: 500),
          opacity: _isRead || !_fromMe ? 1 : 0.55,
          child: WidgetButton(
            onPressed: () => widget.onForwardedTap?.call(quote),
            child: FutureBuilder<RxUser?>(
              future: widget.getUser?.call(quote.author),
              builder: (context, snapshot) {
                Color color = snapshot.data?.user.value.id == widget.me
                    ? Theme.of(context).colorScheme.secondary
                    : AvatarWidget.colors[
                        (snapshot.data?.user.value.num.val.sum() ?? 3) %
                            AvatarWidget.colors.length];

                return Column(
                  crossAxisAlignment: CrossAxisAlignment.end,
                  children: [
                    Row(
                      mainAxisSize: MainAxisSize.min,
                      crossAxisAlignment: CrossAxisAlignment.center,
                      children: [
                        const SizedBox(width: 12),
                        Flexible(
                          child: Container(
                            decoration: BoxDecoration(
                              border: Border(
                                left: BorderSide(width: 2, color: color),
                              ),
                            ),
                            margin: const EdgeInsets.fromLTRB(0, 8, 12, 8),
                            padding: const EdgeInsets.only(left: 8),
                            child: Column(
                              mainAxisSize: MainAxisSize.min,
                              crossAxisAlignment: CrossAxisAlignment.start,
                              children: [
                                Row(
                                  children: [
                                    Transform.scale(
                                      scaleX: -1,
                                      child: Icon(Icons.reply,
                                          size: 17, color: color),
                                    ),
                                    const SizedBox(width: 6),
                                    Flexible(
                                      child: Text(
                                        snapshot.data?.user.value.name?.val ??
                                            snapshot.data?.user.value.num.val ??
                                            'dot'.l10n * 3,
                                        style: style.boldBody
                                            .copyWith(color: color),
                                      ),
                                    ),
                                  ],
                                ),
                                if (content != null) ...[
                                  const SizedBox(height: 2),
                                  content,
                                ],
                                if (additional.isNotEmpty) ...[
                                  const SizedBox(height: 4),
                                  Column(
                                    mainAxisSize: MainAxisSize.min,
                                    crossAxisAlignment:
                                        msg.authorId == widget.me
                                            ? CrossAxisAlignment.end
                                            : CrossAxisAlignment.start,
                                    children: additional,
                                  ),
                                ],
                              ],
                            ),
                          ),
                        )
                      ],
                    ),
                    if (showTimeline)
                      Padding(
                        padding: const EdgeInsets.only(right: 8, bottom: 4),
                        child: _timeline(forward.value),
                      ),
                  ],
                );
              },
            ),
          ),
        ),
      );
    });
  }

  /// Builds a visual representation of the [ChatForwardWidget.note].
  List<Widget> _note(bool menu) {
    final ChatItem item = widget.note.value!.value;

    if (item is ChatMessage) {
      final Style style = Theme.of(context).extension<Style>()!;

      final TextSpan? text = _text[item.id];

      final List<Attachment> attachments = item.attachments.where((e) {
        return ((e is ImageAttachment) ||
            (e is FileAttachment && e.isVideo) ||
            (e is LocalAttachment && (e.file.isImage || e.file.isVideo)));
      }).toList();

      final List<Attachment> files = item.attachments.where((e) {
        return ((e is FileAttachment && !e.isVideo) ||
            (e is LocalAttachment && (e.file.isImage || e.file.isVideo)));
      }).toList();

      final Color color = widget.user?.user.value.id == widget.me
          ? Theme.of(context).colorScheme.secondary
          : AvatarWidget.colors[(widget.user?.user.value.num.val.sum() ?? 3) %
              AvatarWidget.colors.length];

      return [
        if (!_fromMe && widget.chat.value?.isGroup == true)
          Padding(
            padding: EdgeInsets.fromLTRB(
              12,
              item.attachments.isEmpty && text == null ? 4 : 8,
              9,
              files.isEmpty && attachments.isNotEmpty && text == null
                  ? 8
                  : files.isNotEmpty && text == null
                      ? 0
                      : 4,
            ),
            child: SelectionText(
              widget.user?.user.value.name?.val ??
                  widget.user?.user.value.num.val ??
                  'dot'.l10n * 3,
              selectable: PlatformUtils.isDesktop || menu,
              onChanged: (a) => _selection = a,
              onSelecting: widget.onSelecting,
              style: style.boldBody.copyWith(color: color),
            ),
          ),
        if (text != null)
          AnimatedOpacity(
            duration: const Duration(milliseconds: 500),
            opacity: _isRead || !_fromMe ? 1 : 0.7,
            child: Padding(
              padding: EdgeInsets.fromLTRB(
                12,
                !_fromMe && widget.chat.value?.isGroup == true ? 0 : 10,
                9,
                files.isEmpty ? 10 : 0,
              ),
              child: SelectionText.rich(
                text,
                selectable: PlatformUtils.isDesktop || menu,
                onChanged: (a) => _selection = a,
                onSelecting: widget.onSelecting,
                style: style.boldBody,
              ),
            ),
          ),
        if (files.isNotEmpty)
          AnimatedOpacity(
            duration: const Duration(milliseconds: 500),
            opacity: _isRead || !_fromMe ? 1 : 0.55,
            child: Padding(
              padding: const EdgeInsets.fromLTRB(0, 4, 0, 4),
              child: Column(
                children: files
                    .map(
                      (e) => ChatItemWidget.fileAttachment(
                        e,
                        onFileTap: (a) => widget.onFileTap?.call(item, a),
                      ),
                    )
                    .toList(),
              ),
            ),
          ),
        if (attachments.isNotEmpty)
          ClipRRect(
            borderRadius: BorderRadius.only(
              topLeft: text != null ||
                      item.repliesTo.isNotEmpty ||
                      (!_fromMe && widget.chat.value?.isGroup == true)
                  ? Radius.zero
                  : files.isEmpty
                      ? const Radius.circular(15)
                      : Radius.zero,
              topRight: text != null ||
                      item.repliesTo.isNotEmpty ||
                      (!_fromMe && widget.chat.value?.isGroup == true)
                  ? Radius.zero
                  : files.isEmpty
                      ? const Radius.circular(15)
                      : Radius.zero,
            ),
            child: AnimatedOpacity(
              duration: const Duration(milliseconds: 500),
              opacity: _isRead || !_fromMe ? 1 : 0.55,
              child: attachments.length == 1
                  ? ChatItemWidget.mediaAttachment(
                      context,
                      attachments.first,
                      attachments,
                      key: _galleryKeys[item.id]?.lastOrNull,
                      onGallery: widget.onGallery,
                      onError: widget.onAttachmentError,
                      filled: false,
                      autoLoad: widget.loadImages,
                    )
                  : SizedBox(
                      width: attachments.length * 120,
                      height: max(attachments.length * 60, 300),
                      child: FitView(
                        dividerColor: Colors.transparent,
                        children: attachments
                            .mapIndexed(
                              (i, e) => ChatItemWidget.mediaAttachment(
                                context,
                                e,
                                attachments,
                                key: _galleryKeys[item.id]?[i],
                                onGallery: widget.onGallery,
                                onError: widget.onAttachmentError,
                                autoLoad: widget.loadImages,
                              ),
                            )
                            .toList(),
                      ),
                    ),
            ),
          ),
      ];
    }

    return [];
  }

  /// Returns rounded rectangle of a [child] representing a message box.
  Widget _rounded(BuildContext context, Widget Function(bool) builder) {
    ChatItem? item = widget.note.value?.value;

    bool isSent =
        widget.forwards.first.value.status.value == SendingStatus.sent;

    String? copyable;
    if (item is ChatMessage) {
      copyable = item.text?.val;
    }

    final Iterable<LastChatRead>? reads = widget.chat.value?.lastReads.where(
      (e) =>
          !e.at.val.isBefore(widget.forwards.first.value.at.val) &&
          e.memberId != widget.authorId,
    );

    const int maxAvatars = 5;
    final List<Widget> avatars = [];

    if (widget.chat.value?.isGroup == true) {
      final int countUserAvatars =
          widget.reads.length > maxAvatars ? maxAvatars - 1 : maxAvatars;

      for (LastChatRead m in widget.reads.take(countUserAvatars)) {
        final User? user = widget.chat.value?.members
            .firstWhereOrNull((e) => e.user.id == m.memberId)
            ?.user;

        if (user != null) {
          avatars.add(
            Padding(
              padding: const EdgeInsets.symmetric(horizontal: 1),
              child: FutureBuilder<RxUser?>(
                future: widget.getUser?.call(user.id),
                builder: (context, snapshot) {
                  if (snapshot.hasData) {
                    return AvatarWidget.fromRxUser(snapshot.data, radius: 10);
                  }
                  return AvatarWidget.fromUser(user, radius: 10);
                },
              ),
            ),
          );
        }
      }

      if (widget.reads.length > maxAvatars) {
        avatars.add(
          Padding(
            padding: const EdgeInsets.symmetric(horizontal: 1),
            child: AvatarWidget(title: 'plus'.l10n, radius: 10),
          ),
        );
      }
    }

    return SwipeableStatus(
      animation: widget.animation,
      translate: _fromMe,
      isSent: isSent && _fromMe,
      isDelivered: isSent &&
          _fromMe &&
          widget.chat.value?.lastDelivery
                  .isBefore(widget.forwards.first.value.at) ==
              false,
      isRead: isSent && (!_fromMe || _isRead),
      isError: widget.forwards.first.value.status.value == SendingStatus.error,
      isSending:
          widget.forwards.first.value.status.value == SendingStatus.sending,
      swipeable: Text(
        DateFormat.Hm().format(widget.forwards.first.value.at.val.toLocal()),
      ),
      padding: EdgeInsets.only(bottom: avatars.isNotEmpty == true ? 33 : 13),
      child: AnimatedOffset(
        duration: _offsetDuration,
        offset: _offset,
        curve: Curves.ease,
        child: GestureDetector(
          behavior: HitTestBehavior.translucent,
          onHorizontalDragStart: PlatformUtils.isDesktop
              ? null
              : (d) {
                  _draggingStarted = true;
                  setState(() => _offsetDuration = Duration.zero);
                },
          onHorizontalDragUpdate: PlatformUtils.isDesktop
              ? null
              : (d) {
                  if (_draggingStarted && !_dragging) {
                    if (widget.animation?.value == 0 &&
                        _offset.dx == 0 &&
                        d.delta.dx > 0) {
                      _dragging = true;
                      widget.onDrag?.call(_dragging);
                    } else {
                      _draggingStarted = false;
                    }
                  }

                  if (_dragging) {
                    // Distance [_totalOffset] should exceed in order for
                    // dragging to start.
                    const int delta = 10;

                    if (_totalOffset.dx > delta) {
                      _offset += d.delta;

                      if (_offset.dx > 30 + delta &&
                          _offset.dx - d.delta.dx < 30 + delta) {
                        HapticFeedback.selectionClick();
                        widget.onReply?.call();
                      }

                      setState(() {});
                    } else {
                      _totalOffset += d.delta;
                      if (_totalOffset.dx <= 0) {
                        _dragging = false;
                        widget.onDrag?.call(_dragging);
                      }
                    }
                  }
                },
          onHorizontalDragEnd: PlatformUtils.isDesktop
              ? null
              : (d) {
                  if (_dragging) {
                    _dragging = false;
                    _draggingStarted = false;
                    _offset = Offset.zero;
                    _totalOffset = Offset.zero;
                    _offsetDuration = 200.milliseconds;
                    widget.onDrag?.call(_dragging);
                    setState(() {});
                  }
                },
          child: Row(
            crossAxisAlignment:
                _fromMe ? CrossAxisAlignment.end : CrossAxisAlignment.start,
            mainAxisAlignment:
                _fromMe ? MainAxisAlignment.end : MainAxisAlignment.start,
            children: [
              if (!_fromMe && widget.chat.value!.isGroup)
                Padding(
                  padding: const EdgeInsets.only(top: 8),
                  child: InkWell(
                    customBorder: const CircleBorder(),
                    onTap: () => router.user(widget.authorId, push: true),
                    child: AvatarWidget.fromRxUser(
                      widget.user,
                      radius: 15,
                    ),
                  ),
                ),
              Flexible(
                child: LayoutBuilder(builder: (context, constraints) {
                  return ConstrainedBox(
                    constraints: BoxConstraints(
                      maxWidth: min(
                        550,
                        constraints.maxWidth - SwipeableStatus.width,
                      ),
                    ),
                    child: Padding(
                      padding: EdgeInsets.zero,
                      child: Material(
                        type: MaterialType.transparency,
                        child: ContextMenuRegion(
                          preventContextMenu: false,
                          alignment: _fromMe
                              ? Alignment.bottomRight
                              : Alignment.bottomLeft,
                          actions: [
                            ContextMenuButton(
                              label: PlatformUtils.isMobile
                                  ? 'btn_info'.l10n
                                  : 'btn_message_info'.l10n,
                              trailing: const Icon(Icons.info_outline),
                              onPressed: () => MessageInfo.show(
                                context,
                                id: widget.forwards.first.value.id,
                                reads: reads ?? [],
                              ),
                            ),
                            if (copyable != null)
                              ContextMenuButton(
                                key: const Key('CopyButton'),
                                label: PlatformUtils.isMobile
                                    ? 'btn_copy'.l10n
                                    : 'btn_copy_text'.l10n,
                                trailing: SvgLoader.asset(
                                  'assets/icons/copy_small.svg',
                                  height: 18,
                                ),
                                onPressed: () => widget.onCopy
                                    ?.call(_selection?.plainText ?? copyable!),
                              ),
                            ContextMenuButton(
                              key: const Key('ReplyButton'),
                              label: PlatformUtils.isMobile
                                  ? 'btn_reply'.l10n
                                  : 'btn_reply_message'.l10n,
                              trailing: SvgLoader.asset(
                                'assets/icons/reply.svg',
                                height: 18,
                              ),
                              onPressed: widget.onReply,
                            ),
                            ContextMenuButton(
                              key: const Key('ForwardButton'),
                              label: PlatformUtils.isMobile
                                  ? 'btn_forward'.l10n
                                  : 'btn_forward_message'.l10n,
                              trailing: SvgLoader.asset(
                                'assets/icons/forward.svg',
                                height: 18,
                              ),
                              onPressed: () async {
                                final List<ChatItemQuoteInput> quotes = [];

                                for (Rx<ChatItem> item in widget.forwards) {
                                  quotes.add(
                                    ChatItemQuoteInput(item: item.value),
                                  );
                                }

                                if (widget.note.value != null) {
                                  quotes.add(
                                    ChatItemQuoteInput(
                                      item: widget.note.value!.value,
                                    ),
                                  );
                                }

                                await ChatForwardView.show(
                                  context,
                                  widget.chat.value!.id,
                                  quotes,
                                );
                              },
                            ),
                            if (_fromMe &&
                                widget.note.value != null &&
                                (widget.note.value!.value.at
                                        .add(ChatController.editMessageTimeout)
                                        .isAfter(PreciseDateTime.now()) ||
                                    !_isRead))
                              ContextMenuButton(
                                key: const Key('EditButton'),
                                label: 'btn_edit'.l10n,
                                trailing: SvgLoader.asset(
                                  'assets/icons/edit.svg',
                                  height: 18,
                                ),
                                onPressed: widget.onEdit,
                              ),
                            ContextMenuButton(
                              label: PlatformUtils.isMobile
                                  ? 'btn_delete'.l10n
                                  : 'btn_delete_message'.l10n,
                              trailing: SvgLoader.asset(
                                'assets/icons/delete_small.svg',
                                height: 18,
                              ),
                              onPressed: () async {
                                bool deletable = widget.authorId == widget.me &&
                                    !widget.chat.value!.isRead(
                                      widget.forwards.first.value,
                                      widget.me,
                                    );

                                await ConfirmDialog.show(
                                  context,
                                  title: 'label_delete_message'.l10n,
                                  description: deletable
                                      ? null
                                      : 'label_message_will_deleted_for_you'
                                          .l10n,
                                  variants: [
                                    ConfirmDialogVariant(
                                      onProceed: widget.onHide,
                                      child: Text(
                                        'label_delete_for_me'.l10n,
                                        key: const Key('HideForMe'),
                                      ),
                                    ),
                                    if (deletable)
                                      ConfirmDialogVariant(
                                        onProceed: widget.onDelete,
                                        child: Text(
                                          'label_delete_for_everyone'.l10n,
                                          key: const Key('DeleteForAll'),
                                        ),
                                      )
                                  ],
                                );
                              },
                            ),
                          ],
                          builder: (bool menu) => Column(
                            mainAxisSize: MainAxisSize.min,
                            crossAxisAlignment: CrossAxisAlignment.end,
                            children: [
                              builder(menu),
                              if (avatars.isNotEmpty)
                                Transform.translate(
                                  offset: const Offset(-12, -4),
                                  child: WidgetButton(
                                    onPressed: () => MessageInfo.show(
                                      context,
                                      id: widget.forwards.first.value.id,
                                      reads: reads ?? [],
                                    ),
                                    child: Row(
                                      mainAxisSize: MainAxisSize.min,
                                      crossAxisAlignment:
                                          CrossAxisAlignment.center,
                                      children: avatars,
                                    ),
                                  ),
                                ),
                            ],
                          ),
                        ),
                      ),
                    ),
                  );
                }),
              ),
            ],
          ),
        ),
      ),
    );
  }

<<<<<<< HEAD
  /// Return timeline label for the provided item.
  Widget _timeline(ChatItem item) {
    final Style style = Theme.of(context).extension<Style>()!;

    final bool isMonolog = widget.chat.value?.isMonolog == true;
    final bool sent = item.status.value == SendingStatus.sent;

    final bool isSent = sent && _fromMe;
    final bool isDelivered = sent &&
        _fromMe &&
        (widget.chat.value?.lastDelivery.isBefore(item.at) == false ||
            isMonolog);
    final bool isRead = sent && (!_fromMe || _isRead || isMonolog);
    final bool isError = item.status.value == SendingStatus.error;
    final bool isSending = item.status.value == SendingStatus.sending;

    return Row(
      mainAxisSize: MainAxisSize.min,
      children: [
        if (_fromMe) ...[
          if (isSent || isDelivered || isRead || isSending || isError)
            Icon(
              (isRead || isDelivered)
                  ? Icons.done_all
                  : isSending
                      ? Icons.access_alarm
                      : isError
                          ? Icons.error_outline
                          : Icons.done,
              color: isRead
                  ? Theme.of(context).colorScheme.secondary
                  : isError
                      ? Colors.red
                      : Theme.of(context).colorScheme.primary,
              size: 12,
            ),
          const SizedBox(width: 3),
        ],
        SelectionContainer.disabled(
          child: Text(
            DateFormat.Hm().format(item.at.val.toLocal()),
            style: style.systemMessageStyle.copyWith(fontSize: 11),
          ),
        ),
      ],
    );
=======
  /// Populates the [_workers] invoking the [_populateSpans] on the
  /// [ChatForwardWidget.forwards] and [ChatForwardWidget.note] changes.
  void _populateWorkers() {
    for (var w in _workers) {
      w.dispose();
    }
    _workers.clear();

    _populateSpans();

    ChatMessageText? text;
    if (widget.note.value?.value is ChatMessage) {
      final msg = widget.note.value?.value as ChatMessage;
      text = msg.text;
    }

    _workers.add(ever(widget.note, (Rx<ChatItem>? item) {
      if (item?.value is ChatMessage) {
        final msg = item?.value as ChatMessage;
        if (text != msg.text) {
          _populateSpans();
          text = msg.text;
        }
      }
    }));

    int length = widget.forwards.length;
    _workers.add(ever(widget.forwards, (List<Rx<ChatItem>> forwards) {
      if (forwards.length != length) {
        _populateSpans();
        length = forwards.length;
      }
    }));
>>>>>>> d1379d62
  }

  /// Populates the [_galleryKeys] from the [ChatForwardWidget.forwards] and
  /// [ChatForwardWidget.note].
  void _populateGlobalKeys() {
    _galleryKeys.clear();

    for (Rx<ChatItem> forward in widget.forwards) {
      final ChatItemQuote item = (forward.value as ChatForward).quote;
      if (item is ChatMessageQuote) {
        _galleryKeys[forward.value.id] = item.attachments
            .where((e) =>
                e is ImageAttachment ||
                (e is FileAttachment && e.isVideo) ||
                (e is LocalAttachment && (e.file.isImage || e.file.isVideo)))
            .map((e) => GlobalKey())
            .toList();
      }
    }

    if (widget.note.value != null) {
      final ChatMessage item = (widget.note.value!.value as ChatMessage);
      _galleryKeys[item.id] = item.attachments
          .where((e) =>
              e is ImageAttachment ||
              (e is FileAttachment && e.isVideo) ||
              (e is LocalAttachment && (e.file.isImage || e.file.isVideo)))
          .map((e) => GlobalKey())
          .toList();
    }
  }

  /// Populates the [_text] with the [ChatMessage.text] of the
  /// [ChatForwardWidget.forwards] and [ChatForwardWidget.note] parsed through a
  /// [LinkParsingExtension.parseLinks] method.
  void _populateSpans() {
    for (var r in _recognizers) {
      r.dispose();
    }
    _recognizers.clear();
    _text.clear();

    for (Rx<ChatItem> forward in widget.forwards) {
      final ChatItemQuote item = (forward.value as ChatForward).quote;
      if (item is ChatMessageQuote) {
        final String? string = item.text?.val.trim();
        if (string?.isNotEmpty == true) {
          _text[forward.value.id] =
              string!.parseLinks(_recognizers, router.context);
        }
      }
    }

    if (widget.note.value != null) {
      final ChatMessage item = widget.note.value!.value as ChatMessage;
      final String? string = item.text?.val.trim();
      if (string?.isNotEmpty == true) {
        _text[item.id] = string!.parseLinks(_recognizers, router.context);
      }
    }
  }
}<|MERGE_RESOLUTION|>--- conflicted
+++ resolved
@@ -1082,7 +1082,6 @@
     );
   }
 
-<<<<<<< HEAD
   /// Return timeline label for the provided item.
   Widget _timeline(ChatItem item) {
     final Style style = Theme.of(context).extension<Style>()!;
@@ -1129,7 +1128,8 @@
         ),
       ],
     );
-=======
+  }
+  
   /// Populates the [_workers] invoking the [_populateSpans] on the
   /// [ChatForwardWidget.forwards] and [ChatForwardWidget.note] changes.
   void _populateWorkers() {
@@ -1163,7 +1163,6 @@
         length = forwards.length;
       }
     }));
->>>>>>> d1379d62
   }
 
   /// Populates the [_galleryKeys] from the [ChatForwardWidget.forwards] and
