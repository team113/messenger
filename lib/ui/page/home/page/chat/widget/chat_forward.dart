// Copyright © 2022-2023 IT ENGINEERING MANAGEMENT INC,
//                       <https://github.com/team113>
//
// This program is free software: you can redistribute it and/or modify it under
// the terms of the GNU Affero General Public License v3.0 as published by the
// Free Software Foundation, either version 3 of the License, or (at your
// option) any later version.
//
// This program is distributed in the hope that it will be useful, but WITHOUT
// ANY WARRANTY; without even the implied warranty of MERCHANTABILITY or FITNESS
// FOR A PARTICULAR PURPOSE. See the GNU Affero General Public License v3.0 for
// more details.
//
// You should have received a copy of the GNU Affero General Public License v3.0
// along with this program. If not, see
// <https://www.gnu.org/licenses/agpl-3.0.html>.

import 'dart:math';

import 'package:collection/collection.dart';
import 'package:flutter/material.dart';
import 'package:flutter/rendering.dart' show SelectedContent;
import 'package:flutter/services.dart';
import 'package:get/get.dart';
import 'package:intl/intl.dart';

import '/api/backend/schema.dart' show ChatCallFinishReason;
import '/domain/model/attachment.dart';
import '/domain/model/chat.dart';
import '/domain/model/chat_call.dart';
import '/domain/model/chat_item.dart';
import '/domain/model/chat_item_quote.dart';
import '/domain/model/chat_item_quote_input.dart';
import '/domain/model/my_user.dart';
import '/domain/model/precise_date_time/precise_date_time.dart';
import '/domain/model/sending_status.dart';
import '/domain/model/user.dart';
import '/domain/repository/user.dart';
import '/l10n/l10n.dart';
import '/routes.dart';
import '/themes.dart';
import '/ui/page/call/widget/fit_view.dart';
import '/ui/page/home/page/chat/controller.dart';
import '/ui/page/home/page/chat/forward/view.dart';
import '/ui/page/home/widget/avatar.dart';
import '/ui/page/home/widget/confirm_dialog.dart';
import '/ui/page/home/widget/gallery_popup.dart';
import '/ui/widget/context_menu/menu.dart';
import '/ui/widget/context_menu/region.dart';
import '/ui/widget/svg/svg.dart';
import '/ui/widget/widget_button.dart';
import '/util/platform_utils.dart';
import 'animated_offset.dart';
import 'chat_item.dart';
import 'message_info/view.dart';
import 'selection_text.dart';
import 'swipeable_status.dart';

/// [ChatForward] visual representation.
class ChatForwardWidget extends StatefulWidget {
  const ChatForwardWidget({
    super.key,
    required this.chat,
    required this.forwards,
    required this.note,
    required this.authorId,
    required this.me,
    this.reads = const [],
    this.loadImages = true,
    this.user,
    this.getUser,
    this.animation,
    this.onHide,
    this.onDelete,
    this.onReply,
    this.onEdit,
    this.onCopy,
    this.onGallery,
    this.onDrag,
    this.onForwardedTap,
    this.onFileTap,
    this.onAttachmentError,
    this.onSelecting,
  });

  /// Reactive value of a [Chat] these [forwards] are posted in.
  final Rx<Chat?> chat;

  /// [ChatForward]s to display.
  final RxList<Rx<ChatItem>> forwards;

  /// [ChatMessage] attached to these [forwards] as a note.
  final Rx<Rx<ChatItem>?> note;

  /// [UserId] of the authenticated [MyUser].
  final UserId me;

  /// [UserId] of the [user] who posted these [forwards].
  final UserId authorId;

  /// Optional animation controlling a [SwipeableStatus].
  final AnimationController? animation;

  /// [User] posted these [forwards].
  final RxUser? user;

  /// [LastChatRead] to display under this [ChatItem].
  final Iterable<LastChatRead> reads;

  /// Indicator whether the [ImageAttachment]s of this [ChatItem] should be
  /// fetched as soon as they are displayed, if any.
  final bool loadImages;

  /// Callback, called when a [RxUser] identified by the provided [UserId] is
  /// required.
  final Future<RxUser?> Function(UserId userId)? getUser;

  /// Callback, called when a hide action of these [forwards] is triggered.
  final void Function()? onHide;

  /// Callback, called when a delete action of these [forwards] is triggered.
  final void Function()? onDelete;

  /// Callback, called when a reply action of these [forwards] is triggered.
  final void Function()? onReply;

  /// Callback, called when an edit action of these [forwards] is triggered.
  final void Function()? onEdit;

  /// Callback, called when a copy action of these [forwards] is triggered.
  final void Function(String text)? onCopy;

  /// Callback, called when a gallery list is required.
  ///
  /// If not specified, then only media of these [forwards] and [note] will be
  /// in a gallery.
  final List<Attachment> Function()? onGallery;

  /// Callback, called when a drag of these [forwards] starts or ends.
  final void Function(bool)? onDrag;

  /// Callback, called when a [ChatForward] is tapped.
  final void Function(ChatItemQuote)? onForwardedTap;

  /// Callback, called when a [FileAttachment] of some [ChatItem] is tapped.
  final void Function(ChatItem, FileAttachment)? onFileTap;

  /// Callback, called on the [Attachment] fetching errors.
  final Future<void> Function()? onAttachmentError;

  /// Callback, called when a [Text] selection starts or ends.
  final void Function(bool)? onSelecting;

  @override
  State<ChatForwardWidget> createState() => _ChatForwardWidgetState();
}

/// State of a [ChatForwardWidget] maintaining the [_galleryKeys].
class _ChatForwardWidgetState extends State<ChatForwardWidget> {
  /// [GlobalKey]s of [Attachment]s used to animate a [GalleryPopup] from/to
  /// corresponding [Widget].
  final Map<ChatItemId, List<GlobalKey>> _galleryKeys = {};

  /// [Offset] to translate this [ChatForwardWidget] with when swipe to reply
  /// gesture is happening.
  Offset _offset = Offset.zero;

  /// Total [Offset] applied to this [ChatForwardWidget] by a swipe gesture.
  Offset _totalOffset = Offset.zero;

  /// [Duration] to animate [_offset] changes with.
  ///
  /// Used to animate [_offset] resetting when swipe to reply gesture ends.
  Duration _offsetDuration = Duration.zero;

  /// Indicator whether this [ChatForwardWidget] is in an ongoing drag.
  bool _dragging = false;

  /// Indicator whether [GestureDetector] of this [ChatForwardWidget] recognized
  /// a horizontal drag start.
  ///
  /// This indicator doesn't mean that the started drag will become an ongoing.
  bool _draggingStarted = false;

  /// [SelectedContent] of a [SelectionText] within this [ChatForwardWidget].
  SelectedContent? _selection;

  /// Indicates whether these [ChatForwardWidget.forwards] were read by any
  /// [User].
  bool get _isRead {
    final Chat? chat = widget.chat.value;
    if (chat == null) {
      return false;
    }

    if (_fromMe) {
      return chat.isRead(widget.forwards.first.value, widget.me);
    } else {
      return chat.isReadBy(widget.forwards.first.value, widget.me);
    }
  }

  /// Indicates whether these [ChatForwardWidget.forwards] were forwarded by the
  /// authenticated [MyUser].
  bool get _fromMe => widget.authorId == widget.me;

  @override
  void initState() {
    assert(widget.forwards.isNotEmpty);

    _populateGlobalKeys();
    super.initState();
  }

  @override
  Widget build(BuildContext context) {
    final style = Theme.of(context).extension<Style>()!;

    AvatarWidget? avatarWidget;
    Color? color = widget.user?.user.value.id == widget.me
        ? style.secondary
        : avatarWidget!.colors[(widget.user?.user.value.num.val.sum() ?? 3) %
            avatarWidget.colors.length];

    return DefaultTextStyle(
      style: style.boldBody,
      child: Obx(() {
        return _rounded(
          context,
          (menu) => Padding(
            padding: const EdgeInsets.fromLTRB(5, 6, 5, 6),
            child: ClipRRect(
              clipBehavior: _fromMe ? Clip.antiAlias : Clip.none,
              borderRadius: BorderRadius.circular(15),
              child: IntrinsicWidth(
                child: AnimatedContainer(
                  duration: const Duration(milliseconds: 500),
                  decoration: BoxDecoration(
                    color: _fromMe
                        ? _isRead
                            ? style.readMessageColor
                            : style.unreadMessageColor
                        : style.messageColor,
                    borderRadius: BorderRadius.circular(15),
                    border: _fromMe
                        ? _isRead
                            ? style.secondaryBorder
                            : Border.all(
                                color: style.backgroundAuxiliaryLighter,
                                width: 0.5,
                              )
                        : style.primaryBorder,
                  ),
                  child: Obx(() {
                    return Column(
                      mainAxisSize: MainAxisSize.min,
                      crossAxisAlignment: CrossAxisAlignment.stretch,
                      children: [
                        if (widget.note.value != null) ..._note(menu),
                        if (widget.note.value == null &&
                            !_fromMe &&
                            widget.chat.value?.isGroup == true)
                          Padding(
                            padding: const EdgeInsets.fromLTRB(12, 4, 9, 4),
                            child: Text(
                              widget.user?.user.value.name?.val ??
                                  widget.user?.user.value.num.val ??
                                  'dot'.l10n * 3,
                              style: style.boldBody.copyWith(color: color),
                            ),
                          ),
                        ...widget.forwards.mapIndexed(
                          (i, e) => ClipRRect(
                            clipBehavior: i == widget.forwards.length - 1
                                ? Clip.antiAlias
                                : Clip.none,
                            borderRadius: BorderRadius.only(
                              bottomLeft: i == widget.forwards.length - 1
                                  ? const Radius.circular(15)
                                  : Radius.zero,
                              bottomRight: i == widget.forwards.length - 1
                                  ? const Radius.circular(15)
                                  : Radius.zero,
                            ),
                            child: _forwardedMessage(e, menu),
                          ),
                        ),
                      ],
                    );
                  }),
                ),
              ),
            ),
          ),
        );
      }),
    );
  }

  /// Returns a visual representation of the provided [forward].
  Widget _forwardedMessage(Rx<ChatItem> forward, bool menu) {
    return Obx(() {
      ChatForward msg = forward.value as ChatForward;
      ChatItemQuote quote = msg.quote;

      final style = Theme.of(context).extension<Style>()!;

      Widget? content;
      List<Widget> additional = [];

      if (quote is ChatMessageQuote) {
        if (quote.attachments.isNotEmpty) {
          List<Attachment> media = quote.attachments
              .where((e) =>
                  e is ImageAttachment ||
                  (e is FileAttachment && e.isVideo) ||
                  (e is LocalAttachment && (e.file.isImage || e.file.isVideo)))
              .toList();

          List<Attachment> files = quote.attachments
              .where((e) =>
                  (e is FileAttachment && !e.isVideo) ||
                  (e is LocalAttachment && !e.file.isImage && !e.file.isVideo))
              .toList();

          additional = [
            if (files.isNotEmpty)
              AnimatedOpacity(
                duration: const Duration(milliseconds: 500),
                opacity: _isRead || !_fromMe ? 1 : 0.55,
                child: Padding(
                  padding: const EdgeInsets.fromLTRB(0, 4, 0, 4),
                  child: Column(
                    children: files
                        .map(
                          (e) => ChatItemWidget.fileAttachment(
                            e,
                            onFileTap: (a) => widget.onFileTap?.call(msg, a),
                          ),
                        )
                        .toList(),
                  ),
                ),
              ),
            if (media.isNotEmpty)
              AnimatedOpacity(
                duration: const Duration(milliseconds: 500),
                opacity: _isRead || !_fromMe ? 1 : 0.55,
                child: media.length == 1
                    ? ChatItemWidget.mediaAttachment(
                        context,
                        media.first,
                        media,
                        key: _galleryKeys[msg.id]?.firstOrNull,
                        onGallery: widget.onGallery,
                        onError: widget.onAttachmentError,
                        filled: false,
                        autoLoad: widget.loadImages,
                      )
                    : SizedBox(
                        width: media.length * 120,
                        height: max(media.length * 60, 300),
                        child: FitView(
                          dividerColor: style.transparent,
                          children: media
                              .mapIndexed(
                                (i, e) => ChatItemWidget.mediaAttachment(
                                  context,
                                  e,
                                  media,
                                  key: _galleryKeys[msg.id]?[i],
                                  onGallery: widget.onGallery,
                                  onError: widget.onAttachmentError,
                                  autoLoad: widget.loadImages,
                                ),
                              )
                              .toList(),
                        ),
                      ),
              ),
          ];
        }

        if (quote.text != null && quote.text!.val.isNotEmpty) {
          content = SelectionText(
            quote.text!.val,
            selectable: PlatformUtils.isDesktop || menu,
            onChanged: (a) => _selection = a,
            onSelecting: widget.onSelecting,
            style: style.boldBody,
          );
        }
      } else if (quote is ChatCallQuote) {
        String title = 'label_chat_call_ended'.l10n;
        String? time;
        bool fromMe = widget.me == quote.author;
        bool isMissed = false;

        final ChatCall? call = quote.original as ChatCall?;

        if (call?.finishReason == null && call?.conversationStartedAt != null) {
          title = 'label_chat_call_ongoing'.l10n;
        } else if (call?.finishReason != null) {
          title = call!.finishReason!.localizedString(fromMe) ?? title;
          isMissed = call.finishReason == ChatCallFinishReason.dropped ||
              call.finishReason == ChatCallFinishReason.unanswered;

          if (call.conversationStartedAt != null) {
            time = call.finishedAt!.val
                .difference(call.conversationStartedAt!.val)
                .localizedString();
          }
        } else {
          title = call?.authorId == widget.me
              ? 'label_outgoing_call'.l10n
              : 'label_incoming_call'.l10n;
        }

        content = Row(
          mainAxisSize: MainAxisSize.min,
          children: [
            Padding(
              padding: const EdgeInsets.fromLTRB(8, 0, 12, 0),
              child: call?.withVideo == true
                  ? SvgLoader.asset(
                      'assets/icons/call_video${isMissed && !fromMe ? '_red' : ''}.svg',
                      height: 13,
                    )
                  : SvgLoader.asset(
                      'assets/icons/call_audio${isMissed && !fromMe ? '_red' : ''}.svg',
                      height: 15,
                    ),
            ),
            Flexible(child: Text(title)),
            if (time != null) ...[
              const SizedBox(width: 9),
              Padding(
                padding: const EdgeInsets.only(bottom: 1),
                child: Text(
                  time,
                  maxLines: 1,
                  overflow: TextOverflow.ellipsis,
                  style: style.boldBody,
                ),
              ),
            ],
          ],
        );
      } else if (quote is ChatInfoQuote) {
        content = Text(quote.action.toString(), style: style.boldBody);
      } else {
        content = Text('err_unknown'.l10n, style: style.boldBody);
      }

      return AnimatedContainer(
        duration: const Duration(milliseconds: 500),
        decoration: BoxDecoration(
          color: msg.quote.author == widget.me
              ? _isRead || !_fromMe
                  ? style.secondaryHighlightShiniest
                  : style.backgroundAuxiliaryLighter
              : _isRead || !_fromMe
                  ? style.primaryHighlight
                  : style.onPrimary,
        ),
        child: AnimatedOpacity(
          duration: const Duration(milliseconds: 500),
          opacity: _isRead || !_fromMe ? 1 : 0.55,
          child: WidgetButton(
            onPressed: () => widget.onForwardedTap?.call(quote),
            child: FutureBuilder<RxUser?>(
              future: widget.getUser?.call(quote.author),
              builder: (context, snapshot) {
                AvatarWidget? avatarWidget;
                Color? color = snapshot.data?.user.value.id == widget.me
                    ? style.secondary
                    : avatarWidget!.colors[
                        (snapshot.data?.user.value.num.val.sum() ?? 3) %
                            avatarWidget.colors.length];

                return Row(
                  mainAxisSize: MainAxisSize.min,
                  crossAxisAlignment: CrossAxisAlignment.center,
                  children: [
                    const SizedBox(width: 12),
                    Flexible(
                      child: Container(
                        decoration: BoxDecoration(
                          border: Border(
                            left: BorderSide(width: 2, color: color!),
                          ),
                        ),
                        margin: const EdgeInsets.fromLTRB(0, 8, 12, 8),
                        padding: const EdgeInsets.only(left: 8),
                        child: Column(
                          mainAxisSize: MainAxisSize.min,
                          crossAxisAlignment: CrossAxisAlignment.start,
                          children: [
                            Row(
                              children: [
                                Transform.scale(
                                  scaleX: -1,
                                  child:
                                      Icon(Icons.reply, size: 17, color: color),
                                ),
                                const SizedBox(width: 6),
                                Flexible(
                                  child: Text(
                                    snapshot.data?.user.value.name?.val ??
                                        snapshot.data?.user.value.num.val ??
                                        'dot'.l10n * 3,
                                    style:
                                        style.boldBody.copyWith(color: color),
                                  ),
                                ),
                              ],
                            ),
                            if (content != null) ...[
                              const SizedBox(height: 2),
                              content,
                            ],
                            if (additional.isNotEmpty) ...[
                              const SizedBox(height: 4),
                              Column(
                                mainAxisSize: MainAxisSize.min,
                                crossAxisAlignment: msg.authorId == widget.me
                                    ? CrossAxisAlignment.end
                                    : CrossAxisAlignment.start,
                                children: additional,
                              ),
                            ],
                          ],
                        ),
                      ),
                    )
                  ],
                );
              },
            ),
          ),
        ),
      );
    });
  }

  /// Builds a visual representation of the [ChatForwardWidget.note].
  List<Widget> _note(bool menu) {
    final ChatItem item = widget.note.value!.value;

    if (item is ChatMessage) {
<<<<<<< HEAD
      final style = Theme.of(context).extension<Style>()!;
=======
      final Style style = Theme.of(context).extension<Style>()!;
>>>>>>> 8f0745f6

      String? text = item.text?.val.trim();
      if (text?.isEmpty == true) {
        text = null;
      } else {
        text = item.text?.val;
      }

      final List<Attachment> attachments = item.attachments.where((e) {
        return ((e is ImageAttachment) ||
            (e is FileAttachment && e.isVideo) ||
            (e is LocalAttachment && (e.file.isImage || e.file.isVideo)));
      }).toList();

      final List<Attachment> files = item.attachments.where((e) {
        return ((e is FileAttachment && !e.isVideo) ||
            (e is LocalAttachment && (e.file.isImage || e.file.isVideo)));
      }).toList();

<<<<<<< HEAD
      AvatarWidget? avatarWidget;
      Color? color = widget.user?.user.value.id == widget.me
          ? style.secondary
          : avatarWidget!.colors[(widget.user?.user.value.num.val.sum() ?? 3) %
              avatarWidget.colors.length];
=======
      final Color color = widget.user?.user.value.id == widget.me
          ? Theme.of(context).colorScheme.secondary
          : AvatarWidget.colors[(widget.user?.user.value.num.val.sum() ?? 3) %
              AvatarWidget.colors.length];
>>>>>>> 8f0745f6

      return [
        if (!_fromMe && widget.chat.value?.isGroup == true)
          Padding(
            padding: EdgeInsets.fromLTRB(
              12,
              item.attachments.isEmpty && text == null ? 4 : 8,
              9,
              files.isEmpty && attachments.isNotEmpty && text == null
                  ? 8
                  : files.isNotEmpty && text == null
                      ? 0
                      : 4,
            ),
            child: SelectionText(
              widget.user?.user.value.name?.val ??
                  widget.user?.user.value.num.val ??
                  'dot'.l10n * 3,
              selectable: PlatformUtils.isDesktop || menu,
              onChanged: (a) => _selection = a,
              onSelecting: widget.onSelecting,
              style: style.boldBody.copyWith(color: color),
            ),
          ),
        if (text != null)
          AnimatedOpacity(
            duration: const Duration(milliseconds: 500),
            opacity: _isRead || !_fromMe ? 1 : 0.7,
            child: Padding(
              padding: EdgeInsets.fromLTRB(
                12,
                !_fromMe && widget.chat.value?.isGroup == true ? 0 : 10,
                9,
                files.isEmpty ? 10 : 0,
              ),
              child: SelectionText(
                text,
                selectable: PlatformUtils.isDesktop || menu,
                onChanged: (a) => _selection = a,
                onSelecting: widget.onSelecting,
                style: style.boldBody,
              ),
            ),
          ),
        if (files.isNotEmpty)
          AnimatedOpacity(
            duration: const Duration(milliseconds: 500),
            opacity: _isRead || !_fromMe ? 1 : 0.55,
            child: Padding(
              padding: const EdgeInsets.fromLTRB(0, 4, 0, 4),
              child: Column(
                children: files
                    .map(
                      (e) => ChatItemWidget.fileAttachment(
                        e,
                        onFileTap: (a) => widget.onFileTap?.call(item, a),
                      ),
                    )
                    .toList(),
              ),
            ),
          ),
        if (attachments.isNotEmpty)
          ClipRRect(
            borderRadius: BorderRadius.only(
              topLeft: text != null ||
                      item.repliesTo.isNotEmpty ||
                      (!_fromMe && widget.chat.value?.isGroup == true)
                  ? Radius.zero
                  : files.isEmpty
                      ? const Radius.circular(15)
                      : Radius.zero,
              topRight: text != null ||
                      item.repliesTo.isNotEmpty ||
                      (!_fromMe && widget.chat.value?.isGroup == true)
                  ? Radius.zero
                  : files.isEmpty
                      ? const Radius.circular(15)
                      : Radius.zero,
            ),
            child: AnimatedOpacity(
              duration: const Duration(milliseconds: 500),
              opacity: _isRead || !_fromMe ? 1 : 0.55,
              child: attachments.length == 1
                  ? ChatItemWidget.mediaAttachment(
                      context,
                      attachments.first,
                      attachments,
                      key: _galleryKeys[item.id]?.lastOrNull,
                      onGallery: widget.onGallery,
                      onError: widget.onAttachmentError,
                      filled: false,
                      autoLoad: widget.loadImages,
                    )
                  : SizedBox(
                      width: attachments.length * 120,
                      height: max(attachments.length * 60, 300),
                      child: FitView(
                        dividerColor: style.transparent,
                        children: attachments
                            .mapIndexed(
                              (i, e) => ChatItemWidget.mediaAttachment(
                                context,
                                e,
                                attachments,
                                key: _galleryKeys[item.id]?[i],
                                onGallery: widget.onGallery,
                                onError: widget.onAttachmentError,
                                autoLoad: widget.loadImages,
                              ),
                            )
                            .toList(),
                      ),
                    ),
            ),
          ),
      ];
    }

    return [];
  }

  /// Returns rounded rectangle of a [child] representing a message box.
  Widget _rounded(BuildContext context, Widget Function(bool) builder) {
    ChatItem? item = widget.note.value?.value;

    bool isSent =
        widget.forwards.first.value.status.value == SendingStatus.sent;

    String? copyable;
    if (item is ChatMessage) {
      copyable = item.text?.val;
    }

    final Iterable<LastChatRead>? reads = widget.chat.value?.lastReads.where(
      (e) =>
          !e.at.val.isBefore(widget.forwards.first.value.at.val) &&
          e.memberId != widget.authorId,
    );

    const int maxAvatars = 5;
    final List<Widget> avatars = [];

    if (widget.chat.value?.isGroup == true) {
      final int countUserAvatars =
          widget.reads.length > maxAvatars ? maxAvatars - 1 : maxAvatars;

      for (LastChatRead m in widget.reads.take(countUserAvatars)) {
        final User? user = widget.chat.value?.members
            .firstWhereOrNull((e) => e.user.id == m.memberId)
            ?.user;

        if (user != null) {
          avatars.add(
            Padding(
              padding: const EdgeInsets.symmetric(horizontal: 1),
              child: FutureBuilder<RxUser?>(
                future: widget.getUser?.call(user.id),
                builder: (context, snapshot) {
                  if (snapshot.hasData) {
                    return AvatarWidget.fromRxUser(snapshot.data, radius: 10);
                  }
                  return AvatarWidget.fromUser(user, radius: 10);
                },
              ),
            ),
          );
        }
      }

      if (widget.reads.length > maxAvatars) {
        avatars.add(
          Padding(
            padding: const EdgeInsets.symmetric(horizontal: 1),
            child: AvatarWidget(title: 'plus'.l10n, radius: 10),
          ),
        );
      }
    }

    return SwipeableStatus(
      animation: widget.animation,
      translate: _fromMe,
      isSent: isSent && _fromMe,
      isDelivered: isSent &&
          _fromMe &&
          widget.chat.value?.lastDelivery
                  .isBefore(widget.forwards.first.value.at) ==
              false,
      isRead: isSent && (!_fromMe || _isRead),
      isError: widget.forwards.first.value.status.value == SendingStatus.error,
      isSending:
          widget.forwards.first.value.status.value == SendingStatus.sending,
      swipeable: Text(
        DateFormat.Hm().format(widget.forwards.first.value.at.val.toLocal()),
      ),
      padding: EdgeInsets.only(bottom: avatars.isNotEmpty == true ? 33 : 13),
      child: AnimatedOffset(
        duration: _offsetDuration,
        offset: _offset,
        curve: Curves.ease,
        child: GestureDetector(
          behavior: HitTestBehavior.translucent,
          onHorizontalDragStart: PlatformUtils.isDesktop
              ? null
              : (d) {
                  _draggingStarted = true;
                  setState(() => _offsetDuration = Duration.zero);
                },
          onHorizontalDragUpdate: PlatformUtils.isDesktop
              ? null
              : (d) {
                  if (_draggingStarted && !_dragging) {
                    if (widget.animation?.value == 0 &&
                        _offset.dx == 0 &&
                        d.delta.dx > 0) {
                      _dragging = true;
                      widget.onDrag?.call(_dragging);
                    } else {
                      _draggingStarted = false;
                    }
                  }

                  if (_dragging) {
                    // Distance [_totalOffset] should exceed in order for
                    // dragging to start.
                    const int delta = 10;

                    if (_totalOffset.dx > delta) {
                      _offset += d.delta;

                      if (_offset.dx > 30 + delta &&
                          _offset.dx - d.delta.dx < 30 + delta) {
                        HapticFeedback.selectionClick();
                        widget.onReply?.call();
                      }

                      setState(() {});
                    } else {
                      _totalOffset += d.delta;
                      if (_totalOffset.dx <= 0) {
                        _dragging = false;
                        widget.onDrag?.call(_dragging);
                      }
                    }
                  }
                },
          onHorizontalDragEnd: PlatformUtils.isDesktop
              ? null
              : (d) {
                  if (_dragging) {
                    _dragging = false;
                    _draggingStarted = false;
                    _offset = Offset.zero;
                    _totalOffset = Offset.zero;
                    _offsetDuration = 200.milliseconds;
                    widget.onDrag?.call(_dragging);
                    setState(() {});
                  }
                },
          child: Row(
            crossAxisAlignment:
                _fromMe ? CrossAxisAlignment.end : CrossAxisAlignment.start,
            mainAxisAlignment:
                _fromMe ? MainAxisAlignment.end : MainAxisAlignment.start,
            children: [
              if (!_fromMe && widget.chat.value!.isGroup)
                Padding(
                  padding: const EdgeInsets.only(top: 8),
                  child: InkWell(
                    customBorder: const CircleBorder(),
                    onTap: () => router.user(widget.authorId, push: true),
                    child: AvatarWidget.fromRxUser(
                      widget.user,
                      radius: 15,
                    ),
                  ),
                ),
              Flexible(
                child: LayoutBuilder(builder: (context, constraints) {
                  return ConstrainedBox(
                    constraints: BoxConstraints(
                      maxWidth: min(
                        550,
                        constraints.maxWidth - SwipeableStatus.width,
                      ),
                    ),
                    child: Padding(
                      padding: EdgeInsets.zero,
                      child: Material(
                        type: MaterialType.transparency,
                        child: ContextMenuRegion(
                          preventContextMenu: false,
                          alignment: _fromMe
                              ? Alignment.bottomRight
                              : Alignment.bottomLeft,
                          actions: [
                            ContextMenuButton(
                              label: PlatformUtils.isMobile
                                  ? 'btn_info'.l10n
                                  : 'btn_message_info'.l10n,
                              trailing: const Icon(Icons.info_outline),
                              onPressed: () => MessageInfo.show(
                                context,
                                id: widget.forwards.first.value.id,
                                reads: reads ?? [],
                              ),
                            ),
                            if (copyable != null)
                              ContextMenuButton(
                                key: const Key('CopyButton'),
                                label: PlatformUtils.isMobile
                                    ? 'btn_copy'.l10n
                                    : 'btn_copy_text'.l10n,
                                trailing: SvgLoader.asset(
                                  'assets/icons/copy_small.svg',
                                  height: 18,
                                ),
                                onPressed: () => widget.onCopy
                                    ?.call(_selection?.plainText ?? copyable!),
                              ),
                            ContextMenuButton(
                              key: const Key('ReplyButton'),
                              label: PlatformUtils.isMobile
                                  ? 'btn_reply'.l10n
                                  : 'btn_reply_message'.l10n,
                              trailing: SvgLoader.asset(
                                'assets/icons/reply.svg',
                                height: 18,
                              ),
                              onPressed: widget.onReply,
                            ),
                            ContextMenuButton(
                              key: const Key('ForwardButton'),
                              label: PlatformUtils.isMobile
                                  ? 'btn_forward'.l10n
                                  : 'btn_forward_message'.l10n,
                              trailing: SvgLoader.asset(
                                'assets/icons/forward.svg',
                                height: 18,
                              ),
                              onPressed: () async {
                                final List<ChatItemQuoteInput> quotes = [];

                                for (Rx<ChatItem> item in widget.forwards) {
                                  quotes.add(
                                    ChatItemQuoteInput(item: item.value),
                                  );
                                }

                                if (widget.note.value != null) {
                                  quotes.add(
                                    ChatItemQuoteInput(
                                      item: widget.note.value!.value,
                                    ),
                                  );
                                }

                                await ChatForwardView.show(
                                  context,
                                  widget.chat.value!.id,
                                  quotes,
                                );
                              },
                            ),
                            if (_fromMe &&
                                widget.note.value != null &&
                                (widget.note.value!.value.at
                                        .add(ChatController.editMessageTimeout)
                                        .isAfter(PreciseDateTime.now()) ||
                                    !_isRead))
                              ContextMenuButton(
                                key: const Key('EditButton'),
                                label: 'btn_edit'.l10n,
                                trailing: SvgLoader.asset(
                                  'assets/icons/edit.svg',
                                  height: 18,
                                ),
                                onPressed: widget.onEdit,
                              ),
                            ContextMenuButton(
                              label: PlatformUtils.isMobile
                                  ? 'btn_delete'.l10n
                                  : 'btn_delete_message'.l10n,
                              trailing: SvgLoader.asset(
                                'assets/icons/delete_small.svg',
                                height: 18,
                              ),
                              onPressed: () async {
                                bool deletable = widget.authorId == widget.me &&
                                    !widget.chat.value!.isRead(
                                      widget.forwards.first.value,
                                      widget.me,
                                    );

                                await ConfirmDialog.show(
                                  context,
                                  title: 'label_delete_message'.l10n,
                                  description: deletable
                                      ? null
                                      : 'label_message_will_deleted_for_you'
                                          .l10n,
                                  variants: [
                                    ConfirmDialogVariant(
                                      onProceed: widget.onHide,
                                      child: Text(
                                        'label_delete_for_me'.l10n,
                                        key: const Key('HideForMe'),
                                      ),
                                    ),
                                    if (deletable)
                                      ConfirmDialogVariant(
                                        onProceed: widget.onDelete,
                                        child: Text(
                                          'label_delete_for_everyone'.l10n,
                                          key: const Key('DeleteForAll'),
                                        ),
                                      )
                                  ],
                                );
                              },
                            ),
                          ],
                          builder: (bool menu) => Column(
                            mainAxisSize: MainAxisSize.min,
                            crossAxisAlignment: CrossAxisAlignment.end,
                            children: [
                              builder(menu),
                              if (avatars.isNotEmpty)
                                Transform.translate(
                                  offset: const Offset(-12, -4),
                                  child: WidgetButton(
                                    onPressed: () => MessageInfo.show(
                                      context,
                                      id: widget.forwards.first.value.id,
                                      reads: reads ?? [],
                                    ),
                                    child: Row(
                                      mainAxisSize: MainAxisSize.min,
                                      crossAxisAlignment:
                                          CrossAxisAlignment.center,
                                      children: avatars,
                                    ),
                                  ),
                                ),
                            ],
                          ),
                        ),
                      ),
                    ),
                  );
                }),
              ),
            ],
          ),
        ),
      ),
    );
  }

  /// Populates the [_galleryKeys] from the [ChatForwardWidget.forwards] and
  /// [ChatForwardWidget.note].
  void _populateGlobalKeys() {
    _galleryKeys.clear();

    for (Rx<ChatItem> forward in widget.forwards) {
      final ChatItemQuote item = (forward.value as ChatForward).quote;
      if (item is ChatMessageQuote) {
        _galleryKeys[forward.value.id] = item.attachments
            .where((e) =>
                e is ImageAttachment ||
                (e is FileAttachment && e.isVideo) ||
                (e is LocalAttachment && (e.file.isImage || e.file.isVideo)))
            .map((e) => GlobalKey())
            .toList();
      }
    }

    if (widget.note.value != null) {
      final ChatMessage item = (widget.note.value!.value as ChatMessage);
      _galleryKeys[item.id] = item.attachments
          .where((e) =>
              e is ImageAttachment ||
              (e is FileAttachment && e.isVideo) ||
              (e is LocalAttachment && (e.file.isImage || e.file.isVideo)))
          .map((e) => GlobalKey())
          .toList();
    }
  }
}<|MERGE_RESOLUTION|>--- conflicted
+++ resolved
@@ -548,11 +548,7 @@
     final ChatItem item = widget.note.value!.value;
 
     if (item is ChatMessage) {
-<<<<<<< HEAD
       final style = Theme.of(context).extension<Style>()!;
-=======
-      final Style style = Theme.of(context).extension<Style>()!;
->>>>>>> 8f0745f6
 
       String? text = item.text?.val.trim();
       if (text?.isEmpty == true) {
@@ -572,18 +568,11 @@
             (e is LocalAttachment && (e.file.isImage || e.file.isVideo)));
       }).toList();
 
-<<<<<<< HEAD
       AvatarWidget? avatarWidget;
       Color? color = widget.user?.user.value.id == widget.me
           ? style.secondary
           : avatarWidget!.colors[(widget.user?.user.value.num.val.sum() ?? 3) %
               avatarWidget.colors.length];
-=======
-      final Color color = widget.user?.user.value.id == widget.me
-          ? Theme.of(context).colorScheme.secondary
-          : AvatarWidget.colors[(widget.user?.user.value.num.val.sum() ?? 3) %
-              AvatarWidget.colors.length];
->>>>>>> 8f0745f6
 
       return [
         if (!_fromMe && widget.chat.value?.isGroup == true)
