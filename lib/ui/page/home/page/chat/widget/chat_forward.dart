// Copyright © 2022-2023 IT ENGINEERING MANAGEMENT INC,
//                       <https://github.com/team113>
//
// This program is free software: you can redistribute it and/or modify it under
// the terms of the GNU Affero General Public License v3.0 as published by the
// Free Software Foundation, either version 3 of the License, or (at your
// option) any later version.
//
// This program is distributed in the hope that it will be useful, but WITHOUT
// ANY WARRANTY; without even the implied warranty of MERCHANTABILITY or FITNESS
// FOR A PARTICULAR PURPOSE. See the GNU Affero General Public License v3.0 for
// more details.
//
// You should have received a copy of the GNU Affero General Public License v3.0
// along with this program. If not, see
// <https://www.gnu.org/licenses/agpl-3.0.html>.

import 'dart:math';

import 'package:collection/collection.dart';
import 'package:flutter/material.dart';
import 'package:flutter/services.dart';
import 'package:get/get.dart';
import 'package:intl/intl.dart';

import '/api/backend/schema.dart' show ChatCallFinishReason;
import '/domain/model/attachment.dart';
import '/domain/model/chat.dart';
import '/domain/model/chat_call.dart';
import '/domain/model/chat_item.dart';
import '/domain/model/chat_item_quote.dart';
import '/domain/model/my_user.dart';
import '/domain/model/precise_date_time/precise_date_time.dart';
import '/domain/model/sending_status.dart';
import '/domain/model/user.dart';
import '/domain/repository/user.dart';
import '/l10n/l10n.dart';
import '/routes.dart';
import '/themes.dart';
import '/ui/page/call/widget/fit_view.dart';
import '/ui/page/home/page/chat/controller.dart';
import '/ui/page/home/page/chat/forward/view.dart';
import '/ui/page/home/widget/avatar.dart';
import '/ui/page/home/widget/confirm_dialog.dart';
import '/ui/page/home/widget/gallery_popup.dart';
import '/ui/widget/context_menu/menu.dart';
import '/ui/widget/context_menu/region.dart';
import '/ui/widget/svg/svg.dart';
import '/ui/widget/widget_button.dart';
import '/util/platform_utils.dart';
import 'animated_offset.dart';
import 'chat_item.dart';
import 'message_info/view.dart';
import 'swipeable_status.dart';

/// [ChatForward] visual representation.
class ChatForwardWidget extends StatefulWidget {
  const ChatForwardWidget({
    Key? key,
    required this.chat,
    required this.forwards,
    required this.note,
    required this.authorId,
    required this.me,
    this.reads = const [],
    this.user,
    this.getUser,
    this.animation,
    this.onHide,
    this.onDelete,
    this.onReply,
    this.onEdit,
    this.onCopy,
    this.onGallery,
    this.onDrag,
    this.onForwardedTap,
    this.onFileTap,
    this.onAttachmentError,
  }) : super(key: key);

  /// Reactive value of a [Chat] these [forwards] are posted in.
  final Rx<Chat?> chat;

  /// [ChatForward]s to display.
  final RxList<Rx<ChatItem>> forwards;

  /// [ChatMessage] attached to these [forwards] as a note.
  final Rx<Rx<ChatItem>?> note;

  /// [UserId] of the authenticated [MyUser].
  final UserId me;

  /// [UserId] of the [user] who posted these [forwards].
  final UserId authorId;

  /// Optional animation controlling a [SwipeableStatus].
  final AnimationController? animation;

  /// [User] posted these [forwards].
  final RxUser? user;

  /// [LastChatRead] to display under this [ChatItem].
  final Iterable<LastChatRead> reads;

  /// Callback, called when a [RxUser] identified by the provided [UserId] is
  /// required.
  final Future<RxUser?> Function(UserId userId)? getUser;

  /// Callback, called when a hide action of these [forwards] is triggered.
  final void Function()? onHide;

  /// Callback, called when a delete action of these [forwards] is triggered.
  final void Function()? onDelete;

  /// Callback, called when a reply action of these [forwards] is triggered.
  final void Function()? onReply;

  /// Callback, called when an edit action of these [forwards] is triggered.
  final void Function()? onEdit;

  /// Callback, called when a copy action of these [forwards] is triggered.
  final void Function(String text)? onCopy;

  /// Callback, called when a gallery list is required.
  ///
  /// If not specified, then only media of these [forwards] and [note] will be
  /// in a gallery.
  final List<Attachment> Function()? onGallery;

  /// Callback, called when a drag of these [forwards] starts or ends.
  final void Function(bool)? onDrag;

  /// Callback, called when a [ChatForward] is tapped.
  final void Function(ChatItemId, ChatId)? onForwardedTap;

  /// Callback, called when a [FileAttachment] of some [ChatItem] is tapped.
  final void Function(ChatItem, FileAttachment)? onFileTap;

  /// Callback, called on the [Attachment] fetching errors.
  final Future<void> Function()? onAttachmentError;

  @override
  State<ChatForwardWidget> createState() => _ChatForwardWidgetState();
}

/// State of a [ChatForwardWidget] maintaining the [_galleryKeys].
class _ChatForwardWidgetState extends State<ChatForwardWidget> {
  /// [GlobalKey]s of [Attachment]s used to animate a [GalleryPopup] from/to
  /// corresponding [Widget].
  final Map<ChatItemId, List<GlobalKey>> _galleryKeys = {};

  /// [Offset] to translate this [ChatForwardWidget] with when swipe to reply
  /// gesture is happening.
  Offset _offset = Offset.zero;

  /// Total [Offset] applied to this [ChatForwardWidget] by a swipe gesture.
  Offset _totalOffset = Offset.zero;

  /// [Duration] to animate [_offset] changes with.
  ///
  /// Used to animate [_offset] resetting when swipe to reply gesture ends.
  Duration _offsetDuration = Duration.zero;

  /// Indicator whether this [ChatForwardWidget] is in an ongoing drag.
  bool _dragging = false;

  /// Indicator whether [GestureDetector] of this [ChatForwardWidget] recognized
  /// a horizontal drag start.
  ///
  /// This indicator doesn't mean that the started drag will become an ongoing.
  bool _draggingStarted = false;

  /// Indicates whether these [ChatForwardWidget.forwards] were read by any
  /// [User].
  bool get _isRead {
    final Chat? chat = widget.chat.value;
    if (chat == null) {
      return false;
    }

    if (_fromMe) {
      return chat.isRead(widget.forwards.first.value, widget.me);
    } else {
      return chat.isReadBy(widget.forwards.first.value, widget.me);
    }
  }

  /// Indicates whether these [ChatForwardWidget.forwards] were forwarded by the
  /// authenticated [MyUser].
  bool get _fromMe => widget.authorId == widget.me;

  @override
  void initState() {
    assert(widget.forwards.isNotEmpty);

    _populateGlobalKeys();
    super.initState();
  }

  @override
  Widget build(BuildContext context) {
    Style style = Theme.of(context).extension<Style>()!;

    Color color = widget.user?.user.value.id == widget.me
        ? Theme.of(context).colorScheme.secondary
        : AvatarWidget.colors[(widget.user?.user.value.num.val.sum() ?? 3) %
            AvatarWidget.colors.length];

    return DefaultTextStyle(
      style: style.boldBody,
      child: Obx(() {
        return _rounded(
          context,
          (bool enabledPopup) => Padding(
            padding: const EdgeInsets.fromLTRB(5, 6, 5, 6),
            child: ClipRRect(
              clipBehavior: _fromMe ? Clip.antiAlias : Clip.none,
              borderRadius: BorderRadius.circular(15),
              child: IntrinsicWidth(
                child: AnimatedContainer(
                  duration: const Duration(milliseconds: 500),
                  decoration: BoxDecoration(
                    color: _fromMe
                        ? _isRead
                            ? style.readMessageColor
                            : style.unreadMessageColor
                        : style.messageColor,
                    borderRadius: BorderRadius.circular(15),
                    border: _fromMe
                        ? _isRead
                            ? style.secondaryBorder
                            : Border.all(
                                color: const Color(0xFFDAEDFF),
                                width: 0.5,
                              )
                        : style.primaryBorder,
                  ),
                  child: Obx(() {
                    return Column(
                      mainAxisSize: MainAxisSize.min,
                      crossAxisAlignment: CrossAxisAlignment.stretch,
                      children: [
                        if (widget.note.value != null) ..._note(enabledPopup),
                        if (widget.note.value == null &&
                            !_fromMe &&
                            widget.chat.value?.isGroup == true)
                          Padding(
                            padding: const EdgeInsets.fromLTRB(12, 4, 9, 4),
                            child: Text(
                              widget.user?.user.value.name?.val ??
                                  widget.user?.user.value.num.val ??
                                  'dot'.l10n * 3,
                              style: style.boldBody.copyWith(color: color),
                            ),
                          ),
                        ...widget.forwards.mapIndexed(
                          (i, e) => ClipRRect(
                            clipBehavior: i == widget.forwards.length - 1
                                ? Clip.antiAlias
                                : Clip.none,
                            borderRadius: BorderRadius.only(
                              bottomLeft: i == widget.forwards.length - 1
                                  ? const Radius.circular(15)
                                  : Radius.zero,
                              bottomRight: i == widget.forwards.length - 1
                                  ? const Radius.circular(15)
                                  : Radius.zero,
                            ),
                            child: _forwardedMessage(e, enabledPopup),
                          ),
                        ),
                      ],
                    );
                  }),
                ),
              ),
            ),
          ),
        );
      }),
    );
  }

  /// Returns a visual representation of the provided [forward].
  Widget _forwardedMessage(Rx<ChatItem> forward, bool enabledPopup) {
    return Obx(() {
      ChatForward msg = forward.value as ChatForward;
      ChatItem item = msg.item;

      Style style = Theme.of(context).extension<Style>()!;

      Widget? content;
      List<Widget> additional = [];

      if (item is ChatMessage) {
        if (item.attachments.isNotEmpty) {
          List<Attachment> media = item.attachments
              .where((e) =>
                  e is ImageAttachment ||
                  (e is FileAttachment && e.isVideo) ||
                  (e is LocalAttachment && (e.file.isImage || e.file.isVideo)))
              .toList();

          List<Attachment> files = item.attachments
              .where((e) =>
                  (e is FileAttachment && !e.isVideo) ||
                  (e is LocalAttachment && !e.file.isImage && !e.file.isVideo))
              .toList();

          additional = [
            if (files.isNotEmpty)
              AnimatedOpacity(
                duration: const Duration(milliseconds: 500),
                opacity: _isRead || !_fromMe ? 1 : 0.55,
                child: Padding(
                  padding: const EdgeInsets.fromLTRB(0, 4, 0, 4),
                  child: Column(
                    children: files
                        .map(
                          (e) => ChatItemWidget.fileAttachment(
                            e,
                            fromMe: widget.authorId == widget.me,
                            onFileTap: (a) => widget.onFileTap?.call(item, a),
                          ),
                        )
                        .toList(),
                  ),
                ),
              ),
            if (media.isNotEmpty)
              AnimatedOpacity(
                duration: const Duration(milliseconds: 500),
                opacity: _isRead || !_fromMe ? 1 : 0.55,
                child: media.length == 1
                    ? ChatItemWidget.mediaAttachment(
                        context,
                        media.first,
                        media,
                        key: _galleryKeys[item.id]?.firstOrNull,
                        onGallery: widget.onGallery,
                        onError: widget.onAttachmentError,
                        filled: false,
                      )
                    : SizedBox(
                        width: media.length * 120,
                        height: max(media.length * 60, 300),
                        child: FitView(
                          dividerColor: Colors.transparent,
                          children: media
                              .mapIndexed(
                                (i, e) => ChatItemWidget.mediaAttachment(
                                  context,
                                  e,
                                  media,
                                  key: _galleryKeys[item.id]?[i],
                                  onGallery: widget.onGallery,
                                  onError: widget.onAttachmentError,
                                ),
                              )
                              .toList(),
                        ),
                      ),
              ),
          ];
        }

        if (item.text != null && item.text!.val.isNotEmpty) {
          content = Text(
            item.text!.val,
            style: style.boldBody,
          );
          if (PlatformUtils.isMobile && enabledPopup) {
            content = SelectionArea(child: content);
          }
        }
      } else if (item is ChatCall) {
        String title = 'label_chat_call_ended'.l10n;
        String? time;
        bool fromMe = widget.me == item.authorId;
        bool isMissed = false;

        if (item.finishReason == null && item.conversationStartedAt != null) {
          title = 'label_chat_call_ongoing'.l10n;
        } else if (item.finishReason != null) {
          title = item.finishReason!.localizedString(fromMe) ?? title;
          isMissed = item.finishReason == ChatCallFinishReason.dropped ||
              item.finishReason == ChatCallFinishReason.unanswered;

          if (item.conversationStartedAt != null) {
            time = item.finishedAt!.val
                .difference(item.conversationStartedAt!.val)
                .localizedString();
          }
        } else {
          title = item.authorId == widget.me
              ? 'label_outgoing_call'.l10n
              : 'label_incoming_call'.l10n;
        }

        content = Row(
          mainAxisSize: MainAxisSize.min,
          children: [
            Padding(
              padding: const EdgeInsets.fromLTRB(8, 0, 12, 0),
              child: item.withVideo
                  ? SvgLoader.asset(
                      'assets/icons/call_video${isMissed && !fromMe ? '_red' : ''}.svg',
                      height: 13,
                    )
                  : SvgLoader.asset(
                      'assets/icons/call_audio${isMissed && !fromMe ? '_red' : ''}.svg',
                      height: 15,
                    ),
            ),
            Flexible(child: Text(title)),
            if (time != null) ...[
              const SizedBox(width: 9),
              Padding(
                padding: const EdgeInsets.only(bottom: 1),
                child: Text(
                  time,
                  maxLines: 1,
                  overflow: TextOverflow.ellipsis,
                  style: style.boldBody,
                ),
              ),
            ],
          ],
        );
      } else if (item is ChatMemberInfo) {
        content = Text(item.action.toString(), style: style.boldBody);
      } else if (item is ChatForward) {
        content = Text('label_forwarded_message'.l10n, style: style.boldBody);
      } else {
        content = Text('err_unknown'.l10n, style: style.boldBody);
      }

      return AnimatedContainer(
        duration: const Duration(milliseconds: 500),
        decoration: BoxDecoration(
          color: msg.item.authorId == widget.me
              ? _isRead || !_fromMe
                  ? const Color(0xFFDBEAFD)
                  : const Color(0xFFE6F1FE)
              : _isRead || !_fromMe
                  ? const Color(0xFFF9F9F9)
                  : const Color(0xFFFFFFFF),
        ),
        child: AnimatedOpacity(
          duration: const Duration(milliseconds: 500),
          opacity: _isRead || !_fromMe ? 1 : 0.55,
          child: WidgetButton(
            onPressed: () => widget.onForwardedTap?.call(item.id, item.chatId),
            child: FutureBuilder<RxUser?>(
              future: widget.getUser?.call(item.authorId),
              builder: (context, snapshot) {
                Color color = snapshot.data?.user.value.id == widget.me
                    ? Theme.of(context).colorScheme.secondary
                    : AvatarWidget.colors[
                        (snapshot.data?.user.value.num.val.sum() ?? 3) %
                            AvatarWidget.colors.length];

                return Row(
                  mainAxisSize: MainAxisSize.min,
                  crossAxisAlignment: CrossAxisAlignment.center,
                  children: [
                    const SizedBox(width: 12),
                    Flexible(
                      child: Container(
                        decoration: BoxDecoration(
                          border: Border(
                            left: BorderSide(width: 2, color: color),
                          ),
                        ),
                        margin: const EdgeInsets.fromLTRB(0, 8, 12, 8),
                        padding: const EdgeInsets.only(left: 8),
                        child: Column(
                          mainAxisSize: MainAxisSize.min,
                          crossAxisAlignment: CrossAxisAlignment.start,
                          children: [
                            Row(
                              children: [
                                Transform.scale(
                                  scaleX: -1,
                                  child:
                                      Icon(Icons.reply, size: 17, color: color),
                                ),
                                const SizedBox(width: 6),
                                Flexible(
                                  child: Text(
                                    snapshot.data?.user.value.name?.val ??
                                        snapshot.data?.user.value.num.val ??
                                        'dot'.l10n * 3,
                                    style:
                                        style.boldBody.copyWith(color: color),
                                  ),
                                ),
                              ],
                            ),
                            if (content != null) ...[
                              const SizedBox(height: 2),
                              content,
                            ],
                            if (additional.isNotEmpty) ...[
                              const SizedBox(height: 4),
                              Column(
                                mainAxisSize: MainAxisSize.min,
                                crossAxisAlignment: msg.authorId == widget.me
                                    ? CrossAxisAlignment.end
                                    : CrossAxisAlignment.start,
                                children: additional,
                              ),
                            ],
                          ],
                        ),
                      ),
                    )
                  ],
                );
              },
            ),
          ),
        ),
      );
    });
  }

  /// Builds a visual representation of the [ChatForwardWidget.note].
  List<Widget> _note(bool enabledPopup) {
    ChatItem item = widget.note.value!.value;

    if (item is ChatMessage) {
      Style style = Theme.of(context).extension<Style>()!;

      String? text = item.text?.val.trim();
      if (text?.isEmpty == true) {
        text = null;
      } else {
        text = item.text?.val;
      }

      List<Attachment> attachments = item.attachments.where((e) {
        return ((e is ImageAttachment) ||
            (e is FileAttachment && e.isVideo) ||
            (e is LocalAttachment && (e.file.isImage || e.file.isVideo)));
      }).toList();

      List<Attachment> files = item.attachments.where((e) {
        return ((e is FileAttachment && !e.isVideo) ||
            (e is LocalAttachment && (e.file.isImage || e.file.isVideo)));
      }).toList();

      Color color = widget.user?.user.value.id == widget.me
          ? Theme.of(context).colorScheme.secondary
          : AvatarWidget.colors[(widget.user?.user.value.num.val.sum() ?? 3) %
              AvatarWidget.colors.length];

      Widget textWidget = Text(item.text!.val, style: style.boldBody);
      if (PlatformUtils.isMobile && enabledPopup) {
        textWidget = SelectionArea(child: textWidget);
      }

      return [
        if (!_fromMe && widget.chat.value?.isGroup == true)
          Padding(
            padding: EdgeInsets.fromLTRB(
              12,
              item.attachments.isEmpty && text == null ? 4 : 8,
              9,
              files.isEmpty && attachments.isNotEmpty && text == null
                  ? 8
                  : files.isNotEmpty && text == null
                      ? 0
                      : 4,
            ),
            child: Text(
              widget.user?.user.value.name?.val ??
                  widget.user?.user.value.num.val ??
                  'dot'.l10n * 3,
              style: style.boldBody.copyWith(color: color),
            ),
          ),
        if (text != null)
          AnimatedOpacity(
            duration: const Duration(milliseconds: 500),
            opacity: _isRead || !_fromMe ? 1 : 0.7,
            child: Padding(
              padding: EdgeInsets.fromLTRB(
                12,
                !_fromMe && widget.chat.value?.isGroup == true ? 0 : 10,
                9,
                files.isEmpty ? 10 : 0,
              ),
              child: textWidget,
            ),
          ),
        if (files.isNotEmpty)
          AnimatedOpacity(
            duration: const Duration(milliseconds: 500),
            opacity: _isRead || !_fromMe ? 1 : 0.55,
            child: Padding(
              padding: const EdgeInsets.fromLTRB(0, 4, 0, 4),
              child: Column(
                children: files
                    .map(
                      (e) => ChatItemWidget.fileAttachment(
                        e,
                        fromMe: widget.authorId == widget.me,
                        onFileTap: (a) => widget.onFileTap?.call(item, a),
                      ),
                    )
                    .toList(),
              ),
            ),
          ),
        if (attachments.isNotEmpty)
          ClipRRect(
            borderRadius: BorderRadius.only(
              topLeft: text != null ||
                      item.repliesTo.isNotEmpty ||
                      (!_fromMe && widget.chat.value?.isGroup == true)
                  ? Radius.zero
                  : files.isEmpty
                      ? const Radius.circular(15)
                      : Radius.zero,
              topRight: text != null ||
                      item.repliesTo.isNotEmpty ||
                      (!_fromMe && widget.chat.value?.isGroup == true)
                  ? Radius.zero
                  : files.isEmpty
                      ? const Radius.circular(15)
                      : Radius.zero,
            ),
            child: AnimatedOpacity(
              duration: const Duration(milliseconds: 500),
              opacity: _isRead || !_fromMe ? 1 : 0.55,
              child: attachments.length == 1
                  ? ChatItemWidget.mediaAttachment(
                      context,
                      attachments.first,
                      attachments,
                      key: _galleryKeys[item.id]?.lastOrNull,
                      onGallery: widget.onGallery,
                      onError: widget.onAttachmentError,
                      filled: false,
                    )
                  : SizedBox(
                      width: attachments.length * 120,
                      height: max(attachments.length * 60, 300),
                      child: FitView(
                        dividerColor: Colors.transparent,
                        children: attachments
                            .mapIndexed(
                              (i, e) => ChatItemWidget.mediaAttachment(
                                context,
                                e,
                                attachments,
                                key: _galleryKeys[item.id]?[i],
                                onGallery: widget.onGallery,
                                onError: widget.onAttachmentError,
                              ),
                            )
                            .toList(),
                      ),
                    ),
            ),
          ),
      ];
    }

    return [];
  }

  /// Returns rounded rectangle of a [child] representing a message box.
  Widget _rounded(
    BuildContext context,
    Widget Function(bool enabledPopup) child,
  ) {
    ChatItem? item = widget.note.value?.value;

    bool isSent =
        widget.forwards.first.value.status.value == SendingStatus.sent;

    String? copyable;
    if (item is ChatMessage) {
      copyable = item.text?.val;
    }

    final Iterable<LastChatRead>? reads = widget.chat.value?.lastReads.where(
      (e) =>
          !e.at.val.isBefore(widget.forwards.first.value.at.val) &&
          e.memberId != widget.authorId,
    );

    const int maxAvatars = 5;
    final List<Widget> avatars = [];

    if (widget.chat.value?.isGroup == true) {
      final int countUserAvatars =
          widget.reads.length > maxAvatars ? maxAvatars - 1 : maxAvatars;

      for (LastChatRead m in widget.reads.take(countUserAvatars)) {
        final User? user = widget.chat.value?.members
            .firstWhereOrNull((e) => e.user.id == m.memberId)
            ?.user;

        if (user != null) {
          avatars.add(
            Padding(
              padding: const EdgeInsets.symmetric(horizontal: 1),
              child: FutureBuilder<RxUser?>(
                future: widget.getUser?.call(user.id),
                builder: (context, snapshot) {
                  if (snapshot.hasData) {
                    return AvatarWidget.fromRxUser(snapshot.data, radius: 10);
                  }
                  return AvatarWidget.fromUser(user, radius: 10);
                },
              ),
            ),
          );
        }
      }

      if (widget.reads.length > maxAvatars) {
        avatars.add(
          Padding(
            padding: const EdgeInsets.symmetric(horizontal: 1),
            child: AvatarWidget(title: 'plus'.l10n, radius: 10),
          ),
        );
      }
    }

    return SwipeableStatus(
      animation: widget.animation,
      translate: _fromMe,
      isSent: isSent && _fromMe,
      isDelivered: isSent &&
          _fromMe &&
          widget.chat.value?.lastDelivery
                  .isBefore(widget.forwards.first.value.at) ==
              false,
      isRead: isSent && (!_fromMe || _isRead),
      isError: widget.forwards.first.value.status.value == SendingStatus.error,
      isSending:
          widget.forwards.first.value.status.value == SendingStatus.sending,
      swipeable: Text(
        DateFormat.Hm().format(widget.forwards.first.value.at.val.toLocal()),
      ),
      padding:
          EdgeInsets.only(bottom: widget.reads.isNotEmpty == true ? 33 : 13),
      child: AnimatedOffset(
        duration: _offsetDuration,
        offset: _offset,
        curve: Curves.ease,
        child: GestureDetector(
          behavior: HitTestBehavior.translucent,
          onHorizontalDragStart: (d) {
            _draggingStarted = true;
            setState(() => _offsetDuration = Duration.zero);
          },
          onHorizontalDragUpdate: (d) {
            if (_draggingStarted && !_dragging) {
              if (widget.animation?.value == 0 &&
                  _offset.dx == 0 &&
                  d.delta.dx > 0) {
                _dragging = true;
                widget.onDrag?.call(_dragging);
              } else {
                _draggingStarted = false;
              }
            }

            if (_dragging) {
              // Distance [_totalOffset] should exceed in order for dragging to
              // start.
              const int delta = 10;

              if (_totalOffset.dx > delta) {
                _offset += d.delta;

                if (_offset.dx > 30 + delta &&
                    _offset.dx - d.delta.dx < 30 + delta) {
                  HapticFeedback.selectionClick();
                  widget.onReply?.call();
                }

                setState(() {});
              } else {
                _totalOffset += d.delta;
                if (_totalOffset.dx <= 0) {
                  _dragging = false;
                  widget.onDrag?.call(_dragging);
                }
              }
            }
          },
          onHorizontalDragEnd: (d) {
            if (_dragging) {
              _dragging = false;
              _draggingStarted = false;
              _offset = Offset.zero;
              _totalOffset = Offset.zero;
              _offsetDuration = 200.milliseconds;
              widget.onDrag?.call(_dragging);
              setState(() {});
            }
          },
          child: Row(
            crossAxisAlignment:
                _fromMe ? CrossAxisAlignment.end : CrossAxisAlignment.start,
            mainAxisAlignment:
                _fromMe ? MainAxisAlignment.end : MainAxisAlignment.start,
            children: [
              if (!_fromMe && widget.chat.value!.isGroup)
                Padding(
                  padding: const EdgeInsets.only(top: 8),
                  child: InkWell(
                    customBorder: const CircleBorder(),
                    onTap: () => router.user(widget.authorId, push: true),
                    child: AvatarWidget.fromRxUser(
                      widget.user,
                      radius: 15,
                    ),
                  ),
                ),
              Flexible(
                child: LayoutBuilder(builder: (context, constraints) {
                  return ConstrainedBox(
                    constraints: BoxConstraints(
                      maxWidth: min(
                        550,
                        (constraints.maxWidth +
                                    (_fromMe ? SwipeableStatus.width : 0)) *
                                0.84 -
                            20,
                      ),
                    ),
                    child: Padding(
                      padding: EdgeInsets.zero,
                      child: Material(
                        type: MaterialType.transparency,
                        child: ContextMenuRegion(
                          preventContextMenu: false,
                          alignment: _fromMe
                              ? Alignment.bottomRight
                              : Alignment.bottomLeft,
                          builder: (bool enabledPopup) {
                            return Column(
                              mainAxisSize: MainAxisSize.min,
                              crossAxisAlignment: CrossAxisAlignment.end,
                              children: [
                                child(enabledPopup),
                                if (avatars.isNotEmpty)
                                  Transform.translate(
                                    offset: const Offset(-12, -4),
                                    child: WidgetButton(
                                      onPressed: () => ChatItemReads.show(
                                        context,
                                        reads: widget.reads,
                                        getUser: widget.getUser,
                                      ),
                                      child: Row(
                                        mainAxisSize: MainAxisSize.min,
                                        crossAxisAlignment:
                                            CrossAxisAlignment.center,
                                        children: avatars,
                                      ),
                                    ),
                                  ),
                              ],
                            );
                          },
                          actions: [
                            ContextMenuButton(
                              label: PlatformUtils.isMobile
                                  ? 'btn_info'.l10n
                                  : 'btn_message_info'.l10n,
                              trailing: const Icon(Icons.info_outline),
                              onPressed: () => MessageInfo.show(
                                context,
                                id: widget.forwards.first.value.id,
                                reads: reads ?? [],
                              ),
                            ),
                            if (copyable != null)
                              ContextMenuButton(
                                key: const Key('CopyButton'),
                                label: PlatformUtils.isMobile
                                    ? 'btn_copy'.l10n
                                    : 'btn_copy_text'.l10n,
                                trailing: SvgLoader.asset(
                                  'assets/icons/copy_small.svg',
                                  height: 18,
                                ),
                                onPressed: () => widget.onCopy?.call(copyable!),
                              ),
                            ContextMenuButton(
                              key: const Key('ReplyButton'),
                              label: PlatformUtils.isMobile
                                  ? 'btn_reply'.l10n
                                  : 'btn_reply_message'.l10n,
                              trailing: SvgLoader.asset(
                                'assets/icons/reply.svg',
                                height: 18,
                              ),
                              onPressed: widget.onReply,
                            ),
                            ContextMenuButton(
                              key: const Key('ForwardButton'),
                              label: PlatformUtils.isMobile
                                  ? 'btn_forward'.l10n
                                  : 'btn_forward_message'.l10n,
                              trailing: SvgLoader.asset(
                                'assets/icons/forward.svg',
                                height: 18,
                              ),
                              onPressed: () async {
                                final List<ChatItemQuote> quotes = [];

                                for (Rx<ChatItem> item in widget.forwards) {
                                  quotes.add(ChatItemQuote(item: item.value));
                                }

                                if (widget.note.value != null) {
                                  quotes.add(
                                    ChatItemQuote(
                                      item: widget.note.value!.value,
                                    ),
                                  );
                                }

                                await ChatForwardView.show(
                                  context,
                                  widget.chat.value!.id,
                                  quotes,
                                );
                              },
                            ),
                            if (_fromMe &&
                                widget.note.value != null &&
                                (widget.note.value!.value.at
                                        .add(ChatController.editMessageTimeout)
                                        .isAfter(PreciseDateTime.now()) ||
                                    !_isRead))
                              ContextMenuButton(
                                key: const Key('EditButton'),
                                label: 'btn_edit'.l10n,
                                trailing: SvgLoader.asset(
                                  'assets/icons/edit.svg',
                                  height: 18,
                                ),
                                onPressed: widget.onEdit,
                              ),
                            ContextMenuButton(
                              label: PlatformUtils.isMobile
                                  ? 'btn_delete'.l10n
                                  : 'btn_delete_message'.l10n,
                              trailing: SvgLoader.asset(
                                'assets/icons/delete_small.svg',
                                height: 18,
                              ),
                              onPressed: () async {
                                bool deletable = widget.authorId == widget.me &&
                                    !widget.chat.value!.isRead(
                                      widget.forwards.first.value,
                                      widget.me,
                                    );

                                await ConfirmDialog.show(
                                  context,
                                  title: 'label_delete_message'.l10n,
                                  description: deletable
                                      ? null
                                      : 'label_message_will_deleted_for_you'
                                          .l10n,
                                  variants: [
                                    ConfirmDialogVariant(
                                      onProceed: widget.onHide,
                                      child: Text(
                                        'label_delete_for_me'.l10n,
                                        key: const Key('HideForMe'),
                                      ),
                                    ),
                                    if (deletable)
                                      ConfirmDialogVariant(
                                        onProceed: widget.onDelete,
                                        child: Text(
                                          'label_delete_for_everyone'.l10n,
                                          key: const Key('DeleteForAll'),
                                        ),
                                      )
                                  ],
                                );
                              },
                            ),
                          ],
<<<<<<< HEAD
=======
                          child: Column(
                            mainAxisSize: MainAxisSize.min,
                            crossAxisAlignment: CrossAxisAlignment.end,
                            children: [
                              child,
                              if (avatars.isNotEmpty)
                                Transform.translate(
                                  offset: const Offset(-12, -4),
                                  child: WidgetButton(
                                    onPressed: () => MessageInfo.show(
                                      context,
                                      id: widget.forwards.first.value.id,
                                      reads: reads ?? [],
                                    ),
                                    child: Row(
                                      mainAxisSize: MainAxisSize.min,
                                      crossAxisAlignment:
                                          CrossAxisAlignment.center,
                                      children: avatars,
                                    ),
                                  ),
                                ),
                            ],
                          ),
>>>>>>> 49ca598c
                        ),
                      ),
                    ),
                  );
                }),
              ),
            ],
          ),
        ),
      ),
    );
  }

  /// Populates the [_galleryKeys] from the [ChatForwardWidget.forwards] and
  /// [ChatForwardWidget.note].
  void _populateGlobalKeys() {
    _galleryKeys.clear();

    for (Rx<ChatItem> forward in widget.forwards) {
      final ChatItem item = (forward.value as ChatForward).item;
      if (item is ChatMessage) {
        _galleryKeys[item.id] = item.attachments
            .where((e) =>
                e is ImageAttachment ||
                (e is FileAttachment && e.isVideo) ||
                (e is LocalAttachment && (e.file.isImage || e.file.isVideo)))
            .map((e) => GlobalKey())
            .toList();
      }
    }

    if (widget.note.value != null) {
      final ChatMessage item = (widget.note.value!.value as ChatMessage);
      _galleryKeys[item.id] = item.attachments
          .where((e) =>
              e is ImageAttachment ||
              (e is FileAttachment && e.isVideo) ||
              (e is LocalAttachment && (e.file.isImage || e.file.isVideo)))
          .map((e) => GlobalKey())
          .toList();
    }
  }
}<|MERGE_RESOLUTION|>--- conflicted
+++ resolved
@@ -856,10 +856,10 @@
                                   Transform.translate(
                                     offset: const Offset(-12, -4),
                                     child: WidgetButton(
-                                      onPressed: () => ChatItemReads.show(
+                                      onPressed: () => MessageInfo.show(
                                         context,
-                                        reads: widget.reads,
-                                        getUser: widget.getUser,
+                                        id: widget.forwards.first.value.id,
+                                        reads: reads ?? [],
                                       ),
                                       child: Row(
                                         mainAxisSize: MainAxisSize.min,
@@ -996,33 +996,6 @@
                               },
                             ),
                           ],
-<<<<<<< HEAD
-=======
-                          child: Column(
-                            mainAxisSize: MainAxisSize.min,
-                            crossAxisAlignment: CrossAxisAlignment.end,
-                            children: [
-                              child,
-                              if (avatars.isNotEmpty)
-                                Transform.translate(
-                                  offset: const Offset(-12, -4),
-                                  child: WidgetButton(
-                                    onPressed: () => MessageInfo.show(
-                                      context,
-                                      id: widget.forwards.first.value.id,
-                                      reads: reads ?? [],
-                                    ),
-                                    child: Row(
-                                      mainAxisSize: MainAxisSize.min,
-                                      crossAxisAlignment:
-                                          CrossAxisAlignment.center,
-                                      children: avatars,
-                                    ),
-                                  ),
-                                ),
-                            ],
-                          ),
->>>>>>> 49ca598c
                         ),
                       ),
                     ),
