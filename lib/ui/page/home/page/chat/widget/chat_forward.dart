--- conflicted
+++ resolved
@@ -312,14 +312,6 @@
                             widget.note.value == null) ...[
                           const SizedBox(height: 6),
                           Padding(
-<<<<<<< HEAD
-                            padding: const EdgeInsets.fromLTRB(12, 4, 9, 4),
-                            child: Text(
-                              widget.user?.user.value.name?.val ??
-                                  widget.user?.user.value.num.val ??
-                                  'dot'.l10n * 3,
-                              style: fonts.displaySmall!.copyWith(color: color),
-=======
                             padding: const EdgeInsets.fromLTRB(12, 0, 9, 0),
                             child: SelectionText.rich(
                               TextSpan(
@@ -333,8 +325,7 @@
                               selectable: PlatformUtils.isDesktop || menu,
                               onChanged: (a) => _selection = a,
                               onSelecting: widget.onSelecting,
-                              style: style.boldBody.copyWith(color: color),
->>>>>>> b04d9e75
+                              style: fonts.displaySmall!.copyWith(color: color),
                             ),
                           ),
                         ],
@@ -512,21 +503,6 @@
                     ),
                 ],
               ),
-<<<<<<< HEAD
-          ];
-        }
-
-        final TextSpan? text = _text[msg.id];
-        if (text != null) {
-          content = SelectionText.rich(
-            text,
-            selectable: PlatformUtils.isDesktop || menu,
-            onChanged: (a) => _selection = a,
-            onSelecting: widget.onSelecting,
-            style: fonts.labelLarge,
-          );
-        }
-=======
             ),
             const SizedBox(height: 6),
           ],
@@ -556,7 +532,7 @@
                       selectable: PlatformUtils.isDesktop || menu,
                       onChanged: (a) => _selection = a,
                       onSelecting: widget.onSelecting,
-                      style: style.boldBody,
+                      style: fonts.labelLarge,
                     ),
                   ),
                 ),
@@ -565,7 +541,6 @@
             if (text != null) const SizedBox(height: 8),
           ],
         ];
->>>>>>> b04d9e75
       } else if (quote is ChatCallQuote) {
         String title = 'label_chat_call_ended'.l10n;
         String? time;
@@ -597,15 +572,6 @@
             mainAxisSize: MainAxisSize.min,
             children: [
               Padding(
-<<<<<<< HEAD
-                padding: const EdgeInsets.only(bottom: 1),
-                child: Text(
-                  time,
-                  maxLines: 1,
-                  overflow: TextOverflow.ellipsis,
-                  style: fonts.headlineSmall,
-                ),
-=======
                 padding: const EdgeInsets.fromLTRB(8, 0, 12, 0),
                 child: call?.withVideo == true
                     ? SvgImage.asset(
@@ -616,7 +582,6 @@
                         'assets/icons/call_audio${isMissed && !fromMe ? '_red' : ''}.svg',
                         height: 15,
                       ),
->>>>>>> b04d9e75
               ),
               Flexible(child: Text(title)),
               if (time != null) ...[
@@ -635,15 +600,9 @@
           )
         ];
       } else if (quote is ChatInfoQuote) {
-<<<<<<< HEAD
-        content = Text(quote.action.toString(), style: fonts.displaySmall);
+        content = [Text(quote.action.toString(), style: fonts.displaySmall)];
       } else {
-        content = Text('err_unknown'.l10n, style: fonts.displaySmall);
-=======
-        content = [Text(quote.action.toString(), style: style.boldBody)];
-      } else {
-        content = [Text('err_unknown'.l10n, style: style.boldBody)];
->>>>>>> b04d9e75
+        content = [Text('err_unknown'.l10n, style: fonts.displaySmall)];
       }
 
       return AnimatedContainer(
@@ -674,56 +633,8 @@
                           child: IntrinsicWidth(
                             child: Column(
                               mainAxisSize: MainAxisSize.min,
-<<<<<<< HEAD
-                              crossAxisAlignment: CrossAxisAlignment.start,
-                              children: [
-                                Row(
-                                  children: [
-                                    Transform.scale(
-                                      scaleX: -1,
-                                      child: Icon(
-                                        Icons.reply,
-                                        size: 17,
-                                        color: color,
-                                      ),
-                                    ),
-                                    const SizedBox(width: 6),
-                                    Flexible(
-                                      child: SelectionText(
-                                        snapshot.data?.user.value.name?.val ??
-                                            snapshot.data?.user.value.num.val ??
-                                            'dot'.l10n * 3,
-                                        selectable:
-                                            PlatformUtils.isDesktop || menu,
-                                        onChanged: (a) => _selection = a,
-                                        onSelecting: widget.onSelecting,
-                                        style: fonts.displaySmall!.copyWith(
-                                          color: color,
-                                        ),
-                                      ),
-                                    ),
-                                  ],
-                                ),
-                                if (content != null) ...[
-                                  const SizedBox(height: 2),
-                                  content,
-                                ],
-                                if (additional.isNotEmpty) ...[
-                                  const SizedBox(height: 4),
-                                  Column(
-                                    mainAxisSize: MainAxisSize.min,
-                                    crossAxisAlignment:
-                                        msg.authorId == widget.me
-                                            ? CrossAxisAlignment.end
-                                            : CrossAxisAlignment.start,
-                                    children: additional,
-                                  ),
-                                ],
-                              ],
-=======
                               crossAxisAlignment: CrossAxisAlignment.stretch,
                               children: content,
->>>>>>> b04d9e75
                             ),
                           ),
                         ),
@@ -792,67 +703,6 @@
               (widget.user?.user.value.num.val.sum() ?? 3) %
                   style.colors.userColors.length];
 
-<<<<<<< HEAD
-      return [
-        if (!_fromMe && widget.chat.value?.isGroup == true)
-          Padding(
-            padding: EdgeInsets.fromLTRB(
-              12,
-              item.attachments.isEmpty && text == null ? 4 : 8,
-              9,
-              files.isEmpty && attachments.isNotEmpty && text == null
-                  ? 8
-                  : files.isNotEmpty && text == null
-                      ? 0
-                      : 4,
-            ),
-            child: SelectionText(
-              widget.user?.user.value.name?.val ??
-                  widget.user?.user.value.num.val ??
-                  'dot'.l10n * 3,
-              selectable: PlatformUtils.isDesktop || menu,
-              onChanged: (a) => _selection = a,
-              onSelecting: widget.onSelecting,
-              style: fonts.displaySmall!.copyWith(color: color),
-            ),
-          ),
-        if (text != null)
-          AnimatedOpacity(
-            duration: const Duration(milliseconds: 500),
-            opacity: _isRead || !_fromMe ? 1 : 0.7,
-            child: Padding(
-              padding: EdgeInsets.fromLTRB(
-                12,
-                !_fromMe && widget.chat.value?.isGroup == true ? 0 : 10,
-                9,
-                files.isEmpty ? 10 : 0,
-              ),
-              child: SelectionText.rich(
-                text,
-                selectable: PlatformUtils.isDesktop || menu,
-                onChanged: (a) => _selection = a,
-                onSelecting: widget.onSelecting,
-                style: fonts.displaySmall,
-              ),
-            ),
-          ),
-        if (files.isNotEmpty)
-          AnimatedOpacity(
-            duration: const Duration(milliseconds: 500),
-            opacity: _isRead || !_fromMe ? 1 : 0.55,
-            child: Padding(
-              padding: const EdgeInsets.fromLTRB(0, 4, 0, 4),
-              child: SelectionContainer.disabled(
-                child: Column(
-                  children: files
-                      .map(
-                        (e) => ChatItemWidget.fileAttachment(
-                          e,
-                          onFileTap: (a) => widget.onFileTap?.call(item, a),
-                        ),
-                      )
-                      .toList(),
-=======
       return Column(
         crossAxisAlignment: CrossAxisAlignment.stretch,
         children: [
@@ -875,10 +725,9 @@
                       selectable: PlatformUtils.isDesktop || menu,
                       onChanged: (a) => _selection = a,
                       onSelecting: widget.onSelecting,
-                      style: style.boldBody.copyWith(color: color),
+                      style: fonts.displaySmall!.copyWith(color: color),
                     ),
                   ),
->>>>>>> b04d9e75
                 ),
               ],
             ),
