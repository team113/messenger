// Copyright © 2022-2023 IT ENGINEERING MANAGEMENT INC,
//                       <https://github.com/team113>
//
// This program is free software: you can redistribute it and/or modify it under
// the terms of the GNU Affero General Public License v3.0 as published by the
// Free Software Foundation, either version 3 of the License, or (at your
// option) any later version.
//
// This program is distributed in the hope that it will be useful, but WITHOUT
// ANY WARRANTY; without even the implied warranty of MERCHANTABILITY or FITNESS
// FOR A PARTICULAR PURPOSE. See the GNU Affero General Public License v3.0 for
// more details.
//
// You should have received a copy of the GNU Affero General Public License v3.0
// along with this program. If not, see
// <https://www.gnu.org/licenses/agpl-3.0.html>.

import 'dart:math';

import 'package:collection/collection.dart';
import 'package:flutter/gestures.dart';
import 'package:flutter/material.dart';
import 'package:flutter/rendering.dart' show SelectedContent;
import 'package:flutter/services.dart';
import 'package:get/get.dart';

import '/api/backend/schema.dart' show ChatCallFinishReason;
import '/domain/model/attachment.dart';
import '/domain/model/chat.dart';
import '/domain/model/chat_call.dart';
import '/domain/model/chat_item.dart';
import '/domain/model/chat_item_quote.dart';
import '/domain/model/chat_item_quote_input.dart';
import '/domain/model/my_user.dart';
import '/domain/model/precise_date_time/precise_date_time.dart';
import '/domain/model/sending_status.dart';
import '/domain/model/user.dart';
import '/domain/repository/user.dart';
import '/l10n/l10n.dart';
import '/routes.dart';
import '/themes.dart';
import '/ui/page/call/widget/conditional_backdrop.dart';
import '/ui/page/call/widget/fit_view.dart';
import '/ui/page/home/page/chat/controller.dart';
import '/ui/page/home/page/chat/forward/view.dart';
import '/ui/page/home/widget/avatar.dart';
import '/ui/page/home/widget/confirm_dialog.dart';
import '/ui/page/home/widget/gallery_popup.dart';
import '/ui/widget/context_menu/menu.dart';
import '/ui/widget/context_menu/region.dart';
import '/ui/widget/svg/svg.dart';
import '/ui/widget/widget_button.dart';
import '/util/platform_utils.dart';
import 'animated_offset.dart';
import 'chat_gallery.dart';
import 'chat_item.dart';
import 'message_info/view.dart';
import 'message_timestamp.dart';
import 'selection_text.dart';
import 'swipeable_status.dart';

/// [ChatForward] visual representation.
class ChatForwardWidget extends StatefulWidget {
  const ChatForwardWidget({
    super.key,
    required this.chat,
    required this.forwards,
    required this.note,
    required this.authorId,
    required this.me,
    this.reads = const [],
    this.loadImages = true,
    this.user,
    this.animation,
    this.timestamp = true,
    this.getUser,
    this.onHide,
    this.onDelete,
    this.onReply,
    this.onEdit,
    this.onCopy,
    this.onGallery,
    this.onDrag,
    this.onForwardedTap,
    this.onFileTap,
    this.onAttachmentError,
    this.onSelecting,
  });

  /// Reactive value of a [Chat] these [forwards] are posted in.
  final Rx<Chat?> chat;

  /// [ChatForward]s to display.
  final RxList<Rx<ChatItem>> forwards;

  /// [ChatMessage] attached to these [forwards] as a note.
  final Rx<Rx<ChatItem>?> note;

  /// [UserId] of the [user] who posted these [forwards].
  final UserId authorId;

  /// [UserId] of the authenticated [MyUser].
  final UserId me;

  /// [LastChatRead] to display under this [ChatItem].
  final Iterable<LastChatRead> reads;

  /// Indicator whether the [ImageAttachment]s of this [ChatItem] should be
  /// fetched as soon as they are displayed, if any.
  final bool loadImages;

  /// [User] posted these [forwards].
  final RxUser? user;

  /// Optional animation controlling a [SwipeableStatus].
  final AnimationController? animation;

  /// Indicator whether a [ChatItem.at] should be displayed within this
  /// [ChatForwardWidget].
  final bool timestamp;

  /// Callback, called when a [RxUser] identified by the provided [UserId] is
  /// required.
  final Future<RxUser?> Function(UserId userId)? getUser;

  /// Callback, called when a hide action of these [forwards] is triggered.
  final void Function()? onHide;

  /// Callback, called when a delete action of these [forwards] is triggered.
  final void Function()? onDelete;

  /// Callback, called when a reply action of these [forwards] is triggered.
  final void Function()? onReply;

  /// Callback, called when an edit action of these [forwards] is triggered.
  final void Function()? onEdit;

  /// Callback, called when a copy action of these [forwards] is triggered.
  final void Function(String text)? onCopy;

  /// Callback, called when a gallery list is required.
  ///
  /// If not specified, then only media of these [forwards] and [note] will be
  /// in a gallery.
  final List<GalleryAttachment> Function()? onGallery;

  /// Callback, called when a drag of these [forwards] starts or ends.
  final void Function(bool)? onDrag;

  /// Callback, called when a [ChatForward] is tapped.
  final void Function(ChatItemQuote)? onForwardedTap;

  /// Callback, called when a [FileAttachment] of some [ChatItem] is tapped.
  final void Function(ChatItem, FileAttachment)? onFileTap;

  /// Callback, called on the [Attachment] fetching errors.
  final Future<void> Function()? onAttachmentError;

  /// Callback, called when a [Text] selection starts or ends.
  final void Function(bool)? onSelecting;

  @override
  State<ChatForwardWidget> createState() => _ChatForwardWidgetState();
}

/// State of a [ChatForwardWidget] maintaining the [_galleryKeys].
class _ChatForwardWidgetState extends State<ChatForwardWidget> {
  /// [GlobalKey]s of [Attachment]s used to animate a [GalleryPopup] from/to
  /// corresponding [Widget].
  final Map<ChatItemId, List<GlobalKey>> _galleryKeys = {};

  /// [Offset] to translate this [ChatForwardWidget] with when swipe to reply
  /// gesture is happening.
  Offset _offset = Offset.zero;

  /// Total [Offset] applied to this [ChatForwardWidget] by a swipe gesture.
  Offset _totalOffset = Offset.zero;

  /// [Duration] to animate [_offset] changes with.
  ///
  /// Used to animate [_offset] resetting when swipe to reply gesture ends.
  Duration _offsetDuration = Duration.zero;

  /// Indicator whether this [ChatForwardWidget] is in an ongoing drag.
  bool _dragging = false;

  /// Indicator whether [GestureDetector] of this [ChatForwardWidget] recognized
  /// a horizontal drag start.
  ///
  /// This indicator doesn't mean that the started drag will become an ongoing.
  bool _draggingStarted = false;

  /// [SelectedContent] of a [SelectionText] within this [ChatForwardWidget].
  SelectedContent? _selection;

  /// [TapGestureRecognizer]s for tapping on the [SelectionText.rich] spans, if
  /// any.
  final List<TapGestureRecognizer> _recognizers = [];

  /// [TextSpan]s of the [ChatForwardWidget.forwards] and
  /// [ChatForwardWidget.note] to display as a text of this [ChatForwardWidget].
  final Map<ChatItemId, TextSpan> _text = {};

  /// [Worker]s updating the [_text] on the [ChatForwardWidget.forwards] and
  /// [ChatForwardWidget.note] changes.
  final List<Worker> _workers = [];

  /// Indicates whether these [ChatForwardWidget.forwards] were read by any
  /// [User].
  bool get _isRead {
    final Chat? chat = widget.chat.value;
    if (chat == null) {
      return false;
    }

    if (_fromMe) {
      return chat.isRead(widget.forwards.first.value, widget.me, chat.members);
    } else {
      return chat.isReadBy(widget.forwards.first.value, widget.me);
    }
  }

  /// Indicates whether these [ChatForwardWidget.forwards] were forwarded by the
  /// authenticated [MyUser].
  bool get _fromMe => widget.authorId == widget.me;

  /// Returns a [PreciseDateTime] when this [ChatForwardWidget] is posted.
  PreciseDateTime get _at => PreciseDateTime(
        (widget.note.value?.value.at ?? widget.forwards.last.value.at)
            .val
            .toLocal(),
      );

  @override
  void initState() {
    assert(widget.forwards.isNotEmpty);

    _populateGlobalKeys();
    _populateWorkers();
    super.initState();
  }

  @override
  void dispose() {
    for (var w in _workers) {
      w.dispose();
    }

    for (var r in _recognizers) {
      r.dispose();
    }

    super.dispose();
  }

  @override
  void didUpdateWidget(covariant ChatForwardWidget oldWidget) {
    if (oldWidget.note != widget.note ||
        oldWidget.forwards != widget.forwards) {
      _populateWorkers();
    }

    super.didUpdateWidget(oldWidget);
  }

  @override
  Widget build(BuildContext context) {
    final (style, fonts) = Theme.of(context).styles;

    final Color color = widget.user?.user.value.id == widget.me
        ? style.colors.primary
        : style.colors.userColors[(widget.user?.user.value.num.val.sum() ?? 3) %
            style.colors.userColors.length];

    return DefaultTextStyle(
      style: fonts.bodyLarge!,
      child: Obx(() {
        return _rounded(
          context,
          (menu) => Padding(
            padding: const EdgeInsets.fromLTRB(5, 6, 5, 6),
            child: IntrinsicWidth(
              child: AnimatedContainer(
                duration: const Duration(milliseconds: 500),
                decoration: BoxDecoration(
                  color: _fromMe
                      ? _isRead
                          ? style.readMessageColor
                          : style.unreadMessageColor
                      : style.messageColor,
                  borderRadius: BorderRadius.circular(15),
                  border: _fromMe
                      ? _isRead
                          ? style.secondaryBorder
                          : Border.all(
                              color: style.colors.backgroundAuxiliaryLighter,
                              width: 0.5,
                            )
                      : style.primaryBorder,
                ),
                child: Obx(() {
                  return Column(
                    mainAxisSize: MainAxisSize.min,
                    crossAxisAlignment: CrossAxisAlignment.start,
                    children: [
                      if (widget.note.value != null) _note(menu),
                      if (!_fromMe &&
                          widget.chat.value?.isGroup == true &&
                          widget.note.value == null) ...[
                        const SizedBox(height: 6),
                        Padding(
                          padding: const EdgeInsets.fromLTRB(12, 0, 9, 0),
                          child: SelectionText.rich(
                            TextSpan(
                              text: widget.user?.user.value.name?.val ??
                                  widget.user?.user.value.num.val ??
                                  'dot'.l10n * 3,
                              recognizer: TapGestureRecognizer()
                                ..onTap = () =>
                                    router.user(widget.authorId, push: true),
                            ),
                            selectable: PlatformUtils.isDesktop || menu,
                            onChanged: (a) => _selection = a,
                            onSelecting: widget.onSelecting,
                            style: fonts.bodyLarge!.copyWith(color: color),
                          ),
                        ),
                      ],
                      const SizedBox(height: 6),
                      Padding(
                        padding: const EdgeInsets.fromLTRB(12, 0, 9, 0),
                        child: Text(
                          'label_forwarded_messages'
                              .l10nfmt({'count': widget.forwards.length}),
                          style: fonts.headlineSmall!.copyWith(
                            color: style.colors.secondary,
                            fontSize: 13,
                          ),
                        ),
                      ),
                      const SizedBox(height: 4),
                      ...widget.forwards.map((e) => _forwardedMessage(e, menu)),
                      if (widget.timestamp) ...[
                        const SizedBox(height: 2),
                        Padding(
                          padding: const EdgeInsets.only(right: 8),
                          child: Row(
                            children: [
                              const Spacer(),
                              MessageTimestamp(
                                at: _at,
                                status: SendingStatus.sent,
                                read: _isRead,
                                delivered: widget.chat.value?.lastDelivery
                                        .isBefore(_at) ==
                                    false,
                              )
                            ],
                          ),
                        ),
                        const SizedBox(height: 4),
                      ],
                    ],
                  );
                }),
              ),
            ),
          ),
        );
      }),
    );
  }

  /// Returns a visual representation of the provided [forward].
  Widget _forwardedMessage(Rx<ChatItem> forward, bool menu) {
    return Obx(() {
      final ChatForward msg = forward.value as ChatForward;
      final ChatItemQuote quote = msg.quote;

      final (style, fonts) = Theme.of(context).styles;

      List<Widget> content = [];

      bool timeInBubble = false;

      if (quote is ChatMessageQuote) {
        final TextSpan? text = _text[msg.id];

        final List<Attachment> media = quote.attachments
            .where((e) =>
                e is ImageAttachment ||
                (e is FileAttachment && e.isVideo) ||
                (e is LocalAttachment && (e.file.isImage || e.file.isVideo)))
            .toList();

        final Iterable<GalleryAttachment> galleries = media.map(
          (e) => GalleryAttachment(e, widget.onAttachmentError),
        );

        final List<Attachment> files = quote.attachments
            .where((e) =>
                (e is FileAttachment && !e.isVideo) ||
                (e is LocalAttachment && !e.file.isImage && !e.file.isVideo))
            .toList();

        timeInBubble = text == null && media.isNotEmpty && files.isEmpty;

        content = [
          FutureBuilder<RxUser?>(
              future: widget.getUser?.call(quote.author),
              builder: (context, snapshot) {
                final Color color = snapshot.data?.user.value.id == widget.me
                    ? style.colors.primary
                    : style.colors.userColors[
                        (snapshot.data?.user.value.num.val.sum() ?? 3) %
                            style.colors.userColors.length];

                return Row(
                  children: [
                    Flexible(
                      child: Padding(
                        padding: const EdgeInsets.only(
                          left: 12,
                          right: 9,
                        ),
                        child: SelectionText.rich(
                          TextSpan(
                            text: snapshot.data?.user.value.name?.val ??
                                snapshot.data?.user.value.num.val ??
                                'dot'.l10n * 3,
                            recognizer: TapGestureRecognizer()
                              ..onTap =
                                  () => router.user(quote.author, push: true),
                          ),
                          selectable: PlatformUtils.isDesktop || menu,
                          onChanged: (a) => _selection = a,
                          onSelecting: widget.onSelecting,
                          style: fonts.bodyLarge!.copyWith(color: color),
                        ),
                      ),
                    ),
                  ],
                );
              }),
          SizedBox(height: quote.attachments.isNotEmpty ? 6 : 3),
          if (media.isNotEmpty) ...[
            media.length == 1
                ? ChatItemWidget.mediaAttachment(
                    context,
                    media.first,
                    galleries,
                    key: _galleryKeys[msg.id]?.firstOrNull,
                    onGallery: widget.onGallery,
                    onError: widget.onAttachmentError,
                    filled: false,
                    autoLoad: widget.loadImages,
                  )
                : SizedBox(
                    width: media.length * 120,
                    height: max(media.length * 60, 300),
                    child: FitView(
                      dividerColor: style.colors.transparent,
                      children: media
                          .mapIndexed(
                            (i, e) => ChatItemWidget.mediaAttachment(
                              context,
                              e,
                              galleries,
                              key: _galleryKeys[msg.id]?[i],
                              onGallery: widget.onGallery,
                              onError: widget.onAttachmentError,
                              autoLoad: widget.loadImages,
                            ),
                          )
                          .toList(),
                    ),
                  ),
            SizedBox(height: files.isNotEmpty || text != null ? 6 : 0),
          ],
          if (files.isNotEmpty) ...[
            SelectionContainer.disabled(
              child: Column(
                children: [
                  ...files.expand(
                    (e) => [
                      ChatItemWidget.fileAttachment(
                        e,
                        onFileTap: (a) => widget.onFileTap?.call(msg, a),
                      ),
                      if (files.last != e) const SizedBox(height: 6),
                    ],
                  ),
                  if (text == null && !timeInBubble)
                    Opacity(
                      opacity: 0,
                      child: MessageTimestamp(
                        at: quote.at,
                        date: true,
                        fontSize: fonts.labelSmall!.fontSize,
                      ),
                    ),
                ],
              ),
            ),
            const SizedBox(height: 6),
          ],
          if (text != null || quote.attachments.isEmpty) ...[
            Row(
              children: [
                Flexible(
                  child: Padding(
                    padding: const EdgeInsets.fromLTRB(12, 0, 12, 0),
                    child: SelectionText.rich(
                      TextSpan(
                        children: [
                          if (text != null) text,
                          const WidgetSpan(child: SizedBox(width: 4)),
                          WidgetSpan(
                            child: Opacity(
                              opacity: 0,
                              child: MessageTimestamp(
                                at: quote.at,
                                date: true,
                                fontSize: fonts.labelSmall!.fontSize,
                              ),
                            ),
                          ),
                        ],
                      ),
                      selectable: PlatformUtils.isDesktop || menu,
                      onChanged: (a) => _selection = a,
                      onSelecting: widget.onSelecting,
                      style: fonts.bodyLarge,
                    ),
                  ),
                ),
              ],
            ),
            if (text != null) const SizedBox(height: 8),
          ],
        ];
      } else if (quote is ChatCallQuote) {
        String title = 'label_chat_call_ended'.l10n;
        String? time;
        bool fromMe = widget.me == quote.author;
        bool isMissed = false;

        final ChatCall? call = quote.original as ChatCall?;

        if (call?.finishReason == null && call?.conversationStartedAt != null) {
          title = 'label_chat_call_ongoing'.l10n;
        } else if (call?.finishReason != null) {
          title = call!.finishReason!.localizedString(fromMe) ?? title;
          isMissed = call.finishReason == ChatCallFinishReason.dropped ||
              call.finishReason == ChatCallFinishReason.unanswered;

          if (call.conversationStartedAt != null) {
            time = call.finishedAt!.val
                .difference(call.conversationStartedAt!.val)
                .localizedString();
          }
        } else {
          title = call?.authorId == widget.me
              ? 'label_outgoing_call'.l10n
              : 'label_incoming_call'.l10n;
        }

        content = [
          Row(
            mainAxisSize: MainAxisSize.min,
            children: [
              Padding(
                padding: const EdgeInsets.fromLTRB(8, 0, 12, 0),
                child: call?.withVideo == true
                    ? SvgImage.asset(
                        'assets/icons/call_video${isMissed && !fromMe ? '_red' : '_blue'}.svg',
                        height: 13,
                      )
                    : SvgImage.asset(
                        'assets/icons/call_audio${isMissed && !fromMe ? '_red' : '_blue'}.svg',
                        height: 15,
                      ),
              ),
              Flexible(child: Text(title)),
              if (time != null) ...[
                const SizedBox(width: 9),
                Padding(
                  padding: const EdgeInsets.only(bottom: 1),
                  child: Text(
                    time,
                    maxLines: 1,
                    overflow: TextOverflow.ellipsis,
                    style: fonts.bodyLarge,
                  ),
                ),
              ],
            ],
          )
        ];
      } else if (quote is ChatInfoQuote) {
        content = [Text(quote.action.toString(), style: fonts.bodyLarge)];
      } else {
        content = [Text('err_unknown'.l10n, style: fonts.bodyLarge)];
      }

      return AnimatedContainer(
        duration: const Duration(milliseconds: 500),
        decoration: BoxDecoration(
          color: style.colors.onBackgroundOpacity2,
          borderRadius: style.cardRadius,
          border:
              Border.all(color: style.colors.onBackgroundOpacity20, width: 0.5),
        ),
        margin: const EdgeInsets.fromLTRB(6, 4, 6, 4),
        child: AnimatedOpacity(
          duration: const Duration(milliseconds: 500),
          opacity: _isRead || !_fromMe ? 1 : 0.55,
          child: WidgetButton(
            onPressed: menu ? null : () => widget.onForwardedTap?.call(quote),
<<<<<<< HEAD
            child: FutureBuilder<RxUser?>(
              future: widget.getUser?.call(quote.author),
              builder: (context, snapshot) {
                Color color = snapshot.data?.user.value.id == widget.me
                    ? Theme.of(context).colorScheme.secondary
                    : style.colors.userColors[
                        (snapshot.data?.user.value.num.val.sum() ?? 3) %
                            style.colors.userColors.length];

                return Row(
                  mainAxisSize: MainAxisSize.min,
                  crossAxisAlignment: CrossAxisAlignment.center,
                  children: [
                    const SizedBox(width: 12),
                    Flexible(
                      child: Container(
                        decoration: BoxDecoration(
                          border: Border(
                            left: BorderSide(width: 2, color: color),
=======
            child: Stack(
              children: [
                Row(
                  mainAxisSize: MainAxisSize.min,
                  crossAxisAlignment: CrossAxisAlignment.center,
                  children: [
                    Flexible(
                      child: Container(
                        margin: const EdgeInsets.fromLTRB(0, 8, 0, 0),
                        child: IntrinsicWidth(
                          child: Column(
                            mainAxisSize: MainAxisSize.min,
                            crossAxisAlignment: CrossAxisAlignment.stretch,
                            children: content,
>>>>>>> b72bcf65
                          ),
                        ),
                        margin: const EdgeInsets.fromLTRB(0, 8, 12, 8),
                        padding: const EdgeInsets.only(left: 8),
                        child: Column(
                          mainAxisSize: MainAxisSize.min,
                          crossAxisAlignment: CrossAxisAlignment.start,
                          children: [
                            Row(
                              children: [
                                Transform.scale(
                                  scaleX: -1,
                                  child:
                                      Icon(Icons.reply, size: 17, color: color),
                                ),
                                const SizedBox(width: 6),
                                Flexible(
                                  child: SelectionText(
                                    snapshot.data?.user.value.name?.val ??
                                        snapshot.data?.user.value.num.val ??
                                        'dot'.l10n * 3,
                                    selectable: PlatformUtils.isDesktop || menu,
                                    onChanged: (a) => _selection = a,
                                    onSelecting: widget.onSelecting,
                                    style:
                                        style.boldBody.copyWith(color: color),
                                  ),
                                ),
                              ],
                            ),
                            if (content.isNotEmpty) ...[
                              const SizedBox(height: 2),
                              ...content,
                            ],
                          ],
                        ),
                      ),
                    ),
<<<<<<< HEAD
                    Positioned(
                      right: timeInBubble ? 6 : 8,
                      bottom: 4,
                      child: timeInBubble
                          ? ConditionalBackdropFilter(
                              borderRadius: BorderRadius.circular(20),
                              child: Container(
                                padding:
                                    const EdgeInsets.only(left: 4, right: 4),
                                decoration: BoxDecoration(
                                  color: style.colors.onBackgroundOpacity27,
                                  borderRadius: BorderRadius.circular(20),
                                ),
                                child: MessageTimestamp(
                                  at: quote.at,
                                  date: true,
                                  fontSize: 12,
                                  inverted: true,
                                ),
                              ),
                            )
                          : MessageTimestamp(
                              at: quote.at,
                              date: true,
                              fontSize: 12,
                            ),
                    )
                  ],
                );
              },
=======
                  ],
                ),
                Positioned(
                  right: timeInBubble ? 6 : 8,
                  bottom: 4,
                  child: timeInBubble
                      ? ConditionalBackdropFilter(
                          borderRadius: BorderRadius.circular(20),
                          child: Container(
                            padding: const EdgeInsets.only(left: 4, right: 4),
                            decoration: BoxDecoration(
                              color: style.colors.onBackgroundOpacity27,
                              borderRadius: BorderRadius.circular(20),
                            ),
                            child: MessageTimestamp(
                              at: quote.at,
                              date: true,
                              fontSize: fonts.labelSmall!.fontSize,
                              inverted: true,
                            ),
                          ),
                        )
                      : MessageTimestamp(
                          at: quote.at,
                          date: true,
                          fontSize: fonts.labelSmall!.fontSize,
                        ),
                )
              ],
>>>>>>> b72bcf65
            ),
          ),
        ),
      );
    });
  }

  /// Builds a visual representation of the [ChatForwardWidget.note].
  Widget _note(bool menu) {
    final ChatItem item = widget.note.value!.value;

    if (item is ChatMessage) {
      final (style, fonts) = Theme.of(context).styles;

      final TextSpan? text = _text[item.id];

      final List<Attachment> media = item.attachments.where((e) {
        return ((e is ImageAttachment) ||
            (e is FileAttachment && e.isVideo) ||
            (e is LocalAttachment && (e.file.isImage || e.file.isVideo)));
      }).toList();

      final Iterable<GalleryAttachment> galleries = media.map(
        (e) => GalleryAttachment(e, widget.onAttachmentError),
      );

      final List<Attachment> files = item.attachments.where((e) {
        return ((e is FileAttachment && !e.isVideo) ||
            (e is LocalAttachment && (e.file.isImage || e.file.isVideo)));
      }).toList();

      final Color color = widget.user?.user.value.id == widget.me
          ? style.colors.primary
          : style.colors.userColors[
              (widget.user?.user.value.num.val.sum() ?? 3) %
                  style.colors.userColors.length];

      return Column(
        crossAxisAlignment: CrossAxisAlignment.stretch,
        children: [
          if (!_fromMe && widget.chat.value?.isGroup == true) ...[
            const SizedBox(height: 6),
            Row(
              children: [
                Flexible(
                  child: Padding(
                    padding: const EdgeInsets.fromLTRB(12, 0, 9, 0),
                    child: SelectionText.rich(
                      TextSpan(
                        text: widget.user?.user.value.name?.val ??
                            widget.user?.user.value.num.val ??
                            'dot'.l10n * 3,
                        recognizer: TapGestureRecognizer()
                          ..onTap =
                              () => router.user(widget.authorId, push: true),
                      ),
                      selectable: PlatformUtils.isDesktop || menu,
                      onChanged: (a) => _selection = a,
                      onSelecting: widget.onSelecting,
                      style: fonts.bodyLarge!.copyWith(color: color),
                    ),
                  ),
                ),
              ],
            ),
            const SizedBox(height: 6),
          ] else
            SizedBox(height: media.isEmpty ? 6 : 0),
          if (media.isNotEmpty) ...[
            AnimatedOpacity(
              duration: const Duration(milliseconds: 500),
              opacity: _isRead || !_fromMe ? 1 : 0.55,
              child: media.length == 1
                  ? ChatItemWidget.mediaAttachment(
                      context,
                      media.first,
                      galleries,
                      key: _galleryKeys[item.id]?.lastOrNull,
                      onGallery: widget.onGallery,
                      onError: widget.onAttachmentError,
                      filled: false,
                      autoLoad: widget.loadImages,
                    )
                  : SizedBox(
                      width: media.length * 120,
                      height: max(media.length * 60, 300),
                      child: FitView(
                        dividerColor: style.colors.transparent,
                        children: media
                            .mapIndexed(
                              (i, e) => ChatItemWidget.mediaAttachment(
                                context,
                                e,
                                galleries,
                                key: _galleryKeys[item.id]?[i],
                                onGallery: widget.onGallery,
                                onError: widget.onAttachmentError,
                                autoLoad: widget.loadImages,
                              ),
                            )
                            .toList(),
                      ),
                    ),
            ),
            SizedBox(height: files.isNotEmpty || text != null ? 6 : 0),
          ],
          if (files.isNotEmpty) ...[
            AnimatedOpacity(
              duration: const Duration(milliseconds: 500),
              opacity: _isRead || !_fromMe ? 1 : 0.55,
              child: Column(
                children: files
                    .expand(
                      (e) => [
                        ChatItemWidget.fileAttachment(
                          e,
                          onFileTap: (a) => widget.onFileTap?.call(item, a),
                        ),
                        if (files.last != e) const SizedBox(height: 6),
                      ],
                    )
                    .toList(),
              ),
            ),
            if (text != null) const SizedBox(height: 6),
          ],
          if (text != null) ...[
            Row(
              children: [
                Flexible(
                  child: AnimatedOpacity(
                    duration: const Duration(milliseconds: 500),
                    opacity: _isRead || !_fromMe ? 1 : 0.7,
                    child: Padding(
                      padding: const EdgeInsets.fromLTRB(12, 0, 9, 0),
                      child: SelectionText.rich(
                        text,
                        selectable: PlatformUtils.isDesktop || menu,
                        onChanged: (a) => _selection = a,
                        onSelecting: widget.onSelecting,
                        style: fonts.bodyLarge,
                      ),
                    ),
                  ),
                ),
              ],
            ),
          ],
        ],
      );
    }

    return const SizedBox();
  }

  /// Returns rounded rectangle of a [child] representing a message box.
  Widget _rounded(BuildContext context, Widget Function(bool) builder) {
    final ChatItem? item = widget.note.value?.value;

    final bool isSent =
        widget.forwards.first.value.status.value == SendingStatus.sent;

    String? copyable;
    if (item is ChatMessage) {
      copyable = item.text?.val;
    }

    final Iterable<LastChatRead>? reads = widget.chat.value?.lastReads.where(
      (e) => e.at.val.isAfter(_at.val) && e.memberId != widget.authorId,
    );

    const int maxAvatars = 5;
    final List<Widget> avatars = [];

    if (widget.chat.value?.isGroup == true) {
      final int countUserAvatars =
          widget.reads.length > maxAvatars ? maxAvatars - 1 : maxAvatars;

      for (LastChatRead m in widget.reads.take(countUserAvatars)) {
        final User? user = widget.chat.value?.members
            .firstWhereOrNull((e) => e.user.id == m.memberId)
            ?.user;

        avatars.add(
          Padding(
            padding: const EdgeInsets.symmetric(horizontal: 1),
            child: FutureBuilder<RxUser?>(
              future: widget.getUser?.call(m.memberId),
              builder: (context, snapshot) {
                if (snapshot.hasData) {
                  return AvatarWidget.fromRxUser(snapshot.data, radius: 10);
                }
                return AvatarWidget.fromUser(user, radius: 10);
              },
            ),
          ),
        );
      }

      if (widget.reads.length > maxAvatars) {
        avatars.add(
          Padding(
            padding: const EdgeInsets.symmetric(horizontal: 1),
            child: AvatarWidget(title: 'plus'.l10n, radius: 10),
          ),
        );
      }
    }

    // Builds the provided [builder] and the [avatars], if any.
    Widget child(bool menu, constraints) {
      return Column(
        mainAxisSize: MainAxisSize.min,
        crossAxisAlignment: CrossAxisAlignment.end,
        children: [
          builder(menu),
          if (avatars.isNotEmpty)
            Transform.translate(
              offset: const Offset(-12, -4),
              child: WidgetButton(
                onPressed: () => MessageInfo.show(
                  context,
                  id: widget.forwards.first.value.id,
                  reads: reads ?? [],
                ),
                child: Row(
                  mainAxisSize: MainAxisSize.min,
                  crossAxisAlignment: CrossAxisAlignment.center,
                  children: avatars,
                ),
              ),
            ),
        ],
      );
    }

    return SwipeableStatus(
      animation: widget.animation,
      translate: _fromMe,
      status: _fromMe,
      isSent: isSent,
      isDelivered:
          isSent && widget.chat.value?.lastDelivery.isBefore(_at) == false,
      isRead: isSent && _isRead,
      isError: widget.forwards.first.value.status.value == SendingStatus.error,
      isSending:
          widget.forwards.first.value.status.value == SendingStatus.sending,
      swipeable: Text(_at.val.toLocal().hm),
      padding: EdgeInsets.only(bottom: avatars.isNotEmpty == true ? 33 : 13),
      child: AnimatedOffset(
        duration: _offsetDuration,
        offset: _offset,
        curve: Curves.ease,
        child: GestureDetector(
          behavior: HitTestBehavior.translucent,
          onHorizontalDragStart: PlatformUtils.isDesktop
              ? null
              : (d) {
                  _draggingStarted = true;
                  setState(() => _offsetDuration = Duration.zero);
                },
          onHorizontalDragUpdate: PlatformUtils.isDesktop
              ? null
              : (d) {
                  if (_draggingStarted && !_dragging) {
                    if (widget.animation?.value == 0 &&
                        _offset.dx == 0 &&
                        d.delta.dx > 0) {
                      _dragging = true;
                      widget.onDrag?.call(_dragging);
                    } else {
                      _draggingStarted = false;
                    }
                  }

                  if (_dragging) {
                    // Distance [_totalOffset] should exceed in order for
                    // dragging to start.
                    const int delta = 10;

                    if (_totalOffset.dx > delta) {
                      _offset += d.delta;

                      if (_offset.dx > 30 + delta &&
                          _offset.dx - d.delta.dx < 30 + delta) {
                        HapticFeedback.selectionClick();
                        widget.onReply?.call();
                      }

                      setState(() {});
                    } else {
                      _totalOffset += d.delta;
                      if (_totalOffset.dx <= 0) {
                        _dragging = false;
                        widget.onDrag?.call(_dragging);
                      }
                    }
                  }
                },
          onHorizontalDragEnd: PlatformUtils.isDesktop
              ? null
              : (d) {
                  if (_dragging) {
                    _dragging = false;
                    _draggingStarted = false;
                    _offset = Offset.zero;
                    _totalOffset = Offset.zero;
                    _offsetDuration = 200.milliseconds;
                    widget.onDrag?.call(_dragging);
                    setState(() {});
                  }
                },
          child: Row(
            crossAxisAlignment:
                _fromMe ? CrossAxisAlignment.end : CrossAxisAlignment.start,
            mainAxisAlignment:
                _fromMe ? MainAxisAlignment.end : MainAxisAlignment.start,
            children: [
              if (!_fromMe && widget.chat.value!.isGroup)
                Padding(
                  padding: const EdgeInsets.only(top: 8),
                  child: InkWell(
                    customBorder: const CircleBorder(),
                    onTap: () => router.user(widget.authorId, push: true),
                    child: AvatarWidget.fromRxUser(widget.user, radius: 17),
                  ),
                ),
              Flexible(
                child: LayoutBuilder(builder: (context, constraints) {
                  return ConstrainedBox(
                    constraints: BoxConstraints(
                      maxWidth: min(
                        550,
                        constraints.maxWidth - SwipeableStatus.width,
                      ),
                    ),
                    child: Padding(
                      padding: EdgeInsets.zero,
                      child: Material(
                        type: MaterialType.transparency,
                        child: ContextMenuRegion(
                          preventContextMenu: false,
                          alignment: _fromMe
                              ? Alignment.bottomRight
                              : Alignment.bottomLeft,
                          actions: [
                            ContextMenuButton(
                              label: PlatformUtils.isMobile
                                  ? 'btn_info'.l10n
                                  : 'btn_message_info'.l10n,
                              trailing: const Icon(Icons.info_outline),
                              onPressed: () => MessageInfo.show(
                                context,
                                id: widget.forwards.first.value.id,
                                reads: reads ?? [],
                              ),
                            ),
                            if (copyable != null)
                              ContextMenuButton(
                                key: const Key('CopyButton'),
                                label: PlatformUtils.isMobile
                                    ? 'btn_copy'.l10n
                                    : 'btn_copy_text'.l10n,
                                trailing: SvgImage.asset(
                                  'assets/icons/copy_small.svg',
                                  height: 18,
                                ),
                                onPressed: () => widget.onCopy
                                    ?.call(_selection?.plainText ?? copyable!),
                              ),
                            ContextMenuButton(
                              key: const Key('ReplyButton'),
                              label: PlatformUtils.isMobile
                                  ? 'btn_reply'.l10n
                                  : 'btn_reply_message'.l10n,
                              trailing: SvgImage.asset(
                                'assets/icons/reply.svg',
                                height: 18,
                              ),
                              onPressed: widget.onReply,
                            ),
                            ContextMenuButton(
                              key: const Key('ForwardButton'),
                              label: PlatformUtils.isMobile
                                  ? 'btn_forward'.l10n
                                  : 'btn_forward_message'.l10n,
                              trailing: SvgImage.asset(
                                'assets/icons/forward.svg',
                                height: 18,
                              ),
                              onPressed: () async {
                                final List<ChatItemQuoteInput> quotes = [];

                                for (Rx<ChatItem> item in widget.forwards) {
                                  quotes.add(
                                    ChatItemQuoteInput(item: item.value),
                                  );
                                }

                                if (widget.note.value != null) {
                                  quotes.add(
                                    ChatItemQuoteInput(
                                      item: widget.note.value!.value,
                                    ),
                                  );
                                }

                                await ChatForwardView.show(
                                  context,
                                  widget.chat.value!.id,
                                  quotes,
                                );
                              },
                            ),
                            if (_fromMe &&
                                widget.note.value != null &&
                                (_at
                                        .add(ChatController.editMessageTimeout)
                                        .isAfter(PreciseDateTime.now()) ||
                                    !_isRead))
                              ContextMenuButton(
                                key: const Key('EditButton'),
                                label: 'btn_edit'.l10n,
                                trailing: SvgImage.asset(
                                  'assets/icons/edit.svg',
                                  height: 18,
                                ),
                                onPressed: widget.onEdit,
                              ),
                            ContextMenuButton(
                              label: PlatformUtils.isMobile
                                  ? 'btn_delete'.l10n
                                  : 'btn_delete_message'.l10n,
                              trailing: SvgImage.asset(
                                'assets/icons/delete_small.svg',
                                height: 18,
                              ),
                              onPressed: () async {
                                bool isMonolog = widget.chat.value!.isMonolog;
                                bool deletable = widget.authorId == widget.me &&
                                    !widget.chat.value!.isRead(
                                      widget.forwards.first.value,
                                      widget.me,
                                    );

                                await ConfirmDialog.show(
                                  context,
                                  title: 'label_delete_message'.l10n,
                                  description: deletable || isMonolog
                                      ? null
                                      : 'label_message_will_deleted_for_you'
                                          .l10n,
                                  variants: [
                                    if (!deletable || !isMonolog)
                                      ConfirmDialogVariant(
                                        onProceed: widget.onHide,
                                        child: Text(
                                          'label_delete_for_me'.l10n,
                                          key: const Key('HideForMe'),
                                        ),
                                      ),
                                    if (deletable)
                                      ConfirmDialogVariant(
                                        onProceed: widget.onDelete,
                                        child: Text(
                                          'label_delete_for_everyone'.l10n,
                                          key: const Key('DeleteForAll'),
                                        ),
                                      )
                                  ],
                                );
                              },
                            ),
                          ],
                          builder: PlatformUtils.isMobile
                              ? (menu) => child(menu, constraints)
                              : null,
                          child: PlatformUtils.isMobile
                              ? null
                              : child(false, constraints),
                        ),
                      ),
                    ),
                  );
                }),
              ),
            ],
          ),
        ),
      ),
    );
  }

  /// Populates the [_workers] invoking the [_populateSpans] on the
  /// [ChatForwardWidget.forwards] and [ChatForwardWidget.note] changes.
  void _populateWorkers() {
    for (var w in _workers) {
      w.dispose();
    }
    _workers.clear();

    _populateSpans();

    ChatMessageText? text;
    if (widget.note.value?.value is ChatMessage) {
      final msg = widget.note.value?.value as ChatMessage;
      text = msg.text;
    }

    _workers.add(ever(widget.note, (Rx<ChatItem>? item) {
      if (item?.value is ChatMessage) {
        final msg = item?.value as ChatMessage;
        if (text != msg.text) {
          _populateSpans();
          text = msg.text;
        }
      }
    }));

    int length = widget.forwards.length;
    _workers.add(ever(widget.forwards, (List<Rx<ChatItem>> forwards) {
      if (forwards.length != length) {
        _populateSpans();
        length = forwards.length;
      }
    }));
  }

  /// Populates the [_galleryKeys] from the [ChatForwardWidget.forwards] and
  /// [ChatForwardWidget.note].
  void _populateGlobalKeys() {
    _galleryKeys.clear();

    for (Rx<ChatItem> forward in widget.forwards) {
      final ChatItemQuote item = (forward.value as ChatForward).quote;
      if (item is ChatMessageQuote) {
        _galleryKeys[forward.value.id] = item.attachments
            .where((e) =>
                e is ImageAttachment ||
                (e is FileAttachment && e.isVideo) ||
                (e is LocalAttachment && (e.file.isImage || e.file.isVideo)))
            .map((e) => GlobalKey())
            .toList();
      }
    }

    if (widget.note.value != null) {
      final ChatMessage item = (widget.note.value!.value as ChatMessage);
      _galleryKeys[item.id] = item.attachments
          .where((e) =>
              e is ImageAttachment ||
              (e is FileAttachment && e.isVideo) ||
              (e is LocalAttachment && (e.file.isImage || e.file.isVideo)))
          .map((e) => GlobalKey())
          .toList();
    }
  }

  /// Populates the [_text] with the [ChatMessage.text] of the
  /// [ChatForwardWidget.forwards] and [ChatForwardWidget.note] parsed through a
  /// [LinkParsingExtension.parseLinks] method.
  void _populateSpans() {
    for (var r in _recognizers) {
      r.dispose();
    }
    _recognizers.clear();
    _text.clear();

    for (Rx<ChatItem> forward in widget.forwards) {
      final ChatItemQuote item = (forward.value as ChatForward).quote;
      if (item is ChatMessageQuote) {
        final String? string = item.text?.val.trim();
        if (string?.isNotEmpty == true) {
          _text[forward.value.id] =
              string!.parseLinks(_recognizers, router.context);
        }
      }
    }

    if (widget.note.value != null) {
      final ChatMessage item = widget.note.value!.value as ChatMessage;
      final String? string = item.text?.val.trim();
      if (string?.isNotEmpty == true) {
        _text[item.id] = string!.parseLinks(_recognizers, router.context);
      }
    }
  }
}<|MERGE_RESOLUTION|>--- conflicted
+++ resolved
@@ -617,7 +617,6 @@
           opacity: _isRead || !_fromMe ? 1 : 0.55,
           child: WidgetButton(
             onPressed: menu ? null : () => widget.onForwardedTap?.call(quote),
-<<<<<<< HEAD
             child: FutureBuilder<RxUser?>(
               future: widget.getUser?.call(quote.author),
               builder: (context, snapshot) {
@@ -637,22 +636,6 @@
                         decoration: BoxDecoration(
                           border: Border(
                             left: BorderSide(width: 2, color: color),
-=======
-            child: Stack(
-              children: [
-                Row(
-                  mainAxisSize: MainAxisSize.min,
-                  crossAxisAlignment: CrossAxisAlignment.center,
-                  children: [
-                    Flexible(
-                      child: Container(
-                        margin: const EdgeInsets.fromLTRB(0, 8, 0, 0),
-                        child: IntrinsicWidth(
-                          child: Column(
-                            mainAxisSize: MainAxisSize.min,
-                            crossAxisAlignment: CrossAxisAlignment.stretch,
-                            children: content,
->>>>>>> b72bcf65
                           ),
                         ),
                         margin: const EdgeInsets.fromLTRB(0, 8, 12, 8),
@@ -678,7 +661,7 @@
                                     onChanged: (a) => _selection = a,
                                     onSelecting: widget.onSelecting,
                                     style:
-                                        style.boldBody.copyWith(color: color),
+                                        fonts.bodyLarge?.copyWith(color: color),
                                   ),
                                 ),
                               ],
@@ -691,7 +674,6 @@
                         ),
                       ),
                     ),
-<<<<<<< HEAD
                     Positioned(
                       right: timeInBubble ? 6 : 8,
                       bottom: 4,
@@ -722,37 +704,6 @@
                   ],
                 );
               },
-=======
-                  ],
-                ),
-                Positioned(
-                  right: timeInBubble ? 6 : 8,
-                  bottom: 4,
-                  child: timeInBubble
-                      ? ConditionalBackdropFilter(
-                          borderRadius: BorderRadius.circular(20),
-                          child: Container(
-                            padding: const EdgeInsets.only(left: 4, right: 4),
-                            decoration: BoxDecoration(
-                              color: style.colors.onBackgroundOpacity27,
-                              borderRadius: BorderRadius.circular(20),
-                            ),
-                            child: MessageTimestamp(
-                              at: quote.at,
-                              date: true,
-                              fontSize: fonts.labelSmall!.fontSize,
-                              inverted: true,
-                            ),
-                          ),
-                        )
-                      : MessageTimestamp(
-                          at: quote.at,
-                          date: true,
-                          fontSize: fonts.labelSmall!.fontSize,
-                        ),
-                )
-              ],
->>>>>>> b72bcf65
             ),
           ),
         ),
