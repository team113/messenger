// Copyright © 2022-2023 IT ENGINEERING MANAGEMENT INC,
//                       <https://github.com/team113>
//
// This program is free software: you can redistribute it and/or modify it under
// the terms of the GNU Affero General Public License v3.0 as published by the
// Free Software Foundation, either version 3 of the License, or (at your
// option) any later version.
//
// This program is distributed in the hope that it will be useful, but WITHOUT
// ANY WARRANTY; without even the implied warranty of MERCHANTABILITY or FITNESS
// FOR A PARTICULAR PURPOSE. See the GNU Affero General Public License v3.0 for
// more details.
//
// You should have received a copy of the GNU Affero General Public License v3.0
// along with this program. If not, see
// <https://www.gnu.org/licenses/agpl-3.0.html>.

import 'dart:math';
import 'dart:ui';

import 'package:flutter/material.dart';
import 'package:flutter/services.dart';
import 'package:get/get.dart';
import 'package:path/path.dart' as p;

import '/api/backend/schema.dart' show ChatCallFinishReason;
import '/domain/model/attachment.dart';
import '/domain/model/chat_call.dart';
import '/domain/model/chat_info.dart';
import '/domain/model/chat_item.dart';
import '/domain/model/sending_status.dart';
import '/domain/repository/user.dart';
import '/l10n/l10n.dart';
import '/themes.dart';
import '/ui/page/call/widget/conditional_backdrop.dart';
import '/ui/page/home/page/chat/controller.dart';
import '/ui/page/home/page/chat/widget/attachment_selector.dart';
import '/ui/page/home/page/chat/widget/chat_item.dart';
import '/ui/page/home/page/chat/widget/media_attachment.dart';
import '/ui/page/home/widget/avatar.dart';
import '/ui/page/home/widget/gallery_popup.dart';
import '/ui/page/home/widget/init_callback.dart';
import '/ui/page/home/widget/retry_image.dart';
import '/ui/widget/animations.dart';
import '/ui/widget/svg/svg.dart';
import '/ui/widget/text_field.dart';
import '/ui/widget/widget_button.dart';
import '/util/platform_utils.dart';
import 'controller.dart';

/// View for writing and editing a [ChatMessage] or a [ChatForward].
class MessageFieldView extends StatelessWidget {
  const MessageFieldView({
    super.key,
    this.controller,
    this.onChanged,
    this.onItemPressed,
    this.fieldKey,
    this.sendKey,
    this.canForward = false,
    this.canAttach = true,
    this.constraints,
  });

  /// Optionally provided external [MessageFieldController].
  final MessageFieldController? controller;

  /// [Key] of a [ReactiveTextField] this [MessageFieldView] has.
  final Key? fieldKey;

  /// [Key] of a send button this [MessageFieldView] has.
  final Key? sendKey;

  /// Indicator whether forwarding is possible within this [MessageFieldView].
  final bool canForward;

  /// Indicator whether [Attachment]s can be attached to this
  /// [MessageFieldView].
  final bool canAttach;

  /// Callback, called when a [ChatItem] being a reply or edited is pressed.
  final Future<void> Function(ChatItemId id)? onItemPressed;

  /// Callback, called on the [ReactiveTextField] changes.
  final void Function()? onChanged;

  /// [BoxConstraints] replies, attachments and quotes are allowed to occupy.
  final BoxConstraints? constraints;

  /// Returns a [ThemeData] to decorate a [ReactiveTextField] with.
  static ThemeData theme(BuildContext context) {
    final OutlineInputBorder border = OutlineInputBorder(
      borderRadius: BorderRadius.circular(25),
      borderSide: BorderSide.none,
    );

    return Theme.of(context).copyWith(
      shadowColor: const Color(0x55000000),
      iconTheme: const IconThemeData(color: Colors.blue),
      inputDecorationTheme: InputDecorationTheme(
        border: border,
        errorBorder: border,
        enabledBorder: border,
        focusedBorder: border,
        disabledBorder: border,
        focusedErrorBorder: border,
        focusColor: Colors.white,
        fillColor: Colors.white,
        hoverColor: Colors.transparent,
        filled: true,
        isDense: true,
        contentPadding: EdgeInsets.fromLTRB(
          15,
          PlatformUtils.isDesktop ? 30 : 23,
          15,
          0,
        ),
      ),
    );
  }

  @override
  Widget build(BuildContext context) {
    final Style style = Theme.of(context).extension<Style>()!;

    return GetBuilder(
      init: controller ?? MessageFieldController(Get.find(), Get.find()),
      global: false,
      builder: (MessageFieldController c) {
        return Theme(
          data: theme(context),
          child: SafeArea(
            child: Container(
              key: const Key('SendField'),
              decoration: BoxDecoration(
                borderRadius: style.cardRadius,
                boxShadow: const [
                  CustomBoxShadow(blurRadius: 8, color: Color(0x22000000)),
                ],
              ),
              child: ConditionalBackdropFilter(
                condition: style.cardBlur > 0,
                filter: ImageFilter.blur(
                  sigmaX: style.cardBlur,
                  sigmaY: style.cardBlur,
                ),
                borderRadius: style.cardRadius,
                child: Column(
                  mainAxisSize: MainAxisSize.min,
                  children: [_buildHeader(c, context), _buildField(c, context)],
                ),
              ),
            ),
          ),
        );
      },
    );
  }

  /// Returns a visual representation of the message attachments, replies,
  /// quotes and edited message.
  Widget _buildHeader(MessageFieldController c, BuildContext context) {
    final Style style = Theme.of(context).extension<Style>()!;

    return LayoutBuilder(builder: (context, constraints) {
      return Obx(() {
        final bool grab = c.attachments.isNotEmpty
            ? (125 + 2) * c.attachments.length > constraints.maxWidth - 16
            : false;

        Widget? previews;

        if (c.edited.value != null) {
          previews = SingleChildScrollView(
            controller: c.scrollController,
            child: Container(
              padding: const EdgeInsets.all(4),
              child: Dismissible(
                key: Key('${c.edited.value?.id}'),
                direction: DismissDirection.horizontal,
                onDismissed: (_) => c.edited.value = null,
                child: Padding(
                  padding: const EdgeInsets.symmetric(vertical: 2),
                  child: WidgetButton(
                    onPressed: () => onItemPressed?.call(c.edited.value!.id),
                    child: _buildPreview(
                      context,
                      c.edited.value!,
                      c,
                      onClose: () => c.edited.value = null,
                    ),
                  ),
                ),
              ),
            ),
          );
        } else if (c.quotes.isNotEmpty) {
          previews = ReorderableListView(
            scrollController: c.scrollController,
            shrinkWrap: true,
            buildDefaultDragHandles: PlatformUtils.isMobile,
            onReorder: (int old, int to) {
              if (old < to) {
                --to;
              }

              c.quotes.insert(to, c.quotes.removeAt(old));

              HapticFeedback.lightImpact();
            },
            proxyDecorator: (child, _, animation) {
              return AnimatedBuilder(
                animation: animation,
                builder: (_, child) {
                  final double t = Curves.easeInOut.transform(animation.value);
                  final double elevation = lerpDouble(0, 6, t)!;
                  final Color color = Color.lerp(
                    const Color(0x00000000),
                    const Color(0x33000000),
                    t,
                  )!;

                  return InitCallback(
                    callback: HapticFeedback.selectionClick,
                    child: Container(
                      decoration: BoxDecoration(
                        boxShadow: [
                          CustomBoxShadow(
                            color: color,
                            blurRadius: elevation,
                          ),
                        ],
                      ),
                      child: child,
                    ),
                  );
                },
                child: child,
              );
            },
            reverse: true,
            padding: const EdgeInsets.symmetric(horizontal: 1),
            children: c.quotes.map((e) {
              return ReorderableDragStartListener(
                key: Key('Handle_${e.item.id}'),
                enabled: !PlatformUtils.isMobile,
                index: c.quotes.indexOf(e),
                child: Dismissible(
                  key: Key('${e.item.id}'),
                  direction: DismissDirection.horizontal,
                  onDismissed: (_) {
                    c.quotes.remove(e);
                    if (c.quotes.isEmpty) {
                      Navigator.of(context).pop();
                    }
                  },
                  child: Padding(
                    padding: const EdgeInsets.symmetric(
                      vertical: 2,
                    ),
                    child: _buildPreview(
                      context,
                      e.item,
                      c,
                      onClose: () {
                        c.quotes.remove(e);
                        if (c.quotes.isEmpty) {
                          Navigator.of(context).pop();
                        }
                      },
                    ),
                  ),
                ),
              );
            }).toList(),
          );
        } else if (c.replied.isNotEmpty) {
          previews = ReorderableListView(
            scrollController: c.scrollController,
            shrinkWrap: true,
            buildDefaultDragHandles: PlatformUtils.isMobile,
            onReorder: (int old, int to) {
              if (old < to) {
                --to;
              }

              c.replied.insert(to, c.replied.removeAt(old));

              HapticFeedback.lightImpact();
            },
            proxyDecorator: (child, _, animation) {
              return AnimatedBuilder(
                animation: animation,
                builder: (_, child) {
                  final double t = Curves.easeInOut.transform(animation.value);
                  final double elevation = lerpDouble(0, 6, t)!;
                  final Color color = Color.lerp(
                    const Color(0x00000000),
                    const Color(0x33000000),
                    t,
                  )!;

                  return InitCallback(
                    callback: HapticFeedback.selectionClick,
                    child: Container(
                      decoration: BoxDecoration(
                        boxShadow: [
                          CustomBoxShadow(color: color, blurRadius: elevation),
                        ],
                      ),
                      child: child,
                    ),
                  );
                },
                child: child,
              );
            },
            reverse: true,
            padding: const EdgeInsets.symmetric(horizontal: 1),
            children: c.replied.map((e) {
              return ReorderableDragStartListener(
                key: Key('Handle_${e.id}'),
                enabled: !PlatformUtils.isMobile,
                index: c.replied.indexOf(e),
                child: Dismissible(
                  key: Key('${e.id}'),
                  direction: DismissDirection.horizontal,
                  onDismissed: (_) => c.replied.remove(e),
                  child: Padding(
                    padding: const EdgeInsets.symmetric(vertical: 2),
                    child: WidgetButton(
                      onPressed: () => onItemPressed?.call(e.id),
                      child: _buildPreview(
                        context,
                        e,
                        c,
                        onClose: () => c.replied.remove(e),
                      ),
                    ),
                  ),
                ),
              );
            }).toList(),
          );
        }

        return ConditionalBackdropFilter(
          condition: style.cardBlur > 0,
          filter: ImageFilter.blur(sigmaX: 100, sigmaY: 100),
          borderRadius: BorderRadius.only(
            topLeft: style.cardRadius.topLeft,
            topRight: style.cardRadius.topRight,
          ),
          child: Container(
            color: Colors.white.withOpacity(0.4),
            child: AnimatedSize(
              duration: 400.milliseconds,
              curve: Curves.ease,
              child: Container(
                width: double.infinity,
                padding: c.replied.isNotEmpty || c.attachments.isNotEmpty
                    ? const EdgeInsets.fromLTRB(4, 6, 4, 6)
                    : EdgeInsets.zero,
                child: Column(
                  mainAxisSize: MainAxisSize.min,
                  children: [
                    if (previews != null)
                      ConstrainedBox(
                        constraints: this.constraints ??
                            BoxConstraints(
                              maxHeight: max(
                                100,
                                MediaQuery.of(context).size.height / 3.4,
                              ),
                            ),
                        child: Scrollbar(
                          controller: c.scrollController,
                          child: previews,
                        ),
                      ),
                    if (c.attachments.isNotEmpty) ...[
                      const SizedBox(height: 4),
                      Align(
                        alignment: Alignment.centerLeft,
                        child: MouseRegion(
                          cursor: grab
                              ? SystemMouseCursors.grab
                              : MouseCursor.defer,
                          opaque: false,
                          child: ScrollConfiguration(
                            behavior: CustomScrollBehavior(),
                            child: SingleChildScrollView(
                              clipBehavior: Clip.none,
                              physics: grab
                                  ? null
                                  : const NeverScrollableScrollPhysics(),
                              scrollDirection: Axis.horizontal,
                              child: Row(
                                mainAxisSize: MainAxisSize.max,
                                mainAxisAlignment: MainAxisAlignment.start,
                                children: c.attachments
                                    .map((e) => _buildAttachment(context, e, c))
                                    .toList(),
                              ),
                            ),
                          ),
                        ),
                      ),
                    ]
                  ],
                ),
              ),
            ),
          ),
        );
      });
    });
  }

  /// Builds a visual representation of the send field itself along with its
  /// buttons.
  Widget _buildField(MessageFieldController c, BuildContext context) {
    final Style style = Theme.of(context).extension<Style>()!;

    return Container(
      constraints: const BoxConstraints(minHeight: 56),
      decoration: BoxDecoration(color: style.cardColor),
      child: Row(
        mainAxisAlignment: MainAxisAlignment.center,
        crossAxisAlignment: CrossAxisAlignment.end,
        children: [
          WidgetButton(
            onPressed: canAttach
                ? !PlatformUtils.isMobile || PlatformUtils.isWeb
                    ? c.pickFile
                    : () async {
                        c.field.focus.unfocus();
                        await AttachmentSourceSelector.show(
                          context,
                          onPickFile: c.pickFile,
                          onTakePhoto: c.pickImageFromCamera,
                          onPickMedia: c.pickMedia,
                          onTakeVideo: c.pickVideoFromCamera,
                        );
                      }
                : null,
            child: const SizedBox(
              width: 56,
              height: 56,
              child: Center(
<<<<<<< HEAD
                child: AssetWidget(
                  asset: 'assets/icons/attach.svg',
=======
                child: SvgImage.asset(
                  'assets/icons/attach.svg',
>>>>>>> 57d4b5b8
                  height: 22,
                  width: 22,
                ),
              ),
            ),
          ),
          Expanded(
            child: Padding(
              padding: EdgeInsets.only(
                top: 5 + (PlatformUtils.isMobile ? 0 : 8),
                bottom: 13,
              ),
              child: Transform.translate(
                offset: Offset(0, PlatformUtils.isMobile ? 6 : 1),
                child: ReactiveTextField(
                  onChanged: onChanged,
                  key: fieldKey ?? const Key('MessageField'),
                  state: c.field,
                  hint: 'label_send_message_hint'.l10n,
                  minLines: 1,
                  maxLines: 7,
                  filled: false,
                  dense: true,
                  padding: const EdgeInsets.symmetric(vertical: 8),
                  style: style.boldBody.copyWith(fontSize: 17),
                  type: TextInputType.multiline,
                  textInputAction: TextInputAction.newline,
                ),
              ),
            ),
          ),
          Obx(() {
            return GestureDetector(
              onLongPress: canForward ? c.forwarding.toggle : null,
              child: WidgetButton(
                onPressed: c.field.submit,
                child: SizedBox(
                  width: 56,
                  height: 56,
                  child: Center(
                    child: AnimatedSwitcher(
                      duration: 300.milliseconds,
                      child: c.forwarding.value
<<<<<<< HEAD
                          ? const AssetWidget(
                              asset: 'assets/icons/forward.svg',
                              width: 26,
                              height: 22,
                            )
                          : AssetWidget(
                              key: sendKey ?? const Key('Send'),
                              asset: 'assets/icons/send.svg',
=======
                          ? SvgImage.asset(
                              'assets/icons/forward.svg',
                              width: 26,
                              height: 22,
                            )
                          : SvgImage.asset(
                              'assets/icons/send.svg',
                              key: sendKey ?? const Key('Send'),
>>>>>>> 57d4b5b8
                              height: 22.85,
                              width: 25.18,
                            ),
                    ),
                  ),
                ),
              ),
            );
          }),
        ],
      ),
    );
  }

  /// Returns a visual representation of the provided [Attachment].
  Widget _buildAttachment(
    BuildContext context,
    MapEntry<GlobalKey, Attachment> entry,
    MessageFieldController c,
  ) {
    final Attachment e = entry.value;
    final GlobalKey key = entry.key;

    final bool isImage =
        (e is ImageAttachment || (e is LocalAttachment && e.file.isImage));
    final bool isVideo = (e is FileAttachment && e.isVideo) ||
        (e is LocalAttachment && e.file.isVideo);

    const double size = 125;

    // Builds the visual representation of the provided [Attachment] itself.
    Widget content() {
      if (isImage || isVideo) {
        final Widget child = MediaAttachment(
          attachment: e,
          width: size,
          height: size,
          fit: BoxFit.cover,
        );

        final List<Attachment> attachments = c.attachments
            .where((e) {
              final Attachment a = e.value;
              return a is ImageAttachment ||
                  (a is FileAttachment && a.isVideo) ||
                  (a is LocalAttachment && (a.file.isImage || a.file.isVideo));
            })
            .map((e) => e.value)
            .toList();

        return WidgetButton(
          key: key,
          onPressed: e is LocalAttachment
              ? null
              : () {
                  final int index =
                      c.attachments.indexWhere((m) => m.value == e);
                  if (index != -1) {
                    GalleryPopup.show(
                      context: context,
                      gallery: GalleryPopup(
                        initial: index,
                        initialKey: key,
                        onTrashPressed: (int i) {
                          c.attachments
                              .removeWhere((o) => o.value == attachments[i]);
                        },
                        children: attachments.map((o) {
                          if (o is ImageAttachment ||
                              (o is LocalAttachment && o.file.isImage)) {
                            return GalleryItem.image(
                              o.original.url,
                              o.filename,
                              size: o.original.size,
                              checksum: o.original.checksum,
                            );
                          }
                          return GalleryItem.video(
                            o.original.url,
                            o.filename,
                            size: o.original.size,
                            checksum: o.original.checksum,
                          );
                        }).toList(),
                      ),
                    );
                  }
                },
          child: isVideo
              ? IgnorePointer(
                  child: Stack(
                    alignment: Alignment.center,
                    children: [
                      child,
                      Container(
                        width: 60,
                        height: 60,
                        decoration: const BoxDecoration(
                          shape: BoxShape.circle,
                          color: Color(0x80000000),
                        ),
                        child: const Icon(
                          Icons.play_arrow,
                          color: Colors.white,
                          size: 48,
                        ),
                      ),
                    ],
                  ),
                )
              : child,
        );
      }

      return Container(
        width: size,
        height: size,
        padding: const EdgeInsets.all(10),
        child: Column(
          mainAxisAlignment: MainAxisAlignment.center,
          crossAxisAlignment: CrossAxisAlignment.center,
          children: [
            Padding(
              padding: const EdgeInsets.symmetric(horizontal: 3),
              child: Row(
                mainAxisAlignment: MainAxisAlignment.center,
                children: [
                  Flexible(
                    child: Text(
                      p.basenameWithoutExtension(e.filename),
                      style: const TextStyle(fontSize: 13),
                      textAlign: TextAlign.center,
                      overflow: TextOverflow.ellipsis,
                    ),
                  ),
                  Text(
                    p.extension(e.filename),
                    style: const TextStyle(fontSize: 13),
                  )
                ],
              ),
            ),
            const SizedBox(height: 6),
            Padding(
              padding: const EdgeInsets.symmetric(horizontal: 3),
              child: Text(
                'label_kb'.l10nfmt({
                  'amount': e.original.size == null
                      ? 'dot'.l10n * 3
                      : e.original.size! ~/ 1024
                }),
                style: TextStyle(
                  fontSize: 13,
                  color: Theme.of(context).colorScheme.primary,
                ),
                textAlign: TextAlign.center,
                maxLines: 1,
                overflow: TextOverflow.ellipsis,
              ),
            ),
          ],
        ),
      );
    }

    // Builds the [content] along with manipulation buttons and statuses.
    Widget attachment() {
      final Style style = Theme.of(context).extension<Style>()!;

      return MouseRegion(
        key: Key('Attachment_${e.id}'),
        opaque: false,
        onEnter: (_) => c.hoveredAttachment.value = e,
        onExit: (_) => c.hoveredAttachment.value = null,
        child: Container(
          width: size,
          height: size,
          decoration: BoxDecoration(
            borderRadius: BorderRadius.circular(10),
            color: const Color(0xFFF5F5F5),
          ),
          margin: const EdgeInsets.symmetric(horizontal: 2),
          child: Stack(
            children: [
              ClipRRect(
                borderRadius: BorderRadius.circular(10),
                child: content(),
              ),
              Center(
                child: SizedBox.square(
                  dimension: 30,
                  child: ElasticAnimatedSwitcher(
                    child: e is LocalAttachment
                        ? e.status.value == SendingStatus.error
                            ? Container(
                                decoration: const BoxDecoration(
                                  shape: BoxShape.circle,
                                  color: Colors.white,
                                ),
                                child: const Center(
                                  child: Icon(Icons.error, color: Colors.red),
                                ),
                              )
                            : const SizedBox()
                        : const SizedBox(),
                  ),
                ),
              ),
              if (!c.field.status.value.isLoading)
                Align(
                  alignment: Alignment.topRight,
                  child: Padding(
                    padding: const EdgeInsets.only(right: 4, top: 4),
                    child: Obx(() {
                      final Widget child;

                      if (c.hoveredAttachment.value == e ||
                          PlatformUtils.isMobile) {
                        child = InkWell(
                          key: const Key('RemovePickedFile'),
                          onTap: () =>
                              c.attachments.removeWhere((a) => a.value == e),
                          child: Container(
                            width: 15,
                            height: 15,
                            margin: const EdgeInsets.only(left: 8, bottom: 8),
                            child: Container(
                              key: const Key('Close'),
                              decoration: BoxDecoration(
                                shape: BoxShape.circle,
                                color: style.cardColor,
                              ),
                              alignment: Alignment.center,
<<<<<<< HEAD
                              child: const AssetWidget(
                                asset: 'assets/icons/close_primary.svg',
=======
                              child: SvgImage.asset(
                                'assets/icons/close_primary.svg',
>>>>>>> 57d4b5b8
                                width: 7,
                                height: 7,
                              ),
                            ),
                          ),
                        );
                      } else {
                        child = const SizedBox();
                      }

                      return AnimatedSwitcher(
                        duration: 200.milliseconds,
                        child: child,
                      );
                    }),
                  ),
                ),
            ],
          ),
        ),
      );
    }

    return Dismissible(
      key: Key(e.id.val),
      direction: DismissDirection.up,
      onDismissed: (_) => c.attachments.removeWhere((a) => a.value == e),
      child: attachment(),
    );
  }

  /// Returns a visual representation of the provided [item] as a preview.
  Widget _buildPreview(
    BuildContext context,
    ChatItem item,
    MessageFieldController c, {
    void Function()? onClose,
  }) {
    final Style style = Theme.of(context).extension<Style>()!;
    final bool fromMe = item.authorId == c.me;

    Widget? content;
    final List<Widget> additional = [];

    if (item is ChatMessage) {
      if (item.attachments.isNotEmpty) {
        additional.addAll(
          item.attachments.map((a) {
            final ImageAttachment? image = a is ImageAttachment ? a : null;

            return Container(
              margin: const EdgeInsets.only(right: 2),
              decoration: BoxDecoration(
                color: fromMe
                    ? Colors.white.withOpacity(0.2)
                    : Colors.black.withOpacity(0.03),
                borderRadius: BorderRadius.circular(4),
              ),
              width: 30,
              height: 30,
              child: image == null
                  ? Icon(
                      Icons.file_copy,
                      color: fromMe ? Colors.white : const Color(0xFFDDDDDD),
                      size: 16,
                    )
                  : RetryImage(
                      image.small.url,
                      checksum: image.small.checksum,
                      fit: BoxFit.cover,
                      height: double.infinity,
                      width: double.infinity,
                      borderRadius: BorderRadius.circular(4),
                    ),
            );
          }).toList(),
        );
      }

      if (item.text != null && item.text!.val.isNotEmpty) {
        content = Text(
          item.text!.val,
          maxLines: 1,
          overflow: TextOverflow.ellipsis,
          style: style.boldBody,
        );
      }
    } else if (item is ChatCall) {
      String title = 'label_chat_call_ended'.l10n;
      String? time;
      bool isMissed = false;

      if (item.finishReason == null && item.conversationStartedAt != null) {
        title = 'label_chat_call_ongoing'.l10n;
      } else if (item.finishReason != null) {
        title = item.finishReason!.localizedString(fromMe) ?? title;
        isMissed = item.finishReason == ChatCallFinishReason.dropped ||
            item.finishReason == ChatCallFinishReason.unanswered;

        if (item.finishedAt != null && item.conversationStartedAt != null) {
          time = item.conversationStartedAt!.val
              .difference(item.finishedAt!.val)
              .localizedString();
        }
      } else {
        title = item.authorId == c.me
            ? 'label_outgoing_call'.l10n
            : 'label_incoming_call'.l10n;
      }

      content = Row(
        mainAxisSize: MainAxisSize.min,
        children: [
          Padding(
            padding: const EdgeInsets.fromLTRB(8, 0, 12, 0),
            child: item.withVideo
<<<<<<< HEAD
                ? AssetWidget(
                    asset:
                        'assets/icons/call_video${isMissed && !fromMe ? '_red' : ''}.svg',
                    height: 13,
                  )
                : AssetWidget(
                    asset:
                        'assets/icons/call_audio${isMissed && !fromMe ? '_red' : ''}.svg',
=======
                ? SvgImage.asset(
                    'assets/icons/call_video${isMissed && !fromMe ? '_red' : ''}.svg',
                    height: 13,
                  )
                : SvgImage.asset(
                    'assets/icons/call_audio${isMissed && !fromMe ? '_red' : ''}.svg',
>>>>>>> 57d4b5b8
                    height: 15,
                  ),
          ),
          Flexible(child: Text(title, style: style.boldBody)),
          if (time != null) ...[
            const SizedBox(width: 9),
            Padding(
              padding: const EdgeInsets.only(bottom: 1),
              child: Text(
                time,
                maxLines: 1,
                overflow: TextOverflow.ellipsis,
                style: style.boldBody.copyWith(
                  color: Theme.of(context).colorScheme.primary,
                  fontSize: 13,
                ),
              ),
            ),
          ],
        ],
      );
    } else if (item is ChatForward) {
      // TODO: Implement `ChatForward`.
      content = Text('label_forwarded_message'.l10n, style: style.boldBody);
    } else if (item is ChatInfo) {
      // TODO: Implement `ChatInfo`.
      content = Text(item.action.toString(), style: style.boldBody);
    } else {
      content = Text('err_unknown'.l10n, style: style.boldBody);
    }

    final Widget expanded;

    if (c.edited.value != null) {
      expanded = Row(
        mainAxisSize: MainAxisSize.min,
        children: [
          const SizedBox(width: 12),
<<<<<<< HEAD
          const AssetWidget(
              asset: 'assets/icons/edit.svg', width: 17, height: 17),
=======
          SvgImage.asset('assets/icons/edit.svg', width: 17, height: 17),
>>>>>>> 57d4b5b8
          Expanded(
            child: Container(
              decoration: BoxDecoration(
                border: Border(
                  left: BorderSide(
                    width: 2,
                    color: Theme.of(context).colorScheme.secondary,
                  ),
                ),
              ),
              margin: const EdgeInsets.fromLTRB(12, 8, 12, 8),
              padding: const EdgeInsets.only(left: 8),
              child: Column(
                mainAxisSize: MainAxisSize.min,
                crossAxisAlignment: CrossAxisAlignment.start,
                children: [
                  Text(
                    'label_edit'.l10n,
                    style: style.boldBody.copyWith(
                      color: Theme.of(context).colorScheme.secondary,
                    ),
                  ),
                  if (content != null) ...[
                    const SizedBox(height: 2),
                    DefaultTextStyle.merge(maxLines: 1, child: content),
                  ],
                  if (additional.isNotEmpty) ...[
                    const SizedBox(height: 4),
                    Row(children: additional),
                  ],
                ],
              ),
            ),
          ),
        ],
      );
    } else {
      expanded = FutureBuilder<RxUser?>(
        future: c.getUser(item.authorId),
        builder: (context, snapshot) {
          final Color color = snapshot.data?.user.value.id == c.me
              ? Theme.of(context).colorScheme.secondary
              : AvatarWidget.colors[
                  (snapshot.data?.user.value.num.val.sum() ?? 3) %
                      AvatarWidget.colors.length];

          return Container(
            key: Key('Reply_${c.replied.indexOf(item)}'),
            decoration: BoxDecoration(
              border: Border(left: BorderSide(width: 2, color: color)),
            ),
            margin: const EdgeInsets.fromLTRB(12, 8, 12, 8),
            padding: const EdgeInsets.only(left: 8),
            child: Column(
              mainAxisSize: MainAxisSize.min,
              crossAxisAlignment: CrossAxisAlignment.start,
              children: [
                snapshot.data != null
                    ? Obx(() {
                        return Text(
                          snapshot.data!.user.value.name?.val ??
                              snapshot.data!.user.value.num.val,
                          style: style.boldBody.copyWith(color: color),
                        );
                      })
                    : Text(
                        'dot'.l10n * 3,
                        style: style.boldBody.copyWith(
                          color: Theme.of(context).colorScheme.secondary,
                        ),
                      ),
                if (content != null) ...[
                  const SizedBox(height: 2),
                  DefaultTextStyle.merge(maxLines: 1, child: content),
                ],
                if (additional.isNotEmpty) ...[
                  const SizedBox(height: 4),
                  Row(children: additional),
                ],
              ],
            ),
          );
        },
      );
    }

    return MouseRegion(
      opaque: false,
      onEnter: (d) => c.hoveredReply.value = item,
      onExit: (d) => c.hoveredReply.value = null,
      child: Container(
        margin: const EdgeInsets.fromLTRB(2, 0, 2, 0),
        decoration: BoxDecoration(
          color: const Color(0xFFF5F5F5),
          borderRadius: BorderRadius.circular(10),
        ),
        child: Row(
          crossAxisAlignment: CrossAxisAlignment.start,
          children: [
            Expanded(child: expanded),
            Obx(() {
              final Widget child;

              if (c.hoveredReply.value == item || PlatformUtils.isMobile) {
                child = WidgetButton(
                  key: const Key('CancelReplyButton'),
                  onPressed: onClose,
                  child: Container(
                    width: 15,
                    height: 15,
                    margin: const EdgeInsets.only(right: 4, top: 4),
                    child: Container(
                      key: const Key('Close'),
                      decoration: BoxDecoration(
                        shape: BoxShape.circle,
                        color: style.cardColor,
                      ),
                      alignment: Alignment.center,
<<<<<<< HEAD
                      child: const AssetWidget(
                        asset: 'assets/icons/close_primary.svg',
=======
                      child: SvgImage.asset(
                        'assets/icons/close_primary.svg',
>>>>>>> 57d4b5b8
                        width: 7,
                        height: 7,
                      ),
                    ),
                  ),
                );
              } else {
                child = const SizedBox();
              }

              return AnimatedSwitcher(duration: 200.milliseconds, child: child);
            }),
          ],
        ),
      ),
    );
  }
}<|MERGE_RESOLUTION|>--- conflicted
+++ resolved
@@ -444,17 +444,12 @@
                         );
                       }
                 : null,
-            child: const SizedBox(
+            child: SizedBox(
               width: 56,
               height: 56,
               child: Center(
-<<<<<<< HEAD
-                child: AssetWidget(
-                  asset: 'assets/icons/attach.svg',
-=======
                 child: SvgImage.asset(
                   'assets/icons/attach.svg',
->>>>>>> 57d4b5b8
                   height: 22,
                   width: 22,
                 ),
@@ -498,16 +493,6 @@
                     child: AnimatedSwitcher(
                       duration: 300.milliseconds,
                       child: c.forwarding.value
-<<<<<<< HEAD
-                          ? const AssetWidget(
-                              asset: 'assets/icons/forward.svg',
-                              width: 26,
-                              height: 22,
-                            )
-                          : AssetWidget(
-                              key: sendKey ?? const Key('Send'),
-                              asset: 'assets/icons/send.svg',
-=======
                           ? SvgImage.asset(
                               'assets/icons/forward.svg',
                               width: 26,
@@ -516,7 +501,6 @@
                           : SvgImage.asset(
                               'assets/icons/send.svg',
                               key: sendKey ?? const Key('Send'),
->>>>>>> 57d4b5b8
                               height: 22.85,
                               width: 25.18,
                             ),
@@ -750,13 +734,8 @@
                                 color: style.cardColor,
                               ),
                               alignment: Alignment.center,
-<<<<<<< HEAD
-                              child: const AssetWidget(
-                                asset: 'assets/icons/close_primary.svg',
-=======
                               child: SvgImage.asset(
                                 'assets/icons/close_primary.svg',
->>>>>>> 57d4b5b8
                                 width: 7,
                                 height: 7,
                               ),
@@ -873,23 +852,12 @@
           Padding(
             padding: const EdgeInsets.fromLTRB(8, 0, 12, 0),
             child: item.withVideo
-<<<<<<< HEAD
-                ? AssetWidget(
-                    asset:
-                        'assets/icons/call_video${isMissed && !fromMe ? '_red' : ''}.svg',
-                    height: 13,
-                  )
-                : AssetWidget(
-                    asset:
-                        'assets/icons/call_audio${isMissed && !fromMe ? '_red' : ''}.svg',
-=======
                 ? SvgImage.asset(
                     'assets/icons/call_video${isMissed && !fromMe ? '_red' : ''}.svg',
                     height: 13,
                   )
                 : SvgImage.asset(
                     'assets/icons/call_audio${isMissed && !fromMe ? '_red' : ''}.svg',
->>>>>>> 57d4b5b8
                     height: 15,
                   ),
           ),
@@ -928,12 +896,7 @@
         mainAxisSize: MainAxisSize.min,
         children: [
           const SizedBox(width: 12),
-<<<<<<< HEAD
-          const AssetWidget(
-              asset: 'assets/icons/edit.svg', width: 17, height: 17),
-=======
           SvgImage.asset('assets/icons/edit.svg', width: 17, height: 17),
->>>>>>> 57d4b5b8
           Expanded(
             child: Container(
               decoration: BoxDecoration(
@@ -1052,13 +1015,8 @@
                         color: style.cardColor,
                       ),
                       alignment: Alignment.center,
-<<<<<<< HEAD
-                      child: const AssetWidget(
-                        asset: 'assets/icons/close_primary.svg',
-=======
                       child: SvgImage.asset(
                         'assets/icons/close_primary.svg',
->>>>>>> 57d4b5b8
                         width: 7,
                         height: 7,
                       ),
