--- conflicted
+++ resolved
@@ -639,11 +639,7 @@
                   ),
                   Text(
                     p.extension(e.filename),
-<<<<<<< HEAD
                     style: context.textTheme.bodySmall,
-=======
-                    style: context.textTheme.bodyLarge!.copyWith(fontSize: 13),
->>>>>>> 7e845c68
                   )
                 ],
               ),
@@ -657,12 +653,7 @@
                       ? 'dot'.l10n * 3
                       : e.original.size! ~/ 1024
                 }),
-<<<<<<< HEAD
                 style: context.textTheme.bodySmall!.copyWith(
-=======
-                style: context.textTheme.bodyLarge!.copyWith(
-                  fontSize: 13,
->>>>>>> 7e845c68
                   color: Theme.of(context).colorScheme.primary,
                 ),
                 textAlign: TextAlign.center,
