--- conflicted
+++ resolved
@@ -1192,272 +1192,4 @@
       child: attachment(),
     );
   }
-<<<<<<< HEAD
-=======
-
-  /// Returns a visual representation of the provided [item] as a preview.
-  Widget _buildPreview(
-    BuildContext context,
-    ChatItem item,
-    MessageFieldController c, {
-    void Function()? onClose,
-  }) {
-    final Style style = Theme.of(context).extension<Style>()!;
-    final bool fromMe = item.authorId == c.me;
-
-    Widget? content;
-    final List<Widget> additional = [];
-
-    if (item is ChatMessage) {
-      if (item.attachments.isNotEmpty) {
-        additional.addAll(
-          item.attachments.map((a) {
-            final ImageAttachment? image = a is ImageAttachment ? a : null;
-
-            return Container(
-              margin: const EdgeInsets.only(right: 2),
-              decoration: BoxDecoration(
-                color: fromMe
-                    ? style.colors.onPrimaryOpacity25
-                    : style.colors.onBackgroundOpacity2,
-                borderRadius: BorderRadius.circular(4),
-              ),
-              width: 30,
-              height: 30,
-              child: image == null
-                  ? Icon(
-                      Icons.file_copy,
-                      color: fromMe
-                          ? style.colors.onPrimary
-                          : style.colors.secondaryHighlightDarkest,
-                      size: 16,
-                    )
-                  : RetryImage(
-                      image.small.url,
-                      checksum: image.small.checksum,
-                      fit: BoxFit.cover,
-                      height: double.infinity,
-                      width: double.infinity,
-                      borderRadius: BorderRadius.circular(4),
-                    ),
-            );
-          }).toList(),
-        );
-      }
-
-      if (item.text != null && item.text!.val.isNotEmpty) {
-        content = Text(
-          item.text!.val,
-          maxLines: 1,
-          overflow: TextOverflow.ellipsis,
-          style: style.boldBody,
-        );
-      }
-    } else if (item is ChatCall) {
-      String title = 'label_chat_call_ended'.l10n;
-      String? time;
-      bool isMissed = false;
-
-      if (item.finishReason == null && item.conversationStartedAt != null) {
-        title = 'label_chat_call_ongoing'.l10n;
-      } else if (item.finishReason != null) {
-        title = item.finishReason!.localizedString(fromMe) ?? title;
-        isMissed = item.finishReason == ChatCallFinishReason.dropped ||
-            item.finishReason == ChatCallFinishReason.unanswered;
-
-        if (item.finishedAt != null && item.conversationStartedAt != null) {
-          time = item.conversationStartedAt!.val
-              .difference(item.finishedAt!.val)
-              .localizedString();
-        }
-      } else {
-        title = item.authorId == c.me
-            ? 'label_outgoing_call'.l10n
-            : 'label_incoming_call'.l10n;
-      }
-
-      content = Row(
-        mainAxisSize: MainAxisSize.min,
-        children: [
-          Padding(
-            padding: const EdgeInsets.fromLTRB(8, 0, 12, 0),
-            child: item.withVideo
-                ? SvgImage.asset(
-                    'assets/icons/call_video${isMissed && !fromMe ? '_red' : ''}.svg',
-                    height: 13,
-                  )
-                : SvgImage.asset(
-                    'assets/icons/call_audio${isMissed && !fromMe ? '_red' : ''}.svg',
-                    height: 15,
-                  ),
-          ),
-          Flexible(child: Text(title, style: style.boldBody)),
-          if (time != null) ...[
-            const SizedBox(width: 9),
-            Padding(
-              padding: const EdgeInsets.only(bottom: 1),
-              child: Text(
-                time,
-                maxLines: 1,
-                overflow: TextOverflow.ellipsis,
-                style: style.boldBody.copyWith(
-                  color: style.colors.secondary,
-                  fontSize: 13,
-                ),
-              ),
-            ),
-          ],
-        ],
-      );
-    } else if (item is ChatForward) {
-      // TODO: Implement `ChatForward`.
-      content = Text('label_forwarded_message'.l10n, style: style.boldBody);
-    } else if (item is ChatInfo) {
-      // TODO: Implement `ChatInfo`.
-      content = Text(item.action.toString(), style: style.boldBody);
-    } else {
-      content = Text('err_unknown'.l10n, style: style.boldBody);
-    }
-
-    final Widget expanded;
-
-    if (c.edited.value != null) {
-      expanded = Row(
-        mainAxisSize: MainAxisSize.min,
-        children: [
-          const SizedBox(width: 12),
-          SvgImage.asset('assets/icons/edit.svg', width: 17, height: 17),
-          Expanded(
-            child: Container(
-              decoration: BoxDecoration(
-                border: Border(
-                  left: BorderSide(width: 2, color: style.colors.primary),
-                ),
-              ),
-              margin: const EdgeInsets.fromLTRB(12, 8, 12, 8),
-              padding: const EdgeInsets.only(left: 8),
-              child: Column(
-                mainAxisSize: MainAxisSize.min,
-                crossAxisAlignment: CrossAxisAlignment.start,
-                children: [
-                  Text(
-                    'label_edit'.l10n,
-                    style: style.boldBody.copyWith(color: style.colors.primary),
-                  ),
-                  if (content != null) ...[
-                    const SizedBox(height: 2),
-                    DefaultTextStyle.merge(maxLines: 1, child: content),
-                  ],
-                  if (additional.isNotEmpty) ...[
-                    const SizedBox(height: 4),
-                    Row(children: additional),
-                  ],
-                ],
-              ),
-            ),
-          ),
-        ],
-      );
-    } else {
-      expanded = FutureBuilder<RxUser?>(
-        future: c.getUser(item.authorId),
-        builder: (context, snapshot) {
-          final Color color = snapshot.data?.user.value.id == c.me
-              ? style.colors.primary
-              : style.colors.userColors[
-                  (snapshot.data?.user.value.num.val.sum() ?? 3) %
-                      style.colors.userColors.length];
-
-          return Container(
-            key: Key('Reply_${c.replied.indexOf(item)}'),
-            decoration: BoxDecoration(
-              border: Border(left: BorderSide(width: 2, color: color)),
-            ),
-            margin: const EdgeInsets.fromLTRB(12, 8, 12, 8),
-            padding: const EdgeInsets.only(left: 8),
-            child: Column(
-              mainAxisSize: MainAxisSize.min,
-              crossAxisAlignment: CrossAxisAlignment.start,
-              children: [
-                snapshot.data != null
-                    ? Obx(() {
-                        return Text(
-                          snapshot.data!.user.value.name?.val ??
-                              snapshot.data!.user.value.num.val,
-                          style: style.boldBody.copyWith(color: color),
-                        );
-                      })
-                    : Text(
-                        'dot'.l10n * 3,
-                        style: style.boldBody.copyWith(
-                          color: style.colors.primary,
-                        ),
-                      ),
-                if (content != null) ...[
-                  const SizedBox(height: 2),
-                  DefaultTextStyle.merge(maxLines: 1, child: content),
-                ],
-                if (additional.isNotEmpty) ...[
-                  const SizedBox(height: 4),
-                  Row(children: additional),
-                ],
-              ],
-            ),
-          );
-        },
-      );
-    }
-
-    return MouseRegion(
-      opaque: false,
-      onEnter: (d) => c.hoveredReply.value = item,
-      onExit: (d) => c.hoveredReply.value = null,
-      child: Container(
-        margin: const EdgeInsets.fromLTRB(2, 0, 2, 0),
-        decoration: BoxDecoration(
-          color: style.colors.secondaryHighlight,
-          borderRadius: BorderRadius.circular(10),
-        ),
-        child: Row(
-          crossAxisAlignment: CrossAxisAlignment.start,
-          children: [
-            Expanded(child: expanded),
-            Obx(() {
-              final Widget child;
-
-              if (c.hoveredReply.value == item || PlatformUtils.isMobile) {
-                child = WidgetButton(
-                  key: const Key('CancelReplyButton'),
-                  onPressed: onClose,
-                  child: Container(
-                    width: 15,
-                    height: 15,
-                    margin: const EdgeInsets.only(right: 4, top: 4),
-                    child: Container(
-                      key: const Key('Close'),
-                      decoration: BoxDecoration(
-                        shape: BoxShape.circle,
-                        color: style.cardColor,
-                      ),
-                      alignment: Alignment.center,
-                      child: SvgImage.asset(
-                        'assets/icons/close_primary.svg',
-                        width: 7,
-                        height: 7,
-                      ),
-                    ),
-                  ),
-                );
-              } else {
-                child = const SizedBox();
-              }
-
-              return AnimatedSwitcher(duration: 200.milliseconds, child: child);
-            }),
-          ],
-        ),
-      ),
-    );
-  }
->>>>>>> 242845d2
 }