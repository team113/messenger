--- conflicted
+++ resolved
@@ -469,7 +469,6 @@
                   top: 5 + (PlatformUtils.isMobile ? 0 : 8),
                   bottom: 13,
                 ),
-<<<<<<< HEAD
                 child: Transform.translate(
                   offset: Offset(0, PlatformUtils.isMobile ? 6 : 1),
                   child: ReactiveTextField(
@@ -485,37 +484,6 @@
                     style: style.fonts.bodyLarge,
                     type: TextInputType.multiline,
                     textInputAction: TextInputAction.newline,
-=======
-              ),
-            ),
-          ),
-          Obx(() {
-            return GestureDetector(
-              onLongPress: canForward ? c.forwarding.toggle : null,
-              child: WidgetButton(
-                onPressed: c.field.submit,
-                child: AnimatedButton(
-                  child: SizedBox(
-                    width: 56,
-                    height: 56,
-                    child: Center(
-                      child: SafeAnimatedSwitcher(
-                        duration: 300.milliseconds,
-                        child: c.forwarding.value
-                            ? const SvgImage.asset(
-                                'assets/icons/forward.svg',
-                                width: 26,
-                                height: 22,
-                              )
-                            : SvgImage.asset(
-                                'assets/icons/send.svg',
-                                key: sendKey ?? const Key('Send'),
-                                height: 22.85,
-                                width: 25.18,
-                              ),
-                      ),
-                    ),
->>>>>>> b0bfa00f
                   ),
                 ),
               ),
@@ -545,7 +513,7 @@
                                 width: 50,
                                 height: 56,
                                 child: Center(
-                                  child: AnimatedSwitcher(
+                                  child: SafeAnimatedSwitcher(
                                     duration: 300.milliseconds,
                                     child: c.forwarding.value
                                         ? const AnimatedButton(
