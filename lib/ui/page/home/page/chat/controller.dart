// Copyright © 2022 IT ENGINEERING MANAGEMENT INC, <https://github.com/team113>
//
// This program is free software: you can redistribute it and/or modify it under
// the terms of the GNU Affero General Public License v3.0 as published by the
// Free Software Foundation, either version 3 of the License, or (at your
// option) any later version.
//
// This program is distributed in the hope that it will be useful, but WITHOUT
// ANY WARRANTY; without even the implied warranty of MERCHANTABILITY or FITNESS
// FOR A PARTICULAR PURPOSE. See the GNU Affero General Public License v3.0 for
// more details.
//
// You should have received a copy of the GNU Affero General Public License v3.0
// along with this program. If not, see
// <https://www.gnu.org/licenses/agpl-3.0.html>.

import 'dart:async';

import 'package:audioplayers/audioplayers.dart';
import 'package:collection/collection.dart';
import 'package:desktop_drop/desktop_drop.dart';
import 'package:dio/dio.dart';
import 'package:file_picker/file_picker.dart';
import 'package:flutter/scheduler.dart';
import 'package:flutter/services.dart';
import 'package:flutter/widgets.dart';
import 'package:flutter_list_view/flutter_list_view.dart';
import 'package:get/get.dart';

import '/api/backend/schema.dart';
import '/domain/model/attachment.dart';
import '/domain/model/chat.dart';
import '/domain/model/chat_call.dart';
import '/domain/model/chat_item.dart';
import '/domain/model/native_file.dart';
import '/domain/model/precise_date_time/precise_date_time.dart';
import '/domain/model/sending_status.dart';
import '/domain/model/user.dart';
import '/domain/repository/chat.dart';
import '/domain/repository/settings.dart';
import '/domain/repository/user.dart';
import '/domain/service/auth.dart';
import '/domain/service/call.dart';
import '/domain/service/chat.dart';
import '/domain/service/user.dart';
import '/l10n/l10n.dart';
import '/provider/gql/exceptions.dart'
    show
        ConnectionException,
        DeleteChatForwardException,
        DeleteChatMessageException,
        EditChatMessageException,
        HideChatItemException,
        PostChatMessageException,
        ReadChatException,
        UploadAttachmentException;
import '/routes.dart';
import '/ui/page/home/page/chat/widget/message_field/controller.dart';
import '/ui/page/home/page/user/controller.dart';
import '/ui/widget/modal_popup.dart';
import '/ui/widget/text_field.dart';
import '/util/message_popup.dart';
import '/util/obs/obs.dart';
import '/util/obs/rxsplay.dart';
import '/util/platform_utils.dart';
import '/util/web/web_utils.dart';

export 'view.dart';

/// Controller of the [Routes.chat] page.
class ChatController extends GetxController {
  ChatController(
    this.id,
    this._chatService,
    this._callService,
    this._authService,
    this._userService,
    this._settingsRepository, {
    this.itemId,
  });

  /// ID of this [Chat].
  final ChatId id;

  /// [RxChat] of this page.
  RxChat? chat;

  /// ID of the [ChatItem] to scroll to initially in this [ChatView].
  final ChatItemId? itemId;

  /// Indicator whether the down FAB should be visible.
  final RxBool canGoDown = RxBool(false);

  /// Indicator whether the return FAB should be visible.
  final RxBool canGoBack = RxBool(false);

  /// Index of a [ChatItem] in a [FlutterListView] that should be visible on
  /// initialization.
  int initIndex = 0;

  /// Offset that should be applied to a [FlutterListView] on initialization.
  double initOffset = 0;

  /// Status of a [chat] fetching.
  ///
  /// May be:
  /// - `status.isLoading`, meaning [chat] is being fetched from the service.
  /// - `status.isEmpty`, meaning [chat] with specified [id] was not found.
  /// - `status.isSuccess`, meaning [chat] is successfully fetched.
  Rx<RxStatus> status = Rx<RxStatus>(RxStatus.loading());

  /// [RxSplayTreeMap] of the [ListElement]s to display.
  final RxSplayTreeMap<ListElementId, ListElement> elements = RxSplayTreeMap();

  /// State of a send message field.
  late final TextFieldState send;

  /// [MessageFieldController] controller of sending message.
  late final MessageFieldController sendController;

  /// [MessageFieldController] controller of editing message.
  late final MessageFieldController editController;

  /// State of an edit message field.
  TextFieldState? edit;

  /// Indicator whether [ChatItem] message is editing or not
  final RxBool isEditingMessage = RxBool(false);

  /// Interval of a [ChatMessage] since its creation within which this
  /// [ChatMessage] is allowed to be edited.
  static const Duration editMessageTimeout = Duration(minutes: 5);

  /// [FlutterListViewController] of a messages [FlutterListView].
  final FlutterListViewController listController = FlutterListViewController();

  /// Indicator whether there is an ongoing drag-n-drop at the moment.
  final RxBool isDraggingFiles = RxBool(false);

  /// Indicator whether any [ChatItem] is being dragged.
  ///
  /// Used to discard any horizontal gestures while this is `true`.
  final RxBool isItemDragged = RxBool(false);

  /// Summarized [Offset] of an ongoing scroll.
  Offset scrollOffset = Offset.zero;

  /// Indicator whether an ongoing horizontal scroll is happening.
  ///
  /// Used to discard any vertical gestures while this is `true`.
  final RxBool isHorizontalScroll = RxBool(false);

  /// [Timer] for discarding any vertical movement in a [FlutterListView] of
  /// [ChatItem]s when non-`null`.
  final Rx<Timer?> horizontalScrollTimer = Rx(null);

  /// [GlobalKey] of the bottom bar.
  final GlobalKey bottomBarKey = GlobalKey();

  /// [Rect] the bottom bar takes.
  final Rx<Rect?> bottomBarRect = Rx(null);

  /// Maximum allowed [NativeFile.size] of an [Attachment].
  static const int maxAttachmentSize = 15 * 1024 * 1024;

  /// [Attachment] being hovered.
  final Rx<Attachment?> hoveredAttachment = Rx(null);

  /// Replied [ChatItem] being hovered.
  final Rx<ChatItem?> hoveredReply = Rx(null);

  /// Maximum [Duration] between some [ChatForward]s to consider them grouped.
  static const Duration groupForwardThreshold = Duration(milliseconds: 5);

  /// Count of [ChatItem]s unread by the authenticated [MyUser] in this [chat].
  int unreadMessages = 0;

  /// Sticky element index of a [FlutterListView] currently being visible.
  final RxnInt stickyIndex = RxnInt(null);

  /// Indicator whether sticky header should be visible or not.
  ///
  /// Used to hide it when no scrolling is happening.
  final RxBool showSticky = RxBool(false);

  /// Duration of a [Chat.ongoingCall].
  final Rx<Duration?> duration = Rx(null);

  /// Top visible [FlutterListViewItemPosition] in the [FlutterListView].
  FlutterListViewItemPosition? _topVisibleItem;

  /// [FlutterListViewItemPosition] of the bottom visible item in the
  /// [FlutterListView].
  FlutterListViewItemPosition? _lastVisibleItem;

  /// First [ChatItem] unread by the authenticated [MyUser] in this [Chat].
  ///
  /// Used to scroll to it when [Chat] messages are fetched and to properly
  /// place the unread messages badge in the [elements] list.
  Rx<ChatItem>? _firstUnreadItem;

  /// [FlutterListViewItemPosition] of the [ChatItem] to return to when the
  /// return FAB is pressed.
  FlutterListViewItemPosition? _itemToReturnTo;

  /// [ChatItem] with the latest [ChatItem.at] visible on the screen.
  ///
  /// Used to [readChat] up to this message.
  final Rx<ChatItem?> _lastSeenItem = Rx<ChatItem?>(null);

  /// [Duration] considered as a timeout of the ongoing typing.
  static const Duration _typingDuration = Duration(seconds: 3);

  /// [StreamSubscription] to [ChatService.keepTyping] indicating an ongoing
  /// typing in this [chat].
  StreamSubscription? _typingSubscription;

  /// Subscription for the [RxChat.messages] updating the [elements].
  StreamSubscription? _messagesSubscription;

  /// Subscription for the [RxChat.chat] updating the [_durationTimer].
  StreamSubscription? _chatSubscription;

  /// Indicator whether [_updateFabStates] should not be react on
  /// [FlutterListViewController.position] changes.
  bool _ignorePositionChanges = false;

  /// Currently displayed [UnreadMessagesElement] in the [elements] list.
  UnreadMessagesElement? _unreadElement;

  /// [Timer] canceling the [_typingSubscription] after [_typingDuration].
  Timer? _typingTimer;

  /// [Timer] for updating [duration] of a [Chat.ongoingCall], if any.
  Timer? _durationTimer;

  /// [Timer] for resetting the [showSticky].
  Timer? _stickyTimer;

  /// [AudioPlayer] playing a sent message sound.
  AudioPlayer? _audioPlayer;

  /// Call service used to start the call in this [Chat].
  final CallService _callService;

  /// [Chat]s service used to get [chat] value.
  final ChatService _chatService;

  /// [AuthService] used to get [me] value.
  final AuthService _authService;

  /// [User]s service fetching the [User]s in [getUser] method.
  final UserService _userService;

  /// [AbstractSettingsRepository], used to get the [background] value.
  final AbstractSettingsRepository _settingsRepository;

  /// Worker capturing any [RxChat.messages] changes.
  Worker? _messagesWorker;

  /// Worker capturing any [repliedMessages] changes.
  Worker? _repliesWorker;

  /// Worker capturing any [attachments] changes.
  Worker? _attachmentsWorker;

  /// Worker performing a [readChat] on [lastVisible] changes.
  Worker? _readWorker;

  /// Worker performing a jump to the last read message on a successful
  /// [RxChat.status].
  Worker? _messageInitializedWorker;

  /// Returns [MyUser]'s [UserId].
  UserId? get me => _authService.userId;

  /// Returns the [Uint8List] of the background.
  Rx<Uint8List?> get background => _settingsRepository.background;

  /// Indicates whether the [listController] is at the bottom of a
  /// [FlutterListView].
  bool get atBottom {
    if (listController.hasClients) {
      return listController.position.pixels + 200 >=
          listController.position.maxScrollExtent;
    } else {
      return false;
    }
  }

  /// Indicates whether this device of the currently authenticated [MyUser]
  /// takes part in the [Chat.ongoingCall], if any.
  bool get inCall =>
      _callService.calls[id] != null || WebUtils.containsCall(id);

  @override
  void onInit() {
    sendController = MessageFieldController(
      _chatService,
      _userService,
      updateDraft: updateDraft,
    );
    editController = MessageFieldController(_chatService, _userService);

    send = TextFieldState(
      onChanged: (s) {},
      onSubmitted: (s) {
        if (s.text.isNotEmpty ||
            sendController.attachments.isNotEmpty ||
            sendController.repliedMessages.isNotEmpty) {
          _chatService
              .sendChatMessage(
                chat!.chat.value.id,
                text: s.text.isEmpty ? null : ChatMessageText(s.text),
                repliesTo: sendController.repliedMessages.reversed.toList(),
                attachments:
                    sendController.attachments.map((e) => e.value).toList(),
              )
              .then((_) => _playMessageSent())
              .onError<PostChatMessageException>(
                  (e, _) => MessagePopup.error(e))
              .onError<UploadAttachmentException>(
                  (e, _) => MessagePopup.error(e))
              .onError<ConnectionException>((e, _) {});

          sendController.repliedMessages.clear();
          sendController.attachments.clear();
          s.clear();
          s.unsubmit();

          chat?.setDraft();

          _typingSubscription?.cancel();
          _typingSubscription = null;
          _typingTimer?.cancel();

          if (!PlatformUtils.isMobile) {
            Future.delayed(Duration.zero, () => s.focus.requestFocus());
          }
        }
      },
      focus: FocusNode(
        onKey: (FocusNode node, RawKeyEvent e) {
          if (e.logicalKey == LogicalKeyboardKey.enter &&
              e is RawKeyDownEvent) {
            if (e.isAltPressed || e.isControlPressed || e.isMetaPressed) {
              int cursor;

              if (send.controller.selection.isCollapsed) {
                cursor = send.controller.selection.base.offset;
                send.text =
                    '${send.text.substring(0, cursor)}\n${send.text.substring(cursor, send.text.length)}';
              } else {
                cursor = send.controller.selection.start;
                send.text =
                    '${send.text.substring(0, send.controller.selection.start)}\n${send.text.substring(send.controller.selection.end, send.text.length)}';
              }

              send.controller.selection =
                  TextSelection.fromPosition(TextPosition(offset: cursor + 1));
            } else if (!e.isShiftPressed) {
              send.submit();
              return KeyEventResult.handled;
            }
          }

          return KeyEventResult.ignored;
        },
      ),
    );

    super.onInit();
  }

  @override
  void onReady() {
<<<<<<< HEAD
    DropTargetList.keys.add('ChatView_$id');
    listController.addListener(_updateFabStates);
=======
    listController.addListener(_listControllerListener);
    listController.sliverController.stickyIndex.addListener(_updateSticky);
>>>>>>> e5975498
    _fetchChat();
    _initAudio();
    super.onReady();
  }

  @override
  void onClose() {
    WidgetsBinding.instance.addPostFrameCallback((_) {
      DropTargetList.keys.remove('ChatView_$id');
    });
    _repliesWorker?.dispose();
    _attachmentsWorker?.dispose();
    _messagesSubscription?.cancel();
    _chatSubscription?.cancel();
    _messagesWorker?.dispose();
    _readWorker?.dispose();
    _typingSubscription?.cancel();
    _typingTimer?.cancel();
    _durationTimer?.cancel();
    horizontalScrollTimer.value?.cancel();
    _stickyTimer?.cancel();
    listController.removeListener(_listControllerListener);
    listController.sliverController.stickyIndex.removeListener(_updateSticky);
    listController.dispose();

    _audioPlayer?.dispose();
    [AudioCache.instance.loadedFiles['audio/message_sent.mp3']]
        .whereNotNull()
        .forEach(AudioCache.instance.clear);

    super.onClose();
  }

  // TODO: Handle [CallAlreadyExistsException].
  /// Starts a [ChatCall] in this [Chat] [withVideo] or without.
  Future<void> call(bool withVideo) =>
      _callService.call(id, withVideo: withVideo);

  /// Joins the call in the [Chat] identified by the [id].
  Future<void> joinCall() => _callService.join(id, withVideo: false);

  /// Drops the call in the [Chat] identified by the [id].
  Future<void> dropCall() => _callService.leave(id);

  /// Hides the specified [ChatItem] for the authenticated [MyUser].
  Future<void> hideChatItem(ChatItem item) async {
    try {
      await _chatService.hideChatItem(item);
    } on HideChatItemException catch (e) {
      MessagePopup.error(e);
    } catch (e) {
      MessagePopup.error(e);
      rethrow;
    }
  }

  /// Deletes the specified [ChatItem] posted by the authenticated [MyUser].
  Future<void> deleteMessage(ChatItem item) async {
    try {
      await _chatService.deleteChatItem(item);
    } on DeleteChatMessageException catch (e) {
      MessagePopup.error(e);
    } on DeleteChatForwardException catch (e) {
      MessagePopup.error(e);
    } catch (e) {
      MessagePopup.error(e);
      rethrow;
    }
  }

  /// Resends the specified [ChatItem].
  Future<void> resendItem(ChatItem item) async {
    if (item.status.value == SendingStatus.error) {
      await _chatService
          .resendChatItem(item)
          .then((_) => _playMessageSent())
          .onError<PostChatMessageException>((e, _) => MessagePopup.error(e))
          .onError<UploadAttachmentException>((e, _) => MessagePopup.error(e))
          .onError<ConnectionException>((_, __) {});
    }
  }

  /// Starts the editing of the specified [item], if allowed.
  void editMessage(ChatItem item) {
    if (!item.isEditable(chat!.chat.value, me!)) {
      MessagePopup.error('err_uneditable_message'.l10n);
      return;
    }

    if (item is ChatMessage) {
      isEditingMessage.value = true;
      edit = TextFieldState(
        text: item.text?.val,
        onChanged: (s) => item.attachments.isEmpty && s.text.isEmpty
            ? s.status.value = RxStatus.error()
            : s.status.value = RxStatus.empty(),
        onSubmitted: (s) async {
          if (s.text == item.text?.val) {
            isEditingMessage.value = false;
            edit = null;
          } else if (s.text.isNotEmpty || item.attachments.isNotEmpty) {
            ChatMessageText? text;
            if (s.text.isNotEmpty) {
              text = ChatMessageText(s.text);
            }

            try {
              await _chatService.editChatMessage(item, text);
              isEditingMessage.value = false;
              edit = null;

              _typingSubscription?.cancel();
              _typingSubscription = null;
              _typingTimer?.cancel();

              if (send.isEmpty.isFalse) {
                send.focus.requestFocus();
              }
            } on EditChatMessageException catch (e) {
              MessagePopup.error(e);
            } catch (e) {
              MessagePopup.error(e);
              rethrow;
            }
          }
        },
        focus: FocusNode(
          onKey: (FocusNode node, RawKeyEvent e) {
            if (e.logicalKey == LogicalKeyboardKey.enter &&
                e is RawKeyDownEvent) {
              if (e.isAltPressed || e.isControlPressed || e.isMetaPressed) {
                final int cursor;

                if (edit!.controller.selection.isCollapsed) {
                  cursor = edit!.controller.selection.base.offset;
                  edit!.text =
                      '${edit!.text.substring(0, cursor)}\n${edit!.text.substring(cursor, edit!.text.length)}';
                } else {
                  cursor = edit!.controller.selection.start;
                  edit!.text =
                      '${edit!.text.substring(0, edit!.controller.selection.start)}\n${edit!.text.substring(edit!.controller.selection.end, edit!.text.length)}';
                }

                edit!.controller.selection = TextSelection.fromPosition(
                  TextPosition(offset: cursor + 1),
                );
              } else if (!e.isShiftPressed) {
                edit!.submit();
                return KeyEventResult.handled;
              }
            }

            return KeyEventResult.ignored;
          },
        ),
      )..focus.requestFocus();
    }
  }

  /// Updates [RxChat.draft] with the current [send],
  /// [MessageFieldController.attachments] and
  /// [MessageFieldController.repliedMessages] fields.
  void updateDraft() {
    // [Attachment]s to persist in a [RxChat.draft].
    final Iterable<MapEntry<GlobalKey, Attachment>> persisted;

    // Only persist uploaded [Attachment]s on Web to minimize byte writing lags.
    if (PlatformUtils.isWeb) {
      persisted = sendController.attachments.where(
        (e) => e.value is ImageAttachment || e.value is FileAttachment,
      );
    } else {
      persisted = List.from(sendController.attachments, growable: false);
    }

    chat?.setDraft(
      text: send.text.isEmpty ? null : ChatMessageText(send.text),
      attachments: persisted.map((e) => e.value).toList(),
      repliesTo: List.from(
        sendController.repliedMessages,
        growable: false,
      ),
    );
  }

  /// Fetches the local [chat] value from [_chatService] by the provided [id].
  Future<void> _fetchChat() async {
    status.value = RxStatus.loading();
    chat = await _chatService.get(id);
    if (chat == null) {
      status.value = RxStatus.empty();
    } else {
      unreadMessages = chat!.chat.value.unreadCount;

      ChatMessage? draft = chat!.draft.value;

      send.text = draft?.text?.val ?? '';
      sendController.repliedMessages.value = List.from(draft?.repliesTo ?? []);

      for (Attachment e in draft?.attachments ?? []) {
        sendController.attachments.add(MapEntry(GlobalKey(), e));
      }

      send.onChanged = (s) => updateDraft();
      _repliesWorker ??=
          ever(sendController.repliedMessages, (_) => updateDraft());
      _attachmentsWorker ??=
          ever(sendController.attachments, (_) => updateDraft());

      // Adds the provided [ChatItem] to the [elements].
      void add(Rx<ChatItem> e) {
        ChatItem item = e.value;

        // Put a [DateTimeElement] with [ChatItem.at] day, if not already.
        PreciseDateTime day = item.at.toDay();
        DateTimeElement dateElement = DateTimeElement(day);
        elements.putIfAbsent(dateElement.id, () => dateElement);

        if (item is ChatMessage) {
          ChatMessageElement element = ChatMessageElement(e);

          ListElement? previous = elements[elements.lastKeyBefore(element.id)];
          ListElement? next = elements[elements.firstKeyAfter(element.id)];

          bool insert = true;

          // Combine this [ChatMessage] with previous and next [ChatForward]s,
          // if it was posted less than [groupForwardThreshold] ago.
          if (previous is ChatForwardElement &&
              previous.authorId == item.authorId &&
              item.at.val.difference(previous.forwards.last.value.at.val) <
                  groupForwardThreshold &&
              previous.note.value == null) {
            insert = false;
            previous.note.value = e;
          } else if (next is ChatForwardElement &&
              next.authorId == item.authorId &&
              next.forwards.last.value.at.val.difference(item.at.val) <
                  groupForwardThreshold &&
              next.note.value == null) {
            insert = false;
            next.note.value = e;
          }

          if (insert) {
            elements[element.id] = element;
          }
        } else if (item is ChatCall) {
          ChatCallElement element = ChatCallElement(e);
          elements[element.id] = element;
        } else if (item is ChatMemberInfo) {
          ChatMemberInfoElement element = ChatMemberInfoElement(e);
          elements[element.id] = element;
        } else if (item is ChatForward) {
          ChatForwardElement element =
              ChatForwardElement(forwards: [e], e.value.at);

          ListElementId? previousKey = elements.lastKeyBefore(element.id);
          ListElement? previous = elements[previousKey];

          ListElementId? nextKey = elements.firstKeyAfter(element.id);
          ListElement? next = elements[nextKey];

          bool insert = true;

          if (previous is ChatForwardElement &&
              previous.authorId == item.authorId &&
              item.at.val.difference(previous.forwards.last.value.at.val) <
                  groupForwardThreshold) {
            // Add this [ChatForward] to previous [ChatForwardElement], if it
            // was posted less than [groupForwardThreshold] ago.
            previous.forwards.add(e);
            previous.forwards.sort((a, b) => a.value.at.compareTo(b.value.at));
            insert = false;
          } else if (previous is ChatMessageElement &&
              previous.item.value.authorId == item.authorId &&
              item.at.val.difference(previous.item.value.at.val) <
                  groupForwardThreshold) {
            // Add the previous [ChatMessage] to this [ChatForwardElement.note],
            // if it was posted less than [groupForwardThreshold] ago.
            element.note.value = previous.item;
            elements.remove(previousKey);
          } else if (next is ChatForwardElement &&
              next.authorId == item.authorId &&
              next.forwards.first.value.at.val.difference(item.at.val) <
                  groupForwardThreshold) {
            // Add this [ChatForward] to next [ChatForwardElement], if it was
            // posted less than [groupForwardThreshold] ago.
            next.forwards.add(e);
            next.forwards.sort((a, b) => a.value.at.compareTo(b.value.at));
            insert = false;
          } else if (next is ChatMessageElement &&
              next.item.value.authorId == item.authorId &&
              next.item.value.at.val.difference(item.at.val) <
                  groupForwardThreshold) {
            // Add the next [ChatMessage] to this [ChatForwardElement.note], if
            // it was posted less than [groupForwardThreshold] ago.
            element.note.value = next.item;
            elements.remove(nextKey);
          }

          if (insert) {
            elements[element.id] = element;
          }
        }
      }

      for (Rx<ChatItem> e in chat!.messages) {
        add(e);
      }

      _messagesSubscription = chat!.messages.changes.listen((e) {
        switch (e.op) {
          case OperationKind.added:
            add(e.element);
            break;

          case OperationKind.removed:
            ChatItem item = e.element.value;

            ListElementId key = ListElementId(item.at, item.id);
            ListElement? element = elements[key];

            ListElementId? before = elements.lastKeyBefore(key);
            ListElement? beforeElement = elements[before];

            ListElementId? after = elements.firstKeyAfter(key);
            ListElement? afterElement = elements[after];

            // Remove the [DateTimeElement] before, if this [ChatItem] is the
            // last in this [DateTime] period.
            if (beforeElement is DateTimeElement &&
                (afterElement == null || afterElement is DateTimeElement) &&
                (element is! ChatForwardElement ||
                    (element.forwards.length == 1 &&
                        element.note.value == null))) {
              elements.remove(before);
            }

            // When removing [ChatMessage] or [ChatForward], the [before] and
            // [after] elements must be considered as well, since they may be
            // grouped in the same [ChatForwardElement].
            if (item is ChatMessage) {
              if (element is ChatMessageElement &&
                  item.id == element.item.value.id) {
                elements.remove(key);
              } else if (beforeElement is ChatForwardElement &&
                  beforeElement.note.value?.value.id == item.id) {
                beforeElement.note.value = null;
              } else if (afterElement is ChatForwardElement &&
                  afterElement.note.value?.value.id == item.id) {
                afterElement.note.value = null;
              } else if (element is ChatForwardElement &&
                  element.note.value?.value.id == item.id) {
                element.note.value = null;
              }
            } else if (item is ChatCall && element is ChatCallElement) {
              if (item.id == element.item.value.id) {
                elements.remove(key);
              }
            } else if (item is ChatMemberInfo &&
                element is ChatMemberInfoElement) {
              if (item.id == element.item.value.id) {
                elements.remove(key);
              }
            } else if (item is ChatForward) {
              ChatForwardElement? forward;

              if (beforeElement is ChatForwardElement &&
                  beforeElement.forwards.any((e) => e.value.id == item.id)) {
                forward = beforeElement;
              } else if (afterElement is ChatForwardElement &&
                  afterElement.forwards.any((e) => e.value.id == item.id)) {
                forward = afterElement;
              } else if (element is ChatForwardElement &&
                  element.forwards.any((e) => e.value.id == item.id)) {
                forward = element;
              }

              if (forward != null) {
                forward.forwards.removeWhere((e) => e.value.id == item.id);

                if (forward.forwards.isEmpty) {
                  elements.remove(forward.id);

                  if (forward.note.value != null) {
                    ChatMessageElement message =
                        ChatMessageElement(forward.note.value!);
                    elements[message.id] = message;
                  }
                }
              }
            }
            break;

          case OperationKind.updated:
            // No-op.
            break;
        }
      });

      // Previous [Chat.ongoingCall], used to reset the [_durationTimer] on its
      // changes.
      ChatItemId? previousCall;

      // Updates the [_durationTimer], if current [Chat.ongoingCall] differs
      // from the stored [previousCall].
      void updateTimer(Chat chat) {
        if (previousCall != chat.ongoingCall?.id) {
          previousCall = chat.ongoingCall?.id;

          duration.value = null;
          _durationTimer?.cancel();
          _durationTimer = null;

          if (chat.ongoingCall != null) {
            _durationTimer = Timer.periodic(
              const Duration(seconds: 1),
              (_) {
                if (chat.ongoingCall!.conversationStartedAt != null) {
                  duration.value = DateTime.now().difference(
                    chat.ongoingCall!.conversationStartedAt!.val,
                  );
                }
              },
            );
          }
        }
      }

      updateTimer(chat!.chat.value);
      _chatSubscription = chat!.chat.listen(updateTimer);

      _messagesWorker ??= ever(
        chat!.messages,
        (_) {
          if (atBottom &&
              status.value.isSuccess &&
              !status.value.isLoadingMore) {
            Future.delayed(
              Duration.zero,
              () => SchedulerBinding.instance.addPostFrameCallback(
                (_) async {
                  if (listController.hasClients) {
                    try {
                      _ignorePositionChanges = true;
                      await listController.animateTo(
                        listController.position.maxScrollExtent,
                        duration: 100.milliseconds,
                        curve: Curves.ease,
                      );
                    } finally {
                      _ignorePositionChanges = false;
                    }
                  }
                },
              ),
            );
          }
        },
      );

      listController.sliverController.onPaintItemPositionsCallback =
          (height, positions) {
        if (positions.isNotEmpty) {
          _topVisibleItem = positions.first;

          _lastVisibleItem = positions.lastWhereOrNull((e) {
            ListElement element = elements.values.elementAt(e.index);
            return (element is ChatMessageElement &&
                    element.item.value.authorId != me) ||
                (element is ChatMemberInfoElement &&
                    element.item.value.authorId != me) ||
                (element is ChatCallElement &&
                    element.item.value.authorId != me) ||
                (element is ChatForwardElement &&
                    element.forwards.first.value.authorId != me);
          });

          if (_lastVisibleItem != null &&
              status.value.isSuccess &&
              !status.value.isLoadingMore) {
            ListElement element =
                elements.values.elementAt(_lastVisibleItem!.index);

            // If the [_lastVisibleItem] is posted after the [_lastSeenItem],
            // then set the [_lastSeenItem] to this item.
            if (_lastSeenItem.value == null ||
                element.id.at.isAfter(_lastSeenItem.value!.at)) {
              if (element is ChatMessageElement) {
                _lastSeenItem.value = element.item.value;
              } else if (element is ChatMemberInfoElement) {
                _lastSeenItem.value = element.item.value;
              } else if (element is ChatCallElement) {
                _lastSeenItem.value = element.item.value;
              } else if (element is ChatForwardElement) {
                _lastSeenItem.value = element.forwards.last.value;
              }
            }
          }
        }
      };

      _readWorker ??= debounce(_lastSeenItem, readChat, time: 1.seconds);

      // If [RxChat.status] is not successful yet, populate the
      // [_messageInitializedWorker] to determine the initial messages list
      // index and offset.
      if (!chat!.status.value.isSuccess) {
        _messageInitializedWorker = ever(chat!.status, (RxStatus status) async {
          if (_messageInitializedWorker != null) {
            if (status.isSuccess) {
              _messageInitializedWorker?.dispose();
              _messageInitializedWorker = null;

              await Future.delayed(Duration.zero);

              if (!this.status.value.isSuccess) {
                this.status.value = RxStatus.loadingMore();
              }

              _determineLastRead();
              var result = _calculateListViewIndex();
              initIndex = result.index;
              initOffset = result.offset;
            }
          }
        });
      } else {
        _determineLastRead();
        var result = _calculateListViewIndex();
        initIndex = result.index;
        initOffset = result.offset;

        status.value = RxStatus.loadingMore();
      }

      await chat!.fetchMessages();

      // Required in order for [Hive.boxEvents] to add the messages.
      await Future.delayed(Duration.zero);

      Rx<ChatItem>? firstUnread = _firstUnreadItem;
      _determineLastRead();

      // Scroll to the last read message if [_firstUnreadItem] was updated or
      // there are no unread messages in [chat]. Otherwise,
      // [FlutterListViewDelegate.keepPosition] handles this as the last read
      // item is already in the list.
      if (firstUnread?.value.id != _firstUnreadItem?.value.id ||
          chat!.chat.value.unreadCount == 0) {
        _scrollToLastRead();
      }

      status.value = RxStatus.success();

      if (_lastSeenItem.value != null) {
        readChat(_lastSeenItem.value);
      }
    }
  }

  /// Returns an [User] from [UserService] by the provided [id].
  Future<RxUser?> getUser(UserId id) => _userService.get(id);

  /// Marks the [chat] as read for the authenticated [MyUser] until the [item]
  /// inclusively.
  Future<void> readChat(ChatItem? item) async {
    if (item != null &&
        !chat!.chat.value.isReadBy(item, me) &&
        status.value.isSuccess &&
        !status.value.isLoadingMore) {
      try {
        await _chatService.readChat(chat!.chat.value.id, item.id);
      } on ReadChatException catch (e) {
        MessagePopup.error(e);
      } on ConnectionException {
        // No-op.
      } catch (e) {
        MessagePopup.error(e);
        rethrow;
      }
    }
  }

  /// Animates [listController] to a [ChatItem] identified by the provided [id].
  Future<void> animateTo(
    ChatItemId id, {
    bool offsetBasedOnBottom = false,
    double offset = 0,
  }) async {
    int index = elements.values.toList().indexWhere((e) {
      return e.id.id == id ||
          (e is ChatForwardElement &&
              (e.forwards.any((e1) => e1.value.id == id) ||
                  e.note.value?.value.id == id));
    });

    if (index != -1) {
      if (listController.hasClients) {
        await listController.sliverController.animateToIndex(
          index,
          offsetBasedOnBottom: offsetBasedOnBottom,
          offset: offset,
          duration: 200.milliseconds,
          curve: Curves.ease,
        );
      } else {
        initIndex = index;
      }
    }
  }

  /// Animates [listController] to the last [ChatItem] in the [RxChat.messages]
  /// list.
  Future<void> animateToBottom() async {
    if (chat?.messages.isEmpty == false && listController.hasClients) {
      canGoDown.value = false;

      _itemToReturnTo = _topVisibleItem;

      int index = elements.length - 1;
      try {
        _ignorePositionChanges = true;
        await listController.sliverController.animateToIndex(
          index,
          offset: 0,
          offsetBasedOnBottom: true,
          duration: 300.milliseconds,
          curve: Curves.ease,
        );
        canGoBack.value = _itemToReturnTo != null;
      } finally {
        _ignorePositionChanges = false;
      }
    }
  }

  /// Animates [listController] to the [_itemToReturnTo].
  Future<void> animateToBack() async {
    if (_itemToReturnTo != null) {
      canGoBack.value = false;
      try {
        _ignorePositionChanges = true;

        if (listController.hasClients) {
          await listController.sliverController.animateToIndex(
            _itemToReturnTo!.index,
            offsetBasedOnBottom: false,
            offset: _itemToReturnTo!.offset,
            duration: 200.milliseconds,
            curve: Curves.ease,
          );
        } else {
          initIndex = _itemToReturnTo!.index;
        }
      } finally {
        _ignorePositionChanges = false;
        _listControllerListener();
      }
    }
  }

  /// Adds the specified [details] files to the
  /// [MessageFieldController.attachments].
  void dropFiles(DropDoneDetails details) async {
    for (var file in details.files) {
      sendController.addPlatformAttachment(PlatformFile(
        path: file.path,
        name: file.name,
        size: await file.length(),
        readStream: file.openRead(),
      ));
    }
  }

  /// Puts a [text] into the clipboard and shows a snackbar.
  void copyText(String text) {
    Clipboard.setData(ClipboardData(text: text));
    MessagePopup.success('label_copied_to_clipboard'.l10n);
  }

  /// Returns a [List] of [Attachment]s representing a collection of all the
  /// media files of this [chat].
  List<Attachment> calculateGallery() {
    final List<Attachment> attachments = [];

    for (var m in chat?.messages ?? <Rx<ChatItem>>[]) {
      if (m.value is ChatMessage) {
        final ChatMessage msg = m.value as ChatMessage;
        attachments.addAll(msg.attachments.where(
          (e) => e is ImageAttachment || (e is FileAttachment && e.isVideo),
        ));
      } else if (m.value is ChatForward) {
        final ChatForward msg = m.value as ChatForward;
        final ChatItem item = msg.item;

        if (item is ChatMessage) {
          attachments.addAll(item.attachments.where(
            (e) => e is ImageAttachment || (e is FileAttachment && e.isVideo),
          ));
        }
      }
    }

    return attachments;
  }

  /// Keeps the [ChatService.keepTyping] subscription up indicating the ongoing
  /// typing in this [chat].
  void keepTyping() async {
    _typingSubscription ??= (await _chatService.keepTyping(id)).listen((_) {});
    _typingTimer?.cancel();
    _typingTimer = Timer(_typingDuration, () {
      _typingSubscription?.cancel();
      _typingSubscription = null;
    });
  }

  /// Downloads the provided [FileAttachment], if not downloaded already, or
  /// otherwise opens it or cancels the download.
  Future<void> download(ChatItem item, FileAttachment attachment) async {
    if (attachment.isDownloading) {
      attachment.cancelDownload();
    } else if (attachment.path != null) {
      await attachment.open();
    } else {
      try {
        await attachment.download();
      } catch (e) {
        if (e is DioError && e.type == DioErrorType.cancel) {
          return;
        }

        await chat?.updateAttachments(item);
        await Future.delayed(Duration.zero);
        await attachment.download();
      }
    }
  }

  /// Plays the message sent sound.
  void _playMessageSent() {
    runZonedGuarded(
      () => _audioPlayer?.play(
        AssetSource('audio/message_sent.mp3'),
        position: Duration.zero,
        mode: PlayerMode.lowLatency,
      ),
      (e, _) {
        if (!e.toString().contains('NotAllowedError')) {
          throw e;
        }
      },
    );
  }

  /// Invokes [_updateSticky] and [_updateFabStates].
  ///
  /// Intended to be called as a listener of a [FlutterListViewController].
  void _listControllerListener() {
    if (listController.hasClients) {
      _updateSticky();
      _updateFabStates();
    }
  }

  /// Updates the [canGoDown] and [canGoBack] indicators based on the
  /// [FlutterListViewController.position] value.
  void _updateFabStates() {
    if (listController.hasClients && !_ignorePositionChanges) {
      if (listController.position.pixels <
          listController.position.maxScrollExtent -
              MediaQuery.of(router.context!).size.height * 2 +
              200) {
        canGoDown.value = true;
      } else {
        canGoDown.value = false;
      }

      if (canGoBack.isTrue) {
        canGoBack.value = false;
      }
    }
  }

  /// Updates the [showSticky] indicator and restarts a [_stickyTimer] resetting
  /// it.
  void _updateSticky() {
    showSticky.value = true;
    stickyIndex.value = listController.sliverController.stickyIndex.value;

    _stickyTimer?.cancel();
    _stickyTimer = Timer(const Duration(seconds: 2), () {
      if (stickyIndex.value != null) {
        final double? offset =
            listController.sliverController.getItemOffset(stickyIndex.value!);
        showSticky.value =
            offset != null && listController.offset - offset < 35;
      }
    });
  }

  /// Initializes the [_audioPlayer].
  Future<void> _initAudio() async {
    try {
      _audioPlayer = AudioPlayer(playerId: 'chatPlayer$id');
      await AudioCache.instance.loadAll(['audio/message_sent.mp3']);
    } on MissingPluginException {
      _audioPlayer = null;
    }
  }

  /// Determines the [_firstUnreadItem] of the authenticated [MyUser] from the
  /// [RxChat.messages] list.
  void _determineLastRead() {
    PreciseDateTime? myRead = chat!.chat.value.lastReads
        .firstWhereOrNull((e) => e.memberId == me)
        ?.at;
    if (chat!.chat.value.unreadCount != 0) {
      if (myRead != null) {
        _firstUnreadItem = chat!.messages.firstWhereOrNull(
          (e) => myRead.isBefore(e.value.at) && e.value.authorId != me,
        );
      } else {
        _firstUnreadItem = chat!.messages.firstOrNull;
      }

      if (_firstUnreadItem != null) {
        if (_unreadElement != null) {
          elements.remove(_unreadElement!.id);
        }

        PreciseDateTime at = _firstUnreadItem!.value.at;
        at = at.subtract(const Duration(microseconds: 1));
        _unreadElement = UnreadMessagesElement(at);
        elements[_unreadElement!.id] = _unreadElement!;
      }
    }
  }

  /// Calculates a [_ListViewIndexCalculationResult] of a [FlutterListView].
  _ListViewIndexCalculationResult _calculateListViewIndex(
      [bool fixMotion = true]) {
    int index = 0;
    double offset = 0;

    if (itemId != null) {
      int i = elements.values.toList().indexWhere((e) => e.id.id == itemId);
      if (i != -1) {
        index = i;
        offset = (MediaQuery.of(router.context!).size.height) / 3;
      }
    } else {
      if (chat?.messages.isEmpty == false) {
        if (chat!.chat.value.unreadCount == 0) {
          index = elements.length - 1;
          offset = 0;
        } else if (_firstUnreadItem != null) {
          int i = elements.values.toList().indexWhere((e) {
            if (e is ChatForwardElement) {
              if (e.note.value?.value.id == _firstUnreadItem!.value.id) {
                return true;
              }

              return e.forwards.firstWhereOrNull(
                      (f) => f.value.id == _firstUnreadItem!.value.id) !=
                  null;
            }

            return e.id.id == _firstUnreadItem!.value.id;
          });
          if (i != -1) {
            index = i;
            offset = (MediaQuery.of(router.context!).size.height) / 3;
          }
        }
      }
    }

    if (fixMotion) {
      SchedulerBinding.instance.addPostFrameCallback((_) {
        if (listController.hasClients) {
          listController.jumpTo(
            listController.position.pixels >
                    listController.position.maxScrollExtent
                ? listController.position.maxScrollExtent
                : listController.position.pixels,
          );
        }
      });
    }

    return _ListViewIndexCalculationResult(index, offset);
  }

  /// Scrolls to the last read message.
  void _scrollToLastRead() {
    Future.delayed(1.milliseconds, () {
      if (listController.hasClients) {
        if (chat?.messages.isEmpty == false) {
          var result = _calculateListViewIndex(false);

          listController.jumpTo(
            listController.position.pixels >
                    listController.position.maxScrollExtent
                ? listController.position.maxScrollExtent
                : listController.position.pixels,
          );

          SchedulerBinding.instance.addPostFrameCallback((_) {
            listController.sliverController.animateToIndex(
              result.index,
              offset: 0,
              offsetBasedOnBottom: true,
              duration: 200.milliseconds,
              curve: Curves.ease,
            );
          });
        }
      } else {
        _scrollToLastRead();
      }
    });
  }
}

/// ID of a [ListElement] containing its [PreciseDateTime] and [ChatItemId].
class ListElementId implements Comparable<ListElementId> {
  const ListElementId(this.at, this.id);

  /// [PreciseDateTime] part of this [ListElementId].
  final PreciseDateTime at;

  /// [ChatItemId] part of this [ListElementId].
  final ChatItemId id;

  @override
  int get hashCode => toString().hashCode;

  @override
  String toString() => '$at.$id';

  @override
  bool operator ==(Object other) =>
      identical(this, other) ||
      other is ListElementId &&
          runtimeType == other.runtimeType &&
          at == other.at &&
          id == other.id;

  @override
  int compareTo(ListElementId other) {
    int result = at.compareTo(other.at);
    if (result == 0) {
      return id.val.compareTo(other.id.val);
    }
    return result;
  }
}

/// Element to display in a [FlutterListView].
abstract class ListElement {
  const ListElement(this.id);

  /// [ListElementId] of this [ListElement].
  final ListElementId id;
}

/// [ListElement] representing a [ChatMessage].
class ChatMessageElement extends ListElement {
  ChatMessageElement(this.item)
      : super(ListElementId(item.value.at, item.value.id));

  /// [ChatItem] of this [ChatMessageElement].
  final Rx<ChatItem> item;
}

/// [ListElement] representing a [ChatCall].
class ChatCallElement extends ListElement {
  ChatCallElement(this.item)
      : super(ListElementId(item.value.at, item.value.id));

  /// [ChatItem] of this [ChatCallElement].
  final Rx<ChatItem> item;
}

/// [ListElement] representing a [ChatMemberInfo].
class ChatMemberInfoElement extends ListElement {
  ChatMemberInfoElement(this.item)
      : super(ListElementId(item.value.at, item.value.id));

  /// [ChatItem] of this [ChatMemberInfoElement].
  final Rx<ChatItem> item;
}

/// [ListElement] representing a [ChatForward].
class ChatForwardElement extends ListElement {
  ChatForwardElement(
    PreciseDateTime at, {
    List<Rx<ChatItem>> forwards = const [],
    Rx<ChatItem>? note,
  })  : forwards = RxList(forwards),
        note = Rx(note),
        authorId = forwards.first.value.authorId,
        super(ListElementId(at, forwards.first.value.id));

  /// Forwarded [ChatItem]s.
  final RxList<Rx<ChatItem>> forwards;

  /// [ChatItem] attached to this [ChatForwardElement] as a note.
  final Rx<Rx<ChatItem>?> note;

  /// [UserId] being an author of the [forwards].
  final UserId authorId;
}

/// [ListElement] representing a [DateTime] label.
class DateTimeElement extends ListElement {
  DateTimeElement(PreciseDateTime at)
      : super(ListElementId(at, const ChatItemId('0')));
}

/// [ListElement] indicating unread [ChatItem]s below.
class UnreadMessagesElement extends ListElement {
  UnreadMessagesElement(PreciseDateTime at)
      : super(ListElementId(at, const ChatItemId('1')));
}

/// Extension adding [ChatView] related wrappers and helpers.
extension ChatViewExt on Chat {
  /// Returns text represented title of this [Chat].
  String getTitle(Iterable<User> users, UserId? me) {
    String title = 'dot'.l10n * 3;

    switch (kind) {
      case ChatKind.monolog:
        title = 'label_chat_monolog'.l10n;
        break;

      case ChatKind.dialog:
        User? partner = users.firstWhereOrNull((u) => u.id != me);
        final partnerName = partner?.name?.val ?? partner?.num.val;
        if (partnerName != null) {
          title = partnerName;
        }
        break;

      case ChatKind.group:
        if (name == null) {
          title = users
              .take(3)
              .map((u) => u.name?.val ?? u.num.val)
              .join('comma_space'.l10n);
          if (members.length > 3) {
            title += 'comma_space'.l10n + ('dot'.l10n * 3);
          }
        } else {
          title = name!.val;
        }
        break;

      case ChatKind.artemisUnknown:
        // No-op.
        break;
    }

    return title;
  }

  /// Returns string represented subtitle of this [Chat].
  ///
  /// If [isGroup], then returns the [members] length, otherwise returns the
  /// presence of the provided [partner], if any.
  String? getSubtitle({User? partner}) {
    switch (kind) {
      case ChatKind.dialog:
        return partner?.getStatus();

      case ChatKind.group:
        return '${members.length} ${'label_subtitle_participants'.l10n}';

      case ChatKind.monolog:
      case ChatKind.artemisUnknown:
        return null;
    }
  }

  /// Returns a string that is based on [members] or [id] of this [Chat].
  String colorDiscriminant(UserId? me) {
    switch (kind) {
      case ChatKind.monolog:
        return (members.firstOrNull?.user.num ?? id).val;
      case ChatKind.dialog:
        return (members.firstWhereOrNull((e) => e.user.id != me)?.user.num ??
                id)
            .val;
      case ChatKind.group:
      case ChatKind.artemisUnknown:
        return id.val;
    }
  }
}

/// Extension adding text representation of a [ChatCallFinishReason] value.
extension ChatCallFinishReasonL10n on ChatCallFinishReason {
  /// Returns text representation of a current value.
  String? localizedString([bool? fromMe]) {
    switch (this) {
      case ChatCallFinishReason.dropped:
        return fromMe == true
            ? 'label_chat_call_unanswered'.l10n
            : 'label_chat_call_missed'.l10n;
      case ChatCallFinishReason.declined:
        return 'label_chat_call_declined'.l10n;
      case ChatCallFinishReason.unanswered:
        return fromMe == true
            ? 'label_chat_call_unanswered'.l10n
            : 'label_chat_call_missed'.l10n;
      case ChatCallFinishReason.memberLeft:
        return 'label_chat_call_ended'.l10n;
      case ChatCallFinishReason.memberLostConnection:
        return 'label_chat_call_ended'.l10n;
      case ChatCallFinishReason.serverDecision:
        return 'label_chat_call_ended'.l10n;
      case ChatCallFinishReason.moved:
        return 'label_chat_call_moved'.l10n;
      case ChatCallFinishReason.artemisUnknown:
        return null;
    }
  }
}

/// Extension adding indication whether a [FileAttachment] represents a video.
extension FileAttachmentIsVideo on FileAttachment {
  /// Indicates whether this [FileAttachment] represents a video.
  bool get isVideo {
    String file = filename.toLowerCase();
    return file.endsWith('.mp4') ||
        file.endsWith('.mov') ||
        file.endsWith('.webm') ||
        file.endsWith('.mkv') ||
        file.endsWith('.flv') ||
        file.endsWith('.3gp');
  }
}

/// Extension adding an indicator whether a [ChatItem] is editable.
extension IsChatItemEditable on ChatItem {
  /// Indicates whether this [ChatItem] is editable.
  bool isEditable(Chat chat, UserId me) {
    if (authorId == me) {
      if (this is ChatMessage) {
        bool isRead = chat.isRead(this, me);
        return at
                .add(ChatController.editMessageTimeout)
                .isAfter(PreciseDateTime.now()) ||
            !isRead;
      }
    }

    return false;
  }
}

/// Extension adding conversion from [PreciseDateTime] to date-only
/// [PreciseDateTime].
extension _PreciseDateTimeToDayConversion on PreciseDateTime {
  /// Returns a [PreciseDateTime] containing only the date.
  ///
  /// For example, `2022-09-22 16:54:44.100` -> `2022-09-22 00:00:00.000`,
  PreciseDateTime toDay() {
    return PreciseDateTime(DateTime(val.year, val.month, val.day));
  }
}

/// Result of a [FlutterListView] initial index and offset calculation.
class _ListViewIndexCalculationResult {
  const _ListViewIndexCalculationResult(this.index, this.offset);

  /// Initial index of an item in the [FlutterListView].
  final int index;

  /// Initial [FlutterListView] offset.
  final double offset;
}<|MERGE_RESOLUTION|>--- conflicted
+++ resolved
@@ -374,13 +374,9 @@
 
   @override
   void onReady() {
-<<<<<<< HEAD
     DropTargetList.keys.add('ChatView_$id');
-    listController.addListener(_updateFabStates);
-=======
     listController.addListener(_listControllerListener);
     listController.sliverController.stickyIndex.addListener(_updateSticky);
->>>>>>> e5975498
     _fetchChat();
     _initAudio();
     super.onReady();
