--- conflicted
+++ resolved
@@ -140,15 +140,10 @@
   /// Indicator whether there is an ongoing drag-n-drop at the moment.
   final RxBool isDraggingFiles = RxBool(false);
 
-<<<<<<< HEAD
   /// Indicator whether there is an ongoing drag-n-drop at the moment.
   final RxBool isForwardPopupOpen = RxBool(false);
 
-  /// [Timer] for discarding any vertical movement in a [SingleChildScrollView]
-  /// of [ChatItem]s when non-`null`.
-=======
   /// Indicator whether any [ChatItem] is being dragged.
->>>>>>> 6b4f222a
   ///
   /// Used to discard any horizontal gestures while this is `true`.
   final RxBool isItemDragged = RxBool(false);
