// Copyright © 2022-2023 IT ENGINEERING MANAGEMENT INC,
//                       <https://github.com/team113>
//
// This program is free software: you can redistribute it and/or modify it under
// the terms of the GNU Affero General Public License v3.0 as published by the
// Free Software Foundation, either version 3 of the License, or (at your
// option) any later version.
//
// This program is distributed in the hope that it will be useful, but WITHOUT
// ANY WARRANTY; without even the implied warranty of MERCHANTABILITY or FITNESS
// FOR A PARTICULAR PURPOSE. See the GNU Affero General Public License v3.0 for
// more details.
//
// You should have received a copy of the GNU Affero General Public License v3.0
// along with this program. If not, see
// <https://www.gnu.org/licenses/agpl-3.0.html>.

import 'dart:async';

import 'package:back_button_interceptor/back_button_interceptor.dart';
import 'package:collection/collection.dart';
import 'package:desktop_drop/desktop_drop.dart';
import 'package:dio/dio.dart';
import 'package:file_picker/file_picker.dart';
import 'package:flutter/rendering.dart' show SelectedContent;
import 'package:flutter/scheduler.dart';
import 'package:flutter/services.dart';
import 'package:flutter/widgets.dart';
import 'package:flutter_list_view/flutter_list_view.dart';
import 'package:get/get.dart';

import '/api/backend/schema.dart'
    hide
        ChatItemQuoteInput,
        ChatMessageTextInput,
        ChatMessageAttachmentsInput,
        ChatMessageRepliesInput;
import '/domain/model/application_settings.dart';
import '/domain/model/attachment.dart';
import '/domain/model/chat.dart';
import '/domain/model/chat_call.dart';
import '/domain/model/chat_info.dart';
import '/domain/model/chat_item.dart';
import '/domain/model/chat_item_quote.dart';
import '/domain/model/chat_item_quote_input.dart';
import '/domain/model/chat_message_input.dart';
import '/domain/model/mute_duration.dart';
import '/domain/model/precise_date_time/precise_date_time.dart';
import '/domain/model/sending_status.dart';
import '/domain/model/user.dart';
import '/domain/repository/chat.dart';
import '/domain/repository/contact.dart';
import '/domain/repository/settings.dart';
import '/domain/repository/user.dart';
import '/domain/service/auth.dart';
import '/domain/service/call.dart';
import '/domain/service/chat.dart';
import '/domain/service/contact.dart';
import '/domain/service/user.dart';
import '/l10n/l10n.dart';
import '/provider/gql/exceptions.dart'
    show
        BlockUserException,
        ClearChatException,
        ConnectionException,
        DeleteChatForwardException,
        DeleteChatMessageException,
        EditChatMessageException,
        FavoriteChatException,
        HideChatException,
        HideChatItemException,
        PostChatMessageException,
        ReadChatException,
        RemoveChatMemberException,
        ToggleChatMuteException,
        UnblockUserException,
        UnfavoriteChatException,
        UploadAttachmentException;
import '/routes.dart';
import '/ui/page/home/page/user/controller.dart';
import '/ui/widget/text_field.dart';
import '/ui/worker/cache.dart';
import '/util/audio_utils.dart';
import '/util/log.dart';
import '/util/message_popup.dart';
import '/util/obs/obs.dart';
import '/util/platform_utils.dart';
import '/util/web/web_utils.dart';
import 'forward/view.dart';
import 'message_field/controller.dart';
import 'view.dart';
import 'widget/chat_gallery.dart';

export 'view.dart';

/// Controller of the [Routes.chats] page.
class ChatController extends GetxController {
  ChatController(
    this.id,
    this._chatService,
    this._callService,
    this._authService,
    this._userService,
    this._settingsRepository,
    this._contactService, {
    this.itemId,
    this.welcome,
  });

  /// ID of this [Chat].
  ChatId id;

  /// [RxChat] of this page.
  RxChat? chat;

  /// ID of the [ChatItem] to scroll to initially in this [ChatView].
  final ChatItemId? itemId;

  // TODO: Remove when backend supports it out of the box.
  /// [ChatMessageText] serving as a welcome message to display in this [Chat].
  final ChatMessageText? welcome;

  /// Indicator whether the down FAB should be visible.
  final RxBool canGoDown = RxBool(false);

  /// Indicator whether the return FAB should be visible.
  final RxBool canGoBack = RxBool(false);

  /// Indicator whether any [Text] is being selected right now.
  ///
  /// Used to discard [SwipeableStatus] gestures when [Text] is being selected.
  final RxBool isSelecting = RxBool(false);

  /// Index of a [ChatItem] in a [FlutterListView] that should be visible on
  /// initialization.
  int initIndex = 0;

  /// Offset that should be applied to a [FlutterListView] on initialization.
  double initOffset = 0;

  /// Status of a [chat] fetching.
  ///
  /// May be:
  /// - `status.isLoading`, meaning [chat] is being fetched from the service.
  /// - `status.isEmpty`, meaning [chat] with specified [id] was not found.
  /// - `status.isSuccess`, meaning [chat] is successfully fetched.
  Rx<RxStatus> status = Rx<RxStatus>(RxStatus.loading());

  /// [RxObsSplayTreeMap] of the [ListElement]s to display.
  final RxObsSplayTreeMap<ListElementId, ListElement> elements =
      RxObsSplayTreeMap();

  /// [MessageFieldController] for sending a [ChatMessage].
  late final MessageFieldController send;

  /// [MessageFieldController] for editing a [ChatMessage].
  final Rx<MessageFieldController?> edit = Rx(null);

  /// [SelectedContent] of a [SelectionArea] within this [ChatView].
  final Rx<SelectedContent?> selection = Rx(null);

  /// Interval of a [ChatMessage] since its creation within which this
  /// [ChatMessage] is allowed to be edited.
  static const Duration editMessageTimeout = Duration(minutes: 5);

  /// Bottom offset to apply to the last [ListElement] in the [elements].
  static const double lastItemBottomOffset = 10;

  /// [FlutterListViewController] of a messages [FlutterListView].
  final FlutterListViewController listController = FlutterListViewController();

  /// Indicator whether there is an ongoing drag-n-drop at the moment.
  final RxBool isDraggingFiles = RxBool(false);

  /// Indicator whether any [ChatItem] is being dragged.
  ///
  /// Used to discard any horizontal gestures while this is `true`.
  final RxBool isItemDragged = RxBool(false);

  /// Summarized [Offset] of an ongoing scroll.
  Offset scrollOffset = Offset.zero;

  /// Indicator whether an ongoing horizontal scroll is happening.
  ///
  /// Used to discard any vertical gestures while this is `true`.
  final RxBool isHorizontalScroll = RxBool(false);

  /// [Timer] for discarding any vertical movement in a [FlutterListView] of
  /// [ChatItem]s when non-`null`.
  final Rx<Timer?> horizontalScrollTimer = Rx(null);

  /// Maximum [Duration] between some [ChatForward]s to consider them grouped.
  static const Duration groupForwardThreshold = Duration(milliseconds: 5);

  /// Count of [ChatItem]s unread by the authenticated [MyUser] in this [chat].
  int unreadMessages = 0;

  /// Sticky element index of a [FlutterListView] currently being visible.
  final RxnInt stickyIndex = RxnInt(null);

  /// Indicator whether sticky header should be visible or not.
  ///
  /// Used to hide it when no scrolling is happening.
  final RxBool showSticky = RxBool(false);

  /// Keep position offset of the [FlutterListViewDelegate].
  ///
  /// Position is kept only when `scrollOffset` >= [keepPositionOffset].
  final Rx<double> keepPositionOffset = Rx(20);

  /// Indicator whether the [LoaderElement]s should be displayed.
  final RxBool showLoaders = RxBool(true);

  /// Indicator whether the application is active.
  final RxBool active = RxBool(true);

  /// Height of a [LoaderElement] displayed in the message list.
  static const double loaderHeight = 64;

  /// Index of an item from the [elements] that should be highlighted.
  final RxnInt highlightIndex = RxnInt(null);

  /// [GlobalKey] of the more [ContextMenuRegion] button.
  final GlobalKey moreKey = GlobalKey();

  /// Indicator whether the [user] has a [ChatContact] associated with them in
  /// the address book of the authenticated [MyUser].
  final RxBool inContacts = RxBool(false);

  /// Top visible [FlutterListViewItemPosition] in the [FlutterListView].
  FlutterListViewItemPosition? _topVisibleItem;

  /// [FlutterListViewItemPosition] of the bottom visible item in the
  /// [FlutterListView].
  FlutterListViewItemPosition? _lastVisibleItem;

  /// First [ChatItem] unread by the authenticated [MyUser] in this [Chat].
  ///
  /// Used to scroll to it when [Chat] messages are fetched and to properly
  /// place the unread messages badge in the [elements] list.
  Rx<ChatItem>? _firstUnread;

  /// [FlutterListViewItemPosition] of the [ChatItem] to return to when the
  /// return FAB is pressed.
  FlutterListViewItemPosition? _itemToReturnTo;

  /// [ChatItem] with the latest [ChatItem.at] visible on the screen.
  ///
  /// Used to [readChat] up to this message.
  final Rx<ChatItem?> _lastSeenItem = Rx<ChatItem?>(null);

  /// [Duration] considered as a timeout of the ongoing typing.
  static const Duration _typingDuration = Duration(seconds: 3);

  /// [StreamSubscription] to [ChatService.keepTyping] indicating an ongoing
  /// typing in this [chat].
  StreamSubscription? _typingSubscription;

  /// Subscription for the [RxChat.messages] updating the [elements].
  StreamSubscription? _messagesSubscription;

  /// Subscription to the [PlatformUtils.onActivityChanged] updating the
  /// [active].
  StreamSubscription? _onActivityChanged;

  /// Subscription for the [chat] changes.
  StreamSubscription? _chatSubscription;

<<<<<<< HEAD
  /// Subscription for the [RxUser] changes.
  StreamSubscription? _userSubscription;
=======
  /// [StreamSubscription] to [ContactService.paginated] determining the
  /// [inContacts] indicator.
  StreamSubscription? _contactsSubscription;
>>>>>>> 2c7af126

  /// Indicator whether [_updateFabStates] should not be react on
  /// [FlutterListViewController.position] changes.
  bool _ignorePositionChanges = false;

  /// Currently displayed [UnreadMessagesElement] in the [elements] list.
  UnreadMessagesElement? _unreadElement;

  /// Currently displayed [LoaderElement] in the top of the [elements] list.
  LoaderElement? _topLoader;

  /// Currently displayed [LoaderElement] in the bottom of the [elements] list.
  LoaderElement? _bottomLoader;

  /// [Timer] canceling the [_typingSubscription] after [_typingDuration].
  Timer? _typingTimer;

  /// [Timer] for resetting the [showSticky].
  Timer? _stickyTimer;

  /// Call service used to start the call in this [Chat].
  final CallService _callService;

  /// [Chat]s service used to get [chat] value.
  final ChatService _chatService;

  /// [AuthService] used to get [me] value.
  final AuthService _authService;

  /// [User]s service fetching the [User]s in [getUser] method.
  final UserService _userService;

  /// [AbstractSettingsRepository], used to get the [background] value.
  final AbstractSettingsRepository _settingsRepository;

  /// [ContactService] maintaining [ChatContact]s of this [me].
  final ContactService _contactService;

  /// [TextFieldState] for blacklisting reason.
  final TextFieldState reason = TextFieldState();

  /// Worker performing a [readChat] on [lastVisible] changes.
  Worker? _readWorker;

  /// Worker performing a jump to the last read message on a successful
  /// [RxChat.status].
  Worker? _messageInitializedWorker;

  /// Worker capturing any [RxChat.chat] changes.
  Worker? _chatWorker;

  /// [Duration] of the highlighting.
  static const Duration _highlightTimeout = Duration(seconds: 1);

  /// [Timer] resetting the [highlightIndex] value after the [_highlightTimeout]
  /// has passed.
  Timer? _highlightTimer;

  /// [Timer] adding the [_bottomLoader] to the [elements] list.
  Timer? _bottomLoaderStartTimer;

  /// [Timer] deleting the [_bottomLoader] from the [elements] list.
  Timer? _bottomLoaderEndTimer;

  /// Indicator whether the [_loadMessages] is already invoked during the
  /// current frame.
  bool _messagesAreLoading = false;

  /// Returns [MyUser]'s [UserId].
  UserId? get me => _authService.userId;

  /// Returns the [Uint8List] of the background.
  Rx<Uint8List?> get background => _settingsRepository.background;

  /// Returns the [ApplicationSettings].
  Rx<ApplicationSettings?> get settings =>
      _settingsRepository.applicationSettings;

  /// Indicates whether this device of the currently authenticated [MyUser]
  /// takes part in the [Chat.ongoingCall], if any.
  bool get inCall =>
      _callService.calls[id] != null || WebUtils.containsCall(id);

  /// Indicates whether a previous page of the [elements] is exists.
  RxBool get hasPrevious => chat!.hasPrevious;

  /// Indicates whether a next page of the [elements] is exists.
  RxBool get hasNext => chat!.hasNext;

  /// Returns [RxUser] being recipient of this [chat].
  ///
  /// Only meaningful, if the [chat] is a dialog.
  RxUser? get user => chat?.chat.value.isDialog == true
      ? chat?.members.values.firstWhereOrNull((e) => e.id != me)
      : null;

  /// Indicates whether the [listController] is scrolled to its bottom.
  bool get _atBottom =>
      listController.hasClients && listController.position.pixels < 500;

  /// Indicates whether the [listController] is scrolled to its top.
  bool get _atTop =>
      listController.hasClients &&
      listController.position.pixels >
          listController.position.maxScrollExtent - 500;

  @override
  void onInit() {
    if (PlatformUtils.isMobile && !PlatformUtils.isWeb) {
      BackButtonInterceptor.add(_onBack, ifNotYetIntercepted: true);
    }

    send = MessageFieldController(
      _chatService,
      _userService,
      _settingsRepository,
      onChanged: updateDraft,
      onSubmit: () async {
        if (chat == null) {
          return;
        }

        if (send.forwarding.value) {
          if (send.replied.isNotEmpty) {
            if (send.replied.any((e) => e is ChatCall)) {
              MessagePopup.error('err_cant_forward_calls'.l10n);
              return;
            }

            await ChatForwardView.show(
              router.context!,
              id,
              send.replied.map((e) => ChatItemQuoteInput(item: e)).toList(),
              text: send.field.text,
              attachments: send.attachments.map((e) => e.value).toList(),
              onSent: send.clear,
            );
          }
        } else {
          if (send.field.text.trim().isNotEmpty ||
              send.attachments.isNotEmpty ||
              send.replied.isNotEmpty) {
            _chatService
                .sendChatMessage(
                  chat?.chat.value.id ?? id,
                  text: send.field.text.trim().isEmpty
                      ? null
                      : ChatMessageText(send.field.text.trim()),
                  repliesTo: send.replied.toList(),
                  attachments: send.attachments.map((e) => e.value).toList(),
                )
                .then((_) => AudioUtils.once(
                    AudioSource.asset('audio/message_sent.mp3')))
                .onError<PostChatMessageException>(
                    (e, _) => MessagePopup.error(e))
                .onError<UploadAttachmentException>(
                    (e, _) => MessagePopup.error(e))
                .onError<ConnectionException>((e, _) {});

            send.clear();

            chat?.setDraft();

            _typingSubscription?.cancel();
            _typingSubscription = null;
            _typingTimer?.cancel();

            if (!PlatformUtils.isMobile) {
              Future.delayed(Duration.zero, send.field.focus.requestFocus);
            }
          }
        }
      },
    );

    PlatformUtils.isActive.then((value) => active.value = value);
    _onActivityChanged = PlatformUtils.onActivityChanged.listen((v) {
      active.value = v;

      if (v) {
        readChat(_lastSeenItem.value);
      }
    });

    super.onInit();
  }

  @override
  void onReady() {
    listController.addListener(_listControllerListener);
    listController.sliverController.stickyIndex.addListener(_updateSticky);
    AudioUtils.ensureInitialized();
    _fetchChat();
    super.onReady();
  }

  @override
  void onClose() {
    _messagesSubscription?.cancel();
    _readWorker?.dispose();
    _chatWorker?.dispose();
    _typingSubscription?.cancel();
    _chatSubscription?.cancel();
<<<<<<< HEAD
    _userSubscription?.cancel();
=======
    _contactsSubscription?.cancel();
>>>>>>> 2c7af126
    _onActivityChanged?.cancel();
    _typingTimer?.cancel();
    horizontalScrollTimer.value?.cancel();
    _stickyTimer?.cancel();
    _bottomLoaderStartTimer?.cancel();
    _bottomLoaderEndTimer?.cancel();
    listController.removeListener(_listControllerListener);
    listController.sliverController.stickyIndex.removeListener(_updateSticky);
    listController.dispose();

    send.onClose();
    edit.value?.onClose();

    if (PlatformUtils.isMobile && !PlatformUtils.isWeb) {
      BackButtonInterceptor.remove(_onBack);
    }

    super.onClose();
  }

  // TODO: Handle [CallAlreadyExistsException].
  /// Starts a [ChatCall] in this [Chat] [withVideo] or without.
  Future<void> call(bool withVideo) =>
      _callService.call(id, withVideo: withVideo);

  /// Joins the call in the [Chat] identified by the [id].
  Future<void> joinCall() => _callService.join(id, withVideo: false);

  /// Drops the call in the [Chat] identified by the [id].
  Future<void> dropCall() => _callService.leave(id);

  /// Hides the specified [ChatItem] for the authenticated [MyUser].
  Future<void> hideChatItem(ChatItem item) async {
    try {
      await _chatService.hideChatItem(item);
    } on HideChatItemException catch (e) {
      MessagePopup.error(e);
    } catch (e) {
      MessagePopup.error(e);
      rethrow;
    }
  }

  /// Deletes the specified [ChatItem] posted by the authenticated [MyUser].
  Future<void> deleteMessage(ChatItem item) async {
    try {
      await _chatService.deleteChatItem(item);
    } on DeleteChatMessageException catch (e) {
      MessagePopup.error(e);
    } on DeleteChatForwardException catch (e) {
      MessagePopup.error(e);
    } catch (e) {
      MessagePopup.error(e);
      rethrow;
    }
  }

  /// Resends the specified [ChatItem].
  Future<void> resendItem(ChatItem item) async {
    if (item.status.value == SendingStatus.error) {
      await _chatService
          .resendChatItem(item)
          .then((_) =>
              AudioUtils.once(AudioSource.asset('audio/message_sent.mp3')))
          .onError<PostChatMessageException>((e, _) => MessagePopup.error(e))
          .onError<UploadAttachmentException>((e, _) => MessagePopup.error(e))
          .onError<ConnectionException>((_, __) {});
    }
  }

  /// Starts the editing of the specified [item], if allowed.
  void editMessage(ChatItem item) {
    if (!item.isEditable(chat!.chat.value, me!)) {
      MessagePopup.error('err_uneditable_message'.l10n);
      return;
    }

    if (item is ChatMessage) {
      edit.value ??= MessageFieldController(
        _chatService,
        _userService,
        _settingsRepository,
        text: item.text?.val,
        onSubmit: () async {
          final ChatMessage item = edit.value?.edited.value as ChatMessage;

          if (edit.value!.field.text.trim().isNotEmpty ||
              edit.value!.attachments.isNotEmpty ||
              edit.value!.replied.isNotEmpty) {
            try {
              await _chatService.editChatMessage(
                item,
                text: ChatMessageTextInput(
                  ChatMessageText(edit.value!.field.text),
                ),
                attachments: ChatMessageAttachmentsInput(
                  edit.value!.attachments.map((e) => e.value).toList(),
                ),
                repliesTo: ChatMessageRepliesInput(
                  edit.value!.replied.map((e) => e.id).toList(),
                ),
              );

              closeEditing();

              if (send.field.isEmpty.isFalse) {
                send.field.focus.requestFocus();
              }
            } on EditChatMessageException catch (e) {
              MessagePopup.error(e);
            } catch (e) {
              MessagePopup.error(e);
              rethrow;
            }
          } else {
            MessagePopup.error('err_no_text_no_attachment_and_reply'.l10n);
          }
        },
        onChanged: () {
          if (edit.value?.edited.value == null) {
            closeEditing();
          }
        },
      );

      edit.value?.edited.value = item;
      edit.value?.field.focus.requestFocus();
    }
  }

  /// Closes the [edit]ing if any.
  void closeEditing() {
    edit.value?.onClose();
    edit.value = null;
  }

  /// Updates [RxChat.draft] with the current values of the [send] field.
  void updateDraft() {
    // [Attachment]s to persist in a [RxChat.draft].
    final Iterable<MapEntry<GlobalKey, Attachment>> persisted;

    // Only persist uploaded [Attachment]s on Web to minimize byte writing lags.
    if (PlatformUtils.isWeb) {
      persisted = send.attachments.where(
        (e) => e.value is ImageAttachment || e.value is FileAttachment,
      );
    } else {
      persisted = List.from(send.attachments, growable: false);
    }

    chat?.setDraft(
      text: send.field.text.isEmpty ? null : ChatMessageText(send.field.text),
      attachments: persisted.map((e) => e.value).toList(),
      repliesTo: List.from(send.replied, growable: false),
    );
  }

  /// Fetches the local [chat] value from [_chatService] by the provided [id].
  Future<void> _fetchChat() async {
    _ignorePositionChanges = true;

    status.value = RxStatus.loading();
    chat = await _chatService.get(id);
    if (chat == null) {
      status.value = RxStatus.empty();
    } else {
      _chatSubscription = chat!.updates.listen((_) {});

      unreadMessages = chat!.chat.value.unreadCount;

      final ChatMessage? draft = chat!.draft.value;

      if (send.field.text.isEmpty) {
        send.field.unchecked = draft?.text?.val ?? send.field.text;
      }

      send.field.unsubmit();
      send.replied.value = List.from(
        draft?.repliesTo.map((e) => e.original).whereNotNull() ?? <ChatItem>[],
      );

      for (Attachment e in draft?.attachments ?? []) {
        send.attachments.add(MapEntry(GlobalKey(), e));
      }

      // Adds the provided [ChatItem] to the [elements].
      void add(Rx<ChatItem> e) {
        ChatItem item = e.value;

        // Put a [DateTimeElement] with [ChatItem.at] day, if not already.
        PreciseDateTime day = item.at.toDay();
        DateTimeElement dateElement = DateTimeElement(day);
        elements.putIfAbsent(dateElement.id, () => dateElement);

        if (item is ChatMessage) {
          ChatMessageElement element = ChatMessageElement(e);

          ListElement? previous = elements[elements.firstKeyAfter(element.id)];
          ListElement? next = elements[elements.lastKeyBefore(element.id)];

          bool insert = true;

          // Combine this [ChatMessage] with previous and next [ChatForward]s,
          // if it was posted less than [groupForwardThreshold] ago.
          if (previous is ChatForwardElement &&
              previous.authorId == item.author.id &&
              item.at.val
                      .difference(previous.forwards.last.value.at.val)
                      .abs() <
                  groupForwardThreshold &&
              previous.note.value == null) {
            insert = false;
            previous.note.value = e;
          } else if (next is ChatForwardElement &&
              next.authorId == item.author.id &&
              next.forwards.last.value.at.val.difference(item.at.val).abs() <
                  groupForwardThreshold &&
              next.note.value == null) {
            insert = false;
            next.note.value = e;
          }

          if (insert) {
            elements[element.id] = element;
          }
        } else if (item is ChatCall) {
          ChatCallElement element = ChatCallElement(e);
          elements[element.id] = element;
        } else if (item is ChatInfo) {
          ChatInfoElement element = ChatInfoElement(e);
          elements[element.id] = element;
        } else if (item is ChatForward) {
          ChatForwardElement element =
              ChatForwardElement(forwards: [e], e.value.at);

          ListElementId? previousKey = elements.firstKeyAfter(element.id);
          ListElement? previous = elements[previousKey];

          ListElementId? nextKey = elements.lastKeyBefore(element.id);
          ListElement? next = elements[nextKey];

          bool insert = true;

          if (previous is ChatForwardElement &&
              previous.authorId == item.author.id &&
              item.at.val
                      .difference(previous.forwards.last.value.at.val)
                      .abs() <
                  groupForwardThreshold) {
            // Add this [ChatForward] to previous [ChatForwardElement], if it
            // was posted less than [groupForwardThreshold] ago.
            previous.forwards.add(e);
            previous.forwards.sort((a, b) => a.value.at.compareTo(b.value.at));
            insert = false;
          } else if (previous is ChatMessageElement &&
              previous.item.value.author.id == item.author.id &&
              item.at.val.difference(previous.item.value.at.val).abs() <
                  groupForwardThreshold) {
            // Add the previous [ChatMessage] to this [ChatForwardElement.note],
            // if it was posted less than [groupForwardThreshold] ago.
            element.note.value = previous.item;
            elements.remove(previousKey);
          } else if (next is ChatForwardElement &&
              next.authorId == item.author.id &&
              next.forwards.first.value.at.val.difference(item.at.val).abs() <
                  groupForwardThreshold) {
            // Add this [ChatForward] to next [ChatForwardElement], if it was
            // posted less than [groupForwardThreshold] ago.
            next.forwards.add(e);
            next.forwards.sort((a, b) => a.value.at.compareTo(b.value.at));
            insert = false;
          } else if (next is ChatMessageElement &&
              next.item.value.author.id == item.author.id &&
              next.item.value.at.val.difference(item.at.val).abs() <
                  groupForwardThreshold) {
            // Add the next [ChatMessage] to this [ChatForwardElement.note], if
            // it was posted less than [groupForwardThreshold] ago.
            element.note.value = next.item;
            elements.remove(nextKey);
          }

          if (insert) {
            elements[element.id] = element;
          }
        }
      }

      for (Rx<ChatItem> e in chat!.messages) {
        add(e);
      }

      _messagesSubscription = chat!.messages.changes.listen((e) {
        switch (e.op) {
          case OperationKind.added:
            add(e.element);
            break;

          case OperationKind.removed:
            ChatItem item = e.element.value;

            ListElementId key = ListElementId(item.at, item.id);
            ListElement? element = elements[key];

            ListElementId? before = elements.firstKeyAfter(key);
            ListElement? beforeElement = elements[before];

            ListElementId? after = elements.lastKeyBefore(key);
            ListElement? afterElement = elements[after];

            // Remove the [DateTimeElement] before, if this [ChatItem] is the
            // last in this [DateTime] period.
            if (beforeElement is DateTimeElement &&
                (afterElement == null || afterElement is DateTimeElement) &&
                (element is! ChatForwardElement ||
                    (element.forwards.length == 1 &&
                        element.note.value == null))) {
              elements.remove(before);
            }

            // When removing [ChatMessage] or [ChatForward], the [before] and
            // [after] elements must be considered as well, since they may be
            // grouped in the same [ChatForwardElement].
            if (item is ChatMessage) {
              if (element is ChatMessageElement &&
                  item.id == element.item.value.id) {
                elements.remove(key);
              } else if (beforeElement is ChatForwardElement &&
                  beforeElement.note.value?.value.id == item.id) {
                beforeElement.note.value = null;
              } else if (afterElement is ChatForwardElement &&
                  afterElement.note.value?.value.id == item.id) {
                afterElement.note.value = null;
              } else if (element is ChatForwardElement &&
                  element.note.value?.value.id == item.id) {
                element.note.value = null;
              }
            } else if (item is ChatCall && element is ChatCallElement) {
              if (item.id == element.item.value.id) {
                elements.remove(key);
              }
            } else if (item is ChatInfo && element is ChatInfoElement) {
              if (item.id == element.item.value.id) {
                elements.remove(key);
              }
            } else if (item is ChatForward) {
              ChatForwardElement? forward;

              if (beforeElement is ChatForwardElement &&
                  beforeElement.forwards.any((e) => e.value.id == item.id)) {
                forward = beforeElement;
              } else if (afterElement is ChatForwardElement &&
                  afterElement.forwards.any((e) => e.value.id == item.id)) {
                forward = afterElement;
              } else if (element is ChatForwardElement &&
                  element.forwards.any((e) => e.value.id == item.id)) {
                forward = element;
              }

              if (forward != null) {
                if (forward.forwards.length == 1 &&
                    forward.forwards.first.value.id == item.id) {
                  elements.remove(forward.id);

                  if (forward.note.value != null) {
                    ChatMessageElement message =
                        ChatMessageElement(forward.note.value!);
                    elements[message.id] = message;
                  }
                } else {
                  forward.forwards.removeWhere((e) => e.value.id == item.id);
                }
              }
            }
            break;

          case OperationKind.updated:
            // No-op.
            break;
        }
      });

      _chatWorker = ever(chat!.chat, (Chat e) {
        if (e.id != id) {
          WebUtils.replaceState(id.val, e.id.val);
          id = e.id;
        }
      });

      listController.sliverController.onPaintItemPositionsCallback =
          (height, positions) {
        if (positions.isNotEmpty) {
          _topVisibleItem = positions.last;

          _lastVisibleItem = positions.firstWhereOrNull((e) {
            ListElement? element = elements.values.elementAtOrNull(e.index);
            return element is ChatMessageElement ||
                element is ChatInfoElement ||
                element is ChatCallElement ||
                element is ChatForwardElement;
          });

          if (_lastVisibleItem != null &&
              status.value.isSuccess &&
              !status.value.isLoadingMore) {
            ListElement element =
                elements.values.elementAt(_lastVisibleItem!.index);

            // If the [_lastVisibleItem] is posted after the [_lastSeenItem],
            // then set the [_lastSeenItem] to this item.
            if (!element.id.id.isLocal &&
                (_lastSeenItem.value == null ||
                    element.id.at.isAfter(_lastSeenItem.value!.at))) {
              if (element is ChatMessageElement) {
                _lastSeenItem.value = element.item.value;
              } else if (element is ChatInfoElement) {
                _lastSeenItem.value = element.item.value;
              } else if (element is ChatCallElement) {
                _lastSeenItem.value = element.item.value;
              } else if (element is ChatForwardElement) {
                _lastSeenItem.value = element.forwards.last.value;
              }
            }
          }
        }
      };

      if (chat?.chat.value.isDialog == true) {
        _userSubscription = chat?.members.values
            .lastWhereOrNull((u) => u.id != me)
            ?.updates
            .listen((_) {});
      }

      _readWorker ??= ever(_lastSeenItem, readChat);

      // If [RxChat.status] is not successful yet, populate the
      // [_messageInitializedWorker] to determine the initial messages list
      // index and offset.
      if (!chat!.status.value.isSuccess) {
        _messageInitializedWorker = ever(chat!.status, (RxStatus status) async {
          if (_messageInitializedWorker != null) {
            if (status.isSuccess) {
              _messageInitializedWorker?.dispose();
              _messageInitializedWorker = null;

              await Future.delayed(Duration.zero);

              if (!this.status.value.isSuccess) {
                this.status.value = RxStatus.loadingMore();
              }

              _determineFirstUnread();
              var result = _calculateListViewIndex();
              initIndex = result.index;
              initOffset = result.offset;
            }
          }
        });
      } else {
        _determineFirstUnread();
        var result = _calculateListViewIndex();
        initIndex = result.index;
        initOffset = result.offset;

        status.value = RxStatus.loadingMore();
      }

      _bottomLoaderStartTimer = Timer(
        const Duration(seconds: 2),
        () {
          if ((!status.value.isSuccess || status.value.isLoadingMore) &&
              elements.isNotEmpty) {
            _bottomLoader = LoaderElement.bottom(
              (chat?.messages.lastOrNull?.value.at
                      .add(const Duration(microseconds: 1)) ??
                  PreciseDateTime.now()),
            );

            elements[_bottomLoader!.id] = _bottomLoader!;
          }
        },
      );

      await chat!.around();

      // Required in order for [Hive.boxEvents] to add the messages.
      await Future.delayed(Duration.zero);

      Rx<ChatItem>? firstUnread = _firstUnread;
      _determineFirstUnread();

      // Scroll to the last read message if [_firstUnread] was updated or there
      // are no unread messages in [chat]. Otherwise,
      // [FlutterListViewDelegate.keepPosition] handles this as the last read
      // item is already in the list.
      if (firstUnread?.value.id != _firstUnread?.value.id ||
          chat!.chat.value.unreadCount == 0 && _bottomLoader == null) {
        _scrollToLastRead();
      }

      if (welcome != null) {
        chat!.addMessage(welcome!);
      }

      status.value = RxStatus.success();

      if (_bottomLoader != null) {
        showLoaders.value = false;

        _bottomLoaderEndTimer = Timer(const Duration(milliseconds: 300), () {
          if (_bottomLoader != null) {
            elements.remove(_bottomLoader!.id);
            _bottomLoader = null;
            showLoaders.value = true;
          }
        });
      }

      if (_lastSeenItem.value != null) {
        readChat(_lastSeenItem.value);
      }

      if (chat?.chat.value.isDialog == true) {
        inContacts.value = _contactService.paginated.values.any(
          (e) => e.contact.value.users.every((m) => m.id == user?.id),
        );

        _contactsSubscription = _contactService.paginated.changes.listen((e) {
          switch (e.op) {
            case OperationKind.added:
            case OperationKind.updated:
              if (e.value!.contact.value.users.isNotEmpty &&
                  e.value!.contact.value.users.any((e) => e.id == user?.id)) {
                inContacts.value = true;
              }
              break;

            case OperationKind.removed:
              if (e.value?.contact.value.users.any((e) => e.id == user?.id) ==
                  true) {
                inContacts.value = false;
              }
              break;
          }
        });
      }
    }

    SchedulerBinding.instance.addPostFrameCallback((_) {
      _ensureScrollable();
    });

    _ignorePositionChanges = false;
  }

  /// Returns an [User] from [UserService] by the provided [id].
  FutureOr<RxUser?> getUser(UserId id) {
    final RxUser? user = _userService.users[id];
    if (user != null) {
      return user;
    }

    return _userService.get(id);
  }

  /// Marks the [chat] as read for the authenticated [MyUser] until the [item]
  /// inclusively.
  Future<void> readChat(ChatItem? item) async {
    if (active.isTrue &&
        item != null &&
        !chat!.chat.value.isReadBy(item, me) &&
        status.value.isSuccess &&
        !status.value.isLoadingMore &&
        item.status.value == SendingStatus.sent) {
      try {
        await _chatService.readChat(chat!.chat.value.id, item.id);
      } on ReadChatException catch (e) {
        MessagePopup.error(e);
      } on ConnectionException {
        // No-op.
      } catch (e) {
        MessagePopup.error(e);
        rethrow;
      }
    }
  }

  /// Animates [listController] to a [ChatItem] identified by the provided [id].
  Future<void> animateTo(
    ChatItemId id, {
    bool offsetBasedOnBottom = true,
    double offset = 50,
  }) async {
    int index = elements.values.toList().indexWhere((e) {
      return e.id.id == id ||
          (e is ChatForwardElement &&
              (e.forwards.any((e1) => e1.value.id == id) ||
                  e.note.value?.value.id == id));
    });

    if (index != -1) {
      _highlight(index);

      if (listController.hasClients) {
        await listController.sliverController.animateToIndex(
          index,
          offsetBasedOnBottom: offsetBasedOnBottom,
          offset: offset,
          duration: 200.milliseconds,
          curve: Curves.ease,
        );
      } else {
        initIndex = index;
      }
    }
  }

  /// Animates [listController] to the last [ChatItem] in the [RxChat.messages]
  /// list.
  Future<void> animateToBottom() async {
    if (chat?.messages.isEmpty == false && listController.hasClients) {
      canGoDown.value = false;

      _itemToReturnTo = _topVisibleItem;

      try {
        _ignorePositionChanges = true;
        await listController.sliverController.animateToIndex(
          0,
          offset: 0,
          offsetBasedOnBottom: false,
          duration: 300.milliseconds,
          curve: Curves.ease,
        );
        canGoBack.value = _itemToReturnTo != null;
      } finally {
        _ignorePositionChanges = false;
      }
    }
  }

  /// Animates [listController] to the [_itemToReturnTo].
  Future<void> animateToBack() async {
    if (_itemToReturnTo != null) {
      canGoBack.value = false;
      try {
        _ignorePositionChanges = true;

        if (listController.hasClients) {
          await listController.sliverController.animateToIndex(
            _itemToReturnTo!.index,
            offsetBasedOnBottom: true,
            offset: _itemToReturnTo!.offset,
            duration: 200.milliseconds,
            curve: Curves.ease,
          );
        } else {
          initIndex = _itemToReturnTo!.index;
        }
      } finally {
        _ignorePositionChanges = false;
        _listControllerListener();
      }
    }
  }

  /// Adds the specified [details] files to the [send] field.
  void dropFiles(DropDoneDetails details) async {
    for (var file in details.files) {
      send.addPlatformAttachment(PlatformFile(
        path: file.path,
        name: file.name,
        size: await file.length(),
        readStream: file.openRead(),
      ));
    }
  }

  /// Puts a [text] into the clipboard and shows a snackbar.
  void copyText(String text) {
    PlatformUtils.copy(text: text);
    MessagePopup.success('label_copied'.l10n, bottom: 76);
  }

  /// Returns a [List] of [GalleryAttachment]s representing a collection of all
  /// the media files of this [chat].
  List<GalleryAttachment> calculateGallery() {
    final List<GalleryAttachment> attachments = [];

    for (var m in chat?.messages ?? <Rx<ChatItem>>[]) {
      if (m.value is ChatMessage) {
        final ChatMessage msg = m.value as ChatMessage;
        attachments.addAll(
          msg.attachments
              .where(
                (e) =>
                    e is ImageAttachment || (e is FileAttachment && e.isVideo),
              )
              .map(
                (e) => GalleryAttachment(e, () => chat?.updateAttachments(msg)),
              ),
        );
      } else if (m.value is ChatForward) {
        final ChatForward msg = m.value as ChatForward;
        final ChatItemQuote item = msg.quote;

        if (item is ChatMessageQuote) {
          attachments.addAll(
            item.attachments
                .where(
                  (e) =>
                      e is ImageAttachment ||
                      (e is FileAttachment && e.isVideo),
                )
                .map(
                  (e) => GalleryAttachment(
                    e,
                    () => chat?.updateAttachments(m.value),
                  ),
                ),
          );
        }
      }
    }

    return attachments;
  }

  /// Keeps the [ChatService.keepTyping] subscription up indicating the ongoing
  /// typing in this [chat].
  void keepTyping() async {
    _typingSubscription ??= _chatService.keepTyping(id).listen((_) {});
    _typingTimer?.cancel();
    _typingTimer = Timer(_typingDuration, () {
      _typingSubscription?.cancel();
      _typingSubscription = null;
    });
  }

  /// Removes [me] from the [chat].
  Future<void> leaveGroup() async {
    try {
      await _chatService.removeChatMember(id, me!);
      if (router.route.startsWith('${Routes.chats}/$id')) {
        router.home();
      }
    } on RemoveChatMemberException catch (e) {
      MessagePopup.error(e);
    } catch (e) {
      MessagePopup.error(e);
      rethrow;
    }
  }

  /// Hides the [chat].
  Future<void> hideChat() async {
    try {
      await _chatService.hideChat(id);
    } on HideChatException catch (e) {
      MessagePopup.error(e);
    } catch (e) {
      MessagePopup.error(e);
      rethrow;
    }
  }

  /// Mutes the [chat].
  Future<void> muteChat() async {
    try {
      await _chatService.toggleChatMute(chat?.id ?? id, MuteDuration.forever());
    } on ToggleChatMuteException catch (e) {
      MessagePopup.error(e);
    } catch (e) {
      MessagePopup.error(e);
      rethrow;
    }
  }

  /// Unmutes the [chat].
  Future<void> unmuteChat() async {
    try {
      await _chatService.toggleChatMute(chat?.id ?? id, null);
    } on ToggleChatMuteException catch (e) {
      MessagePopup.error(e);
    } catch (e) {
      MessagePopup.error(e);
      rethrow;
    }
  }

  /// Marks the [chat] as favorited.
  Future<void> favoriteChat() async {
    try {
      await _chatService.favoriteChat(chat?.id ?? id);
    } on FavoriteChatException catch (e) {
      MessagePopup.error(e);
    } catch (e) {
      MessagePopup.error(e);
      rethrow;
    }
  }

  /// Removes the [chat] from the favorites.
  Future<void> unfavoriteChat() async {
    try {
      await _chatService.unfavoriteChat(chat?.id ?? id);
    } on UnfavoriteChatException catch (e) {
      MessagePopup.error(e);
    } catch (e) {
      MessagePopup.error(e);
      rethrow;
    }
  }

  /// Adds the [user] to the contacts list of the authenticated [MyUser].
  ///
  /// Only meaningful, if this [chat] is a dialog.
  Future<void> addToContacts() async {
    if (!inContacts.value) {
      try {
        await _contactService.createChatContact(user!.user.value);
        inContacts.value = true;
      } catch (e) {
        MessagePopup.error(e);
        rethrow;
      }
    }
  }

  /// Removes the [user] from the contacts list of the authenticated [MyUser].
  ///
  /// Only meaningful, if this [chat] is a dialog.
  Future<void> removeFromContacts() async {
    if (inContacts.value) {
      try {
        final RxChatContact? contact =
            _contactService.paginated.values.firstWhereOrNull(
          (e) => e.contact.value.users.every((m) => m.id == user?.id),
        );
        await _contactService.deleteContact(contact!.contact.value.id);
        inContacts.value = false;
      } catch (e) {
        MessagePopup.error(e);
        rethrow;
      }
    }
  }

  /// Clears all the [ChatItem]s of the [chat].
  Future<void> clearChat() async {
    try {
      await _chatService.clearChat(id);
    } on ClearChatException catch (e) {
      MessagePopup.error(e);
    } catch (e) {
      MessagePopup.error(e);
      rethrow;
    }
  }

  /// Blocks the [user] for the authenticated [MyUser].
  ///
  /// Only meaningful, if this [chat] is a dialog.
  Future<void> block() async {
    try {
      if (user != null) {
        await _userService.blockUser(
          user!.id,
          reason.text.isEmpty ? null : BlocklistReason(reason.text),
        );
      }
      reason.clear();
    } on BlockUserException catch (e) {
      MessagePopup.error(e);
    } catch (e) {
      MessagePopup.error(e);
      rethrow;
    }
  }

  /// Removes a [User] being a recipient of this [chat] from the blocklist.
  ///
  /// Only meaningful, if this [chat] is a dialog.
  Future<void> unblock() async {
    try {
      if (user != null) {
        await _userService.unblockUser(user!.id);
      }
    } on UnblockUserException catch (e) {
      MessagePopup.error(e);
    } catch (e) {
      MessagePopup.error(e);
      rethrow;
    }
  }

  /// Downloads the provided [FileAttachment], if not downloaded already, or
  /// otherwise opens it or cancels the download.
  Future<void> downloadFile(ChatItem item, FileAttachment attachment) async {
    if (attachment.isDownloading) {
      attachment.cancelDownload();
    } else if (await attachment.open() == false) {
      try {
        await attachment.download();
      } catch (e) {
        if (e is DioException && e.type == DioExceptionType.cancel) {
          return;
        }

        await chat?.updateAttachments(item);
        await Future.delayed(Duration.zero);
        await attachment.download();
      }
    }
  }

  /// Downloads the provided image or video [attachments].
  Future<void> downloadMedia(List<Attachment> attachments, {String? to}) async {
    try {
      for (Attachment attachment in attachments) {
        if (attachment is! LocalAttachment) {
          await CacheWorker.instance
              .download(
                attachment.original.url,
                attachment.filename,
                attachment.original.size,
                checksum: attachment.original.checksum,
                to: attachments.length > 1 && to != null
                    ? '$to/${attachment.filename}'
                    : to,
              )
              .future;
        } else {
          // TODO: Implement [LocalAttachment] download.
          throw UnimplementedError();
        }
      }

      MessagePopup.success(
        attachments.length > 1
            ? 'label_files_downloaded'.l10n
            : attachments.first is ImageAttachment
                ? 'label_image_downloaded'.l10n
                : 'label_video_downloaded'.l10n,
      );
    } catch (e) {
      MessagePopup.error('err_could_not_download'.l10n);
      rethrow;
    }
  }

  /// Saves the provided [attachments] to the gallery.
  Future<void> saveToGallery(
    List<Attachment> attachments,
    ChatItem item,
  ) async {
    // Tries downloading the [attachments].
    Future<void> download() async {
      for (Attachment attachment in attachments) {
        if (attachment is! LocalAttachment) {
          if (attachment is FileAttachment && attachment.isVideo) {
            MessagePopup.success('label_video_downloading'.l10n);
          }
          try {
            await PlatformUtils.saveToGallery(
              attachment.original.url,
              attachment.filename,
              checksum: attachment.original.checksum,
              size: attachment.original.size,
              isImage: attachment is ImageAttachment,
            );
          } on UnsupportedError catch (_) {
            MessagePopup.error('err_unsupported_format'.l10n);
            continue;
          }
        } else {
          // TODO: Implement [LocalAttachment] download.
          throw UnimplementedError();
        }
      }

      MessagePopup.success(
        attachments.length > 1
            ? 'label_files_saved_to_gallery'.l10n
            : attachments.first is ImageAttachment
                ? 'label_image_saved_to_gallery'.l10n
                : 'label_video_saved_to_gallery'.l10n,
      );
    }

    try {
      try {
        await download();
      } on DioException catch (e) {
        if (e.response?.statusCode == 403) {
          await chat?.updateAttachments(item);
          await Future.delayed(Duration.zero);
          await download();
        } else {
          rethrow;
        }
      }
    } on UnsupportedError catch (_) {
      MessagePopup.error('err_unsupported_format'.l10n);
    } catch (_) {
      MessagePopup.error('err_could_not_download'.l10n);
      rethrow;
    }
  }

  /// Downloads the provided image or video [attachments] using `save as`
  /// dialog.
  Future<void> downloadMediaAs(List<Attachment> attachments) async {
    try {
      String? to = attachments.length > 1
          ? await FilePicker.platform.getDirectoryPath(lockParentWindow: true)
          : await FilePicker.platform.saveFile(
              fileName: attachments.first.filename,
              type: attachments.first is ImageAttachment
                  ? FileType.image
                  : FileType.video,
              lockParentWindow: true,
            );

      if (to != null) {
        await downloadMedia(attachments, to: to);
      }
    } catch (_) {
      MessagePopup.error('err_could_not_download'.l10n);
      rethrow;
    }
  }

  /// Highlights the item with the provided [index].
  Future<void> _highlight(int index) async {
    highlightIndex.value = index;

    _highlightTimer?.cancel();
    _highlightTimer = Timer(_highlightTimeout, () {
      highlightIndex.value = null;
    });
  }

  /// Invokes [_updateSticky] and [_updateFabStates].
  ///
  /// Intended to be called as a listener of a [FlutterListViewController].
  void _listControllerListener() {
    if (listController.hasClients) {
      _updateSticky();
      _updateFabStates();
      _loadMessages();
    }
  }

  /// Updates the [canGoDown] and [canGoBack] indicators based on the
  /// [FlutterListViewController.position] value.
  void _updateFabStates() {
    if (listController.hasClients && !_ignorePositionChanges) {
      if (listController.position.pixels >
          MediaQuery.of(router.context!).size.height * 2 + 200) {
        canGoDown.value = true;
      } else {
        canGoDown.value = false;
      }

      if (canGoBack.isTrue) {
        canGoBack.value = false;
      }
    }
  }

  /// Updates the [showSticky] indicator and restarts a [_stickyTimer] resetting
  /// it.
  void _updateSticky() {
    showSticky.value = true;
    stickyIndex.value = listController.sliverController.stickyIndex.value;

    _stickyTimer?.cancel();
    _stickyTimer = Timer(const Duration(seconds: 2), () {
      if (isClosed) {
        return;
      }

      if (stickyIndex.value != null) {
        final double? offset =
            listController.sliverController.getItemOffset(stickyIndex.value!);
        if (offset == null || offset == 0) {
          showSticky.value = false;
        } else {
          showSticky.value = (listController.offset +
                      MediaQuery.of(router.context!).size.height) -
                  offset >
              170;
        }
      }
    });
  }

  /// Ensures the [ChatView] is scrollable.
  Future<void> _ensureScrollable() async {
    if (isClosed) {
      return;
    }

    if (hasNext.isTrue || hasPrevious.isTrue) {
      await Future.delayed(1.milliseconds, () async {
        if (isClosed) {
          return;
        }

        if (!listController.hasClients) {
          return await _ensureScrollable();
        }

        // If the fetched initial page contains less elements than required to
        // fill the view and there's more pages available, then fetch those pages.
        if (listController.position.maxScrollExtent < 50) {
          await _loadNextPage();
          await _loadPreviousPage();
          _ensureScrollable();
        }
      });
    }
  }

  /// Loads next and previous pages of the [RxChat.messages].
  void _loadMessages() async {
    if (!_messagesAreLoading) {
      _messagesAreLoading = true;

      SchedulerBinding.instance.addPostFrameCallback((_) {
        if (isClosed) {
          return;
        }

        _messagesAreLoading = false;

        if (!_ignorePositionChanges && status.value.isSuccess) {
          _loadNextPage();
          _loadPreviousPage();
        }
      });
    }
  }

  /// Loads next page of the [RxChat.messages], if [_atBottom].
  Future<void> _loadNextPage() async {
    if (hasNext.isTrue && chat!.nextLoading.isFalse && _atBottom) {
      keepPositionOffset.value = 0;

      if (_bottomLoader != null) {
        elements.remove(_bottomLoader!.id);
      }
      _bottomLoader =
          LoaderElement.bottom(elements.firstKey()?.at.add(1.milliseconds));
      elements[_bottomLoader!.id] = _bottomLoader!;

      await chat!.next();

      double? offset;
      if (listController.hasClients) {
        offset = listController.position.pixels;
      }

      WidgetsBinding.instance.addPostFrameCallback((_) async {
        if (offset != null && offset < loaderHeight) {
          listController.jumpTo(
            listController.position.pixels - (loaderHeight + 28),
          );
        }
        elements.remove(_bottomLoader?.id);
        _bottomLoader = null;

        keepPositionOffset.value = 20;
      });
    }
  }

  /// Loads previous page of the [RxChat.messages], if [_atTop].
  Future<void> _loadPreviousPage() async {
    if (hasPrevious.isTrue && chat!.previousLoading.isFalse && _atTop) {
      Log.info('Fetch previous page', 'ChatController');

      if (_topLoader == null) {
        _topLoader = LoaderElement.top();
        elements[_topLoader!.id] = _topLoader!;
      }

      elements[_topLoader!.id] = _topLoader!;

      await chat!.previous();

      if (hasPrevious.isFalse) {
        elements.remove(_topLoader?.id);
        _topLoader = null;
      }
    }
  }

  /// Determines the [_firstUnread] of the authenticated [MyUser] from the
  /// [RxChat.messages] list.
  void _determineFirstUnread() {
    if (chat?.unreadCount.value != 0) {
      _firstUnread = chat?.firstUnread;

      if (_firstUnread != null) {
        if (_unreadElement != null) {
          elements.remove(_unreadElement!.id);
        }

        PreciseDateTime? at =
            _firstUnread!.value.at.subtract(const Duration(microseconds: 1));
        _unreadElement = UnreadMessagesElement(at);
        elements[_unreadElement!.id] = _unreadElement!;
      }
    }
  }

  /// Calculates a [_ListViewIndexCalculationResult] of a [FlutterListView].
  _ListViewIndexCalculationResult _calculateListViewIndex([
    bool fixMotion = true,
  ]) {
    int index = 0;
    double offset = 0;

    if (itemId != null) {
      int i = elements.values.toList().indexWhere((e) => e.id.id == itemId);
      if (i != -1) {
        _highlight(i);
        index = i;
        offset = (MediaQuery.of(router.context!).size.height) / 3;
      }
    } else {
      if (chat?.messages.isEmpty == false) {
        if (chat!.chat.value.unreadCount == 0) {
          index = 0;
          offset = 0;
        } else if (_firstUnread != null) {
          int i = elements.values.toList().indexWhere((e) {
            if (e is ChatForwardElement) {
              if (e.note.value?.value.id == _firstUnread!.value.id) {
                return true;
              }

              return e.forwards.firstWhereOrNull(
                      (f) => f.value.id == _firstUnread!.value.id) !=
                  null;
            }

            return e.id.id == _firstUnread!.value.id;
          });
          if (i != -1) {
            index = i;
            offset = (MediaQuery.of(router.context!).size.height) / 3;
          }
        }
      }
    }

    if (fixMotion) {
      SchedulerBinding.instance.addPostFrameCallback((_) {
        if (listController.hasClients) {
          listController.jumpTo(
            listController.position.pixels >
                    listController.position.maxScrollExtent
                ? listController.position.maxScrollExtent
                : listController.position.pixels,
          );
        }
      });
    }

    return _ListViewIndexCalculationResult(index, offset);
  }

  /// Scrolls to the last read message.
  void _scrollToLastRead() {
    Future.delayed(1.milliseconds, () {
      if (listController.hasClients) {
        if (chat?.messages.isEmpty == false) {
          var result = _calculateListViewIndex(false);

          listController.jumpTo(
            listController.position.pixels >
                    listController.position.maxScrollExtent
                ? listController.position.maxScrollExtent
                : listController.position.pixels,
          );

          SchedulerBinding.instance.addPostFrameCallback((_) async {
            _ignorePositionChanges = true;
            await listController.sliverController.animateToIndex(
              result.index,
              offset: 0,
              offsetBasedOnBottom: false,
              duration: 200.milliseconds,
              curve: Curves.ease,
            );
            _ignorePositionChanges = false;
          });
        }
      } else {
        _scrollToLastRead();
      }
    });
  }

  /// Invokes [closeEditing], if [edit]ing.
  ///
  /// Intended to be used as a [BackButtonInterceptor] callback, thus returns
  /// `true`, if back button should be intercepted, or otherwise returns
  /// `false`.
  bool _onBack(bool _, RouteInfo __) {
    if (edit.value != null) {
      closeEditing();
      return true;
    }

    return false;
  }
}

/// ID of a [ListElement] containing its [PreciseDateTime] and [ChatItemId].
class ListElementId implements Comparable<ListElementId> {
  const ListElementId(this.at, this.id);

  /// [PreciseDateTime] part of this [ListElementId].
  final PreciseDateTime at;

  /// [ChatItemId] part of this [ListElementId].
  final ChatItemId id;

  @override
  int get hashCode => toString().hashCode;

  @override
  String toString() => '$at.$id';

  @override
  bool operator ==(Object other) =>
      identical(this, other) ||
      other is ListElementId &&
          runtimeType == other.runtimeType &&
          at == other.at &&
          id == other.id;

  @override
  int compareTo(ListElementId other) {
    final int result = at.compareTo(other.at);

    // `-` as [elements] are reversed.
    if (result == 0) {
      return -id.val.compareTo(other.id.val);
    }
    return -result;
  }
}

/// Element to display in a [FlutterListView].
abstract class ListElement {
  const ListElement(this.id);

  /// [ListElementId] of this [ListElement].
  final ListElementId id;
}

/// [ListElement] representing a [ChatMessage].
class ChatMessageElement extends ListElement {
  ChatMessageElement(this.item)
      : super(ListElementId(item.value.at, item.value.id));

  /// [ChatItem] of this [ChatMessageElement].
  final Rx<ChatItem> item;
}

/// [ListElement] representing a [ChatCall].
class ChatCallElement extends ListElement {
  ChatCallElement(this.item)
      : super(ListElementId(item.value.at, item.value.id));

  /// [ChatItem] of this [ChatCallElement].
  final Rx<ChatItem> item;
}

/// [ListElement] representing a [ChatInfo].
class ChatInfoElement extends ListElement {
  ChatInfoElement(this.item)
      : super(ListElementId(item.value.at, item.value.id));

  /// [ChatItem] of this [ChatInfoElement].
  final Rx<ChatItem> item;
}

/// [ListElement] representing a [ChatForward].
class ChatForwardElement extends ListElement {
  ChatForwardElement(
    PreciseDateTime at, {
    List<Rx<ChatItem>> forwards = const [],
    Rx<ChatItem>? note,
  })  : forwards = RxList(forwards),
        note = Rx(note),
        authorId = forwards.first.value.author.id,
        super(ListElementId(at, forwards.first.value.id));

  /// Forwarded [ChatItem]s.
  final RxList<Rx<ChatItem>> forwards;

  /// [ChatItem] attached to this [ChatForwardElement] as a note.
  final Rx<Rx<ChatItem>?> note;

  /// [UserId] being an author of the [forwards].
  final UserId authorId;
}

/// [ListElement] representing a [DateTime] label.
class DateTimeElement extends ListElement {
  DateTimeElement(PreciseDateTime at)
      : super(ListElementId(at, const ChatItemId('0')));
}

/// [ListElement] indicating unread [ChatItem]s below.
class UnreadMessagesElement extends ListElement {
  UnreadMessagesElement(PreciseDateTime at)
      : super(ListElementId(at, const ChatItemId('1')));
}

/// [ListElement] representing a [CustomProgressIndicator].
class LoaderElement extends ListElement {
  LoaderElement.bottom([PreciseDateTime? at])
      : super(
          ListElementId(
            at ?? PreciseDateTime.now().add(1.days),
            const ChatItemId('0'),
          ),
        );

  LoaderElement.top()
      : super(
          ListElementId(
            PreciseDateTime.fromMicrosecondsSinceEpoch(0),
            const ChatItemId('0'),
          ),
        );
}

/// Extension adding [ChatView] related wrappers and helpers.
extension ChatViewExt on Chat {
  /// Returns text represented title of this [Chat].
  String getTitle(Iterable<User> users, UserId? me) {
    String title = 'dot'.l10n * 3;

    switch (kind) {
      case ChatKind.monolog:
        title = name?.val ?? 'label_chat_monolog'.l10n;
        break;

      case ChatKind.dialog:
        User? partner = users.firstWhereOrNull((u) => u.id != me);
        final partnerName = partner?.name?.val ?? partner?.num.toString();
        if (partnerName != null) {
          title = partnerName;
        }
        break;

      case ChatKind.group:
        if (name == null) {
          title = users
              .take(3)
              .map((u) => u.name?.val ?? u.num.toString())
              .join('comma_space'.l10n);
          if (members.length > 3) {
            title += 'comma_space'.l10n + ('dot'.l10n * 3);
          }
        } else {
          title = name!.val;
        }
        break;

      case ChatKind.artemisUnknown:
        // No-op.
        break;
    }

    return title;
  }

  /// Returns string represented subtitle of this [Chat].
  ///
  /// If [isGroup], then returns the [members] length, otherwise returns the
  /// presence of the provided [partner], if any.
  String? getSubtitle({RxUser? partner, Iterable<RxUser>? members}) {
    switch (kind) {
      case ChatKind.dialog:
        return partner?.user.value.getStatus(partner.lastSeen.value);

      // TODO: `Chat.membersCount` should be used, when implemented.
      case ChatKind.group:
<<<<<<< HEAD
        return 'label_subtitle_participants'.l10nfmt({
          'count': members?.isNotEmpty == true
              ? members?.length
              : this.members.length,
        });
=======
        return 'label_subtitle_participants'.l10nfmt({'count': members.length});
>>>>>>> 2c7af126

      case ChatKind.monolog:
      case ChatKind.artemisUnknown:
        return null;
    }
  }

  /// Returns a string that is based on [members] or [id] of this [Chat].
  String colorDiscriminant(UserId? me) {
    switch (kind) {
      case ChatKind.monolog:
        return (members.firstOrNull?.user.num ?? id).val;
      case ChatKind.dialog:
        return (members.firstWhereOrNull((e) => e.user.id != me)?.user.num ??
                id)
            .val;
      case ChatKind.group:
      case ChatKind.artemisUnknown:
        return id.val;
    }
  }
}

/// Extension adding text representation of a [ChatCallFinishReason] value.
extension ChatCallFinishReasonL10n on ChatCallFinishReason {
  /// Returns text representation of a current value.
  String? localizedString([bool? fromMe]) {
    switch (this) {
      case ChatCallFinishReason.dropped:
        return fromMe == true
            ? 'label_chat_call_unanswered'.l10n
            : 'label_chat_call_missed'.l10n;
      case ChatCallFinishReason.declined:
        return 'label_chat_call_declined'.l10n;
      case ChatCallFinishReason.unanswered:
        return fromMe == true
            ? 'label_chat_call_unanswered'.l10n
            : 'label_chat_call_missed'.l10n;
      case ChatCallFinishReason.memberLeft:
        return 'label_chat_call_ended'.l10n;
      case ChatCallFinishReason.memberLostConnection:
        return 'label_chat_call_ended'.l10n;
      case ChatCallFinishReason.serverDecision:
        return 'label_chat_call_ended'.l10n;
      case ChatCallFinishReason.moved:
        return 'label_chat_call_moved'.l10n;
      case ChatCallFinishReason.artemisUnknown:
        return null;
    }
  }
}

/// Extension adding an indicator whether a [ChatItem] is editable.
extension IsChatItemEditable on ChatItem {
  /// Indicates whether this [ChatItem] is editable.
  bool isEditable(Chat chat, UserId me) {
    if (author.id == me) {
      if (this is ChatMessage) {
        bool isRead = chat.isRead(this, me);
        return at
                .add(ChatController.editMessageTimeout)
                .isAfter(PreciseDateTime.now()) ||
            !isRead;
      }
    }

    return false;
  }
}

/// Extension adding conversion from [PreciseDateTime] to date-only
/// [PreciseDateTime].
extension _PreciseDateTimeToDayConversion on PreciseDateTime {
  /// Returns a [PreciseDateTime] containing only the date.
  ///
  /// For example, `2022-09-22 16:54:44.100` -> `2022-09-22 00:00:00.000`,
  PreciseDateTime toDay() {
    return PreciseDateTime(DateTime(val.year, val.month, val.day));
  }
}

/// Result of a [FlutterListView] initial index and offset calculation.
class _ListViewIndexCalculationResult {
  const _ListViewIndexCalculationResult(this.index, this.offset);

  /// Initial index of an item in the [FlutterListView].
  final int index;

  /// Initial [FlutterListView] offset.
  final double offset;
}<|MERGE_RESOLUTION|>--- conflicted
+++ resolved
@@ -266,14 +266,12 @@
   /// Subscription for the [chat] changes.
   StreamSubscription? _chatSubscription;
 
-<<<<<<< HEAD
-  /// Subscription for the [RxUser] changes.
-  StreamSubscription? _userSubscription;
-=======
   /// [StreamSubscription] to [ContactService.paginated] determining the
   /// [inContacts] indicator.
   StreamSubscription? _contactsSubscription;
->>>>>>> 2c7af126
+
+  /// Subscription for the [RxUser] changes.
+  StreamSubscription? _userSubscription;
 
   /// Indicator whether [_updateFabStates] should not be react on
   /// [FlutterListViewController.position] changes.
@@ -477,11 +475,8 @@
     _chatWorker?.dispose();
     _typingSubscription?.cancel();
     _chatSubscription?.cancel();
-<<<<<<< HEAD
+    _contactsSubscription?.cancel();
     _userSubscription?.cancel();
-=======
-    _contactsSubscription?.cancel();
->>>>>>> 2c7af126
     _onActivityChanged?.cancel();
     _typingTimer?.cancel();
     horizontalScrollTimer.value?.cancel();
@@ -1979,15 +1974,11 @@
 
       // TODO: `Chat.membersCount` should be used, when implemented.
       case ChatKind.group:
-<<<<<<< HEAD
         return 'label_subtitle_participants'.l10nfmt({
           'count': members?.isNotEmpty == true
               ? members?.length
               : this.members.length,
         });
-=======
-        return 'label_subtitle_participants'.l10nfmt({'count': members.length});
->>>>>>> 2c7af126
 
       case ChatKind.monolog:
       case ChatKind.artemisUnknown:
