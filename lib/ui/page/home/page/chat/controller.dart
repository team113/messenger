// Copyright © 2022-2023 IT ENGINEERING MANAGEMENT INC,
//                       <https://github.com/team113>
//
// This program is free software: you can redistribute it and/or modify it under
// the terms of the GNU Affero General Public License v3.0 as published by the
// Free Software Foundation, either version 3 of the License, or (at your
// option) any later version.
//
// This program is distributed in the hope that it will be useful, but WITHOUT
// ANY WARRANTY; without even the implied warranty of MERCHANTABILITY or FITNESS
// FOR A PARTICULAR PURPOSE. See the GNU Affero General Public License v3.0 for
// more details.
//
// You should have received a copy of the GNU Affero General Public License v3.0
// along with this program. If not, see
// <https://www.gnu.org/licenses/agpl-3.0.html>.

import 'dart:async';

import 'package:audioplayers/audioplayers.dart';
import 'package:collection/collection.dart';
import 'package:desktop_drop/desktop_drop.dart';
import 'package:dio/dio.dart';
import 'package:file_picker/file_picker.dart';
import 'package:flutter/scheduler.dart';
import 'package:flutter/services.dart';
import 'package:flutter/widgets.dart';
import 'package:flutter_list_view/flutter_list_view.dart';
import 'package:get/get.dart';

import '/api/backend/schema.dart';
import '/domain/model/attachment.dart';
import '/domain/model/chat.dart';
import '/domain/model/chat_call.dart';
import '/domain/model/chat_item.dart';
import '/domain/model/chat_item_quote.dart';
import '/domain/model/precise_date_time/precise_date_time.dart';
import '/domain/model/sending_status.dart';
import '/domain/model/user.dart';
import '/domain/repository/chat.dart';
import '/domain/repository/settings.dart';
import '/domain/repository/user.dart';
import '/domain/service/auth.dart';
import '/domain/service/call.dart';
import '/domain/service/chat.dart';
import '/domain/service/user.dart';
import '/l10n/l10n.dart';
import '/provider/gql/exceptions.dart'
    show
        ConnectionException,
        DeleteChatForwardException,
        DeleteChatMessageException,
        EditChatMessageException,
        HideChatItemException,
        PostChatMessageException,
        ReadChatException,
        UploadAttachmentException;
import '/routes.dart';
import '/ui/page/home/page/user/controller.dart';
import '/util/message_popup.dart';
import '/util/obs/obs.dart';
import '/util/obs/rxsplay.dart';
import '/util/platform_utils.dart';
import '/util/web/web_utils.dart';
import 'forward/view.dart';
import 'message_field/controller.dart';

export 'view.dart';

/// Controller of the [Routes.chat] page.
class ChatController extends GetxController {
  ChatController(
    this.id,
    this._chatService,
    this._callService,
    this._authService,
    this._userService,
    this._settingsRepository, {
    this.itemId,
  });

  /// ID of this [Chat].
  ChatId id;

  /// [RxChat] of this page.
  RxChat? chat;

  /// ID of the [ChatItem] to scroll to initially in this [ChatView].
  final ChatItemId? itemId;

  /// Indicator whether the down FAB should be visible.
  final RxBool canGoDown = RxBool(false);

  /// Indicator whether the return FAB should be visible.
  final RxBool canGoBack = RxBool(false);

  /// Index of a [ChatItem] in a [FlutterListView] that should be visible on
  /// initialization.
  int initIndex = 0;

  /// Offset that should be applied to a [FlutterListView] on initialization.
  double initOffset = 0;

  /// Status of a [chat] fetching.
  ///
  /// May be:
  /// - `status.isLoading`, meaning [chat] is being fetched from the service.
  /// - `status.isEmpty`, meaning [chat] with specified [id] was not found.
  /// - `status.isSuccess`, meaning [chat] is successfully fetched.
  Rx<RxStatus> status = Rx<RxStatus>(RxStatus.loading());

  /// [RxSplayTreeMap] of the [ListElement]s to display.
  final RxSplayTreeMap<ListElementId, ListElement> elements = RxSplayTreeMap();

  /// [MessageFieldController] for sending a [ChatMessage].
  late final MessageFieldController send;

  /// [MessageFieldController] for editing a [ChatMessage].
  final Rx<MessageFieldController?> edit = Rx(null);

  /// Interval of a [ChatMessage] since its creation within which this
  /// [ChatMessage] is allowed to be edited.
  static const Duration editMessageTimeout = Duration(minutes: 5);

  /// [FlutterListViewController] of a messages [FlutterListView].
  final FlutterListViewController listController = FlutterListViewController();

  /// Indicator whether there is an ongoing drag-n-drop at the moment.
  final RxBool isDraggingFiles = RxBool(false);

  /// Indicator whether any [ChatItem] is being dragged.
  ///
  /// Used to discard any horizontal gestures while this is `true`.
  final RxBool isItemDragged = RxBool(false);

  /// Summarized [Offset] of an ongoing scroll.
  Offset scrollOffset = Offset.zero;

  /// Indicator whether an ongoing horizontal scroll is happening.
  ///
  /// Used to discard any vertical gestures while this is `true`.
  final RxBool isHorizontalScroll = RxBool(false);

  /// [Timer] for discarding any vertical movement in a [FlutterListView] of
  /// [ChatItem]s when non-`null`.
  final Rx<Timer?> horizontalScrollTimer = Rx(null);

  /// [GlobalKey] of the bottom bar.
  final GlobalKey bottomBarKey = GlobalKey();

  /// [Rect] the bottom bar takes.
  final Rx<Rect?> bottomBarRect = Rx(null);

  /// Maximum [Duration] between some [ChatForward]s to consider them grouped.
  static const Duration groupForwardThreshold = Duration(milliseconds: 5);

  /// Count of [ChatItem]s unread by the authenticated [MyUser] in this [chat].
  int unreadMessages = 0;

  /// Sticky element index of a [FlutterListView] currently being visible.
  final RxnInt stickyIndex = RxnInt(null);

  /// Indicator whether sticky header should be visible or not.
  ///
  /// Used to hide it when no scrolling is happening.
  final RxBool showSticky = RxBool(false);

  /// Duration of a [Chat.ongoingCall].
  final Rx<Duration?> duration = Rx(null);

  /// Keep position offset of the [FlutterListViewDelegate].
  ///
  /// Position will be keeping only when `scrollOffset` >= [keepPositionOffset].
  final Rx<double> keepPositionOffset = Rx(50);

  /// Indicator whether a previous page of [RxChat.messages] is loading.
  bool _isPrevPageLoading = false;

  /// Top visible [FlutterListViewItemPosition] in the [FlutterListView].
  FlutterListViewItemPosition? _topVisibleItem;

  /// [FlutterListViewItemPosition] of the bottom visible item in the
  /// [FlutterListView].
  FlutterListViewItemPosition? _lastVisibleItem;

  /// First [ChatItem] unread by the authenticated [MyUser] in this [Chat].
  ///
  /// Used to scroll to it when [Chat] messages are fetched and to properly
  /// place the unread messages badge in the [elements] list.
  Rx<ChatItem>? _firstUnreadItem;

  /// [FlutterListViewItemPosition] of the [ChatItem] to return to when the
  /// return FAB is pressed.
  FlutterListViewItemPosition? _itemToReturnTo;

  /// [ChatItem] with the latest [ChatItem.at] visible on the screen.
  ///
  /// Used to [readChat] up to this message.
  final Rx<ChatItem?> _lastSeenItem = Rx<ChatItem?>(null);

  /// [Duration] considered as a timeout of the ongoing typing.
  static const Duration _typingDuration = Duration(seconds: 3);

  /// [StreamSubscription] to [ChatService.keepTyping] indicating an ongoing
  /// typing in this [chat].
  StreamSubscription? _typingSubscription;

  /// Subscription for the [RxChat.messages] updating the [elements].
  StreamSubscription? _messagesSubscription;

<<<<<<< HEAD
  /// Subscription for the [RxChat.chat] updating the [_durationTimer].
  StreamSubscription? _chatSubscription;

  /// Indicator whether [_loadMessages] and [_updateFabStates] should not be
  /// react on [FlutterListViewController.position] changes.
=======
  /// Indicator whether [_updateFabStates] should not be react on
  /// [FlutterListViewController.position] changes.
>>>>>>> 6bd98b54
  bool _ignorePositionChanges = false;

  /// Currently displayed [UnreadMessagesElement] in the [elements] list.
  UnreadMessagesElement? _unreadElement;

  /// Currently displayed [LoadingElement] in the top of the [elements] list.
  LoadingElement? _topLoadingElement;

  /// Currently displayed [LoadingElement] in the bottom of the [elements] list.
  LoadingElement? _bottomLoadingElement;

  /// Height of a [LoadingElement] displayed in the message list.
  static const double loadingHeight = 70;

  /// [Timer] canceling the [_typingSubscription] after [_typingDuration].
  Timer? _typingTimer;

  /// [Timer] for updating [duration] of a [Chat.ongoingCall], if any.
  Timer? _durationTimer;

  /// [Timer] for resetting the [showSticky].
  Timer? _stickyTimer;

  /// [AudioPlayer] playing a sent message sound.
  AudioPlayer? _audioPlayer;

  /// Call service used to start the call in this [Chat].
  final CallService _callService;

  /// [Chat]s service used to get [chat] value.
  final ChatService _chatService;

  /// [AuthService] used to get [me] value.
  final AuthService _authService;

  /// [User]s service fetching the [User]s in [getUser] method.
  final UserService _userService;

  /// [AbstractSettingsRepository], used to get the [background] value.
  final AbstractSettingsRepository _settingsRepository;

  /// Worker performing a [readChat] on [lastVisible] changes.
  Worker? _readWorker;

  /// Worker performing a jump to the last read message on a successful
  /// [RxChat.status].
  Worker? _messageInitializedWorker;

  /// Worker capturing any [RxChat.chat] changes.
  Worker? _chatWorker;

  /// Returns [MyUser]'s [UserId].
  UserId? get me => _authService.userId;

  /// Returns the [Uint8List] of the background.
  Rx<Uint8List?> get background => _settingsRepository.background;

  /// Indicates whether this device of the currently authenticated [MyUser]
  /// takes part in the [Chat.ongoingCall], if any.
  bool get inCall =>
      _callService.calls[id] != null || WebUtils.containsCall(id);

  /// Indicates whether a previous page of the [elements] is exists.
  RxBool get hasPrevious => chat!.hasPrevious;

  /// Indicates whether a next page of the [elements] is exists.
  RxBool get hasNext => chat!.hasNext;

  @override
  void onInit() {
    send = MessageFieldController(
      _chatService,
      _userService,
      onChanged: updateDraft,
      onSubmit: () async {
        if (send.forwarding.value) {
          if (send.replied.isNotEmpty) {
            bool? result = await ChatForwardView.show(
              router.context!,
              id,
              send.replied.map((e) => ChatItemQuote(item: e)).toList(),
              text: send.field.text,
              attachments: send.attachments.map((e) => e.value).toList(),
            );

            if (result == true) {
              send.clear();
            }
          }
        } else {
          if (send.field.text.trim().isNotEmpty ||
              send.attachments.isNotEmpty ||
              send.replied.isNotEmpty) {
            _chatService
                .sendChatMessage(
                  chat!.chat.value.id,
                  text: send.field.text.trim().isEmpty
                      ? null
                      : ChatMessageText(send.field.text.trim()),
                  repliesTo: send.replied.reversed.toList(),
                  attachments: send.attachments.map((e) => e.value).toList(),
                )
                .then((_) => _playMessageSent())
                .onError<PostChatMessageException>(
                    (e, _) => MessagePopup.error(e))
                .onError<UploadAttachmentException>(
                    (e, _) => MessagePopup.error(e))
                .onError<ConnectionException>((e, _) {});

            send.clear();

            chat?.setDraft();

            _typingSubscription?.cancel();
            _typingSubscription = null;
            _typingTimer?.cancel();

            if (!PlatformUtils.isMobile) {
              Future.delayed(Duration.zero, send.field.focus.requestFocus);
            }
          }
        }
      },
    );

    super.onInit();
  }

  @override
  void onReady() {
    listController.addListener(_listControllerListener);
    listController.sliverController.stickyIndex.addListener(_updateSticky);
    _ignorePositionChanges = true;
    _fetchChat().whenComplete(() => _ignorePositionChanges = false);
    _initAudio();
    super.onReady();
  }

  @override
  void onClose() {
    _messagesSubscription?.cancel();
<<<<<<< HEAD
    _chatSubscription?.cancel();
=======
    _messagesWorker?.dispose();
>>>>>>> 6bd98b54
    _readWorker?.dispose();
    _chatWorker?.dispose();
    _typingSubscription?.cancel();
    _typingTimer?.cancel();
    _durationTimer?.cancel();
    horizontalScrollTimer.value?.cancel();
    _stickyTimer?.cancel();
    listController.removeListener(_listControllerListener);
    listController.sliverController.stickyIndex.removeListener(_updateSticky);
    listController.dispose();

    send.onClose();
    edit.value?.onClose();

    _audioPlayer?.dispose();
    AudioCache.instance.clear('audio/message_sent.mp3');

    if (chat?.chat.value.isDialog == true) {
      chat?.members.values.lastWhereOrNull((u) => u.id != me)?.stopUpdates();
    }

    super.onClose();
  }

  // TODO: Handle [CallAlreadyExistsException].
  /// Starts a [ChatCall] in this [Chat] [withVideo] or without.
  Future<void> call(bool withVideo) =>
      _callService.call(id, withVideo: withVideo);

  /// Joins the call in the [Chat] identified by the [id].
  Future<void> joinCall() => _callService.join(id, withVideo: false);

  /// Drops the call in the [Chat] identified by the [id].
  Future<void> dropCall() => _callService.leave(id);

  /// Hides the specified [ChatItem] for the authenticated [MyUser].
  Future<void> hideChatItem(ChatItem item) async {
    try {
      await _chatService.hideChatItem(item);
    } on HideChatItemException catch (e) {
      MessagePopup.error(e);
    } catch (e) {
      MessagePopup.error(e);
      rethrow;
    }
  }

  /// Deletes the specified [ChatItem] posted by the authenticated [MyUser].
  Future<void> deleteMessage(ChatItem item) async {
    try {
      await _chatService.deleteChatItem(item);
    } on DeleteChatMessageException catch (e) {
      MessagePopup.error(e);
    } on DeleteChatForwardException catch (e) {
      MessagePopup.error(e);
    } catch (e) {
      MessagePopup.error(e);
      rethrow;
    }
  }

  /// Resends the specified [ChatItem].
  Future<void> resendItem(ChatItem item) async {
    if (item.status.value == SendingStatus.error) {
      await _chatService
          .resendChatItem(item)
          .then((_) => _playMessageSent())
          .onError<PostChatMessageException>((e, _) => MessagePopup.error(e))
          .onError<UploadAttachmentException>((e, _) => MessagePopup.error(e))
          .onError<ConnectionException>((_, __) {});
    }
  }

  /// Starts the editing of the specified [item], if allowed.
  void editMessage(ChatItem item) {
    if (!item.isEditable(chat!.chat.value, me!)) {
      MessagePopup.error('err_uneditable_message'.l10n);
      return;
    }

    if (item is ChatMessage) {
      edit.value ??= MessageFieldController(
        _chatService,
        _userService,
        text: item.text?.val,
        onSubmit: () async {
          final ChatMessage item = edit.value?.edited.value as ChatMessage;

          if (edit.value?.field.text == item.text?.val) {
            edit.value?.onClose();
            edit.value = null;
          } else if (edit.value!.field.text.isNotEmpty ||
              item.attachments.isNotEmpty) {
            ChatMessageText? text;
            if (edit.value!.field.text.isNotEmpty) {
              text = ChatMessageText(edit.value!.field.text);
            }

            try {
              await _chatService.editChatMessage(item, text);

              edit.value?.onClose();
              edit.value = null;

              _typingSubscription?.cancel();
              _typingSubscription = null;
              _typingTimer?.cancel();

              if (send.field.isEmpty.isFalse) {
                send.field.focus.requestFocus();
              }
            } on EditChatMessageException catch (e) {
              MessagePopup.error(e);
            } catch (e) {
              MessagePopup.error(e);
              rethrow;
            }
          }
        },
        onChanged: () {
          if (edit.value?.edited.value == null) {
            edit.value?.onClose();
            edit.value = null;
          }
        },
      );

      edit.value?.edited.value = item;
      edit.value?.field.focus.requestFocus();
    }
  }

  /// Updates [RxChat.draft] with the current values of the [send] field.
  void updateDraft() {
    // [Attachment]s to persist in a [RxChat.draft].
    final Iterable<MapEntry<GlobalKey, Attachment>> persisted;

    // Only persist uploaded [Attachment]s on Web to minimize byte writing lags.
    if (PlatformUtils.isWeb) {
      persisted = send.attachments.where(
        (e) => e.value is ImageAttachment || e.value is FileAttachment,
      );
    } else {
      persisted = List.from(send.attachments, growable: false);
    }

    chat?.setDraft(
      text: send.field.text.isEmpty ? null : ChatMessageText(send.field.text),
      attachments: persisted.map((e) => e.value).toList(),
      repliesTo: List.from(send.replied, growable: false),
    );
  }

  /// Fetches the local [chat] value from [_chatService] by the provided [id].
  Future<void> _fetchChat() async {
    status.value = RxStatus.loading();
    chat = await _chatService.get(id);
    if (chat == null) {
      status.value = RxStatus.empty();
    } else {
      unreadMessages = chat!.chat.value.unreadCount;

      final ChatMessage? draft = chat!.draft.value;

      send.field.unchecked = draft?.text?.val ?? send.field.text;
      send.field.unsubmit();
      send.replied.value = List.from(draft?.repliesTo ?? []);

      for (Attachment e in draft?.attachments ?? []) {
        send.attachments.add(MapEntry(GlobalKey(), e));
      }

      // Adds the provided [ChatItem] to the [elements].
      void add(Rx<ChatItem> e) {
        ChatItem item = e.value;

        // Put a [DateTimeElement] with [ChatItem.at] day, if not already.
        PreciseDateTime day = item.at.toDay();
        DateTimeElement dateElement = DateTimeElement(day);
        elements.putIfAbsent(dateElement.id, () => dateElement);

        if (item is ChatMessage) {
          ChatMessageElement element = ChatMessageElement(e);

          ListElement? previous = elements[elements.lastKeyBefore(element.id)];
          ListElement? next = elements[elements.firstKeyAfter(element.id)];

          bool insert = true;

          // Combine this [ChatMessage] with previous and next [ChatForward]s,
          // if it was posted less than [groupForwardThreshold] ago.
          if (previous is ChatForwardElement &&
              previous.authorId == item.authorId &&
              item.at.val.difference(previous.forwards.last.value.at.val) <
                  groupForwardThreshold &&
              previous.note.value == null) {
            insert = false;
            previous.note.value = e;
          } else if (next is ChatForwardElement &&
              next.authorId == item.authorId &&
              next.forwards.last.value.at.val.difference(item.at.val) <
                  groupForwardThreshold &&
              next.note.value == null) {
            insert = false;
            next.note.value = e;
          }

          if (insert) {
            elements[element.id] = element;
          }
        } else if (item is ChatCall) {
          ChatCallElement element = ChatCallElement(e);
          elements[element.id] = element;
        } else if (item is ChatMemberInfo) {
          ChatMemberInfoElement element = ChatMemberInfoElement(e);
          elements[element.id] = element;
        } else if (item is ChatForward) {
          ChatForwardElement element =
              ChatForwardElement(forwards: [e], e.value.at);

          ListElementId? previousKey = elements.lastKeyBefore(element.id);
          ListElement? previous = elements[previousKey];

          ListElementId? nextKey = elements.firstKeyAfter(element.id);
          ListElement? next = elements[nextKey];

          bool insert = true;

          if (previous is ChatForwardElement &&
              previous.authorId == item.authorId &&
              item.at.val.difference(previous.forwards.last.value.at.val) <
                  groupForwardThreshold) {
            // Add this [ChatForward] to previous [ChatForwardElement], if it
            // was posted less than [groupForwardThreshold] ago.
            previous.forwards.add(e);
            previous.forwards.sort((a, b) => a.value.at.compareTo(b.value.at));
            insert = false;
          } else if (previous is ChatMessageElement &&
              previous.item.value.authorId == item.authorId &&
              item.at.val.difference(previous.item.value.at.val) <
                  groupForwardThreshold) {
            // Add the previous [ChatMessage] to this [ChatForwardElement.note],
            // if it was posted less than [groupForwardThreshold] ago.
            element.note.value = previous.item;
            elements.remove(previousKey);
          } else if (next is ChatForwardElement &&
              next.authorId == item.authorId &&
              next.forwards.first.value.at.val.difference(item.at.val) <
                  groupForwardThreshold) {
            // Add this [ChatForward] to next [ChatForwardElement], if it was
            // posted less than [groupForwardThreshold] ago.
            next.forwards.add(e);
            next.forwards.sort((a, b) => a.value.at.compareTo(b.value.at));
            insert = false;
          } else if (next is ChatMessageElement &&
              next.item.value.authorId == item.authorId &&
              next.item.value.at.val.difference(item.at.val) <
                  groupForwardThreshold) {
            // Add the next [ChatMessage] to this [ChatForwardElement.note], if
            // it was posted less than [groupForwardThreshold] ago.
            element.note.value = next.item;
            elements.remove(nextKey);
          }

          if (insert) {
            elements[element.id] = element;
          }
        }
      }

      for (Rx<ChatItem> e in chat!.messages) {
        add(e);
      }

      _messagesSubscription = chat!.messages.changes.listen((e) {
        switch (e.op) {
          case OperationKind.added:
            add(e.element);
            break;

          case OperationKind.removed:
            ChatItem item = e.element.value;

            ListElementId key = ListElementId(item.at, item.id);
            ListElement? element = elements[key];

            ListElementId? before = elements.lastKeyBefore(key);
            ListElement? beforeElement = elements[before];

            ListElementId? after = elements.firstKeyAfter(key);
            ListElement? afterElement = elements[after];

            // Remove the [DateTimeElement] before, if this [ChatItem] is the
            // last in this [DateTime] period.
            if (beforeElement is DateTimeElement &&
                (afterElement == null || afterElement is DateTimeElement) &&
                (element is! ChatForwardElement ||
                    (element.forwards.length == 1 &&
                        element.note.value == null))) {
              elements.remove(before);
            }

            // When removing [ChatMessage] or [ChatForward], the [before] and
            // [after] elements must be considered as well, since they may be
            // grouped in the same [ChatForwardElement].
            if (item is ChatMessage) {
              if (element is ChatMessageElement &&
                  item.id == element.item.value.id) {
                elements.remove(key);
              } else if (beforeElement is ChatForwardElement &&
                  beforeElement.note.value?.value.id == item.id) {
                beforeElement.note.value = null;
              } else if (afterElement is ChatForwardElement &&
                  afterElement.note.value?.value.id == item.id) {
                afterElement.note.value = null;
              } else if (element is ChatForwardElement &&
                  element.note.value?.value.id == item.id) {
                element.note.value = null;
              }
            } else if (item is ChatCall && element is ChatCallElement) {
              if (item.id == element.item.value.id) {
                elements.remove(key);
              }
            } else if (item is ChatMemberInfo &&
                element is ChatMemberInfoElement) {
              if (item.id == element.item.value.id) {
                elements.remove(key);
              }
            } else if (item is ChatForward) {
              ChatForwardElement? forward;

              if (beforeElement is ChatForwardElement &&
                  beforeElement.forwards.any((e) => e.value.id == item.id)) {
                forward = beforeElement;
              } else if (afterElement is ChatForwardElement &&
                  afterElement.forwards.any((e) => e.value.id == item.id)) {
                forward = afterElement;
              } else if (element is ChatForwardElement &&
                  element.forwards.any((e) => e.value.id == item.id)) {
                forward = element;
              }

              if (forward != null) {
                forward.forwards.removeWhere((e) => e.value.id == item.id);

                if (forward.forwards.isEmpty) {
                  elements.remove(forward.id);

                  if (forward.note.value != null) {
                    ChatMessageElement message =
                        ChatMessageElement(forward.note.value!);
                    elements[message.id] = message;
                  }
                }
              }
            }
            break;

          case OperationKind.updated:
            // No-op.
            break;
        }
      });

      // Previous [Chat.ongoingCall], used to reset the [_durationTimer] on its
      // changes.
      ChatItemId? previousCall;

      // Updates the [_durationTimer], if current [Chat.ongoingCall] differs
      // from the stored [previousCall].
      void updateTimer(Chat chat) {
        if (previousCall != chat.ongoingCall?.id) {
          previousCall = chat.ongoingCall?.id;

          duration.value = null;
          _durationTimer?.cancel();
          _durationTimer = null;

          if (chat.ongoingCall != null) {
            _durationTimer = Timer.periodic(
              const Duration(seconds: 1),
              (_) {
                if (chat.ongoingCall!.conversationStartedAt != null) {
                  duration.value = DateTime.now().difference(
                    chat.ongoingCall!.conversationStartedAt!.val,
                  );
                }
              },
            );
          }
        }
      }

      updateTimer(chat!.chat.value);

      _chatWorker = ever(chat!.chat, (Chat e) {
        if (e.id != id) {
          WebUtils.replaceState(id.val, e.id.val);
          id = e.id;
        }

        updateTimer(e);
      });

      listController.sliverController.onPaintItemPositionsCallback =
          (height, positions) {
        if (positions.isNotEmpty) {
          _topVisibleItem = positions.last;

          _lastVisibleItem = positions.firstWhereOrNull((e) {
            ListElement element = elements.values.elementAt(e.index);
            return element is ChatMessageElement ||
                element is ChatMemberInfoElement ||
                element is ChatCallElement ||
                element is ChatForwardElement;
          });

          if (_lastVisibleItem != null &&
              status.value.isSuccess &&
              !status.value.isLoadingMore) {
            ListElement element =
                elements.values.elementAt(_lastVisibleItem!.index);

            // If the [_lastVisibleItem] is posted after the [_lastSeenItem],
            // then set the [_lastSeenItem] to this item.
            if (!element.id.id.isLocal &&
                (_lastSeenItem.value == null ||
                    element.id.at.isAfter(_lastSeenItem.value!.at))) {
              if (element is ChatMessageElement) {
                _lastSeenItem.value = element.item.value;
              } else if (element is ChatMemberInfoElement) {
                _lastSeenItem.value = element.item.value;
              } else if (element is ChatCallElement) {
                _lastSeenItem.value = element.item.value;
              } else if (element is ChatForwardElement) {
                _lastSeenItem.value = element.forwards.last.value;
              }
            }
          }
        }
      };

      if (chat?.chat.value.isDialog == true) {
        chat?.members.values
            .lastWhereOrNull((u) => u.id != me)
            ?.listenUpdates();
      }

      _readWorker ??= ever(_lastSeenItem, readChat);

      // If [RxChat.status] is not successful yet, populate the
      // [_messageInitializedWorker] to determine the initial messages list
      // index and offset.
      if (!chat!.status.value.isSuccess) {
        _messageInitializedWorker = ever(chat!.status, (RxStatus status) async {
          if (_messageInitializedWorker != null) {
            if (status.isSuccess) {
              _messageInitializedWorker?.dispose();
              _messageInitializedWorker = null;

              await Future.delayed(Duration.zero);

              if (!this.status.value.isSuccess) {
                this.status.value = RxStatus.loadingMore();
              }

              _determineLastRead();
              var result = _calculateListViewIndex();
              initIndex = result.index;
              initOffset = result.offset;
            }
          }
        });
      } else {
        _determineLastRead();
        var result = _calculateListViewIndex();
        initIndex = result.index;
        initOffset = result.offset;

        status.value = RxStatus.loadingMore();
      }

      await chat!.fetchInitial();

      // Required in order for [Hive.boxEvents] to add the messages.
      await Future.delayed(Duration.zero);

      Rx<ChatItem>? firstUnread = _firstUnreadItem;
      _determineLastRead();

      // Scroll to the last read message if [_firstUnreadItem] was updated or
      // there are no unread messages in [chat]. Otherwise,
      // [FlutterListViewDelegate.keepPosition] handles this as the last read
      // item is already in the list.
      if (firstUnread?.value.id != _firstUnreadItem?.value.id ||
          chat!.chat.value.unreadCount == 0) {
        _scrollToLastRead();
      }

      status.value = RxStatus.success();

      if (_lastSeenItem.value != null) {
        readChat(_lastSeenItem.value);
      }
    }
  }

  /// Returns an [User] from [UserService] by the provided [id].
  Future<RxUser?> getUser(UserId id) => _userService.get(id);

  /// Marks the [chat] as read for the authenticated [MyUser] until the [item]
  /// inclusively.
  Future<void> readChat(ChatItem? item) async {
    if (item != null &&
        !chat!.chat.value.isReadBy(item, me) &&
        status.value.isSuccess &&
        !status.value.isLoadingMore &&
        item.status.value == SendingStatus.sent) {
      try {
        await _chatService.readChat(chat!.chat.value.id, item.id);
      } on ReadChatException catch (e) {
        MessagePopup.error(e);
      } on ConnectionException {
        // No-op.
      } catch (e) {
        MessagePopup.error(e);
        rethrow;
      }
    }
  }

  /// Animates [listController] to a [ChatItem] identified by the provided [id].
  Future<void> animateTo(
    ChatItemId id, {
    bool offsetBasedOnBottom = false,
    double offset = 0,
  }) async {
    int index = elements.values.toList().indexWhere((e) {
      return e.id.id == id ||
          (e is ChatForwardElement &&
              (e.forwards.any((e1) => e1.value.id == id) ||
                  e.note.value?.value.id == id));
    });

    if (index != -1) {
      if (listController.hasClients) {
        await listController.sliverController.animateToIndex(
          index,
          offsetBasedOnBottom: offsetBasedOnBottom,
          offset: offset,
          duration: 200.milliseconds,
          curve: Curves.ease,
        );
      } else {
        initIndex = index;
      }
    }
  }

  /// Animates [listController] to the last [ChatItem] in the [RxChat.messages]
  /// list.
  Future<void> animateToBottom() async {
    if (chat?.messages.isEmpty == false && listController.hasClients) {
      canGoDown.value = false;

      _itemToReturnTo = _topVisibleItem;

      try {
        _ignorePositionChanges = true;
        await listController.sliverController.animateToIndex(
          0,
          offset: 0,
          offsetBasedOnBottom: true,
          duration: 300.milliseconds,
          curve: Curves.ease,
        );
        canGoBack.value = _itemToReturnTo != null;
      } finally {
        _ignorePositionChanges = false;
      }
    }
  }

  /// Animates [listController] to the [_itemToReturnTo].
  Future<void> animateToBack() async {
    if (_itemToReturnTo != null) {
      canGoBack.value = false;
      try {
        _ignorePositionChanges = true;

        if (listController.hasClients) {
          await listController.sliverController.animateToIndex(
            _itemToReturnTo!.index,
            offsetBasedOnBottom: false,
            offset: _itemToReturnTo!.offset,
            duration: 200.milliseconds,
            curve: Curves.ease,
          );
        } else {
          initIndex = _itemToReturnTo!.index;
        }
      } finally {
        _ignorePositionChanges = false;
        _listControllerListener();
      }
    }
  }

  /// Adds the specified [details] files to the [send] field.
  void dropFiles(DropDoneDetails details) async {
    for (var file in details.files) {
      send.addPlatformAttachment(PlatformFile(
        path: file.path,
        name: file.name,
        size: await file.length(),
        readStream: file.openRead(),
      ));
    }
  }

  /// Puts a [text] into the clipboard and shows a snackbar.
  void copyText(String text) {
    Clipboard.setData(ClipboardData(text: text));
    MessagePopup.success('label_copied'.l10n, bottom: 76);
  }

  /// Returns a [List] of [Attachment]s representing a collection of all the
  /// media files of this [chat].
  List<Attachment> calculateGallery() {
    final List<Attachment> attachments = [];

    for (var m in chat?.messages ?? <Rx<ChatItem>>[]) {
      if (m.value is ChatMessage) {
        final ChatMessage msg = m.value as ChatMessage;
        attachments.addAll(msg.attachments.where(
          (e) => e is ImageAttachment || (e is FileAttachment && e.isVideo),
        ));
      } else if (m.value is ChatForward) {
        final ChatForward msg = m.value as ChatForward;
        final ChatItem item = msg.item;

        if (item is ChatMessage) {
          attachments.addAll(item.attachments.where(
            (e) => e is ImageAttachment || (e is FileAttachment && e.isVideo),
          ));
        }
      }
    }

    return attachments;
  }

  /// Keeps the [ChatService.keepTyping] subscription up indicating the ongoing
  /// typing in this [chat].
  void keepTyping() async {
    _typingSubscription ??= _chatService.keepTyping(id).listen((_) {});
    _typingTimer?.cancel();
    _typingTimer = Timer(_typingDuration, () {
      _typingSubscription?.cancel();
      _typingSubscription = null;
    });
  }

  /// Removes a [User] being a recipient of this [chat] from the blacklist.
  ///
  /// Only meaningful, if this [chat] is a dialog.
  Future<void> unblacklist() async {
    if (chat?.chat.value.isDialog == true) {
      final RxUser? recipient =
          chat!.members.values.firstWhereOrNull((e) => e.id != me);
      if (recipient != null) {
        await _userService.unblacklistUser(recipient.id);
      }
    }
  }

  /// Downloads the provided [FileAttachment], if not downloaded already, or
  /// otherwise opens it or cancels the download.
  Future<void> download(ChatItem item, FileAttachment attachment) async {
    if (attachment.isDownloading) {
      attachment.cancelDownload();
    } else if (await attachment.open() == false) {
      try {
        await attachment.download();
      } catch (e) {
        if (e is DioError && e.type == DioErrorType.cancel) {
          return;
        }

        await chat?.updateAttachments(item);
        await Future.delayed(Duration.zero);
        await attachment.download();
      }
    }
  }

  /// Plays the message sent sound.
  void _playMessageSent() {
    runZonedGuarded(
      () => _audioPlayer?.play(
        AssetSource('audio/message_sent.mp3'),
        position: Duration.zero,
        mode: PlayerMode.lowLatency,
      ),
      (e, _) {
        if (!e.toString().contains('NotAllowedError')) {
          throw e;
        }
      },
    );
  }

  /// Invokes [_updateSticky] and [_updateFabStates].
  ///
  /// Intended to be called as a listener of a [FlutterListViewController].
  void _listControllerListener() {
    if (listController.hasClients) {
      _updateSticky();
      _updateFabStates();
      _loadMessages();
    }
  }

  /// Updates the [canGoDown] and [canGoBack] indicators based on the
  /// [FlutterListViewController.position] value.
  void _updateFabStates() {
    if (listController.hasClients && !_ignorePositionChanges) {
      if (listController.position.pixels >
          MediaQuery.of(router.context!).size.height * 2 + 200) {
        canGoDown.value = true;
      } else {
        canGoDown.value = false;
      }

      if (canGoBack.isTrue) {
        canGoBack.value = false;
      }
    }
  }

  /// Updates the [showSticky] indicator and restarts a [_stickyTimer] resetting
  /// it.
  void _updateSticky() {
    showSticky.value = true;
    stickyIndex.value = listController.sliverController.stickyIndex.value;

    _stickyTimer?.cancel();
    _stickyTimer = Timer(const Duration(seconds: 2), () {
      if (stickyIndex.value != null) {
        final double? offset =
            listController.sliverController.getItemOffset(stickyIndex.value!);
        if (offset == null || offset == 0) {
          showSticky.value = false;
        } else {
          showSticky.value = (listController.offset +
                      MediaQuery.of(router.context!).size.height) -
                  offset >
              170;
        }
      }
    });
  }

  /// Loads next or previous page of the [RxChat.messages] based on the
  /// [FlutterListViewController.position] value.
  void _loadMessages() async {
    if (listController.hasClients && !_ignorePositionChanges) {
      if (hasNext.isTrue &&
          listController.position.pixels >
              listController.position.maxScrollExtent -
                  (MediaQuery.of(router.context!).size.height * 2 + 200)) {
        if (_topLoadingElement == null) {
          _topLoadingElement = LoadingElement.top();
          elements[_topLoadingElement!.id] = _topLoadingElement!;
        }

        chat!.fetchNext().whenComplete(() {
          if (hasNext.isFalse) {
            elements.remove(_topLoadingElement?.id);
            _topLoadingElement = null;
          }
        });
      }

      if (hasPrevious.isTrue &&
          !_isPrevPageLoading &&
          listController.position.pixels <
              MediaQuery.of(router.context!).size.height * 2 + 200) {
        keepPositionOffset.value = 0;
        _isPrevPageLoading = true;

        _bottomLoadingElement =
            LoadingElement.bottom(elements.firstKey()?.at.add(1.milliseconds));
        elements[_bottomLoadingElement!.id] = _bottomLoadingElement!;

        chat!.fetchPrevious().whenComplete(() {
          final double offset = listController.position.pixels;
          print(listController.sliverController.getItemOffset(1));
          WidgetsBinding.instance.addPostFrameCallback((_) async {
            keepPositionOffset.value = 50;
            if (offset < loadingHeight) {
              print('offset < loadingHeight: $offset < $loadingHeight');
              listController.jumpTo(
                listController.position.pixels - (loadingHeight + 40 - offset),
              );
            }
            elements.remove(_bottomLoadingElement?.id);
            _isPrevPageLoading = false;
          });
        });
      }
    }
  }

  /// Initializes the [_audioPlayer].
  Future<void> _initAudio() async {
    try {
      _audioPlayer = AudioPlayer(playerId: 'chatPlayer$id');
      await AudioCache.instance.loadAll(['audio/message_sent.mp3']);
    } on MissingPluginException {
      _audioPlayer = null;
    }
  }

  /// Determines the [_firstUnreadItem] of the authenticated [MyUser] from the
  /// [RxChat.messages] list.
  void _determineLastRead() {
    _firstUnreadItem = chat!.firstUnreadItem;

    if (_firstUnreadItem != null) {
      if (_unreadElement != null) {
        elements.remove(_unreadElement!.id);
      }

      PreciseDateTime at = _firstUnreadItem!.value.at;
      at = at.subtract(const Duration(microseconds: 1));
      _unreadElement = UnreadMessagesElement(at);
      elements[_unreadElement!.id] = _unreadElement!;
    }
  }

  /// Calculates a [_ListViewIndexCalculationResult] of a [FlutterListView].
  _ListViewIndexCalculationResult _calculateListViewIndex(
      [bool fixMotion = true]) {
    int index = 0;
    double offset = 0;

    if (itemId != null) {
      int i = elements.values.toList().indexWhere((e) => e.id.id == itemId);
      if (i != -1) {
        index = i;
        offset = (MediaQuery.of(router.context!).size.height) / 3;
      }
    } else {
      if (chat?.messages.isEmpty == false) {
        if (chat!.chat.value.unreadCount == 0) {
          index = 0;
          offset = 0;
        } else if (_firstUnreadItem != null) {
          int i = elements.values.toList().indexWhere((e) {
            if (e is ChatForwardElement) {
              if (e.note.value?.value.id == _firstUnreadItem!.value.id) {
                return true;
              }

              return e.forwards.firstWhereOrNull(
                      (f) => f.value.id == _firstUnreadItem!.value.id) !=
                  null;
            }

            return e.id.id == _firstUnreadItem!.value.id;
          });
          if (i != -1) {
            index = i;
            offset = (MediaQuery.of(router.context!).size.height) / 3;
          }
        }
      }
    }

    if (fixMotion) {
      SchedulerBinding.instance.addPostFrameCallback((_) {
        if (listController.hasClients) {
          listController.jumpTo(
            listController.position.pixels >
                    listController.position.maxScrollExtent
                ? listController.position.maxScrollExtent
                : listController.position.pixels,
          );
        }
      });
    }

    return _ListViewIndexCalculationResult(index, offset);
  }

  /// Scrolls to the last read message.
  void _scrollToLastRead() {
    Future.delayed(1.milliseconds, () {
      if (listController.hasClients) {
        if (chat?.messages.isEmpty == false) {
          var result = _calculateListViewIndex(false);

          listController.jumpTo(
            listController.position.pixels >
                    listController.position.maxScrollExtent
                ? listController.position.maxScrollExtent
                : listController.position.pixels,
          );

          SchedulerBinding.instance.addPostFrameCallback((_) async {
            _ignorePositionChanges = true;
            await listController.sliverController.animateToIndex(
              result.index,
              offset: 0,
              offsetBasedOnBottom: true,
              duration: 200.milliseconds,
              curve: Curves.ease,
            );
            _ignorePositionChanges = false;
          });
        }
      } else {
        _scrollToLastRead();
      }
    });
  }
}

/// ID of a [ListElement] containing its [PreciseDateTime] and [ChatItemId].
class ListElementId implements Comparable<ListElementId> {
  const ListElementId(this.at, this.id);

  /// [PreciseDateTime] part of this [ListElementId].
  final PreciseDateTime at;

  /// [ChatItemId] part of this [ListElementId].
  final ChatItemId id;

  @override
  int get hashCode => toString().hashCode;

  @override
  String toString() => '$at.$id';

  @override
  bool operator ==(Object other) =>
      identical(this, other) ||
      other is ListElementId &&
          runtimeType == other.runtimeType &&
          at == other.at &&
          id == other.id;

  @override
  int compareTo(ListElementId other) {
    final int result = at.compareTo(other.at);

    // `-` as [elements] are reversed.
    if (result == 0) {
      return -id.val.compareTo(other.id.val);
    }
    return -result;
  }
}

/// Element to display in a [FlutterListView].
abstract class ListElement {
  const ListElement(this.id);

  /// [ListElementId] of this [ListElement].
  final ListElementId id;
}

/// [ListElement] representing a [ChatMessage].
class ChatMessageElement extends ListElement {
  ChatMessageElement(this.item)
      : super(ListElementId(item.value.at, item.value.id));

  /// [ChatItem] of this [ChatMessageElement].
  final Rx<ChatItem> item;
}

/// [ListElement] representing a [ChatCall].
class ChatCallElement extends ListElement {
  ChatCallElement(this.item)
      : super(ListElementId(item.value.at, item.value.id));

  /// [ChatItem] of this [ChatCallElement].
  final Rx<ChatItem> item;
}

/// [ListElement] representing a [ChatMemberInfo].
class ChatMemberInfoElement extends ListElement {
  ChatMemberInfoElement(this.item)
      : super(ListElementId(item.value.at, item.value.id));

  /// [ChatItem] of this [ChatMemberInfoElement].
  final Rx<ChatItem> item;
}

/// [ListElement] representing a [ChatForward].
class ChatForwardElement extends ListElement {
  ChatForwardElement(
    PreciseDateTime at, {
    List<Rx<ChatItem>> forwards = const [],
    Rx<ChatItem>? note,
  })  : forwards = RxList(forwards),
        note = Rx(note),
        authorId = forwards.first.value.authorId,
        super(ListElementId(at, forwards.first.value.id));

  /// Forwarded [ChatItem]s.
  final RxList<Rx<ChatItem>> forwards;

  /// [ChatItem] attached to this [ChatForwardElement] as a note.
  final Rx<Rx<ChatItem>?> note;

  /// [UserId] being an author of the [forwards].
  final UserId authorId;
}

/// [ListElement] representing a [DateTime] label.
class DateTimeElement extends ListElement {
  DateTimeElement(PreciseDateTime at)
      : super(ListElementId(at, const ChatItemId('0')));
}

/// [ListElement] indicating unread [ChatItem]s below.
class UnreadMessagesElement extends ListElement {
  UnreadMessagesElement(PreciseDateTime at)
      : super(ListElementId(at, const ChatItemId('1')));
}

/// [ListElement] representing a loading indicator.
class LoadingElement extends ListElement {
  LoadingElement.bottom([PreciseDateTime? at])
      : super(
          ListElementId(
            at ?? PreciseDateTime.now().add(1.days),
            const ChatItemId('0'),
          ),
        );

  LoadingElement.top()
      : super(
          ListElementId(
            PreciseDateTime.fromMillisecondsSinceEpoch(0),
            const ChatItemId('0'),
          ),
        );
}

/// Extension adding [ChatView] related wrappers and helpers.
extension ChatViewExt on Chat {
  /// Returns text represented title of this [Chat].
  String getTitle(Iterable<User> users, UserId? me) {
    String title = 'dot'.l10n * 3;

    switch (kind) {
      case ChatKind.monolog:
        title = 'label_chat_monolog'.l10n;
        break;

      case ChatKind.dialog:
        User? partner = users.firstWhereOrNull((u) => u.id != me);
        final partnerName = partner?.name?.val ?? partner?.num.val;
        if (partnerName != null) {
          title = partnerName;
        }
        break;

      case ChatKind.group:
        if (name == null) {
          title = users
              .take(3)
              .map((u) => u.name?.val ?? u.num.val)
              .join('comma_space'.l10n);
          if (members.length > 3) {
            title += 'comma_space'.l10n + ('dot'.l10n * 3);
          }
        } else {
          title = name!.val;
        }
        break;

      case ChatKind.artemisUnknown:
        // No-op.
        break;
    }

    return title;
  }

  /// Returns string represented subtitle of this [Chat].
  ///
  /// If [isGroup], then returns the [members] length, otherwise returns the
  /// presence of the provided [partner], if any.
  String? getSubtitle({User? partner}) {
    switch (kind) {
      case ChatKind.dialog:
        return partner?.getStatus();

      case ChatKind.group:
        return '${members.length} ${'label_subtitle_participants'.l10n}';

      case ChatKind.monolog:
      case ChatKind.artemisUnknown:
        return null;
    }
  }

  /// Returns a string that is based on [members] or [id] of this [Chat].
  String colorDiscriminant(UserId? me) {
    switch (kind) {
      case ChatKind.monolog:
        return (members.firstOrNull?.user.num ?? id).val;
      case ChatKind.dialog:
        return (members.firstWhereOrNull((e) => e.user.id != me)?.user.num ??
                id)
            .val;
      case ChatKind.group:
      case ChatKind.artemisUnknown:
        return id.val;
    }
  }
}

/// Extension adding text representation of a [ChatCallFinishReason] value.
extension ChatCallFinishReasonL10n on ChatCallFinishReason {
  /// Returns text representation of a current value.
  String? localizedString([bool? fromMe]) {
    switch (this) {
      case ChatCallFinishReason.dropped:
        return fromMe == true
            ? 'label_chat_call_unanswered'.l10n
            : 'label_chat_call_missed'.l10n;
      case ChatCallFinishReason.declined:
        return 'label_chat_call_declined'.l10n;
      case ChatCallFinishReason.unanswered:
        return fromMe == true
            ? 'label_chat_call_unanswered'.l10n
            : 'label_chat_call_missed'.l10n;
      case ChatCallFinishReason.memberLeft:
        return 'label_chat_call_ended'.l10n;
      case ChatCallFinishReason.memberLostConnection:
        return 'label_chat_call_ended'.l10n;
      case ChatCallFinishReason.serverDecision:
        return 'label_chat_call_ended'.l10n;
      case ChatCallFinishReason.moved:
        return 'label_chat_call_moved'.l10n;
      case ChatCallFinishReason.artemisUnknown:
        return null;
    }
  }
}

/// Extension adding indication whether a [FileAttachment] represents a video.
extension FileAttachmentIsVideo on FileAttachment {
  /// Indicates whether this [FileAttachment] represents a video.
  bool get isVideo {
    String file = filename.toLowerCase();
    return file.endsWith('.mp4') ||
        file.endsWith('.mov') ||
        file.endsWith('.webm') ||
        file.endsWith('.mkv') ||
        file.endsWith('.flv') ||
        file.endsWith('.3gp');
  }
}

/// Extension adding an indicator whether a [ChatItem] is editable.
extension IsChatItemEditable on ChatItem {
  /// Indicates whether this [ChatItem] is editable.
  bool isEditable(Chat chat, UserId me) {
    if (authorId == me) {
      if (this is ChatMessage) {
        bool isRead = chat.isRead(this, me);
        return at
                .add(ChatController.editMessageTimeout)
                .isAfter(PreciseDateTime.now()) ||
            !isRead;
      }
    }

    return false;
  }
}

/// Extension adding conversion from [PreciseDateTime] to date-only
/// [PreciseDateTime].
extension _PreciseDateTimeToDayConversion on PreciseDateTime {
  /// Returns a [PreciseDateTime] containing only the date.
  ///
  /// For example, `2022-09-22 16:54:44.100` -> `2022-09-22 00:00:00.000`,
  PreciseDateTime toDay() {
    return PreciseDateTime(DateTime(val.year, val.month, val.day));
  }
}

/// Result of a [FlutterListView] initial index and offset calculation.
class _ListViewIndexCalculationResult {
  const _ListViewIndexCalculationResult(this.index, this.offset);

  /// Initial index of an item in the [FlutterListView].
  final int index;

  /// Initial [FlutterListView] offset.
  final double offset;
}<|MERGE_RESOLUTION|>--- conflicted
+++ resolved
@@ -208,16 +208,8 @@
   /// Subscription for the [RxChat.messages] updating the [elements].
   StreamSubscription? _messagesSubscription;
 
-<<<<<<< HEAD
-  /// Subscription for the [RxChat.chat] updating the [_durationTimer].
-  StreamSubscription? _chatSubscription;
-
   /// Indicator whether [_loadMessages] and [_updateFabStates] should not be
   /// react on [FlutterListViewController.position] changes.
-=======
-  /// Indicator whether [_updateFabStates] should not be react on
-  /// [FlutterListViewController.position] changes.
->>>>>>> 6bd98b54
   bool _ignorePositionChanges = false;
 
   /// Currently displayed [UnreadMessagesElement] in the [elements] list.
@@ -359,11 +351,7 @@
   @override
   void onClose() {
     _messagesSubscription?.cancel();
-<<<<<<< HEAD
-    _chatSubscription?.cancel();
-=======
     _messagesWorker?.dispose();
->>>>>>> 6bd98b54
     _readWorker?.dispose();
     _chatWorker?.dispose();
     _typingSubscription?.cancel();
