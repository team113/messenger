// Copyright © 2022-2023 IT ENGINEERING MANAGEMENT INC,
//                       <https://github.com/team113>
//
// This program is free software: you can redistribute it and/or modify it under
// the terms of the GNU Affero General Public License v3.0 as published by the
// Free Software Foundation, either version 3 of the License, or (at your
// option) any later version.
//
// This program is distributed in the hope that it will be useful, but WITHOUT
// ANY WARRANTY; without even the implied warranty of MERCHANTABILITY or FITNESS
// FOR A PARTICULAR PURPOSE. See the GNU Affero General Public License v3.0 for
// more details.
//
// You should have received a copy of the GNU Affero General Public License v3.0
// along with this program. If not, see
// <https://www.gnu.org/licenses/agpl-3.0.html>.

import 'dart:async';

import 'package:back_button_interceptor/back_button_interceptor.dart';
import 'package:collection/collection.dart';
import 'package:desktop_drop/desktop_drop.dart';
import 'package:dio/dio.dart';
import 'package:file_picker/file_picker.dart';
import 'package:flutter/rendering.dart' show SelectedContent;
import 'package:flutter/scheduler.dart';
import 'package:flutter/services.dart';
import 'package:flutter/widgets.dart';
import 'package:flutter_list_view/flutter_list_view.dart';
import 'package:get/get.dart';

import '/api/backend/schema.dart'
    hide
        ChatItemQuoteInput,
        ChatMessageTextInput,
        ChatMessageAttachmentsInput,
        ChatMessageRepliesInput;
import '/domain/model/application_settings.dart';
import '/domain/model/attachment.dart';
import '/domain/model/chat.dart';
import '/domain/model/chat_call.dart';
import '/domain/model/chat_info.dart';
import '/domain/model/chat_item.dart';
import '/domain/model/chat_item_quote.dart';
import '/domain/model/chat_item_quote_input.dart';
import '/domain/model/chat_message_input.dart';
import '/domain/model/mute_duration.dart';
import '/domain/model/precise_date_time/precise_date_time.dart';
import '/domain/model/sending_status.dart';
import '/domain/model/user.dart';
import '/domain/repository/chat.dart';
import '/domain/repository/settings.dart';
import '/domain/repository/user.dart';
import '/domain/service/auth.dart';
import '/domain/service/call.dart';
import '/domain/service/chat.dart';
import '/domain/service/user.dart';
import '/l10n/l10n.dart';
import '/provider/gql/exceptions.dart'
    show
        ConnectionException,
        DeleteChatForwardException,
        DeleteChatMessageException,
        EditChatMessageException,
        FavoriteChatException,
        HideChatItemException,
        PostChatMessageException,
        ReadChatException,
        ToggleChatMuteException,
        UnfavoriteChatException,
        UploadAttachmentException;
import '/routes.dart';
import '/ui/page/home/page/user/controller.dart';
import '/ui/worker/cache.dart';
import '/util/audio_utils.dart';
import '/util/log.dart';
import '/util/message_popup.dart';
import '/util/obs/obs.dart';
import '/util/platform_utils.dart';
import '/util/web/web_utils.dart';
import 'forward/view.dart';
import 'message_field/controller.dart';
import 'view.dart';
import 'widget/chat_gallery.dart';

export 'view.dart';

/// Controller of the [Routes.chats] page.
class ChatController extends GetxController {
  ChatController(
    this.id,
    this._chatService,
    this._callService,
    this._authService,
    this._userService,
    this._settingsRepository, {
    this.itemId,
    this.welcome,
  });

  /// ID of this [Chat].
  ChatId id;

  /// [RxChat] of this page.
  RxChat? chat;

  /// ID of the [ChatItem] to scroll to initially in this [ChatView].
  final ChatItemId? itemId;

  // TODO: Remove when backend supports it out of the box.
  /// [ChatMessageText] serving as a welcome message to display in this [Chat].
  final ChatMessageText? welcome;

  /// Indicator whether the down FAB should be visible.
  final RxBool canGoDown = RxBool(false);

  /// Indicator whether the return FAB should be visible.
  final RxBool canGoBack = RxBool(false);

  /// Indicator whether any [Text] is being selected right now.
  ///
  /// Used to discard [SwipeableStatus] gestures when [Text] is being selected.
  final RxBool isSelecting = RxBool(false);

  /// Index of a [ChatItem] in a [FlutterListView] that should be visible on
  /// initialization.
  int initIndex = 0;

  /// Offset that should be applied to a [FlutterListView] on initialization.
  double initOffset = 0;

  /// Status of a [chat] fetching.
  ///
  /// May be:
  /// - `status.isLoading`, meaning [chat] is being fetched from the service.
  /// - `status.isEmpty`, meaning [chat] with specified [id] was not found.
  /// - `status.isSuccess`, meaning [chat] is successfully fetched.
  Rx<RxStatus> status = Rx<RxStatus>(RxStatus.loading());

  /// [RxObsSplayTreeMap] of the [ListElement]s to display.
  final RxObsSplayTreeMap<ListElementId, ListElement> elements =
      RxObsSplayTreeMap();

  /// [MessageFieldController] for sending a [ChatMessage].
  late final MessageFieldController send;

  /// [MessageFieldController] for editing a [ChatMessage].
  final Rx<MessageFieldController?> edit = Rx(null);

  /// [SelectedContent] of a [SelectionArea] within this [ChatView].
  final Rx<SelectedContent?> selection = Rx(null);

  /// Interval of a [ChatMessage] since its creation within which this
  /// [ChatMessage] is allowed to be edited.
  static const Duration editMessageTimeout = Duration(minutes: 5);

  /// Bottom offset to apply to the last [ListElement] in the [elements].
  static const double lastItemBottomOffset = 10;

  /// [FlutterListViewController] of a messages [FlutterListView].
  final FlutterListViewController listController = FlutterListViewController();

  /// Indicator whether there is an ongoing drag-n-drop at the moment.
  final RxBool isDraggingFiles = RxBool(false);

  /// Indicator whether any [ChatItem] is being dragged.
  ///
  /// Used to discard any horizontal gestures while this is `true`.
  final RxBool isItemDragged = RxBool(false);

  /// Summarized [Offset] of an ongoing scroll.
  Offset scrollOffset = Offset.zero;

  /// Indicator whether an ongoing horizontal scroll is happening.
  ///
  /// Used to discard any vertical gestures while this is `true`.
  final RxBool isHorizontalScroll = RxBool(false);

  /// [Timer] for discarding any vertical movement in a [FlutterListView] of
  /// [ChatItem]s when non-`null`.
  final Rx<Timer?> horizontalScrollTimer = Rx(null);

  /// Maximum [Duration] between some [ChatForward]s to consider them grouped.
  static const Duration groupForwardThreshold = Duration(milliseconds: 5);

  /// Count of [ChatItem]s unread by the authenticated [MyUser] in this [chat].
  int unreadMessages = 0;

  /// Sticky element index of a [FlutterListView] currently being visible.
  final RxnInt stickyIndex = RxnInt(null);

  /// Indicator whether sticky header should be visible or not.
  ///
  /// Used to hide it when no scrolling is happening.
  final RxBool showSticky = RxBool(false);

  /// Keep position offset of the [FlutterListViewDelegate].
  ///
  /// Position is kept only when `scrollOffset` >= [keepPositionOffset].
  final Rx<double> keepPositionOffset = Rx(20);

  /// Indicator whether the [LoaderElement]s should be displayed.
  final RxBool showLoaders = RxBool(true);

  /// Indicator whether the application is active.
  final RxBool active = RxBool(true);

  /// Height of a [LoaderElement] displayed in the message list.
  static const double loaderHeight = 64;

  /// Index of an item from the [elements] that should be highlighted.
  final RxnInt highlightIndex = RxnInt(null);

  final GlobalKey moreKey = GlobalKey();

  Worker? _selectingWorker;
  final RxBool selecting = RxBool(false);

  /// Top visible [FlutterListViewItemPosition] in the [FlutterListView].
  FlutterListViewItemPosition? _topVisibleItem;

  /// [FlutterListViewItemPosition] of the bottom visible item in the
  /// [FlutterListView].
  FlutterListViewItemPosition? _lastVisibleItem;

  /// First [ChatItem] unread by the authenticated [MyUser] in this [Chat].
  ///
  /// Used to scroll to it when [Chat] messages are fetched and to properly
  /// place the unread messages badge in the [elements] list.
  Rx<ChatItem>? _firstUnread;

  /// [FlutterListViewItemPosition] of the [ChatItem] to return to when the
  /// return FAB is pressed.
  FlutterListViewItemPosition? _itemToReturnTo;

  /// [ChatItem] with the latest [ChatItem.at] visible on the screen.
  ///
  /// Used to [readChat] up to this message.
  final Rx<ChatItem?> _lastSeenItem = Rx<ChatItem?>(null);

  /// [Duration] considered as a timeout of the ongoing typing.
  static const Duration _typingDuration = Duration(seconds: 3);

  /// [StreamSubscription] to [ChatService.keepTyping] indicating an ongoing
  /// typing in this [chat].
  StreamSubscription? _typingSubscription;

  /// Subscription for the [RxChat.messages] updating the [elements].
  StreamSubscription? _messagesSubscription;

  /// Subscription to the [PlatformUtils.onActivityChanged] updating the
  /// [active].
  StreamSubscription? _onActivityChanged;

  /// Subscription for the [chat] changes.
  StreamSubscription? _chatSubscription;

  /// Indicator whether [_updateFabStates] should not be react on
  /// [FlutterListViewController.position] changes.
  bool _ignorePositionChanges = false;

  /// Currently displayed [UnreadMessagesElement] in the [elements] list.
  UnreadMessagesElement? _unreadElement;

  /// Currently displayed [LoaderElement] in the top of the [elements] list.
  LoaderElement? _topLoader;

  /// Currently displayed [LoaderElement] in the bottom of the [elements] list.
  LoaderElement? _bottomLoader;

  /// [Timer] canceling the [_typingSubscription] after [_typingDuration].
  Timer? _typingTimer;

  /// [Timer] for resetting the [showSticky].
  Timer? _stickyTimer;

  /// Call service used to start the call in this [Chat].
  final CallService _callService;

  /// [Chat]s service used to get [chat] value.
  final ChatService _chatService;

  /// [AuthService] used to get [me] value.
  final AuthService _authService;

  /// [User]s service fetching the [User]s in [getUser] method.
  final UserService _userService;

  /// [AbstractSettingsRepository], used to get the [background] value.
  final AbstractSettingsRepository _settingsRepository;

  /// Worker performing a [readChat] on [lastVisible] changes.
  Worker? _readWorker;

  /// Worker performing a jump to the last read message on a successful
  /// [RxChat.status].
  Worker? _messageInitializedWorker;

  /// Worker capturing any [RxChat.chat] changes.
  Worker? _chatWorker;

  /// [Duration] of the highlighting.
  static const Duration _highlightTimeout = Duration(seconds: 1);

  /// [Timer] resetting the [highlightIndex] value after the [_highlightTimeout]
  /// has passed.
  Timer? _highlightTimer;

  /// [Timer] adding the [_bottomLoader] to the [elements] list.
  Timer? _bottomLoaderStartTimer;

  /// [Timer] deleting the [_bottomLoader] from the [elements] list.
  Timer? _bottomLoaderEndTimer;

  /// Indicator whether the [_loadMessages] is already invoked during the
  /// current frame.
  bool _messagesAreLoading = false;

  /// Returns [MyUser]'s [UserId].
  UserId? get me => _authService.userId;

  /// Returns the [Uint8List] of the background.
  Rx<Uint8List?> get background => _settingsRepository.background;

  /// Returns the [ApplicationSettings].
  Rx<ApplicationSettings?> get settings =>
      _settingsRepository.applicationSettings;

  /// Indicates whether this device of the currently authenticated [MyUser]
  /// takes part in the [Chat.ongoingCall], if any.
  bool get inCall =>
      _callService.calls[id] != null || WebUtils.containsCall(id);

  /// Indicates whether a previous page of the [elements] is exists.
  RxBool get hasPrevious => chat!.hasPrevious;

  /// Indicates whether a next page of the [elements] is exists.
  RxBool get hasNext => chat!.hasNext;

  /// Indicates whether the [listController] is scrolled to its bottom.
  bool get _atBottom =>
      listController.hasClients && listController.position.pixels < 500;

  /// Indicates whether the [listController] is scrolled to its top.
  bool get _atTop =>
      listController.hasClients &&
      listController.position.pixels >
          listController.position.maxScrollExtent - 500;

  @override
  void onInit() {
    if (PlatformUtils.isMobile && !PlatformUtils.isWeb) {
      BackButtonInterceptor.add(_onBack, ifNotYetIntercepted: true);
    }

    send = MessageFieldController(
      _chatService,
      _userService,
      _settingsRepository,
      onChanged: updateDraft,
      onSubmit: () async {
        if (chat == null) {
          return;
        }

        if (send.forwarding.value) {
          if (send.replied.isNotEmpty) {
            if (send.replied.any((e) => e is ChatCall)) {
              MessagePopup.error('err_cant_forward_calls'.l10n);
              return;
            }

            await ChatForwardView.show(
              router.context!,
              id,
              send.replied.map((e) => ChatItemQuoteInput(item: e)).toList(),
              text: send.field.text,
              attachments: send.attachments.map((e) => e.value).toList(),
              onSent: send.clear,
            );
          }
        } else {
          if (send.field.text.trim().isNotEmpty ||
              send.attachments.isNotEmpty ||
              send.replied.isNotEmpty) {
            _chatService
                .sendChatMessage(
                  chat?.chat.value.id ?? id,
                  text: send.field.text.trim().isEmpty
                      ? null
                      : ChatMessageText(send.field.text.trim()),
                  repliesTo: send.replied.toList(),
                  attachments: send.attachments.map((e) => e.value).toList(),
                )
                .then((_) => AudioUtils.once(
                    AudioSource.asset('audio/message_sent.mp3')))
                .onError<PostChatMessageException>(
                    (e, _) => MessagePopup.error(e))
                .onError<UploadAttachmentException>(
                    (e, _) => MessagePopup.error(e))
                .onError<ConnectionException>((e, _) {});

            send.clear();

            chat?.setDraft();

            _typingSubscription?.cancel();
            _typingSubscription = null;
            _typingTimer?.cancel();

            if (!PlatformUtils.isMobile) {
              Future.delayed(Duration.zero, send.field.focus.requestFocus);
            }
          }
        }
      },
    );

    PlatformUtils.isActive.then((value) => active.value = value);
    _onActivityChanged = PlatformUtils.onActivityChanged.listen((v) {
      active.value = v;

      if (v) {
        readChat(_lastSeenItem.value);
      }
    });

    super.onInit();
  }

  @override
  void onReady() {
    listController.addListener(_listControllerListener);
    listController.sliverController.stickyIndex.addListener(_updateSticky);
    AudioUtils.ensureInitialized();
    _fetchChat();
    super.onReady();
  }

  @override
  void onClose() {
    _messagesSubscription?.cancel();
    _readWorker?.dispose();
    _chatWorker?.dispose();
    _typingSubscription?.cancel();
    _chatSubscription?.cancel();
    _onActivityChanged?.cancel();
    _typingTimer?.cancel();
    horizontalScrollTimer.value?.cancel();
    _stickyTimer?.cancel();
    _bottomLoaderStartTimer?.cancel();
    _bottomLoaderEndTimer?.cancel();
    listController.removeListener(_listControllerListener);
    listController.sliverController.stickyIndex.removeListener(_updateSticky);
    listController.dispose();
    _selectingWorker?.dispose();

    send.onClose();
    edit.value?.onClose();

    if (chat?.chat.value.isDialog == true) {
      chat?.members.values.lastWhereOrNull((u) => u.id != me)?.stopUpdates();
    }

    if (PlatformUtils.isMobile && !PlatformUtils.isWeb) {
      BackButtonInterceptor.remove(_onBack);
    }

    super.onClose();
  }

  // TODO: Handle [CallAlreadyExistsException].
  /// Starts a [ChatCall] in this [Chat] [withVideo] or without.
  Future<void> call(bool withVideo) =>
      _callService.call(id, withVideo: withVideo);

  /// Joins the call in the [Chat] identified by the [id].
  Future<void> joinCall() => _callService.join(id, withVideo: false);

  /// Drops the call in the [Chat] identified by the [id].
  Future<void> dropCall() => _callService.leave(id);

  /// Hides the specified [ChatItem] for the authenticated [MyUser].
  Future<void> hideChatItem(ChatItem item) async {
    try {
      await _chatService.hideChatItem(item);
    } on HideChatItemException catch (e) {
      MessagePopup.error(e);
    } catch (e) {
      MessagePopup.error(e);
      rethrow;
    }
  }

  /// Deletes the specified [ChatItem] posted by the authenticated [MyUser].
  Future<void> deleteMessage(ChatItem item) async {
    try {
      await _chatService.deleteChatItem(item);
    } on DeleteChatMessageException catch (e) {
      MessagePopup.error(e);
    } on DeleteChatForwardException catch (e) {
      MessagePopup.error(e);
    } catch (e) {
      MessagePopup.error(e);
      rethrow;
    }
  }

  /// Resends the specified [ChatItem].
  Future<void> resendItem(ChatItem item) async {
    if (item.status.value == SendingStatus.error) {
      await _chatService
          .resendChatItem(item)
          .then((_) =>
              AudioUtils.once(AudioSource.asset('audio/message_sent.mp3')))
          .onError<PostChatMessageException>((e, _) => MessagePopup.error(e))
          .onError<UploadAttachmentException>((e, _) => MessagePopup.error(e))
          .onError<ConnectionException>((_, __) {});
    }
  }

  /// Starts the editing of the specified [item], if allowed.
  void editMessage(ChatItem item) {
    if (!item.isEditable(chat!.chat.value, me!)) {
      MessagePopup.error('err_uneditable_message'.l10n);
      return;
    }

    if (item is ChatMessage) {
      edit.value ??= MessageFieldController(
        _chatService,
        _userService,
        _settingsRepository,
        text: item.text?.val,
        onSubmit: () async {
          final ChatMessage item = edit.value?.edited.value as ChatMessage;

          if (edit.value!.field.text.trim().isNotEmpty ||
              edit.value!.attachments.isNotEmpty ||
              edit.value!.replied.isNotEmpty) {
            try {
              await _chatService.editChatMessage(
                item,
                text: ChatMessageTextInput(
                  ChatMessageText(edit.value!.field.text),
                ),
                attachments: ChatMessageAttachmentsInput(
                  edit.value!.attachments.map((e) => e.value).toList(),
                ),
                repliesTo: ChatMessageRepliesInput(
                  edit.value!.replied.map((e) => e.id).toList(),
                ),
              );

              closeEditing();

              if (send.field.isEmpty.isFalse) {
                send.field.focus.requestFocus();
              }
            } on EditChatMessageException catch (e) {
              MessagePopup.error(e);
            } catch (e) {
              MessagePopup.error(e);
              rethrow;
            }
          } else {
            MessagePopup.error('err_no_text_no_attachment_and_reply'.l10n);
          }
        },
        onChanged: () {
          if (edit.value?.edited.value == null) {
            closeEditing();
          }
        },
      );

      edit.value?.edited.value = item;
      edit.value?.field.focus.requestFocus();
    }
  }

  /// Closes the [edit]ing if any.
  void closeEditing() {
    edit.value?.onClose();
    edit.value = null;
  }

  /// Updates [RxChat.draft] with the current values of the [send] field.
  void updateDraft() {
    // [Attachment]s to persist in a [RxChat.draft].
    final Iterable<MapEntry<GlobalKey, Attachment>> persisted;

    // Only persist uploaded [Attachment]s on Web to minimize byte writing lags.
    if (PlatformUtils.isWeb) {
      persisted = send.attachments.where(
        (e) => e.value is ImageAttachment || e.value is FileAttachment,
      );
    } else {
      persisted = List.from(send.attachments, growable: false);
    }

    chat?.setDraft(
      text: send.field.text.isEmpty ? null : ChatMessageText(send.field.text),
      attachments: persisted.map((e) => e.value).toList(),
      repliesTo: List.from(send.replied, growable: false),
    );
  }

  /// Fetches the local [chat] value from [_chatService] by the provided [id].
  Future<void> _fetchChat() async {
    _ignorePositionChanges = true;

    status.value = RxStatus.loading();
    chat = await _chatService.get(id);
    if (chat == null) {
      status.value = RxStatus.empty();
    } else {
      _chatSubscription = chat!.updates.listen((_) {});

      unreadMessages = chat!.chat.value.unreadCount;

      final ChatMessage? draft = chat!.draft.value;

      if (send.field.text.isEmpty) {
        send.field.unchecked = draft?.text?.val ?? send.field.text;
      }

      send.field.unsubmit();
      send.replied.value = List.from(
        draft?.repliesTo.map((e) => e.original).whereNotNull() ?? <ChatItem>[],
      );

      for (Attachment e in draft?.attachments ?? []) {
        send.attachments.add(MapEntry(GlobalKey(), e));
      }

      // Adds the provided [ChatItem] to the [elements].
      void add(Rx<ChatItem> e) {
        ChatItem item = e.value;

        // Put a [DateTimeElement] with [ChatItem.at] day, if not already.
        PreciseDateTime day = item.at.toDay();
        DateTimeElement dateElement = DateTimeElement(day);
        elements.putIfAbsent(dateElement.id, () => dateElement);

        if (item is ChatMessage) {
          ChatMessageElement element = ChatMessageElement(e);

          ListElement? previous = elements[elements.firstKeyAfter(element.id)];
          ListElement? next = elements[elements.lastKeyBefore(element.id)];

          bool insert = true;

          // Combine this [ChatMessage] with previous and next [ChatForward]s,
          // if it was posted less than [groupForwardThreshold] ago.
          if (previous is ChatForwardElement &&
              previous.authorId == item.author.id &&
              item.at.val
                      .difference(previous.forwards.last.value.at.val)
                      .abs() <
                  groupForwardThreshold &&
              previous.note.value == null) {
            insert = false;
            previous.note.value = e;
          } else if (next is ChatForwardElement &&
              next.authorId == item.author.id &&
              next.forwards.last.value.at.val.difference(item.at.val).abs() <
                  groupForwardThreshold &&
              next.note.value == null) {
            insert = false;
            next.note.value = e;
          }

          if (insert) {
            elements[element.id] = element;
          }
        } else if (item is ChatCall) {
          ChatCallElement element = ChatCallElement(e);
          elements[element.id] = element;
        } else if (item is ChatInfo) {
          ChatInfoElement element = ChatInfoElement(e);
          elements[element.id] = element;
        } else if (item is ChatForward) {
          ChatForwardElement element =
              ChatForwardElement(forwards: [e], e.value.at);

          ListElementId? previousKey = elements.firstKeyAfter(element.id);
          ListElement? previous = elements[previousKey];

          ListElementId? nextKey = elements.lastKeyBefore(element.id);
          ListElement? next = elements[nextKey];

          bool insert = true;

          if (previous is ChatForwardElement &&
              previous.authorId == item.author.id &&
              item.at.val
                      .difference(previous.forwards.last.value.at.val)
                      .abs() <
                  groupForwardThreshold) {
            // Add this [ChatForward] to previous [ChatForwardElement], if it
            // was posted less than [groupForwardThreshold] ago.
            previous.forwards.add(e);
            previous.forwards.sort((a, b) => a.value.at.compareTo(b.value.at));
            insert = false;
          } else if (previous is ChatMessageElement &&
              previous.item.value.author.id == item.author.id &&
              item.at.val.difference(previous.item.value.at.val).abs() <
                  groupForwardThreshold) {
            // Add the previous [ChatMessage] to this [ChatForwardElement.note],
            // if it was posted less than [groupForwardThreshold] ago.
            element.note.value = previous.item;
            elements.remove(previousKey);
          } else if (next is ChatForwardElement &&
              next.authorId == item.author.id &&
              next.forwards.first.value.at.val.difference(item.at.val).abs() <
                  groupForwardThreshold) {
            // Add this [ChatForward] to next [ChatForwardElement], if it was
            // posted less than [groupForwardThreshold] ago.
            next.forwards.add(e);
            next.forwards.sort((a, b) => a.value.at.compareTo(b.value.at));
            insert = false;
          } else if (next is ChatMessageElement &&
              next.item.value.author.id == item.author.id &&
              next.item.value.at.val.difference(item.at.val).abs() <
                  groupForwardThreshold) {
            // Add the next [ChatMessage] to this [ChatForwardElement.note], if
            // it was posted less than [groupForwardThreshold] ago.
            element.note.value = next.item;
            elements.remove(nextKey);
          }

          if (insert) {
            elements[element.id] = element;
          }
        }
      }

      for (Rx<ChatItem> e in chat!.messages) {
        add(e);
      }

      _messagesSubscription = chat!.messages.changes.listen((e) {
        switch (e.op) {
          case OperationKind.added:
            add(e.element);
            break;

          case OperationKind.removed:
            ChatItem item = e.element.value;

            ListElementId key = ListElementId(item.at, item.id);
            ListElement? element = elements[key];

            ListElementId? before = elements.firstKeyAfter(key);
            ListElement? beforeElement = elements[before];

            ListElementId? after = elements.lastKeyBefore(key);
            ListElement? afterElement = elements[after];

            // Remove the [DateTimeElement] before, if this [ChatItem] is the
            // last in this [DateTime] period.
            if (beforeElement is DateTimeElement &&
                (afterElement == null || afterElement is DateTimeElement) &&
                (element is! ChatForwardElement ||
                    (element.forwards.length == 1 &&
                        element.note.value == null))) {
              elements.remove(before);
            }

            // When removing [ChatMessage] or [ChatForward], the [before] and
            // [after] elements must be considered as well, since they may be
            // grouped in the same [ChatForwardElement].
            if (item is ChatMessage) {
              if (element is ChatMessageElement &&
                  item.id == element.item.value.id) {
                elements.remove(key);
              } else if (beforeElement is ChatForwardElement &&
                  beforeElement.note.value?.value.id == item.id) {
                beforeElement.note.value = null;
              } else if (afterElement is ChatForwardElement &&
                  afterElement.note.value?.value.id == item.id) {
                afterElement.note.value = null;
              } else if (element is ChatForwardElement &&
                  element.note.value?.value.id == item.id) {
                element.note.value = null;
              }
            } else if (item is ChatCall && element is ChatCallElement) {
              if (item.id == element.item.value.id) {
                elements.remove(key);
              }
            } else if (item is ChatInfo && element is ChatInfoElement) {
              if (item.id == element.item.value.id) {
                elements.remove(key);
              }
            } else if (item is ChatForward) {
              ChatForwardElement? forward;

              if (beforeElement is ChatForwardElement &&
                  beforeElement.forwards.any((e) => e.value.id == item.id)) {
                forward = beforeElement;
              } else if (afterElement is ChatForwardElement &&
                  afterElement.forwards.any((e) => e.value.id == item.id)) {
                forward = afterElement;
              } else if (element is ChatForwardElement &&
                  element.forwards.any((e) => e.value.id == item.id)) {
                forward = element;
              }

              if (forward != null) {
                if (forward.forwards.length == 1 &&
                    forward.forwards.first.value.id == item.id) {
                  elements.remove(forward.id);

                  if (forward.note.value != null) {
                    ChatMessageElement message =
                        ChatMessageElement(forward.note.value!);
                    elements[message.id] = message;
                  }
                } else {
                  forward.forwards.removeWhere((e) => e.value.id == item.id);
                }
              }
            }
            break;

          case OperationKind.updated:
            // No-op.
            break;
        }
      });

      _chatWorker = ever(chat!.chat, (Chat e) {
        if (e.id != id) {
          WebUtils.replaceState(id.val, e.id.val);
          id = e.id;
        }
      });

      listController.sliverController.onPaintItemPositionsCallback =
          (height, positions) {
        if (positions.isNotEmpty) {
          _topVisibleItem = positions.last;

          _lastVisibleItem = positions.firstWhereOrNull((e) {
            ListElement? element = elements.values.elementAtOrNull(e.index);
            return element is ChatMessageElement ||
                element is ChatInfoElement ||
                element is ChatCallElement ||
                element is ChatForwardElement;
          });

          if (_lastVisibleItem != null &&
              status.value.isSuccess &&
              !status.value.isLoadingMore) {
            ListElement element =
                elements.values.elementAt(_lastVisibleItem!.index);

            // If the [_lastVisibleItem] is posted after the [_lastSeenItem],
            // then set the [_lastSeenItem] to this item.
            if (!element.id.id.isLocal &&
                (_lastSeenItem.value == null ||
                    element.id.at.isAfter(_lastSeenItem.value!.at))) {
              if (element is ChatMessageElement) {
                _lastSeenItem.value = element.item.value;
              } else if (element is ChatInfoElement) {
                _lastSeenItem.value = element.item.value;
              } else if (element is ChatCallElement) {
                _lastSeenItem.value = element.item.value;
              } else if (element is ChatForwardElement) {
                _lastSeenItem.value = element.forwards.last.value;
              }
            }
          }
        }
      };

      if (chat?.chat.value.isDialog == true) {
        chat?.members.values
            .lastWhereOrNull((u) => u.id != me)
            ?.listenUpdates();
      }

      _readWorker ??= ever(_lastSeenItem, readChat);

      // If [RxChat.status] is not successful yet, populate the
      // [_messageInitializedWorker] to determine the initial messages list
      // index and offset.
      if (!chat!.status.value.isSuccess) {
        _messageInitializedWorker = ever(chat!.status, (RxStatus status) async {
          if (_messageInitializedWorker != null) {
            if (status.isSuccess) {
              _messageInitializedWorker?.dispose();
              _messageInitializedWorker = null;

              await Future.delayed(Duration.zero);

              if (!this.status.value.isSuccess) {
                this.status.value = RxStatus.loadingMore();
              }

              _determineFirstUnread();
              var result = _calculateListViewIndex();
              initIndex = result.index;
              initOffset = result.offset;
            }
          }
        });
      } else {
        _determineFirstUnread();
        var result = _calculateListViewIndex();
        initIndex = result.index;
        initOffset = result.offset;

        status.value = RxStatus.loadingMore();
      }

      _bottomLoaderStartTimer = Timer(
        const Duration(seconds: 2),
        () {
          if ((!status.value.isSuccess || status.value.isLoadingMore) &&
              elements.isNotEmpty) {
            _bottomLoader = LoaderElement.bottom(
              (chat?.messages.lastOrNull?.value.at
                      .add(const Duration(microseconds: 1)) ??
                  PreciseDateTime.now()),
            );

            elements[_bottomLoader!.id] = _bottomLoader!;
          }
        },
      );

      await chat!.around();

      // Required in order for [Hive.boxEvents] to add the messages.
      await Future.delayed(Duration.zero);

      Rx<ChatItem>? firstUnread = _firstUnread;
      _determineFirstUnread();

      // Scroll to the last read message if [_firstUnread] was updated or there
      // are no unread messages in [chat]. Otherwise,
      // [FlutterListViewDelegate.keepPosition] handles this as the last read
      // item is already in the list.
      if (firstUnread?.value.id != _firstUnread?.value.id ||
          chat!.chat.value.unreadCount == 0 && _bottomLoader == null) {
        _scrollToLastRead();
      }

      if (welcome != null) {
        chat!.addMessage(welcome!);
      }

      status.value = RxStatus.success();

      if (_bottomLoader != null) {
        showLoaders.value = false;

        _bottomLoaderEndTimer = Timer(const Duration(milliseconds: 300), () {
          if (_bottomLoader != null) {
            elements.remove(_bottomLoader!.id);
            _bottomLoader = null;
            showLoaders.value = true;
          }
        });
      }

      if (_lastSeenItem.value != null) {
        readChat(_lastSeenItem.value);
      }
    }

    SchedulerBinding.instance.addPostFrameCallback((_) {
      _ensureScrollable();
    });

    _ignorePositionChanges = false;
  }

  /// Returns an [User] from [UserService] by the provided [id].
  FutureOr<RxUser?> getUser(UserId id) {
    final RxUser? user = _userService.users[id];
    if (user != null) {
      return user;
    }

    return _userService.get(id);
  }

  /// Marks the [chat] as read for the authenticated [MyUser] until the [item]
  /// inclusively.
  Future<void> readChat(ChatItem? item) async {
    if (active.isTrue &&
        item != null &&
        !chat!.chat.value.isReadBy(item, me) &&
        status.value.isSuccess &&
        !status.value.isLoadingMore &&
        item.status.value == SendingStatus.sent) {
      try {
        await _chatService.readChat(chat!.chat.value.id, item.id);
      } on ReadChatException catch (e) {
        MessagePopup.error(e);
      } on ConnectionException {
        // No-op.
      } catch (e) {
        MessagePopup.error(e);
        rethrow;
      }
    }
  }

  /// Animates [listController] to a [ChatItem] identified by the provided [id].
  Future<void> animateTo(
    ChatItemId id, {
    bool offsetBasedOnBottom = true,
    double offset = 50,
  }) async {
    int index = elements.values.toList().indexWhere((e) {
      return e.id.id == id ||
          (e is ChatForwardElement &&
              (e.forwards.any((e1) => e1.value.id == id) ||
                  e.note.value?.value.id == id));
    });

    if (index != -1) {
      _highlight(index);

      if (listController.hasClients) {
        await listController.sliverController.animateToIndex(
          index,
          offsetBasedOnBottom: offsetBasedOnBottom,
          offset: offset,
          duration: 200.milliseconds,
          curve: Curves.ease,
        );
      } else {
        initIndex = index;
      }
    }
  }

  /// Animates [listController] to the last [ChatItem] in the [RxChat.messages]
  /// list.
  Future<void> animateToBottom() async {
    if (chat?.messages.isEmpty == false && listController.hasClients) {
      canGoDown.value = false;

      _itemToReturnTo = _topVisibleItem;

      try {
        _ignorePositionChanges = true;
        await listController.sliverController.animateToIndex(
          0,
          offset: 0,
          offsetBasedOnBottom: false,
          duration: 300.milliseconds,
          curve: Curves.ease,
        );
        canGoBack.value = _itemToReturnTo != null;
      } finally {
        _ignorePositionChanges = false;
      }
    }
  }

  /// Animates [listController] to the [_itemToReturnTo].
  Future<void> animateToBack() async {
    if (_itemToReturnTo != null) {
      canGoBack.value = false;
      try {
        _ignorePositionChanges = true;

        if (listController.hasClients) {
          await listController.sliverController.animateToIndex(
            _itemToReturnTo!.index,
            offsetBasedOnBottom: true,
            offset: _itemToReturnTo!.offset,
            duration: 200.milliseconds,
            curve: Curves.ease,
          );
        } else {
          initIndex = _itemToReturnTo!.index;
        }
      } finally {
        _ignorePositionChanges = false;
        _listControllerListener();
      }
    }
  }

  /// Adds the specified [details] files to the [send] field.
  void dropFiles(DropDoneDetails details) async {
    for (var file in details.files) {
      send.addPlatformAttachment(PlatformFile(
        path: file.path,
        name: file.name,
        size: await file.length(),
        readStream: file.openRead(),
      ));
    }
  }

  /// Puts a [text] into the clipboard and shows a snackbar.
  void copyText(String text) {
    PlatformUtils.copy(text: text);
    MessagePopup.success('label_copied'.l10n, bottom: 76);
  }

  /// Returns a [List] of [GalleryAttachment]s representing a collection of all
  /// the media files of this [chat].
  List<GalleryAttachment> calculateGallery() {
    final List<GalleryAttachment> attachments = [];

    for (var m in chat?.messages ?? <Rx<ChatItem>>[]) {
      if (m.value is ChatMessage) {
        final ChatMessage msg = m.value as ChatMessage;
        attachments.addAll(
          msg.attachments
              .where(
                (e) =>
                    e is ImageAttachment || (e is FileAttachment && e.isVideo),
              )
              .map(
                (e) => GalleryAttachment(e, () => chat?.updateAttachments(msg)),
              ),
        );
      } else if (m.value is ChatForward) {
        final ChatForward msg = m.value as ChatForward;
        final ChatItemQuote item = msg.quote;

        if (item is ChatMessageQuote) {
          attachments.addAll(
            item.attachments
                .where(
                  (e) =>
                      e is ImageAttachment ||
                      (e is FileAttachment && e.isVideo),
                )
                .map(
                  (e) => GalleryAttachment(
                    e,
                    () => chat?.updateAttachments(m.value),
                  ),
                ),
          );
        }
      }
    }

    return attachments;
  }

  /// Keeps the [ChatService.keepTyping] subscription up indicating the ongoing
  /// typing in this [chat].
  void keepTyping() async {
    _typingSubscription ??= _chatService.keepTyping(id).listen((_) {});
    _typingTimer?.cancel();
    _typingTimer = Timer(_typingDuration, () {
      _typingSubscription?.cancel();
      _typingSubscription = null;
    });
  }

  /// Removes a [User] being a recipient of this [chat] from the blacklist.
  ///
  /// Only meaningful, if this [chat] is a dialog.
  Future<void> unblacklist() async {
    if (chat?.chat.value.isDialog == true) {
      final RxUser? recipient =
          chat!.members.values.firstWhereOrNull((e) => e.id != me);
      if (recipient != null) {
        await _userService.unblockUser(recipient.id);
      }
    }
  }

  /// Downloads the provided [FileAttachment], if not downloaded already, or
  /// otherwise opens it or cancels the download.
  Future<void> downloadFile(ChatItem item, FileAttachment attachment) async {
    if (attachment.isDownloading) {
      attachment.cancelDownload();
    } else if (await attachment.open() == false) {
      try {
        await attachment.download();
      } catch (e) {
        if (e is DioException && e.type == DioExceptionType.cancel) {
          return;
        }

        await chat?.updateAttachments(item);
        await Future.delayed(Duration.zero);
        await attachment.download();
      }
    }
  }

<<<<<<< HEAD
  /// Unmutes the [chat].
  Future<void> unmuteChat() async {
    try {
      await _chatService.toggleChatMute(chat?.id ?? id, null);
    } on ToggleChatMuteException catch (e) {
      MessagePopup.error(e);
    } catch (e) {
      MessagePopup.error(e);
=======
  /// Downloads the provided image or video [attachments].
  Future<void> downloadMedia(List<Attachment> attachments, {String? to}) async {
    try {
      for (Attachment attachment in attachments) {
        if (attachment is! LocalAttachment) {
          await CacheWorker.instance
              .download(
                attachment.original.url,
                attachment.filename,
                attachment.original.size,
                checksum: attachment.original.checksum,
                to: attachments.length > 1 && to != null
                    ? '$to/${attachment.filename}'
                    : to,
              )
              .future;
        } else {
          // TODO: Implement [LocalAttachment] download.
          throw UnimplementedError();
        }
      }

      MessagePopup.success(
        attachments.length > 1
            ? 'label_files_downloaded'.l10n
            : attachments.first is ImageAttachment
                ? 'label_image_downloaded'.l10n
                : 'label_video_downloaded'.l10n,
      );
    } catch (e) {
      MessagePopup.error('err_could_not_download'.l10n);
>>>>>>> cce38a5f
      rethrow;
    }
  }

<<<<<<< HEAD
  /// Mutes the [chat].
  Future<void> muteChat() async {
    try {
      await _chatService.toggleChatMute(chat?.id ?? id, MuteDuration.forever());
    } on ToggleChatMuteException catch (e) {
      MessagePopup.error(e);
    } catch (e) {
      MessagePopup.error(e);
      rethrow;
    }
  }

  /// Marks the [chat] as favorited.
  Future<void> favoriteChat() async {
    try {
      await _chatService.favoriteChat(chat?.id ?? id);
    } on FavoriteChatException catch (e) {
      MessagePopup.error(e);
    } catch (e) {
      MessagePopup.error(e);
=======
  /// Saves the provided [attachments] to the gallery.
  Future<void> saveToGallery(
    List<Attachment> attachments,
    ChatItem item,
  ) async {
    // Tries downloading the [attachments].
    Future<void> download() async {
      for (Attachment attachment in attachments) {
        if (attachment is! LocalAttachment) {
          if (attachment is FileAttachment && attachment.isVideo) {
            MessagePopup.success('label_video_downloading'.l10n);
          }
          try {
            await PlatformUtils.saveToGallery(
              attachment.original.url,
              attachment.filename,
              checksum: attachment.original.checksum,
              size: attachment.original.size,
              isImage: attachment is ImageAttachment,
            );
          } on UnsupportedError catch (_) {
            MessagePopup.error('err_unsupported_format'.l10n);
            continue;
          }
        } else {
          // TODO: Implement [LocalAttachment] download.
          throw UnimplementedError();
        }
      }

      MessagePopup.success(
        attachments.length > 1
            ? 'label_files_saved_to_gallery'.l10n
            : attachments.first is ImageAttachment
                ? 'label_image_saved_to_gallery'.l10n
                : 'label_video_saved_to_gallery'.l10n,
      );
    }

    try {
      try {
        await download();
      } on DioException catch (e) {
        if (e.response?.statusCode == 403) {
          await chat?.updateAttachments(item);
          await Future.delayed(Duration.zero);
          await download();
        } else {
          rethrow;
        }
      }
    } on UnsupportedError catch (_) {
      MessagePopup.error('err_unsupported_format'.l10n);
    } catch (_) {
      MessagePopup.error('err_could_not_download'.l10n);
>>>>>>> cce38a5f
      rethrow;
    }
  }

<<<<<<< HEAD
  /// Removes the [chat] from the favorites.
  Future<void> unfavoriteChat() async {
    try {
      await _chatService.unfavoriteChat(chat?.id ?? id);
    } on UnfavoriteChatException catch (e) {
      MessagePopup.error(e);
    } catch (e) {
      MessagePopup.error(e);
=======
  /// Downloads the provided image or video [attachments] using `save as`
  /// dialog.
  Future<void> downloadMediaAs(List<Attachment> attachments) async {
    try {
      String? to = attachments.length > 1
          ? await FilePicker.platform.getDirectoryPath(lockParentWindow: true)
          : await FilePicker.platform.saveFile(
              fileName: attachments.first.filename,
              type: attachments.first is ImageAttachment
                  ? FileType.image
                  : FileType.video,
              lockParentWindow: true,
            );

      if (to != null) {
        await downloadMedia(attachments, to: to);
      }
    } catch (_) {
      MessagePopup.error('err_could_not_download'.l10n);
>>>>>>> cce38a5f
      rethrow;
    }
  }

<<<<<<< HEAD
  final RxBool inContacts = RxBool(false);

  Future<void> addToContacts() async => inContacts.toggle();

  Future<void> removeFromContacts() async => inContacts.toggle();

=======
>>>>>>> cce38a5f
  /// Highlights the item with the provided [index].
  Future<void> _highlight(int index) async {
    highlightIndex.value = index;

    _highlightTimer?.cancel();
    _highlightTimer = Timer(_highlightTimeout, () {
      highlightIndex.value = null;
    });
  }

  /// Invokes [_updateSticky] and [_updateFabStates].
  ///
  /// Intended to be called as a listener of a [FlutterListViewController].
  void _listControllerListener() {
    if (listController.hasClients) {
      _updateSticky();
      _updateFabStates();
      _loadMessages();
    }
  }

  /// Updates the [canGoDown] and [canGoBack] indicators based on the
  /// [FlutterListViewController.position] value.
  void _updateFabStates() {
    if (listController.hasClients && !_ignorePositionChanges) {
      if (listController.position.pixels >
          MediaQuery.of(router.context!).size.height * 2 + 200) {
        canGoDown.value = true;
      } else {
        canGoDown.value = false;
      }

      if (canGoBack.isTrue) {
        canGoBack.value = false;
      }
    }
  }

  /// Updates the [showSticky] indicator and restarts a [_stickyTimer] resetting
  /// it.
  void _updateSticky() {
    showSticky.value = true;
    stickyIndex.value = listController.sliverController.stickyIndex.value;

    _stickyTimer?.cancel();
    _stickyTimer = Timer(const Duration(seconds: 2), () {
      if (isClosed) {
        return;
      }

      if (stickyIndex.value != null) {
        final double? offset =
            listController.sliverController.getItemOffset(stickyIndex.value!);
        if (offset == null || offset == 0) {
          showSticky.value = false;
        } else {
          showSticky.value = (listController.offset +
                      MediaQuery.of(router.context!).size.height) -
                  offset >
              170;
        }
      }
    });
  }

  /// Ensures the [ChatView] is scrollable.
  Future<void> _ensureScrollable() async {
    if (isClosed) {
      return;
    }

    if (hasNext.isTrue || hasPrevious.isTrue) {
      await Future.delayed(1.milliseconds, () async {
        if (isClosed) {
          return;
        }

        if (!listController.hasClients) {
          return await _ensureScrollable();
        }

        // If the fetched initial page contains less elements than required to
        // fill the view and there's more pages available, then fetch those pages.
        if (listController.position.maxScrollExtent < 50) {
          await _loadNextPage();
          await _loadPreviousPage();
          _ensureScrollable();
        }
      });
    }
  }

  /// Loads next and previous pages of the [RxChat.messages].
  void _loadMessages() async {
    if (!_messagesAreLoading) {
      _messagesAreLoading = true;

      SchedulerBinding.instance.addPostFrameCallback((_) {
        if (isClosed) {
          return;
        }

        _messagesAreLoading = false;

        if (!_ignorePositionChanges && status.value.isSuccess) {
          _loadNextPage();
          _loadPreviousPage();
        }
      });
    }
  }

  /// Loads next page of the [RxChat.messages], if [_atBottom].
  Future<void> _loadNextPage() async {
    if (hasNext.isTrue && chat!.nextLoading.isFalse && _atBottom) {
      keepPositionOffset.value = 0;

      if (_bottomLoader != null) {
        elements.remove(_bottomLoader!.id);
      }
      _bottomLoader =
          LoaderElement.bottom(elements.firstKey()?.at.add(1.milliseconds));
      elements[_bottomLoader!.id] = _bottomLoader!;

      await chat!.next();

      double? offset;
      if (listController.hasClients) {
        offset = listController.position.pixels;
      }

      WidgetsBinding.instance.addPostFrameCallback((_) async {
        if (offset != null && offset < loaderHeight) {
          listController.jumpTo(
            listController.position.pixels - (loaderHeight + 28),
          );
        }
        elements.remove(_bottomLoader?.id);
        _bottomLoader = null;

        keepPositionOffset.value = 20;
      });
    }
  }

  /// Loads previous page of the [RxChat.messages], if [_atTop].
  Future<void> _loadPreviousPage() async {
    if (hasPrevious.isTrue && chat!.previousLoading.isFalse && _atTop) {
      Log.info('Fetch previous page', 'ChatController');

      if (_topLoader == null) {
        _topLoader = LoaderElement.top();
        elements[_topLoader!.id] = _topLoader!;
      }

      elements[_topLoader!.id] = _topLoader!;

      await chat!.previous();

      if (hasPrevious.isFalse) {
        elements.remove(_topLoader?.id);
        _topLoader = null;
      }
    }
  }

  /// Determines the [_firstUnread] of the authenticated [MyUser] from the
  /// [RxChat.messages] list.
  void _determineFirstUnread() {
    if (chat?.unreadCount.value != 0) {
      _firstUnread = chat?.firstUnread;

      if (_firstUnread != null) {
        if (_unreadElement != null) {
          elements.remove(_unreadElement!.id);
        }

        PreciseDateTime? at =
            _firstUnread!.value.at.subtract(const Duration(microseconds: 1));
        _unreadElement = UnreadMessagesElement(at);
        elements[_unreadElement!.id] = _unreadElement!;
      }
    }
  }

  /// Calculates a [_ListViewIndexCalculationResult] of a [FlutterListView].
  _ListViewIndexCalculationResult _calculateListViewIndex([
    bool fixMotion = true,
  ]) {
    int index = 0;
    double offset = 0;

    if (itemId != null) {
      int i = elements.values.toList().indexWhere((e) => e.id.id == itemId);
      if (i != -1) {
        _highlight(i);
        index = i;
        offset = (MediaQuery.of(router.context!).size.height) / 3;
      }
    } else {
      if (chat?.messages.isEmpty == false) {
        if (chat!.chat.value.unreadCount == 0) {
          index = 0;
          offset = 0;
        } else if (_firstUnread != null) {
          int i = elements.values.toList().indexWhere((e) {
            if (e is ChatForwardElement) {
              if (e.note.value?.value.id == _firstUnread!.value.id) {
                return true;
              }

              return e.forwards.firstWhereOrNull(
                      (f) => f.value.id == _firstUnread!.value.id) !=
                  null;
            }

            return e.id.id == _firstUnread!.value.id;
          });
          if (i != -1) {
            index = i;
            offset = (MediaQuery.of(router.context!).size.height) / 3;
          }
        }
      }
    }

    if (fixMotion) {
      SchedulerBinding.instance.addPostFrameCallback((_) {
        if (listController.hasClients) {
          listController.jumpTo(
            listController.position.pixels >
                    listController.position.maxScrollExtent
                ? listController.position.maxScrollExtent
                : listController.position.pixels,
          );
        }
      });
    }

    return _ListViewIndexCalculationResult(index, offset);
  }

  /// Scrolls to the last read message.
  void _scrollToLastRead() {
    Future.delayed(1.milliseconds, () {
      if (listController.hasClients) {
        if (chat?.messages.isEmpty == false) {
          var result = _calculateListViewIndex(false);

          listController.jumpTo(
            listController.position.pixels >
                    listController.position.maxScrollExtent
                ? listController.position.maxScrollExtent
                : listController.position.pixels,
          );

          SchedulerBinding.instance.addPostFrameCallback((_) async {
            _ignorePositionChanges = true;
            await listController.sliverController.animateToIndex(
              result.index,
              offset: 0,
              offsetBasedOnBottom: false,
              duration: 200.milliseconds,
              curve: Curves.ease,
            );
            _ignorePositionChanges = false;
          });
        }
      } else {
        _scrollToLastRead();
      }
    });
  }

  /// Invokes [closeEditing], if [edit]ing.
  ///
  /// Intended to be used as a [BackButtonInterceptor] callback, thus returns
  /// `true`, if back button should be intercepted, or otherwise returns
  /// `false`.
  bool _onBack(bool _, RouteInfo __) {
    if (edit.value != null) {
      closeEditing();
      return true;
    }

    return false;
  }
}

/// ID of a [ListElement] containing its [PreciseDateTime] and [ChatItemId].
class ListElementId implements Comparable<ListElementId> {
  const ListElementId(this.at, this.id);

  /// [PreciseDateTime] part of this [ListElementId].
  final PreciseDateTime at;

  /// [ChatItemId] part of this [ListElementId].
  final ChatItemId id;

  @override
  int get hashCode => toString().hashCode;

  @override
  String toString() => '$at.$id';

  @override
  bool operator ==(Object other) =>
      identical(this, other) ||
      other is ListElementId &&
          runtimeType == other.runtimeType &&
          at == other.at &&
          id == other.id;

  @override
  int compareTo(ListElementId other) {
    final int result = at.compareTo(other.at);

    // `-` as [elements] are reversed.
    if (result == 0) {
      return -id.val.compareTo(other.id.val);
    }
    return -result;
  }
}

/// Element to display in a [FlutterListView].
abstract class ListElement {
  const ListElement(this.id);

  /// [ListElementId] of this [ListElement].
  final ListElementId id;
}

/// [ListElement] representing a [ChatMessage].
class ChatMessageElement extends ListElement {
  ChatMessageElement(this.item)
      : super(ListElementId(item.value.at, item.value.id));

  /// [ChatItem] of this [ChatMessageElement].
  final Rx<ChatItem> item;
}

/// [ListElement] representing a [ChatCall].
class ChatCallElement extends ListElement {
  ChatCallElement(this.item)
      : super(ListElementId(item.value.at, item.value.id));

  /// [ChatItem] of this [ChatCallElement].
  final Rx<ChatItem> item;
}

/// [ListElement] representing a [ChatInfo].
class ChatInfoElement extends ListElement {
  ChatInfoElement(this.item)
      : super(ListElementId(item.value.at, item.value.id));

  /// [ChatItem] of this [ChatInfoElement].
  final Rx<ChatItem> item;
}

/// [ListElement] representing a [ChatForward].
class ChatForwardElement extends ListElement {
  ChatForwardElement(
    PreciseDateTime at, {
    List<Rx<ChatItem>> forwards = const [],
    Rx<ChatItem>? note,
  })  : forwards = RxList(forwards),
        note = Rx(note),
        authorId = forwards.first.value.author.id,
        super(ListElementId(at, forwards.first.value.id));

  /// Forwarded [ChatItem]s.
  final RxList<Rx<ChatItem>> forwards;

  /// [ChatItem] attached to this [ChatForwardElement] as a note.
  final Rx<Rx<ChatItem>?> note;

  /// [UserId] being an author of the [forwards].
  final UserId authorId;
}

/// [ListElement] representing a [DateTime] label.
class DateTimeElement extends ListElement {
  DateTimeElement(PreciseDateTime at)
      : super(ListElementId(at, const ChatItemId('0')));
}

/// [ListElement] indicating unread [ChatItem]s below.
class UnreadMessagesElement extends ListElement {
  UnreadMessagesElement(PreciseDateTime at)
      : super(ListElementId(at, const ChatItemId('1')));
}

/// [ListElement] representing a [CustomProgressIndicator].
class LoaderElement extends ListElement {
  LoaderElement.bottom([PreciseDateTime? at])
      : super(
          ListElementId(
            at ?? PreciseDateTime.now().add(1.days),
            const ChatItemId('0'),
          ),
        );

  LoaderElement.top()
      : super(
          ListElementId(
            PreciseDateTime.fromMicrosecondsSinceEpoch(0),
            const ChatItemId('0'),
          ),
        );
}

/// Extension adding [ChatView] related wrappers and helpers.
extension ChatViewExt on Chat {
  /// Returns text represented title of this [Chat].
  String getTitle(Iterable<User> users, UserId? me) {
    String title = 'dot'.l10n * 3;

    switch (kind) {
      case ChatKind.monolog:
        title = name?.val ?? 'label_chat_monolog'.l10n;
        break;

      case ChatKind.dialog:
        User? partner = users.firstWhereOrNull((u) => u.id != me);
        final partnerName = partner?.name?.val ?? partner?.num.toString();
        if (partnerName != null) {
          title = partnerName;
        }
        break;

      case ChatKind.group:
        if (name == null) {
          title = users
              .take(3)
              .map((u) => u.name?.val ?? u.num.toString())
              .join('comma_space'.l10n);
          if (members.length > 3) {
            title += 'comma_space'.l10n + ('dot'.l10n * 3);
          }
        } else {
          title = name!.val;
        }
        break;

      case ChatKind.artemisUnknown:
        // No-op.
        break;
    }

    return title;
  }

  /// Returns string represented subtitle of this [Chat].
  ///
  /// If [isGroup], then returns the [members] length, otherwise returns the
  /// presence of the provided [partner], if any.
  String? getSubtitle({RxUser? partner}) {
    switch (kind) {
      case ChatKind.dialog:
        return partner?.user.value.getStatus(partner.lastSeen.value);

      case ChatKind.group:
        return '${members.length} ${'label_subtitle_participants'.l10n}';

      case ChatKind.monolog:
      case ChatKind.artemisUnknown:
        return null;
    }
  }

  /// Returns a string that is based on [members] or [id] of this [Chat].
  String colorDiscriminant(UserId? me) {
    switch (kind) {
      case ChatKind.monolog:
        return (members.firstOrNull?.user.num ?? id).val;
      case ChatKind.dialog:
        return (members.firstWhereOrNull((e) => e.user.id != me)?.user.num ??
                id)
            .val;
      case ChatKind.group:
      case ChatKind.artemisUnknown:
        return id.val;
    }
  }
}

/// Extension adding text representation of a [ChatCallFinishReason] value.
extension ChatCallFinishReasonL10n on ChatCallFinishReason {
  /// Returns text representation of a current value.
  String? localizedString([bool? fromMe]) {
    switch (this) {
      case ChatCallFinishReason.dropped:
        return fromMe == true
            ? 'label_chat_call_unanswered'.l10n
            : 'label_chat_call_missed'.l10n;
      case ChatCallFinishReason.declined:
        return 'label_chat_call_declined'.l10n;
      case ChatCallFinishReason.unanswered:
        return fromMe == true
            ? 'label_chat_call_unanswered'.l10n
            : 'label_chat_call_missed'.l10n;
      case ChatCallFinishReason.memberLeft:
        return 'label_chat_call_ended'.l10n;
      case ChatCallFinishReason.memberLostConnection:
        return 'label_chat_call_ended'.l10n;
      case ChatCallFinishReason.serverDecision:
        return 'label_chat_call_ended'.l10n;
      case ChatCallFinishReason.moved:
        return 'label_chat_call_moved'.l10n;
      case ChatCallFinishReason.artemisUnknown:
        return null;
    }
  }
}

/// Extension adding an indicator whether a [ChatItem] is editable.
extension IsChatItemEditable on ChatItem {
  /// Indicates whether this [ChatItem] is editable.
  bool isEditable(Chat chat, UserId me) {
    if (author.id == me) {
      if (this is ChatMessage) {
        bool isRead = chat.isRead(this, me);
        return at
                .add(ChatController.editMessageTimeout)
                .isAfter(PreciseDateTime.now()) ||
            !isRead;
      }
    }

    return false;
  }
}

/// Extension adding conversion from [PreciseDateTime] to date-only
/// [PreciseDateTime].
extension _PreciseDateTimeToDayConversion on PreciseDateTime {
  /// Returns a [PreciseDateTime] containing only the date.
  ///
  /// For example, `2022-09-22 16:54:44.100` -> `2022-09-22 00:00:00.000`,
  PreciseDateTime toDay() {
    return PreciseDateTime(DateTime(val.year, val.month, val.day));
  }
}

/// Result of a [FlutterListView] initial index and offset calculation.
class _ListViewIndexCalculationResult {
  const _ListViewIndexCalculationResult(this.index, this.offset);

  /// Initial index of an item in the [FlutterListView].
  final int index;

  /// Initial [FlutterListView] offset.
  final double offset;
}<|MERGE_RESOLUTION|>--- conflicted
+++ resolved
@@ -1195,7 +1195,6 @@
     }
   }
 
-<<<<<<< HEAD
   /// Unmutes the [chat].
   Future<void> unmuteChat() async {
     try {
@@ -1204,7 +1203,10 @@
       MessagePopup.error(e);
     } catch (e) {
       MessagePopup.error(e);
-=======
+      rethrow;
+    }
+  }
+
   /// Downloads the provided image or video [attachments].
   Future<void> downloadMedia(List<Attachment> attachments, {String? to}) async {
     try {
@@ -1236,12 +1238,10 @@
       );
     } catch (e) {
       MessagePopup.error('err_could_not_download'.l10n);
->>>>>>> cce38a5f
       rethrow;
     }
   }
 
-<<<<<<< HEAD
   /// Mutes the [chat].
   Future<void> muteChat() async {
     try {
@@ -1262,7 +1262,10 @@
       MessagePopup.error(e);
     } catch (e) {
       MessagePopup.error(e);
-=======
+      rethrow;
+    }
+  }
+
   /// Saves the provided [attachments] to the gallery.
   Future<void> saveToGallery(
     List<Attachment> attachments,
@@ -1318,12 +1321,10 @@
       MessagePopup.error('err_unsupported_format'.l10n);
     } catch (_) {
       MessagePopup.error('err_could_not_download'.l10n);
->>>>>>> cce38a5f
       rethrow;
     }
   }
 
-<<<<<<< HEAD
   /// Removes the [chat] from the favorites.
   Future<void> unfavoriteChat() async {
     try {
@@ -1332,7 +1333,10 @@
       MessagePopup.error(e);
     } catch (e) {
       MessagePopup.error(e);
-=======
+      rethrow;
+    }
+  }
+
   /// Downloads the provided image or video [attachments] using `save as`
   /// dialog.
   Future<void> downloadMediaAs(List<Attachment> attachments) async {
@@ -1352,20 +1356,17 @@
       }
     } catch (_) {
       MessagePopup.error('err_could_not_download'.l10n);
->>>>>>> cce38a5f
       rethrow;
     }
   }
 
-<<<<<<< HEAD
   final RxBool inContacts = RxBool(false);
 
   Future<void> addToContacts() async => inContacts.toggle();
 
   Future<void> removeFromContacts() async => inContacts.toggle();
 
-=======
->>>>>>> cce38a5f
+
   /// Highlights the item with the provided [index].
   Future<void> _highlight(int index) async {
     highlightIndex.value = index;
