--- conflicted
+++ resolved
@@ -1297,22 +1297,8 @@
   /// Determines the [_firstUnreadItem] of the authenticated [MyUser] from the
   /// [RxChat.messages] list.
   void _determineLastRead() {
-<<<<<<< HEAD
     if (chat?.unreadCount.value != 0) {
       _firstUnreadItem = chat?.firstUnreadItem;
-=======
-    PreciseDateTime? myRead = chat!.chat.value.lastReads
-        .firstWhereOrNull((e) => e.memberId == me)
-        ?.at;
-    if (chat!.chat.value.unreadCount != 0) {
-      if (myRead != null) {
-        _firstUnreadItem = chat!.messages.firstWhereOrNull(
-          (e) => myRead.isBefore(e.value.at) && e.value.author.id != me,
-        );
-      } else {
-        _firstUnreadItem = chat!.messages.firstOrNull;
-      }
->>>>>>> 35790c78
 
       if (_firstUnreadItem != null) {
         if (_unreadElement != null) {
