--- conflicted
+++ resolved
@@ -793,23 +793,11 @@
           _topVisibleItem = positions.last;
 
           _lastVisibleItem = positions.firstWhereOrNull((e) {
-<<<<<<< HEAD
-            if (e.index < elements.values.length) {
-              ListElement element = elements.values.elementAt(e.index);
-              return element is ChatMessageElement ||
-                  element is ChatInfoElement ||
-                  element is ChatCallElement ||
-                  element is ChatForwardElement;
-            }
-
-            return false;
-=======
             ListElement? element = elements.values.elementAtOrNull(e.index);
             return element is ChatMessageElement ||
                 element is ChatInfoElement ||
                 element is ChatCallElement ||
                 element is ChatForwardElement;
->>>>>>> 0589fed0
           });
 
           if (_lastVisibleItem != null &&
