--- conflicted
+++ resolved
@@ -283,9 +283,6 @@
   /// [Timer] deleting the [_bottomLoader] from the [elements] list.
   Timer? _bottomLoaderEndTimer;
 
-  /// [Timer] scrolling the [FlutterListView] to at the bottom.
-  Timer? _scrollAtBottomTimer;
-
   /// Returns [MyUser]'s [UserId].
   UserId? get me => _authService.userId;
 
@@ -397,7 +394,6 @@
     _stickyTimer?.cancel();
     _bottomLoaderStartTimer?.cancel();
     _bottomLoaderEndTimer?.cancel();
-    _scrollAtBottomTimer?.cancel();
     listController.removeListener(_listControllerListener);
     listController.sliverController.stickyIndex.removeListener(_updateSticky);
     listController.dispose();
@@ -801,39 +797,6 @@
         updateTimer(e);
       });
 
-<<<<<<< HEAD
-      _messagesWorker ??= ever(
-        chat!.messages,
-        (_) {
-          if (atBottom &&
-              status.value.isSuccess &&
-              !status.value.isLoadingMore) {
-            _scrollAtBottomTimer?.cancel();
-            _scrollAtBottomTimer = Timer(
-              Duration.zero,
-              () => SchedulerBinding.instance.addPostFrameCallback(
-                (_) async {
-                  if (listController.hasClients) {
-                    try {
-                      _ignorePositionChanges = true;
-                      await listController.animateTo(
-                        listController.position.maxScrollExtent,
-                        duration: 100.milliseconds,
-                        curve: Curves.ease,
-                      );
-                    } finally {
-                      _ignorePositionChanges = false;
-                    }
-                  }
-                },
-              ),
-            );
-          }
-        },
-      );
-
-=======
->>>>>>> 3d50a15f
       listController.sliverController.onPaintItemPositionsCallback =
           (height, positions) {
         if (positions.isNotEmpty) {
