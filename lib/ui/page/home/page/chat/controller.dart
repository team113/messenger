--- conflicted
+++ resolved
@@ -1245,7 +1245,6 @@
     });
   }
 
-<<<<<<< HEAD
   /// Removes a [User] being a recipient of this [chat] from the blocklist.
   ///
   /// Only meaningful, if this [chat] is a dialog.
@@ -1255,93 +1254,6 @@
           chat!.members.values.firstWhereOrNull((e) => e.id != me);
       if (recipient != null) {
         await _userService.unblockUser(recipient.id);
-=======
-  /// Removes [me] from the [chat].
-  Future<void> leaveGroup() async {
-    try {
-      await _chatService.removeChatMember(id, me!);
-      if (router.route.startsWith('${Routes.chats}/$id')) {
-        router.home();
-      }
-    } on RemoveChatMemberException catch (e) {
-      MessagePopup.error(e);
-    } catch (e) {
-      MessagePopup.error(e);
-      rethrow;
-    }
-  }
-
-  /// Hides the [chat].
-  Future<void> hideChat() async {
-    try {
-      await _chatService.hideChat(id);
-    } on HideChatException catch (e) {
-      MessagePopup.error(e);
-    } catch (e) {
-      MessagePopup.error(e);
-      rethrow;
-    }
-  }
-
-  /// Mutes the [chat].
-  Future<void> muteChat() async {
-    try {
-      await _chatService.toggleChatMute(chat?.id ?? id, MuteDuration.forever());
-    } on ToggleChatMuteException catch (e) {
-      MessagePopup.error(e);
-    } catch (e) {
-      MessagePopup.error(e);
-      rethrow;
-    }
-  }
-
-  /// Unmutes the [chat].
-  Future<void> unmuteChat() async {
-    try {
-      await _chatService.toggleChatMute(chat?.id ?? id, null);
-    } on ToggleChatMuteException catch (e) {
-      MessagePopup.error(e);
-    } catch (e) {
-      MessagePopup.error(e);
-      rethrow;
-    }
-  }
-
-  /// Marks the [chat] as favorited.
-  Future<void> favoriteChat() async {
-    try {
-      await _chatService.favoriteChat(chat?.id ?? id);
-    } on FavoriteChatException catch (e) {
-      MessagePopup.error(e);
-    } catch (e) {
-      MessagePopup.error(e);
-      rethrow;
-    }
-  }
-
-  /// Removes the [chat] from the favorites.
-  Future<void> unfavoriteChat() async {
-    try {
-      await _chatService.unfavoriteChat(chat?.id ?? id);
-    } on UnfavoriteChatException catch (e) {
-      MessagePopup.error(e);
-    } catch (e) {
-      MessagePopup.error(e);
-      rethrow;
-    }
-  }
-
-  /// Adds the [user] to the contacts list of the authenticated [MyUser].
-  ///
-  /// Only meaningful, if this [chat] is a dialog.
-  Future<void> addToContacts() async {
-    if (!inContacts.value) {
-      try {
-        await _contactService.createChatContact(user!.user.value);
-        inContacts.value = true;
-      } catch (e) {
-        MessagePopup.error(e);
-        rethrow;
       }
     }
   }
@@ -1390,7 +1302,6 @@
           user!.id,
           reason.text.isEmpty ? null : BlocklistReason(reason.text),
         );
->>>>>>> e79f1a39
       }
       reason.clear();
     } on BlockUserException catch (e) {
