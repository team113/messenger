--- conflicted
+++ resolved
@@ -1527,17 +1527,6 @@
     }
   }
 
-<<<<<<< HEAD
-=======
-  /// Stops the [ChatService.keepTyping] subscription indicating the typing has
-  /// been stopped in this [chat].
-  void _stopTyping() {
-    _typingTimer?.cancel();
-    _typingSubscription?.cancel();
-    _typingSubscription = null;
-  }
-
->>>>>>> 41635e59
   /// Fetches the [ChatItem]s around the provided [item] or its [reply] or
   /// [forward] and replaces the [elements] with them.
   Future<void> _fetchItemsAround(
