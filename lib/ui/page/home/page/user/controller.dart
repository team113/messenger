// Copyright © 2022-2023 IT ENGINEERING MANAGEMENT INC,
//                       <https://github.com/team113>
//
// This program is free software: you can redistribute it and/or modify it under
// the terms of the GNU Affero General Public License v3.0 as published by the
// Free Software Foundation, either version 3 of the License, or (at your
// option) any later version.
//
// This program is distributed in the hope that it will be useful, but WITHOUT
// ANY WARRANTY; without even the implied warranty of MERCHANTABILITY or FITNESS
// FOR A PARTICULAR PURPOSE. See the GNU Affero General Public License v3.0 for
// more details.
//
// You should have received a copy of the GNU Affero General Public License v3.0
// along with this program. If not, see
// <https://www.gnu.org/licenses/agpl-3.0.html>.

import 'dart:async';

import 'package:collection/collection.dart';
import 'package:flutter/material.dart';
import 'package:get/get.dart';

import '/api/backend/schema.dart' show Presence;
import '/domain/model/chat.dart';
import '/domain/model/contact.dart';
import '/domain/model/mute_duration.dart';
import '/domain/model/precise_date_time/precise_date_time.dart';
import '/domain/model/user.dart';
import '/domain/repository/call.dart' show CallDoesNotExistException;
import '/domain/repository/contact.dart';
import '/domain/repository/user.dart';
import '/domain/service/call.dart';
import '/domain/service/chat.dart';
import '/domain/service/contact.dart';
import '/domain/service/user.dart';
import '/l10n/l10n.dart';
import '/provider/gql/exceptions.dart'
    show
        FavoriteChatContactException,
        HideChatException,
        ToggleChatMuteException,
        UnfavoriteChatContactException,
        ClearChatException;
import '/routes.dart';
import '/ui/widget/text_field.dart';
import '/util/message_popup.dart';
import '/util/obs/obs.dart';

export 'view.dart';

/// Controller of the [Routes.user] page.
class UserController extends GetxController {
  UserController(
    this.id,
    this._userService,
    this._contactService,
    this._chatService,
    this._callService,
  );

  /// ID of the [User] this [UserController] represents.
  final UserId id;

  /// Reactive [User] itself.
  RxUser? user;

  /// Status of the [user] fetching.
  ///
  /// May be:
  /// - `status.isLoading`, meaning [user] is being fetched from the service.
  /// - `status.isEmpty`, meaning [user] with specified [id] was not found.
  /// - `status.isSuccess`, meaning [user] is successfully fetched.
  /// - `status.isLoadingMore`, meaning a request is being made.
  Rx<RxStatus> status = Rx<RxStatus>(RxStatus.loading());

  /// [ScrollController] to pass to a [Scrollbar].
  final ScrollController scrollController = ScrollController();

  /// Temporary indicator whether the [user] is favorite.
  late final RxBool inFavorites;

  /// Indicator whether this [user] is already in the contacts list of the
  /// authenticated [MyUser].
  late final RxBool inContacts;

  /// [GlobalKey] of the more [ContextMenuRegion] button.
  final GlobalKey moreKey = GlobalKey();

  /// [TextFieldState] for blocking reason.
  final TextFieldState reason = TextFieldState();

  /// Status of a [block] progression.
  ///
  /// May be:
  /// - `status.isLoading`, meaning [block] is executing.
  /// - `status.isEmpty`, meaning no [block] is executing.
  final Rx<RxStatus> blocklistStatus = Rx(RxStatus.empty());

  /// [UserService] fetching the [user].
  final UserService _userService;

  /// [ContactService] maintaining [ChatContact]s of this [user].
  final ContactService _contactService;

  /// [ChatService] creating a [Chat] with this [user].
  final ChatService _chatService;

  /// [CallService] starting a new [OngoingCall] with this [user].
  final CallService _callService;

  /// [StreamSubscription] to [ContactService.paginated] determining the
  /// [inContacts] indicator.
  StreamSubscription? _contactsSubscription;

  /// [StreamSubscription] to [ContactService.favorites] determining the
  /// [inContacts] indicator.
  StreamSubscription? _favoritesSubscription;

<<<<<<< HEAD
  /// Subscription for the [user] changes.
  StreamSubscription? _userSubscription;

  /// Indicates whether this [user] is blacklisted.
=======
  /// Indicates whether this [user] is blocked.
>>>>>>> cec273c5
  BlocklistRecord? get isBlocked => user?.user.value.isBlocked;

  /// Returns [MyUser]'s [UserId].
  UserId? get me => _chatService.me;

  @override
  void onInit() {
    _fetchUser();

    // TODO: Refactor determination to be a [RxBool] in [RxUser] field.
    final RxChatContact? contact =
        _contactService.paginated.values.firstWhereOrNull(
      (e) => e.contact.value.users.every((m) => m.id == id),
    );

    inContacts = RxBool(contact != null);
    inFavorites = RxBool(contact?.contact.value.favoritePosition != null);

    _contactsSubscription = _contactService.paginated.changes.listen((e) {
      switch (e.op) {
        case OperationKind.added:
        case OperationKind.updated:
          if (e.value!.contact.value.users.isNotEmpty &&
              e.value!.contact.value.users.every((e) => e.id == id)) {
            inContacts.value = true;

            if (e.value!.contact.value.favoritePosition != null) {
              inFavorites.value = true;
            } else {
              inFavorites.value = false;
            }
          }
          break;

        case OperationKind.removed:
          if (e.value?.contact.value.users.every((e) => e.id == id) == true) {
            inContacts.value = false;
            inFavorites.value = false;
          }
          break;
      }
    });

    super.onInit();
  }

  @override
  void onClose() {
    _contactsSubscription?.cancel();
    _favoritesSubscription?.cancel();
    _userSubscription?.cancel();
    super.onClose();
  }

  /// Adds the [user] to the contacts list of the authenticated [MyUser].
  Future<void> addToContacts() async {
    if (!inContacts.value) {
      status.value = RxStatus.loadingMore();
      try {
        await _contactService.createChatContact(user!.user.value);
        inContacts.value = true;
      } catch (e) {
        MessagePopup.error(e);
        rethrow;
      } finally {
        status.value = RxStatus.success();
      }
    }
  }

  /// Removes the [user] from the contacts list of the authenticated [MyUser].
  Future<void> removeFromContacts() async {
    if (inContacts.value) {
      status.value = RxStatus.loadingMore();
      try {
        final RxChatContact? contact =
            _contactService.paginated.values.firstWhereOrNull(
          (e) => e.contact.value.users.every((m) => m.id == user?.id),
        );
        if (contact != null) {
          await _contactService.deleteContact(contact.contact.value.id);
        }
        inContacts.value = false;
      } catch (e) {
        MessagePopup.error(e);
        rethrow;
      } finally {
        status.value = RxStatus.success();
      }
    }
  }

  /// Opens a [Chat]-dialog with this [user].
  void openChat() {
    if (user?.id == me) {
      router.chat(_chatService.monolog, push: true);
    } else {
      router.chat(user!.user.value.dialog, push: true);
    }
  }

  /// Starts an [OngoingCall] in this [Chat] [withVideo] or without.
  Future<void> call(bool withVideo) async {
    try {
      await _callService.call(user!.user.value.dialog, withVideo: withVideo);
    } on CallDoesNotExistException catch (e) {
      MessagePopup.error(e);
    }
  }

  /// Blocks the [user] for the authenticated [MyUser].
  Future<void> block() async {
    blocklistStatus.value = RxStatus.loading();
    try {
      await _userService.blockUser(
        id,
        reason.text.isEmpty ? null : BlocklistReason(reason.text),
      );
      reason.clear();
    } finally {
      blocklistStatus.value = RxStatus.empty();
    }
  }

  /// Removes the [user] from the blocklist of the authenticated [MyUser].
  Future<void> unblock() async {
    blocklistStatus.value = RxStatus.loading();
    try {
      await _userService.unblockUser(id);
    } finally {
      blocklistStatus.value = RxStatus.empty();
    }
  }

  /// Marks the [user] as favorited.
  Future<void> favoriteContact() async {
    try {
      final RxChatContact? contact =
          _contactService.paginated.values.firstWhereOrNull(
        (e) => e.contact.value.users.every((m) => m.id == user?.id),
      );
      if (contact != null) {
        await _contactService.favoriteChatContact(contact.id);
      }
    } on FavoriteChatContactException catch (e) {
      MessagePopup.error(e);
    } catch (e) {
      MessagePopup.error(e);
      rethrow;
    }
  }

  /// Removes the [user] from the favorites.
  Future<void> unfavoriteContact() async {
    try {
      final RxChatContact? contact =
          _contactService.paginated.values.firstWhereOrNull(
        (e) => e.contact.value.users.every((m) => m.id == user?.id),
      );
      if (contact != null) {
        await _contactService.unfavoriteChatContact(contact.id);
      }
    } on UnfavoriteChatContactException catch (e) {
      MessagePopup.error(e);
    } catch (e) {
      MessagePopup.error(e);
      rethrow;
    }
  }

  /// Mutes a [Chat]-dialog with the [user].
  Future<void> muteChat() async {
    final ChatId? dialog = user?.user.value.dialog;

    if (dialog != null) {
      try {
        await _chatService.toggleChatMute(dialog, MuteDuration.forever());
      } on ToggleChatMuteException catch (e) {
        MessagePopup.error(e);
      } catch (e) {
        MessagePopup.error(e);
        rethrow;
      }
    }
  }

  /// Unmutes a [Chat]-dialog with the [user].
  Future<void> unmuteChat() async {
    final ChatId? dialog = user?.user.value.dialog;

    if (dialog != null) {
      try {
        await _chatService.toggleChatMute(dialog, null);
      } on ToggleChatMuteException catch (e) {
        MessagePopup.error(e);
      } catch (e) {
        MessagePopup.error(e);
        rethrow;
      }
    }
  }

  /// Hides a [Chat]-dialog with the [user].
  Future<void> hideChat() async {
    final ChatId? dialog = user?.user.value.dialog;

    if (dialog != null) {
      try {
        await _chatService.hideChat(dialog);
      } on HideChatException catch (e) {
        MessagePopup.error(e);
      } catch (e) {
        MessagePopup.error(e);
        rethrow;
      }
    }
  }

  /// Clears a [Chat]-dialog history with the [user].
  Future<void> clearChat() async {
    final ChatId? dialog = user?.user.value.dialog;

    if (dialog != null) {
      try {
        await _chatService.clearChat(dialog);
      } on ClearChatException catch (e) {
        MessagePopup.error(e);
      } catch (e) {
        MessagePopup.error(e);
        rethrow;
      }
    }
  }

  /// Fetches the [user] value from the [_userService].
  Future<void> _fetchUser() async {
    try {
      user = await _userService.get(id);
      _userSubscription = user?.updates.listen((_) {});
      status.value = user == null ? RxStatus.empty() : RxStatus.success();
    } catch (e) {
      await MessagePopup.error(e);
      router.pop();
      rethrow;
    }
  }
}

/// Extension adding [UserView] related wrappers and helpers.
extension UserViewExt on User {
  /// Returns a text represented status of this [User] based on its
  /// [User.presence] and [User.online] fields.
  String? getStatus([PreciseDateTime? lastSeen]) {
    switch (presence) {
      case Presence.present:
        if (online) {
          return 'label_online'.l10n;
        } else if (lastSeenAt != null) {
          return (lastSeen ?? lastSeenAt)!.val.toDifferenceAgo();
        } else {
          return 'label_offline'.l10n;
        }

      case Presence.away:
        if (online) {
          return 'label_away'.l10n;
        } else if (lastSeenAt != null) {
          return (lastSeen ?? lastSeenAt)!.val.toDifferenceAgo();
        } else {
          return 'label_offline'.l10n;
        }

      case null:
        return 'label_hidden'.l10n;

      case Presence.artemisUnknown:
        return null;
    }
  }
}

/// Extension adding an ability to get text represented indication of how long
/// ago a [DateTime] happened compared to [DateTime.now].
extension _DateTimeToAgo on DateTime {
  /// Returns text representation of a [difference] with [DateTime.now]
  /// indicating how long ago this [DateTime] happened compared to
  /// [DateTime.now].
  String toDifferenceAgo() {
    DateTime local = isUtc ? toLocal() : this;
    Duration diff = DateTime.now().difference(local);

    return 'label_ago'.l10nfmt({
      'years': diff.inDays ~/ 365,
      'months': diff.inDays ~/ 30,
      'weeks': diff.inDays ~/ 7,
      'days': diff.inDays,
      'hours': diff.inHours,
      'minutes': diff.inMinutes
    });
  }
}<|MERGE_RESOLUTION|>--- conflicted
+++ resolved
@@ -117,14 +117,7 @@
   /// [inContacts] indicator.
   StreamSubscription? _favoritesSubscription;
 
-<<<<<<< HEAD
-  /// Subscription for the [user] changes.
-  StreamSubscription? _userSubscription;
-
-  /// Indicates whether this [user] is blacklisted.
-=======
   /// Indicates whether this [user] is blocked.
->>>>>>> cec273c5
   BlocklistRecord? get isBlocked => user?.user.value.isBlocked;
 
   /// Returns [MyUser]'s [UserId].
