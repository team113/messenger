--- conflicted
+++ resolved
@@ -24,11 +24,8 @@
 import '/domain/model/contact.dart';
 import '/domain/model/user.dart';
 import '/domain/repository/call.dart' show CallDoesNotExistException;
-<<<<<<< HEAD
+import '/domain/repository/contact.dart';
 import '/domain/repository/user.dart';
-=======
-import '/domain/repository/contact.dart';
->>>>>>> 9020c948
 import '/domain/service/call.dart';
 import '/domain/service/chat.dart';
 import '/domain/service/contact.dart';
@@ -153,15 +150,9 @@
       if (await MessagePopup.alert('alert_are_you_sure'.tr) == true) {
         status.value = RxStatus.loadingMore();
         try {
-<<<<<<< HEAD
-          Rx<ChatContact>? contact = _contactService.contacts.values
+          RxChatContact? contact = _contactService.contacts.values
               .firstWhereOrNull(
-                  (e) => e.value.users.every((m) => m.id == user?.id));
-=======
-          RxChatContact? contact = _contactService.contacts.values
-              .firstWhereOrNull((e) =>
-                  e.contact.value.users.every((m) => m.id == user?.value.id));
->>>>>>> 9020c948
+                  (e) => e.contact.value.users.every((m) => m.id == user?.id));
           if (contact != null) {
             await _contactService.deleteContact(contact.contact.value.id);
           }
