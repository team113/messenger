// Copyright © 2022-2024 IT ENGINEERING MANAGEMENT INC,
//                       <https://github.com/team113>
//
// This program is free software: you can redistribute it and/or modify it under
// the terms of the GNU Affero General Public License v3.0 as published by the
// Free Software Foundation, either version 3 of the License, or (at your
// option) any later version.
//
// This program is distributed in the hope that it will be useful, but WITHOUT
// ANY WARRANTY; without even the implied warranty of MERCHANTABILITY or FITNESS
// FOR A PARTICULAR PURPOSE. See the GNU Affero General Public License v3.0 for
// more details.
//
// You should have received a copy of the GNU Affero General Public License v3.0
// along with this program. If not, see
// <https://www.gnu.org/licenses/agpl-3.0.html>.

import 'dart:async';

import 'package:file_picker/file_picker.dart';
import 'package:flutter/material.dart';
import 'package:get/get.dart';

import '/api/backend/schema.dart' show Presence;
import '/domain/model/chat.dart';
import '/domain/model/contact.dart';
import '/domain/model/mute_duration.dart';
import '/domain/model/my_user.dart';
import '/domain/model/precise_date_time/precise_date_time.dart';
import '/domain/model/user.dart';
import '/domain/repository/call.dart'
    show
        CallAlreadyExistsException,
        CallAlreadyJoinedException,
        CallIsInPopupException;
import '/domain/repository/contact.dart';
import '/domain/repository/user.dart';
import '/domain/service/call.dart';
import '/domain/service/chat.dart';
import '/domain/service/contact.dart';
import '/domain/service/user.dart';
import '/l10n/l10n.dart';
import '/provider/gql/exceptions.dart'
    show
        ClearChatException,
        FavoriteChatContactException,
        HideChatException,
        JoinChatCallException,
        ToggleChatMuteException,
        UnfavoriteChatContactException,
        UnfavoriteChatException,
        UpdateChatContactNameException;
import '/routes.dart';
import '/ui/widget/text_field.dart';
import '/util/message_popup.dart';
import '/util/platform_utils.dart';

export 'view.dart';

/// Controller of the [Routes.user] page.
class UserController extends GetxController {
  UserController(
    this.id,
    this._userService,
    this._contactService,
    this._chatService,
    this._callService,
  );

  /// ID of the [User] this [UserController] represents.
  final UserId id;

  /// Reactive [User] itself.
  RxUser? user;

  /// Status of the [user] fetching.
  ///
  /// May be:
  /// - `status.isLoading`, meaning [user] is being fetched from the service.
  /// - `status.isEmpty`, meaning [user] with specified [id] was not found.
  /// - `status.isSuccess`, meaning [user] is successfully fetched.
  /// - `status.isLoadingMore`, meaning a request is being made.
  Rx<RxStatus> status = Rx<RxStatus>(RxStatus.loading());

  /// Status of the `ChatContact.avatar` upload or removal.
  final Rx<RxStatus> avatar = Rx<RxStatus>(RxStatus.empty());

  /// [ScrollController] to pass to a [Scrollbar].
  final ScrollController scrollController = ScrollController();

  /// [GlobalKey] of the more [ContextMenuRegion] button.
  final GlobalKey moreKey = GlobalKey();

  /// [TextFieldState] for blocking reason.
  final TextFieldState reason = TextFieldState();

  /// [TextFieldState] for [ChatContact] name editing.
  late final TextFieldState name;

  /// Indicator whether the editing mode is enabled.
  final RxBool profileEditing = RxBool(false);

  /// Status of a [block] progression.
  ///
  /// May be:
  /// - `status.isLoading`, meaning [block] is executing.
  /// - `status.isEmpty`, meaning no [block] is executing.
  final Rx<RxStatus> blocklistStatus = Rx(RxStatus.empty());

  /// [UserService] fetching the [user].
  final UserService _userService;

  /// [ContactService] maintaining [ChatContact]s of this [user].
  final ContactService _contactService;

  /// [ChatService] creating a [Chat] with this [user].
  final ChatService _chatService;

  /// [CallService] starting a new [OngoingCall] with this [user].
  final CallService _callService;

  /// [Worker] reacting on the [RxUser.contact] changes updating the [_worker].
  Worker? _contactWorker;

  /// [Worker] reacting on the [RxChatContact.contact] or [user] changes
  /// updating the [name].
  Worker? _worker;

  /// Subscription for the [user] changes.
  StreamSubscription? _userSubscription;

  /// Indicates whether this [user] is blocked.
  BlocklistRecord? get isBlocked => user?.user.value.isBlocked;

  /// Returns [MyUser]'s [UserId].
  UserId? get me => _chatService.me;

  /// Returns reactive [RxChatContact] linked to the [user].
  ///
  /// Only meaningful, if [user] is non-`null`.
  Rx<RxChatContact?> get contact => user!.contact;

  /// Returns [ChatContactId] of the [contact].
  ///
  /// Should be used to determine whether the [user] is in the contacts list as
  /// [contact] may be fetched with a delay.
  ChatContactId? get contactId => user?.user.value.contacts.firstOrNull;

  @override
  void onInit() {
    name = TextFieldState(
      approvable: true,
      onChanged: (s) {
        if (s.text.isNotEmpty) {
          try {
            UserName(s.text);
          } catch (e) {
            s.error.value = e.toString();
          }
        }
      },
      onSubmitted: (s) async {
        s.error.value = null;
        s.focus.unfocus();

        if (s.text == contact.value!.contact.value.name.val) {
          s.unsubmit();
          return;
        }

        UserName? name;
        try {
          name = UserName(s.text);
        } on FormatException catch (_) {
          s.status.value = RxStatus.empty();
          s.error.value = 'err_incorrect_input'.l10n;
          s.unsubmit();
          return;
        }

        if (s.error.value == null) {
          s.status.value = RxStatus.loading();
          s.editable.value = false;

          try {
            await _contactService.changeContactName(contact.value!.id, name);
            s.status.value = RxStatus.empty();
            s.unsubmit();
          } on UpdateChatContactNameException catch (e) {
            s.status.value = RxStatus.empty();
            s.error.value = e.toString();
          } catch (e) {
            s.status.value = RxStatus.empty();
            MessagePopup.error(e.toString());
            rethrow;
          } finally {
            s.editable.value = true;
          }
        }
      },
    );

    _updateWorker();

    _fetchUser().whenComplete(() {
      if (isClosed) {
        return;
      }

      if (user != null) {
        _contactWorker = ever(contact, (contact) {
          if (contact == null) {
            profileEditing.value = false;
          }

          _updateWorker();
        });
      }
    });

    super.onInit();
  }

  @override
  void onClose() {
<<<<<<< HEAD
    user?.stopUpdates();
    _contactWorker?.dispose();
=======
    _contactsSubscription?.cancel();
    _userSubscription?.cancel();
>>>>>>> 711be46c
    _worker?.dispose();
    super.onClose();
  }

  /// Adds the [user] to the contacts list of the authenticated [MyUser].
  Future<void> addToContacts() async {
    if (contactId == null) {
      status.value = RxStatus.loadingMore();
      try {
        await _contactService.createChatContact(user!.user.value);
      } catch (e) {
        MessagePopup.error(e);
        rethrow;
      } finally {
        status.value = RxStatus.success();
      }
    }
  }

  /// Removes the [user] from the contacts list of the authenticated [MyUser].
  Future<void> removeFromContacts() async {
    if (contactId != null) {
      status.value = RxStatus.loadingMore();
      try {
        await _contactService.deleteContact(contactId!);
      } catch (e) {
        MessagePopup.error(e);
        rethrow;
      } finally {
        status.value = RxStatus.success();
      }
    }
  }

  /// Opens a [Chat]-dialog with this [user].
  void openChat() {
    if (user?.id == me) {
      router.chat(_chatService.monolog, push: true);
    } else {
      router.chat(user!.user.value.dialog, push: true);
    }
  }

  /// Starts an [OngoingCall] in this [Chat] [withVideo] or without.
  Future<void> call(bool withVideo) async {
    try {
      await _callService.call(user!.user.value.dialog, withVideo: withVideo);
    } on JoinChatCallException catch (e) {
      MessagePopup.error(e);
    } on CallAlreadyJoinedException catch (e) {
      MessagePopup.error(e);
    } on CallAlreadyExistsException catch (e) {
      MessagePopup.error(e);
    } on CallIsInPopupException catch (e) {
      MessagePopup.error(e);
    }
  }

  /// Joins an [OngoingCall] happening in the [RxUser.dialog].
  Future<void> joinCall() => _callService.join(user!.user.value.dialog);

  /// Drops the [OngoingCall] happening in the [RxUser.dialog].
  Future<void> dropCall() => _callService.leave(user!.user.value.dialog);

  /// Blocks the [user] for the authenticated [MyUser].
  Future<void> block() async {
    blocklistStatus.value = RxStatus.loading();
    try {
      await _userService.blockUser(
        id,
        reason.text.isEmpty ? null : BlocklistReason(reason.text),
      );
      reason.clear();
    } finally {
      blocklistStatus.value = RxStatus.empty();
    }
  }

  /// Removes the [user] from the blocklist of the authenticated [MyUser].
  Future<void> unblock() async {
    blocklistStatus.value = RxStatus.loading();
    try {
      await _userService.unblockUser(id);
    } finally {
      blocklistStatus.value = RxStatus.empty();
    }
  }

  /// Marks the [user] as favorited.
  Future<void> favoriteContact() async {
    try {
      if (contactId != null) {
        await _contactService.favoriteChatContact(contactId!);
      }
    } on FavoriteChatContactException catch (e) {
      MessagePopup.error(e);
    } catch (e) {
      MessagePopup.error(e);
      rethrow;
    }
  }

  /// Removes the [user] from the favorites.
  Future<void> unfavoriteContact() async {
    try {
      if (contactId != null) {
        await _contactService.unfavoriteChatContact(contactId!);
      }
    } on UnfavoriteChatContactException catch (e) {
      MessagePopup.error(e);
    } catch (e) {
      MessagePopup.error(e);
      rethrow;
    }
  }

  /// Mutes a [Chat]-dialog with the [user].
  Future<void> muteChat() async {
    final ChatId? dialog = user?.user.value.dialog;

    if (dialog != null) {
      try {
        await _chatService.toggleChatMute(dialog, MuteDuration.forever());
      } on ToggleChatMuteException catch (e) {
        MessagePopup.error(e);
      } catch (e) {
        MessagePopup.error(e);
        rethrow;
      }
    }
  }

  /// Unmutes a [Chat]-dialog with the [user].
  Future<void> unmuteChat() async {
    final ChatId? dialog = user?.user.value.dialog;

    if (dialog != null) {
      try {
        await _chatService.toggleChatMute(dialog, null);
      } on ToggleChatMuteException catch (e) {
        MessagePopup.error(e);
      } catch (e) {
        MessagePopup.error(e);
        rethrow;
      }
    }
  }

  /// Hides a [Chat]-dialog with the [user].
  Future<void> hideChat() async {
    final ChatId? dialog = user?.user.value.dialog;

    if (dialog != null) {
      try {
        await _chatService.hideChat(dialog);
      } on HideChatException catch (e) {
        MessagePopup.error(e);
      } on UnfavoriteChatException catch (e) {
        MessagePopup.error(e);
      } catch (e) {
        MessagePopup.error(e);
        rethrow;
      }
    }
  }

  /// Clears a [Chat]-dialog history with the [user].
  Future<void> clearChat() async {
    final ChatId? dialog = user?.user.value.dialog;

    if (dialog != null) {
      try {
        await _chatService.clearChat(dialog);
      } on ClearChatException catch (e) {
        MessagePopup.error(e);
      } catch (e) {
        MessagePopup.error(e);
        rethrow;
      }
    }
  }

  /// Opens a file choose popup and updates the `ChatContact.avatar` with the
  /// selected image, if any.
  Future<void> pickAvatar() async {
    FilePickerResult? result = await FilePicker.platform.pickFiles(
      type: FileType.image,
      withReadStream: !PlatformUtils.isWeb,
      withData: PlatformUtils.isWeb,
      lockParentWindow: true,
    );

    if (result != null) {
      updateAvatar(result.files.first);
    }
  }

  /// Resets the `ChatContact.avatar` to `null`.
  Future<void> deleteAvatar() => updateAvatar(null);

  /// Updates the `ChatContact.avatar` with the provided [image], or resets it
  /// to `null`.
  Future<void> updateAvatar(PlatformFile? image) async {
    avatar.value = RxStatus.loading();

    try {
      throw UnimplementedError();
    } on UnimplementedError catch (e) {
      avatar.value = RxStatus.empty();
      MessagePopup.error(e);
    } catch (e) {
      avatar.value = RxStatus.empty();
      MessagePopup.error(e);
      rethrow;
    }
  }

  /// Fetches the [user] value from the [_userService].
  Future<void> _fetchUser() async {
    try {
      final FutureOr<RxUser?> fetched = _userService.get(id);
      user = fetched is RxUser? ? fetched : await fetched;

      _updateWorker();

      _userSubscription = user?.updates.listen((_) {});
      status.value = user == null ? RxStatus.empty() : RxStatus.success();
    } catch (e) {
      await MessagePopup.error(e);
      router.pop();
      rethrow;
    }
  }

  /// Listens to the [contact] or [user] changes updating the [name].
  void _updateWorker() {
    if (user != null && contact.value != null) {
      name.unchecked = contact.value!.contact.value.name.val;

      _worker?.dispose();
      _worker = ever(contact.value!.contact, (contact) {
        if (!name.isFocused.value && !name.changed.value) {
          name.unchecked = contact.name.val;
        }
      });
    } else if (user != null) {
      name.unchecked =
          user!.user.value.name?.val ?? user!.user.value.num.toString();

      _worker?.dispose();
      _worker = ever(user!.user, (user) {
        if (!name.isFocused.value && !name.changed.value) {
          name.unchecked = user.name?.val ?? user.num.toString();
        }
      });
    }
  }
}

/// Extension adding [UserView] related wrappers and helpers.
extension UserViewExt on User {
  /// Returns a text represented status of this [User] based on its
  /// [User.presence] and [User.online] fields.
  String? getStatus([PreciseDateTime? lastSeen]) {
    switch (presence) {
      case Presence.present:
        if (online) {
          return 'label_online'.l10n;
        } else if (lastSeenAt != null) {
          return (lastSeen ?? lastSeenAt)!.val.toDifferenceAgo();
        } else {
          return 'label_offline'.l10n;
        }

      case Presence.away:
        if (online) {
          return 'label_away'.l10n;
        } else if (lastSeenAt != null) {
          return (lastSeen ?? lastSeenAt)!.val.toDifferenceAgo();
        } else {
          return 'label_offline'.l10n;
        }

      case null:
        return 'label_hidden'.l10n;

      case Presence.artemisUnknown:
        return null;
    }
  }
}

/// Extension adding an ability to get text represented indication of how long
/// ago a [DateTime] happened compared to [DateTime.now].
extension _DateTimeToAgo on DateTime {
  /// Returns text representation of a [difference] with [DateTime.now]
  /// indicating how long ago this [DateTime] happened compared to
  /// [DateTime.now].
  String toDifferenceAgo() {
    DateTime local = isUtc ? toLocal() : this;
    Duration diff = DateTime.now().difference(local);

    return 'label_ago'.l10nfmt({
      'years': diff.inDays ~/ 365,
      'months': diff.inDays ~/ 30,
      'weeks': diff.inDays ~/ 7,
      'days': diff.inDays,
      'hours': diff.inHours,
      'minutes': diff.inMinutes
    });
  }
}<|MERGE_RESOLUTION|>--- conflicted
+++ resolved
@@ -223,13 +223,8 @@
 
   @override
   void onClose() {
-<<<<<<< HEAD
-    user?.stopUpdates();
+    _userSubscription?.cancel();
     _contactWorker?.dispose();
-=======
-    _contactsSubscription?.cancel();
-    _userSubscription?.cancel();
->>>>>>> 711be46c
     _worker?.dispose();
     super.onClose();
   }
