--- conflicted
+++ resolved
@@ -21,6 +21,7 @@
 import '/domain/model/user.dart';
 import '/l10n/l10n.dart';
 import '/routes.dart';
+import '/themes.dart';
 import '/ui/page/home/page/chat/widget/back_button.dart';
 import '/ui/page/home/widget/actions.dart';
 import '/ui/page/home/widget/app_bar.dart';
@@ -263,313 +264,6 @@
     );
   }
 
-<<<<<<< HEAD
-=======
-  /// Dense [Padding] wrapper.
-  Widget _dense(Widget child) =>
-      Padding(padding: const EdgeInsets.fromLTRB(8, 4, 8, 4), child: child);
-
-  /// Basic [Padding] wrapper.
-  Widget _padding(Widget child) =>
-      Padding(padding: const EdgeInsets.all(8), child: child);
-
-  /// Returns the action buttons to do with this [User].
-  Widget _actions(UserController c, BuildContext context) {
-    final Style style = Theme.of(context).extension<Style>()!;
-
-    // Builds a stylized button representing a single action.
-    Widget action({
-      Key? key,
-      String? text,
-      void Function()? onPressed,
-      Widget? trailing,
-    }) {
-      return Container(
-        margin: const EdgeInsets.only(bottom: 8),
-        child: _dense(
-          FieldButton(
-            key: key,
-            onPressed: onPressed,
-            text: text ?? '',
-            style: TextStyle(color: style.colors.primary),
-            trailing: trailing != null
-                ? Transform.translate(
-                    offset: const Offset(0, -1),
-                    child: Transform.scale(scale: 1.15, child: trailing),
-                  )
-                : null,
-          ),
-        ),
-      );
-    }
-
-    return Column(
-      crossAxisAlignment: CrossAxisAlignment.start,
-      children: [
-        Obx(() {
-          return action(
-            key: Key(c.inContacts.value
-                ? 'DeleteFromContactsButton'
-                : 'AddToContactsButton'),
-            text: c.inContacts.value
-                ? 'btn_delete_from_contacts'.l10n
-                : 'btn_add_to_contacts'.l10n,
-            onPressed: c.status.value.isLoadingMore
-                ? null
-                : c.inContacts.value
-                    ? () => _removeFromContacts(c, context)
-                    : c.addToContacts,
-          );
-        }),
-        Obx(() {
-          return action(
-            text: c.inFavorites.value
-                ? 'btn_delete_from_favorites'.l10n
-                : 'btn_add_to_favorites'.l10n,
-            onPressed:
-                c.inFavorites.value ? c.unfavoriteContact : c.favoriteContact,
-          );
-        }),
-        if (c.user?.user.value.dialog.isLocal == false &&
-            c.user?.dialog.value != null) ...[
-          Obx(() {
-            if (c.isBlacklisted != null) {
-              return const SizedBox.shrink();
-            }
-
-            final chat = c.user!.dialog.value!.chat.value;
-            final bool isMuted = chat.muted != null;
-
-            return action(
-              text: isMuted ? 'btn_unmute_chat'.l10n : 'btn_mute_chat'.l10n,
-              trailing: isMuted
-                  ? SvgImage.asset(
-                      'assets/icons/btn_mute.svg',
-                      width: 18.68,
-                      height: 15,
-                    )
-                  : SvgImage.asset(
-                      'assets/icons/btn_unmute.svg',
-                      width: 17.86,
-                      height: 15,
-                    ),
-              onPressed: isMuted ? c.unmuteChat : c.muteChat,
-            );
-          }),
-          action(
-            text: 'btn_hide_chat'.l10n,
-            trailing: SvgImage.asset('assets/icons/delete.svg', height: 14),
-            onPressed: () => _hideChat(c, context),
-          ),
-          action(
-            key: const Key('ClearHistoryButton'),
-            text: 'btn_clear_history'.l10n,
-            trailing: SvgImage.asset('assets/icons/delete.svg', height: 14),
-            onPressed: () => _clearChat(c, context),
-          ),
-        ],
-        Obx(() {
-          return action(
-            key: Key(c.isBlacklisted != null ? 'Unblock' : 'Block'),
-            text:
-                c.isBlacklisted != null ? 'btn_unblock'.l10n : 'btn_block'.l10n,
-            onPressed: c.isBlacklisted != null
-                ? c.unblacklist
-                : () => _blacklistUser(c, context),
-            trailing: Obx(() {
-              final Widget child;
-              if (c.blacklistStatus.value.isEmpty) {
-                child = const SizedBox();
-              } else {
-                child = const CustomProgressIndicator();
-              }
-
-              return AnimatedSwitcher(
-                duration: 200.milliseconds,
-                child: child,
-              );
-            }),
-          );
-        }),
-        action(text: 'btn_report'.l10n, onPressed: () {}),
-      ],
-    );
-  }
-
-  /// Returns a [User.name] copyable field.
-  Widget _name(UserController c, BuildContext context) {
-    return _padding(
-      CopyableTextField(
-        key: const Key('NameField'),
-        state: TextFieldState(
-          text: '${c.user?.user.value.name?.val ?? c.user?.user.value.num.val}',
-        ),
-        label: 'label_name'.l10n,
-        copy: '${c.user?.user.value.name?.val ?? c.user?.user.value.num.val}',
-      ),
-    );
-  }
-
-  /// Returns a [User.status] copyable field.
-  Widget _status(UserController c, BuildContext context) {
-    return Obx(() {
-      final UserTextStatus? status = c.user?.user.value.status;
-
-      if (status == null) {
-        return Container();
-      }
-
-      return _padding(
-        CopyableTextField(
-          key: const Key('StatusField'),
-          state: TextFieldState(text: status.val),
-          label: 'label_status'.l10n,
-          copy: status.val,
-        ),
-      );
-    });
-  }
-
-  /// Returns a [User.num] copyable field.
-  Widget _num(UserController c, BuildContext context) {
-    return _padding(
-      CopyableTextField(
-        key: const Key('UserNum'),
-        state: TextFieldState(
-          text: c.user!.user.value.num.val.replaceAllMapped(
-            RegExp(r'.{4}'),
-            (match) => '${match.group(0)} ',
-          ),
-        ),
-        label: 'label_num'.l10n,
-        copy: c.user?.user.value.num.val,
-      ),
-    );
-  }
-
-  /// Returns a [User.presence] text.
-  Widget _presence(UserController c, BuildContext context) {
-    return Obx(() {
-      final Presence? presence = c.user?.user.value.presence;
-      if (presence == null) {
-        return Container();
-      }
-
-      final subtitle = c.user?.user.value.getStatus();
-
-      return _padding(
-        ReactiveTextField(
-          key: const Key('Presence'),
-          state: TextFieldState(text: subtitle),
-          label: 'label_presence'.l10n,
-          enabled: false,
-          trailing: CircleAvatar(
-            key: Key(presence.name.capitalizeFirst!),
-            backgroundColor: presence.getColor(),
-            radius: 7,
-          ),
-        ),
-      );
-    });
-  }
-
-  /// Returns the blacklisted information of this [User].
-  Widget _blocked(UserController c, BuildContext context) {
-    return Column(
-      children: [
-        if (c.isBlacklisted?.at != null)
-          _padding(
-            ReactiveTextField(
-              state: TextFieldState(text: c.isBlacklisted!.at.toString()),
-              label: 'label_date'.l10n,
-              enabled: false,
-            ),
-          ),
-        if (c.isBlacklisted?.reason != null)
-          _padding(
-            ReactiveTextField(
-              state: TextFieldState(text: c.isBlacklisted!.reason?.val),
-              label: 'label_reason'.l10n,
-              enabled: false,
-            ),
-          ),
-      ],
-    );
-  }
-
-  /// Returns a [WidgetButton] for removing the [User] from the blacklist.
-  Widget _blockedField(BuildContext context, UserController c) {
-    final Style style = Theme.of(context).extension<Style>()!;
-
-    return Theme(
-      data: MessageFieldView.theme(context),
-      child: SafeArea(
-        child: Container(
-          key: const Key('BlockedField'),
-          decoration: BoxDecoration(
-            borderRadius: style.cardRadius,
-            boxShadow: [
-              CustomBoxShadow(
-                blurRadius: 8,
-                color: style.colors.onBackgroundOpacity13,
-              ),
-            ],
-          ),
-          child: ConditionalBackdropFilter(
-            condition: style.cardBlur > 0,
-            filter: ImageFilter.blur(
-              sigmaX: style.cardBlur,
-              sigmaY: style.cardBlur,
-            ),
-            borderRadius: style.cardRadius,
-            child: Container(
-              constraints: const BoxConstraints(minHeight: 56),
-              decoration: BoxDecoration(color: style.cardColor),
-              child: Row(
-                mainAxisAlignment: MainAxisAlignment.center,
-                crossAxisAlignment: CrossAxisAlignment.end,
-                children: [
-                  Expanded(
-                    child: Padding(
-                      padding: EdgeInsets.only(
-                        top: 5 + (PlatformUtils.isMobile ? 0 : 8),
-                        bottom: 13,
-                      ),
-                      child: Transform.translate(
-                        offset: Offset(0, PlatformUtils.isMobile ? 6 : 1),
-                        child: WidgetButton(
-                          onPressed: c.unblacklist,
-                          child: IgnorePointer(
-                            child: ReactiveTextField(
-                              enabled: false,
-                              key: const Key('MessageField'),
-                              state: TextFieldState(text: 'btn_unblock'.l10n),
-                              filled: false,
-                              dense: true,
-                              textAlign: TextAlign.center,
-                              padding: const EdgeInsets.symmetric(vertical: 8),
-                              style: style.boldBody.copyWith(
-                                fontSize: 17,
-                                color: style.colors.primary,
-                              ),
-                              type: TextInputType.multiline,
-                              textInputAction: TextInputAction.newline,
-                            ),
-                          ),
-                        ),
-                      ),
-                    ),
-                  ),
-                ],
-              ),
-            ),
-          ),
-        ),
-      ),
-    );
-  }
-
->>>>>>> 242845d2
   /// Opens a confirmation popup deleting the [User] from address book.
   Future<void> _removeFromContacts(
     UserController c,
