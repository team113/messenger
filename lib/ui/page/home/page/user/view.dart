// Copyright © 2022-2023 IT ENGINEERING MANAGEMENT INC,
//                       <https://github.com/team113>
//
// This program is free software: you can redistribute it and/or modify it under
// the terms of the GNU Affero General Public License v3.0 as published by the
// Free Software Foundation, either version 3 of the License, or (at your
// option) any later version.
//
// This program is distributed in the hope that it will be useful, but WITHOUT
// ANY WARRANTY; without even the implied warranty of MERCHANTABILITY or FITNESS
// FOR A PARTICULAR PURPOSE. See the GNU Affero General Public License v3.0 for
// more details.
//
// You should have received a copy of the GNU Affero General Public License v3.0
// along with this program. If not, see
// <https://www.gnu.org/licenses/agpl-3.0.html>.

import 'package:flutter/material.dart';
import 'package:get/get.dart';

import '/domain/model/user.dart';
import '/domain/repository/chat.dart';
import '/l10n/l10n.dart';
import '/routes.dart';
import '/themes.dart';
import '/ui/page/home/page/chat/widget/back_button.dart';
import '/ui/page/home/page/chat/widget/chat_subtitle.dart';
import '/ui/page/home/widget/action.dart';
import '/ui/page/home/widget/app_bar.dart';
import '/ui/page/home/widget/avatar.dart';
import '/ui/page/home/widget/big_avatar.dart';
import '/ui/page/home/widget/block.dart';
import '/ui/page/home/widget/num.dart';
import '/ui/page/home/widget/paddings.dart';
import '/ui/page/home/widget/unblock_button.dart';
import '/ui/widget/animated_button.dart';
import '/ui/widget/animated_switcher.dart';
import '/ui/widget/context_menu/menu.dart';
import '/ui/widget/context_menu/region.dart';
import '/ui/widget/progress_indicator.dart';
import '/ui/widget/svg/svg.dart';
import '/ui/widget/text_field.dart';
import '/util/message_popup.dart';
import '/util/platform_utils.dart';
import 'controller.dart';
import 'widget/blocklist_record.dart';
import 'widget/name.dart';
import 'widget/presence.dart';
import 'widget/status.dart';

/// View of the [Routes.user] page.
class UserView extends StatelessWidget {
  const UserView(this.id, {super.key});

  /// ID of the [User] this [UserView] represents.
  final UserId id;

  @override
  Widget build(BuildContext context) {
    return GetBuilder(
      init: UserController(id, Get.find(), Get.find(), Get.find(), Get.find()),
      tag: id.val,
      global: !Get.isRegistered<UserController>(tag: id.val),
      builder: (UserController c) {
        return Obx(() {
          if (!c.status.value.isSuccess) {
            return Scaffold(
              appBar: const CustomAppBar(
                padding: EdgeInsets.only(left: 4, right: 20),
                leading: [StyledBackButton()],
              ),
              body: Center(
                child: c.status.value.isEmpty
                    ? Text('err_unknown_user'.l10n)
                    : const CustomProgressIndicator(),
              ),
            );
          }

          return LayoutBuilder(builder: (context, constraints) {
            return Scaffold(
              appBar: CustomAppBar(title: _bar(c, context)),
              body: Scrollbar(
                controller: c.scrollController,
                child: Obx(() {
                  return ListView(
                    key: const Key('UserScrollable'),
                    controller: c.scrollController,
                    children: [
                      const SizedBox(height: 8),
                      if (c.isBlocked != null)
                        Block(
                          title: 'label_user_is_blocked'.l10n,
                          children: [BlocklistRecordWidget(c.isBlocked!)],
                        ),
                      Block(
                        title: 'label_public_information'.l10n,
                        children: [
                          BigAvatarWidget.user(c.user),
                          const SizedBox(height: 12),
                          UserNameCopyable(
                            c.user!.user.value.name,
                            c.user!.user.value.num,
                          ),
                          if (c.user!.user.value.status != null)
                            UserStatusCopyable(c.user!.user.value.status!),
                          if (c.user!.user.value.presence != null)
                            Obx(() {
                              return UserPresenceField(
                                c.user!.user.value.presence!,
                                c.user!.user.value
                                    .getStatus(c.user?.lastSeen.value),
                              );
                            }),
                        ],
                      ),
                      Block(
                        title: 'label_contact_information'.l10n,
                        children: [
                          Paddings.basic(
                            UserNumCopyable(
                              key: const Key('UserNum'),
                              c.user!.user.value.num,
                            ),
                          )
                        ],
                      ),
                      Block(children: [_actions(c, context)]),
                      const SizedBox(height: 8),
                    ],
                  );
                }),
              ),
              bottomNavigationBar: Obx(() {
                if (c.isBlocked == null) {
                  return const SizedBox();
                }

                return Padding(
                  padding: Insets.dense.copyWith(top: 0),
                  child: SafeArea(child: UnblockButton(c.unblock)),
                );
              }),
            );
          });
        });
      },
    );
  }

  /// Returns information about the [User] and related to it action buttons in
  /// the [CustomAppBar].
  Widget _bar(UserController c, BuildContext context) {
    final style = Theme.of(context).style;

    return Center(
      child: Row(
        children: [
          const SizedBox(width: 8),
          const StyledBackButton(),
          Material(
            elevation: 6,
            type: MaterialType.circle,
            shadowColor: style.colors.onBackgroundOpacity27,
            color: style.colors.onPrimary,
            child: Center(
              child: AvatarWidget.fromRxUser(
                c.user,
                radius: AvatarRadius.medium,
              ),
            ),
          ),
          const SizedBox(width: 10),
          Expanded(
            child: DefaultTextStyle.merge(
              maxLines: 1,
              overflow: TextOverflow.ellipsis,
              child: Obx(() {
                final RxChat? chat = c.user?.dialog.value;

                final bool monolog = chat?.chat.value.isMonolog == true;

                return Column(
                  mainAxisAlignment: MainAxisAlignment.center,
                  crossAxisAlignment: CrossAxisAlignment.start,
                  children: [
                    Row(
                      children: [
                        Flexible(
                          child: Text(
                            '${c.user?.user.value.name?.val ?? c.user?.user.value.num}',
                          ),
                        ),
                        Obx(() {
                          if (c.user?.dialog.value?.chat.value.muted == null) {
                            return const SizedBox();
                          }

                          return const Padding(
                            padding: EdgeInsets.only(left: 5),
                            child: SvgIcon(SvgIcons.muted),
                          );
                        }),
                      ],
                    ),
                    if (!monolog && chat != null) ChatSubtitle(chat, c.me),
                  ],
                );
              }),
            ),
          ),
          const SizedBox(width: 40),
          AnimatedButton(
            onPressed: c.openChat,
            child: const SvgIcon(SvgIcons.chat),
          ),
          const SizedBox(width: 28),
          AnimatedButton(
            onPressed: () => c.call(true),
            child: const SvgIcon(SvgIcons.chatVideoCall),
          ),
          const SizedBox(width: 28),
          AnimatedButton(
            onPressed: () => c.call(false),
            child: const SvgIcon(SvgIcons.chatAudioCall),
          ),
          const SizedBox(width: 10),
          Obx(() {
            final bool contact = c.inContacts.value;
            final bool favorite = c.inFavorites.value;
            final bool blocked = c.isBlocked != null;

            final RxChat? dialog = c.user?.user.value.dialog.isLocal == false
                ? c.user?.dialog.value
                : null;

            final bool muted = dialog?.chat.value.muted != null;

            return AnimatedButton(
              child: SafeAnimatedSwitcher(
                duration: 250.milliseconds,
                child: ContextMenuRegion(
                  key: c.moreKey,
                  selector: c.moreKey,
                  alignment: Alignment.topRight,
                  enablePrimaryTap: true,
                  margin: const EdgeInsets.only(bottom: 4, right: 12),
                  actions: [
                    ContextMenuButton(
                      key: Key(
                        contact
                            ? 'DeleteFromContactsButton'
                            : 'AddToContactsButton',
                      ),
                      label: contact
                          ? 'btn_delete_from_contacts'.l10n
                          : 'btn_add_to_contacts'.l10n,
                      trailing: SvgIcon(
                        contact ? SvgIcons.deleteContact : SvgIcons.addContact,
                      ),
                      onPressed: contact
                          ? () => _removeFromContacts(c, context)
                          : c.addToContacts,
                    ),
                    if (contact)
                      ContextMenuButton(
                        key: Key(
                          favorite
                              ? 'UnfavoriteContactButton'
                              : 'FavoriteContactButton',
                        ),
                        label: favorite
                            ? 'btn_delete_from_favorites'.l10n
                            : 'btn_add_to_favorites'.l10n,
                        trailing: SvgIcon(
                          favorite
                              ? SvgIcons.favoriteSmall
                              : SvgIcons.unfavoriteSmall,
                        ),
                        onPressed:
                            favorite ? c.unfavoriteContact : c.favoriteContact,
                      ),
                    if (dialog != null) ...[
                      ContextMenuButton(
                        key: Key(muted ? 'UnmuteChatButton' : 'MuteChatButton'),
                        label: muted
                            ? PlatformUtils.isMobile
                                ? 'btn_unmute'.l10n
                                : 'btn_unmute_chat'.l10n
                            : PlatformUtils.isMobile
                                ? 'btn_mute'.l10n
                                : 'btn_mute_chat'.l10n,
                        trailing: SvgIcon(
                          muted ? SvgIcons.unmuteSmall : SvgIcons.muteSmall,
                        ),
                        onPressed: muted ? c.unmuteChat : c.muteChat,
                      ),
                      ContextMenuButton(
                        key: const Key('ClearHistoryButton'),
                        label: 'btn_clear_history'.l10n,
                        trailing: const SvgIcon(SvgIcons.cleanHistory),
                        onPressed: () => _clearChat(c, context),
                      ),
                      ContextMenuButton(
                        key: const Key('HideChatButton'),
                        label: 'btn_delete_chat'.l10n,
                        trailing: const SvgIcon(SvgIcons.cleanHistory),
                        onPressed: () => _hideChat(c, context),
                      ),
                    ],
                    ContextMenuButton(
                      key: Key(blocked ? 'Unblock' : 'Block'),
                      label: blocked ? 'btn_unblock'.l10n : 'btn_block'.l10n,
                      trailing: Obx(() {
                        final Widget child;
                        if (c.blacklistStatus.value.isEmpty) {
                          child = const SvgIcon(SvgIcons.block);
                        } else {
                          child = const CustomProgressIndicator();
                        }

                        return SafeAnimatedSwitcher(
                          duration: 200.milliseconds,
                          child: child,
                        );
                      }),
                      onPressed: blocked
                          ? c.unblacklist
                          : () => _blacklistUser(c, context),
                    ),
                  ],
                  child: Container(
                    key: const Key('MoreButton'),
                    padding: const EdgeInsets.only(left: 20, right: 21),
                    height: double.infinity,
                    child: const SvgIcon(SvgIcons.more),
                  ),
                ),
              ),
            );
          }),
        ],
<<<<<<< HEAD
        Obx(() {
          return ActionButton(
            key: Key(c.isBlocked != null ? 'Unblock' : 'Block'),
            text: c.isBlocked != null ? 'btn_unblock'.l10n : 'btn_block'.l10n,
            onPressed:
                c.isBlocked != null ? c.unblock : () => _blockUser(c, context),
            trailing: Obx(() {
              final Widget child;
              if (c.blocklistStatus.value.isEmpty) {
                child = const SizedBox();
              } else {
                child = const CustomProgressIndicator();
              }
=======
      ),
    );
  }
>>>>>>> e79f1a39

  /// Returns the action buttons to do with this [User].
  Widget _actions(UserController c, BuildContext context) {
    return Column(
      crossAxisAlignment: CrossAxisAlignment.start,
      children: [
        const SizedBox(height: 8),
        ActionButton(
          text: 'btn_report'.l10n,
          trailing: const SvgIcon(SvgIcons.report),
          onPressed: () {},
        ),
      ],
    );
  }

  /// Opens a confirmation popup deleting the [User] from address book.
  Future<void> _removeFromContacts(
    UserController c,
    BuildContext context,
  ) async {
    final style = Theme.of(context).style;

    final bool? result = await MessagePopup.alert(
      'label_delete_contact'.l10n,
      description: [
        TextSpan(text: 'alert_contact_will_be_removed1'.l10n),
        TextSpan(
          text:
              c.user?.user.value.name?.val ?? c.user?.user.value.num.toString(),
          style: style.fonts.normal.regular.onBackground,
        ),
        TextSpan(text: 'alert_contact_will_be_removed2'.l10n),
      ],
    );

    if (result == true) {
      await c.removeFromContacts();
    }
  }

  /// Opens a confirmation popup hiding the [Chat]-dialog with the [User].
  Future<void> _hideChat(UserController c, BuildContext context) async {
    final style = Theme.of(context).style;

    final bool? result = await MessagePopup.alert(
      'label_delete_chat'.l10n,
      description: [
        TextSpan(text: 'alert_dialog_will_be_deleted1'.l10n),
        TextSpan(
          text:
              c.user?.user.value.name?.val ?? c.user?.user.value.num.toString(),
          style: style.fonts.normal.regular.onBackground,
        ),
        TextSpan(text: 'alert_dialog_will_be_deleted2'.l10n),
      ],
    );

    if (result == true) {
      await c.hideChat();
    }
  }

  /// Opens a confirmation popup clearing the [Chat]-dialog with the [User].
  Future<void> _clearChat(UserController c, BuildContext context) async {
    final style = Theme.of(context).style;

    final bool? result = await MessagePopup.alert(
      'label_clear_history'.l10n,
      description: [
        TextSpan(text: 'alert_dialog_will_be_cleared1'.l10n),
        TextSpan(
          text:
              c.user?.user.value.name?.val ?? c.user?.user.value.num.toString(),
          style: style.fonts.normal.regular.onBackground,
        ),
        TextSpan(text: 'alert_dialog_will_be_cleared2'.l10n),
      ],
    );

    if (result == true) {
      await c.clearChat();
    }
  }

  /// Opens a confirmation popup blocking the [User].
  Future<void> _blockUser(UserController c, BuildContext context) async {
    final style = Theme.of(context).style;

    final bool? result = await MessagePopup.alert(
      'label_block'.l10n,
      description: [
        TextSpan(text: 'alert_user_will_be_blocked1'.l10n),
        TextSpan(
          text:
              c.user?.user.value.name?.val ?? c.user?.user.value.num.toString(),
          style: style.fonts.normal.regular.onBackground,
        ),
        TextSpan(text: 'alert_user_will_be_blocked2'.l10n),
      ],
      additional: [
        const SizedBox(height: 25),
        ReactiveTextField(state: c.reason, label: 'label_reason'.l10n),
      ],
    );

    if (result == true) {
      await c.block();
    }
  }
}<|MERGE_RESOLUTION|>--- conflicted
+++ resolved
@@ -324,9 +324,8 @@
                           child: child,
                         );
                       }),
-                      onPressed: blocked
-                          ? c.unblacklist
-                          : () => _blacklistUser(c, context),
+                      onPressed:
+                          blocked ? c.unblock : () => _blockUser(c, context),
                     ),
                   ],
                   child: Container(
@@ -340,25 +339,9 @@
             );
           }),
         ],
-<<<<<<< HEAD
-        Obx(() {
-          return ActionButton(
-            key: Key(c.isBlocked != null ? 'Unblock' : 'Block'),
-            text: c.isBlocked != null ? 'btn_unblock'.l10n : 'btn_block'.l10n,
-            onPressed:
-                c.isBlocked != null ? c.unblock : () => _blockUser(c, context),
-            trailing: Obx(() {
-              final Widget child;
-              if (c.blocklistStatus.value.isEmpty) {
-                child = const SizedBox();
-              } else {
-                child = const CustomProgressIndicator();
-              }
-=======
       ),
     );
   }
->>>>>>> e79f1a39
 
   /// Returns the action buttons to do with this [User].
   Widget _actions(UserController c, BuildContext context) {
