// Copyright © 2022-2023 IT ENGINEERING MANAGEMENT INC,
//                       <https://github.com/team113>
//
// This program is free software: you can redistribute it and/or modify it under
// the terms of the GNU Affero General Public License v3.0 as published by the
// Free Software Foundation, either version 3 of the License, or (at your
// option) any later version.
//
// This program is distributed in the hope that it will be useful, but WITHOUT
// ANY WARRANTY; without even the implied warranty of MERCHANTABILITY or FITNESS
// FOR A PARTICULAR PURPOSE. See the GNU Affero General Public License v3.0 for
// more details.
//
// You should have received a copy of the GNU Affero General Public License v3.0
// along with this program. If not, see
// <https://www.gnu.org/licenses/agpl-3.0.html>.

import 'dart:ui';

import 'package:flutter/material.dart';
import 'package:get/get.dart';

import '/api/backend/schema.dart' show Presence;
import '/domain/model/user.dart';
import '/l10n/l10n.dart';
import '/routes.dart';
import '/themes.dart';
import '/ui//widget/svg/svg.dart';
import '/ui/page/call/widget/conditional_backdrop.dart';
import '/ui/page/home/page/chat/widget/back_button.dart';
import '/ui/page/home/page/my_profile/controller.dart';
import '/ui/page/home/page/my_profile/widget/copyable.dart';
import '/ui/page/home/widget/app_bar.dart';
import '/ui/page/home/widget/avatar.dart';
import '/ui/page/home/widget/block.dart';
import '/ui/widget/text_field.dart';
import '/ui/widget/widget_button.dart';
import '/util/message_popup.dart';
import '/util/platform_utils.dart';
import 'controller.dart';

/// View of the [Routes.user] page.
class UserView extends StatelessWidget {
  const UserView(this.id, {Key? key}) : super(key: key);

  /// ID of the [User] this [UserView] represents.
  final UserId id;

  @override
  Widget build(BuildContext context) {
    return GetBuilder(
      init: UserController(id, Get.find(), Get.find(), Get.find(), Get.find()),
      tag: id.val,
      builder: (UserController c) {
        return Obx(() {
          if (!c.status.value.isSuccess) {
            return Scaffold(
              appBar: const CustomAppBar(
                padding: EdgeInsets.only(left: 4, right: 20),
                leading: [StyledBackButton()],
              ),
              body: Center(
                child: c.status.value.isEmpty
                    ? Text('err_unknown_user'.l10n)
                    : const CircularProgressIndicator(),
              ),
            );
          }

          return Scaffold(
            appBar: CustomAppBar(
              title: Row(
                children: [
                  Material(
                    elevation: 6,
                    type: MaterialType.circle,
                    shadowColor: const Color(0x55000000),
                    color: Colors.white,
                    child: Center(
                      child: AvatarWidget.fromRxUser(c.user, radius: 17),
                    ),
                  ),
                  const SizedBox(width: 10),
                  Flexible(
                    child: DefaultTextStyle.merge(
                      maxLines: 1,
                      overflow: TextOverflow.ellipsis,
                      child: Obx(() {
                        final String? status = c.user?.user.value.getStatus();
                        final UserTextStatus? text = c.user?.user.value.status;
                        final StringBuffer buffer = StringBuffer();

                        if (status != null || text != null) {
                          buffer.write(text ?? '');

                          if (status != null && text != null) {
                            buffer.write('space_vertical_space'.l10n);
                          }

                          buffer.write(status ?? '');
                        }

                        final String subtitle = buffer.toString();

                        return Column(
                          mainAxisAlignment: MainAxisAlignment.center,
                          crossAxisAlignment: CrossAxisAlignment.start,
                          children: [
                            Text(
                                '${c.user?.user.value.name?.val ?? c.user?.user.value.num.val}'),
                            if (subtitle.isNotEmpty)
                              Text(
                                subtitle,
                                style: Theme.of(context)
                                    .textTheme
                                    .caption
                                    ?.copyWith(
                                      color:
                                          Theme.of(context).colorScheme.primary,
                                    ),
                              )
                          ],
                        );
                      }),
                    ),
                  ),
                  const SizedBox(width: 10),
                ],
              ),
              padding: const EdgeInsets.only(left: 4, right: 20),
              leading: const [StyledBackButton()],
              actions: [
                WidgetButton(
                  onPressed: c.openChat,
                  child: Transform.translate(
                    offset: const Offset(0, 1),
                    child: SvgLoader.asset(
                      'assets/icons/chat.svg',
                      width: 20.12,
                      height: 21.62,
                    ),
                  ),
                ),
                if (!context.isNarrow) ...[
                  const SizedBox(width: 28),
                  WidgetButton(
                    onPressed: () => c.call(true),
                    child: SvgLoader.asset(
                      'assets/icons/chat_video_call.svg',
                      height: 17,
                    ),
                  ),
                ],
                const SizedBox(width: 28),
                WidgetButton(
                  onPressed: () => c.call(false),
                  child: SvgLoader.asset(
                    'assets/icons/chat_audio_call.svg',
                    height: 19,
                  ),
                ),
              ],
            ),
            body: Scrollbar(
              controller: c.scrollController,
              child: Obx(() {
                return ListView(
                  key: const Key('UserColumn'),
                  controller: c.scrollController,
                  children: [
                    const SizedBox(height: 8),
                    if (c.isBlacklisted == true)
                      Block(
                        title: 'label_blocked_user'.l10n,
                        children: [_blocked(c, context)],
                      ),
                    Block(
                      title: 'label_public_information'.l10n,
                      children: [
                        AvatarWidget.fromRxUser(
                          c.user,
                          radius: 100,
                          showBadge: false,
                        ),
                        const SizedBox(height: 15),
                        _name(c, context),
                        _status(c, context),
                        _presence(c, context),
                      ],
                    ),
                    Block(
                      title: 'label_contact_information'.l10n,
                      children: [_num(c, context)],
                    ),
                    Block(
                      title: 'label_actions'.l10n,
                      children: [_actions(c, context)],
                    ),
                    const SizedBox(height: 8),
                  ],
                );
              }),
<<<<<<< HEAD
              bottomNavigationBar: c.isBlacklisted == true
                  ? Padding(
                      padding: const EdgeInsets.fromLTRB(8, 0, 8, 4),
                      child: _blockedField(context, c),
                    )
                  : null,
            );
          }

          return Scaffold(
            appBar: const CustomAppBar(
              padding: EdgeInsets.only(left: 4, right: 20),
              leading: [StyledBackButton()],
            ),
            body: Center(
              child: c.status.value.isEmpty
                  ? Text('err_unknown_user'.l10n)
                  : const CircularProgressIndicator(),
=======
>>>>>>> ae3da3bb
            ),
          );
        });
      },
    );
  }

  /// Dense [Padding] wrapper.
  Widget _dense(Widget child) =>
      Padding(padding: const EdgeInsets.fromLTRB(8, 4, 8, 4), child: child);

  /// Basic [Padding] wrapper.
  Widget _padding(Widget child) =>
      Padding(padding: const EdgeInsets.all(8), child: child);

  /// Returns the action buttons to do with this [User].
  Widget _actions(UserController c, BuildContext context) {
    // Builds a stylized button representing a single action.
    Widget action({
      Key? key,
      String? text,
      void Function()? onPressed,
      Widget? trailing,
    }) {
      return Container(
        margin: const EdgeInsets.only(bottom: 8),
        child: _dense(
          WidgetButton(
            key: key,
            onPressed: onPressed,
            child: IgnorePointer(
              child: ReactiveTextField(
                state: TextFieldState(text: text ?? '', editable: false),
                trailing: trailing != null
                    ? Transform.translate(
                        offset: const Offset(0, -1),
                        child: Transform.scale(scale: 1.15, child: trailing),
                      )
                    : null,
                style:
                    TextStyle(color: Theme.of(context).colorScheme.secondary),
              ),
            ),
          ),
        ),
      );
    }

    return Obx(() {
      return Column(
        crossAxisAlignment: CrossAxisAlignment.start,
        children: [
          action(
            key: Key(c.inContacts.value
                ? 'DeleteFromContactsButton'
                : 'AddToContactsButton'),
            text: c.inContacts.value
                ? 'btn_delete_from_contacts'.l10n
                : 'btn_add_to_contacts'.l10n,
            onPressed: c.status.value.isLoadingMore
                ? null
                : c.inContacts.value
                    ? () => _removeFromContacts(c, context)
                    : c.addToContacts,
          ),
          action(
            text: c.inFavorites.value
                ? 'btn_delete_from_favorites'.l10n
                : 'btn_add_to_favorites'.l10n,
            onPressed:
                c.inFavorites.value ? c.unfavoriteContact : c.favoriteContact,
          ),
          action(
            text:
                c.isMuted.value ? 'btn_unmute_chat'.l10n : 'btn_mute_chat'.l10n,
            trailing: c.isMuted.value
                ? SvgLoader.asset(
                    'assets/icons/btn_mute.svg',
                    width: 18.68,
                    height: 15,
                  )
                : SvgLoader.asset(
                    'assets/icons/btn_unmute.svg',
                    width: 17.86,
                    height: 15,
                  ),
            onPressed: c.isMuted.toggle,
          ),
          action(
            text: 'btn_hide_chat'.l10n,
            trailing: SvgLoader.asset('assets/icons/delete.svg', height: 14),
            onPressed: () => _hideChat(c, context),
          ),
          action(
            text: 'btn_clear_chat'.l10n,
            trailing: SvgLoader.asset('assets/icons/delete.svg', height: 14),
            onPressed: () => _clearChat(c, context),
          ),
          action(
            key: Key(c.isBlacklisted! ? 'Unblock' : 'Block'),
            text:
                c.isBlacklisted == true ? 'btn_unblock'.l10n : 'btn_block'.l10n,
            onPressed: c.isBlacklisted == true
                ? c.unblacklist
                : () => _blacklistUser(c, context),
          ),
          action(text: 'btn_report'.l10n, onPressed: () {}),
        ],
      );
    });
  }

  /// Returns a [User.name] copyable field.
  Widget _name(UserController c, BuildContext context) {
    return _padding(
      CopyableTextField(
        key: const Key('NameField'),
        state: TextFieldState(
          text: '${c.user?.user.value.name?.val ?? c.user?.user.value.num.val}',
        ),
        label: 'label_name'.l10n,
        copy: '${c.user?.user.value.name?.val ?? c.user?.user.value.num.val}',
      ),
    );
  }

  /// Returns a [User.status] copyable field.
  Widget _status(UserController c, BuildContext context) {
    return Obx(() {
      final UserTextStatus? status = c.user?.user.value.status;

      if (status == null) {
        return Container();
      }

      return _padding(
        CopyableTextField(
          key: const Key('StatusField'),
          state: TextFieldState(text: status.val),
          label: 'label_status'.l10n,
          copy: status.val,
        ),
      );
    });
  }

  /// Returns a [User.num] copyable field.
  Widget _num(UserController c, BuildContext context) {
    return _padding(
      CopyableTextField(
        key: const Key('UserNum'),
        state: TextFieldState(
          text: c.user!.user.value.num.val.replaceAllMapped(
            RegExp(r'.{4}'),
            (match) => '${match.group(0)} ',
          ),
        ),
        label: 'label_num'.l10n,
        copy: c.user?.user.value.num.val,
      ),
    );
  }

  /// Returns a [User.presence] text.
  Widget _presence(UserController c, BuildContext context) {
    return Obx(() {
      final Presence? presence = c.user?.user.value.presence;

      if (presence == null || presence == Presence.hidden) {
        return Container();
      }

      final subtitle = c.user?.user.value.getStatus();

      return _padding(
        ReactiveTextField(
          key: const Key('Presence'),
          state: TextFieldState(text: subtitle),
          label: 'label_presence'.l10n,
          enabled: false,
          trailing: CircleAvatar(
            key: Key(presence.name.capitalizeFirst!),
            backgroundColor: presence.getColor(),
            radius: 7,
          ),
        ),
      );
    });
  }

  /// Returns the date and reason for blocking the [User].
  Widget _blocked(UserController c, BuildContext context) {
    return Column(
      children: [
        _padding(
          ReactiveTextField(
            state: TextFieldState(),
            label: 'label_date'.l10n,
            enabled: false,
          ),
        ),
        _padding(
          ReactiveTextField(
            state: TextFieldState(),
            label: 'label_reason'.l10n,
            enabled: false,
          ),
        ),
      ],
    );
  }

  /// Returns [WidgetButton] for removing the [User] from the blacklist.
  Widget _blockedField(BuildContext context, UserController c) {
    final Style style = Theme.of(context).extension<Style>()!;

    return Theme(
      data: Theme.of(context).copyWith(
        shadowColor: const Color(0x55000000),
        iconTheme: const IconThemeData(color: Colors.blue),
        inputDecorationTheme: InputDecorationTheme(
          border: OutlineInputBorder(
            borderRadius: BorderRadius.circular(25),
            borderSide: BorderSide.none,
          ),
          errorBorder: OutlineInputBorder(
            borderRadius: BorderRadius.circular(25),
            borderSide: BorderSide.none,
          ),
          enabledBorder: OutlineInputBorder(
            borderRadius: BorderRadius.circular(25),
            borderSide: BorderSide.none,
          ),
          focusedBorder: OutlineInputBorder(
            borderRadius: BorderRadius.circular(25),
            borderSide: BorderSide.none,
          ),
          disabledBorder: OutlineInputBorder(
            borderRadius: BorderRadius.circular(25),
            borderSide: BorderSide.none,
          ),
          focusedErrorBorder: OutlineInputBorder(
            borderRadius: BorderRadius.circular(25),
            borderSide: BorderSide.none,
          ),
          focusColor: Colors.white,
          fillColor: Colors.transparent,
          hoverColor: Colors.transparent,
          filled: false,
          isDense: true,
          contentPadding: EdgeInsets.fromLTRB(
            15,
            PlatformUtils.isDesktop ? 30 : 23,
            15,
            0,
          ),
        ),
      ),
      child: SafeArea(
        child: Container(
          key: const Key('BlockedField'),
          decoration: BoxDecoration(
            borderRadius: style.cardRadius,
            boxShadow: const [
              CustomBoxShadow(
                blurRadius: 8,
                color: Color(0x22000000),
              ),
            ],
          ),
          child: ConditionalBackdropFilter(
            condition: style.cardBlur > 0,
            filter: ImageFilter.blur(
              sigmaX: style.cardBlur,
              sigmaY: style.cardBlur,
            ),
            borderRadius: style.cardRadius,
            child: Container(
              constraints: const BoxConstraints(minHeight: 56),
              decoration: BoxDecoration(color: style.cardColor),
              child: Row(
                mainAxisAlignment: MainAxisAlignment.center,
                crossAxisAlignment: CrossAxisAlignment.end,
                children: [
                  Expanded(
                    child: Padding(
                      padding: EdgeInsets.only(
                        top: 5 + (PlatformUtils.isMobile ? 0 : 8),
                        bottom: 13,
                      ),
                      child: Transform.translate(
                        offset: Offset(0, PlatformUtils.isMobile ? 6 : 1),
                        child: WidgetButton(
                          onPressed: c.unblacklist,
                          child: IgnorePointer(
                            child: ReactiveTextField(
                              enabled: false,
                              key: const Key('MessageField'),
                              state: TextFieldState(text: 'btn_unblock'.l10n),
                              filled: false,
                              dense: true,
                              textAlign: TextAlign.center,
                              padding: const EdgeInsets.symmetric(vertical: 8),
                              style: style.boldBody.copyWith(
                                fontSize: 17,
                                color: Theme.of(context).colorScheme.secondary,
                              ),
                              type: TextInputType.multiline,
                              textInputAction: TextInputAction.newline,
                            ),
                          ),
                        ),
                      ),
                    ),
                  ),
                ],
              ),
            ),
          ),
        ),
      ),
    );
  }

  /// Opens alert popup with confirm the deletion of the [User] from address
  /// book.
  Future<void> _removeFromContacts(
    UserController c,
    BuildContext context,
  ) async {
    final bool? result = await MessagePopup.alert(
      'label_remove_from_contacts'.l10n,
      description: [
        TextSpan(text: 'alert_contact_wiil_be_removed1'.l10n),
        TextSpan(
          text: c.user?.user.value.name?.val ?? c.user?.user.value.num.val,
          style: const TextStyle(color: Colors.black),
        ),
        TextSpan(text: 'alert_contact_wiil_be_removed2'.l10n),
      ],
    );

    if (result == true) {
      await c.removeFromContacts();
    }
  }

  /// Opens alert popup with confirm hide the [Chat]-dialog with the [User].
  Future<void> _hideChat(
    UserController c,
    BuildContext context,
  ) async {
    final bool? result = await MessagePopup.alert(
      'label_hide_chat'.l10n,
      description: [
        TextSpan(text: 'alert_dialog_wiil_be_hidden1'.l10n),
        TextSpan(
          text: c.user?.user.value.name?.val ?? c.user?.user.value.num.val,
          style: const TextStyle(color: Colors.black),
        ),
        TextSpan(text: 'alert_dialog_wiil_be_hidden2'.l10n),
      ],
    );

    if (result == true) {}
  }

  /// Opens alert popup with confirm clear the [Chat]-dialog with the [User].
  Future<void> _clearChat(
    UserController c,
    BuildContext context,
  ) async {
    final bool? result = await MessagePopup.alert(
      'label_clear_chat'.l10n,
      description: [
        TextSpan(text: 'alert_dialog_wiil_be_cleared1'.l10n),
        TextSpan(
          text: c.user?.user.value.name?.val ?? c.user?.user.value.num.val,
          style: const TextStyle(color: Colors.black),
        ),
        TextSpan(text: 'alert_dialog_wiil_be_cleared2'.l10n),
      ],
    );

    if (result == true) {}
  }

  /// Opens alert popup with confirm the addition of the [User] to the
  /// blacklist.
  Future<void> _blacklistUser(
    UserController c,
    BuildContext context,
  ) async {
    final bool? result = await MessagePopup.alert(
      'label_block'.l10n,
      description: [
        TextSpan(text: 'alert_user_wiil_be_blocked1'.l10n),
        TextSpan(
          text: c.user?.user.value.name?.val ?? c.user?.user.value.num.val,
          style: const TextStyle(color: Colors.black),
        ),
        TextSpan(text: 'alert_user_wiil_be_blocked2'.l10n),
      ],
      additional: [
        const SizedBox(height: 25),
        ReactiveTextField(
          state: c.blockReason,
          label: 'label_reason'.l10n,
        ),
      ],
    );

    if (result == true) {
      await c.blacklist();
      c.blockReason.clear();
    }
  }
}<|MERGE_RESOLUTION|>--- conflicted
+++ resolved
@@ -200,28 +200,13 @@
                   ],
                 );
               }),
-<<<<<<< HEAD
-              bottomNavigationBar: c.isBlacklisted == true
-                  ? Padding(
-                      padding: const EdgeInsets.fromLTRB(8, 0, 8, 4),
-                      child: _blockedField(context, c),
-                    )
-                  : null,
-            );
-          }
-
-          return Scaffold(
-            appBar: const CustomAppBar(
-              padding: EdgeInsets.only(left: 4, right: 20),
-              leading: [StyledBackButton()],
             ),
-            body: Center(
-              child: c.status.value.isEmpty
-                  ? Text('err_unknown_user'.l10n)
-                  : const CircularProgressIndicator(),
-=======
->>>>>>> ae3da3bb
-            ),
+            bottomNavigationBar: c.isBlacklisted == true
+                ? Padding(
+                    padding: const EdgeInsets.fromLTRB(8, 0, 8, 4),
+                    child: _blockedField(context, c),
+                  )
+                : null,
           );
         });
       },
