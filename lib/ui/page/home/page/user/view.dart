// Copyright © 2022-2023 IT ENGINEERING MANAGEMENT INC,
//                       <https://github.com/team113>
//
// This program is free software: you can redistribute it and/or modify it under
// the terms of the GNU Affero General Public License v3.0 as published by the
// Free Software Foundation, either version 3 of the License, or (at your
// option) any later version.
//
// This program is distributed in the hope that it will be useful, but WITHOUT
// ANY WARRANTY; without even the implied warranty of MERCHANTABILITY or FITNESS
// FOR A PARTICULAR PURPOSE. See the GNU Affero General Public License v3.0 for
// more details.
//
// You should have received a copy of the GNU Affero General Public License v3.0
// along with this program. If not, see
// <https://www.gnu.org/licenses/agpl-3.0.html>.

import 'dart:ui';

import 'package:flutter/material.dart';
import 'package:get/get.dart';

import '/api/backend/schema.dart' show Presence;
import '/domain/model/user.dart';
import '/l10n/l10n.dart';
import '/routes.dart';
import '/themes.dart';
import '/ui/page/call/widget/conditional_backdrop.dart';
import '/ui/page/home/page/chat/message_field/view.dart';
import '/ui/page/home/page/chat/widget/back_button.dart';
import '/ui/page/home/page/my_profile/controller.dart';
import '/ui/page/home/page/my_profile/widget/copyable.dart';
import '/ui/page/home/page/my_profile/widget/field_button.dart';
import '/ui/page/home/widget/app_bar.dart';
import '/ui/page/home/widget/avatar.dart';
import '/ui/page/home/widget/block.dart';
import '/ui/page/home/widget/gallery_popup.dart';
import '/ui/widget/svg/svg.dart';
import '/ui/widget/text_field.dart';
import '/ui/widget/widget_button.dart';
import '/util/message_popup.dart';
import '/util/platform_utils.dart';
import 'controller.dart';

/// View of the [Routes.user] page.
class UserView extends StatelessWidget {
  const UserView(this.id, {Key? key}) : super(key: key);

  /// ID of the [User] this [UserView] represents.
  final UserId id;

  @override
  Widget build(BuildContext context) {
    return GetBuilder(
      init: UserController(id, Get.find(), Get.find(), Get.find(), Get.find()),
      tag: id.val,
      builder: (UserController c) {
        return Obx(() {
          if (!c.status.value.isSuccess) {
            return Scaffold(
              appBar: const CustomAppBar(
                padding: EdgeInsets.only(left: 4, right: 20),
                leading: [StyledBackButton()],
              ),
              body: Center(
                child: c.status.value.isEmpty
                    ? Text('err_unknown_user'.l10n)
                    : const CircularProgressIndicator(),
              ),
            );
          }

          return LayoutBuilder(builder: (context, constraints) {
            return Scaffold(
              appBar: CustomAppBar(
                title: Row(
                  children: [
                    Material(
                      elevation: 6,
                      type: MaterialType.circle,
                      shadowColor: const Color(0x55000000),
                      color: Colors.white,
                      child: Center(
                        child: AvatarWidget.fromRxUser(c.user, radius: 17),
                      ),
                    ),
                    const SizedBox(width: 10),
                    Flexible(
                      child: DefaultTextStyle.merge(
                        maxLines: 1,
                        overflow: TextOverflow.ellipsis,
                        child: Obx(() {
                          final String? status = c.user?.user.value.getStatus();
                          final UserTextStatus? text =
                              c.user?.user.value.status;
                          final StringBuffer buffer = StringBuffer();

                          if (status != null || text != null) {
                            buffer.write(text ?? '');

                            if (status != null && text != null) {
                              buffer.write('space_vertical_space'.l10n);
                            }

                            buffer.write(status ?? '');
                          }

                          final String subtitle = buffer.toString();

                          return Column(
                            mainAxisAlignment: MainAxisAlignment.center,
                            crossAxisAlignment: CrossAxisAlignment.start,
                            children: [
                              Text(
                                  '${c.user?.user.value.name?.val ?? c.user?.user.value.num.val}'),
                              if (subtitle.isNotEmpty)
                                Text(
                                  subtitle,
                                  style: Theme.of(context)
                                      .textTheme
                                      .bodySmall
                                      ?.copyWith(
                                        color: Theme.of(context)
                                            .colorScheme
                                            .primary,
                                      ),
                                )
                            ],
                          );
                        }),
                      ),
                    ),
                    const SizedBox(width: 10),
                  ],
                ),
                padding: const EdgeInsets.only(left: 4, right: 20),
                leading: const [StyledBackButton()],
                actions: [
                  WidgetButton(
                    onPressed: c.openChat,
                    child: Transform.translate(
                      offset: const Offset(0, 1),
                      child: SvgLoader.asset(
                        'assets/icons/chat.svg',
                        width: 20.12,
                        height: 21.62,
                      ),
                    ),
                  ),
                  if (constraints.maxWidth > 400) ...[
                    const SizedBox(width: 28),
                    WidgetButton(
                      onPressed: () => c.call(true),
                      child: SvgLoader.asset(
                        'assets/icons/chat_video_call.svg',
                        height: 17,
                      ),
                    ),
                  ],
                  const SizedBox(width: 28),
                  WidgetButton(
                    onPressed: () => c.call(false),
                    child: SvgLoader.asset(
                      'assets/icons/chat_audio_call.svg',
                      height: 19,
                    ),
                  ),
                ],
              ),
              body: Scrollbar(
                controller: c.scrollController,
                child: Obx(() {
                  return ListView(
                    key: const Key('UserColumn'),
                    controller: c.scrollController,
                    children: [
                      const SizedBox(height: 8),
                      if (c.isBlacklisted == true)
                        Block(
                          title: 'label_user_is_blocked'.l10n,
                          children: [_blocked(c, context)],
                        ),
                      Block(
                        title: 'label_public_information'.l10n,
                        children: [
                          WidgetButton(
                            onPressed: c.user?.user.value.avatar == null
                                ? null
                                : () async {
                                    await GalleryPopup.show(
                                      context: context,
                                      gallery: GalleryPopup(
                                        initialKey: c.avatarKey,
                                        children: [
                                          GalleryItem.image(
                                            c.user!.user.value.avatar!.original
                                                .url,
                                            c.user!.id.val,
                                          ),
                                        ],
                                      ),
                                    );
                                  },
                            child: AvatarWidget.fromRxUser(
                              c.user,
                              key: c.avatarKey,
                              radius: 100,
                              badge: false,
                            ),
                          ),
                          const SizedBox(height: 15),
                          _name(c, context),
                          _status(c, context),
                          _presence(c, context),
                        ],
                      ),
                      Block(
                        title: 'label_contact_information'.l10n,
                        children: [_num(c, context)],
                      ),
                      Block(
                        title: 'label_actions'.l10n,
                        children: [_actions(c, context)],
                      ),
                      const SizedBox(height: 8),
                    ],
                  );
                }),
              ),
              bottomNavigationBar: Obx(() {
                if (c.isBlacklisted != true) {
                  return const SizedBox();
                }

                return Padding(
                  padding: const EdgeInsets.fromLTRB(8, 0, 8, 4),
                  child: _blockedField(context, c),
                );
              }),
            );
          });
        });
      },
    );
  }

  /// Dense [Padding] wrapper.
  Widget _dense(Widget child) =>
      Padding(padding: const EdgeInsets.fromLTRB(8, 4, 8, 4), child: child);

  /// Basic [Padding] wrapper.
  Widget _padding(Widget child) =>
      Padding(padding: const EdgeInsets.all(8), child: child);

  /// Returns the action buttons to do with this [User].
  Widget _actions(UserController c, BuildContext context) {
    // Builds a stylized button representing a single action.
    Widget action({
      Key? key,
      String? text,
      void Function()? onPressed,
      Widget? trailing,
    }) {
      return Container(
        margin: const EdgeInsets.only(bottom: 8),
        child: _dense(
          FieldButton(
            key: key,
            onPressed: onPressed,
            text: text ?? '',
            style: TextStyle(color: Theme.of(context).colorScheme.secondary),
            trailing: trailing != null
                ? Transform.translate(
                    offset: const Offset(0, -1),
                    child: Transform.scale(scale: 1.15, child: trailing),
                  )
                : null,
          ),
        ),
      );
    }

    return Column(
      crossAxisAlignment: CrossAxisAlignment.start,
      children: [
        Obx(() {
          return action(
            key: Key(c.inContacts.value
                ? 'DeleteFromContactsButton'
                : 'AddToContactsButton'),
            text: c.inContacts.value
                ? 'btn_delete_from_contacts'.l10n
                : 'btn_add_to_contacts'.l10n,
            onPressed: c.status.value.isLoadingMore
                ? null
                : c.inContacts.value
                    ? () => _removeFromContacts(c, context)
                    : c.addToContacts,
          );
        }),
        Obx(() {
          return action(
            text: c.inFavorites.value
                ? 'btn_delete_from_favorites'.l10n
                : 'btn_add_to_favorites'.l10n,
            onPressed:
                c.inFavorites.value ? c.unfavoriteContact : c.favoriteContact,
          );
        }),
<<<<<<< HEAD
        if (c.user?.dialog.value?.id.isLocal == false) ...[
          Obx(() {
            final chat = c.user!.dialog.value!.chat.value;
            final bool isMuted = chat.muted != null;

            return action(
              text: isMuted ? 'btn_unmute_chat'.l10n : 'btn_mute_chat'.l10n,
              trailing: isMuted
                  ? SvgLoader.asset(
                      'assets/icons/btn_mute.svg',
                      width: 18.68,
                      height: 15,
                    )
                  : SvgLoader.asset(
                      'assets/icons/btn_unmute.svg',
                      width: 17.86,
                      height: 15,
                    ),
              onPressed: isMuted ? c.unmuteChat : c.muteChat,
            );
          }),
          action(
            text: 'btn_hide_chat'.l10n,
            trailing: SvgLoader.asset('assets/icons/delete.svg', height: 14),
            onPressed: () => _hideChat(c, context),
          ),
          action(
            text: 'btn_clear_chat'.l10n,
            trailing: SvgLoader.asset('assets/icons/delete.svg', height: 14),
            onPressed: () => _clearChat(c, context),
          ),
        ],
=======
        Obx(() {
          final chat =
              c.user?.dialog.value?.chat.value ?? c.user?.user.value.dialog;
          final bool isMuted = chat?.muted != null;

          return action(
            text: isMuted ? 'btn_unmute_chat'.l10n : 'btn_mute_chat'.l10n,
            trailing: isMuted
                ? SvgLoader.asset(
                    'assets/icons/btn_mute.svg',
                    width: 18.68,
                    height: 15,
                  )
                : SvgLoader.asset(
                    'assets/icons/btn_unmute.svg',
                    width: 17.86,
                    height: 15,
                  ),
            onPressed: isMuted ? c.unmuteChat : c.muteChat,
          );
        }),
        action(
          text: 'btn_hide_chat'.l10n,
          trailing: SvgLoader.asset('assets/icons/delete.svg', height: 14),
          onPressed: () => _hideChat(c, context),
        ),
        action(
          text: 'btn_clear_history'.l10n,
          trailing: SvgLoader.asset('assets/icons/delete.svg', height: 14),
          onPressed: () => _clearChat(c, context),
        ),
>>>>>>> 49ca598c
        Obx(() {
          return action(
            key: Key(c.isBlacklisted! ? 'Unblock' : 'Block'),
            text:
                c.isBlacklisted == true ? 'btn_unblock'.l10n : 'btn_block'.l10n,
            onPressed: c.isBlacklisted == true
                ? c.unblacklist
                : () => _blacklistUser(c, context),
            trailing: Obx(() {
              final Widget child;
              if (c.blacklistStatus.value.isEmpty) {
                child = const SizedBox();
              } else {
                child = const CircularProgressIndicator();
              }

              return AnimatedSwitcher(duration: 200.milliseconds, child: child);
            }),
          );
        }),
        action(text: 'btn_report'.l10n, onPressed: () {}),
      ],
    );
  }

  /// Returns a [User.name] copyable field.
  Widget _name(UserController c, BuildContext context) {
    return _padding(
      CopyableTextField(
        key: const Key('NameField'),
        state: TextFieldState(
          text: '${c.user?.user.value.name?.val ?? c.user?.user.value.num.val}',
        ),
        label: 'label_name'.l10n,
        copy: '${c.user?.user.value.name?.val ?? c.user?.user.value.num.val}',
      ),
    );
  }

  /// Returns a [User.status] copyable field.
  Widget _status(UserController c, BuildContext context) {
    return Obx(() {
      final UserTextStatus? status = c.user?.user.value.status;

      if (status == null) {
        return Container();
      }

      return _padding(
        CopyableTextField(
          key: const Key('StatusField'),
          state: TextFieldState(text: status.val),
          label: 'label_status'.l10n,
          copy: status.val,
        ),
      );
    });
  }

  /// Returns a [User.num] copyable field.
  Widget _num(UserController c, BuildContext context) {
    return _padding(
      CopyableTextField(
        key: const Key('UserNum'),
        state: TextFieldState(
          text: c.user!.user.value.num.val.replaceAllMapped(
            RegExp(r'.{4}'),
            (match) => '${match.group(0)} ',
          ),
        ),
        label: 'label_num'.l10n,
        copy: c.user?.user.value.num.val,
      ),
    );
  }

  /// Returns a [User.presence] text.
  Widget _presence(UserController c, BuildContext context) {
    return Obx(() {
      final Presence? presence = c.user?.user.value.presence;

      if (presence == null || presence == Presence.hidden) {
        return Container();
      }

      final subtitle = c.user?.user.value.getStatus();

      return _padding(
        ReactiveTextField(
          key: const Key('Presence'),
          state: TextFieldState(text: subtitle),
          label: 'label_presence'.l10n,
          enabled: false,
          trailing: CircleAvatar(
            key: Key(presence.name.capitalizeFirst!),
            backgroundColor: presence.getColor(),
            radius: 7,
          ),
        ),
      );
    });
  }

  /// Returns the blacklisted information of this [User].
  Widget _blocked(UserController c, BuildContext context) {
    return Column(
      children: [
        _padding(
          ReactiveTextField(
            state: TextFieldState(),
            label: 'label_date'.l10n,
            enabled: false,
          ),
        ),
        _padding(
          ReactiveTextField(
            state: TextFieldState(),
            label: 'label_reason'.l10n,
            enabled: false,
          ),
        ),
      ],
    );
  }

  /// Returns a [WidgetButton] for removing the [User] from the blacklist.
  Widget _blockedField(BuildContext context, UserController c) {
    final Style style = Theme.of(context).extension<Style>()!;

    return Theme(
      data: MessageFieldView.theme(context),
      child: SafeArea(
        child: Container(
          key: const Key('BlockedField'),
          decoration: BoxDecoration(
            borderRadius: style.cardRadius,
            boxShadow: const [
              CustomBoxShadow(
                blurRadius: 8,
                color: Color(0x22000000),
              ),
            ],
          ),
          child: ConditionalBackdropFilter(
            condition: style.cardBlur > 0,
            filter: ImageFilter.blur(
              sigmaX: style.cardBlur,
              sigmaY: style.cardBlur,
            ),
            borderRadius: style.cardRadius,
            child: Container(
              constraints: const BoxConstraints(minHeight: 56),
              decoration: BoxDecoration(color: style.cardColor),
              child: Row(
                mainAxisAlignment: MainAxisAlignment.center,
                crossAxisAlignment: CrossAxisAlignment.end,
                children: [
                  Expanded(
                    child: Padding(
                      padding: EdgeInsets.only(
                        top: 5 + (PlatformUtils.isMobile ? 0 : 8),
                        bottom: 13,
                      ),
                      child: Transform.translate(
                        offset: Offset(0, PlatformUtils.isMobile ? 6 : 1),
                        child: WidgetButton(
                          onPressed: c.unblacklist,
                          child: IgnorePointer(
                            child: ReactiveTextField(
                              enabled: false,
                              key: const Key('MessageField'),
                              state: TextFieldState(text: 'btn_unblock'.l10n),
                              filled: false,
                              dense: true,
                              textAlign: TextAlign.center,
                              padding: const EdgeInsets.symmetric(vertical: 8),
                              style: style.boldBody.copyWith(
                                fontSize: 17,
                                color: Theme.of(context).colorScheme.secondary,
                              ),
                              type: TextInputType.multiline,
                              textInputAction: TextInputAction.newline,
                            ),
                          ),
                        ),
                      ),
                    ),
                  ),
                ],
              ),
            ),
          ),
        ),
      ),
    );
  }

  /// Opens a confirmation popup deleting the [User] from address book.
  Future<void> _removeFromContacts(
    UserController c,
    BuildContext context,
  ) async {
    final bool? result = await MessagePopup.alert(
      'label_delete_contact'.l10n,
      description: [
        TextSpan(text: 'alert_contact_will_be_removed1'.l10n),
        TextSpan(
          text: c.user?.user.value.name?.val ?? c.user?.user.value.num.val,
          style: const TextStyle(color: Colors.black),
        ),
        TextSpan(text: 'alert_contact_will_be_removed2'.l10n),
      ],
    );

    if (result == true) {
      await c.removeFromContacts();
    }
  }

  /// Opens a confirmation popup hiding the [Chat]-dialog with the [User].
  Future<void> _hideChat(UserController c, BuildContext context) async {
    final bool? result = await MessagePopup.alert(
      'label_hide_chat'.l10n,
      description: [
        TextSpan(text: 'alert_dialog_will_be_hidden1'.l10n),
        TextSpan(
          text: c.user?.user.value.name?.val ?? c.user?.user.value.num.val,
          style: const TextStyle(color: Colors.black),
        ),
        TextSpan(text: 'alert_dialog_will_be_hidden2'.l10n),
      ],
    );

    if (result == true) {
      await c.hideChat();
    }
  }

  /// Opens a confirmation popup clearing the [Chat]-dialog with the [User].
  Future<void> _clearChat(UserController c, BuildContext context) async {
    final bool? result = await MessagePopup.alert(
      'label_clear_history'.l10n,
      description: [
        TextSpan(text: 'alert_dialog_will_be_cleared1'.l10n),
        TextSpan(
          text: c.user?.user.value.name?.val ?? c.user?.user.value.num.val,
          style: const TextStyle(color: Colors.black),
        ),
        TextSpan(text: 'alert_dialog_will_be_cleared2'.l10n),
      ],
    );

    if (result == true) {
      // TODO: Clear the [Chat]-dialog.
    }
  }

  /// Opens a confirmation popup blacklisting the [User].
  Future<void> _blacklistUser(UserController c, BuildContext context) async {
    final bool? result = await MessagePopup.alert(
      'label_block'.l10n,
      description: [
        TextSpan(text: 'alert_user_will_be_blocked1'.l10n),
        TextSpan(
          text: c.user?.user.value.name?.val ?? c.user?.user.value.num.val,
          style: const TextStyle(color: Colors.black),
        ),
        TextSpan(text: 'alert_user_will_be_blocked2'.l10n),
      ],
      additional: [
        const SizedBox(height: 25),
        ReactiveTextField(state: c.reason, label: 'label_reason'.l10n),
      ],
    );

    if (result == true) {
      await c.blacklist();
    }
  }
}<|MERGE_RESOLUTION|>--- conflicted
+++ resolved
@@ -307,44 +307,10 @@
                 c.inFavorites.value ? c.unfavoriteContact : c.favoriteContact,
           );
         }),
-<<<<<<< HEAD
         if (c.user?.dialog.value?.id.isLocal == false) ...[
           Obx(() {
             final chat = c.user!.dialog.value!.chat.value;
             final bool isMuted = chat.muted != null;
-
-            return action(
-              text: isMuted ? 'btn_unmute_chat'.l10n : 'btn_mute_chat'.l10n,
-              trailing: isMuted
-                  ? SvgLoader.asset(
-                      'assets/icons/btn_mute.svg',
-                      width: 18.68,
-                      height: 15,
-                    )
-                  : SvgLoader.asset(
-                      'assets/icons/btn_unmute.svg',
-                      width: 17.86,
-                      height: 15,
-                    ),
-              onPressed: isMuted ? c.unmuteChat : c.muteChat,
-            );
-          }),
-          action(
-            text: 'btn_hide_chat'.l10n,
-            trailing: SvgLoader.asset('assets/icons/delete.svg', height: 14),
-            onPressed: () => _hideChat(c, context),
-          ),
-          action(
-            text: 'btn_clear_chat'.l10n,
-            trailing: SvgLoader.asset('assets/icons/delete.svg', height: 14),
-            onPressed: () => _clearChat(c, context),
-          ),
-        ],
-=======
-        Obx(() {
-          final chat =
-              c.user?.dialog.value?.chat.value ?? c.user?.user.value.dialog;
-          final bool isMuted = chat?.muted != null;
 
           return action(
             text: isMuted ? 'btn_unmute_chat'.l10n : 'btn_mute_chat'.l10n,
@@ -372,7 +338,6 @@
           trailing: SvgLoader.asset('assets/icons/delete.svg', height: 14),
           onPressed: () => _clearChat(c, context),
         ),
->>>>>>> 49ca598c
         Obx(() {
           return action(
             key: Key(c.isBlacklisted! ? 'Unblock' : 'Block'),
