// Copyright © 2022-2023 IT ENGINEERING MANAGEMENT INC,
//                       <https://github.com/team113>
//
// This program is free software: you can redistribute it and/or modify it under
// the terms of the GNU Affero General Public License v3.0 as published by the
// Free Software Foundation, either version 3 of the License, or (at your
// option) any later version.
//
// This program is distributed in the hope that it will be useful, but WITHOUT
// ANY WARRANTY; without even the implied warranty of MERCHANTABILITY or FITNESS
// FOR A PARTICULAR PURPOSE. See the GNU Affero General Public License v3.0 for
// more details.
//
// You should have received a copy of the GNU Affero General Public License v3.0
// along with this program. If not, see
// <https://www.gnu.org/licenses/agpl-3.0.html>.

import 'dart:ui';

import 'package:flutter/material.dart';
import 'package:get/get.dart';

import '/api/backend/schema.dart' show Presence;
import '/domain/model/user.dart';
import '/l10n/l10n.dart';
import '/routes.dart';
import '/themes.dart';
import '/ui/page/call/widget/conditional_backdrop.dart';
import '/ui/page/home/page/chat/message_field/view.dart';
import '/ui/page/home/page/chat/widget/back_button.dart';
import '/ui/page/home/page/my_profile/controller.dart';
import '/ui/page/home/page/my_profile/widget/copyable.dart';
import '/ui/page/home/page/my_profile/widget/field_button.dart';
import '/ui/page/home/widget/app_bar.dart';
import '/ui/page/home/widget/avatar.dart';
import '/ui/page/home/widget/block.dart';
import '/ui/page/home/widget/gallery_popup.dart';
import '/ui/widget/progress_indicator.dart';
import '/ui/widget/svg/svg.dart';
import '/ui/widget/text_field.dart';
import '/ui/widget/widget_button.dart';
import '/util/message_popup.dart';
import '/util/platform_utils.dart';
import 'controller.dart';

/// View of the [Routes.user] page.
class UserView extends StatelessWidget {
  const UserView(this.id, {Key? key}) : super(key: key);

  /// ID of the [User] this [UserView] represents.
  final UserId id;

  @override
  Widget build(BuildContext context) {
    final Style style = Theme.of(context).extension<Style>()!;

    return GetBuilder(
      init: UserController(id, Get.find(), Get.find(), Get.find(), Get.find()),
      tag: id.val,
      builder: (UserController c) {
        return Obx(() {
          if (!c.status.value.isSuccess) {
            return Scaffold(
              appBar: const CustomAppBar(
                padding: EdgeInsets.only(left: 4, right: 20),
                leading: [StyledBackButton()],
              ),
              body: Center(
                child: c.status.value.isEmpty
                    ? Text('err_unknown_user'.l10n)
                    : const CustomProgressIndicator(),
              ),
            );
          }

          return LayoutBuilder(builder: (context, constraints) {
            return Scaffold(
              appBar: CustomAppBar(
                title: Row(
                  children: [
                    Material(
                      elevation: 6,
                      type: MaterialType.circle,
                      shadowColor: style.colors.onBackgroundOpacity27,
                      color: style.colors.onPrimary,
                      child: Center(
                        child: AvatarWidget.fromRxUser(c.user, radius: 17),
                      ),
                    ),
                    const SizedBox(width: 10),
                    Flexible(
                      child: DefaultTextStyle.merge(
                        maxLines: 1,
                        overflow: TextOverflow.ellipsis,
                        child: Obx(() {
                          final String? status = c.user?.user.value.getStatus();
                          final UserTextStatus? text =
                              c.user?.user.value.status;
                          final StringBuffer buffer = StringBuffer();

                          if (status != null || text != null) {
                            buffer.write(text ?? '');

                            if (status != null && text != null) {
                              buffer.write('space_vertical_space'.l10n);
                            }

                            buffer.write(status ?? '');
                          }

                          final String subtitle = buffer.toString();

                          return Column(
                            mainAxisAlignment: MainAxisAlignment.center,
                            crossAxisAlignment: CrossAxisAlignment.start,
                            children: [
                              Text(
                                  '${c.user?.user.value.name?.val ?? c.user?.user.value.num.val}'),
                              if (subtitle.isNotEmpty)
                                Text(
                                  subtitle,
<<<<<<< HEAD
                                  style: context.textTheme.bodySmall?.copyWith(
                                    color:
                                        Theme.of(context).colorScheme.primary,
                                  ),
=======
                                  style: Theme.of(context)
                                      .textTheme
                                      .bodySmall
                                      ?.copyWith(color: style.colors.secondary),
>>>>>>> 5154fb2b
                                )
                            ],
                          );
                        }),
                      ),
                    ),
                    const SizedBox(width: 10),
                  ],
                ),
                padding: const EdgeInsets.only(left: 4, right: 20),
                leading: const [StyledBackButton()],
                actions: [
                  WidgetButton(
                    onPressed: c.openChat,
                    child: Transform.translate(
                      offset: const Offset(0, 1),
                      child: SvgImage.asset(
                        'assets/icons/chat.svg',
                        width: 20.12,
                        height: 21.62,
                      ),
                    ),
                  ),
                  Obx(() {
                    if (c.isBlacklisted != null) {
                      return const SizedBox.shrink();
                    }

                    return Row(
                      mainAxisSize: MainAxisSize.min,
                      children: [
                        if (constraints.maxWidth > 400) ...[
                          const SizedBox(width: 28),
                          WidgetButton(
                            onPressed: () => c.call(true),
                            child: SvgImage.asset(
                              'assets/icons/chat_video_call.svg',
                              height: 17,
                            ),
                          ),
                        ],
                        const SizedBox(width: 28),
                        WidgetButton(
                          onPressed: () => c.call(false),
                          child: SvgImage.asset(
                            'assets/icons/chat_audio_call.svg',
                            height: 19,
                          ),
                        ),
                      ],
                    );
                  }),
                ],
              ),
              body: Scrollbar(
                controller: c.scrollController,
                child: Obx(() {
                  return ListView(
                    key: const Key('UserScrollable'),
                    controller: c.scrollController,
                    children: [
                      const SizedBox(height: 8),
                      if (c.isBlacklisted != null)
                        Block(
                          title: 'label_user_is_blocked'.l10n,
                          children: [_blocked(c, context)],
                        ),
                      Block(
                        title: 'label_public_information'.l10n,
                        children: [
                          WidgetButton(
                            onPressed: c.user?.user.value.avatar == null
                                ? null
                                : () async {
                                    await GalleryPopup.show(
                                      context: context,
                                      gallery: GalleryPopup(
                                        initialKey: c.avatarKey,
                                        children: [
                                          GalleryItem.image(
                                            c.user!.user.value.avatar!.original
                                                .url,
                                            c.user!.id.val,
                                          ),
                                        ],
                                      ),
                                    );
                                  },
                            child: AvatarWidget.fromRxUser(
                              c.user,
                              key: c.avatarKey,
                              radius: 100,
                              badge: false,
                            ),
                          ),
                          const SizedBox(height: 15),
                          _name(c, context),
                          _status(c, context),
                          _presence(c, context),
                        ],
                      ),
                      Block(
                        title: 'label_contact_information'.l10n,
                        children: [_num(c, context)],
                      ),
                      Block(
                        title: 'label_actions'.l10n,
                        children: [_actions(c, context)],
                      ),
                      const SizedBox(height: 8),
                    ],
                  );
                }),
              ),
              bottomNavigationBar: Obx(() {
                if (c.isBlacklisted == null) {
                  return const SizedBox();
                }

                return Padding(
                  padding: const EdgeInsets.fromLTRB(8, 0, 8, 4),
                  child: _blockedField(context, c),
                );
              }),
            );
          });
        });
      },
    );
  }

  /// Dense [Padding] wrapper.
  Widget _dense(Widget child) =>
      Padding(padding: const EdgeInsets.fromLTRB(8, 4, 8, 4), child: child);

  /// Basic [Padding] wrapper.
  Widget _padding(Widget child) =>
      Padding(padding: const EdgeInsets.all(8), child: child);

  /// Returns the action buttons to do with this [User].
  Widget _actions(UserController c, BuildContext context) {
    final Style style = Theme.of(context).extension<Style>()!;

    // Builds a stylized button representing a single action.
    Widget action({
      Key? key,
      String? text,
      void Function()? onPressed,
      Widget? trailing,
    }) {
      return Container(
        margin: const EdgeInsets.only(bottom: 8),
        child: _dense(
          FieldButton(
            key: key,
            onPressed: onPressed,
            text: text ?? '',
<<<<<<< HEAD
            style: context.textTheme.bodyLarge!
                .copyWith(color: Theme.of(context).colorScheme.secondary),
=======
            style: TextStyle(color: style.colors.primary),
>>>>>>> 5154fb2b
            trailing: trailing != null
                ? Transform.translate(
                    offset: const Offset(0, -1),
                    child: Transform.scale(scale: 1.15, child: trailing),
                  )
                : null,
          ),
        ),
      );
    }

    return Column(
      crossAxisAlignment: CrossAxisAlignment.start,
      children: [
        Obx(() {
          return action(
            key: Key(c.inContacts.value
                ? 'DeleteFromContactsButton'
                : 'AddToContactsButton'),
            text: c.inContacts.value
                ? 'btn_delete_from_contacts'.l10n
                : 'btn_add_to_contacts'.l10n,
            onPressed: c.status.value.isLoadingMore
                ? null
                : c.inContacts.value
                    ? () => _removeFromContacts(c, context)
                    : c.addToContacts,
          );
        }),
        Obx(() {
          return action(
            text: c.inFavorites.value
                ? 'btn_delete_from_favorites'.l10n
                : 'btn_add_to_favorites'.l10n,
            onPressed:
                c.inFavorites.value ? c.unfavoriteContact : c.favoriteContact,
          );
        }),
        if (c.user?.user.value.dialog.isLocal == false &&
            c.user?.dialog.value != null) ...[
          Obx(() {
            if (c.isBlacklisted != null) {
              return const SizedBox.shrink();
            }

            final chat = c.user!.dialog.value!.chat.value;
            final bool isMuted = chat.muted != null;

            return action(
              text: isMuted ? 'btn_unmute_chat'.l10n : 'btn_mute_chat'.l10n,
              trailing: isMuted
                  ? SvgImage.asset(
                      'assets/icons/btn_mute.svg',
                      width: 18.68,
                      height: 15,
                    )
                  : SvgImage.asset(
                      'assets/icons/btn_unmute.svg',
                      width: 17.86,
                      height: 15,
                    ),
              onPressed: isMuted ? c.unmuteChat : c.muteChat,
            );
          }),
          action(
            text: 'btn_hide_chat'.l10n,
            trailing: SvgImage.asset('assets/icons/delete.svg', height: 14),
            onPressed: () => _hideChat(c, context),
          ),
          action(
            key: const Key('ClearHistoryButton'),
            text: 'btn_clear_history'.l10n,
            trailing: SvgImage.asset('assets/icons/delete.svg', height: 14),
            onPressed: () => _clearChat(c, context),
          ),
        ],
        Obx(() {
          return action(
            key: Key(c.isBlacklisted != null ? 'Unblock' : 'Block'),
            text:
                c.isBlacklisted != null ? 'btn_unblock'.l10n : 'btn_block'.l10n,
            onPressed: c.isBlacklisted != null
                ? c.unblacklist
                : () => _blacklistUser(c, context),
            trailing: Obx(() {
              final Widget child;
              if (c.blacklistStatus.value.isEmpty) {
                child = const SizedBox();
              } else {
                child = const CustomProgressIndicator();
              }

              return AnimatedSwitcher(
                duration: 200.milliseconds,
                child: child,
              );
            }),
          );
        }),
        action(text: 'btn_report'.l10n, onPressed: () {}),
      ],
    );
  }

  /// Returns a [User.name] copyable field.
  Widget _name(UserController c, BuildContext context) {
    return _padding(
      CopyableTextField(
        key: const Key('NameField'),
        state: TextFieldState(
          text: '${c.user?.user.value.name?.val ?? c.user?.user.value.num.val}',
        ),
        label: 'label_name'.l10n,
        copy: '${c.user?.user.value.name?.val ?? c.user?.user.value.num.val}',
      ),
    );
  }

  /// Returns a [User.status] copyable field.
  Widget _status(UserController c, BuildContext context) {
    return Obx(() {
      final UserTextStatus? status = c.user?.user.value.status;

      if (status == null) {
        return Container();
      }

      return _padding(
        CopyableTextField(
          key: const Key('StatusField'),
          state: TextFieldState(text: status.val),
          label: 'label_status'.l10n,
          copy: status.val,
        ),
      );
    });
  }

  /// Returns a [User.num] copyable field.
  Widget _num(UserController c, BuildContext context) {
    return _padding(
      CopyableTextField(
        key: const Key('UserNum'),
        state: TextFieldState(
          text: c.user!.user.value.num.val.replaceAllMapped(
            RegExp(r'.{4}'),
            (match) => '${match.group(0)} ',
          ),
        ),
        label: 'label_num'.l10n,
        copy: c.user?.user.value.num.val,
      ),
    );
  }

  /// Returns a [User.presence] text.
  Widget _presence(UserController c, BuildContext context) {
    return Obx(() {
      final Presence? presence = c.user?.user.value.presence;
      if (presence == null) {
        return Container();
      }

      final subtitle = c.user?.user.value.getStatus();

      return _padding(
        ReactiveTextField(
          key: const Key('Presence'),
          state: TextFieldState(text: subtitle),
          label: 'label_presence'.l10n,
          enabled: false,
          trailing: CircleAvatar(
            key: Key(presence.name.capitalizeFirst!),
            backgroundColor: presence.getColor(),
            radius: 7,
          ),
        ),
      );
    });
  }

  /// Returns the blacklisted information of this [User].
  Widget _blocked(UserController c, BuildContext context) {
    return Column(
      children: [
        if (c.isBlacklisted?.at != null)
          _padding(
            ReactiveTextField(
              state: TextFieldState(text: c.isBlacklisted!.at.toString()),
              label: 'label_date'.l10n,
              enabled: false,
            ),
          ),
        if (c.isBlacklisted?.reason != null)
          _padding(
            ReactiveTextField(
              state: TextFieldState(text: c.isBlacklisted!.reason?.val),
              label: 'label_reason'.l10n,
              enabled: false,
            ),
          ),
      ],
    );
  }

  /// Returns a [WidgetButton] for removing the [User] from the blacklist.
  Widget _blockedField(BuildContext context, UserController c) {
    final Style style = Theme.of(context).extension<Style>()!;

    return Theme(
      data: MessageFieldView.theme(context),
      child: SafeArea(
        child: Container(
          key: const Key('BlockedField'),
          decoration: BoxDecoration(
            borderRadius: style.cardRadius,
            boxShadow: [
              CustomBoxShadow(
                blurRadius: 8,
                color: style.colors.onBackgroundOpacity13,
              ),
            ],
          ),
          child: ConditionalBackdropFilter(
            condition: style.cardBlur > 0,
            filter: ImageFilter.blur(
              sigmaX: style.cardBlur,
              sigmaY: style.cardBlur,
            ),
            borderRadius: style.cardRadius,
            child: Container(
              constraints: const BoxConstraints(minHeight: 56),
              decoration: BoxDecoration(color: style.cardColor),
              child: Row(
                mainAxisAlignment: MainAxisAlignment.center,
                crossAxisAlignment: CrossAxisAlignment.end,
                children: [
                  Expanded(
                    child: Padding(
                      padding: EdgeInsets.only(
                        top: 5 + (PlatformUtils.isMobile ? 0 : 8),
                        bottom: 13,
                      ),
                      child: Transform.translate(
                        offset: Offset(0, PlatformUtils.isMobile ? 6 : 1),
                        child: WidgetButton(
                          onPressed: c.unblacklist,
                          child: IgnorePointer(
                            child: ReactiveTextField(
                              enabled: false,
                              key: const Key('MessageField'),
                              state: TextFieldState(text: 'btn_unblock'.l10n),
                              filled: false,
                              dense: true,
                              textAlign: TextAlign.center,
                              padding: const EdgeInsets.symmetric(vertical: 8),
<<<<<<< HEAD
                              style: context.textTheme.displaySmall!.copyWith(
                                color: Theme.of(context).colorScheme.secondary,
=======
                              style: style.boldBody.copyWith(
                                fontSize: 17,
                                color: style.colors.primary,
>>>>>>> 5154fb2b
                              ),
                              type: TextInputType.multiline,
                              textInputAction: TextInputAction.newline,
                            ),
                          ),
                        ),
                      ),
                    ),
                  ),
                ],
              ),
            ),
          ),
        ),
      ),
    );
  }

  /// Opens a confirmation popup deleting the [User] from address book.
  Future<void> _removeFromContacts(
    UserController c,
    BuildContext context,
  ) async {
    final Style style = Theme.of(context).extension<Style>()!;

    final bool? result = await MessagePopup.alert(
      'label_delete_contact'.l10n,
      description: [
        TextSpan(text: 'alert_contact_will_be_removed1'.l10n),
        TextSpan(
          text: c.user?.user.value.name?.val ?? c.user?.user.value.num.val,
<<<<<<< HEAD
          style: context.textTheme.bodyLarge!.copyWith(color: Colors.black),
=======
          style: TextStyle(color: style.colors.onBackground),
>>>>>>> 5154fb2b
        ),
        TextSpan(text: 'alert_contact_will_be_removed2'.l10n),
      ],
    );

    if (result == true) {
      await c.removeFromContacts();
    }
  }

  /// Opens a confirmation popup hiding the [Chat]-dialog with the [User].
  Future<void> _hideChat(UserController c, BuildContext context) async {
    final Style style = Theme.of(context).extension<Style>()!;

    final bool? result = await MessagePopup.alert(
      'label_hide_chat'.l10n,
      description: [
        TextSpan(text: 'alert_dialog_will_be_hidden1'.l10n),
        TextSpan(
          text: c.user?.user.value.name?.val ?? c.user?.user.value.num.val,
<<<<<<< HEAD
          style: context.textTheme.bodyLarge!.copyWith(color: Colors.black),
=======
          style: TextStyle(color: style.colors.onBackground),
>>>>>>> 5154fb2b
        ),
        TextSpan(text: 'alert_dialog_will_be_hidden2'.l10n),
      ],
    );

    if (result == true) {
      await c.hideChat();
    }
  }

  /// Opens a confirmation popup clearing the [Chat]-dialog with the [User].
  Future<void> _clearChat(UserController c, BuildContext context) async {
    final Style style = Theme.of(context).extension<Style>()!;

    final bool? result = await MessagePopup.alert(
      'label_clear_history'.l10n,
      description: [
        TextSpan(text: 'alert_dialog_will_be_cleared1'.l10n),
        TextSpan(
          text: c.user?.user.value.name?.val ?? c.user?.user.value.num.val,
<<<<<<< HEAD
          style: context.textTheme.bodyLarge!.copyWith(color: Colors.black),
=======
          style: TextStyle(color: style.colors.onBackground),
>>>>>>> 5154fb2b
        ),
        TextSpan(text: 'alert_dialog_will_be_cleared2'.l10n),
      ],
    );

    if (result == true) {
      await c.clearChat();
    }
  }

  /// Opens a confirmation popup blacklisting the [User].
  Future<void> _blacklistUser(UserController c, BuildContext context) async {
    final Style style = Theme.of(context).extension<Style>()!;

    final bool? result = await MessagePopup.alert(
      'label_block'.l10n,
      description: [
        TextSpan(text: 'alert_user_will_be_blocked1'.l10n),
        TextSpan(
          text: c.user?.user.value.name?.val ?? c.user?.user.value.num.val,
<<<<<<< HEAD
          style: context.textTheme.bodyLarge!.copyWith(color: Colors.black),
=======
          style: TextStyle(color: style.colors.onBackground),
>>>>>>> 5154fb2b
        ),
        TextSpan(text: 'alert_user_will_be_blocked2'.l10n),
      ],
      additional: [
        const SizedBox(height: 25),
        ReactiveTextField(state: c.reason, label: 'label_reason'.l10n),
      ],
    );

    if (result == true) {
      await c.blacklist();
    }
  }
}<|MERGE_RESOLUTION|>--- conflicted
+++ resolved
@@ -119,17 +119,9 @@
                               if (subtitle.isNotEmpty)
                                 Text(
                                   subtitle,
-<<<<<<< HEAD
                                   style: context.textTheme.bodySmall?.copyWith(
-                                    color:
-                                        Theme.of(context).colorScheme.primary,
+                                    color: style.colors.secondary,
                                   ),
-=======
-                                  style: Theme.of(context)
-                                      .textTheme
-                                      .bodySmall
-                                      ?.copyWith(color: style.colors.secondary),
->>>>>>> 5154fb2b
                                 )
                             ],
                           );
@@ -287,12 +279,8 @@
             key: key,
             onPressed: onPressed,
             text: text ?? '',
-<<<<<<< HEAD
             style: context.textTheme.bodyLarge!
-                .copyWith(color: Theme.of(context).colorScheme.secondary),
-=======
-            style: TextStyle(color: style.colors.primary),
->>>>>>> 5154fb2b
+                .copyWith(color: style.colors.primary),
             trailing: trailing != null
                 ? Transform.translate(
                     offset: const Offset(0, -1),
@@ -549,14 +537,8 @@
                               dense: true,
                               textAlign: TextAlign.center,
                               padding: const EdgeInsets.symmetric(vertical: 8),
-<<<<<<< HEAD
                               style: context.textTheme.displaySmall!.copyWith(
-                                color: Theme.of(context).colorScheme.secondary,
-=======
-                              style: style.boldBody.copyWith(
-                                fontSize: 17,
                                 color: style.colors.primary,
->>>>>>> 5154fb2b
                               ),
                               type: TextInputType.multiline,
                               textInputAction: TextInputAction.newline,
@@ -588,11 +570,9 @@
         TextSpan(text: 'alert_contact_will_be_removed1'.l10n),
         TextSpan(
           text: c.user?.user.value.name?.val ?? c.user?.user.value.num.val,
-<<<<<<< HEAD
-          style: context.textTheme.bodyLarge!.copyWith(color: Colors.black),
-=======
-          style: TextStyle(color: style.colors.onBackground),
->>>>>>> 5154fb2b
+          style: context.textTheme.bodyLarge!.copyWith(
+            color: style.colors.onBackground,
+          ),
         ),
         TextSpan(text: 'alert_contact_will_be_removed2'.l10n),
       ],
@@ -613,11 +593,9 @@
         TextSpan(text: 'alert_dialog_will_be_hidden1'.l10n),
         TextSpan(
           text: c.user?.user.value.name?.val ?? c.user?.user.value.num.val,
-<<<<<<< HEAD
-          style: context.textTheme.bodyLarge!.copyWith(color: Colors.black),
-=======
-          style: TextStyle(color: style.colors.onBackground),
->>>>>>> 5154fb2b
+          style: context.textTheme.bodyLarge!.copyWith(
+            color: style.colors.onBackground,
+          ),
         ),
         TextSpan(text: 'alert_dialog_will_be_hidden2'.l10n),
       ],
@@ -638,11 +616,9 @@
         TextSpan(text: 'alert_dialog_will_be_cleared1'.l10n),
         TextSpan(
           text: c.user?.user.value.name?.val ?? c.user?.user.value.num.val,
-<<<<<<< HEAD
-          style: context.textTheme.bodyLarge!.copyWith(color: Colors.black),
-=======
-          style: TextStyle(color: style.colors.onBackground),
->>>>>>> 5154fb2b
+          style: context.textTheme.bodyLarge!.copyWith(
+            color: style.colors.onBackground,
+          ),
         ),
         TextSpan(text: 'alert_dialog_will_be_cleared2'.l10n),
       ],
@@ -663,11 +639,9 @@
         TextSpan(text: 'alert_user_will_be_blocked1'.l10n),
         TextSpan(
           text: c.user?.user.value.name?.val ?? c.user?.user.value.num.val,
-<<<<<<< HEAD
-          style: context.textTheme.bodyLarge!.copyWith(color: Colors.black),
-=======
-          style: TextStyle(color: style.colors.onBackground),
->>>>>>> 5154fb2b
+          style: context.textTheme.bodyLarge!.copyWith(
+            color: style.colors.onBackground,
+          ),
         ),
         TextSpan(text: 'alert_user_will_be_blocked2'.l10n),
       ],
