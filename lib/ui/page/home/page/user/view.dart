--- conflicted
+++ resolved
@@ -148,26 +148,6 @@
                       ),
                     ),
                   ),
-<<<<<<< HEAD
-                  if (constraints.maxWidth > 400) ...[
-                    const SizedBox(width: 28),
-                    WidgetButton(
-                      onPressed: () => c.call(true),
-                      child: SvgImage.asset(
-                        'assets/icons/chat_video_call.svg',
-                        height: 17,
-                      ),
-                    ),
-                  ],
-                  const SizedBox(width: 28),
-                  WidgetButton(
-                    onPressed: () => c.call(false),
-                    child: SvgImage.asset(
-                      'assets/icons/chat_audio_call.svg',
-                      height: 19,
-                    ),
-                  ),
-=======
                   Obx(() {
                     if (c.isBlacklisted != null) {
                       return const SizedBox.shrink();
@@ -197,7 +177,6 @@
                       ],
                     );
                   }),
->>>>>>> 8d9b57e2
                 ],
               ),
               body: Scrollbar(
