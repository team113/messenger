// Copyright © 2022-2023 IT ENGINEERING MANAGEMENT INC,
//                       <https://github.com/team113>
//
// This program is free software: you can redistribute it and/or modify it under
// the terms of the GNU Affero General Public License v3.0 as published by the
// Free Software Foundation, either version 3 of the License, or (at your
// option) any later version.
//
// This program is distributed in the hope that it will be useful, but WITHOUT
// ANY WARRANTY; without even the implied warranty of MERCHANTABILITY or FITNESS
// FOR A PARTICULAR PURPOSE. See the GNU Affero General Public License v3.0 for
// more details.
//
// You should have received a copy of the GNU Affero General Public License v3.0
// along with this program. If not, see
// <https://www.gnu.org/licenses/agpl-3.0.html>.

import 'package:collection/collection.dart';
import 'package:flutter/gestures.dart';
import 'package:flutter/material.dart';
import 'package:get/get.dart';
import 'package:scrollable_positioned_list/scrollable_positioned_list.dart';

import '/api/backend/schema.dart' show Presence;
<<<<<<< HEAD
import '/config.dart';
import '/domain/model/cache_info.dart';
=======
>>>>>>> c07cad9f
import '/domain/model/my_user.dart';
import '/domain/model/ongoing_call.dart';
import '/domain/model/user.dart';
import '/domain/repository/settings.dart';
import '/l10n/l10n.dart';
import '/routes.dart';
import '/themes.dart';
import '/ui/page/home/page/chat/widget/back_button.dart';
import '/ui/page/home/page/my_profile/widget/switch_field.dart';
import '/ui/page/home/tab/menu/status/view.dart';
import '/ui/page/home/widget/app_bar.dart';
import '/ui/page/home/widget/big_avatar.dart';
import '/ui/page/home/widget/block.dart';
import '/ui/page/home/widget/confirm_dialog.dart';
import '/ui/page/home/widget/direct_link.dart';
import '/ui/page/home/widget/field_button.dart';
import '/ui/page/home/widget/num.dart';
import '/ui/page/home/widget/paddings.dart';
import '/ui/widget/progress_indicator.dart';
import '/ui/widget/svg/svg.dart';
import '/ui/widget/widget_button.dart';
import '/ui/worker/cache.dart';
import '/util/media_utils.dart';
import '/util/message_popup.dart';
import '/util/platform_utils.dart';
import 'add_email/view.dart';
import 'add_phone/view.dart';
import 'blacklist/view.dart';
import 'call_window_switch/view.dart';
import 'camera_switch/view.dart';
import 'controller.dart';
import 'language/view.dart';
import 'microphone_switch/view.dart';
import 'output_switch/view.dart';
import 'password/view.dart';
import 'timeline_switch/view.dart';
import 'widget/background_preview.dart';
import 'widget/download_button.dart';
import 'widget/login.dart';
import 'widget/name.dart';
import 'widget/status.dart';

/// View of the [Routes.me] page.
class MyProfileView extends StatelessWidget {
  const MyProfileView({super.key});

  @override
  Widget build(BuildContext context) {
    return GetBuilder(
      key: const Key('MyProfileView'),
      init: MyProfileController(Get.find(), Get.find()),
      global: !Get.isRegistered<MyProfileController>(),
      builder: (MyProfileController c) {
        return GestureDetector(
          onTap: FocusManager.instance.primaryFocus?.unfocus,
          child: Scaffold(
            appBar: CustomAppBar(
              title: Text('label_profile'.l10n),
              padding: const EdgeInsets.only(left: 4, right: 20),
              leading: const [StyledBackButton()],
            ),
            body: Scrollbar(
              controller: c.scrollController,
              child: ScrollablePositionedList.builder(
                key: const Key('MyProfileScrollable'),
                initialScrollIndex: c.listInitIndex,
                scrollController: c.scrollController,
                itemScrollController: c.itemScrollController,
                itemPositionsListener: c.positionsListener,
                itemCount: ProfileTab.values.length,
                itemBuilder: (context, i) {
                  switch (ProfileTab.values[i]) {
                    case ProfileTab.public:
                      return Block(
                        title: 'label_public_information'.l10n,
                        children: [
                          Obx(() {
                            return BigAvatarWidget.myUser(
                              c.myUser.value,
                              loading: c.avatarUpload.value.isLoading,
                              onUpload: c.uploadAvatar,
                              onDelete: c.myUser.value?.avatar != null
                                  ? c.deleteAvatar
                                  : null,
                            );
                          }),
                          const SizedBox(height: 12),
                          Paddings.basic(
                            Obx(() {
                              return UserNameField(
                                c.myUser.value?.name,
                                onSubmit: c.updateUserName,
                              );
                            }),
                          ),
                          _presence(context, c),
                          Paddings.basic(
                            Obx(() {
                              return UserTextStatusField(
                                c.myUser.value?.status,
                                onSubmit: c.updateUserStatus,
                              );
                            }),
                          )
                        ],
                      );

                    case ProfileTab.signing:
                      return Block(
                        title: 'label_login_options'.l10n,
                        children: [
                          Paddings.basic(
                            Obx(() {
                              return UserNumCopyable(c.myUser.value?.num);
                            }),
                          ),
                          Paddings.basic(
                            Obx(() {
                              return UserLoginField(
                                c.myUser.value?.login,
                                onSubmit: c.updateUserLogin,
                              );
                            }),
                          ),
                          _emails(context, c),
                          _phones(context, c),
                          _password(context, c),
                        ],
                      );

                    case ProfileTab.link:
                      return Block(
                        title: 'label_your_direct_link'.l10n,
                        children: [
                          Obx(() {
                            return DirectLinkField(
                              c.myUser.value?.chatDirectLink,
                              onSubmit: c.createChatDirectLink,
                            );
                          }),
                        ],
                      );

                    case ProfileTab.background:
                      return Block(
                        title: 'label_background'.l10n,
                        children: [
                          Paddings.dense(
                            Obx(() {
                              return BackgroundPreview(
                                c.background.value,
                                onPick: c.pickBackground,
                                onRemove: c.removeBackground,
                              );
                            }),
                          )
                        ],
                      );

                    case ProfileTab.chats:
                      return Block(
                        title: 'label_chats'.l10n,
                        children: [_chats(context, c)],
                      );

                    case ProfileTab.calls:
                      if (!PlatformUtils.isDesktop || !PlatformUtils.isWeb) {
                        return const SizedBox();
                      }

                      return Block(
                        title: 'label_calls'.l10n,
                        children: [_call(context, c)],
                      );

                    case ProfileTab.media:
                      if (PlatformUtils.isMobile) {
                        return const SizedBox();
                      }

                      return Block(
                        title: 'label_media'.l10n,
                        children: [_media(context, c)],
                      );

                    case ProfileTab.notifications:
                      return Block(
                        title: 'label_audio_notifications'.l10n,
                        children: [
                          Paddings.dense(
                            Obx(() {
                              final bool isMuted =
                                  c.myUser.value?.muted == null;

                              return SwitchField(
                                text: isMuted
                                    ? 'label_enabled'.l10n
                                    : 'label_disabled'.l10n,
                                value: isMuted,
                                onChanged:
                                    c.isMuting.value ? null : c.toggleMute,
                              );
                            }),
                          )
                        ],
                      );

                    case ProfileTab.storage:
                      return Block(
                        title: 'label_storage'.l10n,
                        children: [
                          Paddings.dense(
                            Obx(() {
                              return SwitchField(
                                text: 'label_load_images'.l10n,
                                value: c.settings.value?.loadImages == true,
                                onChanged: c.settings.value == null
                                    ? null
                                    : c.setLoadImages,
                              );
                            }),
                          ),
                        ],
                      );

                    case ProfileTab.language:
                      return Block(
                        title: 'label_language'.l10n,
                        children: [_language(context, c)],
                      );

                    case ProfileTab.blocklist:
                      return Block(
                        title: 'label_blocked_users'.l10n,
                        children: [_blockedUsers(context, c)],
                      );

                    case ProfileTab.download:
                      if (!PlatformUtils.isWeb) {
                        return const SizedBox();
                      }

                      return Block(
                        title: 'label_download_application'.l10n,
                        children: [_downloads(context, c)],
                      );

                    case ProfileTab.danger:
                      return Block(
                        title: 'label_danger_zone'.l10n,
                        children: [_danger(context, c)],
                      );

                    case ProfileTab.logout:
                      return const SizedBox();
                  }
                },
              ),
            ),
            floatingActionButton: Obx(() {
              if (c.myUser.value != null) {
                return const SizedBox();
              }

              return const CustomProgressIndicator();
            }),
          ),
        );
      },
    );
  }
}

/// Returns addable list of [MyUser.emails].
Widget _emails(BuildContext context, MyProfileController c) {
  final style = Theme.of(context).style;

  return Obx(() {
    final List<Widget> widgets = [];

    for (UserEmail e in c.myUser.value?.emails.confirmed ?? []) {
      widgets.add(
        Column(
          crossAxisAlignment: CrossAxisAlignment.start,
          mainAxisSize: MainAxisSize.min,
          children: [
            FieldButton(
              key: const Key('ConfirmedEmail'),
              text: e.val,
              hint: 'label_email'.l10n,
              onPressed: () {
                PlatformUtils.copy(text: e.val);
                MessagePopup.success('label_copied'.l10n);
              },
              onTrailingPressed: () => _deleteEmail(c, context, e),
              trailing: Transform.translate(
                key: const Key('DeleteEmail'),
                offset: const Offset(0, -5),
                child: Transform.scale(
                  scale: 1.15,
                  child: SvgImage.asset('assets/icons/delete.svg', height: 14),
                ),
              ),
              subtitle: RichText(
                text: TextSpan(
                  children: [
                    TextSpan(
                      text: 'label_email_visible'.l10n,
                      style: style.fonts.labelMediumSecondary,
                    ),
                    TextSpan(
                      text: 'label_nobody'.l10n.toLowerCase() + 'dot'.l10n,
                      style: style.fonts.labelMediumPrimary,
                      recognizer: TapGestureRecognizer()
                        ..onTap = () async {
                          await ConfirmDialog.show(
                            context,
                            title: 'label_email'.l10n,
                            additional: [
                              Align(
                                alignment: Alignment.centerLeft,
                                child: Text(
                                  'label_visible_to'.l10n,
                                  style: style.fonts.headlineMedium,
                                ),
                              ),
                            ],
                            label: 'label_confirm'.l10n,
                            initial: 2,
                            variants: [
                              ConfirmDialogVariant(
                                onProceed: () {},
                                child: Text('label_all'.l10n),
                              ),
                              ConfirmDialogVariant(
                                onProceed: () {},
                                child: Text('label_my_contacts'.l10n),
                              ),
                              ConfirmDialogVariant(
                                onProceed: () {},
                                child: Text('label_nobody'.l10n),
                              ),
                            ],
                          );
                        },
                    ),
                  ],
                ),
              ),
            ),
          ],
        ),
      );
      widgets.add(const SizedBox(height: 8));
    }

    if (c.myUser.value?.emails.unconfirmed != null) {
      widgets.addAll([
        FieldButton(
          key: const Key('UnconfirmedEmail'),
          text: c.myUser.value!.emails.unconfirmed!.val,
          hint: 'label_verify_email'.l10n,
          trailing: Transform.translate(
            offset: const Offset(0, -5),
            child: Transform.scale(
              scale: 1.15,
              child: SvgImage.asset('assets/icons/delete.svg', height: 14),
            ),
          ),
          onPressed: () => AddEmailView.show(
            context,
            email: c.myUser.value!.emails.unconfirmed!,
          ),
          onTrailingPressed: () => _deleteEmail(
            c,
            context,
            c.myUser.value!.emails.unconfirmed!,
          ),
          style: style.fonts.titleMediumSecondary,
        ),
      ]);
      widgets.add(const SizedBox(height: 8));
    }

    if (c.myUser.value?.emails.unconfirmed == null) {
      widgets.add(
        FieldButton(
          key: c.myUser.value?.emails.confirmed.isNotEmpty == true
              ? const Key('AddAdditionalEmail')
              : const Key('AddEmail'),
          text: c.myUser.value?.emails.confirmed.isNotEmpty == true
              ? 'label_add_additional_email'.l10n
              : 'label_add_email'.l10n,
          onPressed: () => AddEmailView.show(context),
          style: style.fonts.titleMediumPrimary,
        ),
      );
      widgets.add(const SizedBox(height: 8));
    }

    return Column(
      mainAxisSize: MainAxisSize.min,
      crossAxisAlignment: CrossAxisAlignment.start,
      children: widgets.map((e) => Paddings.dense(e)).toList(),
    );
  });
}

/// Returns addable list of [MyUser.phones].
Widget _phones(BuildContext context, MyProfileController c) {
  final style = Theme.of(context).style;

  return Obx(() {
    final List<Widget> widgets = [];

    for (UserPhone e in [...c.myUser.value?.phones.confirmed ?? []]) {
      widgets.add(
        Column(
          key: const Key('ConfirmedPhone'),
          crossAxisAlignment: CrossAxisAlignment.start,
          mainAxisSize: MainAxisSize.min,
          children: [
            FieldButton(
              text: e.val,
              hint: 'label_phone_number'.l10n,
              trailing: Transform.translate(
                key: const Key('DeletePhone'),
                offset: const Offset(0, -5),
                child: Transform.scale(
                  scale: 1.15,
                  child: SvgImage.asset('assets/icons/delete.svg', height: 14),
                ),
              ),
              onPressed: () {
                PlatformUtils.copy(text: e.val);
                MessagePopup.success('label_copied'.l10n);
              },
              onTrailingPressed: () => _deletePhone(c, context, e),
              subtitle: RichText(
                text: TextSpan(
                  children: [
                    TextSpan(
                      text: 'label_phone_visible'.l10n,
                      style: style.fonts.labelMediumSecondary,
                    ),
                    TextSpan(
                      text: 'label_nobody'.l10n.toLowerCase() + 'dot'.l10n,
                      style: style.fonts.labelMediumPrimary,
                      recognizer: TapGestureRecognizer()
                        ..onTap = () async {
                          await ConfirmDialog.show(
                            context,
                            title: 'label_phone'.l10n,
                            additional: [
                              Align(
                                alignment: Alignment.centerLeft,
                                child: Text(
                                  'label_visible_to'.l10n,
                                  style: style.fonts.headlineMedium,
                                ),
                              ),
                            ],
                            label: 'label_confirm'.l10n,
                            initial: 2,
                            variants: [
                              ConfirmDialogVariant(
                                onProceed: () {},
                                child: Text('label_all'.l10n),
                              ),
                              ConfirmDialogVariant(
                                onProceed: () {},
                                child: Text('label_my_contacts'.l10n),
                              ),
                              ConfirmDialogVariant(
                                onProceed: () {},
                                child: Text('label_nobody'.l10n),
                              ),
                            ],
                          );
                        },
                    ),
                  ],
                ),
              ),
            ),
          ],
        ),
      );
      widgets.add(const SizedBox(height: 8));
    }

    if (c.myUser.value?.phones.unconfirmed != null) {
      widgets.addAll([
        FieldButton(
          key: const Key('UnconfirmedPhone'),
          text: c.myUser.value!.phones.unconfirmed!.val,
          hint: 'label_verify_number'.l10n,
          trailing: Transform.translate(
            offset: const Offset(0, -5),
            child: Transform.scale(
              scale: 1.15,
              child: SvgImage.asset('assets/icons/delete.svg', height: 14),
            ),
          ),
          onPressed: () => AddPhoneView.show(
            context,
            phone: c.myUser.value!.phones.unconfirmed!,
          ),
          onTrailingPressed: () => _deletePhone(
            c,
            context,
            c.myUser.value!.phones.unconfirmed!,
          ),
          style: style.fonts.titleMediumSecondary,
        ),
      ]);
      widgets.add(const SizedBox(height: 8));
    }

    if (c.myUser.value?.phones.unconfirmed == null) {
      widgets.add(
        FieldButton(
          key: c.myUser.value?.phones.confirmed.isNotEmpty == true
              ? const Key('AddAdditionalPhone')
              : const Key('AddPhone'),
          onPressed: () => AddPhoneView.show(context),
          text: c.myUser.value?.phones.confirmed.isNotEmpty == true
              ? 'label_add_additional_number'.l10n
              : 'label_add_number'.l10n,
          style: style.fonts.titleMediumPrimary,
        ),
      );
      widgets.add(const SizedBox(height: 8));
    }

    return Column(
      mainAxisSize: MainAxisSize.min,
      crossAxisAlignment: CrossAxisAlignment.start,
      children: widgets.map((e) => Paddings.dense(e)).toList(),
    );
  });
}

/// Returns [WidgetButton] displaying the [MyUser.presence].
Widget _presence(BuildContext context, MyProfileController c) {
  final style = Theme.of(context).style;

  return Obx(() {
    final Presence? presence = c.myUser.value?.presence;

    return Paddings.basic(
      FieldButton(
        onPressed: () => StatusView.show(context, expanded: false),
        hint: 'label_presence'.l10n,
        text: presence?.localizedString(),
        trailing:
            CircleAvatar(backgroundColor: presence?.getColor(), radius: 7),
        style: style.fonts.titleMediumPrimary,
      ),
    );
  });
}

/// Returns the buttons changing or setting the password of the currently
/// authenticated [MyUser].
Widget _password(BuildContext context, MyProfileController c) {
  final style = Theme.of(context).style;

  return Column(
    crossAxisAlignment: CrossAxisAlignment.start,
    children: [
      Paddings.dense(
        Obx(() {
          return FieldButton(
            key: c.myUser.value?.hasPassword == true
                ? const Key('ChangePassword')
                : const Key('SetPassword'),
            text: c.myUser.value?.hasPassword == true
                ? 'btn_change_password'.l10n
                : 'btn_set_password'.l10n,
            onPressed: () => ChangePasswordView.show(context),
            style: c.myUser.value?.hasPassword != true
                ? style.fonts.titleMediumDanger
                : style.fonts.titleMediumPrimary,
          );
        }),
      ),
      const SizedBox(height: 10),
    ],
  );
}

/// Returns the contents of a [ProfileTab.chats] section.
Widget _chats(BuildContext context, MyProfileController c) {
  final style = Theme.of(context).style;

  return Column(
    mainAxisSize: MainAxisSize.min,
    children: [
      Paddings.dense(
        Align(
          alignment: Alignment.centerLeft,
          child: Padding(
            padding: const EdgeInsets.only(left: 21.0),
            child: Text(
              'label_display_timestamps'.l10n,
              style: style.fonts.titleMediumSecondary,
            ),
          ),
        ),
      ),
      const SizedBox(height: 4),
      Paddings.dense(
        Obx(() {
          return FieldButton(
            text: (c.settings.value?.timelineEnabled ?? true)
                ? 'label_as_timeline'.l10n
                : 'label_in_message'.l10n,
            maxLines: null,
            onPressed: () => TimelineSwitchView.show(context),
            style: style.fonts.titleMediumPrimary,
          );
        }),
      ),
    ],
  );
}

/// Returns the contents of a [ProfileTab.calls] section.
Widget _call(BuildContext context, MyProfileController c) {
  final style = Theme.of(context).style;

  return Column(
    mainAxisSize: MainAxisSize.min,
    children: [
      Paddings.dense(
        Obx(() {
          return FieldButton(
            text: (c.settings.value?.enablePopups ?? true)
                ? 'label_open_calls_in_window'.l10n
                : 'label_open_calls_in_app'.l10n,
            maxLines: null,
            onPressed: () => CallWindowSwitchView.show(context),
            style: style.fonts.titleMediumPrimary,
          );
        }),
      ),
    ],
  );
}

/// Returns the contents of a [ProfileTab.media] section.
Widget _media(BuildContext context, MyProfileController c) {
  final style = Theme.of(context).style;

  return Column(
    mainAxisSize: MainAxisSize.min,
    children: [
      Paddings.dense(
        Obx(() {
          return FieldButton(
            text: (c.devices.video().firstWhereOrNull((e) =>
                            e.deviceId() == c.media.value?.videoDevice) ??
                        c.devices.video().firstOrNull)
                    ?.label() ??
                'label_media_no_device_available'.l10n,
            hint: 'label_media_camera'.l10n,
            onPressed: () async {
              await CameraSwitchView.show(
                context,
                camera: c.media.value?.videoDevice,
              );

              if (c.devices.video().isEmpty) {
                c.devices.value = await MediaUtils.enumerateDevices();
              }
            },
            style: style.fonts.titleMediumPrimary,
          );
        }),
      ),
      const SizedBox(height: 16),
      Paddings.dense(
        Obx(() {
          return FieldButton(
            text: (c.devices.audio().firstWhereOrNull((e) =>
                            e.deviceId() == c.media.value?.audioDevice) ??
                        c.devices.audio().firstOrNull)
                    ?.label() ??
                'label_media_no_device_available'.l10n,
            hint: 'label_media_microphone'.l10n,
            onPressed: () async {
              await MicrophoneSwitchView.show(
                context,
                mic: c.media.value?.audioDevice,
              );

              if (c.devices.audio().isEmpty) {
                c.devices.value = await MediaUtils.enumerateDevices();
              }
            },
            style: style.fonts.titleMediumPrimary,
          );
        }),
      ),
      const SizedBox(height: 16),
      Paddings.dense(
        Obx(() {
          return FieldButton(
            text: (c.devices.output().firstWhereOrNull((e) =>
                            e.deviceId() == c.media.value?.outputDevice) ??
                        c.devices.output().firstOrNull)
                    ?.label() ??
                'label_media_no_device_available'.l10n,
            hint: 'label_media_output'.l10n,
            onPressed: () async {
              await OutputSwitchView.show(
                context,
                output: c.media.value?.outputDevice,
              );

              if (c.devices.output().isEmpty) {
                c.devices.value = await MediaUtils.enumerateDevices();
              }
            },
            style: style.fonts.titleMediumPrimary,
          );
        }),
      ),
    ],
  );
}

/// Returns the contents of a [ProfileTab.language] section.
Widget _language(BuildContext context, MyProfileController c) {
  final style = Theme.of(context).style;

  return Paddings.dense(
    FieldButton(
      key: const Key('ChangeLanguage'),
      onPressed: () => LanguageSelectionView.show(
        context,
        Get.find<AbstractSettingsRepository>(),
      ),
      text: 'label_language_entry'.l10nfmt({
        'code': L10n.chosen.value!.locale.countryCode,
        'name': L10n.chosen.value!.name,
      }),
      style: style.fonts.titleMediumPrimary,
    ),
  );
}

/// Returns the contents of a [ProfileTab.blacklist] section.
Widget _blockedUsers(BuildContext context, MyProfileController c) {
  final style = Theme.of(context).style;

  return Column(
    children: [
      Paddings.dense(
        FieldButton(
          text: 'label_users_count'.l10nfmt({'count': c.blacklist.length}),
          onPressed:
              c.blacklist.isEmpty ? null : () => BlacklistView.show(context),
          style: c.blacklist.isEmpty
              ? style.fonts.titleMedium
              : style.fonts.titleMediumPrimary,
        ),
      ),
    ],
  );
}

/// Returns the contents of a [ProfileTab.download] section.
Widget _downloads(BuildContext context, MyProfileController c) {
  return Paddings.dense(
    const Column(
      children: [
        DownloadButton(
          asset: 'windows',
          width: 21.93,
          height: 22,
          title: 'Windows',
          link: 'messenger-windows.zip',
        ),
        SizedBox(height: 8),
        DownloadButton(
          asset: 'apple',
          width: 23,
          height: 29,
          title: 'macOS',
          link: 'messenger-macos.zip',
        ),
        SizedBox(height: 8),
        DownloadButton(
          asset: 'linux',
          width: 18.85,
          height: 22,
          title: 'Linux',
          link: 'messenger-linux.zip',
        ),
        SizedBox(height: 8),
        DownloadButton(
          asset: 'apple',
          width: 23,
          height: 29,
          title: 'iOS',
          link: 'messenger-ios.zip',
        ),
        SizedBox(height: 8),
        DownloadButton(
          asset: 'google',
          width: 20.33,
          height: 22.02,
          title: 'Android',
          link: 'messenger-android.apk',
        ),
      ],
    ),
  );
}

/// Returns the contents of a [ProfileTab.danger] section.
Widget _danger(BuildContext context, MyProfileController c) {
  final style = Theme.of(context).style;

  return Column(
    children: [
      Paddings.dense(
        FieldButton(
          key: const Key('DeleteAccount'),
          text: 'btn_delete_account'.l10n,
          trailing: Transform.translate(
            offset: const Offset(0, -1),
            child: Transform.scale(
              scale: 1.15,
              child: SvgImage.asset('assets/icons/delete.svg', height: 14),
            ),
          ),
          onPressed: () => _deleteAccount(c, context),
          style: style.fonts.titleMediumPrimary,
        ),
      ),
    ],
  );
}

<<<<<<< HEAD
/// Returns the contents of a [ProfileTab.storage] section.
Widget _storage(BuildContext context, MyProfileController c) {
  final (style, fonts) = Theme.of(context).styles;

  return Obx(() {
    return _dense(
      Column(
        children: [
          Stack(
            alignment: Alignment.centerRight,
            children: [
              IgnorePointer(
                child: ReactiveTextField(
                  state: TextFieldState(
                    text: 'label_load_images'.l10n,
                    editable: false,
                  ),
                  style:
                      fonts.bodyMedium!.copyWith(color: style.colors.secondary),
                ),
              ),
              Align(
                alignment: Alignment.centerRight,
                child: Padding(
                  padding: const EdgeInsets.only(right: 5),
                  child: Transform.scale(
                    scale: 0.7,
                    transformHitTests: false,
                    child: Theme(
                      data: ThemeData(platform: TargetPlatform.macOS),
                      child: Switch.adaptive(
                        activeColor: style.colors.primary,
                        materialTapTargetSize: MaterialTapTargetSize.shrinkWrap,
                        value: c.settings.value?.loadImages == true,
                        onChanged:
                            c.settings.value == null ? null : c.setLoadImages,
                      ),
                    ),
                  ),
                ),
              ),
            ],
          ),
          const SizedBox(height: 16),
          Align(
            alignment: Alignment.centerLeft,
            child: Padding(
              padding: const EdgeInsets.only(left: 21.0),
              child: Text(
                'label_cache'.l10n,
                style:
                    fonts.titleMedium!.copyWith(color: style.colors.secondary),
              ),
            ),
          ),
          if (!PlatformUtils.isWeb) ...[
            const SizedBox(height: 8),
            Obx(() {
              final int size = CacheWorker.instance.cacheInfo.value?.size ?? 0;
              final int max =
                  CacheWorker.instance.cacheInfo.value?.maxSize ?? 0;

              return Column(
                children: [
                  Stack(
                    alignment: Alignment.center,
                    children: [
                      LinearProgressIndicator(
                        value: size / max,
                        minHeight: 32,
                        color: style.colors.primary,
                        backgroundColor: style.colors.background,
                      ),
                      Text(
                        'label_gb_slash_gb'.l10nfmt({
                          'a': size / GB,
                          'b': max ~/ GB,
                        }),
                        style: fonts.labelSmall,
                      ),
                    ],
                  ),
                  const SizedBox(height: 8),
                  FieldButton(
                    onPressed: c.clearCache,
                    text: 'btn_clear_cache'.l10n,
                    style: fonts.titleMedium!
                        .copyWith(color: style.colors.primary),
                  ),
                ],
              );
            }),
          ],
        ],
      ),
    );
  });
}

=======
>>>>>>> c07cad9f
/// Opens a confirmation popup deleting the provided [email] from the
/// [MyUser.emails].
Future<void> _deleteEmail(
  MyProfileController c,
  BuildContext context,
  UserEmail email,
) async {
  final style = Theme.of(context).style;

  final bool? result = await MessagePopup.alert(
    'label_delete_email'.l10n,
    description: [
      TextSpan(text: 'alert_email_will_be_deleted1'.l10n),
      TextSpan(text: email.val, style: style.fonts.labelLarge),
      TextSpan(text: 'alert_email_will_be_deleted2'.l10n),
    ],
  );

  if (result == true) {
    await c.deleteEmail(email);
  }
}

/// Opens a confirmation popup deleting the provided [phone] from the
/// [MyUser.phones].
Future<void> _deletePhone(
  MyProfileController c,
  BuildContext context,
  UserPhone phone,
) async {
  final style = Theme.of(context).style;

  final bool? result = await MessagePopup.alert(
    'label_delete_phone_number'.l10n,
    description: [
      TextSpan(text: 'alert_phone_will_be_deleted1'.l10n),
      TextSpan(text: phone.val, style: style.fonts.labelLarge),
      TextSpan(text: 'alert_phone_will_be_deleted2'.l10n),
    ],
  );

  if (result == true) {
    await c.deletePhone(phone);
  }
}

/// Opens a confirmation popup deleting the [MyUser]'s account.
Future<void> _deleteAccount(MyProfileController c, BuildContext context) async {
  final style = Theme.of(context).style;

  final bool? result = await MessagePopup.alert(
    'label_delete_account'.l10n,
    description: [
      TextSpan(text: 'alert_account_will_be_deleted1'.l10n),
      TextSpan(
        text: c.myUser.value?.name?.val ??
            c.myUser.value?.login?.val ??
            c.myUser.value?.num.val ??
            'dot'.l10n * 3,
        style: style.fonts.labelLarge,
      ),
      TextSpan(text: 'alert_account_will_be_deleted2'.l10n),
    ],
  );

  if (result == true) {
    await c.deleteAccount();
  }
}<|MERGE_RESOLUTION|>--- conflicted
+++ resolved
@@ -22,11 +22,7 @@
 import 'package:scrollable_positioned_list/scrollable_positioned_list.dart';
 
 import '/api/backend/schema.dart' show Presence;
-<<<<<<< HEAD
-import '/config.dart';
 import '/domain/model/cache_info.dart';
-=======
->>>>>>> c07cad9f
 import '/domain/model/my_user.dart';
 import '/domain/model/ongoing_call.dart';
 import '/domain/model/user.dart';
@@ -237,19 +233,7 @@
                     case ProfileTab.storage:
                       return Block(
                         title: 'label_storage'.l10n,
-                        children: [
-                          Paddings.dense(
-                            Obx(() {
-                              return SwitchField(
-                                text: 'label_load_images'.l10n,
-                                value: c.settings.value?.loadImages == true,
-                                onChanged: c.settings.value == null
-                                    ? null
-                                    : c.setLoadImages,
-                              );
-                            }),
-                          ),
-                        ],
+                        children: [_storage(context, c)],
                       );
 
                     case ProfileTab.language:
@@ -874,108 +858,72 @@
   );
 }
 
-<<<<<<< HEAD
 /// Returns the contents of a [ProfileTab.storage] section.
 Widget _storage(BuildContext context, MyProfileController c) {
-  final (style, fonts) = Theme.of(context).styles;
-
-  return Obx(() {
-    return _dense(
-      Column(
-        children: [
-          Stack(
-            alignment: Alignment.centerRight,
-            children: [
-              IgnorePointer(
-                child: ReactiveTextField(
-                  state: TextFieldState(
-                    text: 'label_load_images'.l10n,
-                    editable: false,
-                  ),
-                  style:
-                      fonts.bodyMedium!.copyWith(color: style.colors.secondary),
-                ),
-              ),
-              Align(
-                alignment: Alignment.centerRight,
-                child: Padding(
-                  padding: const EdgeInsets.only(right: 5),
-                  child: Transform.scale(
-                    scale: 0.7,
-                    transformHitTests: false,
-                    child: Theme(
-                      data: ThemeData(platform: TargetPlatform.macOS),
-                      child: Switch.adaptive(
-                        activeColor: style.colors.primary,
-                        materialTapTargetSize: MaterialTapTargetSize.shrinkWrap,
-                        value: c.settings.value?.loadImages == true,
-                        onChanged:
-                            c.settings.value == null ? null : c.setLoadImages,
-                      ),
-                    ),
-                  ),
-                ),
-              ),
-            ],
-          ),
-          const SizedBox(height: 16),
-          Align(
-            alignment: Alignment.centerLeft,
-            child: Padding(
-              padding: const EdgeInsets.only(left: 21.0),
-              child: Text(
-                'label_cache'.l10n,
-                style:
-                    fonts.titleMedium!.copyWith(color: style.colors.secondary),
-              ),
+  final style = Theme.of(context).style;
+
+  return Paddings.dense(
+    Column(
+      children: [
+        Obx(() {
+          return SwitchField(
+            text: 'label_load_images'.l10n,
+            value: c.settings.value?.loadImages == true,
+            onChanged: c.settings.value == null ? null : c.setLoadImages,
+          );
+        }),
+        const SizedBox(height: 16),
+        Align(
+          alignment: Alignment.centerLeft,
+          child: Padding(
+            padding: const EdgeInsets.only(left: 21.0),
+            child: Text(
+              'label_cache'.l10n,
+              style: style.fonts.titleMediumSecondary,
             ),
           ),
-          if (!PlatformUtils.isWeb) ...[
-            const SizedBox(height: 8),
-            Obx(() {
-              final int size = CacheWorker.instance.cacheInfo.value?.size ?? 0;
-              final int max =
-                  CacheWorker.instance.cacheInfo.value?.maxSize ?? 0;
-
-              return Column(
-                children: [
-                  Stack(
-                    alignment: Alignment.center,
-                    children: [
-                      LinearProgressIndicator(
-                        value: size / max,
-                        minHeight: 32,
-                        color: style.colors.primary,
-                        backgroundColor: style.colors.background,
-                      ),
-                      Text(
-                        'label_gb_slash_gb'.l10nfmt({
-                          'a': size / GB,
-                          'b': max ~/ GB,
-                        }),
-                        style: fonts.labelSmall,
-                      ),
-                    ],
-                  ),
-                  const SizedBox(height: 8),
-                  FieldButton(
-                    onPressed: c.clearCache,
-                    text: 'btn_clear_cache'.l10n,
-                    style: fonts.titleMedium!
-                        .copyWith(color: style.colors.primary),
-                  ),
-                ],
-              );
-            }),
-          ],
+        ),
+        if (!PlatformUtils.isWeb) ...[
+          const SizedBox(height: 8),
+          Obx(() {
+            final int size = CacheWorker.instance.cacheInfo.value?.size ?? 0;
+            final int max = CacheWorker.instance.cacheInfo.value?.maxSize ?? 0;
+
+            return Column(
+              children: [
+                Stack(
+                  alignment: Alignment.center,
+                  children: [
+                    LinearProgressIndicator(
+                      value: size / max,
+                      minHeight: 32,
+                      color: style.colors.primary,
+                      backgroundColor: style.colors.background,
+                    ),
+                    Text(
+                      'label_gb_slash_gb'.l10nfmt({
+                        'a': size / GB,
+                        'b': max ~/ GB,
+                      }),
+                      style: style.fonts.labelSmall,
+                    ),
+                  ],
+                ),
+                const SizedBox(height: 8),
+                FieldButton(
+                  onPressed: c.clearCache,
+                  text: 'btn_clear_cache'.l10n,
+                  style: style.fonts.titleMediumPrimary,
+                ),
+              ],
+            );
+          }),
         ],
-      ),
-    );
-  });
-}
-
-=======
->>>>>>> c07cad9f
+      ],
+    ),
+  );
+}
+
 /// Opens a confirmation popup deleting the provided [email] from the
 /// [MyUser.emails].
 Future<void> _deleteEmail(
