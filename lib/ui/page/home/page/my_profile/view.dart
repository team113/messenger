// Copyright © 2022-2025 IT ENGINEERING MANAGEMENT INC,
//                       <https://github.com/team113>
//
// This program is free software: you can redistribute it and/or modify it under
// the terms of the GNU Affero General Public License v3.0 as published by the
// Free Software Foundation, either version 3 of the License, or (at your
// option) any later version.
//
// This program is distributed in the hope that it will be useful, but WITHOUT
// ANY WARRANTY; without even the implied warranty of MERCHANTABILITY or FITNESS
// FOR A PARTICULAR PURPOSE. See the GNU Affero General Public License v3.0 for
// more details.
//
// You should have received a copy of the GNU Affero General Public License v3.0
// along with this program. If not, see
// <https://www.gnu.org/licenses/agpl-3.0.html>.

import 'dart:math';

import 'package:animated_size_and_fade/animated_size_and_fade.dart';
import 'package:collection/collection.dart';
import 'package:flutter/material.dart';
import 'package:flutter/services.dart';
import 'package:flutter_xlider/flutter_xlider.dart';
import 'package:get/get.dart';
import 'package:hotkey_manager/hotkey_manager.dart';
import 'package:pwa_install/pwa_install.dart';
import 'package:scrollable_positioned_list/scrollable_positioned_list.dart';

import '/api/backend/schema.dart' show Presence;
import '/config.dart';
import '/domain/model/attachment.dart';
import '/domain/model/cache_info.dart';
import '/domain/model/chat_item.dart';
import '/domain/model/my_user.dart';
import '/domain/model/ongoing_call.dart';
import '/domain/model/precise_date_time/precise_date_time.dart';
import '/domain/model/user.dart';
import '/domain/model/welcome_message.dart';
import '/domain/repository/session.dart';
import '/domain/repository/settings.dart';
import '/l10n/l10n.dart';
import '/pubspec.g.dart';
import '/routes.dart';
import '/themes.dart';
import '/ui/page/auth/widget/cupertino_button.dart';
import '/ui/page/call/widget/fit_view.dart';
import '/ui/page/erase/view.dart';
import '/ui/page/home/page/chat/widget/back_button.dart';
import '/ui/page/home/page/chat/widget/chat_item.dart';
import '/ui/page/home/page/my_profile/widget/switch_field.dart';
import '/ui/page/home/widget/app_bar.dart';
import '/ui/page/home/widget/avatar.dart';
import '/ui/page/home/widget/big_avatar.dart';
import '/ui/page/home/widget/block.dart';
import '/ui/page/home/widget/direct_link.dart';
import '/ui/page/home/widget/field_button.dart';
import '/ui/page/login/privacy_policy/view.dart';
import '/ui/page/login/terms_of_use/view.dart';
import '/ui/widget/animated_switcher.dart';
import '/ui/widget/download_button.dart';
import '/ui/widget/line_divider.dart';
import '/ui/widget/primary_button.dart';
import '/ui/widget/progress_indicator.dart';
import '/ui/widget/safe_area/safe_area.dart';
import '/ui/widget/svg/svg.dart';
import '/ui/widget/text_field.dart';
import '/ui/widget/upgrade_popup/view.dart';
import '/ui/widget/widget_button.dart';
import '/ui/worker/cache.dart';
import '/ui/worker/call.dart';
import '/util/media_utils.dart';
import '/util/message_popup.dart';
import '/util/platform_utils.dart';
import '/util/web/web_utils.dart';
import 'add_email/view.dart';
import 'blocklist/view.dart';
import 'call_window_switch/view.dart';
import 'camera_switch/view.dart';
import 'controller.dart';
import 'delete_email/view.dart';
import 'language/view.dart';
import 'microphone_switch/view.dart';
import 'muted_chats/view.dart';
import 'output_switch/view.dart';
import 'password/view.dart';
import 'presence_switch/view.dart';
import 'session/controller.dart';
import 'welcome_field/view.dart';
import 'widget/background_preview.dart';
import 'widget/session_tile.dart';

/// View of the [Routes.me] page.
class MyProfileView extends StatelessWidget {
  const MyProfileView({super.key});

  @override
  Widget build(BuildContext context) {
    return GetBuilder(
      key: const Key('MyProfileView'),
      init: MyProfileController(
        Get.find(),
        Get.find(),
        Get.find(),
        Get.find(),
        Get.find(),
        Get.find(),
        Get.find(),
        Get.find(),
      ),
      global: !Get.isRegistered<MyProfileController>(),
      builder: (MyProfileController c) {
        return GestureDetector(
          onTap: FocusManager.instance.primaryFocus?.unfocus,
          child: Scaffold(
            appBar: CustomAppBar(title: _bar(c, context)),
            body: Builder(
              builder: (context) {
                final Widget child = ScrollablePositionedList.builder(
                  key: const Key('MyProfileScrollable'),
                  initialScrollIndex: c.listInitIndex,
                  scrollController: c.scrollController,
                  itemScrollController: c.itemScrollController,
                  itemPositionsListener: c.positionsListener,
                  itemCount: ProfileTab.values.length,
                  physics: const ClampingScrollPhysics(),
                  itemBuilder: (context, i) => _block(context, c, i),
                );

                if (PlatformUtils.isMobile) {
                  return Scrollbar(
                    controller: c.scrollController,
                    child: child,
                  );
                }

                return child;
              },
            ),
            floatingActionButton: Obx(() {
              if (c.myUser.value != null) {
                return const SizedBox();
              }

              return const CustomProgressIndicator();
            }),
          ),
        );
      },
    );
  }
}

/// Builds the [ProfileTab] at the specified [i] index.
Widget _block(BuildContext context, MyProfileController c, int i) {
  final style = Theme.of(context).style;

  final ProfileTab tab = ProfileTab.values[i];

  // Builds a [Block] wrapped with [Obx] to highlight it.
  Widget block({String? title, required List<Widget> children}) {
    return Obx(() {
      return Block(
        title: title ?? tab.l10n,
        highlight: c.highlightIndex.value == i,
        children: children,
      );
    });
  }

  switch (tab) {
    case ProfileTab.public:
      return _profile(context, c);

    case ProfileTab.signing:
      return Obx(() {
        final Widget animated;

        bool hasPassword = c.myUser.value?.hasPassword == true;
        bool hasEmail = c.myUser.value?.emails.confirmed.isNotEmpty == true;

        if (!hasPassword || !hasEmail) {
          final InputBorder border = OutlineInputBorder(
            borderRadius: BorderRadius.circular(12),
            borderSide: BorderSide(color: style.colors.secondary, width: 0.5),
          );

          animated = Padding(
            padding: const EdgeInsets.only(top: 16, bottom: 16.0),
            child: InputDecorator(
              decoration: InputDecoration(
                border: border,
                errorBorder: border,
                enabledBorder: border,
                focusedBorder: border,
                disabledBorder: border,
                focusedErrorBorder: border,
                focusColor: style.colors.onPrimary,
                fillColor: style.colors.onPrimary,
                hoverColor: style.colors.transparent,
                floatingLabelAlignment: FloatingLabelAlignment.center,
                contentPadding: EdgeInsets.fromLTRB(24, 26, 24, 26),
                label: Row(
                  mainAxisSize: MainAxisSize.min,
                  children: [
                    Container(
                      width: 18,
                      height: 18,
                      decoration: BoxDecoration(
                        shape: BoxShape.circle,
                        color: style.colors.danger,
                      ),
                      child: Center(
                        child: Text(
                          'exclamation_mark'.l10n,
                          style: style.fonts.smallest.regular.onPrimary,
                        ),
                      ),
                    ),
                    const SizedBox(width: 6),
                    Text(
                      'label_warning'.l10n,
                      style: style.fonts.medium.regular.secondary,
                    ),
                  ],
                ),
              ),
              child: Text(
                hasPassword
                    ? 'label_introduction_description_email'.l10n
                    : 'label_introduction_description'.l10n,
                style: style.fonts.small.regular.secondary,
              ),
            ),
          );
        } else {
          animated = const SizedBox(key: Key('None'), width: double.infinity);
        }

        return block(
          children: [
            AnimatedSizeAndFade(
              fadeDuration: const Duration(milliseconds: 300),
              sizeDuration: const Duration(milliseconds: 300),
              child: animated,
            ),
            _addInfo(context, c),
            const SizedBox(height: 20),
            LineDivider('label_password'.l10n),
            const SizedBox(height: 16),
            _password(context, c),
          ],
        );
      });

    case ProfileTab.link:
      return block(
        title: 'label_your_direct_link'.l10n,
        children: [
          Obx(() {
            return DirectLinkField(
              c.myUser.value?.chatDirectLink,
              onSubmit: (s) async {
                if (s == null) {
                  await c.deleteChatDirectLink();
                } else {
                  await c.createChatDirectLink(s);
                }
              },
              background: c.background.value,
            );
          }),
        ],
      );

    case ProfileTab.interface:
      return block(
        children: [
          LineDivider('label_language'.l10n),
          const SizedBox(height: 16),
          FieldButton(
            key: const Key('ChangeLanguage'),
            onPressed:
                () => LanguageSelectionView.show(
                  context,
                  Get.find<AbstractSettingsRepository>(),
                ),
            child: Row(
              children: [
                const SizedBox(width: 16),
                Text(L10n.chosen.value!.locale.languageCode.toUpperCase()),
                const SizedBox(width: 12),
                Container(
                  width: 1,
                  height: 14,
                  color: style.colors.secondaryHighlightDarkest,
                ),
                const SizedBox(width: 12),
                Text(L10n.chosen.value!.name),
              ],
            ),
          ),
          const SizedBox(height: 20),
          LineDivider('label_background'.l10n),
          const SizedBox(height: 16),
          Obx(() {
            return BackgroundPreview(
              c.background.value,
              onPick: c.pickBackground,
              onRemove: c.removeBackground,
            );
          }),
          if (PlatformUtils.isWeb && !PlatformUtils.isMobile) ...[
            const SizedBox(height: 20),
            LineDivider('label_call_window'.l10n),
            const SizedBox(height: 16),
            _call(context, c),
          ],
        ],
      );

    case ProfileTab.media:
      if (PlatformUtils.isMobile) {
        return const SizedBox();
      }

      return block(children: [_media(context, c)]);

    case ProfileTab.welcome:
      return Obx(() {
        return Block(
          title: tab.l10n,
          highlight: c.highlightIndex.value == i,
          padding: Block.defaultPadding.copyWith(right: 0, left: 0),
          children: [_welcome(context, c)],
        );
      });

    case ProfileTab.notifications:
      return block(
        children: [
          LineDivider('label_all_chats_and_groups'.l10n),
          const SizedBox(height: 16),
          Obx(() {
            final bool isMuted = c.myUser.value?.muted == null;

            return SwitchField(
              text: isMuted ? 'label_unmuted'.l10n : 'label_muted'.l10n,
              value: isMuted,
              onChanged: c.isMuting.value ? null : c.toggleMute,
            );
          }),
          const SizedBox(height: 20),
          LineDivider('label_always_muted'.l10n),
          const SizedBox(height: 16),
          Obx(() {
            return FieldButton(
              text: 'label_chats_and_groups'.l10nfmt({
                'count': c.mutedChatsCount,
              }),
              onPressed: () async => MutedChatsView.show(context),
            );
          }),
          const SizedBox(height: 8),
        ],
      );

    case ProfileTab.storage:
      if (PlatformUtils.isWeb) {
        return const SizedBox();
      }

      return block(children: [_storage(context, c)]);

    case ProfileTab.confidential:
      return block(children: [_confidential(context, c)]);

    case ProfileTab.devices:
      return block(children: [_devices(context, c)]);

    case ProfileTab.download:
      return block(
        title: 'label_download_application'.l10n,
        children: [_downloads(context, c)],
      );

    case ProfileTab.danger:
      return block(children: [_danger(context, c)]);

    case ProfileTab.legal:
      return block(children: [_legal(context, c)]);

    case ProfileTab.support:
      return const SizedBox();

    case ProfileTab.logout:
      return const CustomSafeArea(
        top: false,
        right: false,
        left: false,
        child: SizedBox(),
      );
  }
}

/// Builds a [Widget] representing the publicly visible information of [MyUser].
Widget _profile(BuildContext context, MyProfileController c) {
  final style = Theme.of(context).style;

  final presence = c.myUser.value?.presence ?? Presence.present;

  return Block(
    title: 'label_profile'.l10n,
    children: [
      SelectionContainer.disabled(
        child: Obx(() {
          return BigAvatarWidget.myUser(
            c.myUser.value,
            loading: c.avatarUpload.value.isLoading,
            error: c.avatarUpload.value.errorMessage,
            onUpload: c.uploadAvatar,
            onEdit: c.myUser.value?.avatar != null ? c.editAvatar : null,
            onDelete: c.myUser.value?.avatar != null ? c.deleteAvatar : null,
          );
        }),
      ),
      const SizedBox(height: 16),
      const SizedBox(height: 8),
      Obx(() {
        return ReactiveTextField(
          key: Key('NameField'),
          state: c.name,
          label: 'label_your_name'.l10n,
          hint: '${c.myUser.value?.num}',
          floatingLabelBehavior: FloatingLabelBehavior.always,
          formatters: [LengthLimitingTextInputFormatter(100)],
        );
      }),
      const SizedBox(height: 21),
      FieldButton(
        key: Key('StatusButton'),
        headline: Text('label_your_status'.l10n),
        onPressed: () async {
          await PresenceSwitchView.show(context);
        },
        child: Row(
          children: [
            Container(
              decoration: BoxDecoration(
                shape: BoxShape.circle,
                color: switch (presence) {
                  Presence.present => style.colors.acceptAuxiliary,
                  Presence.away => style.colors.warning,
                  (_) => style.colors.secondary,
                },
              ),
              width: 8,
              height: 8,
            ),
            SizedBox(width: 5),
            Expanded(
              child: Text(switch (presence) {
                Presence.present => 'label_presence_present'.l10n,
                Presence.away => 'label_presence_away'.l10n,
                (_) => '',
              }, textAlign: TextAlign.left),
            ),
            Text('btn_change'.l10n, style: style.fonts.medium.regular.primary),
            SizedBox(width: 5),
          ],
        ),
      ),
      const SizedBox(height: 21),
      ReactiveTextField(
        key: Key('TextStatusField'),
        state: c.status,
        label: 'label_text_status'.l10n,
        hint: 'label_text_status_description'.l10n,
        floatingLabelBehavior: FloatingLabelBehavior.always,
        maxLines: 1,
        formatters: [LengthLimitingTextInputFormatter(4096)],
      ),
      const SizedBox(height: 21),
      ReactiveTextField(
        key: Key('BioField'),
        state: c.about,
        label: 'label_about_you'.l10n,
        hint: 'label_about_you_description'.l10n,
        floatingLabelBehavior: FloatingLabelBehavior.always,
        maxLines: null,
        formatters: [LengthLimitingTextInputFormatter(4096)],
        type: TextInputType.multiline,
      ),
      const SizedBox(height: 8),
    ],
  );
}

/// Returns the additional inputs of a [ProfileTab.signing] section.
Widget _addInfo(BuildContext context, MyProfileController c) {
  final style = Theme.of(context).style;

  return Obx(() {
    final List<Widget> widgets = [];

    final List<UserEmail> emails = [...c.myUser.value?.emails.confirmed ?? []];

    for (var i = 0; i < emails.length; ++i) {
      final UserEmail e = emails[i];

      widgets.add(
        ReactiveTextField(
          key: Key('ConfirmedEmail_$i'),
          state: TextFieldState(text: e.val, editable: false),
          label: 'label_email'.l10n,
          trailing: WidgetButton(
            key: Key('DeleteEmail_$i'),
            onPressed: () => _deleteEmail(c, context, e),
            child: Center(child: SvgIcon(SvgIcons.delete)),
          ),
        ),
      );

      widgets.add(const SizedBox(height: 21));
    }

    final unconfirmed = c.myUser.value?.emails.unconfirmed;

    if (unconfirmed != null) {
      widgets.add(
        ReactiveTextField(
          key: const Key('UnconfirmedEmail'),
          state: TextFieldState(text: unconfirmed.val, editable: false),
          label: 'label_email'.l10n,
          style: style.fonts.medium.regular.onBackground.copyWith(
            color: style.colors.danger,
          ),
          trailing: WidgetButton(
            onPressed:
                () => _deleteEmail(c, context, unconfirmed, confirmed: false),
            child: Center(child: SvgIcon(SvgIcons.delete)),
          ),
        ),
      );
      widgets.add(const SizedBox(height: 16));
    }

    return Column(
      crossAxisAlignment: CrossAxisAlignment.start,
      children: [
        const SizedBox(height: 4),
        LineDivider('label_identifiers'.l10n),
        const SizedBox(height: 20),
        Obx(() {
          return ReactiveTextField(
            key: Key('LoginField'),
            state: c.login,
            label: 'label_login'.l10n,
            hint: 'unique_login',
            prefixText: '@',
            prefixStyle:
                c.login.isEmpty.value
                    ? style.fonts.medium.regular.secondary.copyWith(
                      color: style.colors.secondaryHighlightDarkest,
                    )
                    : style.fonts.medium.regular.onBackground,
            floatingLabelBehavior: FloatingLabelBehavior.always,
            formatters: [LengthLimitingTextInputFormatter(100)],
            trailing:
                c.myUser.value?.login == null
                    ? null
                    : WidgetButton(
                      onPressed: () {},
                      onPressedWithDetails: (u) {
                        PlatformUtils.copy(text: '${c.myUser.value?.login}');
                        MessagePopup.success(
                          'label_copied'.l10n,
                          at: u.globalPosition,
                        );
                      },
                      child: Center(child: SvgIcon(SvgIcons.copy)),
                    ),
          );
        }),
        const SizedBox(height: 21),
        ReactiveTextField(
          state: TextFieldState(
            text: '${c.myUser.value?.num}',
            editable: false,
          ),
          label: 'label_num'.l10n,
          floatingLabelBehavior: FloatingLabelBehavior.always,
          formatters: [LengthLimitingTextInputFormatter(100)],
          trailing: WidgetButton(
            onPressed: () {},
            onPressedWithDetails: (u) {
              PlatformUtils.copy(text: '${c.myUser.value?.num}');
              MessagePopup.success('label_copied'.l10n, at: u.globalPosition);
            },
            child: Center(child: SvgIcon(SvgIcons.copy)),
          ),
        ),
        const SizedBox(height: 21),
        ...widgets,
        Column(
          mainAxisSize: MainAxisSize.min,
          children: [
            FieldButton(
              key: Key(
                unconfirmed == null ? 'AddEmailButton' : 'VerifyEmailButton',
              ),
              text:
                  unconfirmed == null
                      ? 'label_add_email'.l10n
                      : 'btn_confirm_email'.l10n,
              onPressed:
                  unconfirmed == null && emails.length >= 2
                      ? null
                      : () => AddEmailView.show(context, email: unconfirmed),

              maxLines: 2,
              trailing:
                  unconfirmed == null && emails.length >= 2
                      ? const SvgIcon(SvgIcons.emailGrey)
                      : const SvgIcon(SvgIcons.emailWhite),
              warning: true,
            ),
          ],
        ),
        const SizedBox(height: 6),
      ],
    );
  });
}

/// Returns the buttons changing or setting the password of the currently
/// authenticated [MyUser].
Widget _password(BuildContext context, MyProfileController c) {
  return Column(
    crossAxisAlignment: CrossAxisAlignment.start,
    children: [
      Obx(() {
        return FieldButton(
          key:
              c.myUser.value?.hasPassword == true
                  ? const Key('ChangePassword')
                  : const Key('SetPassword'),
          text:
              c.myUser.value?.hasPassword == true
                  ? 'btn_change_password'.l10n
                  : 'btn_set_password'.l10n,
          onPressed: () => ChangePasswordView.show(context),
          warning: true,
          trailing:
              c.myUser.value?.hasPassword == true
                  ? const SvgIcon(SvgIcons.passwordSmall)
                  : const SvgIcon(SvgIcons.passwordSmallWhite),
        );
      }),
      const SizedBox(height: 10),
    ],
  );
}

/// Returns the contents of a [ProfileTab.calls] section.
Widget _call(BuildContext context, MyProfileController c) {
  return Column(
    mainAxisSize: MainAxisSize.min,
    children: [
      Obx(() {
        return FieldButton(
          text:
              (c.settings.value?.enablePopups ?? true)
                  ? 'label_open_calls_in_window'.l10n
                  : 'label_open_calls_in_app'.l10n,
          maxLines: null,
          onPressed: () => CallWindowSwitchView.show(context),
        );
      }),
    ],
  );
}

/// Returns the contents of a [ProfileTab.media] section.
Widget _media(BuildContext context, MyProfileController c) {
  final style = Theme.of(context).style;

  return Column(
    mainAxisSize: MainAxisSize.min,
    children: [
      Obx(() {
        final selected =
            c.devices.audio().firstWhereOrNull(
              (e) => e.id() == c.media.value?.audioDevice,
            ) ??
            c.devices.audio().firstOrNull;

        return FieldButton(
          text: selected?.label() ?? 'label_media_no_device_available'.l10n,

          trailing: Transform.translate(
            offset: Offset(5, 0),
            child: SvgIcon(SvgIcons.mediaDevicesMicrophone),
          ),
          onPressed: () async {
            await MicrophoneSwitchView.show(
              context,
              mic: c.media.value?.audioDevice,
            );

            if (c.devices.audio().isEmpty) {
              c.devices.value = await MediaUtils.enumerateDevices();
            }
          },
        );
      }),

      // TODO: Remove, when Safari supports output devices without tweaking the
      //       developer options:
      //       https://bugs.webkit.org/show_bug.cgi?id=216641
      if (!WebUtils.isSafari || c.devices.output().isNotEmpty) ...[
        const SizedBox(height: 12),
        Obx(() {
          final selected =
              c.devices.output().firstWhereOrNull(
                (e) => e.id() == c.media.value?.outputDevice,
              ) ??
              c.devices.output().firstOrNull;

          return FieldButton(
            text: selected?.label() ?? 'label_media_no_device_available'.l10n,
            trailing: Transform.translate(
              offset: Offset(5, 0),
              child: SvgIcon(SvgIcons.mediaDevicesSpeaker),
            ),
            onPressed: () async {
              await OutputSwitchView.show(
                context,
                output: c.media.value?.outputDevice,
              );

              if (c.devices.output().isEmpty) {
                c.devices.value = await MediaUtils.enumerateDevices();
              }
            },
          );
        }),
      ],
      const SizedBox(height: 12),
      Obx(() {
        final selected =
            c.devices.video().firstWhereOrNull(
              (e) => e.deviceId() == c.media.value?.videoDevice,
            ) ??
            c.devices.video().firstOrNull;

        return FieldButton(
          text: selected?.label() ?? 'label_media_no_device_available'.l10n,

          trailing: Transform.translate(
            offset: Offset(5, 0),
            child: SvgIcon(SvgIcons.mediaDevicesCamera),
          ),
          onPressed: () async {
            await CameraSwitchView.show(
              context,
              camera: c.media.value?.videoDevice,
            );

            if (c.devices.video().isEmpty) {
              c.devices.value = await MediaUtils.enumerateDevices();
            }
          },
        );
      }),

      SizedBox(height: 20),
      LineDivider('label_hotkey'.l10n),
      SizedBox(height: 16),
      Obx(() {
        final HotKey key =
            c.settings.value?.muteHotKey ?? MuteHotKeyExtension.defaultHotKey;

        final Iterable<String> modifiers =
            (key.modifiers ?? [])
                .map(
                  (e) => e.physicalKeys.map((e) {
                    return KeyboardKeyToStringExtension.labels[e] ??
                        e.debugName ??
                        'question_mark'.l10n;
                  }),
                )
                .expand((e) => e)
                .toSet();

        final String keys =
            KeyboardKeyToStringExtension.labels[key.physicalKey] ??
            key.physicalKey.debugName ??
            'label_unknown'.l10n;

        return FieldButton(
          headline: Text(
            'label_mute_slash_unmute'.l10n,
            style:
                c.hotKeyRecording.value
                    ? style.fonts.big.regular.primary
                    : style.fonts.big.regular.secondary,
          ),
          onPressed: c.toggleHotKey,
          border:
              c.hotKeyRecording.value
                  ? BorderSide(color: style.colors.primary, width: 1)
                  : null,
          child: Row(
            children: [
              if (c.hotKeyRecording.value)
                Expanded(
                  child: Text(
                    'label_key_plus_key_by_default'.l10nfmt({
                      'modifier': '⌥',
                      'key': 'M',
                    }),
                    textAlign: TextAlign.left,
                    style: style.fonts.normal.regular.secondary,
                  ),
                )
              else
                Expanded(
                  child: Text(
                    [...modifiers, keys].join('space_plus_space'.l10n),
                    textAlign: TextAlign.left,
                  ),
                ),
              Text(
                c.hotKeyRecording.value ? 'btn_cancel'.l10n : 'btn_change'.l10n,
                style: style.fonts.medium.regular.primary,
              ),
            ],
          ),
        );
      }),
      SizedBox(height: 8),
    ],
  );
}

/// Returns the contents of a [ProfileTab.welcome] section.
Widget _welcome(BuildContext context, MyProfileController c) {
  final style = Theme.of(context).style;

  Widget info({required Widget child}) {
    return Padding(
      padding: const EdgeInsets.symmetric(vertical: 8),
      child: Center(
        child: Container(
          padding: const EdgeInsets.symmetric(horizontal: 12, vertical: 8),
          decoration: BoxDecoration(
            borderRadius: BorderRadius.circular(15),
            border: style.systemMessageBorder,
            color: style.systemMessageColor,
          ),
          child: DefaultTextStyle(
            style: style.systemMessageStyle,
            child: child,
          ),
        ),
      ),
    );
  }

  // Builds the provided [text] and [attachments] as a [ChatMessage] widget.
  Widget message({
    String text = '123',
    List<Attachment> attachments = const [],
    PreciseDateTime? at,
  }) {
    final List<Attachment> media =
        attachments.where((e) {
          return ((e is ImageAttachment) ||
              (e is FileAttachment && e.isVideo) ||
              (e is LocalAttachment && (e.file.isImage || e.file.isVideo)));
        }).toList();

    final List<Attachment> files =
        attachments.where((e) {
          return ((e is FileAttachment && !e.isVideo) ||
              (e is LocalAttachment && !e.file.isImage && !e.file.isVideo));
        }).toList();

    final bool timeInBubble = attachments.isNotEmpty;

    Widget? timeline;
    if (at != null) {
      timeline = SelectionContainer.disabled(
        child: Text(
          at.val.toLocal().hm,
          style: style.systemMessageStyle.copyWith(fontSize: 11),
        ),
      );
    }

    return Container(
      padding: const EdgeInsets.fromLTRB(5 * 2, 6, 5 * 2, 6),
      child: Stack(
        children: [
          IntrinsicWidth(
            child: AnimatedContainer(
              duration: const Duration(milliseconds: 500),
              decoration: BoxDecoration(
                color: style.readMessageColor,
                borderRadius: BorderRadius.circular(15),
                border: style.secondaryBorder,
              ),
              child: Column(
                crossAxisAlignment: CrossAxisAlignment.stretch,
                children: [
                  if (media.isNotEmpty)
                    ClipRRect(
                      borderRadius: BorderRadius.only(
                        topLeft: const Radius.circular(15),
                        topRight: const Radius.circular(15),
                        bottomLeft:
                            text.isNotEmpty || files.isNotEmpty
                                ? Radius.zero
                                : files.isEmpty
                                ? const Radius.circular(15)
                                : Radius.zero,
                        bottomRight:
                            text.isNotEmpty || files.isNotEmpty
                                ? Radius.zero
                                : files.isEmpty
                                ? const Radius.circular(15)
                                : Radius.zero,
                      ),
                      child:
                          media.length == 1
                              ? ChatItemWidget.mediaAttachment(
                                context,
                                media.first,
                                media,
                                filled: false,
                              )
                              : SizedBox(
                                width: media.length * 120,
                                height: max(media.length * 60, 300),
                                child: FitView(
                                  dividerColor: Colors.transparent,
                                  children:
                                      media
                                          .mapIndexed(
                                            (i, e) =>
                                                ChatItemWidget.mediaAttachment(
                                                  context,
                                                  e,
                                                  media,
                                                ),
                                          )
                                          .toList(),
                                ),
                              ),
                    ),
                  if (files.isNotEmpty)
                    Padding(
                      padding: const EdgeInsets.fromLTRB(0, 6, 0, 4),
                      child: Column(
                        children:
                            files
                                .map((e) => ChatItemWidget.fileAttachment(e))
                                .toList(),
                      ),
                    ),
                  if (text.isNotEmpty)
                    Padding(
                      padding: EdgeInsets.fromLTRB(
                        12,
                        files.isEmpty ? 6 : 0,
                        12,
                        6,
                      ),
                      child: Text.rich(
                        TextSpan(
                          children: [
                            TextSpan(text: text),
                            if (timeline != null)
                              WidgetSpan(
                                child: Opacity(opacity: 0, child: timeline),
                              ),
                          ],
                        ),
                        style: style.fonts.medium.regular.onBackground,
                      ),
                    ),
                ],
              ),
            ),
          ),
          if (timeline != null)
            Positioned(
              right: timeInBubble ? 4 : 8,
              bottom: 4,
              child:
                  timeInBubble
                      ? Container(
                        padding: const EdgeInsets.only(
                          left: 5,
                          right: 5,
                          top: 2,
                          bottom: 2,
                        ),
                        decoration: BoxDecoration(
                          color: style.readMessageColor,
                          borderRadius: BorderRadius.circular(20),
                        ),
                        child: timeline,
                      )
                      : timeline,
            ),
        ],
      ),
    );
  }

  final Widget editOrDelete = info(
    child: Row(
      mainAxisSize: MainAxisSize.min,
      children: [
        WidgetButton(
          key: const Key('EditWelcomeMessage'),
          onPressed: () async {
            final WelcomeMessage? message = c.myUser.value?.welcomeMessage;

            c.welcome.edited.value = message;
            c.welcome.field.unchecked = message?.text?.val;
            c.welcome.attachments.value =
                message?.attachments
                    .map((e) => MapEntry(GlobalKey(), e))
                    .toList() ??
                [];
            c.welcome.field.unsubmit();
          },
          child: Text('btn_edit'.l10n, style: style.systemMessagePrimary),
        ),
        Text('space_or_space'.l10n, style: style.systemMessageStyle),
        WidgetButton(
          key: const Key('DeleteWelcomeMessage'),
          onPressed:
              () => c.updateWelcomeMessage(
                text: const ChatMessageText(''),
                attachments: [],
              ),
          child: Text(
            'btn_delete'.l10n.toLowerCase(),
            style: style.systemMessagePrimary,
          ),
        ),
      ],
    ),
  );

  return Column(
    children: [
      Padding(
        padding: Block.defaultPadding
            .copyWith(top: 0, bottom: 0)
            .add(const EdgeInsets.fromLTRB(8, 0, 8, 0)),
        child: Text(
          'label_welcome_message_description'.l10n,
          style: style.fonts.small.regular.secondary,
        ),
      ),
      const SizedBox(height: 16),
      Stack(
        children: [
          Positioned.fill(
            child: Container(
              decoration: BoxDecoration(
                border: style.primaryBorder,
                borderRadius: BorderRadius.circular(10),
              ),
              child: Obx(() {
                return ClipRRect(
                  borderRadius: BorderRadius.circular(10),
                  child:
                      c.background.value == null
                          ? const SvgImage.asset(
                            'assets/images/background_light.svg',
                            width: double.infinity,
                            height: double.infinity,
                            fit: BoxFit.cover,
                          )
                          : Image.memory(
                            c.background.value!,
                            fit: BoxFit.cover,
                          ),
                );
              }),
            ),
          ),
          Obx(() {
            return Column(
              children: [
                const SizedBox(height: 16),
                if (c.myUser.value?.welcomeMessage == null)
                  Padding(
                    key: const Key('NoWelcomeMessage'),
                    padding: const EdgeInsets.symmetric(horizontal: 32),
                    child: SizedBox(
                      height: 60 * 1.5,
                      child: info(
                        child: Text(
                          'label_no_welcome_message'.l10n,
                          textAlign: TextAlign.center,
                        ),
                      ),
                    ),
                  )
                else ...[
                  info(
                    child: Text(
                      c.myUser.value?.welcomeMessage?.at?.val.toRelative() ??
                          '',
                    ),
                  ),
                  Align(
                    alignment: Alignment.centerRight,
                    child: Padding(
                      padding: const EdgeInsets.only(left: 16),
                      child: IgnorePointer(
                        child: message(
                          text: c.myUser.value?.welcomeMessage?.text?.val ?? '',
                          attachments:
                              c.myUser.value?.welcomeMessage?.attachments ?? [],
                          at: c.myUser.value?.welcomeMessage?.at,
                        ),
                      ),
                    ),
                  ),
                  editOrDelete,
                ],
                ClipRRect(
                  borderRadius: BorderRadius.only(
                    bottomLeft: Radius.circular(13),
                    bottomRight: Radius.circular(13),
                  ),
                  child: Padding(
                    padding: const EdgeInsets.all(1),
                    child: WelcomeFieldView(
                      key: c.welcomeFieldKey,
                      fieldKey: const Key('WelcomeMessageField'),
                      sendKey: const Key('PostWelcomeMessage'),
                      controller: c.welcome,
                    ),
                  ),
                ),
              ],
            );
          }),
        ],
      ),
    ],
  );
}

/// Returns the contents of a [ProfileTab.confidential] section.
Widget _confidential(BuildContext context, MyProfileController c) {
  return Obx(() {
    final int count = c.blocklistCount.value;

    return Column(
      mainAxisSize: MainAxisSize.min,
      children: [
        FieldButton(
          key: const Key('ShowBlocklist'),
          text: 'label_blocked_users_count'.l10nfmt({'count': count}),
          onPressed: count == 0 ? null : () => BlocklistView.show(context),
        ),
        const SizedBox(height: 8),
      ],
    );
  });
}

/// Returns the contents of a [ProfileTab.devices] section.
Widget _devices(BuildContext context, MyProfileController c) {
  final style = Theme.of(context).style;

  return Column(
    mainAxisSize: MainAxisSize.min,
    children: [
      ConstrainedBox(
        constraints: const BoxConstraints(maxHeight: 500),
        child: Scrollbar(
          controller: c.devicesScrollController,
          child: Obx(() {
            final List<RxSession> sessions = c.sessions.toList();

            final RxSession? current = sessions.firstWhereOrNull(
              (e) => e.id == c.credentials.value?.sessionId,
            );

            if (current != null) {
              sessions.remove(current);
            }

            return ListView(
              controller: c.devicesScrollController,
              shrinkWrap: true,
              children: [
                if (current != null) ...[
                  LineDivider('label_this_device'.l10n),
                  SizedBox(height: 12),
                  SessionTileWidget(current, isCurrent: true),
                  if (sessions.isNotEmpty) ...[
                    SizedBox(height: 6),
                    Center(
                      child: WidgetButton(
                        onPressed: () async {
                          await DeleteSessionView.show(
                            context,
                            sessions,
                            exceptCurrent: true,
                          );
                        },
                        child: Text(
                          key: Key('TerminateAllSessions'),
                          'btn_terminate_all_other_sessions'.l10n,
                          style: style.fonts.small.regular.danger,
                        ),
                      ),
                    ),
                  ],
                ],
                if (sessions.isNotEmpty) ...[
                  if (current != null) SizedBox(height: 20),
                  LineDivider('label_active_devices'.l10n),
                  SizedBox(height: 12),
                  ...sessions.mapIndexed((i, e) {
                    return Column(
                      children: [
                        SessionTileWidget(e),
                        SizedBox(height: 6),
                        Center(
                          child: WidgetButton(
                            key: Key('TerminateSession_$i'),
                            onPressed: () async {
                              await DeleteSessionView.show(context, [e]);
                            },
                            child: Text(
                              'btn_terminate_this_session'.l10n,
                              style: style.fonts.small.regular.danger,
                            ),
                          ),
                        ),
                        SizedBox(height: 16),
                      ],
                    );
                  }),
                ],
              ],
            );
          }),
        ),
      ),
      Obx(() {
        if (c.sessions.isNotEmpty) {
          return const SizedBox();
        } else {
          return const Padding(
            padding: EdgeInsets.only(top: 10),
            child: SizedBox.square(
              dimension: 17,
              child: CustomProgressIndicator(),
            ),
          );
        }
      }),
    ],
  );
}

/// Returns the contents of a [ProfileTab.download] section.
Widget _downloads(BuildContext context, MyProfileController c) {
  final Widget latestButton = Obx(() {
    final latest =
        c.latestRelease.value == null ||
        c.latestRelease.value?.name == Pubspec.ref;

    return PrimaryButton(
      title:
          latest
              ? 'label_latest_version_is_installed'.l10n
              : 'btn_download_version'.l10nfmt({
                'version': '${c.latestRelease.value?.name}}',
              }),
      onPressed:
          latest
              ? null
              : () async {
                await UpgradePopupView.show(
                  context,
                  release: c.latestRelease.value!,
                );
              },
    );
  });

  return Column(
    children: [
      LineDivider('label_version_semicolon'.l10nfmt({'version': Pubspec.ref})),
      SizedBox(height: 16),
<<<<<<< HEAD
      if (PlatformUtils.isWeb) ...[latestButton, SizedBox(height: 8)],
      FieldButton(
        text: 'btn_install_web_app'.l10n,
        onPressed: () async {
          if (PWAInstall().installPromptEnabled) {
            PWAInstall().promptInstall_();
          } else {
            MessagePopup.error(
              'Web App is already installed or not available in your browser',
              title: 'Installation error',
            );
          }
        },
        trailing: Padding(
          padding: const EdgeInsets.only(left: 4),
          child: SvgIcon(SvgIcons.logo, height: 30),
        ),
      ),
=======
      if (PlatformUtils.isWeb)
        FieldButton(
          text: 'btn_install_web_app'.l10n,
          onPressed: () async {
            if (PWAInstall().installPromptEnabled) {
              PWAInstall().promptInstall_();
            } else {
              MessagePopup.error(
                'label_installation_error_description'.l10n,
                title: 'label_installation_error'.l10n,
              );
            }
          },
          trailing: Padding(
            padding: const EdgeInsets.only(left: 4),
            child: SvgIcon(SvgIcons.logo, height: 21),
          ),
        )
      else
        latestButton,
>>>>>>> 5d872c9e
      SizedBox(height: 20),
      LineDivider('label_mobile_apps'.l10n),
      SizedBox(height: 16),
      if (Config.appStoreUrl.isNotEmpty) ...[
        DownloadButton.appStore(),
        const SizedBox(height: 8),
      ],
      const DownloadButton.ios(),
      const SizedBox(height: 8),
      if (Config.googlePlayUrl.isNotEmpty) ...[
        DownloadButton.googlePlay(),
        const SizedBox(height: 8),
      ],
      const DownloadButton.android(),
      SizedBox(height: 20),
      LineDivider('label_desktop_apps'.l10n),
      SizedBox(height: 16),
      const DownloadButton.windows(),
      const SizedBox(height: 8),
      const DownloadButton.macos(),
      const SizedBox(height: 8),
      const DownloadButton.linux(),
      const SizedBox(height: 8),
    ],
  );
}

/// Returns the contents of a [ProfileTab.danger] section.
Widget _danger(BuildContext context, MyProfileController c) {
  return Column(
    children: [
      FieldButton(
        key: const Key('DeleteAccount'),
        text: 'btn_delete_account'.l10n,
        onPressed: () => _deleteAccount(c, context),
        danger: true,
      ),
    ],
  );
}

/// Returns the contents of a [ProfileTab.storage] section.
Widget _storage(BuildContext context, MyProfileController c) {
  final style = Theme.of(context).style;

  final List<double> values = [0.0, 2.0, 4.0, 8.0, 16.0, 32.0, 64.0];

  final gbs =
      (CacheWorker.instance.info.value.maxSize?.toDouble() ??
          (values.last * GB)) /
      GB;

  var index = values.indexWhere((e) => gbs <= e);
  if (index == -1) {
    index = values.length - 1;
  }

  final v = (index / (values.length - 1) * 100).round();

  /// One megabyte in bytes.
  // ignore: constant_identifier_names
  const int MB = 1024 * 1024;

  return Column(
    children: [
      LineDivider('label_cache'.l10n),
      const SizedBox(height: 16),
      Obx(() {
        final int size = CacheWorker.instance.info.value.size;

        return Row(
          children: [
            Expanded(
              child: Column(
                crossAxisAlignment: CrossAxisAlignment.start,
                children: [
                  Text(
                    'label_occupied_space'.l10n,
                    style: style.fonts.normal.regular.onBackground,
                  ),
                  const SizedBox(height: 2),
                  Text(
                    '${(size / MB).toPrecision(2)} MB',
                    style: style.fonts.small.regular.secondary,
                  ),
                ],
              ),
            ),
            WidgetButton(
              onPressed: c.clearCache,
              child: Text(
                'btn_clear_cache'.l10n,
                style: style.fonts.medium.regular.primary,
              ),
            ),
          ],
        );
      }),
      const SizedBox(height: 16),
      Obx(() {
        final int max =
            CacheWorker.instance.info.value.maxSize ??
            (values.last * GB).toInt();

        return Align(
          alignment: Alignment.centerLeft,
          child: Text('label_cache_limit_gb'.l10nfmt({'gb': '${max ~/ GB}'})),
        );
      }),
      SizedBox(
        height: 70,
        child: Transform.translate(
          offset: Offset(0, 12),
          child: FlutterSlider(
            handlerHeight: 24,
            handler: FlutterSliderHandler(child: const SizedBox()),
            values: [v.toDouble()],
            tooltip: FlutterSliderTooltip(disabled: true),
            fixedValues:
                values.mapIndexed((i, e) {
                  return FlutterSliderFixedValue(
                    percent: ((i / (values.length - 1)) * 100).round(),
                    value: e * GB,
                  );
                }).toList(),
            trackBar: FlutterSliderTrackBar(
              inactiveTrackBar: BoxDecoration(
                borderRadius: BorderRadius.circular(20),
                color: style.colors.onBackgroundOpacity13,
              ),
              activeTrackBar: BoxDecoration(
                borderRadius: BorderRadius.circular(20),
                color: style.colors.primaryHighlight,
              ),
            ),
            onDragging: (i, lower, upper) {
              if (lower is double) {
                if (lower == 64.0 * GB) {
                  CacheWorker.instance.setMaxSize(null);
                } else {
                  CacheWorker.instance.setMaxSize(lower.round());
                }
              }
            },
            onDragCompleted: (i, lower, upper) {
              if (lower is double) {
                if (lower == 64.0 * GB) {
                  CacheWorker.instance.setMaxSize(null);
                } else {
                  CacheWorker.instance.setMaxSize(lower.round());
                }
              }
            },
            hatchMark: FlutterSliderHatchMark(
              labelsDistanceFromTrackBar: -48,
              density: 0.5,
              labels: [
                FlutterSliderHatchMarkLabel(
                  percent: 0,
                  label: Text(
                    'label_off'.l10n,
                    style: style.fonts.smaller.regular.secondary,
                  ),
                ),
                FlutterSliderHatchMarkLabel(
                  percent: 16,
                  label: Text(
                    'label_count_gb'.l10nfmt({'count': 2}),
                    style: style.fonts.smaller.regular.secondary,
                  ),
                ),
                FlutterSliderHatchMarkLabel(
                  percent: 32,
                  label: Text(
                    'label_count_gb'.l10nfmt({'count': 4}),
                    style: style.fonts.smaller.regular.secondary,
                  ),
                ),
                FlutterSliderHatchMarkLabel(
                  percent: 49,
                  label: Text(
                    'label_count_gb'.l10nfmt({'count': 8}),
                    style: style.fonts.smaller.regular.secondary,
                  ),
                ),
                FlutterSliderHatchMarkLabel(
                  percent: 66,
                  label: Text(
                    'label_count_gb'.l10nfmt({'count': 16}),
                    style: style.fonts.smaller.regular.secondary,
                  ),
                ),
                FlutterSliderHatchMarkLabel(
                  percent: 83,
                  label: Text(
                    'label_count_gb'.l10nfmt({'count': 32}),
                    style: style.fonts.smaller.regular.secondary,
                  ),
                ),
                FlutterSliderHatchMarkLabel(
                  percent: 100,
                  label: Text(
                    'label_no_limit'.l10n,
                    style: style.fonts.smaller.regular.secondary,
                  ),
                ),
              ],
            ),
          ),
        ),
      ),
      Obx(() {
        if (c.downloadsDirectory.value == null) {
          return SizedBox();
        }
        return Column(
          children: [
            const SizedBox(height: 12),
            LineDivider('label_saved_files'.l10n),
            const SizedBox(height: 16),
            Row(
              children: [
                Expanded(
                  child: Column(
                    crossAxisAlignment: CrossAxisAlignment.start,
                    children: [
                      Text(
                        'label_download_path'.l10n,
                        style: style.fonts.normal.regular.onBackground,
                      ),
                      const SizedBox(height: 2),
                      Text(
                        '${c.downloadsDirectory.value?.path}',
                        style: style.fonts.small.regular.secondary,
                      ),
                    ],
                  ),
                ),

                // TODO: Uncomment when implemented.
                // WidgetButton(
                //   onPressed: () {},
                //   child: Text(
                //     'btn_change'.l10n,
                //     style: style.fonts.medium.regular.primary,
                //   ),
                // ),
              ],
            ),
          ],
        );
      }),
      SizedBox(height: 8),
    ],
  );
}

/// Returns the buttons for legal related information displaying.
Widget _legal(BuildContext context, MyProfileController c) {
  final style = Theme.of(context).style;

  return Column(
    children: [
      Center(
        child: StyledCupertinoButton(
          label: 'btn_terms_and_conditions'.l10n,
          style: style.fonts.small.regular.primary,
          onPressed: () => TermsOfUseView.show(context),
        ),
      ),
      const SizedBox(height: 12),
      Center(
        child: StyledCupertinoButton(
          label: 'btn_privacy_policy'.l10n,
          style: style.fonts.small.regular.primary,
          onPressed: () => PrivacyPolicy.show(context),
        ),
      ),
    ],
  );
}

/// Returns information about the [MyUser].
Widget _bar(MyProfileController c, BuildContext context) {
  final style = Theme.of(context).style;

  final Widget title;

  if (context.isNarrow) {
    title = Row(
      children: [
        const SizedBox(width: 4),
        const StyledBackButton(),
        Center(
          child: Obx(() {
            return AvatarWidget.fromMyUser(
              c.myUser.value,
              radius: AvatarRadius.medium,
            );
          }),
        ),
        const SizedBox(width: 10),
        Flexible(
          child: DefaultTextStyle.merge(
            maxLines: 1,
            overflow: TextOverflow.ellipsis,
            child: Obx(() {
              return Column(
                mainAxisAlignment: MainAxisAlignment.center,
                crossAxisAlignment: CrossAxisAlignment.start,
                children: [
                  Text(
                    c.myUser.value?.name?.val ??
                        c.myUser.value?.num.toString() ??
                        'dot'.l10n * 3,
                    style: style.fonts.big.regular.onBackground,
                  ),
                  Text(
                    'label_online'.l10n,
                    style: style.fonts.small.regular.secondary,
                  ),
                ],
              );
            }),
          ),
        ),
        const SizedBox(width: 10),
      ],
    );
  } else {
    title = Row(
      key: const Key('Profile'),
      children: [
        const SizedBox(width: 4),
        const StyledBackButton(),
        const SizedBox(width: 8),
        Expanded(
          child: Padding(
            padding: const EdgeInsets.fromLTRB(32, 0, 32, 0),
            child: Center(
              child: Text(
                router.profileSection.value?.l10n ?? 'label_profile'.l10n,
              ),
            ),
          ),
        ),
      ],
    );
  }

  return Row(
    children: [
      Expanded(
        child: SafeAnimatedSwitcher(
          duration: const Duration(milliseconds: 400),
          child: title,
        ),
      ),
      const SizedBox(width: 52),
    ],
  );
}

/// Opens a confirmation popup deleting the provided [email] from the
/// [MyUser.emails].
Future<void> _deleteEmail(
  MyProfileController c,
  BuildContext context,
  UserEmail email, {
  bool confirmed = true,
}) async {
  final style = Theme.of(context).style;

  final bool? result = await MessagePopup.alert(
    'label_delete_email'.l10n,
    description: [
      TextSpan(text: 'alert_email_will_be_deleted1'.l10n),
      TextSpan(text: email.val, style: style.fonts.normal.regular.onBackground),
      TextSpan(text: 'alert_email_will_be_deleted2'.l10n),
    ],
  );

  if (result == true) {
    if (context.mounted) {
      if (confirmed) {
        if (c.myUser.value?.emails.confirmed.isNotEmpty == true ||
            c.myUser.value?.hasPassword == true) {
          await DeleteEmailView.show(context, email: email);
        } else {
          await c.deleteEmail(email);
        }
      } else {
        await c.deleteEmail(email);
      }
    }
  }
}

/// Opens a confirmation popup deleting the [MyUser]'s account.
Future<void> _deleteAccount(MyProfileController c, BuildContext context) async {
  await Navigator.of(
    context,
  ).push(MaterialPageRoute(builder: (_) => const EraseView()));
}<|MERGE_RESOLUTION|>--- conflicted
+++ resolved
@@ -1308,26 +1308,6 @@
     children: [
       LineDivider('label_version_semicolon'.l10nfmt({'version': Pubspec.ref})),
       SizedBox(height: 16),
-<<<<<<< HEAD
-      if (PlatformUtils.isWeb) ...[latestButton, SizedBox(height: 8)],
-      FieldButton(
-        text: 'btn_install_web_app'.l10n,
-        onPressed: () async {
-          if (PWAInstall().installPromptEnabled) {
-            PWAInstall().promptInstall_();
-          } else {
-            MessagePopup.error(
-              'Web App is already installed or not available in your browser',
-              title: 'Installation error',
-            );
-          }
-        },
-        trailing: Padding(
-          padding: const EdgeInsets.only(left: 4),
-          child: SvgIcon(SvgIcons.logo, height: 30),
-        ),
-      ),
-=======
       if (PlatformUtils.isWeb)
         FieldButton(
           text: 'btn_install_web_app'.l10n,
@@ -1348,7 +1328,6 @@
         )
       else
         latestButton,
->>>>>>> 5d872c9e
       SizedBox(height: 20),
       LineDivider('label_mobile_apps'.l10n),
       SizedBox(height: 16),
