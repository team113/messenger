// Copyright © 2022-2023 IT ENGINEERING MANAGEMENT INC,
//                       <https://github.com/team113>
//
// This program is free software: you can redistribute it and/or modify it under
// the terms of the GNU Affero General Public License v3.0 as published by the
// Free Software Foundation, either version 3 of the License, or (at your
// option) any later version.
//
// This program is distributed in the hope that it will be useful, but WITHOUT
// ANY WARRANTY; without even the implied warranty of MERCHANTABILITY or FITNESS
// FOR A PARTICULAR PURPOSE. See the GNU Affero General Public License v3.0 for
// more details.
//
// You should have received a copy of the GNU Affero General Public License v3.0
// along with this program. If not, see
// <https://www.gnu.org/licenses/agpl-3.0.html>.

import 'package:collection/collection.dart';
import 'package:flutter/gestures.dart';
import 'package:flutter/material.dart';
import 'package:flutter/services.dart';
import 'package:flutter_list_view/flutter_list_view.dart';
import 'package:get/get.dart';

import '/api/backend/schema.dart' show Presence;
import '/config.dart';
import '/domain/model/my_user.dart';
import '/domain/model/ongoing_call.dart';
import '/domain/model/user.dart';
import '/domain/repository/settings.dart';
import '/l10n/l10n.dart';
import '/routes.dart';
import '/themes.dart';
import '/ui/page/home/page/chat/widget/back_button.dart';
import '/ui/page/home/page/my_profile/widget/field_button.dart';
import '/ui/page/home/tab/menu/status/view.dart';
import '/ui/page/home/widget/app_bar.dart';
import '/ui/page/home/widget/avatar.dart';
import '/ui/page/home/widget/block.dart';
import '/ui/page/home/widget/confirm_dialog.dart';
import '/ui/widget/svg/svg.dart';
import '/ui/widget/text_field.dart';
import '/ui/widget/widget_button.dart';
import '/util/message_popup.dart';
import '/util/platform_utils.dart';
import '/util/web/web_utils.dart';
import 'add_email/view.dart';
import 'add_phone/view.dart';
import 'blacklist/view.dart';
import 'call_window_switch/view.dart';
import 'camera_switch/view.dart';
import 'controller.dart';
import 'delete_account/view.dart';
import 'delete_email/view.dart';
import 'delete_phone/view.dart';
import 'language/view.dart';
import 'link_details/view.dart';
import 'microphone_switch/view.dart';
import 'output_switch/view.dart';
import 'password/view.dart';
import 'widget/copyable.dart';

/// View of the [Routes.me] page.
class MyProfileView extends StatelessWidget {
  const MyProfileView({super.key});

  @override
  Widget build(BuildContext context) {
    return GetBuilder(
      key: const Key('MyProfileView'),
      init: MyProfileController(Get.find(), Get.find()),
      builder: (MyProfileController c) {
        return GestureDetector(
          onTap: FocusManager.instance.primaryFocus?.unfocus,
          child: Scaffold(
            appBar: CustomAppBar(
              title: Text('label_profile'.l10n),
              padding: const EdgeInsets.only(left: 4, right: 20),
              leading: const [StyledBackButton()],
            ),
            body: Obx(() {
              if (c.myUser.value == null) {
                return const CircularProgressIndicator();
              }

              return Scrollbar(
                controller: c.listController,
                child: FlutterListView(
                  controller: c.listController,
                  delegate: FlutterListViewDelegate(
                    (context, i) {
                      switch (ProfileTab.values[i]) {
                        case ProfileTab.public:
                          return Block(
                            title: 'label_public_information'.l10n,
                            children: [
                              Stack(
                                alignment: Alignment.center,
                                children: [
                                  WidgetButton(
                                    onPressed: c.uploadAvatar,
                                    child: AvatarWidget.fromMyUser(
                                      c.myUser.value,
                                      radius: 100,
                                      badge: false,
                                    ),
                                  ),
                                  Positioned.fill(
                                    child: Obx(() {
                                      return AnimatedSwitcher(
                                        duration: 200.milliseconds,
                                        child: c.avatarUpload.value.isLoading
                                            ? Container(
                                                width: 200,
                                                height: 200,
                                                decoration: const BoxDecoration(
                                                  shape: BoxShape.circle,
                                                  color: Color(0x22000000),
                                                ),
                                                child: const Center(
                                                  child:
                                                      CircularProgressIndicator(),
                                                ),
                                              )
                                            : const SizedBox.shrink(),
                                      );
                                    }),
                                  ),
                                ],
                              ),
                              const SizedBox(height: 5),
                              Obx(() {
                                if (c.myUser.value?.avatar == null) {
                                  return const SizedBox();
                                }

                                return Center(
                                  child: WidgetButton(
                                    key: const Key('DeleteAvatar'),
                                    onPressed: c.deleteAvatar,
                                    child: SizedBox(
                                      height: 20,
                                      child: Text(
                                        'btn_delete'.l10n,
                                        style: TextStyle(
                                          color: Theme.of(context)
                                              .colorScheme
                                              .secondary,
                                          fontSize: 11,
                                        ),
                                      ),
                                    ),
                                  ),
                                );
                              }),
                              const SizedBox(height: 10),
                              _name(c),
                              _presence(c, context),
                              _status(c),
                            ],
                          );

                        case ProfileTab.signing:
                          return Block(
                            title: 'label_login_options'.l10n,
                            children: [
                              _num(c),
                              _login(c, context),
                              const SizedBox(height: 10),
                              _emails(c, context),
                              _phones(c, context),
                              _password(context, c),
                            ],
                          );

                        case ProfileTab.link:
                          return Block(
                            title: 'label_your_direct_link'.l10n,
                            children: [_link(context, c)],
                          );

                        case ProfileTab.background:
                          return Block(
                            title: 'label_background'.l10n,
                            children: [_background(context, c)],
                          );

                        case ProfileTab.calls:
                          if (PlatformUtils.isDesktop && PlatformUtils.isWeb) {
                            return Block(
                              title: 'label_calls'.l10n,
                              children: [_call(context, c)],
                            );
                          }

                          return const SizedBox();

<<<<<<< HEAD
                      case ProfileTab.notifications:
                        return Block(
                          title: 'label_audio_notifications'.l10n,
                          children: [_notifications(context, c)],
                        );

                      case ProfileTab.language:
                        return Block(
                          title: 'label_language'.l10n,
                          children: [_language(context, c)],
                        );
=======
                        case ProfileTab.media:
                          if (!PlatformUtils.isMobile) {
                            return Block(
                              title: 'label_media'.l10n,
                              children: [_media(context, c)],
                            );
                          }
>>>>>>> 2b9bdc90

                          return const SizedBox();

                        case ProfileTab.language:
                          return Block(
                            title: 'label_language'.l10n,
                            children: [_language(context, c)],
                          );

                        case ProfileTab.download:
                          if (PlatformUtils.isWeb) {
                            return Block(
                              title: 'label_download_application'.l10n,
                              children: [_downloads(context, c)],
                            );
                          }

                          return const SizedBox();

                        case ProfileTab.danger:
                          return Block(
                            title: 'label_danger_zone'.l10n,
                            children: [_danger(context, c)],
                          );

                        case ProfileTab.logout:
                          return const SizedBox();
                      }
                    },
                    initIndex: c.listInitIndex,
                    childCount: ProfileTab.values.length,
                  ),
                ),
              );
            }),
          ),
        );
      },
    );
  }
}

/// Basic [Padding] wrapper.
Widget _padding(Widget child) =>
    Padding(padding: const EdgeInsets.all(8), child: child);

/// Dense [Padding] wrapper.
Widget _dense(Widget child) =>
    Padding(padding: const EdgeInsets.fromLTRB(8, 4, 8, 4), child: child);

/// Returns [MyUser.name] editable field.
Widget _name(MyProfileController c) {
  return _padding(
    ReactiveTextField(
      key: const Key('NameField'),
      state: c.name,
      label: 'label_name'.l10n,
      hint: 'label_name_hint'.l10n,
      filled: true,
      onSuffixPressed: c.login.text.isEmpty
          ? null
          : () {
              Clipboard.setData(ClipboardData(text: c.name.text));
              MessagePopup.success('label_copied_to_clipboard'.l10n);
            },
      trailing: c.login.text.isEmpty
          ? null
          : Transform.translate(
              offset: const Offset(0, -1),
              child: Transform.scale(
                scale: 1.15,
                child: SvgLoader.asset('assets/icons/copy.svg', height: 15),
              ),
            ),
    ),
  );
}

/// Returns [MyUser.status] editable field.
Widget _status(MyProfileController c) {
  return _padding(
    ReactiveTextField(
      key: const Key('StatusField'),
      state: c.status,
      label: 'label_status'.l10n,
      filled: true,
      maxLength: 25,
      onSuffixPressed: c.status.text.isEmpty
          ? null
          : () {
              Clipboard.setData(ClipboardData(text: c.status.text));
              MessagePopup.success('label_copied_to_clipboard'.l10n);
            },
      trailing: c.status.text.isEmpty
          ? null
          : Transform.translate(
              offset: const Offset(0, -1),
              child: Transform.scale(
                scale: 1.15,
                child: SvgLoader.asset(
                  'assets/icons/copy.svg',
                  height: 15,
                ),
              ),
            ),
    ),
  );
}

/// Returns [WidgetButton] displaying the [MyUser.presence].
Widget _presence(MyProfileController c, BuildContext context) {
  return Obx(() {
    final Presence? presence = c.myUser.value?.presence;

    return _padding(
      FieldButton(
        onPressed: () => StatusView.show(context, expanded: false),
        hint: 'label_presence'.l10n,
        text: presence?.localizedString(),
        trailing:
            CircleAvatar(backgroundColor: presence?.getColor(), radius: 7),
        style: TextStyle(color: Theme.of(context).colorScheme.secondary),
      ),
    );
  });
}

/// Returns [MyUser.num] copyable field.
Widget _num(MyProfileController c) => _padding(
      Column(
        mainAxisSize: MainAxisSize.min,
        children: [
          CopyableTextField(
            key: const Key('NumCopyable'),
            state: c.num,
            label: 'label_num'.l10n,
            copy: c.myUser.value?.num.val,
          ),
          const SizedBox(height: 10),
        ],
      ),
    );

/// Returns [MyUser.chatDirectLink] editable field.
Widget _link(BuildContext context, MyProfileController c) {
  return Obx(() {
    return Column(
      crossAxisAlignment: CrossAxisAlignment.start,
      mainAxisSize: MainAxisSize.min,
      children: [
        ReactiveTextField(
          key: const Key('LinkField'),
          state: c.link,
          onSuffixPressed: c.link.isEmpty.value
              ? null
              : () {
                  Clipboard.setData(
                    ClipboardData(
                      text:
                          '${Config.origin}${Routes.chatDirectLink}/${c.link.text}',
                    ),
                  );

                  MessagePopup.success('label_copied_to_clipboard'.l10n);
                },
          trailing: c.link.isEmpty.value
              ? null
              : Transform.translate(
                  offset: const Offset(0, -1),
                  child: Transform.scale(
                    scale: 1.15,
                    child: SvgLoader.asset('assets/icons/copy.svg', height: 15),
                  ),
                ),
          label: '${Config.origin}/',
        ),
        Padding(
          padding: const EdgeInsets.fromLTRB(24, 6, 24, 6),
          child: Row(
            children: [
              RichText(
                text: TextSpan(
                  style: const TextStyle(
                    fontSize: 11,
                    fontWeight: FontWeight.normal,
                  ),
                  children: [
                    TextSpan(
                      text: 'label_transition_count'.l10nfmt({
                            'count':
                                c.myUser.value?.chatDirectLink?.usageCount ?? 0
                          }) +
                          'dot_space'.l10n,
                      style: TextStyle(
                        color: Theme.of(context).colorScheme.primary,
                      ),
                    ),
                    TextSpan(
                      text: 'label_details'.l10n,
                      style: TextStyle(
                        color: Theme.of(context).colorScheme.secondary,
                      ),
                      recognizer: TapGestureRecognizer()
                        ..onTap = () async {
                          await LinkDetailsView.show(context);
                        },
                    ),
                  ],
                ),
              ),
            ],
          ),
        ),
      ],
    );
  });
}

/// Returns [MyUser.login] editable field.
Widget _login(MyProfileController c, BuildContext context) {
  return _padding(
    Column(
      crossAxisAlignment: CrossAxisAlignment.start,
      mainAxisSize: MainAxisSize.min,
      children: [
        ReactiveTextField(
          key: const Key('LoginField'),
          state: c.login,
          onSuffixPressed: c.login.text.isEmpty
              ? null
              : () {
                  Clipboard.setData(ClipboardData(text: c.login.text));
                  MessagePopup.success('label_copied_to_clipboard'.l10n);
                },
          trailing: c.login.text.isEmpty
              ? null
              : Transform.translate(
                  offset: const Offset(0, -1),
                  child: Transform.scale(
                    scale: 1.15,
                    child: SvgLoader.asset(
                      'assets/icons/copy.svg',
                      height: 15,
                    ),
                  ),
                ),
          label: 'label_login'.l10n,
          hint: c.myUser.value?.login == null
              ? 'label_login_hint'.l10n
              : c.myUser.value!.login!.val,
        ),
        Padding(
          padding: const EdgeInsets.fromLTRB(24, 6, 24, 6),
          child: RichText(
            text: TextSpan(
              style:
                  const TextStyle(fontSize: 11, fontWeight: FontWeight.normal),
              children: [
                TextSpan(
                  text: 'label_login_visible'.l10n,
                  style:
                      TextStyle(color: Theme.of(context).colorScheme.primary),
                ),
                TextSpan(
                  text: 'label_nobody'.l10n.toLowerCase() + 'dot'.l10n,
                  style: TextStyle(
                    color: Theme.of(context).colorScheme.secondary,
                  ),
                  recognizer: TapGestureRecognizer()
                    ..onTap = () async {
                      await ConfirmDialog.show(
                        context,
                        title: 'label_login'.l10n,
                        additional: [
                          Center(
                            child: Text(
                              'label_login_visibility_hint'.l10n,
                              style: TextStyle(
                                fontSize: 15,
                                color: Theme.of(context).colorScheme.primary,
                              ),
                            ),
                          ),
                          const SizedBox(height: 20),
                          Align(
                            alignment: Alignment.centerLeft,
                            child: Text(
                              'label_visible_to'.l10n,
                              style: const TextStyle(
                                fontSize: 18,
                                color: Colors.black,
                              ),
                            ),
                          ),
                        ],
                        label: 'label_confirm'.l10n,
                        initial: 2,
                        variants: [
                          ConfirmDialogVariant(
                            onProceed: () {},
                            child: Text('label_all'.l10n),
                          ),
                          ConfirmDialogVariant(
                            onProceed: () {},
                            child: Text('label_my_contacts'.l10n),
                          ),
                          ConfirmDialogVariant(
                            onProceed: () {},
                            child: Text('label_nobody'.l10n),
                          ),
                        ],
                      );
                    },
                ),
              ],
            ),
          ),
        ),
      ],
    ),
  );
}

/// Returns addable list of [MyUser.emails].
Widget _emails(MyProfileController c, BuildContext context) {
  return Obx(() {
    final List<Widget> widgets = [];

    for (UserEmail e in c.myUser.value?.emails.confirmed ?? []) {
      widgets.add(
        Column(
          crossAxisAlignment: CrossAxisAlignment.start,
          mainAxisSize: MainAxisSize.min,
          children: [
            FieldButton(
              key: const Key('ConfirmedEmail'),
              text: e.val,
              hint: 'label_email'.l10n,
              onPressed: () {
                Clipboard.setData(ClipboardData(text: e.val));
                MessagePopup.success('label_copied_to_clipboard'.l10n);
              },
              onTrailingPressed: () => DeleteEmailView.show(context, email: e),
              trailing: Transform.translate(
                key: const Key('DeleteEmail'),
                offset: const Offset(0, -1),
                child: Transform.scale(
                  scale: 1.15,
                  child: SvgLoader.asset(
                    'assets/icons/delete.svg',
                    height: 14,
                  ),
                ),
              ),
            ),
            Padding(
              padding: const EdgeInsets.fromLTRB(24, 6, 24, 0),
              child: RichText(
                text: TextSpan(
                  style: const TextStyle(
                    fontSize: 11,
                    fontWeight: FontWeight.normal,
                  ),
                  children: [
                    TextSpan(
                      text: 'label_email_visible'.l10n,
                      style: TextStyle(
                        color: Theme.of(context).colorScheme.primary,
                      ),
                    ),
                    TextSpan(
                      text: 'label_nobody'.l10n.toLowerCase() + 'dot'.l10n,
                      style: TextStyle(
                        color: Theme.of(context).colorScheme.secondary,
                      ),
                      recognizer: TapGestureRecognizer()
                        ..onTap = () async {
                          await ConfirmDialog.show(
                            context,
                            title: 'label_email'.l10n,
                            additional: [
                              Align(
                                alignment: Alignment.centerLeft,
                                child: Text(
                                  'label_visible_to'.l10n,
                                  style: const TextStyle(
                                    fontSize: 18,
                                    color: Colors.black,
                                  ),
                                ),
                              ),
                            ],
                            label: 'label_confirm'.l10n,
                            initial: 2,
                            variants: [
                              ConfirmDialogVariant(
                                onProceed: () {},
                                child: Text('label_all'.l10n),
                              ),
                              ConfirmDialogVariant(
                                onProceed: () {},
                                child: Text('label_my_contacts'.l10n),
                              ),
                              ConfirmDialogVariant(
                                onProceed: () {},
                                child: Text('label_nobody'.l10n),
                              ),
                            ],
                          );
                        },
                    ),
                  ],
                ),
              ),
            ),
          ],
        ),
      );
      widgets.add(const SizedBox(height: 10));
    }

    if (c.myUser.value?.emails.unconfirmed != null) {
      widgets.addAll([
        Theme(
          data: Theme.of(context).copyWith(
            inputDecorationTheme: Theme.of(context)
                .inputDecorationTheme
                .copyWith(
                  floatingLabelStyle:
                      TextStyle(color: Theme.of(context).colorScheme.secondary),
                ),
          ),
          child: FieldButton(
            key: const Key('UnconfirmedEmail'),
            text: c.myUser.value!.emails.unconfirmed!.val,
            hint: 'label_verify_email'.l10n,
            trailing: Transform.translate(
              offset: const Offset(0, -1),
              child: Transform.scale(
                scale: 1.15,
                child: SvgLoader.asset(
                  'assets/icons/delete.svg',
                  height: 14,
                ),
              ),
            ),
            onPressed: () => AddEmailView.show(
              context,
              email: c.myUser.value!.emails.unconfirmed!,
            ),
            onTrailingPressed: () => DeleteEmailView.show(
              context,
              email: c.myUser.value!.emails.unconfirmed!,
            ),
            style: TextStyle(color: Theme.of(context).colorScheme.primary),
          ),
        ),
      ]);
      widgets.add(const SizedBox(height: 10));
    }

    if (c.myUser.value?.emails.unconfirmed == null) {
      widgets.add(
        FieldButton(
          key: c.myUser.value?.emails.confirmed.isNotEmpty == true
              ? const Key('AddAdditionalEmail')
              : const Key('AddEmail'),
          text: c.myUser.value?.emails.confirmed.isNotEmpty == true
              ? 'label_add_additional_email'.l10n
              : 'label_add_email'.l10n,
          onPressed: () => AddEmailView.show(context),
          style: TextStyle(color: Theme.of(context).colorScheme.secondary),
        ),
      );
      widgets.add(const SizedBox(height: 10));
    }

    return Column(
      mainAxisSize: MainAxisSize.min,
      crossAxisAlignment: CrossAxisAlignment.start,
      children: widgets.map((e) => _dense(e)).toList(),
    );
  });
}

/// Returns addable list of [MyUser.emails].
Widget _phones(MyProfileController c, BuildContext context) {
  return Obx(() {
    final List<Widget> widgets = [];

    for (UserPhone e in [...c.myUser.value?.phones.confirmed ?? []]) {
      widgets.add(
        Column(
          key: const Key('ConfirmedPhone'),
          crossAxisAlignment: CrossAxisAlignment.start,
          mainAxisSize: MainAxisSize.min,
          children: [
            FieldButton(
              text: e.val,
              hint: 'label_phone_number'.l10n,
              trailing: Transform.translate(
                key: const Key('DeletePhone'),
                offset: const Offset(0, -1),
                child: Transform.scale(
                  scale: 1.15,
                  child: SvgLoader.asset(
                    'assets/icons/delete.svg',
                    height: 14,
                  ),
                ),
              ),
              onPressed: () {
                Clipboard.setData(ClipboardData(text: e.val));
                MessagePopup.success('label_copied_to_clipboard'.l10n);
              },
              onTrailingPressed: () => DeletePhoneView.show(context, phone: e),
            ),
            Padding(
              padding: const EdgeInsets.fromLTRB(24, 6, 24, 0),
              child: RichText(
                text: TextSpan(
                  style: const TextStyle(
                    fontSize: 11,
                    fontWeight: FontWeight.normal,
                  ),
                  children: [
                    TextSpan(
                      text: 'label_phone_visible'.l10n,
                      style: TextStyle(
                        color: Theme.of(context).colorScheme.primary,
                      ),
                    ),
                    TextSpan(
                      text: 'label_nobody'.l10n.toLowerCase() + 'dot'.l10n,
                      style: TextStyle(
                        color: Theme.of(context).colorScheme.secondary,
                      ),
                      recognizer: TapGestureRecognizer()
                        ..onTap = () async {
                          await ConfirmDialog.show(
                            context,
                            title: 'label_phone'.l10n,
                            additional: [
                              Align(
                                alignment: Alignment.centerLeft,
                                child: Text(
                                  'label_visible_to'.l10n,
                                  style: const TextStyle(
                                    fontSize: 18,
                                    color: Colors.black,
                                  ),
                                ),
                              ),
                            ],
                            label: 'label_confirm'.l10n,
                            initial: 2,
                            variants: [
                              ConfirmDialogVariant(
                                onProceed: () {},
                                child: Text('label_all'.l10n),
                              ),
                              ConfirmDialogVariant(
                                onProceed: () {},
                                child: Text('label_my_contacts'.l10n),
                              ),
                              ConfirmDialogVariant(
                                onProceed: () {},
                                child: Text('label_nobody'.l10n),
                              ),
                            ],
                          );
                        },
                    ),
                  ],
                ),
              ),
            ),
          ],
        ),
      );
      widgets.add(const SizedBox(height: 10));
    }

    if (c.myUser.value?.phones.unconfirmed != null) {
      widgets.addAll([
        Theme(
          data: Theme.of(context).copyWith(
            inputDecorationTheme: Theme.of(context)
                .inputDecorationTheme
                .copyWith(
                  floatingLabelStyle:
                      TextStyle(color: Theme.of(context).colorScheme.secondary),
                ),
          ),
          child: FieldButton(
            key: const Key('UnconfirmedPhone'),
            text: c.myUser.value!.phones.unconfirmed!.val,
            hint: 'label_verify_number'.l10n,
            trailing: Transform.translate(
              offset: const Offset(0, -1),
              child: Transform.scale(
                scale: 1.15,
                child: SvgLoader.asset('assets/icons/delete.svg', height: 14),
              ),
            ),
            onPressed: () => AddPhoneView.show(
              context,
              phone: c.myUser.value!.phones.unconfirmed!,
            ),
            onTrailingPressed: () => DeletePhoneView.show(
              context,
              phone: c.myUser.value!.phones.unconfirmed!,
            ),
            style: TextStyle(color: Theme.of(context).colorScheme.primary),
          ),
        ),
      ]);
      widgets.add(const SizedBox(height: 10));
    }

    if (c.myUser.value?.phones.unconfirmed == null) {
      widgets.add(
        FieldButton(
          key: c.myUser.value?.phones.confirmed.isNotEmpty == true
              ? const Key('AddAdditionalPhone')
              : const Key('AddPhone'),
          onPressed: () => AddPhoneView.show(context),
          text: c.myUser.value?.phones.confirmed.isNotEmpty == true
              ? 'label_add_additional_number'.l10n
              : 'label_add_number'.l10n,
          style: TextStyle(color: Theme.of(context).colorScheme.secondary),
        ),
      );
      widgets.add(const SizedBox(height: 10));
    }

    return Column(
      mainAxisSize: MainAxisSize.min,
      crossAxisAlignment: CrossAxisAlignment.start,
      children: widgets.map((e) => _dense(e)).toList(),
    );
  });
}

/// Returns the buttons changing or setting the password of the currently
/// authenticated [MyUser].
Widget _password(BuildContext context, MyProfileController c) {
  return Column(
    crossAxisAlignment: CrossAxisAlignment.start,
    children: [
      _dense(
        FieldButton(
          key: c.myUser.value?.hasPassword == true
              ? const Key('ChangePassword')
              : const Key('SetPassword'),
          text: c.myUser.value?.hasPassword == true
              ? 'btn_change_password'.l10n
              : 'btn_set_password'.l10n,
          onPressed: () => ChangePasswordView.show(context),
          style: TextStyle(
            color: c.myUser.value?.hasPassword != true
                ? Colors.red
                : Theme.of(context).colorScheme.secondary,
          ),
        ),
      ),
      const SizedBox(height: 10),
    ],
  );
}

/// Returns the contents of a [ProfileTab.danger] section.
Widget _danger(BuildContext context, MyProfileController c) {
  return Column(
    children: [
      _dense(
        FieldButton(
          text: 'label_blocked_users'.l10n,
          onPressed: () => BlacklistView.show(context),
          style: TextStyle(color: Theme.of(context).colorScheme.secondary),
        ),
      ),
      const SizedBox(height: 8),
      _dense(
        FieldButton(
          text: 'btn_delete_account'.l10n,
          trailing: Transform.translate(
            offset: const Offset(0, -1),
            child: Transform.scale(
              scale: 1.15,
              child: SvgLoader.asset('assets/icons/delete.svg', height: 14),
            ),
          ),
          onPressed: () => DeleteAccountView.show(context),
          style: TextStyle(color: Theme.of(context).colorScheme.secondary),
        ),
      ),
    ],
  );
}

/// Returns the contents of a [ProfileTab.background] section.
Widget _background(BuildContext context, MyProfileController c) {
  final Style style = Theme.of(context).extension<Style>()!;

  Widget message({
    bool fromMe = true,
    bool isRead = true,
    String text = '123',
  }) {
    return Container(
      padding: const EdgeInsets.fromLTRB(5 * 2, 6, 5 * 2, 6),
      child: IntrinsicWidth(
        child: AnimatedContainer(
          duration: const Duration(milliseconds: 500),
          decoration: BoxDecoration(
            color: fromMe
                ? isRead
                    ? style.readMessageColor
                    : style.unreadMessageColor
                : style.messageColor,
            borderRadius: BorderRadius.circular(15),
            border: fromMe
                ? isRead
                    ? style.secondaryBorder
                    : Border.all(color: const Color(0xFFDAEDFF), width: 0.5)
                : style.primaryBorder,
          ),
          child: Column(
            crossAxisAlignment: CrossAxisAlignment.stretch,
            children: [
              Padding(
                padding: const EdgeInsets.fromLTRB(12, 6, 12, 6),
                child: Text(text, style: style.boldBody),
              ),
            ],
          ),
        ),
      ),
    );
  }

  return _dense(
    Column(
      children: [
        WidgetButton(
          onPressed: c.pickBackground,
          child: Container(
            decoration: BoxDecoration(
              border: style.primaryBorder,
              borderRadius: BorderRadius.circular(10),
            ),
            child: Obx(() {
              return ClipRRect(
                borderRadius: BorderRadius.circular(10),
                child: SizedBox(
                  width: double.infinity,
                  height: 120,
                  child: Stack(
                    fit: StackFit.expand,
                    children: [
                      Positioned.fill(
                        child: c.background.value == null
                            ? Container(
                                child: SvgLoader.asset(
                                  'assets/images/background_light.svg',
                                  width: double.infinity,
                                  height: double.infinity,
                                  fit: BoxFit.cover,
                                ),
                              )
                            : Image.memory(
                                c.background.value!,
                                fit: BoxFit.cover,
                              ),
                      ),
                      Center(
                        child: Column(
                          mainAxisSize: MainAxisSize.min,
                          children: [
                            Align(
                              alignment: Alignment.topLeft,
                              child: message(
                                fromMe: false,
                                text: 'label_hello'.l10n,
                              ),
                            ),
                            Align(
                              alignment: Alignment.topRight,
                              child: message(
                                fromMe: true,
                                text: 'label_hello_reply'.l10n,
                              ),
                            ),
                          ],
                        ),
                      ),
                    ],
                  ),
                ),
              );
            }),
          ),
        ),
        Obx(() {
          if (c.background.value == null) {
            return const SizedBox();
          }

          return Padding(
            padding: const EdgeInsets.only(top: 10),
            child: Center(
              child: WidgetButton(
                onPressed:
                    c.background.value == null ? null : c.removeBackground,
                child: Text(
                  'btn_delete'.l10n,
                  style: TextStyle(
                    color: Theme.of(context).colorScheme.secondary,
                    fontSize: 11,
                  ),
                ),
              ),
            ),
          );
        }),
      ],
    ),
  );
}

/// Returns the contents of a [ProfileTab.calls] section.
Widget _call(BuildContext context, MyProfileController c) {
  return Column(
    mainAxisSize: MainAxisSize.min,
    children: [
      _dense(
        Obx(() {
          return FieldButton(
            text: (c.settings.value?.enablePopups ?? true)
                ? 'label_open_calls_in_window'.l10n
                : 'label_open_calls_in_app'.l10n,
            maxLines: null,
            onPressed: () => CallWindowSwitchView.show(context),
            style: TextStyle(color: Theme.of(context).colorScheme.secondary),
          );
        }),
      ),
    ],
  );
}

/// Returns the contents of a [ProfileTab.media] section.
Widget _media(BuildContext context, MyProfileController c) {
  return Column(
    mainAxisSize: MainAxisSize.min,
    children: [
      _dense(
        Obx(() {
          return FieldButton(
            text: (c.devices.video().firstWhereOrNull((e) =>
                            e.deviceId() == c.media.value?.videoDevice) ??
                        c.devices.video().firstOrNull)
                    ?.label() ??
                'label_media_no_device_available'.l10n,
            hint: 'label_media_camera'.l10n,
            onPressed: () async {
              await CameraSwitchView.show(
                context,
                camera: c.media.value?.videoDevice,
              );

              if (c.devices.video().isEmpty) {
                c.enumerateDevices();
              }
            },
            style: TextStyle(color: Theme.of(context).colorScheme.secondary),
          );
        }),
      ),
      const SizedBox(height: 16),
      _dense(
        Obx(() {
          return FieldButton(
            text: (c.devices.audio().firstWhereOrNull((e) =>
                            e.deviceId() == c.media.value?.audioDevice) ??
                        c.devices.audio().firstOrNull)
                    ?.label() ??
                'label_media_no_device_available'.l10n,
            hint: 'label_media_microphone'.l10n,
            onPressed: () async {
              await MicrophoneSwitchView.show(
                context,
                mic: c.media.value?.audioDevice,
              );

              if (c.devices.audio().isEmpty) {
                c.enumerateDevices();
              }
            },
            style: TextStyle(color: Theme.of(context).colorScheme.secondary),
          );
        }),
      ),
      const SizedBox(height: 16),
      _dense(
        Obx(() {
          return FieldButton(
            text: (c.devices.output().firstWhereOrNull((e) =>
                            e.deviceId() == c.media.value?.outputDevice) ??
                        c.devices.output().firstOrNull)
                    ?.label() ??
                'label_media_no_device_available'.l10n,
            hint: 'label_media_output'.l10n,
            onPressed: () async {
              await OutputSwitchView.show(
                context,
                output: c.media.value?.outputDevice,
              );

              if (c.devices.output().isEmpty) {
                c.enumerateDevices();
              }
            },
            style: TextStyle(color: Theme.of(context).colorScheme.secondary),
          );
        }),
      ),
    ],
  );
}

/// Returns the contents of a [ProfileTab.notifications] section.
Widget _notifications(BuildContext context, MyProfileController c) {
  return Obx(() {
    return _dense(
      Stack(
        alignment: Alignment.centerRight,
        children: [
          IgnorePointer(
            child: ReactiveTextField(
              state: TextFieldState(
                text: (c.myUser.value?.muted == null
                        ? 'label_enabled'
                        : 'label_disabled')
                    .l10n,
                editable: false,
              ),
            ),
          ),
          Align(
            alignment: Alignment.centerRight,
            child: Padding(
              padding: const EdgeInsets.only(right: 5),
              child: Transform.scale(
                scale: 0.7,
                transformHitTests: false,
                child: Theme(
                  data: ThemeData(
                    platform: TargetPlatform.macOS,
                  ),
                  child: Switch.adaptive(
                    activeColor: Theme.of(context).colorScheme.secondary,
                    materialTapTargetSize: MaterialTapTargetSize.shrinkWrap,
                    value: c.myUser.value?.muted == null,
                    onChanged: c.isMuting.value ? null : c.toggleMute,
                  ),
                ),
              ),
            ),
          ),
        ],
      ),
    );
  });
}

/// Returns the contents of a [ProfileTab.download] section.
Widget _downloads(BuildContext context, MyProfileController c) {
  Widget button({
    required String asset,
    required double width,
    required double height,
    required String title,
    String? link,
  }) {
    return FieldButton(
      text: 'space'.l10n * 4 + title,
      textAlign: TextAlign.center,
      onPressed: link == null
          ? null
          : () {
              WebUtils.download('${Config.origin}/artifacts/$link', link);
            },
      onTrailingPressed: () {
        if (link != null) {
          Clipboard.setData(
            ClipboardData(text: '${Config.origin}/artifacts/$link'),
          );
          MessagePopup.success('label_copied_to_clipboard'.l10n);
        }
      },
      prefix: Padding(
        padding: const EdgeInsets.only(left: 16),
        child: Transform.scale(
          scale: 2,
          child: SvgLoader.asset(
            'assets/icons/$asset.svg',
            width: width / 2,
            height: height / 2,
          ),
        ),
      ),
      trailing: Transform.translate(
        offset: const Offset(0, -1),
        child: Transform.scale(
          scale: 1.15,
          child: SvgLoader.asset(
            'assets/icons/copy.svg',
            height: 15,
          ),
        ),
      ),
      style: TextStyle(
        color: Theme.of(context).colorScheme.secondary,
      ),
    );
  }

  return _dense(
    Column(
      children: [
        button(
          asset: 'windows',
          width: 21.93,
          height: 22,
          title: 'Windows'.l10n,
          link: 'messenger-windows.zip',
        ),
        const SizedBox(height: 8),
        button(
          asset: 'apple',
          width: 23,
          height: 29,
          title: 'macOS'.l10n,
          link: 'messenger-macos.zip',
        ),
        const SizedBox(height: 8),
        button(
          asset: 'linux',
          width: 18.85,
          height: 22,
          title: 'Linux'.l10n,
          link: 'messenger-linux.zip',
        ),
        const SizedBox(height: 8),
        button(
          asset: 'apple',
          width: 23,
          height: 29,
          title: 'iOS'.l10n,
        ),
        const SizedBox(height: 8),
        button(
          asset: 'google',
          width: 20.33,
          height: 22.02,
          title: 'Android'.l10n,
          link: 'messenger-android.apk',
        ),
      ],
    ),
  );
}

/// Returns the contents of a [ProfileTab.language] section.
Widget _language(BuildContext context, MyProfileController c) {
  return _dense(
    FieldButton(
      key: const Key('ChangeLanguage'),
      onPressed: () => LanguageSelectionView.show(
        context,
        Get.find<AbstractSettingsRepository>(),
      ),
      text: 'label_language_entry'.l10nfmt({
        'code': L10n.chosen.value!.locale.countryCode,
        'name': L10n.chosen.value!.name,
      }),
      style: TextStyle(color: Theme.of(context).colorScheme.secondary),
    ),
  );
}<|MERGE_RESOLUTION|>--- conflicted
+++ resolved
@@ -195,19 +195,6 @@
 
                           return const SizedBox();
 
-<<<<<<< HEAD
-                      case ProfileTab.notifications:
-                        return Block(
-                          title: 'label_audio_notifications'.l10n,
-                          children: [_notifications(context, c)],
-                        );
-
-                      case ProfileTab.language:
-                        return Block(
-                          title: 'label_language'.l10n,
-                          children: [_language(context, c)],
-                        );
-=======
                         case ProfileTab.media:
                           if (!PlatformUtils.isMobile) {
                             return Block(
@@ -215,9 +202,14 @@
                               children: [_media(context, c)],
                             );
                           }
->>>>>>> 2b9bdc90
 
                           return const SizedBox();
+
+                        case ProfileTab.notifications:
+                          return Block(
+                            title: 'label_audio_notifications'.l10n,
+                            children: [_notifications(context, c)],
+                          );
 
                         case ProfileTab.language:
                           return Block(
