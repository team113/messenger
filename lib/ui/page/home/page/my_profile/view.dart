// Copyright © 2022-2023 IT ENGINEERING MANAGEMENT INC,
//                       <https://github.com/team113>
//
// This program is free software: you can redistribute it and/or modify it under
// the terms of the GNU Affero General Public License v3.0 as published by the
// Free Software Foundation, either version 3 of the License, or (at your
// option) any later version.
//
// This program is distributed in the hope that it will be useful, but WITHOUT
// ANY WARRANTY; without even the implied warranty of MERCHANTABILITY or FITNESS
// FOR A PARTICULAR PURPOSE. See the GNU Affero General Public License v3.0 for
// more details.
//
// You should have received a copy of the GNU Affero General Public License v3.0
// along with this program. If not, see
// <https://www.gnu.org/licenses/agpl-3.0.html>.

import 'package:collection/collection.dart';
import 'package:flutter/gestures.dart';
import 'package:flutter/material.dart';
import 'package:get/get.dart';
import 'package:scrollable_positioned_list/scrollable_positioned_list.dart';

import '/api/backend/schema.dart' show Presence;
import '/config.dart';
import '/domain/model/my_user.dart';
import '/domain/model/ongoing_call.dart';
import '/domain/model/user.dart';
import '/domain/repository/settings.dart';
import '/l10n/l10n.dart';
import '/routes.dart';
import '/themes.dart';
import '/ui/page/home/page/chat/widget/back_button.dart';
import '/ui/page/home/page/my_profile/widget/field_button.dart';
import '/ui/page/home/tab/menu/status/view.dart';
import '/ui/page/home/widget/app_bar.dart';
import '/ui/page/home/widget/avatar.dart';
import '/ui/page/home/widget/block.dart';
import '/ui/page/home/widget/confirm_dialog.dart';
import '/ui/page/home/widget/gallery_popup.dart';
import '/ui/widget/progress_indicator.dart';
import '/ui/widget/svg/svg.dart';
import '/ui/widget/text_field.dart';
import '/ui/widget/widget_button.dart';
import '/util/message_popup.dart';
import '/util/platform_utils.dart';
import 'add_email/view.dart';
import 'add_phone/view.dart';
import 'blacklist/view.dart';
import 'call_window_switch/view.dart';
import 'camera_switch/view.dart';
import 'controller.dart';
import 'language/view.dart';
import 'link_details/view.dart';
import 'microphone_switch/view.dart';
import 'output_switch/view.dart';
import 'password/view.dart';
import 'timeline_switch/view.dart';
import 'widget/copyable.dart';
import 'widget/download_button.dart';

/// View of the [Routes.me] page.
class MyProfileView extends StatelessWidget {
  const MyProfileView({super.key});

  @override
  Widget build(BuildContext context) {
    return GetBuilder(
      key: const Key('MyProfileView'),
      init: MyProfileController(Get.find(), Get.find()),
      builder: (MyProfileController c) {
        return GestureDetector(
          onTap: FocusManager.instance.primaryFocus?.unfocus,
          child: Scaffold(
            appBar: CustomAppBar(
              title: Text('label_profile'.l10n),
              padding: const EdgeInsets.only(left: 4, right: 20),
              leading: const [StyledBackButton()],
            ),
            body: Obx(() {
              if (c.myUser.value == null) {
                return const Center(child: CustomProgressIndicator());
              }

              return Scrollbar(
                controller: c.scrollController,
                child: ScrollablePositionedList.builder(
                  key: const Key('MyProfileScrollable'),
                  initialScrollIndex: c.listInitIndex,
                  scrollController: c.scrollController,
                  itemScrollController: c.itemScrollController,
                  itemPositionsListener: c.positionsListener,
                  itemCount: ProfileTab.values.length,
                  itemBuilder: (context, i) {
                    switch (ProfileTab.values[i]) {
                      case ProfileTab.public:
                        return Block(
                          title: 'label_public_information'.l10n,
                          children: [
                            Stack(
                              alignment: Alignment.center,
                              children: [
                                WidgetButton(
                                  onPressed: c.myUser.value?.avatar == null
                                      ? c.uploadAvatar
                                      : () async {
                                          await GalleryPopup.show(
                                            context: context,
                                            gallery: GalleryPopup(
                                              initialKey: c.avatarKey,
                                              children: [
                                                GalleryItem.image(
                                                  c.myUser.value!.avatar!
                                                      .original.url,
                                                  c.myUser.value!.num.val,
                                                ),
                                              ],
                                            ),
                                          );
                                        },
                                  child: AvatarWidget.fromMyUser(
                                    c.myUser.value,
                                    key: c.avatarKey,
                                    radius: 100,
                                    badge: false,
                                  ),
                                ),
                                Positioned.fill(
                                  child: Obx(() {
                                    return AnimatedSwitcher(
                                      duration: 200.milliseconds,
                                      child: c.avatarUpload.value.isLoading
                                          ? Container(
                                              width: 200,
                                              height: 200,
                                              decoration: const BoxDecoration(
                                                shape: BoxShape.circle,
                                                color: Color(0x22000000),
                                              ),
                                              child: const Center(
                                                child:
                                                    CustomProgressIndicator(),
                                              ),
                                            )
                                          : const SizedBox.shrink(),
                                    );
                                  }),
                                ),
                              ],
                            ),
                            const SizedBox(height: 5),
                            Obx(() {
                              return Row(
                                mainAxisSize: MainAxisSize.min,
                                children: [
                                  WidgetButton(
                                    key: const Key('UploadAvatar'),
                                    onPressed: c.uploadAvatar,
                                    child: Text(
                                      'btn_upload'.l10n,
                                      style: TextStyle(
                                        color: Theme.of(context)
                                            .colorScheme
                                            .secondary,
                                        fontSize: 11,
                                      ),
                                    ),
                                  ),
                                  if (c.myUser.value?.avatar != null) ...[
                                    Text(
                                      'space_or_space'.l10n,
                                      style: const TextStyle(
                                        color: Colors.black,
                                        fontSize: 11,
                                      ),
                                    ),
                                    WidgetButton(
                                      key: const Key('DeleteAvatar'),
                                      onPressed: c.deleteAvatar,
                                      child: Text(
                                        'btn_delete'.l10n.toLowerCase(),
                                        style: TextStyle(
                                          color: Theme.of(context)
                                              .colorScheme
                                              .secondary,
                                          fontSize: 11,
                                        ),
                                      ),
                                    ),
                                  ],
                                ],
                              );
                            }),
                            const SizedBox(height: 10),
                            _name(c),
                            _presence(c, context),
                            _status(c),
                          ],
                        );

                      case ProfileTab.signing:
                        return Block(
                          title: 'label_login_options'.l10n,
                          children: [
                            _num(c),
                            _login(c, context),
                            const SizedBox(height: 10),
                            _emails(c, context),
                            _phones(c, context),
                            _password(context, c),
                          ],
                        );

                      case ProfileTab.link:
                        return Block(
                          title: 'label_your_direct_link'.l10n,
                          children: [_link(context, c)],
                        );

                      case ProfileTab.background:
                        return Block(
                          title: 'label_background'.l10n,
                          children: [_background(context, c)],
                        );

                      case ProfileTab.chats:
                        return Block(
                          title: 'label_chats'.l10n,
                          children: [_chats(context, c)],
                        );

                      case ProfileTab.calls:
                        if (PlatformUtils.isDesktop && PlatformUtils.isWeb) {
                          return Block(
                            title: 'label_calls'.l10n,
                            children: [_call(context, c)],
                          );
                        }

                        return const SizedBox();

                      case ProfileTab.media:
                        if (!PlatformUtils.isMobile) {
                          return Block(
                            title: 'label_media'.l10n,
                            children: [_media(context, c)],
                          );
                        }

                        return const SizedBox();

                      case ProfileTab.notifications:
                        return Block(
                          title: 'label_audio_notifications'.l10n,
                          children: [_notifications(context, c)],
                        );

                      case ProfileTab.storage:
                        return Block(
                          title: 'label_storage'.l10n,
                          children: [_storage(context, c)],
                        );

                      case ProfileTab.language:
                        return Block(
                          title: 'label_language'.l10n,
                          children: [_language(context, c)],
                        );

                      case ProfileTab.blacklist:
                        return Block(
                          title: 'label_blocked_users'.l10n,
                          children: [_blockedUsers(context, c)],
                        );

                      case ProfileTab.download:
                        if (PlatformUtils.isWeb) {
                          return Block(
                            title: 'label_download_application'.l10n,
                            children: [_downloads(context, c)],
                          );
                        }

                        return const SizedBox();

                      case ProfileTab.danger:
                        return Block(
                          title: 'label_danger_zone'.l10n,
                          children: [_danger(context, c)],
                        );

                      case ProfileTab.logout:
                        return const SizedBox();
                    }
                  },
                ),
              );
            }),
          ),
        );
      },
    );
  }
}

/// Basic [Padding] wrapper.
Widget _padding(Widget child) =>
    Padding(padding: const EdgeInsets.all(8), child: child);

/// Dense [Padding] wrapper.
Widget _dense(Widget child) =>
    Padding(padding: const EdgeInsets.fromLTRB(8, 4, 8, 4), child: child);

/// Returns [MyUser.name] editable field.
Widget _name(MyProfileController c) {
  return _padding(
    ReactiveTextField(
      key: const Key('NameField'),
      state: c.name,
      label: 'label_name'.l10n,
      hint: 'label_name_hint'.l10n,
      filled: true,
      onSuffixPressed: c.login.text.isEmpty
          ? null
          : () {
              PlatformUtils.copy(text: c.name.text);
              MessagePopup.success('label_copied'.l10n);
            },
      trailing: c.login.text.isEmpty
          ? null
          : Transform.translate(
              offset: const Offset(0, -1),
              child: Transform.scale(
                scale: 1.15,
                child: SvgImage.asset('assets/icons/copy.svg', height: 15),
              ),
            ),
    ),
  );
}

/// Returns [MyUser.status] editable field.
Widget _status(MyProfileController c) {
  return _padding(
    ReactiveTextField(
      key: const Key('StatusField'),
      state: c.status,
      label: 'label_status'.l10n,
      filled: true,
      maxLength: 25,
      onSuffixPressed: c.status.text.isEmpty
          ? null
          : () {
              PlatformUtils.copy(text: c.status.text);
              MessagePopup.success('label_copied'.l10n);
            },
      trailing: c.status.text.isEmpty
          ? null
          : Transform.translate(
              offset: const Offset(0, -1),
              child: Transform.scale(
                scale: 1.15,
<<<<<<< HEAD
                child: SvgImage.asset(
                  'assets/icons/copy.svg',
                  height: 15,
                ),
=======
                child: SvgImage.asset('assets/icons/copy.svg', height: 15),
>>>>>>> 57d4b5b8
              ),
            ),
    ),
  );
}

/// Returns [WidgetButton] displaying the [MyUser.presence].
Widget _presence(MyProfileController c, BuildContext context) {
  return Obx(() {
    final Presence? presence = c.myUser.value?.presence;

    return _padding(
      FieldButton(
        onPressed: () => StatusView.show(context, expanded: false),
        hint: 'label_presence'.l10n,
        text: presence?.localizedString(),
        trailing:
            CircleAvatar(backgroundColor: presence?.getColor(), radius: 7),
        style: TextStyle(color: Theme.of(context).colorScheme.secondary),
      ),
    );
  });
}

/// Returns [MyUser.num] copyable field.
Widget _num(MyProfileController c) => _padding(
      Column(
        mainAxisSize: MainAxisSize.min,
        children: [
          CopyableTextField(
            key: const Key('NumCopyable'),
            state: c.num,
            label: 'label_num'.l10n,
            copy: c.myUser.value?.num.val,
          ),
          const SizedBox(height: 10),
        ],
      ),
    );

/// Returns [MyUser.chatDirectLink] editable field.
Widget _link(BuildContext context, MyProfileController c) {
  return Obx(() {
    return Column(
      crossAxisAlignment: CrossAxisAlignment.start,
      mainAxisSize: MainAxisSize.min,
      children: [
        ReactiveTextField(
          key: const Key('LinkField'),
          state: c.link,
          onSuffixPressed: c.link.isEmpty.value
              ? null
              : () {
                  PlatformUtils.copy(
                    text:
                        '${Config.origin}${Routes.chatDirectLink}/${c.link.text}',
                  );

                  MessagePopup.success('label_copied'.l10n);
                },
          trailing: c.link.isEmpty.value
              ? null
              : Transform.translate(
                  offset: const Offset(0, -1),
                  child: Transform.scale(
                    scale: 1.15,
                    child: SvgImage.asset('assets/icons/copy.svg', height: 15),
                  ),
                ),
          label: '${Config.origin}/',
        ),
        Padding(
          padding: const EdgeInsets.fromLTRB(24, 6, 24, 6),
          child: Row(
            children: [
              RichText(
                text: TextSpan(
                  style: const TextStyle(
                    fontSize: 11,
                    fontWeight: FontWeight.normal,
                  ),
                  children: [
                    TextSpan(
                      text: 'label_transition_count'.l10nfmt({
                            'count':
                                c.myUser.value?.chatDirectLink?.usageCount ?? 0
                          }) +
                          'dot_space'.l10n,
                      style: TextStyle(
                        color: Theme.of(context).colorScheme.primary,
                      ),
                    ),
                    TextSpan(
                      text: 'label_details'.l10n,
                      style: TextStyle(
                        color: Theme.of(context).colorScheme.secondary,
                      ),
                      recognizer: TapGestureRecognizer()
                        ..onTap = () async {
                          await LinkDetailsView.show(context);
                        },
                    ),
                  ],
                ),
              ),
            ],
          ),
        ),
      ],
    );
  });
}

/// Returns [MyUser.login] editable field.
Widget _login(MyProfileController c, BuildContext context) {
  return _padding(
    Column(
      crossAxisAlignment: CrossAxisAlignment.start,
      mainAxisSize: MainAxisSize.min,
      children: [
        ReactiveTextField(
          key: const Key('LoginField'),
          state: c.login,
          onSuffixPressed: c.login.text.isEmpty
              ? null
              : () {
                  PlatformUtils.copy(text: c.login.text);
                  MessagePopup.success('label_copied'.l10n);
                },
          trailing: c.login.text.isEmpty
              ? null
              : Transform.translate(
                  offset: const Offset(0, -1),
                  child: Transform.scale(
                    scale: 1.15,
<<<<<<< HEAD
                    child: SvgImage.asset(
                      'assets/icons/copy.svg',
                      height: 15,
                    ),
=======
                    child: SvgImage.asset('assets/icons/copy.svg', height: 15),
>>>>>>> 57d4b5b8
                  ),
                ),
          label: 'label_login'.l10n,
          hint: c.myUser.value?.login == null
              ? 'label_login_hint'.l10n
              : c.myUser.value!.login!.val,
        ),
        Padding(
          padding: const EdgeInsets.fromLTRB(24, 6, 24, 6),
          child: RichText(
            text: TextSpan(
              style:
                  const TextStyle(fontSize: 11, fontWeight: FontWeight.normal),
              children: [
                TextSpan(
                  text: 'label_login_visible'.l10n,
                  style:
                      TextStyle(color: Theme.of(context).colorScheme.primary),
                ),
                TextSpan(
                  text: 'label_nobody'.l10n.toLowerCase() + 'dot'.l10n,
                  style: TextStyle(
                    color: Theme.of(context).colorScheme.secondary,
                  ),
                  recognizer: TapGestureRecognizer()
                    ..onTap = () async {
                      await ConfirmDialog.show(
                        context,
                        title: 'label_login'.l10n,
                        additional: [
                          Center(
                            child: Text(
                              'label_login_visibility_hint'.l10n,
                              style: TextStyle(
                                fontSize: 15,
                                color: Theme.of(context).colorScheme.primary,
                              ),
                            ),
                          ),
                          const SizedBox(height: 20),
                          Align(
                            alignment: Alignment.centerLeft,
                            child: Text(
                              'label_visible_to'.l10n,
                              style: const TextStyle(
                                fontSize: 18,
                                color: Colors.black,
                              ),
                            ),
                          ),
                        ],
                        label: 'label_confirm'.l10n,
                        initial: 2,
                        variants: [
                          ConfirmDialogVariant(
                            onProceed: () {},
                            child: Text('label_all'.l10n),
                          ),
                          ConfirmDialogVariant(
                            onProceed: () {},
                            child: Text('label_my_contacts'.l10n),
                          ),
                          ConfirmDialogVariant(
                            onProceed: () {},
                            child: Text('label_nobody'.l10n),
                          ),
                        ],
                      );
                    },
                ),
              ],
            ),
          ),
        ),
      ],
    ),
  );
}

/// Returns addable list of [MyUser.emails].
Widget _emails(MyProfileController c, BuildContext context) {
  return Obx(() {
    final List<Widget> widgets = [];

    for (UserEmail e in c.myUser.value?.emails.confirmed ?? []) {
      widgets.add(
        Column(
          crossAxisAlignment: CrossAxisAlignment.start,
          mainAxisSize: MainAxisSize.min,
          children: [
            FieldButton(
              key: const Key('ConfirmedEmail'),
              text: e.val,
              hint: 'label_email'.l10n,
              onPressed: () {
                PlatformUtils.copy(text: e.val);
                MessagePopup.success('label_copied'.l10n);
              },
              onTrailingPressed: () => _deleteEmail(c, context, e),
              trailing: Transform.translate(
                key: const Key('DeleteEmail'),
                offset: const Offset(0, -1),
                child: Transform.scale(
                  scale: 1.15,
<<<<<<< HEAD
                  child: SvgImage.asset(
                    'assets/icons/delete.svg',
                    height: 14,
                  ),
=======
                  child: SvgImage.asset('assets/icons/delete.svg', height: 14),
>>>>>>> 57d4b5b8
                ),
              ),
            ),
            Padding(
              padding: const EdgeInsets.fromLTRB(24, 6, 24, 0),
              child: RichText(
                text: TextSpan(
                  style: const TextStyle(
                    fontSize: 11,
                    fontWeight: FontWeight.normal,
                  ),
                  children: [
                    TextSpan(
                      text: 'label_email_visible'.l10n,
                      style: TextStyle(
                        color: Theme.of(context).colorScheme.primary,
                      ),
                    ),
                    TextSpan(
                      text: 'label_nobody'.l10n.toLowerCase() + 'dot'.l10n,
                      style: TextStyle(
                        color: Theme.of(context).colorScheme.secondary,
                      ),
                      recognizer: TapGestureRecognizer()
                        ..onTap = () async {
                          await ConfirmDialog.show(
                            context,
                            title: 'label_email'.l10n,
                            additional: [
                              Align(
                                alignment: Alignment.centerLeft,
                                child: Text(
                                  'label_visible_to'.l10n,
                                  style: const TextStyle(
                                    fontSize: 18,
                                    color: Colors.black,
                                  ),
                                ),
                              ),
                            ],
                            label: 'label_confirm'.l10n,
                            initial: 2,
                            variants: [
                              ConfirmDialogVariant(
                                onProceed: () {},
                                child: Text('label_all'.l10n),
                              ),
                              ConfirmDialogVariant(
                                onProceed: () {},
                                child: Text('label_my_contacts'.l10n),
                              ),
                              ConfirmDialogVariant(
                                onProceed: () {},
                                child: Text('label_nobody'.l10n),
                              ),
                            ],
                          );
                        },
                    ),
                  ],
                ),
              ),
            ),
          ],
        ),
      );
      widgets.add(const SizedBox(height: 10));
    }

    if (c.myUser.value?.emails.unconfirmed != null) {
      widgets.addAll([
        Theme(
          data: Theme.of(context).copyWith(
            inputDecorationTheme: Theme.of(context)
                .inputDecorationTheme
                .copyWith(
                  floatingLabelStyle:
                      TextStyle(color: Theme.of(context).colorScheme.secondary),
                ),
          ),
          child: FieldButton(
            key: const Key('UnconfirmedEmail'),
            text: c.myUser.value!.emails.unconfirmed!.val,
            hint: 'label_verify_email'.l10n,
            trailing: Transform.translate(
              offset: const Offset(0, -1),
              child: Transform.scale(
                scale: 1.15,
<<<<<<< HEAD
                child: SvgImage.asset(
                  'assets/icons/delete.svg',
                  height: 14,
                ),
=======
                child: SvgImage.asset('assets/icons/delete.svg', height: 14),
>>>>>>> 57d4b5b8
              ),
            ),
            onPressed: () => AddEmailView.show(
              context,
              email: c.myUser.value!.emails.unconfirmed!,
            ),
            onTrailingPressed: () => _deleteEmail(
              c,
              context,
              c.myUser.value!.emails.unconfirmed!,
            ),
            style: TextStyle(color: Theme.of(context).colorScheme.primary),
          ),
        ),
      ]);
      widgets.add(const SizedBox(height: 10));
    }

    if (c.myUser.value?.emails.unconfirmed == null) {
      widgets.add(
        FieldButton(
          key: c.myUser.value?.emails.confirmed.isNotEmpty == true
              ? const Key('AddAdditionalEmail')
              : const Key('AddEmail'),
          text: c.myUser.value?.emails.confirmed.isNotEmpty == true
              ? 'label_add_additional_email'.l10n
              : 'label_add_email'.l10n,
          onPressed: () => AddEmailView.show(context),
          style: TextStyle(color: Theme.of(context).colorScheme.secondary),
        ),
      );
      widgets.add(const SizedBox(height: 10));
    }

    return Column(
      mainAxisSize: MainAxisSize.min,
      crossAxisAlignment: CrossAxisAlignment.start,
      children: widgets.map((e) => _dense(e)).toList(),
    );
  });
}

/// Returns addable list of [MyUser.emails].
Widget _phones(MyProfileController c, BuildContext context) {
  return Obx(() {
    final List<Widget> widgets = [];

    for (UserPhone e in [...c.myUser.value?.phones.confirmed ?? []]) {
      widgets.add(
        Column(
          key: const Key('ConfirmedPhone'),
          crossAxisAlignment: CrossAxisAlignment.start,
          mainAxisSize: MainAxisSize.min,
          children: [
            FieldButton(
              text: e.val,
              hint: 'label_phone_number'.l10n,
              trailing: Transform.translate(
                key: const Key('DeletePhone'),
                offset: const Offset(0, -1),
                child: Transform.scale(
                  scale: 1.15,
<<<<<<< HEAD
                  child: SvgImage.asset(
                    'assets/icons/delete.svg',
                    height: 14,
                  ),
=======
                  child: SvgImage.asset('assets/icons/delete.svg', height: 14),
>>>>>>> 57d4b5b8
                ),
              ),
              onPressed: () {
                PlatformUtils.copy(text: e.val);
                MessagePopup.success('label_copied'.l10n);
              },
              onTrailingPressed: () => _deletePhone(c, context, e),
            ),
            Padding(
              padding: const EdgeInsets.fromLTRB(24, 6, 24, 0),
              child: RichText(
                text: TextSpan(
                  style: const TextStyle(
                    fontSize: 11,
                    fontWeight: FontWeight.normal,
                  ),
                  children: [
                    TextSpan(
                      text: 'label_phone_visible'.l10n,
                      style: TextStyle(
                        color: Theme.of(context).colorScheme.primary,
                      ),
                    ),
                    TextSpan(
                      text: 'label_nobody'.l10n.toLowerCase() + 'dot'.l10n,
                      style: TextStyle(
                        color: Theme.of(context).colorScheme.secondary,
                      ),
                      recognizer: TapGestureRecognizer()
                        ..onTap = () async {
                          await ConfirmDialog.show(
                            context,
                            title: 'label_phone'.l10n,
                            additional: [
                              Align(
                                alignment: Alignment.centerLeft,
                                child: Text(
                                  'label_visible_to'.l10n,
                                  style: const TextStyle(
                                    fontSize: 18,
                                    color: Colors.black,
                                  ),
                                ),
                              ),
                            ],
                            label: 'label_confirm'.l10n,
                            initial: 2,
                            variants: [
                              ConfirmDialogVariant(
                                onProceed: () {},
                                child: Text('label_all'.l10n),
                              ),
                              ConfirmDialogVariant(
                                onProceed: () {},
                                child: Text('label_my_contacts'.l10n),
                              ),
                              ConfirmDialogVariant(
                                onProceed: () {},
                                child: Text('label_nobody'.l10n),
                              ),
                            ],
                          );
                        },
                    ),
                  ],
                ),
              ),
            ),
          ],
        ),
      );
      widgets.add(const SizedBox(height: 10));
    }

    if (c.myUser.value?.phones.unconfirmed != null) {
      widgets.addAll([
        Theme(
          data: Theme.of(context).copyWith(
            inputDecorationTheme: Theme.of(context)
                .inputDecorationTheme
                .copyWith(
                  floatingLabelStyle:
                      TextStyle(color: Theme.of(context).colorScheme.secondary),
                ),
          ),
          child: FieldButton(
            key: const Key('UnconfirmedPhone'),
            text: c.myUser.value!.phones.unconfirmed!.val,
            hint: 'label_verify_number'.l10n,
            trailing: Transform.translate(
              offset: const Offset(0, -1),
              child: Transform.scale(
                scale: 1.15,
                child: SvgImage.asset('assets/icons/delete.svg', height: 14),
              ),
            ),
            onPressed: () => AddPhoneView.show(
              context,
              phone: c.myUser.value!.phones.unconfirmed!,
            ),
            onTrailingPressed: () => _deletePhone(
              c,
              context,
              c.myUser.value!.phones.unconfirmed!,
            ),
            style: TextStyle(color: Theme.of(context).colorScheme.primary),
          ),
        ),
      ]);
      widgets.add(const SizedBox(height: 10));
    }

    if (c.myUser.value?.phones.unconfirmed == null) {
      widgets.add(
        FieldButton(
          key: c.myUser.value?.phones.confirmed.isNotEmpty == true
              ? const Key('AddAdditionalPhone')
              : const Key('AddPhone'),
          onPressed: () => AddPhoneView.show(context),
          text: c.myUser.value?.phones.confirmed.isNotEmpty == true
              ? 'label_add_additional_number'.l10n
              : 'label_add_number'.l10n,
          style: TextStyle(color: Theme.of(context).colorScheme.secondary),
        ),
      );
      widgets.add(const SizedBox(height: 10));
    }

    return Column(
      mainAxisSize: MainAxisSize.min,
      crossAxisAlignment: CrossAxisAlignment.start,
      children: widgets.map((e) => _dense(e)).toList(),
    );
  });
}

/// Returns the buttons changing or setting the password of the currently
/// authenticated [MyUser].
Widget _password(BuildContext context, MyProfileController c) {
  return Column(
    crossAxisAlignment: CrossAxisAlignment.start,
    children: [
      _dense(
        FieldButton(
          key: c.myUser.value?.hasPassword == true
              ? const Key('ChangePassword')
              : const Key('SetPassword'),
          text: c.myUser.value?.hasPassword == true
              ? 'btn_change_password'.l10n
              : 'btn_set_password'.l10n,
          onPressed: () => ChangePasswordView.show(context),
          style: TextStyle(
            color: c.myUser.value?.hasPassword != true
                ? Colors.red
                : Theme.of(context).colorScheme.secondary,
          ),
        ),
      ),
      const SizedBox(height: 10),
    ],
  );
}

/// Returns the contents of a [ProfileTab.danger] section.
Widget _danger(BuildContext context, MyProfileController c) {
  return Column(
    children: [
      _dense(
        FieldButton(
          key: const Key('DeleteAccount'),
          text: 'btn_delete_account'.l10n,
          trailing: Transform.translate(
            offset: const Offset(0, -1),
            child: Transform.scale(
              scale: 1.15,
              child: SvgImage.asset('assets/icons/delete.svg', height: 14),
            ),
          ),
          onPressed: () => _deleteAccount(c, context),
          style: TextStyle(color: Theme.of(context).colorScheme.secondary),
        ),
      ),
    ],
  );
}

/// Returns the contents of a [ProfileTab.background] section.
Widget _background(BuildContext context, MyProfileController c) {
  final Style style = Theme.of(context).extension<Style>()!;

  Widget message({
    bool fromMe = true,
    bool isRead = true,
    String text = '123',
  }) {
    return Container(
      padding: const EdgeInsets.fromLTRB(5 * 2, 6, 5 * 2, 6),
      child: IntrinsicWidth(
        child: AnimatedContainer(
          duration: const Duration(milliseconds: 500),
          decoration: BoxDecoration(
            color: fromMe
                ? isRead
                    ? style.readMessageColor
                    : style.unreadMessageColor
                : style.messageColor,
            borderRadius: BorderRadius.circular(15),
            border: fromMe
                ? isRead
                    ? style.secondaryBorder
                    : Border.all(color: const Color(0xFFDAEDFF), width: 0.5)
                : style.primaryBorder,
          ),
          child: Column(
            crossAxisAlignment: CrossAxisAlignment.stretch,
            children: [
              Padding(
                padding: const EdgeInsets.fromLTRB(12, 6, 12, 6),
                child: Text(text, style: style.boldBody),
              ),
            ],
          ),
        ),
      ),
    );
  }

  return _dense(
    Column(
      children: [
        WidgetButton(
          onPressed: c.pickBackground,
          child: Container(
            decoration: BoxDecoration(
              border: style.primaryBorder,
              borderRadius: BorderRadius.circular(10),
            ),
            child: Obx(() {
              return ClipRRect(
                borderRadius: BorderRadius.circular(10),
                child: SizedBox(
                  width: double.infinity,
                  height: 120,
                  child: Stack(
                    fit: StackFit.expand,
                    children: [
                      Positioned.fill(
                        child: c.background.value == null
                            ? SvgImage.asset(
                                'assets/images/background_light.svg',
                                width: double.infinity,
                                height: double.infinity,
                                fit: BoxFit.cover,
                              )
                            : Image.memory(
                                c.background.value!,
                                fit: BoxFit.cover,
                              ),
                      ),
                      Center(
                        child: Column(
                          mainAxisSize: MainAxisSize.min,
                          children: [
                            Align(
                              alignment: Alignment.topLeft,
                              child: message(
                                fromMe: false,
                                text: 'label_hello'.l10n,
                              ),
                            ),
                            Align(
                              alignment: Alignment.topRight,
                              child: message(
                                fromMe: true,
                                text: 'label_hello_reply'.l10n,
                              ),
                            ),
                          ],
                        ),
                      ),
                    ],
                  ),
                ),
              );
            }),
          ),
        ),
        Obx(() {
          return Padding(
            padding: const EdgeInsets.only(top: 10),
            child: Center(
              child: Row(
                mainAxisSize: MainAxisSize.min,
                children: [
                  WidgetButton(
                    onPressed: c.background.value == null
                        ? c.pickBackground
                        : c.removeBackground,
                    child: Text(
                      c.background.value == null
                          ? 'btn_upload'.l10n
                          : 'btn_delete'.l10n,
                      style: TextStyle(
                        color: Theme.of(context).colorScheme.secondary,
                        fontSize: 11,
                      ),
                    ),
                  ),
                ],
              ),
            ),
          );
        }),
      ],
    ),
  );
}

/// Returns the contents of a [ProfileTab.calls] section.
Widget _call(BuildContext context, MyProfileController c) {
  return Column(
    mainAxisSize: MainAxisSize.min,
    children: [
      _dense(
        Obx(() {
          return FieldButton(
            text: (c.settings.value?.enablePopups ?? true)
                ? 'label_open_calls_in_window'.l10n
                : 'label_open_calls_in_app'.l10n,
            maxLines: null,
            onPressed: () => CallWindowSwitchView.show(context),
            style: TextStyle(color: Theme.of(context).colorScheme.secondary),
          );
        }),
      ),
    ],
  );
}

/// Returns the contents of a [ProfileTab.chats] section.
Widget _chats(BuildContext context, MyProfileController c) {
  final Style style = Theme.of(context).extension<Style>()!;

  return Column(
    mainAxisSize: MainAxisSize.min,
    children: [
      _dense(
        Align(
          alignment: Alignment.centerLeft,
          child: Padding(
            padding: const EdgeInsets.only(left: 21.0),
            child: Text(
              'label_display_timestamps'.l10n,
              style: style.systemMessageStyle.copyWith(
                color: Theme.of(context).colorScheme.primary,
                fontSize: 15,
                fontWeight: FontWeight.w400,
              ),
            ),
          ),
        ),
      ),
      const SizedBox(height: 4),
      _dense(
        Obx(() {
          return FieldButton(
            text: (c.settings.value?.timelineEnabled ?? true)
                ? 'label_as_timeline'.l10n
                : 'label_in_message'.l10n,
            maxLines: null,
            onPressed: () => TimelineSwitchView.show(context),
            style: TextStyle(color: Theme.of(context).colorScheme.secondary),
          );
        }),
      ),
    ],
  );
}

/// Returns the contents of a [ProfileTab.media] section.
Widget _media(BuildContext context, MyProfileController c) {
  return Column(
    mainAxisSize: MainAxisSize.min,
    children: [
      _dense(
        Obx(() {
          return FieldButton(
            text: (c.devices.video().firstWhereOrNull((e) =>
                            e.deviceId() == c.media.value?.videoDevice) ??
                        c.devices.video().firstOrNull)
                    ?.label() ??
                'label_media_no_device_available'.l10n,
            hint: 'label_media_camera'.l10n,
            onPressed: () async {
              await CameraSwitchView.show(
                context,
                camera: c.media.value?.videoDevice,
              );

              if (c.devices.video().isEmpty) {
                c.enumerateDevices();
              }
            },
            style: TextStyle(color: Theme.of(context).colorScheme.secondary),
          );
        }),
      ),
      const SizedBox(height: 16),
      _dense(
        Obx(() {
          return FieldButton(
            text: (c.devices.audio().firstWhereOrNull((e) =>
                            e.deviceId() == c.media.value?.audioDevice) ??
                        c.devices.audio().firstOrNull)
                    ?.label() ??
                'label_media_no_device_available'.l10n,
            hint: 'label_media_microphone'.l10n,
            onPressed: () async {
              await MicrophoneSwitchView.show(
                context,
                mic: c.media.value?.audioDevice,
              );

              if (c.devices.audio().isEmpty) {
                c.enumerateDevices();
              }
            },
            style: TextStyle(color: Theme.of(context).colorScheme.secondary),
          );
        }),
      ),
      const SizedBox(height: 16),
      _dense(
        Obx(() {
          return FieldButton(
            text: (c.devices.output().firstWhereOrNull((e) =>
                            e.deviceId() == c.media.value?.outputDevice) ??
                        c.devices.output().firstOrNull)
                    ?.label() ??
                'label_media_no_device_available'.l10n,
            hint: 'label_media_output'.l10n,
            onPressed: () async {
              await OutputSwitchView.show(
                context,
                output: c.media.value?.outputDevice,
              );

              if (c.devices.output().isEmpty) {
                c.enumerateDevices();
              }
            },
            style: TextStyle(color: Theme.of(context).colorScheme.secondary),
          );
        }),
      ),
    ],
  );
}

/// Returns the contents of a [ProfileTab.notifications] section.
Widget _notifications(BuildContext context, MyProfileController c) {
  return Obx(() {
    return _dense(
      Stack(
        alignment: Alignment.centerRight,
        children: [
          IgnorePointer(
            child: ReactiveTextField(
              state: TextFieldState(
                text: (c.myUser.value?.muted == null
                        ? 'label_enabled'
                        : 'label_disabled')
                    .l10n,
                editable: false,
              ),
            ),
          ),
          Align(
            alignment: Alignment.centerRight,
            child: Padding(
              padding: const EdgeInsets.only(right: 5),
              child: Transform.scale(
                scale: 0.7,
                transformHitTests: false,
                child: Theme(
                  data: ThemeData(
                    platform: TargetPlatform.macOS,
                  ),
                  child: Switch.adaptive(
                    activeColor: Theme.of(context).colorScheme.secondary,
                    materialTapTargetSize: MaterialTapTargetSize.shrinkWrap,
                    value: c.myUser.value?.muted == null,
                    onChanged: c.isMuting.value ? null : c.toggleMute,
                  ),
                ),
              ),
            ),
          ),
        ],
      ),
    );
  });
}

/// Returns the contents of a [ProfileTab.download] section.
Widget _downloads(BuildContext context, MyProfileController c) {
  return _dense(
    Column(
      children: const [
        DownloadButton(
          asset: 'windows',
          width: 21.93,
          height: 22,
          title: 'Windows',
          link: 'messenger-windows.zip',
        ),
        SizedBox(height: 8),
        DownloadButton(
          asset: 'apple',
          width: 23,
          height: 29,
          title: 'macOS',
          link: 'messenger-macos.zip',
        ),
        SizedBox(height: 8),
        DownloadButton(
          asset: 'linux',
          width: 18.85,
          height: 22,
          title: 'Linux',
          link: 'messenger-linux.zip',
        ),
        SizedBox(height: 8),
        DownloadButton(
          asset: 'apple',
          width: 23,
          height: 29,
          title: 'iOS',
          link: 'messenger-ios.zip',
        ),
        SizedBox(height: 8),
        DownloadButton(
          asset: 'google',
          width: 20.33,
          height: 22.02,
          title: 'Android',
          link: 'messenger-android.apk',
        ),
      ],
    ),
  );
}

/// Returns the contents of a [ProfileTab.language] section.
Widget _language(BuildContext context, MyProfileController c) {
  return _dense(
    FieldButton(
      key: const Key('ChangeLanguage'),
      onPressed: () => LanguageSelectionView.show(
        context,
        Get.find<AbstractSettingsRepository>(),
      ),
      text: 'label_language_entry'.l10nfmt({
        'code': L10n.chosen.value!.locale.countryCode,
        'name': L10n.chosen.value!.name,
      }),
      style: TextStyle(color: Theme.of(context).colorScheme.secondary),
    ),
  );
}

/// Returns the contents of a [ProfileTab.blacklist] section.
Widget _blockedUsers(BuildContext context, MyProfileController c) {
  return Column(
    children: [
      _dense(
        FieldButton(
          text: 'label_blocked_count'.l10nfmt({'count': c.blacklist.length}),
          onPressed:
              c.blacklist.isEmpty ? null : () => BlacklistView.show(context),
          style: TextStyle(
              color: c.blacklist.isEmpty
                  ? Colors.black
                  : Theme.of(context).colorScheme.secondary),
        ),
      ),
    ],
  );
}

/// Returns the contents of a [ProfileTab.storage] section.
Widget _storage(BuildContext context, MyProfileController c) {
  return Obx(() {
    return _dense(
      Stack(
        alignment: Alignment.centerRight,
        children: [
          IgnorePointer(
            child: ReactiveTextField(
              state: TextFieldState(
                text: 'label_load_images'.l10n,
                editable: false,
              ),
            ),
          ),
          Align(
            alignment: Alignment.centerRight,
            child: Padding(
              padding: const EdgeInsets.only(right: 5),
              child: Transform.scale(
                scale: 0.7,
                transformHitTests: false,
                child: Theme(
                  data: ThemeData(platform: TargetPlatform.macOS),
                  child: Switch.adaptive(
                    activeColor: Theme.of(context).colorScheme.secondary,
                    materialTapTargetSize: MaterialTapTargetSize.shrinkWrap,
                    value: c.settings.value?.loadImages == true,
                    onChanged:
                        c.settings.value == null ? null : c.setLoadImages,
                  ),
                ),
              ),
            ),
          ),
        ],
      ),
    );
  });
}

/// Opens a confirmation popup deleting the provided [email] from the
/// [MyUser.emails].
Future<void> _deleteEmail(
  MyProfileController c,
  BuildContext context,
  UserEmail email,
) async {
  final bool? result = await MessagePopup.alert(
    'label_delete_email'.l10n,
    description: [
      TextSpan(text: 'alert_email_will_be_deleted1'.l10n),
      TextSpan(
        text: email.val,
        style: const TextStyle(color: Colors.black),
      ),
      TextSpan(text: 'alert_email_will_be_deleted2'.l10n),
    ],
  );

  if (result == true) {
    await c.deleteEmail(email);
  }
}

/// Opens a confirmation popup deleting the provided [phone] from the
/// [MyUser.phones].
Future<void> _deletePhone(
  MyProfileController c,
  BuildContext context,
  UserPhone phone,
) async {
  final bool? result = await MessagePopup.alert(
    'label_delete_phone_number'.l10n,
    description: [
      TextSpan(text: 'alert_phone_will_be_deleted1'.l10n),
      TextSpan(
        text: phone.val,
        style: const TextStyle(color: Colors.black),
      ),
      TextSpan(text: 'alert_phone_will_be_deleted2'.l10n),
    ],
  );

  if (result == true) {
    await c.deletePhone(phone);
  }
}

/// Opens a confirmation popup deleting the [MyUser]'s account.
Future<void> _deleteAccount(MyProfileController c, BuildContext context) async {
  final bool? result = await MessagePopup.alert(
    'label_delete_account'.l10n,
    description: [
      TextSpan(text: 'alert_account_will_be_deleted1'.l10n),
      TextSpan(
        text: c.myUser.value?.name?.val ??
            c.myUser.value?.login?.val ??
            c.myUser.value?.num.val ??
            'dot'.l10n * 3,
        style: const TextStyle(color: Colors.black),
      ),
      TextSpan(text: 'alert_account_will_be_deleted2'.l10n),
    ],
  );

  if (result == true) {
    await c.deleteAccount();
  }
}<|MERGE_RESOLUTION|>--- conflicted
+++ resolved
@@ -360,14 +360,7 @@
               offset: const Offset(0, -1),
               child: Transform.scale(
                 scale: 1.15,
-<<<<<<< HEAD
-                child: SvgImage.asset(
-                  'assets/icons/copy.svg',
-                  height: 15,
-                ),
-=======
                 child: SvgImage.asset('assets/icons/copy.svg', height: 15),
->>>>>>> 57d4b5b8
               ),
             ),
     ),
@@ -503,14 +496,7 @@
                   offset: const Offset(0, -1),
                   child: Transform.scale(
                     scale: 1.15,
-<<<<<<< HEAD
-                    child: SvgImage.asset(
-                      'assets/icons/copy.svg',
-                      height: 15,
-                    ),
-=======
                     child: SvgImage.asset('assets/icons/copy.svg', height: 15),
->>>>>>> 57d4b5b8
                   ),
                 ),
           label: 'label_login'.l10n,
@@ -615,14 +601,7 @@
                 offset: const Offset(0, -1),
                 child: Transform.scale(
                   scale: 1.15,
-<<<<<<< HEAD
-                  child: SvgImage.asset(
-                    'assets/icons/delete.svg',
-                    height: 14,
-                  ),
-=======
                   child: SvgImage.asset('assets/icons/delete.svg', height: 14),
->>>>>>> 57d4b5b8
                 ),
               ),
             ),
@@ -711,14 +690,7 @@
               offset: const Offset(0, -1),
               child: Transform.scale(
                 scale: 1.15,
-<<<<<<< HEAD
-                child: SvgImage.asset(
-                  'assets/icons/delete.svg',
-                  height: 14,
-                ),
-=======
                 child: SvgImage.asset('assets/icons/delete.svg', height: 14),
->>>>>>> 57d4b5b8
               ),
             ),
             onPressed: () => AddEmailView.show(
@@ -781,14 +753,7 @@
                 offset: const Offset(0, -1),
                 child: Transform.scale(
                   scale: 1.15,
-<<<<<<< HEAD
-                  child: SvgImage.asset(
-                    'assets/icons/delete.svg',
-                    height: 14,
-                  ),
-=======
                   child: SvgImage.asset('assets/icons/delete.svg', height: 14),
->>>>>>> 57d4b5b8
                 ),
               ),
               onPressed: () {
