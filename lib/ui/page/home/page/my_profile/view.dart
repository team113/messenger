--- conflicted
+++ resolved
@@ -25,6 +25,7 @@
 import '/domain/model/user.dart';
 import '/l10n/l10n.dart';
 import '/routes.dart';
+import '/themes.dart';
 import '/ui/page/home/page/chat/widget/back_button.dart';
 import '/ui/page/home/widget/app_bar.dart';
 import '/ui/page/home/widget/avatar.dart';
@@ -394,1102 +395,6 @@
   }
 }
 
-<<<<<<< HEAD
-=======
-/// Basic [Padding] wrapper.
-Widget _padding(Widget child) =>
-    Padding(padding: const EdgeInsets.all(8), child: child);
-
-/// Dense [Padding] wrapper.
-Widget _dense(Widget child) =>
-    Padding(padding: const EdgeInsets.fromLTRB(8, 4, 8, 4), child: child);
-
-/// Returns [MyUser.name] editable field.
-Widget _name(MyProfileController c) {
-  return _padding(
-    ReactiveTextField(
-      key: const Key('NameField'),
-      state: c.name,
-      label: 'label_name'.l10n,
-      hint: 'label_name_hint'.l10n,
-      filled: true,
-      onSuffixPressed: c.login.text.isEmpty
-          ? null
-          : () {
-              PlatformUtils.copy(text: c.name.text);
-              MessagePopup.success('label_copied'.l10n);
-            },
-      trailing: c.login.text.isEmpty
-          ? null
-          : Transform.translate(
-              offset: const Offset(0, -1),
-              child: Transform.scale(
-                scale: 1.15,
-                child: SvgImage.asset('assets/icons/copy.svg', height: 15),
-              ),
-            ),
-    ),
-  );
-}
-
-/// Returns [MyUser.status] editable field.
-Widget _status(MyProfileController c) {
-  return _padding(
-    ReactiveTextField(
-      key: const Key('StatusField'),
-      state: c.status,
-      label: 'label_status'.l10n,
-      filled: true,
-      maxLength: 25,
-      onSuffixPressed: c.status.text.isEmpty
-          ? null
-          : () {
-              PlatformUtils.copy(text: c.status.text);
-              MessagePopup.success('label_copied'.l10n);
-            },
-      trailing: c.status.text.isEmpty
-          ? null
-          : Transform.translate(
-              offset: const Offset(0, -1),
-              child: Transform.scale(
-                scale: 1.15,
-                child: SvgImage.asset('assets/icons/copy.svg', height: 15),
-              ),
-            ),
-    ),
-  );
-}
-
-/// Returns [WidgetButton] displaying the [MyUser.presence].
-Widget _presence(MyProfileController c, BuildContext context) {
-  final Style style = Theme.of(context).extension<Style>()!;
-
-  return Obx(() {
-    final Presence? presence = c.myUser.value?.presence;
-
-    return _padding(
-      FieldButton(
-        onPressed: () => StatusView.show(context, expanded: false),
-        hint: 'label_presence'.l10n,
-        text: presence?.localizedString(),
-        trailing:
-            CircleAvatar(backgroundColor: presence?.getColor(), radius: 7),
-        style: TextStyle(color: style.colors.primary),
-      ),
-    );
-  });
-}
-
-/// Returns [MyUser.num] copyable field.
-Widget _num(MyProfileController c) => _padding(
-      Column(
-        mainAxisSize: MainAxisSize.min,
-        children: [
-          CopyableTextField(
-            key: const Key('NumCopyable'),
-            state: c.num,
-            label: 'label_num'.l10n,
-            copy: c.myUser.value?.num.val,
-          ),
-          const SizedBox(height: 10),
-        ],
-      ),
-    );
-
-/// Returns [MyUser.chatDirectLink] editable field.
-Widget _link(BuildContext context, MyProfileController c) {
-  final Style style = Theme.of(context).extension<Style>()!;
-
-  return Obx(() {
-    return Column(
-      crossAxisAlignment: CrossAxisAlignment.start,
-      mainAxisSize: MainAxisSize.min,
-      children: [
-        ReactiveTextField(
-          key: const Key('LinkField'),
-          state: c.link,
-          onSuffixPressed: c.link.isEmpty.value
-              ? null
-              : () {
-                  PlatformUtils.copy(
-                    text:
-                        '${Config.origin}${Routes.chatDirectLink}/${c.link.text}',
-                  );
-
-                  MessagePopup.success('label_copied'.l10n);
-                },
-          trailing: c.link.isEmpty.value
-              ? null
-              : Transform.translate(
-                  offset: const Offset(0, -1),
-                  child: Transform.scale(
-                    scale: 1.15,
-                    child: SvgImage.asset('assets/icons/copy.svg', height: 15),
-                  ),
-                ),
-          label: '${Config.origin}/',
-        ),
-        Padding(
-          padding: const EdgeInsets.fromLTRB(24, 6, 24, 6),
-          child: Row(
-            children: [
-              RichText(
-                text: TextSpan(
-                  style: const TextStyle(
-                    fontSize: 11,
-                    fontWeight: FontWeight.normal,
-                  ),
-                  children: [
-                    TextSpan(
-                      text: 'label_transition_count'.l10nfmt({
-                            'count':
-                                c.myUser.value?.chatDirectLink?.usageCount ?? 0
-                          }) +
-                          'dot_space'.l10n,
-                      style: TextStyle(color: style.colors.secondary),
-                    ),
-                    TextSpan(
-                      text: 'label_details'.l10n,
-                      style: TextStyle(color: style.colors.primary),
-                      recognizer: TapGestureRecognizer()
-                        ..onTap = () async {
-                          await LinkDetailsView.show(context);
-                        },
-                    ),
-                  ],
-                ),
-              ),
-            ],
-          ),
-        ),
-      ],
-    );
-  });
-}
-
-/// Returns [MyUser.login] editable field.
-Widget _login(MyProfileController c, BuildContext context) {
-  final Style style = Theme.of(context).extension<Style>()!;
-
-  return _padding(
-    Column(
-      crossAxisAlignment: CrossAxisAlignment.start,
-      mainAxisSize: MainAxisSize.min,
-      children: [
-        ReactiveTextField(
-          key: const Key('LoginField'),
-          state: c.login,
-          onSuffixPressed: c.login.text.isEmpty
-              ? null
-              : () {
-                  PlatformUtils.copy(text: c.login.text);
-                  MessagePopup.success('label_copied'.l10n);
-                },
-          trailing: c.login.text.isEmpty
-              ? null
-              : Transform.translate(
-                  offset: const Offset(0, -1),
-                  child: Transform.scale(
-                    scale: 1.15,
-                    child: SvgImage.asset('assets/icons/copy.svg', height: 15),
-                  ),
-                ),
-          label: 'label_login'.l10n,
-          hint: c.myUser.value?.login == null
-              ? 'label_login_hint'.l10n
-              : c.myUser.value!.login!.val,
-        ),
-        Padding(
-          padding: const EdgeInsets.fromLTRB(24, 6, 24, 6),
-          child: RichText(
-            text: TextSpan(
-              style:
-                  const TextStyle(fontSize: 11, fontWeight: FontWeight.normal),
-              children: [
-                TextSpan(
-                  text: 'label_login_visible'.l10n,
-                  style: TextStyle(color: style.colors.secondary),
-                ),
-                TextSpan(
-                  text: 'label_nobody'.l10n.toLowerCase() + 'dot'.l10n,
-                  style: TextStyle(color: style.colors.primary),
-                  recognizer: TapGestureRecognizer()
-                    ..onTap = () async {
-                      await ConfirmDialog.show(
-                        context,
-                        title: 'label_login'.l10n,
-                        additional: [
-                          Center(
-                            child: Text(
-                              'label_login_visibility_hint'.l10n,
-                              style: TextStyle(
-                                fontSize: 15,
-                                color: style.colors.secondary,
-                              ),
-                            ),
-                          ),
-                          const SizedBox(height: 20),
-                          Align(
-                            alignment: Alignment.centerLeft,
-                            child: Text(
-                              'label_visible_to'.l10n,
-                              style: TextStyle(
-                                fontSize: 18,
-                                color: style.colors.onBackground,
-                              ),
-                            ),
-                          ),
-                        ],
-                        label: 'label_confirm'.l10n,
-                        initial: 2,
-                        variants: [
-                          ConfirmDialogVariant(
-                            onProceed: () {},
-                            child: Text('label_all'.l10n),
-                          ),
-                          ConfirmDialogVariant(
-                            onProceed: () {},
-                            child: Text('label_my_contacts'.l10n),
-                          ),
-                          ConfirmDialogVariant(
-                            onProceed: () {},
-                            child: Text('label_nobody'.l10n),
-                          ),
-                        ],
-                      );
-                    },
-                ),
-              ],
-            ),
-          ),
-        ),
-      ],
-    ),
-  );
-}
-
-/// Returns addable list of [MyUser.emails].
-Widget _emails(MyProfileController c, BuildContext context) {
-  final Style style = Theme.of(context).extension<Style>()!;
-
-  return Obx(() {
-    final List<Widget> widgets = [];
-
-    for (UserEmail e in c.myUser.value?.emails.confirmed ?? []) {
-      widgets.add(
-        Column(
-          crossAxisAlignment: CrossAxisAlignment.start,
-          mainAxisSize: MainAxisSize.min,
-          children: [
-            FieldButton(
-              key: const Key('ConfirmedEmail'),
-              text: e.val,
-              hint: 'label_email'.l10n,
-              onPressed: () {
-                PlatformUtils.copy(text: e.val);
-                MessagePopup.success('label_copied'.l10n);
-              },
-              onTrailingPressed: () => _deleteEmail(c, context, e),
-              trailing: Transform.translate(
-                key: const Key('DeleteEmail'),
-                offset: const Offset(0, -1),
-                child: Transform.scale(
-                  scale: 1.15,
-                  child: SvgImage.asset('assets/icons/delete.svg', height: 14),
-                ),
-              ),
-            ),
-            Padding(
-              padding: const EdgeInsets.fromLTRB(24, 6, 24, 0),
-              child: RichText(
-                text: TextSpan(
-                  style: const TextStyle(
-                    fontSize: 11,
-                    fontWeight: FontWeight.normal,
-                  ),
-                  children: [
-                    TextSpan(
-                      text: 'label_email_visible'.l10n,
-                      style: TextStyle(color: style.colors.secondary),
-                    ),
-                    TextSpan(
-                      text: 'label_nobody'.l10n.toLowerCase() + 'dot'.l10n,
-                      style: TextStyle(color: style.colors.primary),
-                      recognizer: TapGestureRecognizer()
-                        ..onTap = () async {
-                          await ConfirmDialog.show(
-                            context,
-                            title: 'label_email'.l10n,
-                            additional: [
-                              Align(
-                                alignment: Alignment.centerLeft,
-                                child: Text(
-                                  'label_visible_to'.l10n,
-                                  style: TextStyle(
-                                    fontSize: 18,
-                                    color: style.colors.onBackground,
-                                  ),
-                                ),
-                              ),
-                            ],
-                            label: 'label_confirm'.l10n,
-                            initial: 2,
-                            variants: [
-                              ConfirmDialogVariant(
-                                onProceed: () {},
-                                child: Text('label_all'.l10n),
-                              ),
-                              ConfirmDialogVariant(
-                                onProceed: () {},
-                                child: Text('label_my_contacts'.l10n),
-                              ),
-                              ConfirmDialogVariant(
-                                onProceed: () {},
-                                child: Text('label_nobody'.l10n),
-                              ),
-                            ],
-                          );
-                        },
-                    ),
-                  ],
-                ),
-              ),
-            ),
-          ],
-        ),
-      );
-      widgets.add(const SizedBox(height: 10));
-    }
-
-    if (c.myUser.value?.emails.unconfirmed != null) {
-      widgets.addAll([
-        Theme(
-          data: Theme.of(context).copyWith(
-            inputDecorationTheme: Theme.of(context)
-                .inputDecorationTheme
-                .copyWith(
-                  floatingLabelStyle: TextStyle(color: style.colors.primary),
-                ),
-          ),
-          child: FieldButton(
-            key: const Key('UnconfirmedEmail'),
-            text: c.myUser.value!.emails.unconfirmed!.val,
-            hint: 'label_verify_email'.l10n,
-            trailing: Transform.translate(
-              offset: const Offset(0, -1),
-              child: Transform.scale(
-                scale: 1.15,
-                child: SvgImage.asset('assets/icons/delete.svg', height: 14),
-              ),
-            ),
-            onPressed: () => AddEmailView.show(
-              context,
-              email: c.myUser.value!.emails.unconfirmed!,
-            ),
-            onTrailingPressed: () => _deleteEmail(
-              c,
-              context,
-              c.myUser.value!.emails.unconfirmed!,
-            ),
-            style: TextStyle(color: style.colors.secondary),
-          ),
-        ),
-      ]);
-      widgets.add(const SizedBox(height: 10));
-    }
-
-    if (c.myUser.value?.emails.unconfirmed == null) {
-      widgets.add(
-        FieldButton(
-          key: c.myUser.value?.emails.confirmed.isNotEmpty == true
-              ? const Key('AddAdditionalEmail')
-              : const Key('AddEmail'),
-          text: c.myUser.value?.emails.confirmed.isNotEmpty == true
-              ? 'label_add_additional_email'.l10n
-              : 'label_add_email'.l10n,
-          onPressed: () => AddEmailView.show(context),
-          style: TextStyle(color: style.colors.primary),
-        ),
-      );
-      widgets.add(const SizedBox(height: 10));
-    }
-
-    return Column(
-      mainAxisSize: MainAxisSize.min,
-      crossAxisAlignment: CrossAxisAlignment.start,
-      children: widgets.map((e) => _dense(e)).toList(),
-    );
-  });
-}
-
-/// Returns addable list of [MyUser.emails].
-Widget _phones(MyProfileController c, BuildContext context) {
-  final Style style = Theme.of(context).extension<Style>()!;
-
-  return Obx(() {
-    final List<Widget> widgets = [];
-
-    for (UserPhone e in [...c.myUser.value?.phones.confirmed ?? []]) {
-      widgets.add(
-        Column(
-          key: const Key('ConfirmedPhone'),
-          crossAxisAlignment: CrossAxisAlignment.start,
-          mainAxisSize: MainAxisSize.min,
-          children: [
-            FieldButton(
-              text: e.val,
-              hint: 'label_phone_number'.l10n,
-              trailing: Transform.translate(
-                key: const Key('DeletePhone'),
-                offset: const Offset(0, -1),
-                child: Transform.scale(
-                  scale: 1.15,
-                  child: SvgImage.asset('assets/icons/delete.svg', height: 14),
-                ),
-              ),
-              onPressed: () {
-                PlatformUtils.copy(text: e.val);
-                MessagePopup.success('label_copied'.l10n);
-              },
-              onTrailingPressed: () => _deletePhone(c, context, e),
-            ),
-            Padding(
-              padding: const EdgeInsets.fromLTRB(24, 6, 24, 0),
-              child: RichText(
-                text: TextSpan(
-                  style: const TextStyle(
-                    fontSize: 11,
-                    fontWeight: FontWeight.normal,
-                  ),
-                  children: [
-                    TextSpan(
-                      text: 'label_phone_visible'.l10n,
-                      style: TextStyle(color: style.colors.secondary),
-                    ),
-                    TextSpan(
-                      text: 'label_nobody'.l10n.toLowerCase() + 'dot'.l10n,
-                      style: TextStyle(color: style.colors.primary),
-                      recognizer: TapGestureRecognizer()
-                        ..onTap = () async {
-                          await ConfirmDialog.show(
-                            context,
-                            title: 'label_phone'.l10n,
-                            additional: [
-                              Align(
-                                alignment: Alignment.centerLeft,
-                                child: Text(
-                                  'label_visible_to'.l10n,
-                                  style: TextStyle(
-                                    fontSize: 18,
-                                    color: style.colors.onBackground,
-                                  ),
-                                ),
-                              ),
-                            ],
-                            label: 'label_confirm'.l10n,
-                            initial: 2,
-                            variants: [
-                              ConfirmDialogVariant(
-                                onProceed: () {},
-                                child: Text('label_all'.l10n),
-                              ),
-                              ConfirmDialogVariant(
-                                onProceed: () {},
-                                child: Text('label_my_contacts'.l10n),
-                              ),
-                              ConfirmDialogVariant(
-                                onProceed: () {},
-                                child: Text('label_nobody'.l10n),
-                              ),
-                            ],
-                          );
-                        },
-                    ),
-                  ],
-                ),
-              ),
-            ),
-          ],
-        ),
-      );
-      widgets.add(const SizedBox(height: 10));
-    }
-
-    if (c.myUser.value?.phones.unconfirmed != null) {
-      widgets.addAll([
-        Theme(
-          data: Theme.of(context).copyWith(
-            inputDecorationTheme: Theme.of(context)
-                .inputDecorationTheme
-                .copyWith(
-                  floatingLabelStyle: TextStyle(color: style.colors.primary),
-                ),
-          ),
-          child: FieldButton(
-            key: const Key('UnconfirmedPhone'),
-            text: c.myUser.value!.phones.unconfirmed!.val,
-            hint: 'label_verify_number'.l10n,
-            trailing: Transform.translate(
-              offset: const Offset(0, -1),
-              child: Transform.scale(
-                scale: 1.15,
-                child: SvgImage.asset('assets/icons/delete.svg', height: 14),
-              ),
-            ),
-            onPressed: () => AddPhoneView.show(
-              context,
-              phone: c.myUser.value!.phones.unconfirmed!,
-            ),
-            onTrailingPressed: () => _deletePhone(
-              c,
-              context,
-              c.myUser.value!.phones.unconfirmed!,
-            ),
-            style: TextStyle(color: style.colors.secondary),
-          ),
-        ),
-      ]);
-      widgets.add(const SizedBox(height: 10));
-    }
-
-    if (c.myUser.value?.phones.unconfirmed == null) {
-      widgets.add(
-        FieldButton(
-          key: c.myUser.value?.phones.confirmed.isNotEmpty == true
-              ? const Key('AddAdditionalPhone')
-              : const Key('AddPhone'),
-          onPressed: () => AddPhoneView.show(context),
-          text: c.myUser.value?.phones.confirmed.isNotEmpty == true
-              ? 'label_add_additional_number'.l10n
-              : 'label_add_number'.l10n,
-          style: TextStyle(color: style.colors.primary),
-        ),
-      );
-      widgets.add(const SizedBox(height: 10));
-    }
-
-    return Column(
-      mainAxisSize: MainAxisSize.min,
-      crossAxisAlignment: CrossAxisAlignment.start,
-      children: widgets.map((e) => _dense(e)).toList(),
-    );
-  });
-}
-
-/// Returns the buttons changing or setting the password of the currently
-/// authenticated [MyUser].
-Widget _password(BuildContext context, MyProfileController c) {
-  final Style style = Theme.of(context).extension<Style>()!;
-
-  return Column(
-    crossAxisAlignment: CrossAxisAlignment.start,
-    children: [
-      _dense(
-        FieldButton(
-          key: c.myUser.value?.hasPassword == true
-              ? const Key('ChangePassword')
-              : const Key('SetPassword'),
-          text: c.myUser.value?.hasPassword == true
-              ? 'btn_change_password'.l10n
-              : 'btn_set_password'.l10n,
-          onPressed: () => ChangePasswordView.show(context),
-          style: TextStyle(
-            color: c.myUser.value?.hasPassword != true
-                ? style.colors.dangerColor
-                : style.colors.primary,
-          ),
-        ),
-      ),
-      const SizedBox(height: 10),
-    ],
-  );
-}
-
-/// Returns the contents of a [ProfileTab.danger] section.
-Widget _danger(BuildContext context, MyProfileController c) {
-  final Style style = Theme.of(context).extension<Style>()!;
-
-  return Column(
-    children: [
-      _dense(
-        FieldButton(
-          key: const Key('DeleteAccount'),
-          text: 'btn_delete_account'.l10n,
-          trailing: Transform.translate(
-            offset: const Offset(0, -1),
-            child: Transform.scale(
-              scale: 1.15,
-              child: SvgImage.asset('assets/icons/delete.svg', height: 14),
-            ),
-          ),
-          onPressed: () => _deleteAccount(c, context),
-          style: TextStyle(color: style.colors.primary),
-        ),
-      ),
-    ],
-  );
-}
-
-/// Returns the contents of a [ProfileTab.background] section.
-Widget _background(BuildContext context, MyProfileController c) {
-  final Style style = Theme.of(context).extension<Style>()!;
-
-  Widget message({
-    bool fromMe = true,
-    bool isRead = true,
-    String text = '123',
-  }) {
-    return Container(
-      padding: const EdgeInsets.fromLTRB(5 * 2, 6, 5 * 2, 6),
-      child: IntrinsicWidth(
-        child: AnimatedContainer(
-          duration: const Duration(milliseconds: 500),
-          decoration: BoxDecoration(
-            color: fromMe
-                ? isRead
-                    ? style.readMessageColor
-                    : style.unreadMessageColor
-                : style.messageColor,
-            borderRadius: BorderRadius.circular(15),
-            border: fromMe
-                ? isRead
-                    ? style.secondaryBorder
-                    : Border.all(
-                        color: style.colors.backgroundAuxiliaryLighter,
-                        width: 0.5,
-                      )
-                : style.primaryBorder,
-          ),
-          child: Column(
-            crossAxisAlignment: CrossAxisAlignment.stretch,
-            children: [
-              Padding(
-                padding: const EdgeInsets.fromLTRB(12, 6, 12, 6),
-                child: Text(text, style: style.boldBody),
-              ),
-            ],
-          ),
-        ),
-      ),
-    );
-  }
-
-  return _dense(
-    Column(
-      children: [
-        WidgetButton(
-          onPressed: c.pickBackground,
-          child: Container(
-            decoration: BoxDecoration(
-              border: style.primaryBorder,
-              borderRadius: BorderRadius.circular(10),
-            ),
-            child: Obx(() {
-              return ClipRRect(
-                borderRadius: BorderRadius.circular(10),
-                child: SizedBox(
-                  width: double.infinity,
-                  height: 120,
-                  child: Stack(
-                    fit: StackFit.expand,
-                    children: [
-                      Positioned.fill(
-                        child: c.background.value == null
-                            ? SvgImage.asset(
-                                'assets/images/background_light.svg',
-                                width: double.infinity,
-                                height: double.infinity,
-                                fit: BoxFit.cover,
-                              )
-                            : Image.memory(
-                                c.background.value!,
-                                fit: BoxFit.cover,
-                              ),
-                      ),
-                      Center(
-                        child: Column(
-                          mainAxisSize: MainAxisSize.min,
-                          children: [
-                            Align(
-                              alignment: Alignment.topLeft,
-                              child: message(
-                                fromMe: false,
-                                text: 'label_hello'.l10n,
-                              ),
-                            ),
-                            Align(
-                              alignment: Alignment.topRight,
-                              child: message(
-                                fromMe: true,
-                                text: 'label_hello_reply'.l10n,
-                              ),
-                            ),
-                          ],
-                        ),
-                      ),
-                    ],
-                  ),
-                ),
-              );
-            }),
-          ),
-        ),
-        Obx(() {
-          return Padding(
-            padding: const EdgeInsets.only(top: 10),
-            child: Center(
-              child: Row(
-                mainAxisSize: MainAxisSize.min,
-                children: [
-                  WidgetButton(
-                    onPressed: c.background.value == null
-                        ? c.pickBackground
-                        : c.removeBackground,
-                    child: Text(
-                      c.background.value == null
-                          ? 'btn_upload'.l10n
-                          : 'btn_delete'.l10n,
-                      style:
-                          TextStyle(color: style.colors.primary, fontSize: 11),
-                    ),
-                  ),
-                ],
-              ),
-            ),
-          );
-        }),
-      ],
-    ),
-  );
-}
-
-/// Returns the contents of a [ProfileTab.calls] section.
-Widget _call(BuildContext context, MyProfileController c) {
-  final Style style = Theme.of(context).extension<Style>()!;
-
-  return Column(
-    mainAxisSize: MainAxisSize.min,
-    children: [
-      _dense(
-        Obx(() {
-          return FieldButton(
-            text: (c.settings.value?.enablePopups ?? true)
-                ? 'label_open_calls_in_window'.l10n
-                : 'label_open_calls_in_app'.l10n,
-            maxLines: null,
-            onPressed: () => CallWindowSwitchView.show(context),
-            style: TextStyle(color: style.colors.primary),
-          );
-        }),
-      ),
-    ],
-  );
-}
-
-/// Returns the contents of a [ProfileTab.chats] section.
-Widget _chats(BuildContext context, MyProfileController c) {
-  final Style style = Theme.of(context).extension<Style>()!;
-
-  return Column(
-    mainAxisSize: MainAxisSize.min,
-    children: [
-      _dense(
-        Align(
-          alignment: Alignment.centerLeft,
-          child: Padding(
-            padding: const EdgeInsets.only(left: 21.0),
-            child: Text(
-              'label_display_timestamps'.l10n,
-              style: style.systemMessageStyle.copyWith(
-                color: style.colors.secondary,
-                fontSize: 15,
-                fontWeight: FontWeight.w400,
-              ),
-            ),
-          ),
-        ),
-      ),
-      const SizedBox(height: 4),
-      _dense(
-        Obx(() {
-          return FieldButton(
-            text: (c.settings.value?.timelineEnabled ?? true)
-                ? 'label_as_timeline'.l10n
-                : 'label_in_message'.l10n,
-            maxLines: null,
-            onPressed: () => TimelineSwitchView.show(context),
-            style: TextStyle(color: style.colors.primary),
-          );
-        }),
-      ),
-    ],
-  );
-}
-
-/// Returns the contents of a [ProfileTab.media] section.
-Widget _media(BuildContext context, MyProfileController c) {
-  final Style style = Theme.of(context).extension<Style>()!;
-
-  return Column(
-    mainAxisSize: MainAxisSize.min,
-    children: [
-      _dense(
-        Obx(() {
-          return FieldButton(
-            text: (c.devices.video().firstWhereOrNull((e) =>
-                            e.deviceId() == c.media.value?.videoDevice) ??
-                        c.devices.video().firstOrNull)
-                    ?.label() ??
-                'label_media_no_device_available'.l10n,
-            hint: 'label_media_camera'.l10n,
-            onPressed: () async {
-              await CameraSwitchView.show(
-                context,
-                camera: c.media.value?.videoDevice,
-              );
-
-              if (c.devices.video().isEmpty) {
-                c.devices.value = await MediaUtils.enumerateDevices();
-              }
-            },
-            style: TextStyle(color: style.colors.primary),
-          );
-        }),
-      ),
-      const SizedBox(height: 16),
-      _dense(
-        Obx(() {
-          return FieldButton(
-            text: (c.devices.audio().firstWhereOrNull((e) =>
-                            e.deviceId() == c.media.value?.audioDevice) ??
-                        c.devices.audio().firstOrNull)
-                    ?.label() ??
-                'label_media_no_device_available'.l10n,
-            hint: 'label_media_microphone'.l10n,
-            onPressed: () async {
-              await MicrophoneSwitchView.show(
-                context,
-                mic: c.media.value?.audioDevice,
-              );
-
-              if (c.devices.audio().isEmpty) {
-                c.devices.value = await MediaUtils.enumerateDevices();
-              }
-            },
-            style: TextStyle(color: style.colors.primary),
-          );
-        }),
-      ),
-      const SizedBox(height: 16),
-      _dense(
-        Obx(() {
-          return FieldButton(
-            text: (c.devices.output().firstWhereOrNull((e) =>
-                            e.deviceId() == c.media.value?.outputDevice) ??
-                        c.devices.output().firstOrNull)
-                    ?.label() ??
-                'label_media_no_device_available'.l10n,
-            hint: 'label_media_output'.l10n,
-            onPressed: () async {
-              await OutputSwitchView.show(
-                context,
-                output: c.media.value?.outputDevice,
-              );
-
-              if (c.devices.output().isEmpty) {
-                c.devices.value = await MediaUtils.enumerateDevices();
-              }
-            },
-            style: TextStyle(color: style.colors.primary),
-          );
-        }),
-      ),
-    ],
-  );
-}
-
-/// Returns the contents of a [ProfileTab.notifications] section.
-Widget _notifications(BuildContext context, MyProfileController c) {
-  final Style style = Theme.of(context).extension<Style>()!;
-
-  return Obx(() {
-    return _dense(
-      Stack(
-        alignment: Alignment.centerRight,
-        children: [
-          IgnorePointer(
-            child: ReactiveTextField(
-              state: TextFieldState(
-                text: (c.myUser.value?.muted == null
-                        ? 'label_enabled'
-                        : 'label_disabled')
-                    .l10n,
-                editable: false,
-              ),
-            ),
-          ),
-          Align(
-            alignment: Alignment.centerRight,
-            child: Padding(
-              padding: const EdgeInsets.only(right: 5),
-              child: Transform.scale(
-                scale: 0.7,
-                transformHitTests: false,
-                child: Theme(
-                  data: ThemeData(
-                    platform: TargetPlatform.macOS,
-                  ),
-                  child: Switch.adaptive(
-                    activeColor: style.colors.primary,
-                    materialTapTargetSize: MaterialTapTargetSize.shrinkWrap,
-                    value: c.myUser.value?.muted == null,
-                    onChanged: c.isMuting.value ? null : c.toggleMute,
-                  ),
-                ),
-              ),
-            ),
-          ),
-        ],
-      ),
-    );
-  });
-}
-
-/// Returns the contents of a [ProfileTab.download] section.
-Widget _downloads(BuildContext context, MyProfileController c) {
-  return _dense(
-    const Column(
-      children: [
-        DownloadButton(
-          asset: 'windows',
-          width: 21.93,
-          height: 22,
-          title: 'Windows',
-          link: 'messenger-windows.zip',
-        ),
-        SizedBox(height: 8),
-        DownloadButton(
-          asset: 'apple',
-          width: 23,
-          height: 29,
-          title: 'macOS',
-          link: 'messenger-macos.zip',
-        ),
-        SizedBox(height: 8),
-        DownloadButton(
-          asset: 'linux',
-          width: 18.85,
-          height: 22,
-          title: 'Linux',
-          link: 'messenger-linux.zip',
-        ),
-        SizedBox(height: 8),
-        DownloadButton(
-          asset: 'apple',
-          width: 23,
-          height: 29,
-          title: 'iOS',
-          link: 'messenger-ios.zip',
-        ),
-        SizedBox(height: 8),
-        DownloadButton(
-          asset: 'google',
-          width: 20.33,
-          height: 22.02,
-          title: 'Android',
-          link: 'messenger-android.apk',
-        ),
-      ],
-    ),
-  );
-}
-
-/// Returns the contents of a [ProfileTab.language] section.
-Widget _language(BuildContext context, MyProfileController c) {
-  final Style style = Theme.of(context).extension<Style>()!;
-
-  return _dense(
-    FieldButton(
-      key: const Key('ChangeLanguage'),
-      onPressed: () => LanguageSelectionView.show(
-        context,
-        Get.find<AbstractSettingsRepository>(),
-      ),
-      text: 'label_language_entry'.l10nfmt({
-        'code': L10n.chosen.value!.locale.countryCode,
-        'name': L10n.chosen.value!.name,
-      }),
-      style: TextStyle(color: style.colors.primary),
-    ),
-  );
-}
-
-/// Returns the contents of a [ProfileTab.blacklist] section.
-Widget _blockedUsers(BuildContext context, MyProfileController c) {
-  final Style style = Theme.of(context).extension<Style>()!;
-
-  return Column(
-    children: [
-      _dense(
-        FieldButton(
-          text: 'label_users_count'.l10nfmt({'count': c.blacklist.length}),
-          onPressed:
-              c.blacklist.isEmpty ? null : () => BlacklistView.show(context),
-          style: TextStyle(
-            color: c.blacklist.isEmpty
-                ? style.colors.onBackground
-                : style.colors.primary,
-          ),
-        ),
-      ),
-    ],
-  );
-}
-
-/// Returns the contents of a [ProfileTab.storage] section.
-Widget _storage(BuildContext context, MyProfileController c) {
-  final Style style = Theme.of(context).extension<Style>()!;
-
-  return Obx(() {
-    return _dense(
-      Stack(
-        alignment: Alignment.centerRight,
-        children: [
-          IgnorePointer(
-            child: ReactiveTextField(
-              state: TextFieldState(
-                text: 'label_load_images'.l10n,
-                editable: false,
-              ),
-            ),
-          ),
-          Align(
-            alignment: Alignment.centerRight,
-            child: Padding(
-              padding: const EdgeInsets.only(right: 5),
-              child: Transform.scale(
-                scale: 0.7,
-                transformHitTests: false,
-                child: Theme(
-                  data: ThemeData(platform: TargetPlatform.macOS),
-                  child: Switch.adaptive(
-                    activeColor: style.colors.primary,
-                    materialTapTargetSize: MaterialTapTargetSize.shrinkWrap,
-                    value: c.settings.value?.loadImages == true,
-                    onChanged:
-                        c.settings.value == null ? null : c.setLoadImages,
-                  ),
-                ),
-              ),
-            ),
-          ),
-        ],
-      ),
-    );
-  });
-}
-
->>>>>>> 242845d2
 /// Opens a confirmation popup deleting the provided [email] from the
 /// [MyUser.emails].
 Future<void> _deleteEmail(
