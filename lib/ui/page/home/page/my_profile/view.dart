// Copyright © 2022 IT ENGINEERING MANAGEMENT INC, <https://github.com/team113>
//
// This program is free software: you can redistribute it and/or modify it under
// the terms of the GNU Affero General Public License v3.0 as published by the
// Free Software Foundation, either version 3 of the License, or (at your
// option) any later version.
//
// This program is distributed in the hope that it will be useful, but WITHOUT
// ANY WARRANTY; without even the implied warranty of MERCHANTABILITY or FITNESS
// FOR A PARTICULAR PURPOSE. See the GNU Affero General Public License v3.0 for
// more details.
//
// You should have received a copy of the GNU Affero General Public License v3.0
// along with this program. If not, see
// <https://www.gnu.org/licenses/agpl-3.0.html>.

import 'package:collection/collection.dart';
import 'package:flutter/gestures.dart';
import 'package:flutter/material.dart';
import 'package:flutter/services.dart';
import 'package:flutter_list_view/flutter_list_view.dart';
import 'package:get/get.dart';

import '/config.dart';
import '/domain/model/my_user.dart';
import '/domain/model/ongoing_call.dart';
import '/domain/model/user.dart';
import '/domain/repository/settings.dart';
import '/l10n/l10n.dart';
import '/routes.dart';
import '/themes.dart';
import '/ui/page/home/page/chat/widget/back_button.dart';
import '/ui/page/home/page/my_profile/widget/field_button.dart';
import '/ui/page/home/widget/app_bar.dart';
import '/ui/page/home/widget/avatar.dart';
import '/ui/page/home/widget/block.dart';
import '/ui/page/home/widget/confirm_dialog.dart';
import '/ui/widget/svg/svg.dart';
import '/ui/widget/text_field.dart';
import '/ui/widget/widget_button.dart';
import '/util/message_popup.dart';
import '/util/platform_utils.dart';
import '/util/web/web_utils.dart';
import 'add_email/view.dart';
import 'add_phone/view.dart';
import 'call_window_switch/view.dart';
import 'camera_switch/view.dart';
import 'controller.dart';
import 'delete_account/view.dart';
import 'delete_email/view.dart';
import 'delete_phone/view.dart';
import 'language/view.dart';
import 'link_details/view.dart';
import 'microphone_switch/view.dart';
import 'output_switch/view.dart';
import 'password/view.dart';
import 'widget/copyable.dart';

/// View of the [Routes.me] page.
class MyProfileView extends StatelessWidget {
  const MyProfileView({super.key});

  @override
  Widget build(BuildContext context) {
    return GetBuilder(
      key: const Key('MyProfileView'),
      init: MyProfileController(Get.find(), Get.find()),
      builder: (MyProfileController c) {
        return GestureDetector(
          onTap: FocusManager.instance.primaryFocus?.unfocus,
          child: Scaffold(
            appBar: CustomAppBar(
              title: Text('label_profile'.l10n),
              padding: const EdgeInsets.only(left: 4, right: 20),
              leading: const [StyledBackButton()],
            ),
            body: Obx(() {
              if (c.myUser.value == null) {
                return const CircularProgressIndicator();
              }

              return Scrollbar(
                controller: c.listController,
                child: FlutterListView(
                  controller: c.listController,
                  delegate: FlutterListViewDelegate(
                    (context, i) {
                      switch (ProfileTab.values[i]) {
                        case ProfileTab.public:
                          return Block(
                            title: 'label_public_information'.l10n,
                            children: [
                              Stack(
                                alignment: Alignment.center,
                                children: [
                                  WidgetButton(
                                    onPressed: c.uploadAvatar,
                                    child: AvatarWidget.fromMyUser(
                                      c.myUser.value,
                                      radius: 100,
                                      badge: false,
                                    ),
                                  ),
<<<<<<< HEAD
                                  Positioned.fill(
                                    child: Obx(() {
                                      return AnimatedSwitcher(
                                        duration: 200.milliseconds,
                                        child: c.avatarUpload.value.isLoading
                                            ? Container(
                                                width: 200,
                                                height: 200,
                                                decoration: const BoxDecoration(
                                                  shape: BoxShape.circle,
                                                  color: Color(0x22000000),
                                                ),
                                                child: const Center(
                                                  child:
                                                      CircularProgressIndicator(),
                                                ),
                                              )
                                            : const SizedBox.shrink(),
                                      );
                                    }),
                                  ),
                                ],
                              ),
                              const SizedBox(height: 5),
                              Center(
                                child: WidgetButton(
                                  onPressed: c.myUser.value?.avatar == null
                                      ? null
                                      : c.deleteAvatar,
                                  child: SizedBox(
                                    height: 20,
                                    child: c.myUser.value?.avatar == null
                                        ? null
                                        : Text(
                                            'btn_delete'.l10n,
                                            style: TextStyle(
                                              color: Theme.of(context)
                                                  .colorScheme
                                                  .secondary,
                                              fontSize: 11,
                                            ),
                                          ),
                                  ),
                                ),
                              ),
                              const SizedBox(height: 10),
                              _name(c),
                            ],
                          );

                        case ProfileTab.signing:
=======
                                ),
                                Positioned.fill(
                                  child: Obx(() {
                                    return AnimatedSwitcher(
                                      duration: 200.milliseconds,
                                      child: c.avatarUpload.value.isLoading
                                          ? Container(
                                              width: 200,
                                              height: 200,
                                              decoration: const BoxDecoration(
                                                shape: BoxShape.circle,
                                                color: Color(0x22000000),
                                              ),
                                              child: const Center(
                                                child:
                                                    CircularProgressIndicator(),
                                              ),
                                            )
                                          : const SizedBox.shrink(),
                                    );
                                  }),
                                ),
                              ],
                            ),
                            const SizedBox(height: 5),
                            Obx(() {
                              if (c.myUser.value?.avatar == null) {
                                return const SizedBox();
                              }

                              return Center(
                                child: WidgetButton(
                                  key: const Key('DeleteAvatar'),
                                  onPressed: c.deleteAvatar,
                                  child: SizedBox(
                                    height: 20,
                                    child: Text(
                                      'btn_delete'.l10n,
                                      style: TextStyle(
                                        color: Theme.of(context)
                                            .colorScheme
                                            .secondary,
                                        fontSize: 11,
                                      ),
                                    ),
                                  ),
                                ),
                              );
                            }),
                            const SizedBox(height: 10),
                            _name(c),
                          ],
                        );

                      case ProfileTab.signing:
                        return Block(
                          title: 'label_login_options'.l10n,
                          children: [
                            _num(c),
                            _login(c, context),
                            const SizedBox(height: 10),
                            _emails(c, context),
                            _phones(c, context),
                            _password(context, c),
                          ],
                        );

                      case ProfileTab.link:
                        return Block(
                          title: 'label_your_direct_link'.l10n,
                          children: [_link(context, c)],
                        );

                      case ProfileTab.background:
                        return Block(
                          title: 'label_background'.l10n,
                          children: [_background(context, c)],
                        );

                      case ProfileTab.calls:
                        if (PlatformUtils.isDesktop && PlatformUtils.isWeb) {
>>>>>>> 0e88d75d
                          return Block(
                            title: 'label_login_options'.l10n,
                            children: [
                              _num(c),
                              _login(c, context),
                              const SizedBox(height: 10),
                              _emails(c, context),
                              _phones(c, context),
                              _password(context, c),
                            ],
                          );

                        case ProfileTab.link:
                          return Block(
                            title: 'label_your_direct_link'.l10n,
                            children: [_link(context, c)],
                          );

                        case ProfileTab.background:
                          return Block(
                            title: 'label_background'.l10n,
                            children: [_background(context, c)],
                          );

                        case ProfileTab.calls:
                          if (!PlatformUtils.isMobile) {
                            return Block(
                              title: 'label_calls'.l10n,
                              children: [_call(context, c)],
                            );
                          }

                          return const SizedBox();

                        case ProfileTab.media:
                          if (!PlatformUtils.isMobile) {
                            return Block(
                              title: 'label_media'.l10n,
                              children: [_media(context, c)],
                            );
                          }

                          return const SizedBox();

                        case ProfileTab.language:
                          return Block(
                            title: 'label_language'.l10n,
                            children: [_language(context, c)],
                          );

                        case ProfileTab.download:
                          if (PlatformUtils.isWeb) {
                            return Block(
                              title: 'label_download_application'.l10n,
                              children: [_downloads(context, c)],
                            );
                          }

                          return const SizedBox();

                        case ProfileTab.danger:
                          return Block(
                            title: 'label_danger_zone'.l10n,
                            children: [_deleteAccount(context, c)],
                          );

                        case ProfileTab.logout:
                          return const SizedBox();
                      }
                    },
                    initIndex: c.listInitIndex,
                    childCount: ProfileTab.values.length,
                  ),
                ),
              );
            }),
          ),
        );
      },
    );
  }
}

/// Basic [Padding] wrapper.
Widget _padding(Widget child) =>
    Padding(padding: const EdgeInsets.all(8), child: child);

/// Dense [Padding] wrapper.
Widget _dense(Widget child) =>
    Padding(padding: const EdgeInsets.fromLTRB(8, 4, 8, 4), child: child);

/// Returns [MyUser.name] editable field.
Widget _name(MyProfileController c) {
  return _padding(
    ReactiveTextField(
      key: const Key('NameField'),
      state: c.name,
      label: 'label_name'.l10n,
      hint: 'label_name_hint'.l10n,
      filled: true,
      onSuffixPressed: c.login.text.isEmpty
          ? null
          : () {
              Clipboard.setData(ClipboardData(text: c.name.text));
              MessagePopup.success('label_copied_to_clipboard'.l10n);
            },
      trailing: c.login.text.isEmpty
          ? null
          : Transform.translate(
              offset: const Offset(0, -1),
              child: Transform.scale(
                scale: 1.15,
                child: SvgLoader.asset('assets/icons/copy.svg', height: 15),
              ),
            ),
    ),
  );
}

/// Returns [MyUser.num] copyable field.
Widget _num(MyProfileController c) => _padding(
      Column(
        mainAxisSize: MainAxisSize.min,
        children: [
          CopyableTextField(
            key: const Key('NumCopyable'),
            state: c.num,
            label: 'label_num'.l10n,
            copy: c.myUser.value?.num.val,
          ),
          const SizedBox(height: 10),
        ],
      ),
    );

/// Returns [MyUser.chatDirectLink] editable field.
Widget _link(BuildContext context, MyProfileController c) {
  return Obx(() {
    return Column(
      crossAxisAlignment: CrossAxisAlignment.start,
      mainAxisSize: MainAxisSize.min,
      children: [
        ReactiveTextField(
          key: const Key('LinkField'),
          state: c.link,
          onSuffixPressed: c.link.isEmpty.value
              ? null
              : () {
                  Clipboard.setData(
                    ClipboardData(
                      text:
                          '${Config.origin}${Routes.chatDirectLink}/${c.link.text}',
                    ),
                  );

                  MessagePopup.success('label_copied_to_clipboard'.l10n);
                },
          trailing: c.link.isEmpty.value
              ? null
              : Transform.translate(
                  offset: const Offset(0, -1),
                  child: Transform.scale(
                    scale: 1.15,
                    child: SvgLoader.asset('assets/icons/copy.svg', height: 15),
                  ),
                ),
          label: '${Config.origin}/',
        ),
        Padding(
          padding: const EdgeInsets.fromLTRB(24, 6, 24, 6),
          child: Row(
            children: [
              RichText(
                text: TextSpan(
                  style: const TextStyle(
                    fontSize: 11,
                    fontWeight: FontWeight.normal,
                  ),
                  children: [
                    TextSpan(
                      text: 'label_transition_count'.l10nfmt({
                            'count':
                                c.myUser.value?.chatDirectLink?.usageCount ?? 0
                          }) +
                          'dot_space'.l10n,
                      style: TextStyle(
                        color: Theme.of(context).colorScheme.primary,
                      ),
                    ),
                    TextSpan(
                      text: 'label_details'.l10n,
                      style: TextStyle(
                        color: Theme.of(context).colorScheme.secondary,
                      ),
                      recognizer: TapGestureRecognizer()
                        ..onTap = () async {
                          await LinkDetailsView.show(context);
                        },
                    ),
                  ],
                ),
              ),
            ],
          ),
        ),
      ],
    );
  });
}

/// Returns [MyUser.login] editable field.
Widget _login(MyProfileController c, BuildContext context) {
  return _padding(
    Column(
      crossAxisAlignment: CrossAxisAlignment.start,
      mainAxisSize: MainAxisSize.min,
      children: [
        ReactiveTextField(
          key: const Key('LoginField'),
          state: c.login,
          onSuffixPressed: c.login.text.isEmpty
              ? null
              : () {
                  Clipboard.setData(ClipboardData(text: c.login.text));
                  MessagePopup.success('label_copied_to_clipboard'.l10n);
                },
          trailing: c.login.text.isEmpty
              ? null
              : Transform.translate(
                  offset: const Offset(0, -1),
                  child: Transform.scale(
                    scale: 1.15,
                    child: SvgLoader.asset(
                      'assets/icons/copy.svg',
                      height: 15,
                    ),
                  ),
                ),
          label: 'label_login'.l10n,
          hint: c.myUser.value?.login == null
              ? 'label_login_hint'.l10n
              : c.myUser.value!.login!.val,
        ),
        Padding(
          padding: const EdgeInsets.fromLTRB(24, 6, 24, 6),
          child: RichText(
            text: TextSpan(
              style:
                  const TextStyle(fontSize: 11, fontWeight: FontWeight.normal),
              children: [
                TextSpan(
                  text: 'label_login_visible'.l10n,
                  style:
                      TextStyle(color: Theme.of(context).colorScheme.primary),
                ),
                TextSpan(
                  text: 'label_nobody'.l10n.toLowerCase() + 'dot'.l10n,
                  style: TextStyle(
                    color: Theme.of(context).colorScheme.secondary,
                  ),
                  recognizer: TapGestureRecognizer()
                    ..onTap = () async {
                      await ConfirmDialog.show(
                        context,
                        title: 'label_login'.l10n,
                        additional: [
                          Center(
                            child: Text(
                              'label_login_visibility_hint'.l10n,
                              style: TextStyle(
                                fontSize: 15,
                                color: Theme.of(context).colorScheme.primary,
                              ),
                            ),
                          ),
                          const SizedBox(height: 20),
                          Align(
                            alignment: Alignment.centerLeft,
                            child: Text(
                              'label_visible_to'.l10n,
                              style: const TextStyle(
                                fontSize: 18,
                                color: Colors.black,
                              ),
                            ),
                          ),
                        ],
                        label: 'label_confirm'.l10n,
                        initial: 2,
                        variants: [
                          ConfirmDialogVariant(
                            onProceed: () {},
                            child: Text('label_all'.l10n),
                          ),
                          ConfirmDialogVariant(
                            onProceed: () {},
                            child: Text('label_my_contacts'.l10n),
                          ),
                          ConfirmDialogVariant(
                            onProceed: () {},
                            child: Text('label_nobody'.l10n),
                          ),
                        ],
                      );
                    },
                ),
              ],
            ),
          ),
        ),
      ],
    ),
  );
}

/// Returns addable list of [MyUser.emails].
Widget _emails(MyProfileController c, BuildContext context) {
  return Obx(() {
    final List<Widget> widgets = [];

    for (UserEmail e in c.myUser.value?.emails.confirmed ?? []) {
      widgets.add(
        Column(
          crossAxisAlignment: CrossAxisAlignment.start,
          mainAxisSize: MainAxisSize.min,
          children: [
            FieldButton(
              key: const Key('ConfirmedEmail'),
              text: e.val,
              hint: 'label_email'.l10n,
              onPressed: () {
                Clipboard.setData(ClipboardData(text: e.val));
                MessagePopup.success('label_copied_to_clipboard'.l10n);
              },
              onTrailingPressed: () => DeleteEmailView.show(context, email: e),
              trailing: Transform.translate(
                key: const Key('DeleteEmail'),
                offset: const Offset(0, -1),
                child: Transform.scale(
                  scale: 1.15,
                  child: SvgLoader.asset(
                    'assets/icons/delete.svg',
                    height: 14,
                  ),
                ),
              ),
            ),
            Padding(
              padding: const EdgeInsets.fromLTRB(24, 6, 24, 0),
              child: RichText(
                text: TextSpan(
                  style: const TextStyle(
                    fontSize: 11,
                    fontWeight: FontWeight.normal,
                  ),
                  children: [
                    TextSpan(
                      text: 'label_email_visible'.l10n,
                      style: TextStyle(
                        color: Theme.of(context).colorScheme.primary,
                      ),
                    ),
                    TextSpan(
                      text: 'label_nobody'.l10n.toLowerCase() + 'dot'.l10n,
                      style: TextStyle(
                        color: Theme.of(context).colorScheme.secondary,
                      ),
                      recognizer: TapGestureRecognizer()
                        ..onTap = () async {
                          await ConfirmDialog.show(
                            context,
                            title: 'label_email'.l10n,
                            additional: [
                              Align(
                                alignment: Alignment.centerLeft,
                                child: Text(
                                  'label_visible_to'.l10n,
                                  style: const TextStyle(
                                    fontSize: 18,
                                    color: Colors.black,
                                  ),
                                ),
                              ),
                            ],
                            label: 'label_confirm'.l10n,
                            initial: 2,
                            variants: [
                              ConfirmDialogVariant(
                                onProceed: () {},
                                child: Text('label_all'.l10n),
                              ),
                              ConfirmDialogVariant(
                                onProceed: () {},
                                child: Text('label_my_contacts'.l10n),
                              ),
                              ConfirmDialogVariant(
                                onProceed: () {},
                                child: Text('label_nobody'.l10n),
                              ),
                            ],
                          );
                        },
                    ),
                  ],
                ),
              ),
            ),
          ],
        ),
      );
      widgets.add(const SizedBox(height: 10));
    }

    if (c.myUser.value?.emails.unconfirmed != null) {
      widgets.addAll([
        Theme(
          data: Theme.of(context).copyWith(
            inputDecorationTheme: Theme.of(context)
                .inputDecorationTheme
                .copyWith(
                  floatingLabelStyle:
                      TextStyle(color: Theme.of(context).colorScheme.secondary),
                ),
          ),
          child: FieldButton(
            key: const Key('UnconfirmedEmail'),
            text: c.myUser.value!.emails.unconfirmed!.val,
            hint: 'label_verify_email'.l10n,
            trailing: Transform.translate(
              offset: const Offset(0, -1),
              child: Transform.scale(
                scale: 1.15,
                child: SvgLoader.asset(
                  'assets/icons/delete.svg',
                  height: 14,
                ),
              ),
            ),
            onPressed: () => AddEmailView.show(
              context,
              email: c.myUser.value!.emails.unconfirmed!,
            ),
            onTrailingPressed: () => DeleteEmailView.show(
              context,
              email: c.myUser.value!.emails.unconfirmed!,
            ),
            style: TextStyle(color: Theme.of(context).colorScheme.primary),
          ),
        ),
      ]);
      widgets.add(const SizedBox(height: 10));
    }

    if (c.myUser.value?.emails.unconfirmed == null) {
      widgets.add(
        FieldButton(
          key: c.myUser.value?.emails.confirmed.isNotEmpty == true
              ? const Key('AddAdditionalEmail')
              : const Key('AddEmail'),
          text: c.myUser.value?.emails.confirmed.isNotEmpty == true
              ? 'label_add_additional_email'.l10n
              : 'label_add_email'.l10n,
          onPressed: () => AddEmailView.show(context),
          style: TextStyle(color: Theme.of(context).colorScheme.secondary),
        ),
      );
      widgets.add(const SizedBox(height: 10));
    }

    return Column(
      mainAxisSize: MainAxisSize.min,
      crossAxisAlignment: CrossAxisAlignment.start,
      children: widgets.map((e) => _dense(e)).toList(),
    );
  });
}

/// Returns addable list of [MyUser.emails].
Widget _phones(MyProfileController c, BuildContext context) {
  return Obx(() {
    final List<Widget> widgets = [];

    for (UserPhone e in [...c.myUser.value?.phones.confirmed ?? []]) {
      widgets.add(
        Column(
          key: const Key('ConfirmedPhone'),
          crossAxisAlignment: CrossAxisAlignment.start,
          mainAxisSize: MainAxisSize.min,
          children: [
            FieldButton(
              text: e.val,
              hint: 'label_phone_number'.l10n,
              trailing: Transform.translate(
                key: const Key('DeletePhone'),
                offset: const Offset(0, -1),
                child: Transform.scale(
                  scale: 1.15,
                  child: SvgLoader.asset(
                    'assets/icons/delete.svg',
                    height: 14,
                  ),
                ),
              ),
              onPressed: () {
                Clipboard.setData(ClipboardData(text: e.val));
                MessagePopup.success('label_copied_to_clipboard'.l10n);
              },
              onTrailingPressed: () => DeletePhoneView.show(context, phone: e),
            ),
            Padding(
              padding: const EdgeInsets.fromLTRB(24, 6, 24, 0),
              child: RichText(
                text: TextSpan(
                  style: const TextStyle(
                    fontSize: 11,
                    fontWeight: FontWeight.normal,
                  ),
                  children: [
                    TextSpan(
                      text: 'label_phone_visible'.l10n,
                      style: TextStyle(
                        color: Theme.of(context).colorScheme.primary,
                      ),
                    ),
                    TextSpan(
                      text: 'label_nobody'.l10n.toLowerCase() + 'dot'.l10n,
                      style: TextStyle(
                        color: Theme.of(context).colorScheme.secondary,
                      ),
                      recognizer: TapGestureRecognizer()
                        ..onTap = () async {
                          await ConfirmDialog.show(
                            context,
                            title: 'label_phone'.l10n,
                            additional: [
                              Align(
                                alignment: Alignment.centerLeft,
                                child: Text(
                                  'label_visible_to'.l10n,
                                  style: const TextStyle(
                                    fontSize: 18,
                                    color: Colors.black,
                                  ),
                                ),
                              ),
                            ],
                            label: 'label_confirm'.l10n,
                            initial: 2,
                            variants: [
                              ConfirmDialogVariant(
                                onProceed: () {},
                                child: Text('label_all'.l10n),
                              ),
                              ConfirmDialogVariant(
                                onProceed: () {},
                                child: Text('label_my_contacts'.l10n),
                              ),
                              ConfirmDialogVariant(
                                onProceed: () {},
                                child: Text('label_nobody'.l10n),
                              ),
                            ],
                          );
                        },
                    ),
                  ],
                ),
              ),
            ),
          ],
        ),
      );
      widgets.add(const SizedBox(height: 10));
    }

    if (c.myUser.value?.phones.unconfirmed != null) {
      widgets.addAll([
        Theme(
          data: Theme.of(context).copyWith(
            inputDecorationTheme: Theme.of(context)
                .inputDecorationTheme
                .copyWith(
                  floatingLabelStyle:
                      TextStyle(color: Theme.of(context).colorScheme.secondary),
                ),
          ),
          child: FieldButton(
            key: const Key('UnconfirmedPhone'),
            text: c.myUser.value!.phones.unconfirmed!.val,
            hint: 'label_verify_number'.l10n,
            trailing: Transform.translate(
              offset: const Offset(0, -1),
              child: Transform.scale(
                scale: 1.15,
                child: SvgLoader.asset('assets/icons/delete.svg', height: 14),
              ),
            ),
            onPressed: () => AddPhoneView.show(
              context,
              phone: c.myUser.value!.phones.unconfirmed!,
            ),
            onTrailingPressed: () => DeletePhoneView.show(
              context,
              phone: c.myUser.value!.phones.unconfirmed!,
            ),
            style: TextStyle(color: Theme.of(context).colorScheme.primary),
          ),
        ),
      ]);
      widgets.add(const SizedBox(height: 10));
    }

    if (c.myUser.value?.phones.unconfirmed == null) {
      widgets.add(
        FieldButton(
          key: c.myUser.value?.phones.confirmed.isNotEmpty == true
              ? const Key('AddAdditionalPhone')
              : const Key('AddPhone'),
          onPressed: () => AddPhoneView.show(context),
          text: c.myUser.value?.phones.confirmed.isNotEmpty == true
              ? 'label_add_additional_number'.l10n
              : 'label_add_number'.l10n,
          style: TextStyle(color: Theme.of(context).colorScheme.secondary),
        ),
      );
      widgets.add(const SizedBox(height: 10));
    }

    return Column(
      mainAxisSize: MainAxisSize.min,
      crossAxisAlignment: CrossAxisAlignment.start,
      children: widgets.map((e) => _dense(e)).toList(),
    );
  });
}

/// Returns the buttons changing or setting the password of the currently
/// authenticated [MyUser].
Widget _password(BuildContext context, MyProfileController c) {
  return Column(
    crossAxisAlignment: CrossAxisAlignment.start,
    children: [
      _dense(
        FieldButton(
          key: c.myUser.value?.hasPassword == true
              ? const Key('ChangePassword')
              : const Key('SetPassword'),
          text: c.myUser.value?.hasPassword == true
              ? 'btn_change_password'.l10n
              : 'btn_set_password'.l10n,
          onPressed: () => ChangePasswordView.show(context),
          style: TextStyle(
            color: c.myUser.value?.hasPassword != true
                ? Colors.red
                : Theme.of(context).colorScheme.secondary,
          ),
        ),
      ),
      const SizedBox(height: 10),
    ],
  );
}

/// Returns the contents of a [ProfileTab.danger] section.
Widget _deleteAccount(BuildContext context, MyProfileController c) {
  return _dense(
    FieldButton(
      key: const Key('DeleteAccount'),
      text: 'btn_delete_account'.l10n,
      trailing: Transform.translate(
        offset: const Offset(0, -1),
        child: Transform.scale(
          scale: 1.15,
          child: SvgLoader.asset('assets/icons/delete.svg', height: 14),
        ),
      ),
      onPressed: () => DeleteAccountView.show(context),
      style: TextStyle(color: Theme.of(context).colorScheme.secondary),
    ),
  );
}

/// Returns the contents of a [ProfileTab.background] section.
Widget _background(BuildContext context, MyProfileController c) {
  final Style style = Theme.of(context).extension<Style>()!;

  Widget message({
    bool fromMe = true,
    bool isRead = true,
    String text = '123',
  }) {
    return Container(
      padding: const EdgeInsets.fromLTRB(5 * 2, 6, 5 * 2, 6),
      child: IntrinsicWidth(
        child: AnimatedContainer(
          duration: const Duration(milliseconds: 500),
          decoration: BoxDecoration(
            color: fromMe
                ? isRead
                    ? style.readMessageColor
                    : style.unreadMessageColor
                : style.messageColor,
            borderRadius: BorderRadius.circular(15),
            border: fromMe
                ? isRead
                    ? style.secondaryBorder
                    : Border.all(color: const Color(0xFFDAEDFF), width: 0.5)
                : style.primaryBorder,
          ),
          child: Column(
            crossAxisAlignment: CrossAxisAlignment.stretch,
            children: [
              Padding(
                padding: const EdgeInsets.fromLTRB(12, 6, 12, 6),
                child: Text(text, style: style.boldBody),
              ),
            ],
          ),
        ),
      ),
    );
  }

  return _dense(
    Column(
      children: [
        WidgetButton(
          onPressed: c.pickBackground,
          child: Container(
            decoration: BoxDecoration(
              border: style.primaryBorder,
              borderRadius: BorderRadius.circular(10),
            ),
            child: Obx(() {
              return ClipRRect(
                borderRadius: BorderRadius.circular(10),
                child: SizedBox(
                  width: double.infinity,
                  height: 120,
                  child: Stack(
                    fit: StackFit.expand,
                    children: [
                      Positioned.fill(
                        child: c.background.value == null
                            ? Container(
                                child: SvgLoader.asset(
                                  'assets/images/background_light.svg',
                                  width: double.infinity,
                                  height: double.infinity,
                                  fit: BoxFit.cover,
                                ),
                              )
                            : Image.memory(
                                c.background.value!,
                                fit: BoxFit.cover,
                              ),
                      ),
                      Center(
                        child: Column(
                          mainAxisSize: MainAxisSize.min,
                          children: [
                            Align(
                              alignment: Alignment.topLeft,
                              child: message(
                                fromMe: false,
                                text: 'label_hello'.l10n,
                              ),
                            ),
                            Align(
                              alignment: Alignment.topRight,
                              child: message(
                                fromMe: true,
                                text: 'label_hello_reply'.l10n,
                              ),
                            ),
                          ],
                        ),
                      ),
                    ],
                  ),
                ),
              );
            }),
          ),
        ),
        Obx(() {
          if (c.background.value == null) {
            return const SizedBox();
          }

          return Padding(
            padding: const EdgeInsets.only(top: 10),
            child: Center(
              child: WidgetButton(
                onPressed:
                    c.background.value == null ? null : c.removeBackground,
                child: Text(
                  'btn_delete'.l10n,
                  style: TextStyle(
                    color: Theme.of(context).colorScheme.secondary,
                    fontSize: 11,
                  ),
                ),
              ),
            ),
          );
        }),
      ],
    ),
  );
}

/// Returns the contents of a [ProfileTab.calls] section.
Widget _call(BuildContext context, MyProfileController c) {
  return Column(
    mainAxisSize: MainAxisSize.min,
    children: [
      _dense(
        Obx(() {
          return FieldButton(
            text: (c.settings.value?.enablePopups ?? true)
                ? 'label_open_calls_in_window'.l10n
                : 'label_open_calls_in_app'.l10n,
            maxLines: null,
            onPressed: () => CallWindowSwitchView.show(context),
            style: TextStyle(color: Theme.of(context).colorScheme.secondary),
          );
        }),
      ),
    ],
  );
}

/// Returns the contents of a [ProfileTab.media] section.
Widget _media(BuildContext context, MyProfileController c) {
  return Column(
    mainAxisSize: MainAxisSize.min,
    children: [
      _dense(
        Obx(() {
          return FieldButton(
            text: (c.devices.video().firstWhereOrNull(
                            (e) => e.deviceId() == c.camera.value) ??
                        c.devices.video().firstOrNull)
                    ?.label() ??
                'label_media_no_device_available'.l10n,
            hint: 'label_media_camera'.l10n,
            onPressed: () => CameraSwitchView.show(context, call: c.call),
            style: TextStyle(color: Theme.of(context).colorScheme.secondary),
          );
        }),
      ),
      const SizedBox(height: 16),
      _dense(
        Obx(() {
          return FieldButton(
            text: (c.devices.audio().firstWhereOrNull(
                            (e) => e.deviceId() == c.mic.value) ??
                        c.devices.audio().firstOrNull)
                    ?.label() ??
                'label_media_no_device_available'.l10n,
            hint: 'label_media_microphone'.l10n,
            onPressed: () => MicrophoneSwitchView.show(context, call: c.call),
            style: TextStyle(color: Theme.of(context).colorScheme.secondary),
          );
        }),
      ),
      const SizedBox(height: 16),
      _dense(
        Obx(() {
          return FieldButton(
            text: (c.devices.output().firstWhereOrNull(
                            (e) => e.deviceId() == c.output.value) ??
                        c.devices.output().firstOrNull)
                    ?.label() ??
                'label_media_no_device_available'.l10n,
            hint: 'label_media_output'.l10n,
            onPressed: () => OutputSwitchView.show(context, call: c.call),
            style: TextStyle(color: Theme.of(context).colorScheme.secondary),
          );
        }),
      ),
    ],
  );
}

/// Returns the contents of a [ProfileTab.download] section.
Widget _downloads(BuildContext context, MyProfileController c) {
  Widget button({
    required String asset,
    required double width,
    required double height,
    required String title,
    String? link,
  }) {
    return FieldButton(
      text: 'space'.l10n * 4 + title,
      textAlign: TextAlign.center,
      onPressed: link == null
          ? null
          : () {
              WebUtils.download('${Config.origin}/artifacts/$link', link);
            },
      onTrailingPressed: () {
        if (link != null) {
          Clipboard.setData(
            ClipboardData(text: '${Config.origin}/artifacts/$link'),
          );
          MessagePopup.success('label_copied_to_clipboard'.l10n);
        }
      },
      prefix: Padding(
        padding: const EdgeInsets.only(left: 16),
        child: Transform.scale(
          scale: 2,
          child: SvgLoader.asset(
            'assets/icons/$asset.svg',
            width: width / 2,
            height: height / 2,
          ),
        ),
      ),
      trailing: Transform.translate(
        offset: const Offset(0, -1),
        child: Transform.scale(
          scale: 1.15,
          child: SvgLoader.asset(
            'assets/icons/copy.svg',
            height: 15,
          ),
        ),
      ),
      style: TextStyle(
        color: Theme.of(context).colorScheme.secondary,
      ),
    );
  }

  return _dense(
    Column(
      children: [
        button(
          asset: 'windows',
          width: 21.93,
          height: 22,
          title: 'Windows'.l10n,
          link: 'messenger-windows.zip',
        ),
        const SizedBox(height: 8),
        button(
          asset: 'apple',
          width: 23,
          height: 29,
          title: 'macOS'.l10n,
          link: 'messenger-macos.zip',
        ),
        const SizedBox(height: 8),
        button(
          asset: 'linux',
          width: 18.85,
          height: 22,
          title: 'Linux'.l10n,
          link: 'messenger-linux.zip',
        ),
        const SizedBox(height: 8),
        button(
          asset: 'apple',
          width: 23,
          height: 29,
          title: 'iOS'.l10n,
        ),
        const SizedBox(height: 8),
        button(
          asset: 'google',
          width: 20.33,
          height: 22.02,
          title: 'Android'.l10n,
          link: 'messenger-android.apk',
        ),
      ],
    ),
  );
}

/// Returns the contents of a [ProfileTab.language] section.
Widget _language(BuildContext context, MyProfileController c) {
  return _dense(
    FieldButton(
      key: const Key('ChangeLanguage'),
      onPressed: () => LanguageSelectionView.show(
        context,
        Get.find<AbstractSettingsRepository>(),
      ),
      text: 'label_language_entry'.l10nfmt({
        'code': L10n.chosen.value!.locale.countryCode,
        'name': L10n.chosen.value!.name,
      }),
      style: TextStyle(color: Theme.of(context).colorScheme.secondary),
    ),
  );
}<|MERGE_RESOLUTION|>--- conflicted
+++ resolved
@@ -101,7 +101,6 @@
                                       badge: false,
                                     ),
                                   ),
-<<<<<<< HEAD
                                   Positioned.fill(
                                     child: Obx(() {
                                       return AnimatedSwitcher(
@@ -126,116 +125,35 @@
                                 ],
                               ),
                               const SizedBox(height: 5),
-                              Center(
+                              Obx(() {
+                                  if (c.myUser.value?.avatar == null) {
+                                      return const SizedBox();
+                              }
+
+                              return Center(
                                 child: WidgetButton(
-                                  onPressed: c.myUser.value?.avatar == null
-                                      ? null
-                                      : c.deleteAvatar,
+                                      key: const Key('DeleteAvatar'),
+                                  onPressed: c.deleteAvatar,
                                   child: SizedBox(
                                     height: 20,
-                                    child: c.myUser.value?.avatar == null
-                                        ? null
-                                        : Text(
+                                    child:  Text(
                                             'btn_delete'.l10n,
                                             style: TextStyle(
                                               color: Theme.of(context)
                                                   .colorScheme
                                                   .secondary,
-                                              fontSize: 11,
+                                              fontSize: 11,),
                                             ),
                                           ),
                                   ),
-                                ),
-                              ),
+                                );
+                              }),
                               const SizedBox(height: 10),
                               _name(c),
                             ],
                           );
 
                         case ProfileTab.signing:
-=======
-                                ),
-                                Positioned.fill(
-                                  child: Obx(() {
-                                    return AnimatedSwitcher(
-                                      duration: 200.milliseconds,
-                                      child: c.avatarUpload.value.isLoading
-                                          ? Container(
-                                              width: 200,
-                                              height: 200,
-                                              decoration: const BoxDecoration(
-                                                shape: BoxShape.circle,
-                                                color: Color(0x22000000),
-                                              ),
-                                              child: const Center(
-                                                child:
-                                                    CircularProgressIndicator(),
-                                              ),
-                                            )
-                                          : const SizedBox.shrink(),
-                                    );
-                                  }),
-                                ),
-                              ],
-                            ),
-                            const SizedBox(height: 5),
-                            Obx(() {
-                              if (c.myUser.value?.avatar == null) {
-                                return const SizedBox();
-                              }
-
-                              return Center(
-                                child: WidgetButton(
-                                  key: const Key('DeleteAvatar'),
-                                  onPressed: c.deleteAvatar,
-                                  child: SizedBox(
-                                    height: 20,
-                                    child: Text(
-                                      'btn_delete'.l10n,
-                                      style: TextStyle(
-                                        color: Theme.of(context)
-                                            .colorScheme
-                                            .secondary,
-                                        fontSize: 11,
-                                      ),
-                                    ),
-                                  ),
-                                ),
-                              );
-                            }),
-                            const SizedBox(height: 10),
-                            _name(c),
-                          ],
-                        );
-
-                      case ProfileTab.signing:
-                        return Block(
-                          title: 'label_login_options'.l10n,
-                          children: [
-                            _num(c),
-                            _login(c, context),
-                            const SizedBox(height: 10),
-                            _emails(c, context),
-                            _phones(c, context),
-                            _password(context, c),
-                          ],
-                        );
-
-                      case ProfileTab.link:
-                        return Block(
-                          title: 'label_your_direct_link'.l10n,
-                          children: [_link(context, c)],
-                        );
-
-                      case ProfileTab.background:
-                        return Block(
-                          title: 'label_background'.l10n,
-                          children: [_background(context, c)],
-                        );
-
-                      case ProfileTab.calls:
-                        if (PlatformUtils.isDesktop && PlatformUtils.isWeb) {
->>>>>>> 0e88d75d
                           return Block(
                             title: 'label_login_options'.l10n,
                             children: [
@@ -261,7 +179,7 @@
                           );
 
                         case ProfileTab.calls:
-                          if (!PlatformUtils.isMobile) {
+                          if (PlatformUtils.isDesktop && PlatformUtils.isWeb) {
                             return Block(
                               title: 'label_calls'.l10n,
                               children: [_call(context, c)],
