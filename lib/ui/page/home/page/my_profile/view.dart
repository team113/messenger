--- conflicted
+++ resolved
@@ -69,11 +69,6 @@
 
   @override
   Widget build(BuildContext context) {
-<<<<<<< HEAD
-    final style = Theme.of(context).style;
-
-=======
->>>>>>> 33db11a0
     return GetBuilder(
       key: const Key('MyProfileView'),
       init: MyProfileController(Get.find(), Get.find()),
@@ -115,38 +110,9 @@
                           const SizedBox(height: 12),
                           Paddings.basic(
                             Obx(() {
-<<<<<<< HEAD
-                              return Row(
-                                mainAxisSize: MainAxisSize.min,
-                                children: [
-                                  WidgetButton(
-                                    key: const Key('UploadAvatar'),
-                                    onPressed: c.uploadAvatar,
-                                    child: Text(
-                                      'btn_upload'.l10n,
-                                      style: style.fonts.labelSmallPrimary,
-                                    ),
-                                  ),
-                                  if (c.myUser.value?.avatar != null) ...[
-                                    Text(
-                                      'space_or_space'.l10n,
-                                      style: style.fonts.bodySmall,
-                                    ),
-                                    WidgetButton(
-                                      key: const Key('DeleteAvatar'),
-                                      onPressed: c.deleteAvatar,
-                                      child: Text(
-                                        'btn_delete'.l10n.toLowerCase(),
-                                        style: style.fonts.bodySmallPrimary,
-                                      ),
-                                    ),
-                                  ],
-                                ],
-=======
                               return UserNameField(
                                 c.myUser.value?.name,
                                 onSubmit: c.updateUserName,
->>>>>>> 33db11a0
                               );
                             }),
                           ),
@@ -240,42 +206,6 @@
                         children: [_media(context, c)],
                       );
 
-<<<<<<< HEAD
-/// Returns [MyUser.status] editable field.
-Widget _status(MyProfileController c, BuildContext context) {
-  final style = Theme.of(context).style;
-
-  return _padding(
-    ReactiveTextField(
-      key: const Key('StatusField'),
-      state: c.status,
-      label: 'label_status'.l10n,
-      filled: true,
-      maxLength: 25,
-      onSuffixPressed: c.status.text.isEmpty
-          ? null
-          : () {
-              PlatformUtils.copy(text: c.status.text);
-              MessagePopup.success('label_copied'.l10n);
-            },
-      trailing: c.status.text.isEmpty
-          ? null
-          : Transform.translate(
-              offset: const Offset(0, -1),
-              child: Transform.scale(
-                scale: 1.15,
-                child: SvgImage.asset('assets/icons/copy.svg', height: 15),
-              ),
-            ),
-      style: style.fonts.titleMedium,
-    ),
-  );
-}
-
-/// Returns [WidgetButton] displaying the [MyUser.presence].
-Widget _presence(MyProfileController c, BuildContext context) {
-  final style = Theme.of(context).style;
-=======
                     case ProfileTab.notifications:
                       return Block(
                         title: 'label_audio_notifications'.l10n,
@@ -321,7 +251,6 @@
                         title: 'label_language'.l10n,
                         children: [_language(context, c)],
                       );
->>>>>>> 33db11a0
 
                     case ProfileTab.blocklist:
                       return Block(
@@ -329,181 +258,27 @@
                         children: [_blockedUsers(context, c)],
                       );
 
-<<<<<<< HEAD
-    return _padding(
-      FieldButton(
-        onPressed: () => StatusView.show(context, expanded: false),
-        hint: 'label_presence'.l10n,
-        text: presence?.localizedString(),
-        trailing:
-            CircleAvatar(backgroundColor: presence?.getColor(), radius: 7),
-        style: style.fonts.titleMediumPrimary,
-      ),
-    );
-  });
-}
-=======
                     case ProfileTab.download:
                       if (!PlatformUtils.isWeb) {
                         return const SizedBox();
                       }
->>>>>>> 33db11a0
 
                       return Block(
                         title: 'label_download_application'.l10n,
                         children: [_downloads(context, c)],
                       );
 
-<<<<<<< HEAD
-/// Returns [MyUser.chatDirectLink] editable field.
-Widget _link(BuildContext context, MyProfileController c) {
-  final style = Theme.of(context).style;
-=======
                     case ProfileTab.danger:
                       return Block(
                         title: 'label_danger_zone'.l10n,
                         children: [_danger(context, c)],
                       );
->>>>>>> 33db11a0
 
                     case ProfileTab.logout:
                       return const SizedBox();
                   }
                 },
-<<<<<<< HEAD
-          trailing: c.link.isEmpty.value
-              ? null
-              : Transform.translate(
-                  offset: const Offset(0, -1),
-                  child: Transform.scale(
-                    scale: 1.15,
-                    child: SvgImage.asset('assets/icons/copy.svg', height: 15),
-                  ),
-                ),
-          label: '${Config.origin}/',
-        ),
-        Padding(
-          padding: const EdgeInsets.fromLTRB(24, 6, 24, 6),
-          child: Row(
-            children: [
-              RichText(
-                text: TextSpan(
-                  children: [
-                    TextSpan(
-                      text: 'label_transition_count'.l10nfmt({
-                            'count':
-                                c.myUser.value?.chatDirectLink?.usageCount ?? 0,
-                          }) +
-                          'dot_space'.l10n,
-                      style: style.fonts.labelSmallSecondary,
-                    ),
-                    TextSpan(
-                      text: 'label_details'.l10n,
-                      style: style.fonts.labelSmallPrimary,
-                      recognizer: TapGestureRecognizer()
-                        ..onTap = () async {
-                          await LinkDetailsView.show(context);
-                        },
-                    ),
-                  ],
-                ),
               ),
-            ],
-          ),
-        ),
-      ],
-    );
-  });
-}
-
-/// Returns [MyUser.login] editable field.
-Widget _login(MyProfileController c, BuildContext context) {
-  final style = Theme.of(context).style;
-
-  return _padding(
-    Column(
-      crossAxisAlignment: CrossAxisAlignment.start,
-      mainAxisSize: MainAxisSize.min,
-      children: [
-        ReactiveTextField(
-          key: const Key('LoginField'),
-          state: c.login,
-          onSuffixPressed: c.login.text.isEmpty
-              ? null
-              : () {
-                  PlatformUtils.copy(text: c.login.text);
-                  MessagePopup.success('label_copied'.l10n);
-                },
-          trailing: c.login.text.isEmpty
-              ? null
-              : Transform.translate(
-                  offset: const Offset(0, -1),
-                  child: Transform.scale(
-                    scale: 1.15,
-                    child: SvgImage.asset('assets/icons/copy.svg', height: 15),
-                  ),
-                ),
-          label: 'label_login'.l10n,
-          hint: c.myUser.value?.login == null
-              ? 'label_login_hint'.l10n
-              : c.myUser.value!.login!.val,
-        ),
-        Padding(
-          padding: const EdgeInsets.fromLTRB(24, 6, 24, 6),
-          child: RichText(
-            text: TextSpan(
-              children: [
-                TextSpan(
-                  text: 'label_login_visible'.l10n,
-                  style: style.fonts.labelSmallSecondary,
-                ),
-                TextSpan(
-                  text: 'label_nobody'.l10n.toLowerCase() + 'dot'.l10n,
-                  style: style.fonts.labelSmallPrimary,
-                  recognizer: TapGestureRecognizer()
-                    ..onTap = () async {
-                      await ConfirmDialog.show(
-                        context,
-                        title: 'label_login'.l10n,
-                        additional: [
-                          Center(
-                            child: Text(
-                              'label_login_visibility_hint'.l10n,
-                              style: style.fonts.labelLargeSecondary,
-                            ),
-                          ),
-                          const SizedBox(height: 20),
-                          Align(
-                            alignment: Alignment.centerLeft,
-                            child: Text(
-                              'label_visible_to'.l10n,
-                              style: style.fonts.headlineMedium,
-                            ),
-                          ),
-                        ],
-                        label: 'label_confirm'.l10n,
-                        initial: 2,
-                        variants: [
-                          ConfirmDialogVariant(
-                            onProceed: () {},
-                            child: Text('label_all'.l10n),
-                          ),
-                          ConfirmDialogVariant(
-                            onProceed: () {},
-                            child: Text('label_my_contacts'.l10n),
-                          ),
-                          ConfirmDialogVariant(
-                            onProceed: () {},
-                            child: Text('label_nobody'.l10n),
-                          ),
-                        ],
-                      );
-                    },
-                ),
-              ],
-=======
-              ),
->>>>>>> 33db11a0
             ),
             floatingActionButton: Obx(() {
               if (c.myUser.value != null) {
@@ -520,13 +295,8 @@
 }
 
 /// Returns addable list of [MyUser.emails].
-<<<<<<< HEAD
-Widget _emails(MyProfileController c, BuildContext context) {
-  final style = Theme.of(context).style;
-=======
 Widget _emails(BuildContext context, MyProfileController c) {
-  final (style, fonts) = Theme.of(context).styles;
->>>>>>> 33db11a0
+  final style = Theme.of(context).style;
 
   return Obx(() {
     final List<Widget> widgets = [];
@@ -559,23 +329,11 @@
                   children: [
                     TextSpan(
                       text: 'label_email_visible'.l10n,
-<<<<<<< HEAD
-                      style: style.fonts.bodySmallSecondary,
+                      style: style.fonts.labelMediumSecondary,
                     ),
                     TextSpan(
                       text: 'label_nobody'.l10n.toLowerCase() + 'dot'.l10n,
-                      style: style.fonts.bodySmallPrimary,
-=======
-                      style: fonts.labelMedium!.copyWith(
-                        color: style.colors.secondary,
-                      ),
-                    ),
-                    TextSpan(
-                      text: 'label_nobody'.l10n.toLowerCase() + 'dot'.l10n,
-                      style: fonts.labelMedium!.copyWith(
-                        color: style.colors.primary,
-                      ),
->>>>>>> 33db11a0
+                      style: style.fonts.labelMediumPrimary,
                       recognizer: TapGestureRecognizer()
                         ..onTap = () async {
                           await ConfirmDialog.show(
@@ -586,11 +344,7 @@
                                 alignment: Alignment.centerLeft,
                                 child: Text(
                                   'label_visible_to'.l10n,
-<<<<<<< HEAD
                                   style: style.fonts.headlineMedium,
-=======
-                                  style: fonts.labelSmall,
->>>>>>> 33db11a0
                                 ),
                               ),
                             ],
@@ -625,35 +379,6 @@
 
     if (c.myUser.value?.emails.unconfirmed != null) {
       widgets.addAll([
-<<<<<<< HEAD
-        Theme(
-          data: Theme.of(context).copyWith(
-            inputDecorationTheme: Theme.of(context)
-                .inputDecorationTheme
-                .copyWith(floatingLabelStyle: style.fonts.bodyMediumPrimary),
-          ),
-          child: FieldButton(
-            key: const Key('UnconfirmedEmail'),
-            text: c.myUser.value!.emails.unconfirmed!.val,
-            hint: 'label_verify_email'.l10n,
-            trailing: Transform.translate(
-              offset: const Offset(0, -1),
-              child: Transform.scale(
-                scale: 1.15,
-                child: SvgImage.asset('assets/icons/delete.svg', height: 14),
-              ),
-            ),
-            onPressed: () => AddEmailView.show(
-              context,
-              email: c.myUser.value!.emails.unconfirmed!,
-            ),
-            onTrailingPressed: () => _deleteEmail(
-              c,
-              context,
-              c.myUser.value!.emails.unconfirmed!,
-            ),
-            style: style.fonts.titleMediumSecondary,
-=======
         FieldButton(
           key: const Key('UnconfirmedEmail'),
           text: c.myUser.value!.emails.unconfirmed!.val,
@@ -664,7 +389,6 @@
               scale: 1.15,
               child: SvgImage.asset('assets/icons/delete.svg', height: 14),
             ),
->>>>>>> 33db11a0
           ),
           onPressed: () => AddEmailView.show(
             context,
@@ -675,7 +399,7 @@
             context,
             c.myUser.value!.emails.unconfirmed!,
           ),
-          style: fonts.titleMedium!.copyWith(color: style.colors.secondary),
+          style: style.fonts.titleMediumSecondary,
         ),
       ]);
       widgets.add(const SizedBox(height: 8));
@@ -705,15 +429,9 @@
   });
 }
 
-<<<<<<< HEAD
-/// Returns addable list of [MyUser.emails].
-Widget _phones(MyProfileController c, BuildContext context) {
-  final style = Theme.of(context).style;
-=======
 /// Returns addable list of [MyUser.phones].
 Widget _phones(BuildContext context, MyProfileController c) {
-  final (style, fonts) = Theme.of(context).styles;
->>>>>>> 33db11a0
+  final style = Theme.of(context).style;
 
   return Obx(() {
     final List<Widget> widgets = [];
@@ -746,23 +464,11 @@
                   children: [
                     TextSpan(
                       text: 'label_phone_visible'.l10n,
-<<<<<<< HEAD
-                      style: style.fonts.bodySmallSecondary,
+                      style: style.fonts.labelMediumSecondary,
                     ),
                     TextSpan(
                       text: 'label_nobody'.l10n.toLowerCase() + 'dot'.l10n,
-                      style: style.fonts.bodySmallPrimary,
-=======
-                      style: fonts.labelMedium!.copyWith(
-                        color: style.colors.secondary,
-                      ),
-                    ),
-                    TextSpan(
-                      text: 'label_nobody'.l10n.toLowerCase() + 'dot'.l10n,
-                      style: fonts.labelMedium!.copyWith(
-                        color: style.colors.primary,
-                      ),
->>>>>>> 33db11a0
+                      style: style.fonts.labelMediumPrimary,
                       recognizer: TapGestureRecognizer()
                         ..onTap = () async {
                           await ConfirmDialog.show(
@@ -773,11 +479,7 @@
                                 alignment: Alignment.centerLeft,
                                 child: Text(
                                   'label_visible_to'.l10n,
-<<<<<<< HEAD
                                   style: style.fonts.headlineMedium,
-=======
-                                  style: fonts.labelSmall,
->>>>>>> 33db11a0
                                 ),
                               ),
                             ],
@@ -812,35 +514,6 @@
 
     if (c.myUser.value?.phones.unconfirmed != null) {
       widgets.addAll([
-<<<<<<< HEAD
-        Theme(
-          data: Theme.of(context).copyWith(
-            inputDecorationTheme: Theme.of(context)
-                .inputDecorationTheme
-                .copyWith(floatingLabelStyle: style.fonts.bodyMediumPrimary),
-          ),
-          child: FieldButton(
-            key: const Key('UnconfirmedPhone'),
-            text: c.myUser.value!.phones.unconfirmed!.val,
-            hint: 'label_verify_number'.l10n,
-            trailing: Transform.translate(
-              offset: const Offset(0, -1),
-              child: Transform.scale(
-                scale: 1.15,
-                child: SvgImage.asset('assets/icons/delete.svg', height: 14),
-              ),
-            ),
-            onPressed: () => AddPhoneView.show(
-              context,
-              phone: c.myUser.value!.phones.unconfirmed!,
-            ),
-            onTrailingPressed: () => _deletePhone(
-              c,
-              context,
-              c.myUser.value!.phones.unconfirmed!,
-            ),
-            style: style.fonts.titleMediumSecondary,
-=======
         FieldButton(
           key: const Key('UnconfirmedPhone'),
           text: c.myUser.value!.phones.unconfirmed!.val,
@@ -851,7 +524,6 @@
               scale: 1.15,
               child: SvgImage.asset('assets/icons/delete.svg', height: 14),
             ),
->>>>>>> 33db11a0
           ),
           onPressed: () => AddPhoneView.show(
             context,
@@ -862,7 +534,7 @@
             context,
             c.myUser.value!.phones.unconfirmed!,
           ),
-          style: fonts.titleMedium!.copyWith(color: style.colors.secondary),
+          style: style.fonts.titleMediumSecondary,
         ),
       ]);
       widgets.add(const SizedBox(height: 8));
@@ -892,198 +564,9 @@
   });
 }
 
-<<<<<<< HEAD
-/// Returns the buttons changing or setting the password of the currently
-/// authenticated [MyUser].
-Widget _password(BuildContext context, MyProfileController c) {
-  final style = Theme.of(context).style;
-
-  return Column(
-    crossAxisAlignment: CrossAxisAlignment.start,
-    children: [
-      _dense(
-        FieldButton(
-          key: c.myUser.value?.hasPassword == true
-              ? const Key('ChangePassword')
-              : const Key('SetPassword'),
-          text: c.myUser.value?.hasPassword == true
-              ? 'btn_change_password'.l10n
-              : 'btn_set_password'.l10n,
-          onPressed: () => ChangePasswordView.show(context),
-          style: c.myUser.value?.hasPassword != true
-              ? style.fonts.titleMediumDanger
-              : style.fonts.titleMediumPrimary,
-        ),
-      ),
-      const SizedBox(height: 10),
-    ],
-  );
-}
-
-/// Returns the contents of a [ProfileTab.danger] section.
-Widget _danger(BuildContext context, MyProfileController c) {
-  final style = Theme.of(context).style;
-
-  return Column(
-    children: [
-      _dense(
-        FieldButton(
-          key: const Key('DeleteAccount'),
-          text: 'btn_delete_account'.l10n,
-          trailing: Transform.translate(
-            offset: const Offset(0, -1),
-            child: Transform.scale(
-              scale: 1.15,
-              child: SvgImage.asset('assets/icons/delete.svg', height: 14),
-            ),
-          ),
-          onPressed: () => _deleteAccount(c, context),
-          style: style.fonts.titleMediumPrimary,
-        ),
-      ),
-    ],
-  );
-}
-
-/// Returns the contents of a [ProfileTab.background] section.
-Widget _background(BuildContext context, MyProfileController c) {
-  final style = Theme.of(context).style;
-
-  Widget message({
-    bool fromMe = true,
-    bool isRead = true,
-    String text = '123',
-  }) {
-    return Container(
-      padding: const EdgeInsets.fromLTRB(5 * 2, 6, 5 * 2, 6),
-      child: IntrinsicWidth(
-        child: AnimatedContainer(
-          duration: const Duration(milliseconds: 500),
-          decoration: BoxDecoration(
-            color: fromMe
-                ? isRead
-                    ? style.readMessageColor
-                    : style.unreadMessageColor
-                : style.messageColor,
-            borderRadius: BorderRadius.circular(15),
-            border: fromMe
-                ? isRead
-                    ? style.secondaryBorder
-                    : Border.all(
-                        color: style.colors.backgroundAuxiliaryLighter,
-                        width: 0.5,
-                      )
-                : style.primaryBorder,
-          ),
-          child: Column(
-            crossAxisAlignment: CrossAxisAlignment.stretch,
-            children: [
-              Padding(
-                padding: const EdgeInsets.fromLTRB(12, 6, 12, 6),
-                child: Text(text, style: style.fonts.bodyLarge),
-              ),
-            ],
-          ),
-        ),
-      ),
-    );
-  }
-
-  return _dense(
-    Column(
-      children: [
-        WidgetButton(
-          onPressed: c.pickBackground,
-          child: Container(
-            decoration: BoxDecoration(
-              border: style.primaryBorder,
-              borderRadius: BorderRadius.circular(10),
-            ),
-            child: Obx(() {
-              return ClipRRect(
-                borderRadius: BorderRadius.circular(10),
-                child: SizedBox(
-                  width: double.infinity,
-                  height: 120,
-                  child: Stack(
-                    fit: StackFit.expand,
-                    children: [
-                      Positioned.fill(
-                        child: c.background.value == null
-                            ? SvgImage.asset(
-                                'assets/images/background_light.svg',
-                                width: double.infinity,
-                                height: double.infinity,
-                                fit: BoxFit.cover,
-                              )
-                            : Image.memory(
-                                c.background.value!,
-                                fit: BoxFit.cover,
-                              ),
-                      ),
-                      Center(
-                        child: Column(
-                          mainAxisSize: MainAxisSize.min,
-                          children: [
-                            Align(
-                              alignment: Alignment.topLeft,
-                              child: message(
-                                fromMe: false,
-                                text: 'label_hello'.l10n,
-                              ),
-                            ),
-                            Align(
-                              alignment: Alignment.topRight,
-                              child: message(
-                                fromMe: true,
-                                text: 'label_hello_reply'.l10n,
-                              ),
-                            ),
-                          ],
-                        ),
-                      ),
-                    ],
-                  ),
-                ),
-              );
-            }),
-          ),
-        ),
-        Obx(() {
-          return Padding(
-            padding: const EdgeInsets.only(top: 10),
-            child: Center(
-              child: Row(
-                mainAxisSize: MainAxisSize.min,
-                children: [
-                  WidgetButton(
-                    onPressed: c.background.value == null
-                        ? c.pickBackground
-                        : c.removeBackground,
-                    child: Text(
-                      c.background.value == null
-                          ? 'btn_upload'.l10n
-                          : 'btn_delete'.l10n,
-                      style: style.fonts.labelSmallPrimary,
-                    ),
-                  ),
-                ],
-              ),
-            ),
-          );
-        }),
-      ],
-    ),
-  );
-}
-
-/// Returns the contents of a [ProfileTab.calls] section.
-Widget _call(BuildContext context, MyProfileController c) {
-  final style = Theme.of(context).style;
-=======
 /// Returns [WidgetButton] displaying the [MyUser.presence].
 Widget _presence(BuildContext context, MyProfileController c) {
-  final (style, fonts) = Theme.of(context).styles;
+  final style = Theme.of(context).style;
 
   return Obx(() {
     final Presence? presence = c.myUser.value?.presence;
@@ -1095,7 +578,7 @@
         text: presence?.localizedString(),
         trailing:
             CircleAvatar(backgroundColor: presence?.getColor(), radius: 7),
-        style: fonts.titleMedium!.copyWith(color: style.colors.primary),
+        style: style.fonts.titleMediumPrimary,
       ),
     );
   });
@@ -1104,8 +587,7 @@
 /// Returns the buttons changing or setting the password of the currently
 /// authenticated [MyUser].
 Widget _password(BuildContext context, MyProfileController c) {
-  final (style, fonts) = Theme.of(context).styles;
->>>>>>> 33db11a0
+  final style = Theme.of(context).style;
 
   return Column(
     crossAxisAlignment: CrossAxisAlignment.start,
@@ -1113,14 +595,6 @@
       Paddings.dense(
         Obx(() {
           return FieldButton(
-<<<<<<< HEAD
-            text: (c.settings.value?.enablePopups ?? true)
-                ? 'label_open_calls_in_window'.l10n
-                : 'label_open_calls_in_app'.l10n,
-            maxLines: null,
-            onPressed: () => CallWindowSwitchView.show(context),
-            style: style.fonts.titleMediumPrimary,
-=======
             key: c.myUser.value?.hasPassword == true
                 ? const Key('ChangePassword')
                 : const Key('SetPassword'),
@@ -1128,12 +602,9 @@
                 ? 'btn_change_password'.l10n
                 : 'btn_set_password'.l10n,
             onPressed: () => ChangePasswordView.show(context),
-            style: fonts.titleMedium!.copyWith(
-              color: c.myUser.value?.hasPassword != true
-                  ? style.colors.dangerColor
-                  : style.colors.primary,
-            ),
->>>>>>> 33db11a0
+            style: c.myUser.value?.hasPassword != true
+                ? style.fonts.titleMediumDanger
+                : style.fonts.titleMediumPrimary,
           );
         }),
       ),
@@ -1180,7 +651,7 @@
 
 /// Returns the contents of a [ProfileTab.calls] section.
 Widget _call(BuildContext context, MyProfileController c) {
-  final (style, fonts) = Theme.of(context).styles;
+  final style = Theme.of(context).style;
 
   return Column(
     mainAxisSize: MainAxisSize.min,
@@ -1193,7 +664,7 @@
                 : 'label_open_calls_in_app'.l10n,
             maxLines: null,
             onPressed: () => CallWindowSwitchView.show(context),
-            style: fonts.titleMedium!.copyWith(color: style.colors.primary),
+            style: style.fonts.titleMediumPrimary,
           );
         }),
       ),
@@ -1283,52 +754,9 @@
   );
 }
 
-<<<<<<< HEAD
-/// Returns the contents of a [ProfileTab.notifications] section.
-Widget _notifications(BuildContext context, MyProfileController c) {
-  final style = Theme.of(context).style;
-
-  return Obx(() {
-    return _dense(
-      Stack(
-        alignment: Alignment.centerRight,
-        children: [
-          IgnorePointer(
-            child: ReactiveTextField(
-              state: TextFieldState(
-                text: (c.myUser.value?.muted == null
-                        ? 'label_enabled'
-                        : 'label_disabled')
-                    .l10n,
-                editable: false,
-              ),
-              style: style.fonts.bodyMediumSecondary,
-            ),
-          ),
-          Align(
-            alignment: Alignment.centerRight,
-            child: Padding(
-              padding: const EdgeInsets.only(right: 5),
-              child: Transform.scale(
-                scale: 0.7,
-                transformHitTests: false,
-                child: Theme(
-                  data: ThemeData(
-                    platform: TargetPlatform.macOS,
-                  ),
-                  child: Switch.adaptive(
-                    activeColor: style.colors.primary,
-                    materialTapTargetSize: MaterialTapTargetSize.shrinkWrap,
-                    value: c.myUser.value?.muted == null,
-                    onChanged: c.isMuting.value ? null : c.toggleMute,
-                  ),
-                ),
-              ),
-            ),
-=======
 /// Returns the contents of a [ProfileTab.language] section.
 Widget _language(BuildContext context, MyProfileController c) {
-  final (style, fonts) = Theme.of(context).styles;
+  final style = Theme.of(context).style;
 
   return Paddings.dense(
     FieldButton(
@@ -1341,14 +769,14 @@
         'code': L10n.chosen.value!.locale.countryCode,
         'name': L10n.chosen.value!.name,
       }),
-      style: fonts.titleMedium!.copyWith(color: style.colors.primary),
+      style: style.fonts.titleMediumPrimary,
     ),
   );
 }
 
 /// Returns the contents of a [ProfileTab.blacklist] section.
 Widget _blockedUsers(BuildContext context, MyProfileController c) {
-  final (style, fonts) = Theme.of(context).styles;
+  final style = Theme.of(context).style;
 
   return Column(
     children: [
@@ -1357,12 +785,9 @@
           text: 'label_users_count'.l10nfmt({'count': c.blacklist.length}),
           onPressed:
               c.blacklist.isEmpty ? null : () => BlacklistView.show(context),
-          style: fonts.titleMedium!.copyWith(
-            color: c.blacklist.isEmpty
-                ? style.colors.onBackground
-                : style.colors.primary,
->>>>>>> 33db11a0
-          ),
+          style: c.blacklist.isEmpty
+              ? style.fonts.titleMedium
+              : style.fonts.titleMediumPrimary,
         ),
       ),
     ],
@@ -1418,98 +843,14 @@
   );
 }
 
-<<<<<<< HEAD
-/// Returns the contents of a [ProfileTab.language] section.
-Widget _language(BuildContext context, MyProfileController c) {
-  final style = Theme.of(context).style;
-
-  return _dense(
-    FieldButton(
-      key: const Key('ChangeLanguage'),
-      onPressed: () => LanguageSelectionView.show(
-        context,
-        Get.find<AbstractSettingsRepository>(),
-      ),
-      text: 'label_language_entry'.l10nfmt({
-        'code': L10n.chosen.value!.locale.countryCode,
-        'name': L10n.chosen.value!.name,
-      }),
-      style: style.fonts.titleMediumPrimary,
-    ),
-  );
-}
-
-/// Returns the contents of a [ProfileTab.blacklist] section.
-Widget _blockedUsers(BuildContext context, MyProfileController c) {
-  final style = Theme.of(context).style;
-=======
 /// Returns the contents of a [ProfileTab.danger] section.
 Widget _danger(BuildContext context, MyProfileController c) {
-  final (style, fonts) = Theme.of(context).styles;
->>>>>>> 33db11a0
+  final style = Theme.of(context).style;
 
   return Column(
     children: [
       Paddings.dense(
         FieldButton(
-<<<<<<< HEAD
-          text: 'label_users_count'.l10nfmt({'count': c.blacklist.length}),
-          onPressed:
-              c.blacklist.isEmpty ? null : () => BlacklistView.show(context),
-          style: c.blacklist.isEmpty
-              ? style.fonts.titleMedium
-              : style.fonts.titleMediumPrimary,
-        ),
-      ),
-    ],
-  );
-}
-
-/// Returns the contents of a [ProfileTab.storage] section.
-Widget _storage(BuildContext context, MyProfileController c) {
-  final style = Theme.of(context).style;
-
-  return Obx(() {
-    return _dense(
-      Stack(
-        alignment: Alignment.centerRight,
-        children: [
-          IgnorePointer(
-            child: ReactiveTextField(
-              state: TextFieldState(
-                text: 'label_load_images'.l10n,
-                editable: false,
-              ),
-              style: style.fonts.bodyMediumSecondary,
-            ),
-          ),
-          Align(
-            alignment: Alignment.centerRight,
-            child: Padding(
-              padding: const EdgeInsets.only(right: 5),
-              child: Transform.scale(
-                scale: 0.7,
-                transformHitTests: false,
-                child: Theme(
-                  data: ThemeData(platform: TargetPlatform.macOS),
-                  child: Switch.adaptive(
-                    activeColor: style.colors.primary,
-                    materialTapTargetSize: MaterialTapTargetSize.shrinkWrap,
-                    value: c.settings.value?.loadImages == true,
-                    onChanged:
-                        c.settings.value == null ? null : c.setLoadImages,
-                  ),
-                ),
-              ),
-            ),
-          ),
-        ],
-      ),
-    );
-  });
-}
-
-=======
           key: const Key('DeleteAccount'),
           text: 'btn_delete_account'.l10n,
           trailing: Transform.translate(
@@ -1520,14 +861,13 @@
             ),
           ),
           onPressed: () => _deleteAccount(c, context),
-          style: fonts.titleMedium!.copyWith(color: style.colors.primary),
+          style: style.fonts.titleMediumPrimary,
         ),
       ),
     ],
   );
 }
 
->>>>>>> 33db11a0
 /// Opens a confirmation popup deleting the provided [email] from the
 /// [MyUser.emails].
 Future<void> _deleteEmail(
