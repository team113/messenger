// Copyright © 2022-2025 IT ENGINEERING MANAGEMENT INC,
//                       <https://github.com/team113>
//
// This program is free software: you can redistribute it and/or modify it under
// the terms of the GNU Affero General Public License v3.0 as published by the
// Free Software Foundation, either version 3 of the License, or (at your
// option) any later version.
//
// This program is distributed in the hope that it will be useful, but WITHOUT
// ANY WARRANTY; without even the implied warranty of MERCHANTABILITY or FITNESS
// FOR A PARTICULAR PURPOSE. See the GNU Affero General Public License v3.0 for
// more details.
//
// You should have received a copy of the GNU Affero General Public License v3.0
// along with this program. If not, see
// <https://www.gnu.org/licenses/agpl-3.0.html>.

import 'package:flutter/material.dart';
import 'package:get/get.dart';

import '/config.dart';
import '/domain/repository/user.dart';
import '/l10n/l10n.dart';
import '/routes.dart';
import '/themes.dart';
import '/ui/page/home/widget/contact_tile.dart';
import '/ui/widget/animated_switcher.dart';
import '/ui/widget/modal_popup.dart';
import '/ui/widget/progress_indicator.dart';
import '/ui/widget/widget_button.dart';
import '/util/platform_utils.dart';
import 'controller.dart';

/// View displaying the blocked [User]s.
///
/// Intended to be displayed with the [show] method.
class BlocklistView extends StatelessWidget {
  const BlocklistView({super.key});

  /// Displays a [BlocklistView] wrapped in a [ModalPopup].
  static Future<T?> show<T>(BuildContext context) {
    return ModalPopup.show(context: context, child: const BlocklistView());
  }

  @override
  Widget build(BuildContext context) {
    final style = Theme.of(context).style;

    return GetBuilder(
      key: const Key('BlocklistView'),
      init: BlocklistController(
        Get.find(),
        Get.find(),
        Get.find(),
        pop: context.popModal,
      ),
      builder: (BlocklistController c) {
        return Column(
          mainAxisSize: MainAxisSize.min,
          children: [
            const SizedBox(height: 4),
            Obx(() {
              return ModalPopupHeader(
<<<<<<< HEAD
                text: 'label_users_count'.l10nfmt({'count': c.count.value}),
=======
                text: 'label_users_count'.l10nfmt({
                  'count': c.myUser.value?.blocklistCount ?? 0,
                }),
>>>>>>> c3c73baf
              );
            }),
            const SizedBox(height: 4),
            Flexible(
              child: SafeAnimatedSwitcher(
                duration: const Duration(milliseconds: 200),
                child: Obx(() {
                  // Show only users with [User.isBlocked] for optimistic
                  // deletion from blocklist.
                  final Iterable<RxUser> blocklist = c.blocklist.where(
                    (e) => e.user.value.isBlocked != null,
                  );

                  if (c.status.value.isLoading) {
                    return SizedBox(
                      height: blocklist.length * 95,
                      child: const Center(
                        child: CustomProgressIndicator.primary(),
                      ),
                    );
                  } else if (blocklist.isEmpty) {
                    return Padding(
                      padding: const EdgeInsets.only(bottom: 8),
                      child: Text('label_no_users'.l10n),
                    );
                  } else {
                    return Scrollbar(
                      controller: c.scrollController,
                      child: ListView.builder(
                        controller: c.scrollController,
                        shrinkWrap: true,
                        padding: ModalPopup.padding(context),
                        itemBuilder: (context, i) {
                          final RxUser user = blocklist.elementAt(i);

                          Widget child = ContactTile(
                            user: user,
                            onTap: () {
                              Navigator.of(context).pop();
                              router.user(user.id, push: true);
                            },
                            darken: 0.03,
                            subtitle: [
                              const SizedBox(height: 5),
                              Text(
                                user.user.value.isBlocked?.at.val.yMd ?? '',
                                style: style.fonts.small.regular.secondary,
                              ),
                            ],
                            trailing: [
                              WidgetButton(
                                onPressed: () => c.unblock(user),
                                child: Text(
                                  'btn_unblock_short'.l10n,
                                  style: style.fonts.small.regular.primary,
                                ),
                              ),
                              const SizedBox(width: 4),
                            ],
                          );

                          if (i == c.blocklist.length - 1) {
                            if (c.hasNext.isTrue) {
                              child = Column(
                                children: [
                                  child,
                                  CustomProgressIndicator(
                                    key: const Key('BlocklistLoading'),
                                    value:
                                        Config.disableInfiniteAnimations
                                            ? 0
                                            : null,
                                  ),
                                ],
                              );
                            }
                          }

                          return child;
                        },
                        itemCount: blocklist.length,
                      ),
                    );
                  }
                }),
              ),
            ),
            const SizedBox(height: 8),
          ],
        );
      },
    );
  }
}<|MERGE_RESOLUTION|>--- conflicted
+++ resolved
@@ -61,13 +61,7 @@
             const SizedBox(height: 4),
             Obx(() {
               return ModalPopupHeader(
-<<<<<<< HEAD
                 text: 'label_users_count'.l10nfmt({'count': c.count.value}),
-=======
-                text: 'label_users_count'.l10nfmt({
-                  'count': c.myUser.value?.blocklistCount ?? 0,
-                }),
->>>>>>> c3c73baf
               );
             }),
             const SizedBox(height: 4),
