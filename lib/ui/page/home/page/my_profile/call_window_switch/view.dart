--- conflicted
+++ resolved
@@ -41,17 +41,8 @@
 
   @override
   Widget build(BuildContext context) {
-<<<<<<< HEAD
-    final Style style = Theme.of(context).extension<Style>()!;
-
-    final TextStyle? thin = Theme.of(context)
-        .textTheme
-        .bodyLarge
-        ?.copyWith(color: style.colors.onBackground);
-=======
     final TextStyle? thin =
         Theme.of(context).textTheme.bodyLarge?.copyWith(color: Colors.black);
->>>>>>> 8d9b57e2
 
     return GetBuilder(
       init: CallWindowSwitchController(Get.find()),
@@ -89,61 +80,12 @@
                             (c.settings.value?.enablePopups ?? true) == false;
                       }
 
-<<<<<<< HEAD
-                      return Material(
-                        borderRadius: BorderRadius.circular(10),
-                        color: selected
-                            ? style.cardSelectedColor.withOpacity(0.8)
-                            : style.colors.onPrimary.darken(0.05),
-                        child: InkWell(
-                          borderRadius: BorderRadius.circular(10),
-                          onTap: () => c.setPopupsEnabled(i == 0),
-                          child: Padding(
-                            padding: const EdgeInsets.all(16.0),
-                            child: Row(
-                              children: [
-                                Expanded(
-                                  child: Text(
-                                    i == 0
-                                        ? 'label_open_calls_in_window'.l10n
-                                        : 'label_open_calls_in_app'.l10n,
-                                    maxLines: 2,
-                                    overflow: TextOverflow.ellipsis,
-                                    style: const TextStyle(fontSize: 15),
-                                  ),
-                                ),
-                                const SizedBox(width: 12),
-                                SizedBox(
-                                  width: 20,
-                                  height: 20,
-                                  child: AnimatedSwitcher(
-                                    duration: 200.milliseconds,
-                                    child: selected
-                                        ? CircleAvatar(
-                                            backgroundColor:
-                                                style.colors.primary,
-                                            radius: 12,
-                                            child: Icon(
-                                              Icons.check,
-                                              color: style.colors.onPrimary,
-                                              size: 12,
-                                            ),
-                                          )
-                                        : const SizedBox(),
-                                  ),
-                                ),
-                              ],
-                            ),
-                          ),
-                        ),
-=======
                       return RectangleButton(
                         label: i == 0
                             ? 'label_open_calls_in_window'.l10n
                             : 'label_open_calls_in_app'.l10n,
                         selected: selected,
                         onPressed: () => c.setPopupsEnabled(i == 0),
->>>>>>> 8d9b57e2
                       );
                     });
                   },
