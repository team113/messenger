--- conflicted
+++ resolved
@@ -53,15 +53,6 @@
 
   @override
   Widget build(BuildContext context) {
-<<<<<<< HEAD
-=======
-    final Style style = Theme.of(context).extension<Style>()!;
-
-    final TextStyle? thin = Theme.of(context).textTheme.bodyLarge?.copyWith(
-          color: style.colors.onBackground,
-        );
-
->>>>>>> 455d01f2
     return GetBuilder(
       init: MicrophoneSwitchController(Get.find(), mic: mic),
       builder: (MicrophoneSwitchController c) {
