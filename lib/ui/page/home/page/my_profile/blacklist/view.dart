--- conflicted
+++ resolved
@@ -57,14 +57,8 @@
               ModalPopupHeader(
                 header: Center(
                   child: Text(
-<<<<<<< HEAD
-                    'label_blocked_count'
-                        .l10nfmt({'count': c.blacklist.length}),
+                    'label_users_count'.l10nfmt({'count': c.blacklist.length}),
                     style: context.textTheme.displaySmall,
-=======
-                    'label_users_count'.l10nfmt({'count': c.blacklist.length}),
-                    style: thin?.copyWith(fontSize: 18),
->>>>>>> f375b583
                     textAlign: TextAlign.center,
                   ),
                 ),
