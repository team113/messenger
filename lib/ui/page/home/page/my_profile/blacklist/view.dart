// Copyright © 2022-2023 IT ENGINEERING MANAGEMENT INC,
//                       <https://github.com/team113>
//
// This program is free software: you can redistribute it and/or modify it under
// the terms of the GNU Affero General Public License v3.0 as published by the
// Free Software Foundation, either version 3 of the License, or (at your
// option) any later version.
//
// This program is distributed in the hope that it will be useful, but WITHOUT
// ANY WARRANTY; without even the implied warranty of MERCHANTABILITY or FITNESS
// FOR A PARTICULAR PURPOSE. See the GNU Affero General Public License v3.0 for
// more details.
//
// You should have received a copy of the GNU Affero General Public License v3.0
// along with this program. If not, see
// <https://www.gnu.org/licenses/agpl-3.0.html>.

import 'package:flutter/material.dart';
import 'package:get/get.dart';

import '/domain/repository/user.dart';
import '/l10n/l10n.dart';
import '/routes.dart';
import '/themes.dart';
import '/ui/page/home/widget/contact_tile.dart';
import '/ui/widget/modal_popup.dart';
import '/ui/widget/widget_button.dart';
import 'controller.dart';

/// View displaying the blacklisted [User]s.
///
/// Intended to be displayed with the [show] method.
class BlacklistView extends StatelessWidget {
  const BlacklistView({super.key});

  /// Displays a [BlacklistView] wrapped in a [ModalPopup].
  static Future<T?> show<T>(BuildContext context) {
    return ModalPopup.show(context: context, child: const BlacklistView());
  }

  @override
  Widget build(BuildContext context) {
<<<<<<< HEAD
    final Style style = Theme.of(context).extension<Style>()!;
=======
    final (style, fonts) = Theme.of(context).styles;
>>>>>>> ac5c0e55

    return GetBuilder(
      init: BlacklistController(
        Get.find(),
        Get.find(),
        pop: Navigator.of(context).pop,
      ),
      builder: (BlacklistController c) {
        return Obx(() {
          return Column(
            mainAxisSize: MainAxisSize.min,
            children: [
              const SizedBox(height: 4),
              ModalPopupHeader(
<<<<<<< HEAD
                text: 'label_blocked_count'.l10nfmt(
                  {'count': c.blacklist.length},
=======
                header: Center(
                  child: Text(
                    'label_users_count'.l10nfmt({'count': c.blacklist.length}),
                    style: fonts.headlineMedium,
                    textAlign: TextAlign.center,
                  ),
>>>>>>> ac5c0e55
                ),
              ),
              const SizedBox(height: 4),
              if (c.blacklist.isEmpty)
                Padding(
                  padding: const EdgeInsets.only(bottom: 8.0),
                  child: Text('label_no_users'.l10n),
                )
              else
                Flexible(
                  child: Scrollbar(
                    controller: c.scrollController,
                    child: ListView.builder(
                      controller: c.scrollController,
                      shrinkWrap: true,
                      padding: ModalPopup.padding(context),
                      itemBuilder: (context, i) {
                        RxUser? user = c.blacklist[i];

                        return ContactTile(
                          user: user,
                          onTap: () {
                            Navigator.of(context).pop();
                            router.user(user.id, push: true);
                          },
                          darken: 0.03,
                          subtitle: [
                            const SizedBox(height: 5),
                            Text(
                              '28.12.2022',
                              style: fonts.bodySmall!.copyWith(
                                color: style.colors.secondary,
                              ),
                            ),
                          ],
                          trailing: [
                            WidgetButton(
                              onPressed: () => c.unblacklist(user),
                              child: Text(
                                'btn_unblock_short'.l10n,
                                style: fonts.bodySmall!.copyWith(
                                  color: style.colors.primary,
                                ),
                              ),
                            ),
                            const SizedBox(width: 4),
                          ],
                        );
                      },
                      itemCount: c.blacklist.length,
                    ),
                  ),
                ),
              const SizedBox(height: 8),
            ],
          );
        });
      },
    );
  }
}<|MERGE_RESOLUTION|>--- conflicted
+++ resolved
@@ -40,11 +40,7 @@
 
   @override
   Widget build(BuildContext context) {
-<<<<<<< HEAD
-    final Style style = Theme.of(context).extension<Style>()!;
-=======
     final (style, fonts) = Theme.of(context).styles;
->>>>>>> ac5c0e55
 
     return GetBuilder(
       init: BlacklistController(
@@ -59,17 +55,8 @@
             children: [
               const SizedBox(height: 4),
               ModalPopupHeader(
-<<<<<<< HEAD
                 text: 'label_blocked_count'.l10nfmt(
                   {'count': c.blacklist.length},
-=======
-                header: Center(
-                  child: Text(
-                    'label_users_count'.l10nfmt({'count': c.blacklist.length}),
-                    style: fonts.headlineMedium,
-                    textAlign: TextAlign.center,
-                  ),
->>>>>>> ac5c0e55
                 ),
               ),
               const SizedBox(height: 4),
