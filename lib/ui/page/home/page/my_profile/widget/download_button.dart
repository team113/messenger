--- conflicted
+++ resolved
@@ -72,13 +72,8 @@
               padding: const EdgeInsets.only(left: 16),
               child: Transform.scale(
                 scale: 2,
-<<<<<<< HEAD
-                child: AssetWidget(
-                  asset: 'assets/icons/$asset.svg',
-=======
                 child: SvgImage.asset(
                   'assets/icons/$asset.svg',
->>>>>>> 57d4b5b8
                   width: width == null ? null : width! / 2,
                   height: height == null ? null : height! / 2,
                 ),
@@ -88,11 +83,7 @@
         offset: const Offset(0, -1),
         child: Transform.scale(
           scale: 1.15,
-<<<<<<< HEAD
-          child: const AssetWidget(asset: 'assets/icons/copy.svg', height: 15),
-=======
           child: SvgImage.asset('assets/icons/copy.svg', height: 15),
->>>>>>> 57d4b5b8
         ),
       ),
       style: TextStyle(color: Theme.of(context).colorScheme.secondary),
