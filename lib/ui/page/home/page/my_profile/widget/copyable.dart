// Copyright © 2022-2023 IT ENGINEERING MANAGEMENT INC,
//                       <https://github.com/team113>
//
// This program is free software: you can redistribute it and/or modify it under
// the terms of the GNU Affero General Public License v3.0 as published by the
// Free Software Foundation, either version 3 of the License, or (at your
// option) any later version.
//
// This program is distributed in the hope that it will be useful, but WITHOUT
// ANY WARRANTY; without even the implied warranty of MERCHANTABILITY or FITNESS
// FOR A PARTICULAR PURPOSE. See the GNU Affero General Public License v3.0 for
// more details.
//
// You should have received a copy of the GNU Affero General Public License v3.0
// along with this program. If not, see
// <https://www.gnu.org/licenses/agpl-3.0.html>.

import 'package:flutter/material.dart';
import 'package:get/get.dart';

import '/l10n/l10n.dart';
import '/ui/widget/context_menu/menu.dart';
import '/ui/widget/context_menu/region.dart';
import '/ui/widget/svg/svg.dart';
import '/ui/widget/text_field.dart';
import '/util/message_popup.dart';
import '/util/platform_utils.dart';

/// Copyable text field that puts a [copy] of data into the clipboard on click
/// or on context menu action.
class CopyableTextField extends StatelessWidget {
  const CopyableTextField({
    Key? key,
    required this.state,
    this.copy,
    this.icon,
    this.label,
    this.style,
    this.leading,
  }) : super(key: key);

  /// Reactive state of this [CopyableTextField].
  final TextFieldState state;

  /// Data to put into the clipboard.
  final String? copy;

  /// Optional leading icon.
  final IconData? icon;

  /// Optional leading [Widget].
  final Widget? leading;

  /// Optional label of this [CopyableTextField].
  final String? label;

  /// [TextStyle] of this [CopyableTextField].
  final TextStyle? style;

  @override
  Widget build(BuildContext context) {
    return Row(
      mainAxisSize: MainAxisSize.min,
      children: [
        if (icon != null)
          Padding(
            padding: const EdgeInsets.only(left: 10, right: 25),
            child: Icon(
              icon,
              color: context.theme.colorScheme.primary,
            ),
          ),
        Expanded(
          child: ContextMenuRegion(
            enabled: (copy ?? state.text).isNotEmpty,
            actions: [
              ContextMenuButton(
                label: 'label_copy'.l10n,
                onPressed: () => _copy(context),
              ),
            ],
            child: InkWell(
              borderRadius: BorderRadius.circular(25),
              onTap: (copy ?? state.text).isEmpty ? null : () => _copy(context),
              child: IgnorePointer(
                child: ReactiveTextField(
                  prefix: leading,
                  state: state,
                  trailing: Transform.translate(
                    offset: const Offset(0, -1),
                    child: Transform.scale(
                      scale: 1.15,
<<<<<<< HEAD
                      child: const AssetWidget(
                        asset: 'assets/icons/copy.svg',
                        height: 15,
                      ),
=======
                      child:
                          SvgImage.asset('assets/icons/copy.svg', height: 15),
>>>>>>> 57d4b5b8
                    ),
                  ),
                  label: label,
                  style: style,
                ),
              ),
            ),
          ),
        ),
      ],
    );
  }

  /// Puts a [copy] of data into the clipboard and shows a snackbar.
  void _copy(BuildContext context) {
    PlatformUtils.copy(text: copy ?? state.text);
    MessagePopup.success('label_copied'.l10n);
  }
}<|MERGE_RESOLUTION|>--- conflicted
+++ resolved
@@ -90,15 +90,8 @@
                     offset: const Offset(0, -1),
                     child: Transform.scale(
                       scale: 1.15,
-<<<<<<< HEAD
-                      child: const AssetWidget(
-                        asset: 'assets/icons/copy.svg',
-                        height: 15,
-                      ),
-=======
                       child:
                           SvgImage.asset('assets/icons/copy.svg', height: 15),
->>>>>>> 57d4b5b8
                     ),
                   ),
                   label: label,
