// Copyright © 2022-2023 IT ENGINEERING MANAGEMENT INC,
//                       <https://github.com/team113>
//
// This program is free software: you can redistribute it and/or modify it under
// the terms of the GNU Affero General Public License v3.0 as published by the
// Free Software Foundation, either version 3 of the License, or (at your
// option) any later version.
//
// This program is distributed in the hope that it will be useful, but WITHOUT
// ANY WARRANTY; without even the implied warranty of MERCHANTABILITY or FITNESS
// FOR A PARTICULAR PURPOSE. See the GNU Affero General Public License v3.0 for
// more details.
//
// You should have received a copy of the GNU Affero General Public License v3.0
// along with this program. If not, see
// <https://www.gnu.org/licenses/agpl-3.0.html>.

import 'package:flutter/material.dart';

<<<<<<< HEAD
import '/themes.dart';
=======
import '/util/platform_utils.dart';

import '/ui/page/home/widget/avatar.dart';
>>>>>>> 8d9b57e2
import '/ui/widget/text_field.dart';
import '/ui/widget/widget_button.dart';
import '/util/platform_utils.dart';

/// [ReactiveTextField]-styled button.
class FieldButton extends StatefulWidget {
  const FieldButton({
    super.key,
    this.text,
    this.textAlign = TextAlign.start,
    this.hint,
    this.maxLines = 1,
    this.onPressed,
    this.onTrailingPressed,
    this.trailing,
    this.prefix,
    this.style,
    this.fillColor,
  });

  /// Optional label of this [FieldButton].
  final String? text;

  /// [TextAlign] of the [text].
  final TextAlign textAlign;

  /// Optional hint of this [FieldButton].
  final String? hint;

  /// Maximum number of lines to show at one time, wrapping if necessary.
  final int? maxLines;

  /// Callback, called when this [FieldButton] is pressed.
  final VoidCallback? onPressed;

  /// Callback, called when the [trailing] is pressed.
  ///
  /// Only meaningful if the [trailing] is `null`.
  final VoidCallback? onTrailingPressed;

  /// Optional trailing [Widget].
  final Widget? trailing;

  /// Optional prefix [Widget].
  final Widget? prefix;

  /// [TextStyle] of the [text].
  final TextStyle? style;

  /// Fill color of the [ReactiveTextField].
  final Color? fillColor;

  @override
  State<FieldButton> createState() => _FieldButtonState();
}

/// State of a [FieldButton] maintaining the [_hovered] indicator.
class _FieldButtonState extends State<FieldButton> {
  /// Indicator whether this [FieldButton] is hovered.
  bool _hovered = false;

  @override
  Widget build(BuildContext context) {
    final Widget child = MouseRegion(
      onEnter: PlatformUtils.isMobile
          ? null
          : (_) => setState(() => _hovered = true),
      onExit: PlatformUtils.isMobile
          ? null
          : (_) => setState(() => _hovered = false),
      child: WidgetButton(
        behavior: HitTestBehavior.deferToChild,
        onPressed: widget.onPressed,
        child: IgnorePointer(
          child: ReactiveTextField(
            textAlign: widget.textAlign,
            state: TextFieldState(text: widget.text, editable: false),
            label: widget.hint,
            maxLines: widget.maxLines,
            trailing: widget.trailing,
            prefix: widget.prefix,
            style: widget.style,
            fillColor: _hovered && widget.onPressed != null
<<<<<<< HEAD
                ? style.cardHoveredColor
                : widget.fillColor ?? style.colors.onPrimary,
=======
                ? widget.fillColor.darken(0.03)
                : widget.fillColor,
>>>>>>> 8d9b57e2
          ),
        ),
      ),
    );

    if (widget.trailing == null || widget.onTrailingPressed == null) {
      return child;
    }

    return Stack(
      alignment: Alignment.centerRight,
      children: [
        child,
        Positioned.fill(
          child: Align(
            alignment: Alignment.centerRight,
            child: WidgetButton(
              onPressed: widget.onTrailingPressed,
              child: const SizedBox(width: 50, height: double.infinity),
            ),
          ),
        ),
      ],
    );
  }
}<|MERGE_RESOLUTION|>--- conflicted
+++ resolved
@@ -17,13 +17,9 @@
 
 import 'package:flutter/material.dart';
 
-<<<<<<< HEAD
-import '/themes.dart';
-=======
 import '/util/platform_utils.dart';
 
 import '/ui/page/home/widget/avatar.dart';
->>>>>>> 8d9b57e2
 import '/ui/widget/text_field.dart';
 import '/ui/widget/widget_button.dart';
 import '/util/platform_utils.dart';
@@ -107,13 +103,8 @@
             prefix: widget.prefix,
             style: widget.style,
             fillColor: _hovered && widget.onPressed != null
-<<<<<<< HEAD
-                ? style.cardHoveredColor
-                : widget.fillColor ?? style.colors.onPrimary,
-=======
                 ? widget.fillColor.darken(0.03)
                 : widget.fillColor,
->>>>>>> 8d9b57e2
           ),
         ),
       ),
