--- conflicted
+++ resolved
@@ -185,22 +185,10 @@
               mainAxisSize: MainAxisSize.min,
               children: [
                 ModalPopupHeader(
-<<<<<<< HEAD
                   text: c.hasPassword &&
                           c.stage.value != ChangePasswordFlowStage.set
                       ? 'label_change_password'.l10n
                       : 'label_set_password'.l10n,
-=======
-                  header: Center(
-                    child: Text(
-                      c.hasPassword &&
-                              c.stage.value != ChangePasswordFlowStage.set
-                          ? 'label_change_password'.l10n
-                          : 'label_set_password'.l10n,
-                      style: fonts.headlineMedium,
-                    ),
-                  ),
->>>>>>> ac5c0e55
                 ),
                 const SizedBox(height: 13),
                 Flexible(
