--- conflicted
+++ resolved
@@ -497,17 +497,12 @@
   Future<void> setLoadImages(bool enabled) =>
       _settingsRepo.setLoadImages(enabled);
 
-<<<<<<< HEAD
   /// Deletes the cache used by the application.
   Future<void> clearCache() async {
     await CacheService.clear();
   }
 
-  /// Updates [MyUser.avatar] and [MyUser.callCover] with an [ImageGalleryItem]
-  /// with the provided [id].
-=======
   /// Updates [MyUser.avatar] and [MyUser.callCover] with the provided [file].
->>>>>>> c6299a50
   ///
   /// If [file] is `null`, then deletes the [MyUser.avatar] and
   /// [MyUser.callCover].
