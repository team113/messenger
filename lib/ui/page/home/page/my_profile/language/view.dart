// Copyright © 2022-2023 IT ENGINEERING MANAGEMENT INC,
//                       <https://github.com/team113>
//
// This program is free software: you can redistribute it and/or modify it under
// the terms of the GNU Affero General Public License v3.0 as published by the
// Free Software Foundation, either version 3 of the License, or (at your
// option) any later version.
//
// This program is distributed in the hope that it will be useful, but WITHOUT
// ANY WARRANTY; without even the implied warranty of MERCHANTABILITY or FITNESS
// FOR A PARTICULAR PURPOSE. See the GNU Affero General Public License v3.0 for
// more details.
//
// You should have received a copy of the GNU Affero General Public License v3.0
// along with this program. If not, see
// <https://www.gnu.org/licenses/agpl-3.0.html>.

import 'package:animated_size_and_fade/animated_size_and_fade.dart';
import 'package:flutter/material.dart';
import 'package:get/get.dart';

import '/domain/repository/settings.dart';
import '/l10n/l10n.dart';
import '/themes.dart';
import '/ui/page/home/widget/rectangle_button.dart';
import '/ui/widget/modal_popup.dart';
import '/ui/widget/outlined_rounded_button.dart';
import 'controller.dart';

/// View for changing the [L10n.chosen].
///
/// Intended to be displayed with the [show] method.
class LanguageSelectionView extends StatelessWidget {
  const LanguageSelectionView(this.settingsRepository, {super.key});

  /// [AbstractSettingsRepository] persisting the selected [Language].
  final AbstractSettingsRepository? settingsRepository;

  /// Displays a [LanguageSelectionView] wrapped in a [ModalPopup].
  static Future<T?> show<T>(
    BuildContext context,
    AbstractSettingsRepository? settingsRepository,
  ) {
    return ModalPopup.show(
      context: context,
      child: LanguageSelectionView(settingsRepository),
    );
  }

  @override
  Widget build(BuildContext context) {
    final (style, fonts) = Theme.of(context).styles;

    return GetBuilder(
      init: LanguageSelectionController(settingsRepository),
      builder: (LanguageSelectionController c) {
        return AnimatedSizeAndFade(
          fadeDuration: const Duration(milliseconds: 250),
          sizeDuration: const Duration(milliseconds: 250),
          child: Column(
            mainAxisSize: MainAxisSize.min,
            children: [
              const SizedBox(height: 4),
<<<<<<< HEAD
              ModalPopupHeader(text: 'label_language'.l10n),
=======
              ModalPopupHeader(
                header: Center(
                  child: Text(
                    'label_language'.l10n,
                    style: fonts.headlineMedium,
                  ),
                ),
              ),
>>>>>>> ac5c0e55
              const SizedBox(height: 4),
              Flexible(
                child: Scrollbar(
                  controller: c.scrollController,
                  child: ListView.separated(
                    controller: c.scrollController,
                    shrinkWrap: true,
                    padding: ModalPopup.padding(context),
                    itemBuilder: (context, i) {
                      final Language e = L10n.languages[i];

                      return Obx(() {
                        return RectangleButton(
                          key: Key('Language_${e.locale.languageCode}'),
                          label: 'label_language_entry'.l10nfmt({
                            'code': e.locale.languageCode.toUpperCase(),
                            'name': e.name,
                          }),
                          selected: c.selected.value == e,
                          onPressed: () => c.selected.value = e,
                        );
                      });
                    },
                    separatorBuilder: (_, __) => const SizedBox(height: 8),
                    itemCount: L10n.languages.length,
                  ),
                ),
              ),
              const SizedBox(height: 25),
              Padding(
                padding: ModalPopup.padding(context),
                child: OutlinedRoundedButton(
                  key: const Key('Proceed'),
                  maxWidth: double.infinity,
                  title: Text(
                    'btn_proceed'.l10n,
                    style: fonts.bodyMedium!.copyWith(
                      color: style.colors.onPrimary,
                    ),
                  ),
                  onPressed: () {
                    if (c.selected.value != null) {
                      c.setLocalization(c.selected.value!);
                    }

                    Navigator.of(context).pop();
                  },
                  color: style.colors.primary,
                ),
              ),
              const SizedBox(height: 16),
            ],
          ),
        );
      },
    );
  }
}<|MERGE_RESOLUTION|>--- conflicted
+++ resolved
@@ -61,18 +61,7 @@
             mainAxisSize: MainAxisSize.min,
             children: [
               const SizedBox(height: 4),
-<<<<<<< HEAD
               ModalPopupHeader(text: 'label_language'.l10n),
-=======
-              ModalPopupHeader(
-                header: Center(
-                  child: Text(
-                    'label_language'.l10n,
-                    style: fonts.headlineMedium,
-                  ),
-                ),
-              ),
->>>>>>> ac5c0e55
               const SizedBox(height: 4),
               Flexible(
                 child: Scrollbar(
