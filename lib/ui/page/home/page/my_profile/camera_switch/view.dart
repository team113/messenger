// Copyright © 2022-2023 IT ENGINEERING MANAGEMENT INC,
//                       <https://github.com/team113>
//
// This program is free software: you can redistribute it and/or modify it under
// the terms of the GNU Affero General Public License v3.0 as published by the
// Free Software Foundation, either version 3 of the License, or (at your
// option) any later version.
//
// This program is distributed in the hope that it will be useful, but WITHOUT
// ANY WARRANTY; without even the implied warranty of MERCHANTABILITY or FITNESS
// FOR A PARTICULAR PURPOSE. See the GNU Affero General Public License v3.0 for
// more details.
//
// You should have received a copy of the GNU Affero General Public License v3.0
// along with this program. If not, see
// <https://www.gnu.org/licenses/agpl-3.0.html>.

import 'package:animated_size_and_fade/animated_size_and_fade.dart';
import 'package:flutter/material.dart';
import 'package:get/get.dart';
import 'package:medea_jason/medea_jason.dart';
import 'package:medea_flutter_webrtc/medea_flutter_webrtc.dart' as webrtc;

import '/domain/model/media_settings.dart';
import '/domain/model/ongoing_call.dart';
import '/l10n/l10n.dart';
import '/themes.dart';
import '/ui/page/home/widget/rectangle_button.dart';
import '/ui/widget/modal_popup.dart';
import '/ui/widget/svg/svg.dart';
import 'controller.dart';

/// View for updating the [MediaSettings.videoDevice].
///
/// Intended to be displayed with the [show] method.
class CameraSwitchView extends StatelessWidget {
  const CameraSwitchView({super.key, this.onChanged, this.camera});

  /// Callback, called when the selected camera device changes.
  final void Function(String)? onChanged;

  /// ID of the initially selected video device.
  final String? camera;

  /// Displays a [CameraSwitchView] wrapped in a [ModalPopup].
  static Future<T?> show<T>(
    BuildContext context, {
    void Function(String)? onChanged,
    String? camera,
  }) {
    return ModalPopup.show(
      context: context,
      child: CameraSwitchView(onChanged: onChanged, camera: camera),
    );
  }

  @override
  Widget build(BuildContext context) {
<<<<<<< HEAD
    final Style style = Theme.of(context).extension<Style>()!;
=======
    final (style, fonts) = Theme.of(context).styles;
>>>>>>> ac5c0e55

    return GetBuilder(
      init: CameraSwitchController(Get.find(), camera: camera),
      builder: (CameraSwitchController c) {
        return AnimatedSizeAndFade(
          fadeDuration: const Duration(milliseconds: 250),
          sizeDuration: const Duration(milliseconds: 250),
          child: Column(
            mainAxisSize: MainAxisSize.min,
            children: [
              const SizedBox(height: 4),
<<<<<<< HEAD
              ModalPopupHeader(text: 'label_camera'.l10n),
=======
              ModalPopupHeader(
                header: Center(
                  child: Text('label_camera'.l10n, style: fonts.headlineMedium),
                ),
              ),
>>>>>>> ac5c0e55
              Flexible(
                child: ListView(
                  shrinkWrap: true,
                  children: [
                    const SizedBox(height: 13),
                    Padding(
                      padding: ModalPopup.padding(context),
                      child: Obx(() {
                        final RtcVideoRenderer? local = c.renderer.value;
                        return Center(
                          child: ClipRRect(
                            borderRadius: BorderRadius.circular(10),
                            child: Container(
                              height: 250,
                              width: 370,
                              decoration: BoxDecoration(
                                color: style.colors.secondary,
                                borderRadius: BorderRadius.circular(10),
                              ),
                              child: local == null
                                  ? Center(
                                      child: SvgImage.asset(
                                        'assets/icons/no_video.svg',
                                        width: 48.54,
                                        height: 42,
                                      ),
                                    )
                                  : webrtc.VideoView(
                                      local.inner,
                                      objectFit:
                                          webrtc.VideoViewObjectFit.cover,
                                      mirror: true,
                                    ),
                            ),
                          ),
                        );
                      }),
                    ),
                    const SizedBox(height: 25),
                    Obx(() {
                      return ListView.separated(
                        shrinkWrap: true,
                        padding: ModalPopup.padding(context),
                        separatorBuilder: (_, __) => const SizedBox(height: 8),
                        itemCount: c.devices.length,
                        itemBuilder: (_, i) {
                          return Obx(() {
                            final MediaDeviceDetails e = c.devices[i];

                            final bool selected =
                                (c.camera.value == null && i == 0) ||
                                    c.camera.value == e.deviceId();

                            return RectangleButton(
                              selected: selected,
                              onPressed: selected
                                  ? null
                                  : () {
                                      c.camera.value = e.deviceId();
                                      (onChanged ?? c.setVideoDevice)
                                          .call(e.deviceId());
                                    },
                              label: e.label(),
                            );
                          });
                        },
                      );
                    }),
                    const SizedBox(height: 16),
                  ],
                ),
              ),
            ],
          ),
        );
      },
    );
  }
}<|MERGE_RESOLUTION|>--- conflicted
+++ resolved
@@ -56,11 +56,7 @@
 
   @override
   Widget build(BuildContext context) {
-<<<<<<< HEAD
-    final Style style = Theme.of(context).extension<Style>()!;
-=======
-    final (style, fonts) = Theme.of(context).styles;
->>>>>>> ac5c0e55
+    final style = Theme.of(context).style;
 
     return GetBuilder(
       init: CameraSwitchController(Get.find(), camera: camera),
@@ -72,15 +68,7 @@
             mainAxisSize: MainAxisSize.min,
             children: [
               const SizedBox(height: 4),
-<<<<<<< HEAD
               ModalPopupHeader(text: 'label_camera'.l10n),
-=======
-              ModalPopupHeader(
-                header: Center(
-                  child: Text('label_camera'.l10n, style: fonts.headlineMedium),
-                ),
-              ),
->>>>>>> ac5c0e55
               Flexible(
                 child: ListView(
                   shrinkWrap: true,
