// Copyright © 2022-2023 IT ENGINEERING MANAGEMENT INC,
//                       <https://github.com/team113>
//
// This program is free software: you can redistribute it and/or modify it under
// the terms of the GNU Affero General Public License v3.0 as published by the
// Free Software Foundation, either version 3 of the License, or (at your
// option) any later version.
//
// This program is distributed in the hope that it will be useful, but WITHOUT
// ANY WARRANTY; without even the implied warranty of MERCHANTABILITY or FITNESS
// FOR A PARTICULAR PURPOSE. See the GNU Affero General Public License v3.0 for
// more details.
//
// You should have received a copy of the GNU Affero General Public License v3.0
// along with this program. If not, see
// <https://www.gnu.org/licenses/agpl-3.0.html>.

import 'dart:async';
import 'dart:collection';

import 'package:async/async.dart';
import 'package:back_button_interceptor/back_button_interceptor.dart';
import 'package:flutter/material.dart';
import 'package:flutter/services.dart';
import 'package:get/get.dart';

import '/domain/model/chat.dart';
import '/domain/model/contact.dart';
import '/domain/model/mute_duration.dart';
import '/domain/model/ongoing_call.dart';
import '/domain/model/my_user.dart';
import '/domain/model/precise_date_time/precise_date_time.dart';
import '/domain/model/user.dart';
import '/domain/repository/call.dart'
    show
        CallAlreadyJoinedException,
        CallDoesNotExistException,
        CallIsInPopupException;
import '/domain/repository/chat.dart';
import '/domain/repository/contact.dart';
import '/domain/repository/user.dart';
import '/domain/service/auth.dart';
import '/domain/service/call.dart';
import '/domain/service/chat.dart';
import '/domain/service/contact.dart';
import '/domain/service/my_user.dart';
import '/domain/service/user.dart';
import '/provider/gql/exceptions.dart'
    show
        CreateGroupChatException,
        FavoriteChatException,
        HideChatException,
        RemoveChatMemberException,
        ToggleChatMuteException,
        UnfavoriteChatException,
        ClearChatException;
import '/routes.dart';
import '/ui/page/call/search/controller.dart';
import '/util/message_popup.dart';
import '/util/obs/obs.dart';
import '/util/platform_utils.dart';
import '/util/web/web_utils.dart';

export 'view.dart';

/// Controller of the [HomeTab.chats] tab.
class ChatsTabController extends GetxController {
  ChatsTabController(
    this._chatService,
    this._callService,
    this._authService,
    this._userService,
    this._contactService,
    this._myUserService,
  );

  /// Reactive list of sorted [Chat]s.
  late final RxList<RxChat> chats;

  /// [SearchController] for searching the [Chat]s, [User]s and [ChatContact]s.
  final Rx<SearchController?> search = Rx(null);

  /// [ListElement]s representing the [search] results visually.
  final RxList<ListElement> elements = RxList([]);

  /// Indicator whether [search]ing is active.
  final RxBool searching = RxBool(false);

  /// [ScrollController] to pass to a [Scrollbar].
  final ScrollController scrollController = ScrollController();

  /// Indicator whether group creation is active.
  final RxBool groupCreating = RxBool(false);

  /// Status of the [createGroup] progression.
  ///
  /// May be:
  /// - `status.isEmpty`, meaning the query has not yet started.
  /// - `status.isLoading`, meaning the [createGroup] is executing.
  final Rx<RxStatus> creatingStatus = Rx<RxStatus>(RxStatus.empty());

<<<<<<< HEAD
  final RxBool selecting = RxBool(false);
  final RxList<ChatId> selectedChats = RxList();
=======
  /// Indicator whether an ongoing reordering is happening or not.
  ///
  /// Used to discard a broken [FadeInAnimation].
  final RxBool reordering = RxBool(false);
>>>>>>> 54a2b8c6

  /// [Chat]s service used to update the [chats].
  final ChatService _chatService;

  /// Calls service used to join the ongoing call in the [Chat].
  final CallService _callService;

  /// [AuthService] used to get [me] value.
  final AuthService _authService;

  /// [User]s service fetching the [User]s in [getUser] method.
  final UserService _userService;

  /// [ChatContact]s service used by a [SearchController].
  final ContactService _contactService;

  /// [MyUserService] maintaining the [myUser].
  final MyUserService _myUserService;

  /// Subscription for [ChatService.chats] changes.
  late final StreamSubscription _chatsSubscription;

  /// Subscription for [SearchController.chats], [SearchController.users] and
  /// [SearchController.contacts] changes updating the [elements].
  StreamSubscription? _searchSubscription;

  /// Map of [_ChatSortingData]s used to sort the [chats].
  final HashMap<ChatId, _ChatSortingData> _sortingData =
      HashMap<ChatId, _ChatSortingData>();

  /// [RxUser]s being recipients of the [Chat]-dialogs in the [chats].
  ///
  /// Used to call [RxUser.listenUpdates] and [RxUser.stopUpdates] invocations.
  final List<RxUser> _recipients = [];

  /// Returns [MyUser]'s [UserId].
  UserId? get me => _authService.userId;

  /// Returns the currently authenticated [MyUser].
  Rx<MyUser?> get myUser => _myUserService.myUser;

  /// Indicates whether [ContactService] is ready to be used.
  RxBool get chatsReady => _chatService.isReady;

  @override
  void onInit() {
    chats = RxList<RxChat>(_chatService.chats.values.toList());

    HardwareKeyboard.instance.addHandler(_escapeListener);
    if (PlatformUtils.isMobile) {
      BackButtonInterceptor.add(_onBack, ifNotYetIntercepted: true);
    }

    _sortChats();

    for (RxChat chat in chats) {
      _sortingData[chat.chat.value.id] =
          _ChatSortingData(chat.chat, _sortChats);
    }

    // Adds the recipient of the provided [chat] to the [_recipients] and starts
    // listening to its updates.
    Future<void> listenUpdates(RxChat chat) async {
      final UserId? userId = chat.chat.value.members
          .firstWhereOrNull((u) => u.user.id != me)
          ?.user
          .id;

      if (userId != null) {
        RxUser? rxUser =
            chat.members.values.toList().firstWhereOrNull((u) => u.id != me);
        rxUser ??= await getUser(userId);
        if (rxUser != null) {
          _recipients.add(rxUser..listenUpdates());
        }
      }
    }

    chats.where((c) => c.chat.value.isDialog).forEach(listenUpdates);
    _chatsSubscription = _chatService.chats.changes.listen((event) {
      switch (event.op) {
        case OperationKind.added:
          chats.add(event.value!);
          _sortChats();
          _sortingData[event.value!.chat.value.id] ??=
              _ChatSortingData(event.value!.chat, _sortChats);

          if (event.value!.chat.value.isDialog) {
            listenUpdates(event.value!);
          }
          break;

        case OperationKind.removed:
          _sortingData.remove(event.key)?.dispose();
          chats.removeWhere((e) => e.chat.value.id == event.key);

          if (event.value!.chat.value.isDialog) {
            final UserId? userId = event.value!.chat.value.members
                .firstWhereOrNull((u) => u.user.id != me)
                ?.user
                .id;

            _recipients.removeWhere((e) {
              if (e.id == userId) {
                e.stopUpdates();
                return true;
              }

              return false;
            });
          }
          break;

        case OperationKind.updated:
          _sortChats();
          break;
      }
    });

    super.onInit();
  }

  @override
  void onClose() {
    HardwareKeyboard.instance.removeHandler(_escapeListener);
    if (PlatformUtils.isMobile) {
      BackButtonInterceptor.remove(_onBack);
    }

    for (var data in _sortingData.values) {
      data.dispose();
    }
    _chatsSubscription.cancel();

    _searchSubscription?.cancel();
    search.value?.search.focus.removeListener(_disableSearchFocusListener);
    search.value?.onClose();

    for (RxUser v in _recipients) {
      v.stopUpdates();
    }

    router.navigation.value = true;

    super.onClose();
  }

  /// Opens a [Chat]-dialog with this [user].
  ///
  /// Creates a new one if it doesn't exist.
  Future<void> openChat({
    RxUser? user,
    RxChatContact? contact,
    RxChat? chat,
  }) async {
    if (chat != null) {
      router.chat(chat.chat.value.id);
    } else {
      user ??= contact?.user.value;

      if (user != null) {
        router.chat(user.user.value.dialog);
      }
    }
  }

  /// Joins the call in the [Chat] identified by the provided [id] [withVideo]
  /// or without.
  Future<void> joinCall(ChatId id, {bool withVideo = false}) async {
    try {
      await _callService.join(id, withVideo: withVideo);
    } on CallAlreadyJoinedException catch (e) {
      MessagePopup.error(e);
    } on CallDoesNotExistException catch (e) {
      MessagePopup.error(e);
    } on CallIsInPopupException catch (e) {
      MessagePopup.error(e);
    }
  }

  /// Leaves the [Chat] identified by the provided [id].
  Future<void> leaveChat(ChatId id) async {
    try {
      await _chatService.removeChatMember(id, me!);
      if (router.route == '${Routes.chat}/$id') {
        router.pop();
      }
    } on RemoveChatMemberException catch (e) {
      MessagePopup.error(e);
    } catch (e) {
      MessagePopup.error(e);
      rethrow;
    }
  }

  /// Hides the [Chat] identified by the provided [id].
  Future<void> hideChat(ChatId id) async {
    try {
      await _chatService.hideChat(id);
    } on HideChatException catch (e) {
      MessagePopup.error(e);
    } catch (e) {
      MessagePopup.error(e);
      rethrow;
    }
  }

  Future<void> hideChats(bool clear) async {
    toggleSelecting(false);

    try {
      final Iterable<Future> futures = [
        if (clear) ...selectedChats.map((e) => _chatService.clearChat(e)),
        ...selectedChats.map((e) => _chatService.hideChat(e)),
      ];

      await Future.wait(futures);
    } on HideChatException catch (e) {
      MessagePopup.error(e);
    } on ClearChatException catch (e) {
      MessagePopup.error(e);
    } catch (e) {
      MessagePopup.error(e);
      rethrow;
    }
  }

  /// Unmutes a [Chat] identified by the provided [id].
  Future<void> unmuteChat(ChatId id) async {
    try {
      await _chatService.toggleChatMute(id, null);
    } on ToggleChatMuteException catch (e) {
      MessagePopup.error(e);
    } catch (e) {
      MessagePopup.error(e);
      rethrow;
    }
  }

  /// Mutes a [Chat] identified by the provided [id].
  Future<void> muteChat(ChatId id) async {
    try {
      await _chatService.toggleChatMute(id, MuteDuration.forever());
    } on ToggleChatMuteException catch (e) {
      MessagePopup.error(e);
    } catch (e) {
      MessagePopup.error(e);
      rethrow;
    }
  }

  /// Marks the specified [Chat] identified by its [id] as favorited.
  Future<void> favoriteChat(
    ChatId id, [
    ChatFavoritePosition? position,
  ]) async {
    try {
      await _chatService.favoriteChat(id, position);
    } on FavoriteChatException catch (e) {
      MessagePopup.error(e);
    } catch (e) {
      MessagePopup.error(e);
      rethrow;
    }
  }

  /// Removes the specified [Chat] identified by its [id] from the favorites.
  Future<void> unfavoriteChat(ChatId id) async {
    try {
      await _chatService.unfavoriteChat(id);
    } on UnfavoriteChatException catch (e) {
      MessagePopup.error(e);
    } catch (e) {
      MessagePopup.error(e);
      rethrow;
    }
  }

  // Future<void> clearChat(ChatId id, ChatItemId untilId) async {
  //   try {
  //     await _chatService.clearChat(id, untilId);
  //   } on ClearChatException catch (e) {
  //     MessagePopup.error(e);
  //   } catch (e) {
  //     MessagePopup.error(e);
  //     rethrow;
  //   }
  // }

  /// Returns an [User] from [UserService] by the provided [id].
  Future<RxUser?> getUser(UserId id) => _userService.get(id);

  /// Indicates whether this device of the currently authenticated [MyUser]
  /// takes part in an [OngoingCall] in a [Chat] identified by the provided
  /// [id].
  bool inCall(ChatId id) {
    if (WebUtils.containsCall(id)) {
      return true;
    }

    final Rx<OngoingCall>? call = _callService.calls[id];
    if (call != null) {
      return call.value.state.value == OngoingCallState.active ||
          call.value.state.value == OngoingCallState.joining;
    }

    return false;
  }

  /// Drops an [OngoingCall] in a [Chat] identified by its [id], if any.
  Future<void> dropCall(ChatId id) => _callService.leave(id);

  /// Enables and initializes the [search]ing.
  void startSearch() {
    searching.value = true;
    _toggleSearch();
    search.value?.search.focus.requestFocus();
  }

  /// Disables and disposes the [search]ing.
  void closeSearch([bool disableSearch = false]) {
    searching.value = false;
    if (disableSearch) {
      _toggleSearch(false);
    } else {
      search.value?.search.clear();
      search.value?.query.value = '';
    }
  }

  /// Enables and initializes the group creating.
  void startGroupCreating() {
    groupCreating.value = true;
    _toggleSearch();
    router.navigation.value = false;
    search.value?.populate();
  }

  /// Disables and disposes the group creating.
  void closeGroupCreating() {
    groupCreating.value = false;
    closeSearch(true);
    router.navigation.value = true;
  }

  /// Creates a [Chat]-group with [SearchController.selectedRecent],
  /// [SearchController.selectedContacts] and [SearchController.selectedUsers].
  Future<void> createGroup() async {
    creatingStatus.value = RxStatus.loading();

    try {
      RxChat chat = await _chatService.createGroupChat(
        {
          ...search.value!.selectedRecent.map((e) => e.id),
          ...search.value!.selectedContacts
              .expand((e) => e.contact.value.users.map((u) => u.id)),
          ...search.value!.selectedUsers.map((e) => e.id),
        }.where((e) => e != me).toList(),
        name: null,
      );

      router.chat(chat.chat.value.id);
      router.chatInfo(chat.chat.value.id, push: true);

      closeGroupCreating();
    } on CreateGroupChatException catch (e) {
      MessagePopup.error(e);
    } on FormatException catch (e) {
      MessagePopup.error(e);
    } catch (e) {
      MessagePopup.error(e);
      rethrow;
    } finally {
      creatingStatus.value = RxStatus.empty();
    }
  }

<<<<<<< HEAD
  void toggleSelecting([bool clearSelected = true]) {
    if (clearSelected) {
      selectedChats.clear();
    }
    selecting.toggle();
    router.navigation.value = !selecting.value;
  }

  void selectChat(RxChat e) {
    if (selectedChats.contains(e.id)) {
      selectedChats.remove(e.id);
    } else {
      selectedChats.add(e.id);
    }
=======
  /// Reorders a [Chat] from the [from] position to the [to] position.
  Future<void> reorderChat(int from, int to) async {
    // [chats] are guaranteed to have favorite [Chat]s on the top.
    final int length =
        chats.where((e) => e.chat.value.favoritePosition != null).length;

    double position;

    if (to <= 0) {
      position = chats.first.chat.value.favoritePosition!.val / 2;
    } else if (to >= length) {
      position = chats[length - 1].chat.value.favoritePosition!.val * 2;
    } else {
      position = (chats[to].chat.value.favoritePosition!.val +
              chats[to - 1].chat.value.favoritePosition!.val) /
          2;
    }

    if (to > from) {
      to--;
    }

    final ChatId chatId = chats[from].id;
    chats.insert(to, chats.removeAt(from));

    await favoriteChat(chatId, ChatFavoritePosition(position));
>>>>>>> 54a2b8c6
  }

  /// Enables and initializes or disables and disposes the [search].
  void _toggleSearch([bool enable = true]) {
    if (search.value != null && enable) {
      return;
    }

    search.value?.onClose();
    search.value?.search.focus.removeListener(_disableSearchFocusListener);
    _searchSubscription?.cancel();

    if (enable) {
      search.value = SearchController(
        _chatService,
        _userService,
        _contactService,
        categories: const [
          SearchCategory.recent,
          SearchCategory.chat,
          SearchCategory.contact,
          SearchCategory.user,
        ],
      )..onInit();

      _searchSubscription = StreamGroup.merge([
        search.value!.recent.stream,
        search.value!.chats.stream,
        search.value!.contacts.stream,
        search.value!.users.stream,
      ]).listen((_) {
        elements.clear();

        if (groupCreating.value) {
          if (search.value?.query.isEmpty == true) {
            elements.add(const MyUserElement());
          }

          search.value?.users.removeWhere((k, v) => me == k);

          if (search.value?.recent.isNotEmpty == true) {
            elements.add(const DividerElement(SearchCategory.chat));
            for (RxUser c in search.value!.recent.values) {
              elements.add(RecentElement(c));
            }
          }
        } else {
          if (search.value?.chats.isNotEmpty == true) {
            elements.add(const DividerElement(SearchCategory.chat));
            for (RxChat c in search.value!.chats.values) {
              elements.add(ChatElement(c));
            }
          }
        }

        if (search.value?.contacts.isNotEmpty == true) {
          elements.add(const DividerElement(SearchCategory.contact));
          for (RxChatContact c in search.value!.contacts.values) {
            elements.add(ContactElement(c));
          }
        }

        if (search.value?.users.isNotEmpty == true) {
          elements.add(const DividerElement(SearchCategory.user));
          for (RxUser c in search.value!.users.values) {
            elements.add(UserElement(c));
          }
        }
      });

      search.value!.search.focus.addListener(_disableSearchFocusListener);
    } else {
      search.value = null;
    }
  }

  /// Sorts the [chats] by the [Chat.updatedAt] and [Chat.ongoingCall] values.
  void _sortChats() {
    chats.sort((a, b) {
      if (a.chat.value.favoritePosition != null &&
          b.chat.value.favoritePosition == null) {
        return -1;
      } else if (a.chat.value.favoritePosition == null &&
          b.chat.value.favoritePosition != null) {
        return 1;
      } else if (a.chat.value.favoritePosition != null &&
          b.chat.value.favoritePosition != null) {
        return a.chat.value.favoritePosition!
            .compareTo(b.chat.value.favoritePosition!);
      }

      if (a.chat.value.ongoingCall != null &&
          b.chat.value.ongoingCall == null) {
        return -1;
      } else if (a.chat.value.ongoingCall == null &&
          b.chat.value.ongoingCall != null) {
        return 1;
      }

      if (a.chat.value.id.isLocal && !b.chat.value.id.isLocal) {
        return -1;
      } else if (!a.chat.value.id.isLocal && b.chat.value.id.isLocal) {
        return 1;
      }

      return b.chat.value.updatedAt.compareTo(a.chat.value.updatedAt);
    });
  }

  /// Disables the [search], if its focus is lost or its query is empty.
  void _disableSearchFocusListener() {
    if (search.value?.search.focus.hasFocus == false &&
        search.value?.search.text.isEmpty == true) {
      closeSearch(!groupCreating.value);
    }
  }

  /// Closes the [searching] on the [LogicalKeyboardKey.escape] events.
  ///
  /// Intended to be used as a [HardwareKeyboard] listener.
  bool _escapeListener(KeyEvent e) {
    if (e is KeyDownEvent && e.logicalKey == LogicalKeyboardKey.escape) {
      if (searching.value) {
        closeSearch(!groupCreating.value);
        return true;
      } else if (groupCreating.value) {
        closeGroupCreating();
        return true;
      }
    }

    return false;
  }

  /// Invokes [closeSearch] if [searching], or [closeGroupCreating] if
  /// [groupCreating].
  ///
  /// Intended to be used as a [BackButtonInterceptor] callback, thus returns
  /// `true`, if back button should be intercepted, or otherwise returns
  /// `false`.
  bool _onBack(bool _, RouteInfo __) {
    if (searching.isTrue) {
      closeSearch(!groupCreating.value);
      return true;
    } else if (groupCreating.isTrue) {
      closeGroupCreating();
      return true;
    }

    return false;
  }
}

/// Container of data used to sort a [Chat].
class _ChatSortingData {
  /// Returns a [_ChatSortingData] capturing the provided [chat] changes to
  /// invoke a [sort] on [Chat.updatedAt] or [Chat.ongoingCall] updates.
  _ChatSortingData(Rx<Chat> chat, [void Function()? sort]) {
    updatedAt = chat.value.updatedAt;
    hasCall = chat.value.ongoingCall != null;

    worker = ever(
      chat,
      (Chat chat) {
        bool hasCall = chat.ongoingCall != null;
        if (chat.updatedAt != updatedAt || hasCall != hasCall) {
          sort?.call();
          updatedAt = chat.updatedAt;
          hasCall = hasCall;
        }
      },
    );
  }

  /// Worker capturing the [Chat] changes to invoke sorting on [updatedAt] and
  /// [hasCall] mismatches.
  late final Worker worker;

  /// Previously captured [Chat.updatedAt] value.
  late PreciseDateTime updatedAt;

  /// Previously captured indicator of [Chat.ongoingCall] being non-`null`.
  late bool hasCall;

  /// Disposes this [_ChatSortingData].
  void dispose() => worker.dispose();
}

/// Element to display in a [ListView].
abstract class ListElement {
  const ListElement();
}

/// [ListElement] representing a [RxChat].
class ChatElement extends ListElement {
  const ChatElement(this.chat);

  /// [RxChat] itself.
  final RxChat chat;
}

/// [ListElement] representing a [RxChatContact].
class ContactElement extends ListElement {
  const ContactElement(this.contact);

  /// [RxChatContact] itself.
  final RxChatContact contact;
}

/// [ListElement] representing a [RxUser].
class UserElement extends ListElement {
  const UserElement(this.user);

  /// [RxUser] itself.
  final RxUser user;
}

/// [ListElement] representing a visual divider of the provided [category].
class DividerElement extends ListElement {
  const DividerElement(this.category);

  /// [SearchCategory] of this [DividerElement].
  final SearchCategory category;
}

/// [ListElement] representing the currently authenticated [MyUser].
class MyUserElement extends ListElement {
  const MyUserElement();
}

/// [ListElement] representing a recent [RxUser].
class RecentElement extends ListElement {
  const RecentElement(this.user);

  /// [RxUser] itself.
  final RxUser user;
}<|MERGE_RESOLUTION|>--- conflicted
+++ resolved
@@ -99,15 +99,13 @@
   /// - `status.isLoading`, meaning the [createGroup] is executing.
   final Rx<RxStatus> creatingStatus = Rx<RxStatus>(RxStatus.empty());
 
-<<<<<<< HEAD
   final RxBool selecting = RxBool(false);
   final RxList<ChatId> selectedChats = RxList();
-=======
+
   /// Indicator whether an ongoing reordering is happening or not.
   ///
   /// Used to discard a broken [FadeInAnimation].
   final RxBool reordering = RxBool(false);
->>>>>>> 54a2b8c6
 
   /// [Chat]s service used to update the [chats].
   final ChatService _chatService;
@@ -485,7 +483,6 @@
     }
   }
 
-<<<<<<< HEAD
   void toggleSelecting([bool clearSelected = true]) {
     if (clearSelected) {
       selectedChats.clear();
@@ -500,7 +497,8 @@
     } else {
       selectedChats.add(e.id);
     }
-=======
+  }
+
   /// Reorders a [Chat] from the [from] position to the [to] position.
   Future<void> reorderChat(int from, int to) async {
     // [chats] are guaranteed to have favorite [Chat]s on the top.
@@ -527,7 +525,6 @@
     chats.insert(to, chats.removeAt(from));
 
     await favoriteChat(chatId, ChatFavoritePosition(position));
->>>>>>> 54a2b8c6
   }
 
   /// Enables and initializes or disables and disposes the [search].
