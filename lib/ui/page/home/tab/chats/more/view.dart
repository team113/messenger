--- conflicted
+++ resolved
@@ -179,13 +179,9 @@
               children: [
                 RichText(
                   text: TextSpan(
-<<<<<<< HEAD
                     style: context.textTheme.bodySmall!.copyWith(
                       fontWeight: FontWeight.normal,
                     ),
-=======
-                    style: context.textTheme.bodySmall,
->>>>>>> 7e845c68
                     children: [
                       TextSpan(
                         text: 'label_transition_count'.l10nfmt({
