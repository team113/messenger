--- conflicted
+++ resolved
@@ -22,6 +22,7 @@
 import '/config.dart';
 import '/l10n/l10n.dart';
 import '/routes.dart';
+import '/themes.dart';
 import '/ui/page/home/page/my_profile/link_details/view.dart';
 import '/ui/widget/modal_popup.dart';
 import '/ui/widget/svg/svg.dart';
@@ -56,14 +57,9 @@
               header: Center(
                 child: Text(
                   'label_audio_notifications'.l10n,
-<<<<<<< HEAD
-                  style: context.textTheme.displaySmall,
-=======
-                  style: Theme.of(context).textTheme.bodyLarge?.copyWith(
-                        color: style.colors.onBackground,
-                        fontSize: 18,
-                      ),
->>>>>>> 5154fb2b
+                  style: context.textTheme.displaySmall!.copyWith(
+                    color: style.colors.onBackground,
+                  ),
                 ),
               ),
             ),
@@ -99,12 +95,9 @@
           padding: const EdgeInsets.symmetric(horizontal: 12, vertical: 6),
           child: Text(
             text,
-<<<<<<< HEAD
-            style: context.textTheme.displaySmall,
-=======
-            style: style.systemMessageStyle
-                .copyWith(color: style.colors.onBackground, fontSize: 18),
->>>>>>> 5154fb2b
+            style: context.textTheme.displaySmall!.copyWith(
+              color: style.colors.onBackground,
+            ),
           ),
         ),
       ),
@@ -208,24 +201,14 @@
                                       0
                             }) +
                             'dot_space'.l10n,
-<<<<<<< HEAD
                         style: context.textTheme.bodyLarge!.copyWith(
-                          color: Theme.of(context).colorScheme.primary,
-=======
-                        style: TextStyle(
                           color: style.colors.secondary,
->>>>>>> 5154fb2b
                         ),
                       ),
                       TextSpan(
                         text: 'label_details'.l10n,
-<<<<<<< HEAD
                         style: context.textTheme.bodyLarge!.copyWith(
-                          color: Theme.of(context).colorScheme.secondary,
-=======
-                        style: TextStyle(
                           color: style.colors.primary,
->>>>>>> 5154fb2b
                         ),
                         recognizer: TapGestureRecognizer()
                           ..onTap = () async {
