// Copyright © 2022-2023 IT ENGINEERING MANAGEMENT INC,
//                       <https://github.com/team113>
//
// This program is free software: you can redistribute it and/or modify it under
// the terms of the GNU Affero General Public License v3.0 as published by the
// Free Software Foundation, either version 3 of the License, or (at your
// option) any later version.
//
// This program is distributed in the hope that it will be useful, but WITHOUT
// ANY WARRANTY; without even the implied warranty of MERCHANTABILITY or FITNESS
// FOR A PARTICULAR PURPOSE. See the GNU Affero General Public License v3.0 for
// more details.
//
// You should have received a copy of the GNU Affero General Public License v3.0
// along with this program. If not, see
// <https://www.gnu.org/licenses/agpl-3.0.html>.

import 'package:flutter/material.dart';

import '/l10n/l10n.dart';
import '/themes.dart';

/// Circle representation of the provided [count] being unread.
class UnreadCounter extends StatelessWidget {
  const UnreadCounter(
    this.count, {
    super.key,
    this.dimmed = false,
    this.inverted = false,
  });

  /// Count to display in this [UnreadCounter].
  final int count;

  /// Indicator whether this [UnreadCounter] should be dimmed, or bright
  /// otherwise.
  final bool dimmed;

  /// Indicator whether this [UnreadCounter] should have its colors
  /// inverted.
  final bool inverted;

  @override
  Widget build(BuildContext context) {
    final style = Theme.of(context).style;

    return Container(
      width: 23,
      height: 23,
      decoration: BoxDecoration(
        shape: BoxShape.circle,
        color: dimmed
            ? inverted
                ? style.colors.onPrimary
                : style.colors.secondaryHighlightDarkest
            : style.colors.dangerColor,
      ),
      alignment: Alignment.center,
      child: Text(
        count > 99 ? '99${'plus'.l10n}' : '$count',
<<<<<<< HEAD
        style: dimmed && !inverted
=======
        style: dimmed && inverted
>>>>>>> 0589fed0
            ? style.fonts.displaySmallSecondary
            : style.fonts.displaySmallOnPrimary,
        maxLines: 1,
        overflow: TextOverflow.clip,
        textAlign: TextAlign.center,
      ),
    );
  }
}<|MERGE_RESOLUTION|>--- conflicted
+++ resolved
@@ -58,11 +58,7 @@
       alignment: Alignment.center,
       child: Text(
         count > 99 ? '99${'plus'.l10n}' : '$count',
-<<<<<<< HEAD
-        style: dimmed && !inverted
-=======
         style: dimmed && inverted
->>>>>>> 0589fed0
             ? style.fonts.displaySmallSecondary
             : style.fonts.displaySmallOnPrimary,
         maxLines: 1,
