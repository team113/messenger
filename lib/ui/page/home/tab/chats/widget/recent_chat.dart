// Copyright © 2022-2023 IT ENGINEERING MANAGEMENT INC,
//                       <https://github.com/team113>
//
// This program is free software: you can redistribute it and/or modify it under
// the terms of the GNU Affero General Public License v3.0 as published by the
// Free Software Foundation, either version 3 of the License, or (at your
// option) any later version.
//
// This program is distributed in the hope that it will be useful, but WITHOUT
// ANY WARRANTY; without even the implied warranty of MERCHANTABILITY or FITNESS
// FOR A PARTICULAR PURPOSE. See the GNU Affero General Public License v3.0 for
// more details.
//
// You should have received a copy of the GNU Affero General Public License v3.0
// along with this program. If not, see
// <https://www.gnu.org/licenses/agpl-3.0.html>.

import 'package:flutter/material.dart';
import 'package:get/get.dart';

import '/domain/model/chat.dart';
import '/domain/model/user.dart';
import '/domain/repository/chat.dart';
import '/domain/repository/user.dart';
import '/domain/service/chat.dart';
import '/l10n/l10n.dart';
import '/routes.dart';
import '/themes.dart';
import '/ui/page/home/page/chat/widget/chat_item.dart';
import '/ui/page/home/widget/avatar.dart';
import '/ui/page/home/widget/chat_status.dart';
import '/ui/page/home/widget/chat_subtitle.dart';
import '/ui/page/home/widget/chat_tile.dart';
import '/ui/page/home/widget/ongoing_call_button.dart';
import '/ui/page/home/widget/unread_counter.dart';
import '/ui/widget/context_menu/menu.dart';
import '/ui/widget/svg/svg.dart';
import '/util/message_popup.dart';
import '/util/platform_utils.dart';

/// [ChatTile] representing the provided [RxChat] as a recent [Chat].
class RecentChatTile extends StatelessWidget {
  const RecentChatTile(
    this.rxChat, {
    super.key,
    this.me,
    this.blocked = false,
    this.selected = false,
    this.trailing,
    this.getUser,
    this.inCall,
    this.onLeave,
    this.onHide,
    this.onDrop,
    this.onJoin,
    this.onMute,
    this.onUnmute,
    this.onFavorite,
    this.onUnfavorite,
    this.onSelect,
    this.onTap,
    Widget Function(Widget)? avatarBuilder,
    this.enableContextMenu = true,
  }) : avatarBuilder = avatarBuilder ?? _defaultAvatarBuilder;

  /// [RxChat] this [RecentChatTile] is about.
  final RxChat rxChat;

  /// [UserId] of the authenticated [MyUser].
  final UserId? me;

  /// Indicator whether this [RecentChatTile] should display a blocked icon in
  /// its trailing.
  final bool blocked;

  /// Indicator whether this [RecentChatTile] is selected.
  final bool selected;

  /// [Widget]s to display in the trailing instead of the defaults.
  final List<Widget>? trailing;

  /// Callback, called when a [RxUser] identified by the provided [UserId] is
  /// required.
  final Future<RxUser?> Function(UserId id)? getUser;

  /// Callback, called to check whether this device of the currently
  /// authenticated [MyUser] takes part in the [Chat.ongoingCall], if any.
  final bool Function()? inCall;

  /// Callback, called when this [rxChat] leave action is triggered.
  final void Function()? onLeave;

  /// Callback, called when this [rxChat] hide action is triggered.
  final void Function()? onHide;

  /// Callback, called when a drop [Chat.ongoingCall] in this [rxChat] action is
  /// triggered.
  final void Function()? onDrop;

  /// Callback, called when a join [Chat.ongoingCall] in this [rxChat] action is
  /// triggered.
  final void Function()? onJoin;

  /// Callback, called when this [rxChat] mute action is triggered.
  final void Function()? onMute;

  /// Callback, called when this [rxChat] unmute action is triggered.
  final void Function()? onUnmute;

  /// Callback, called when this [rxChat] add to favorites action is triggered.
  final void Function()? onFavorite;

  /// Callback, called when this [rxChat] remove from favorites action is
  /// triggered.
  final void Function()? onUnfavorite;

  /// Callback, called when this [rxChat] select action is triggered.
  final void Function()? onSelect;

  /// Callback, called when this [RecentChatTile] is tapped.
  final void Function()? onTap;

  /// Builder for building an [AvatarWidget] the [ChatTile] displays.
  ///
  /// Intended to be used to allow custom [Badge]s, [InkWell]s, etc over the
  /// [AvatarWidget].
  final Widget Function(Widget child) avatarBuilder;

  /// Indicator whether context menu should be enabled over this
  /// [RecentChatTile].
  final bool enableContextMenu;

  @override
  Widget build(BuildContext context) {
    final ColorScheme colors = Theme.of(context).colorScheme;

    return Obx(() {
      final Style style = Theme.of(context).extension<Style>()!;

      final Chat chat = rxChat.chat.value;
      final bool isRoute = chat.isRoute(router.route, me);
      final bool inverted = isRoute || selected;

      return ChatTile(
        chat: rxChat,
        status: [
<<<<<<< HEAD
          _status(context, inverted),
          Text(
            chat.updatedAt.val.toLocal().toShort(),
            style: Theme.of(context)
                .textTheme
                .titleSmall
                ?.copyWith(color: inverted ? colors.onSecondary : null),
=======
          ChatStatus(rxChat, me, inverted),
          Text(
            chat.updatedAt.val.toLocal().short,
            style: Theme.of(context)
                .textTheme
                .titleSmall
                ?.copyWith(color: inverted ? style.colors.onPrimary : null),
>>>>>>> 32f06c0e
          ),
        ],
        subtitle: [
          const SizedBox(height: 5),
          ConstrainedBox(
            constraints: const BoxConstraints(maxHeight: 38),
            child: Row(
              children: [
                const SizedBox(height: 3),
<<<<<<< HEAD
                Expanded(child: _subtitle(context, selected, inverted)),
=======
                Expanded(
                  child: ChatSubtitle(
                    me,
                    rxChat: rxChat,
                    inverted: inverted,
                    selected: selected,
                    getUser: getUser,
                  ),
                ),
>>>>>>> 32f06c0e
                if (trailing == null) ...[
                  _ongoingCall(context),
                  if (blocked) ...[
                    const SizedBox(width: 5),
                    Icon(
                      Icons.block,
                      color: inverted
<<<<<<< HEAD
                          ? colors.onSecondary
                          : const Color(0xFFC0C0C0),
=======
                          ? style.colors.onPrimary
                          : style.colors.secondaryHighlightDarkest,
>>>>>>> 32f06c0e
                      size: 20,
                    ),
                    const SizedBox(width: 5),
                  ] else if (chat.muted != null) ...[
                    const SizedBox(width: 5),
                    SvgImage.asset(
                      inverted
                          ? 'assets/icons/muted_light.svg'
                          : 'assets/icons/muted.svg',
                      key: Key('MuteIndicator_${chat.id}'),
                      width: 19.99,
                      height: 15,
                    ),
                    const SizedBox(width: 5),
                  ],
<<<<<<< HEAD
                  _counter(context, inverted),
=======
                  UnreadCounter(rxChat, inverted),
>>>>>>> 32f06c0e
                ] else
                  ...trailing!,
              ],
            ),
          ),
        ],
        actions: [
          if (chat.favoritePosition != null && onUnfavorite != null)
            ContextMenuButton(
              key: const Key('UnfavoriteChatButton'),
              label: 'btn_delete_from_favorites'.l10n,
              onPressed: onUnfavorite,
              trailing: const Icon(Icons.star_border),
            ),
          if (chat.favoritePosition == null && onFavorite != null)
            ContextMenuButton(
              key: const Key('FavoriteChatButton'),
              label: 'btn_add_to_favorites'.l10n,
              onPressed: onFavorite,
              trailing: const Icon(Icons.star),
            ),
          if (onHide != null)
            ContextMenuButton(
              key: const Key('ButtonHideChat'),
              label: PlatformUtils.isMobile
                  ? 'btn_hide'.l10n
                  : 'btn_hide_chat'.l10n,
              onPressed: () => _hideChat(context),
              trailing: const Icon(Icons.delete),
            ),
          if (chat.muted == null && onMute != null)
            ContextMenuButton(
              key: const Key('MuteChatButton'),
              label: PlatformUtils.isMobile
                  ? 'btn_mute'.l10n
                  : 'btn_mute_chat'.l10n,
              onPressed: onMute,
              trailing: const Icon(Icons.notifications_off),
            ),
          if (chat.muted != null && onUnmute != null)
            ContextMenuButton(
              key: const Key('UnmuteChatButton'),
              label: PlatformUtils.isMobile
                  ? 'btn_unmute'.l10n
                  : 'btn_unmute_chat'.l10n,
              onPressed: onUnmute,
              trailing: const Icon(Icons.notifications),
            ),
          const ContextMenuDivider(),
          ContextMenuButton(
            key: const Key('SelectChatButton'),
            label: 'btn_select'.l10n,
            onPressed: onSelect,
            trailing: const Icon(Icons.select_all),
          ),
        ],
        selected: inverted,
        avatarBuilder: avatarBuilder,
        enableContextMenu: enableContextMenu,
        onTap: onTap ??
            () {
              if (!isRoute) {
                router.chat(chat.id);
              }
            },
      );
    });
  }

<<<<<<< HEAD
  /// Builds a subtitle for the provided [RxChat] containing either its
  /// [Chat.lastItem] or an [AnimatedTyping] indicating an ongoing typing.
  Widget _subtitle(BuildContext context, bool selected, bool inverted) {
    final ColorScheme colors = Theme.of(context).colorScheme;
=======
  /// Returns a visual representation of the [Chat.ongoingCall], if any.
  Widget _ongoingCall(BuildContext context) {
    final Style style = Theme.of(context).extension<Style>()!;
>>>>>>> 32f06c0e

    return Obx(() {
      final Chat chat = rxChat.chat.value;

<<<<<<< HEAD
      final ChatItem? item;
      if (rxChat.messages.isNotEmpty) {
        item = rxChat.messages.last.value;
      } else {
        item = chat.lastItem;
      }

      List<Widget> subtitle = [];

      final Iterable<String> typings = rxChat.typingUsers
          .where((User user) => user.id != me)
          .map((User user) => user.name?.val ?? user.num.val);

      ChatMessage? draft = rxChat.draft.value;

      if (draft != null && !selected) {
        final StringBuffer desc = StringBuffer();

        if (draft.text != null) {
          desc.write(draft.text!.val);
        }

        if (draft.repliesTo.isNotEmpty) {
          if (desc.isNotEmpty) desc.write('space'.l10n);
          desc.write(
              'label_replies'.l10nfmt({'count': draft.repliesTo.length}));
        }

        final List<Widget> images = [];

        if (draft.attachments.isNotEmpty) {
          if (draft.text == null) {
            images.addAll(
              draft.attachments.map((e) {
                return Padding(
                  padding: const EdgeInsets.only(right: 2),
                  child: _attachment(e, inverted: inverted),
                );
              }),
            );
          } else {
            images.add(
              Padding(
                padding: const EdgeInsets.only(right: 4),
                child: _attachment(draft.attachments.first, inverted: inverted),
              ),
            );
          }
        }

        subtitle = [
          Text('${'label_draft'.l10n}${'colon_space'.l10n}'),
          if (desc.isEmpty)
            Flexible(
              child: LayoutBuilder(builder: (_, constraints) {
                return Row(
                  children: images
                      .take((constraints.maxWidth / (30 + 4)).floor())
                      .toList(),
                );
              }),
            )
          else
            ...images,
          if (desc.isNotEmpty)
            Flexible(
              child: Text(
                desc.toString(),
                key: const Key('Draft'),
              ),
            ),
        ];
      } else if (typings.isNotEmpty) {
        if (!rxChat.chat.value.isGroup) {
          subtitle = [
            Row(
              crossAxisAlignment: CrossAxisAlignment.end,
              children: [
                Text(
                  'label_typing'.l10n,
                  style: TextStyle(
                    color: inverted ? colors.onSecondary : colors.secondary,
                  ),
                ),
                const SizedBox(width: 3),
                Padding(
                  padding: const EdgeInsets.only(bottom: 4),
                  child: AnimatedTyping(inverted: inverted),
                ),
              ],
            ),
          ];
        } else {
          subtitle = [
            Expanded(
              child: Row(
                crossAxisAlignment: CrossAxisAlignment.end,
                children: [
                  Flexible(
                    child: Text(
                      typings.join('comma_space'.l10n),
                      maxLines: 1,
                      overflow: TextOverflow.ellipsis,
                      style: TextStyle(
                        color: inverted ? Colors.white : colors.secondary,
                      ),
                    ),
                  ),
                  const SizedBox(width: 3),
                  Padding(
                    padding: const EdgeInsets.only(bottom: 4),
                    child: AnimatedTyping(inverted: inverted),
                  ),
                ],
              ),
            )
          ];
        }
      } else if (item != null) {
        if (item is ChatCall) {
          Widget widget = Padding(
            padding: const EdgeInsets.fromLTRB(0, 2, 6, 2),
            child: Icon(
              Icons.call,
              size: 16,
              color: inverted ? colors.onSecondary : const Color(0xFF666666),
            ),
          );

          if (item.finishedAt == null && item.finishReason == null) {
            subtitle = [
              widget,
              Flexible(child: Text('label_call_active'.l10n)),
            ];
          } else {
            final String description =
                item.finishReason?.localizedString(item.authorId == me) ??
                    'label_chat_call_ended'.l10n;
            subtitle = [widget, Flexible(child: Text(description))];
          }
        } else if (item is ChatMessage) {
          final desc = StringBuffer();

          if (item.text != null) {
            desc.write(item.text!.val);
          }

          final List<Widget> images = [];

          if (item.attachments.isNotEmpty) {
            if (item.text == null) {
              images.addAll(
                item.attachments.map((e) {
                  return Padding(
                    padding: const EdgeInsets.only(right: 2),
                    child: _attachment(
                      e,
                      inverted: inverted,
                      onError: () => rxChat.updateAttachments(item!),
                    ),
                  );
                }),
              );
            } else {
              images.add(
                Padding(
                  padding: const EdgeInsets.only(right: 4),
                  child: _attachment(
                    item.attachments.first,
                    inverted: inverted,
                    onError: () => rxChat.updateAttachments(item!),
                  ),
                ),
              );
            }
          }

          subtitle = [
            if (item.authorId == me)
              Text('${'label_you'.l10n}${'colon_space'.l10n}')
            else if (chat.isGroup)
              Padding(
                padding: const EdgeInsets.only(right: 5),
                child: FutureBuilder<RxUser?>(
                  future: getUser?.call(item.authorId),
                  builder: (_, snapshot) => snapshot.data != null
                      ? AvatarWidget.fromRxUser(snapshot.data, radius: 10)
                      : AvatarWidget.fromUser(
                          chat.getUser(item!.authorId),
                          radius: 10,
                        ),
                ),
              ),
            if (desc.isEmpty)
              Flexible(
                child: LayoutBuilder(builder: (_, constraints) {
                  return Row(
                    children: images
                        .take((constraints.maxWidth / (30 + 4)).floor())
                        .toList(),
                  );
                }),
              )
            else
              ...images,
            if (desc.isNotEmpty) Flexible(child: Text(desc.toString())),
          ];
        } else if (item is ChatForward) {
          subtitle = [
            if (chat.isGroup)
              Padding(
                padding: const EdgeInsets.only(right: 5),
                child: FutureBuilder<RxUser?>(
                  future: getUser?.call(item.authorId),
                  builder: (_, snapshot) => snapshot.data != null
                      ? AvatarWidget.fromRxUser(snapshot.data, radius: 10)
                      : AvatarWidget.fromUser(
                          chat.getUser(item!.authorId),
                          radius: 10,
                        ),
                ),
              ),
            Flexible(child: Text('[${'label_forwarded_message'.l10n}]')),
          ];
        } else if (item is ChatInfo) {
          Widget content = Text('${item.action}');

          // Builds a [FutureBuilder] returning a [User] fetched by the provided
          // [id].
          Widget userBuilder(
            UserId id,
            Widget Function(BuildContext context, User? user) builder,
          ) {
            return FutureBuilder(
              future: getUser?.call(id),
              builder: (context, snapshot) {
                if (snapshot.data != null) {
                  return Obx(() => builder(context, snapshot.data!.user.value));
                }

                return builder(context, null);
              },
            );
          }

          switch (item.action.kind) {
            case ChatInfoActionKind.created:
              if (chat.isGroup) {
                content = userBuilder(item.authorId, (context, user) {
                  user ??= (item as ChatInfo).author;
                  final Map<String, dynamic> args = {
                    'author': user.name?.val ?? user.num.val,
                  };

                  return Text('label_group_created_by'.l10nfmt(args));
                });
              } else if (chat.isMonolog) {
                content = Text('label_monolog_created'.l10n);
              } else {
                content = Text('label_dialog_created'.l10n);
              }
              break;

            case ChatInfoActionKind.memberAdded:
              final action = item.action as ChatInfoActionMemberAdded;

              if (item.authorId != action.user.id) {
                content = userBuilder(action.user.id, (context, user) {
                  final User author = (item as ChatInfo).author;
                  user ??= action.user;

                  final Map<String, dynamic> args = {
                    'author': author.name?.val ?? author.num.val,
                    'user': user.name?.val ?? user.num.val,
                  };

                  return Text('label_user_added_user'.l10nfmt(args));
                });
              } else {
                content = Text(
                  'label_was_added'.l10nfmt(
                    {'author': '${action.user.name ?? action.user.num}'},
                  ),
                );
              }
              break;

            case ChatInfoActionKind.memberRemoved:
              final action = item.action as ChatInfoActionMemberRemoved;

              if (item.authorId != action.user.id) {
                content = userBuilder(action.user.id, (context, user) {
                  final User author = (item as ChatInfo).author;
                  user ??= action.user;

                  final Map<String, dynamic> args = {
                    'author': author.name?.val ?? author.num.val,
                    'user': user.name?.val ?? user.num.val,
                  };

                  return Text('label_user_removed_user'.l10nfmt(args));
                });
              } else {
                content = Text(
                  'label_was_removed'.l10nfmt(
                    {'author': '${action.user.name ?? action.user.num}'},
                  ),
                );
              }
              break;

            case ChatInfoActionKind.avatarUpdated:
              final action = item.action as ChatInfoActionAvatarUpdated;

              final Map<String, dynamic> args = {
                'author': item.author.name?.val ?? item.author.num.val,
              };

              if (action.avatar == null) {
                content = Text('label_avatar_removed'.l10nfmt(args));
              } else {
                content = Text('label_avatar_updated'.l10nfmt(args));
              }
              break;

            case ChatInfoActionKind.nameUpdated:
              final action = item.action as ChatInfoActionNameUpdated;

              final Map<String, dynamic> args = {
                'author': item.author.name?.val ?? item.author.num.val,
                if (action.name != null) 'name': action.name?.val
              };

              if (action.name == null) {
                content = Text('label_name_removed'.l10nfmt(args));
              } else {
                content = Text('label_name_updated'.l10nfmt(args));
              }
              break;
          }

          subtitle = [Flexible(child: content)];
        } else {
          subtitle = [Flexible(child: Text('label_empty_message'.l10n))];
        }
      } else {
        subtitle = [Flexible(child: Text('label_no_messages'.l10n))];
      }

      return DefaultTextStyle(
        style: Theme.of(context)
            .textTheme
            .titleSmall!
            .copyWith(color: inverted ? colors.onSecondary : null),
        overflow: TextOverflow.ellipsis,
        child: Row(children: subtitle),
      );
    });
  }

  /// Builds an [Attachment] visual representation.
  Widget _attachment(
    Attachment e, {
    bool inverted = false,
    Future<void> Function()? onError,
  }) {
    Widget? content;

    if (e is LocalAttachment) {
      if (e.file.isImage && e.file.bytes.value != null) {
        content = Image.memory(e.file.bytes.value!, fit: BoxFit.cover);
      } else if (e.file.isVideo) {
        // TODO: `video_player` being used doesn't support desktop platforms.
        if ((PlatformUtils.isMobile || PlatformUtils.isWeb) &&
            e.file.bytes.value != null) {
          content = FittedBox(
            fit: BoxFit.cover,
            child: VideoThumbnail.bytes(
              bytes: e.file.bytes.value!,
              key: key,
              height: 300,
            ),
          );
        } else {
          content = Container(
            color: inverted ? Colors.white : Colors.grey,
            child: Icon(
              Icons.video_file,
              size: 18,
              color: inverted ? Colors.grey : Colors.white,
            ),
          );
        }
      } else {
        content = Container(
          color: inverted ? Colors.white : Colors.grey,
          child: SvgImage.asset(
            inverted ? 'assets/icons/file_dark.svg' : 'assets/icons/file.svg',
            width: 30,
            height: 30,
          ),
        );
      }
    }

    if (e is ImageAttachment) {
      content = RetryImage(
        e.medium.url,
        checksum: e.medium.checksum,
        fit: BoxFit.cover,
        width: double.infinity,
        height: double.infinity,
        onForbidden: onError,
        displayProgress: false,
      );
    }

    if (e is FileAttachment) {
      if (e.isVideo) {
        if (PlatformUtils.isMobile || PlatformUtils.isWeb) {
          content = FittedBox(
            fit: BoxFit.cover,
            child: VideoThumbnail.url(
              url: e.original.url,
              checksum: e.original.checksum,
              key: key,
              height: 300,
              onError: onError,
            ),
          );
        } else {
          content = Container(
            color: inverted ? Colors.white : Colors.grey,
            child: Icon(
              Icons.video_file,
              size: 18,
              color: inverted ? Colors.grey : Colors.white,
            ),
          );
        }
      } else {
        content = Container(
          color: inverted ? Colors.white : Colors.grey,
          child: SvgImage.asset(
            inverted ? 'assets/icons/file_dark.svg' : 'assets/icons/file.svg',
            width: 30,
            height: 30,
          ),
        );
      }
    }

    if (content != null) {
      return ClipRRect(
        borderRadius: BorderRadius.circular(5),
        child: SizedBox(
          width: 30,
          height: 30,
          child: content,
        ),
      );
    }

    return const SizedBox();
  }

  /// Builds a [ChatItem.status] visual representation.
  Widget _status(BuildContext context, bool inverted) {
    final ColorScheme colors = Theme.of(context).colorScheme;

    return Obx(() {
      final Chat chat = rxChat.chat.value;

      final ChatItem? item;
      if (rxChat.messages.isNotEmpty) {
        item = rxChat.messages.last.value;
      } else {
        item = chat.lastItem;
      }

      if (item != null && item.authorId == me && !chat.isMonolog) {
        final bool isSent = item.status.value == SendingStatus.sent;
        final bool isRead =
            chat.members.length <= 1 ? isSent : chat.isRead(item, me) && isSent;
        final bool isDelivered = isSent && !chat.lastDelivery.isBefore(item.at);
        final bool isError = item.status.value == SendingStatus.error;
        final bool isSending = item.status.value == SendingStatus.sending;

        return Padding(
          padding: const EdgeInsets.only(right: 4),
          child: Icon(
            isRead || isDelivered
                ? Icons.done_all
                : isSending
                    ? Icons.access_alarm
                    : isError
                        ? Icons.error_outline
                        : Icons.done,
            color: isRead
                ? inverted
                    ? colors.onSecondary
                    : colors.secondary
                : isError
                    ? Colors.red
                    : inverted
                        ? colors.onSecondary
                        : colors.primary,
            size: 16,
          ),
        );
      }

      return const SizedBox();
    });
  }

  /// Returns a visual representation of the [Chat.unreadCount] counter.
  Widget _counter(BuildContext context, bool inverted) {
    return Obx(() {
      final ColorScheme colors = Theme.of(context).colorScheme;

      final Chat chat = rxChat.chat.value;
      final bool muted = chat.muted != null;

      if (rxChat.unreadCount.value > 0) {
        return Container(
          key: const Key('UnreadMessages'),
          margin: const EdgeInsets.only(left: 4),
          width: 23,
          height: 23,
          decoration: BoxDecoration(
            shape: BoxShape.circle,
            color: muted
                ? inverted
                    ? colors.onSecondary
                    : const Color(0xFFC0C0C0)
                : Colors.red,
          ),
          alignment: Alignment.center,
          child: Text(
            // TODO: Implement and test notations like `4k`, `54m`, etc.
            rxChat.unreadCount.value > 99
                ? '99${'plus'.l10n}'
                : '${rxChat.unreadCount.value}',
            style: TextStyle(
              color: muted
                  ? inverted
                      ? colors.primary
                      : Colors.white
                  : Colors.white,
              fontSize: 11,
              fontWeight: FontWeight.w600,
            ),
            maxLines: 1,
            overflow: TextOverflow.clip,
            textAlign: TextAlign.center,
          ),
        );
      }

      return const SizedBox(key: Key('NoUnreadMessages'));
    });
  }

  /// Returns a visual representation of the [Chat.ongoingCall], if any.
  Widget _ongoingCall(BuildContext context) {
    return Obx(() {
      final Chat chat = rxChat.chat.value;

      if (chat.ongoingCall == null) {
        return const SizedBox();
      }

      // Returns a rounded rectangular button representing an [OngoingCall]
      // associated action.
      Widget button(bool active) {
        return DecoratedBox(
          key: active
              ? const Key('JoinCallButton')
              : const Key('DropCallButton'),
          position: DecorationPosition.foreground,
          decoration: BoxDecoration(
            border: Border.all(color: Colors.white, width: 0.5),
            borderRadius: BorderRadius.circular(20),
          ),
          child: Material(
            elevation: 0,
            type: MaterialType.button,
            borderRadius: BorderRadius.circular(20),
            color:
                active ? Colors.red : Theme.of(context).colorScheme.secondary,
            child: InkWell(
              borderRadius: BorderRadius.circular(20),
              onTap: active ? onDrop : onJoin,
              child: Padding(
                padding: const EdgeInsets.fromLTRB(10, 4, 10, 4),
                child: Row(
                  children: [
                    Icon(
                      active ? Icons.call_end : Icons.call,
                      size: 16,
                      color: Colors.white,
                    ),
                    const SizedBox(width: 6),
                    PeriodicBuilder(
                      period: const Duration(seconds: 1),
                      builder: (_) {
                        final Duration duration =
                            DateTime.now().difference(chat.ongoingCall!.at.val);
                        final String text = duration.hhMmSs();

                        return Text(
                          text,
                          style: Theme.of(context)
                              .textTheme
                              .titleSmall
                              ?.copyWith(color: Colors.white),
                        ).fixedDigits();
                      },
                    )
                  ],
                ),
              ),
            ),
          ),
        );
      }

      return Padding(
        padding: const EdgeInsets.only(left: 5),
        child: AnimatedSwitcher(
          duration: 300.milliseconds,
          child: button(inCall?.call() == true),
        ),
      );
    });
  }

  /// Hides the [rxChat].
  Future<void> _hideChat(BuildContext context) async {
    final bool? result = await MessagePopup.alert(
      'label_hide_chat'.l10n,
      description: [
        TextSpan(text: 'alert_chat_will_be_hidden1'.l10n),
        TextSpan(
          text: rxChat.title.value,
          style: const TextStyle(color: Colors.black),
        ),
        TextSpan(text: 'alert_chat_will_be_hidden2'.l10n),
      ],
    );

    if (result == true) {
      onHide?.call();
    }
  }

  /// Returns the [child].
  ///
  /// Uses [GestureDetector] with a dummy [GestureDetector.onLongPress] callback
  /// for discarding long presses on its [child].
  static Widget _defaultAvatarBuilder(Widget child) => GestureDetector(
        onLongPress: () {},
        child: child,
      );
}

/// Extension adding conversion from [DateTime] to its short text relative to
/// the [DateTime.now].
extension DateTimeToShort on DateTime {
  /// Returns short text representing this [DateTime].
  ///
  /// Returns string in format `HH:MM`, if [DateTime] is within today. Returns a
  /// short weekday name, if [difference] between this [DateTime] and
  /// [DateTime.now] is less than 7 days. Otherwise returns a string in format
  /// of `YYYY-MM-DD`.
  String toShort() {
    final DateTime now = DateTime.now();
    final DateTime from = DateTime(now.year, now.month, now.day);
    final DateTime to = DateTime(year, month, day);

    final int differenceInDays = from.difference(to).inDays;

    if (differenceInDays > 6) {
      final String day = this.day.toString().padLeft(2, '0');
      final String month = this.month.toString().padLeft(2, '0');

      return '$year-$month-$day';
    } else if (differenceInDays < 1) {
      final String hour = this.hour.toString().padLeft(2, '0');
      final String minute = this.minute.toString().padLeft(2, '0');

      return '$hour:$minute';
    } else {
      return 'label_short_weekday'.l10nfmt({'weekday': weekday});
    }
  }
=======
      if (chat.ongoingCall == null) {
        return const SizedBox();
      }

      return Padding(
        padding: const EdgeInsets.only(left: 5),
        child: AnimatedSwitcher(
          duration: 300.milliseconds,
          child: OngoingCallButton(
            active: inCall?.call() == true,
            duration: DateTime.now().difference(chat.ongoingCall!.at.val),
            onDrop: onDrop,
            onJoin: onJoin,
            builder: (_) {
              final String text =
                  DateTime.now().difference(chat.ongoingCall!.at.val).hhMmSs();

              return Text(
                text,
                style: Theme.of(context)
                    .textTheme
                    .titleSmall
                    ?.copyWith(color: style.colors.onPrimary),
              ).fixedDigits();
            },
          ),
        ),
      );
    });
  }

  /// Hides the [rxChat].
  Future<void> _hideChat(BuildContext context) async {
    final Style style = Theme.of(context).extension<Style>()!;

    final bool? result = await MessagePopup.alert(
      'label_hide_chat'.l10n,
      description: [
        TextSpan(text: 'alert_chat_will_be_hidden1'.l10n),
        TextSpan(
          text: rxChat.title.value,
          style: TextStyle(color: style.colors.onBackground),
        ),
        TextSpan(text: 'alert_chat_will_be_hidden2'.l10n),
      ],
    );

    if (result == true) {
      onHide?.call();
    }
  }

  /// Returns the [child].
  ///
  /// Uses [GestureDetector] with a dummy [GestureDetector.onLongPress] callback
  /// for discarding long presses on its [child].
  static Widget _defaultAvatarBuilder(Widget child) => GestureDetector(
        onLongPress: () {},
        child: child,
      );
>>>>>>> 32f06c0e
}<|MERGE_RESOLUTION|>--- conflicted
+++ resolved
@@ -144,15 +144,6 @@
       return ChatTile(
         chat: rxChat,
         status: [
-<<<<<<< HEAD
-          _status(context, inverted),
-          Text(
-            chat.updatedAt.val.toLocal().toShort(),
-            style: Theme.of(context)
-                .textTheme
-                .titleSmall
-                ?.copyWith(color: inverted ? colors.onSecondary : null),
-=======
           ChatStatus(rxChat, me, inverted),
           Text(
             chat.updatedAt.val.toLocal().short,
@@ -160,7 +151,6 @@
                 .textTheme
                 .titleSmall
                 ?.copyWith(color: inverted ? style.colors.onPrimary : null),
->>>>>>> 32f06c0e
           ),
         ],
         subtitle: [
@@ -170,9 +160,6 @@
             child: Row(
               children: [
                 const SizedBox(height: 3),
-<<<<<<< HEAD
-                Expanded(child: _subtitle(context, selected, inverted)),
-=======
                 Expanded(
                   child: ChatSubtitle(
                     me,
@@ -182,7 +169,6 @@
                     getUser: getUser,
                   ),
                 ),
->>>>>>> 32f06c0e
                 if (trailing == null) ...[
                   _ongoingCall(context),
                   if (blocked) ...[
@@ -190,13 +176,8 @@
                     Icon(
                       Icons.block,
                       color: inverted
-<<<<<<< HEAD
-                          ? colors.onSecondary
-                          : const Color(0xFFC0C0C0),
-=======
                           ? style.colors.onPrimary
                           : style.colors.secondaryHighlightDarkest,
->>>>>>> 32f06c0e
                       size: 20,
                     ),
                     const SizedBox(width: 5),
@@ -212,11 +193,7 @@
                     ),
                     const SizedBox(width: 5),
                   ],
-<<<<<<< HEAD
-                  _counter(context, inverted),
-=======
                   UnreadCounter(rxChat, inverted),
->>>>>>> 32f06c0e
                 ] else
                   ...trailing!,
               ],
@@ -286,719 +263,13 @@
     });
   }
 
-<<<<<<< HEAD
-  /// Builds a subtitle for the provided [RxChat] containing either its
-  /// [Chat.lastItem] or an [AnimatedTyping] indicating an ongoing typing.
-  Widget _subtitle(BuildContext context, bool selected, bool inverted) {
-    final ColorScheme colors = Theme.of(context).colorScheme;
-=======
   /// Returns a visual representation of the [Chat.ongoingCall], if any.
   Widget _ongoingCall(BuildContext context) {
     final Style style = Theme.of(context).extension<Style>()!;
->>>>>>> 32f06c0e
 
     return Obx(() {
       final Chat chat = rxChat.chat.value;
 
-<<<<<<< HEAD
-      final ChatItem? item;
-      if (rxChat.messages.isNotEmpty) {
-        item = rxChat.messages.last.value;
-      } else {
-        item = chat.lastItem;
-      }
-
-      List<Widget> subtitle = [];
-
-      final Iterable<String> typings = rxChat.typingUsers
-          .where((User user) => user.id != me)
-          .map((User user) => user.name?.val ?? user.num.val);
-
-      ChatMessage? draft = rxChat.draft.value;
-
-      if (draft != null && !selected) {
-        final StringBuffer desc = StringBuffer();
-
-        if (draft.text != null) {
-          desc.write(draft.text!.val);
-        }
-
-        if (draft.repliesTo.isNotEmpty) {
-          if (desc.isNotEmpty) desc.write('space'.l10n);
-          desc.write(
-              'label_replies'.l10nfmt({'count': draft.repliesTo.length}));
-        }
-
-        final List<Widget> images = [];
-
-        if (draft.attachments.isNotEmpty) {
-          if (draft.text == null) {
-            images.addAll(
-              draft.attachments.map((e) {
-                return Padding(
-                  padding: const EdgeInsets.only(right: 2),
-                  child: _attachment(e, inverted: inverted),
-                );
-              }),
-            );
-          } else {
-            images.add(
-              Padding(
-                padding: const EdgeInsets.only(right: 4),
-                child: _attachment(draft.attachments.first, inverted: inverted),
-              ),
-            );
-          }
-        }
-
-        subtitle = [
-          Text('${'label_draft'.l10n}${'colon_space'.l10n}'),
-          if (desc.isEmpty)
-            Flexible(
-              child: LayoutBuilder(builder: (_, constraints) {
-                return Row(
-                  children: images
-                      .take((constraints.maxWidth / (30 + 4)).floor())
-                      .toList(),
-                );
-              }),
-            )
-          else
-            ...images,
-          if (desc.isNotEmpty)
-            Flexible(
-              child: Text(
-                desc.toString(),
-                key: const Key('Draft'),
-              ),
-            ),
-        ];
-      } else if (typings.isNotEmpty) {
-        if (!rxChat.chat.value.isGroup) {
-          subtitle = [
-            Row(
-              crossAxisAlignment: CrossAxisAlignment.end,
-              children: [
-                Text(
-                  'label_typing'.l10n,
-                  style: TextStyle(
-                    color: inverted ? colors.onSecondary : colors.secondary,
-                  ),
-                ),
-                const SizedBox(width: 3),
-                Padding(
-                  padding: const EdgeInsets.only(bottom: 4),
-                  child: AnimatedTyping(inverted: inverted),
-                ),
-              ],
-            ),
-          ];
-        } else {
-          subtitle = [
-            Expanded(
-              child: Row(
-                crossAxisAlignment: CrossAxisAlignment.end,
-                children: [
-                  Flexible(
-                    child: Text(
-                      typings.join('comma_space'.l10n),
-                      maxLines: 1,
-                      overflow: TextOverflow.ellipsis,
-                      style: TextStyle(
-                        color: inverted ? Colors.white : colors.secondary,
-                      ),
-                    ),
-                  ),
-                  const SizedBox(width: 3),
-                  Padding(
-                    padding: const EdgeInsets.only(bottom: 4),
-                    child: AnimatedTyping(inverted: inverted),
-                  ),
-                ],
-              ),
-            )
-          ];
-        }
-      } else if (item != null) {
-        if (item is ChatCall) {
-          Widget widget = Padding(
-            padding: const EdgeInsets.fromLTRB(0, 2, 6, 2),
-            child: Icon(
-              Icons.call,
-              size: 16,
-              color: inverted ? colors.onSecondary : const Color(0xFF666666),
-            ),
-          );
-
-          if (item.finishedAt == null && item.finishReason == null) {
-            subtitle = [
-              widget,
-              Flexible(child: Text('label_call_active'.l10n)),
-            ];
-          } else {
-            final String description =
-                item.finishReason?.localizedString(item.authorId == me) ??
-                    'label_chat_call_ended'.l10n;
-            subtitle = [widget, Flexible(child: Text(description))];
-          }
-        } else if (item is ChatMessage) {
-          final desc = StringBuffer();
-
-          if (item.text != null) {
-            desc.write(item.text!.val);
-          }
-
-          final List<Widget> images = [];
-
-          if (item.attachments.isNotEmpty) {
-            if (item.text == null) {
-              images.addAll(
-                item.attachments.map((e) {
-                  return Padding(
-                    padding: const EdgeInsets.only(right: 2),
-                    child: _attachment(
-                      e,
-                      inverted: inverted,
-                      onError: () => rxChat.updateAttachments(item!),
-                    ),
-                  );
-                }),
-              );
-            } else {
-              images.add(
-                Padding(
-                  padding: const EdgeInsets.only(right: 4),
-                  child: _attachment(
-                    item.attachments.first,
-                    inverted: inverted,
-                    onError: () => rxChat.updateAttachments(item!),
-                  ),
-                ),
-              );
-            }
-          }
-
-          subtitle = [
-            if (item.authorId == me)
-              Text('${'label_you'.l10n}${'colon_space'.l10n}')
-            else if (chat.isGroup)
-              Padding(
-                padding: const EdgeInsets.only(right: 5),
-                child: FutureBuilder<RxUser?>(
-                  future: getUser?.call(item.authorId),
-                  builder: (_, snapshot) => snapshot.data != null
-                      ? AvatarWidget.fromRxUser(snapshot.data, radius: 10)
-                      : AvatarWidget.fromUser(
-                          chat.getUser(item!.authorId),
-                          radius: 10,
-                        ),
-                ),
-              ),
-            if (desc.isEmpty)
-              Flexible(
-                child: LayoutBuilder(builder: (_, constraints) {
-                  return Row(
-                    children: images
-                        .take((constraints.maxWidth / (30 + 4)).floor())
-                        .toList(),
-                  );
-                }),
-              )
-            else
-              ...images,
-            if (desc.isNotEmpty) Flexible(child: Text(desc.toString())),
-          ];
-        } else if (item is ChatForward) {
-          subtitle = [
-            if (chat.isGroup)
-              Padding(
-                padding: const EdgeInsets.only(right: 5),
-                child: FutureBuilder<RxUser?>(
-                  future: getUser?.call(item.authorId),
-                  builder: (_, snapshot) => snapshot.data != null
-                      ? AvatarWidget.fromRxUser(snapshot.data, radius: 10)
-                      : AvatarWidget.fromUser(
-                          chat.getUser(item!.authorId),
-                          radius: 10,
-                        ),
-                ),
-              ),
-            Flexible(child: Text('[${'label_forwarded_message'.l10n}]')),
-          ];
-        } else if (item is ChatInfo) {
-          Widget content = Text('${item.action}');
-
-          // Builds a [FutureBuilder] returning a [User] fetched by the provided
-          // [id].
-          Widget userBuilder(
-            UserId id,
-            Widget Function(BuildContext context, User? user) builder,
-          ) {
-            return FutureBuilder(
-              future: getUser?.call(id),
-              builder: (context, snapshot) {
-                if (snapshot.data != null) {
-                  return Obx(() => builder(context, snapshot.data!.user.value));
-                }
-
-                return builder(context, null);
-              },
-            );
-          }
-
-          switch (item.action.kind) {
-            case ChatInfoActionKind.created:
-              if (chat.isGroup) {
-                content = userBuilder(item.authorId, (context, user) {
-                  user ??= (item as ChatInfo).author;
-                  final Map<String, dynamic> args = {
-                    'author': user.name?.val ?? user.num.val,
-                  };
-
-                  return Text('label_group_created_by'.l10nfmt(args));
-                });
-              } else if (chat.isMonolog) {
-                content = Text('label_monolog_created'.l10n);
-              } else {
-                content = Text('label_dialog_created'.l10n);
-              }
-              break;
-
-            case ChatInfoActionKind.memberAdded:
-              final action = item.action as ChatInfoActionMemberAdded;
-
-              if (item.authorId != action.user.id) {
-                content = userBuilder(action.user.id, (context, user) {
-                  final User author = (item as ChatInfo).author;
-                  user ??= action.user;
-
-                  final Map<String, dynamic> args = {
-                    'author': author.name?.val ?? author.num.val,
-                    'user': user.name?.val ?? user.num.val,
-                  };
-
-                  return Text('label_user_added_user'.l10nfmt(args));
-                });
-              } else {
-                content = Text(
-                  'label_was_added'.l10nfmt(
-                    {'author': '${action.user.name ?? action.user.num}'},
-                  ),
-                );
-              }
-              break;
-
-            case ChatInfoActionKind.memberRemoved:
-              final action = item.action as ChatInfoActionMemberRemoved;
-
-              if (item.authorId != action.user.id) {
-                content = userBuilder(action.user.id, (context, user) {
-                  final User author = (item as ChatInfo).author;
-                  user ??= action.user;
-
-                  final Map<String, dynamic> args = {
-                    'author': author.name?.val ?? author.num.val,
-                    'user': user.name?.val ?? user.num.val,
-                  };
-
-                  return Text('label_user_removed_user'.l10nfmt(args));
-                });
-              } else {
-                content = Text(
-                  'label_was_removed'.l10nfmt(
-                    {'author': '${action.user.name ?? action.user.num}'},
-                  ),
-                );
-              }
-              break;
-
-            case ChatInfoActionKind.avatarUpdated:
-              final action = item.action as ChatInfoActionAvatarUpdated;
-
-              final Map<String, dynamic> args = {
-                'author': item.author.name?.val ?? item.author.num.val,
-              };
-
-              if (action.avatar == null) {
-                content = Text('label_avatar_removed'.l10nfmt(args));
-              } else {
-                content = Text('label_avatar_updated'.l10nfmt(args));
-              }
-              break;
-
-            case ChatInfoActionKind.nameUpdated:
-              final action = item.action as ChatInfoActionNameUpdated;
-
-              final Map<String, dynamic> args = {
-                'author': item.author.name?.val ?? item.author.num.val,
-                if (action.name != null) 'name': action.name?.val
-              };
-
-              if (action.name == null) {
-                content = Text('label_name_removed'.l10nfmt(args));
-              } else {
-                content = Text('label_name_updated'.l10nfmt(args));
-              }
-              break;
-          }
-
-          subtitle = [Flexible(child: content)];
-        } else {
-          subtitle = [Flexible(child: Text('label_empty_message'.l10n))];
-        }
-      } else {
-        subtitle = [Flexible(child: Text('label_no_messages'.l10n))];
-      }
-
-      return DefaultTextStyle(
-        style: Theme.of(context)
-            .textTheme
-            .titleSmall!
-            .copyWith(color: inverted ? colors.onSecondary : null),
-        overflow: TextOverflow.ellipsis,
-        child: Row(children: subtitle),
-      );
-    });
-  }
-
-  /// Builds an [Attachment] visual representation.
-  Widget _attachment(
-    Attachment e, {
-    bool inverted = false,
-    Future<void> Function()? onError,
-  }) {
-    Widget? content;
-
-    if (e is LocalAttachment) {
-      if (e.file.isImage && e.file.bytes.value != null) {
-        content = Image.memory(e.file.bytes.value!, fit: BoxFit.cover);
-      } else if (e.file.isVideo) {
-        // TODO: `video_player` being used doesn't support desktop platforms.
-        if ((PlatformUtils.isMobile || PlatformUtils.isWeb) &&
-            e.file.bytes.value != null) {
-          content = FittedBox(
-            fit: BoxFit.cover,
-            child: VideoThumbnail.bytes(
-              bytes: e.file.bytes.value!,
-              key: key,
-              height: 300,
-            ),
-          );
-        } else {
-          content = Container(
-            color: inverted ? Colors.white : Colors.grey,
-            child: Icon(
-              Icons.video_file,
-              size: 18,
-              color: inverted ? Colors.grey : Colors.white,
-            ),
-          );
-        }
-      } else {
-        content = Container(
-          color: inverted ? Colors.white : Colors.grey,
-          child: SvgImage.asset(
-            inverted ? 'assets/icons/file_dark.svg' : 'assets/icons/file.svg',
-            width: 30,
-            height: 30,
-          ),
-        );
-      }
-    }
-
-    if (e is ImageAttachment) {
-      content = RetryImage(
-        e.medium.url,
-        checksum: e.medium.checksum,
-        fit: BoxFit.cover,
-        width: double.infinity,
-        height: double.infinity,
-        onForbidden: onError,
-        displayProgress: false,
-      );
-    }
-
-    if (e is FileAttachment) {
-      if (e.isVideo) {
-        if (PlatformUtils.isMobile || PlatformUtils.isWeb) {
-          content = FittedBox(
-            fit: BoxFit.cover,
-            child: VideoThumbnail.url(
-              url: e.original.url,
-              checksum: e.original.checksum,
-              key: key,
-              height: 300,
-              onError: onError,
-            ),
-          );
-        } else {
-          content = Container(
-            color: inverted ? Colors.white : Colors.grey,
-            child: Icon(
-              Icons.video_file,
-              size: 18,
-              color: inverted ? Colors.grey : Colors.white,
-            ),
-          );
-        }
-      } else {
-        content = Container(
-          color: inverted ? Colors.white : Colors.grey,
-          child: SvgImage.asset(
-            inverted ? 'assets/icons/file_dark.svg' : 'assets/icons/file.svg',
-            width: 30,
-            height: 30,
-          ),
-        );
-      }
-    }
-
-    if (content != null) {
-      return ClipRRect(
-        borderRadius: BorderRadius.circular(5),
-        child: SizedBox(
-          width: 30,
-          height: 30,
-          child: content,
-        ),
-      );
-    }
-
-    return const SizedBox();
-  }
-
-  /// Builds a [ChatItem.status] visual representation.
-  Widget _status(BuildContext context, bool inverted) {
-    final ColorScheme colors = Theme.of(context).colorScheme;
-
-    return Obx(() {
-      final Chat chat = rxChat.chat.value;
-
-      final ChatItem? item;
-      if (rxChat.messages.isNotEmpty) {
-        item = rxChat.messages.last.value;
-      } else {
-        item = chat.lastItem;
-      }
-
-      if (item != null && item.authorId == me && !chat.isMonolog) {
-        final bool isSent = item.status.value == SendingStatus.sent;
-        final bool isRead =
-            chat.members.length <= 1 ? isSent : chat.isRead(item, me) && isSent;
-        final bool isDelivered = isSent && !chat.lastDelivery.isBefore(item.at);
-        final bool isError = item.status.value == SendingStatus.error;
-        final bool isSending = item.status.value == SendingStatus.sending;
-
-        return Padding(
-          padding: const EdgeInsets.only(right: 4),
-          child: Icon(
-            isRead || isDelivered
-                ? Icons.done_all
-                : isSending
-                    ? Icons.access_alarm
-                    : isError
-                        ? Icons.error_outline
-                        : Icons.done,
-            color: isRead
-                ? inverted
-                    ? colors.onSecondary
-                    : colors.secondary
-                : isError
-                    ? Colors.red
-                    : inverted
-                        ? colors.onSecondary
-                        : colors.primary,
-            size: 16,
-          ),
-        );
-      }
-
-      return const SizedBox();
-    });
-  }
-
-  /// Returns a visual representation of the [Chat.unreadCount] counter.
-  Widget _counter(BuildContext context, bool inverted) {
-    return Obx(() {
-      final ColorScheme colors = Theme.of(context).colorScheme;
-
-      final Chat chat = rxChat.chat.value;
-      final bool muted = chat.muted != null;
-
-      if (rxChat.unreadCount.value > 0) {
-        return Container(
-          key: const Key('UnreadMessages'),
-          margin: const EdgeInsets.only(left: 4),
-          width: 23,
-          height: 23,
-          decoration: BoxDecoration(
-            shape: BoxShape.circle,
-            color: muted
-                ? inverted
-                    ? colors.onSecondary
-                    : const Color(0xFFC0C0C0)
-                : Colors.red,
-          ),
-          alignment: Alignment.center,
-          child: Text(
-            // TODO: Implement and test notations like `4k`, `54m`, etc.
-            rxChat.unreadCount.value > 99
-                ? '99${'plus'.l10n}'
-                : '${rxChat.unreadCount.value}',
-            style: TextStyle(
-              color: muted
-                  ? inverted
-                      ? colors.primary
-                      : Colors.white
-                  : Colors.white,
-              fontSize: 11,
-              fontWeight: FontWeight.w600,
-            ),
-            maxLines: 1,
-            overflow: TextOverflow.clip,
-            textAlign: TextAlign.center,
-          ),
-        );
-      }
-
-      return const SizedBox(key: Key('NoUnreadMessages'));
-    });
-  }
-
-  /// Returns a visual representation of the [Chat.ongoingCall], if any.
-  Widget _ongoingCall(BuildContext context) {
-    return Obx(() {
-      final Chat chat = rxChat.chat.value;
-
-      if (chat.ongoingCall == null) {
-        return const SizedBox();
-      }
-
-      // Returns a rounded rectangular button representing an [OngoingCall]
-      // associated action.
-      Widget button(bool active) {
-        return DecoratedBox(
-          key: active
-              ? const Key('JoinCallButton')
-              : const Key('DropCallButton'),
-          position: DecorationPosition.foreground,
-          decoration: BoxDecoration(
-            border: Border.all(color: Colors.white, width: 0.5),
-            borderRadius: BorderRadius.circular(20),
-          ),
-          child: Material(
-            elevation: 0,
-            type: MaterialType.button,
-            borderRadius: BorderRadius.circular(20),
-            color:
-                active ? Colors.red : Theme.of(context).colorScheme.secondary,
-            child: InkWell(
-              borderRadius: BorderRadius.circular(20),
-              onTap: active ? onDrop : onJoin,
-              child: Padding(
-                padding: const EdgeInsets.fromLTRB(10, 4, 10, 4),
-                child: Row(
-                  children: [
-                    Icon(
-                      active ? Icons.call_end : Icons.call,
-                      size: 16,
-                      color: Colors.white,
-                    ),
-                    const SizedBox(width: 6),
-                    PeriodicBuilder(
-                      period: const Duration(seconds: 1),
-                      builder: (_) {
-                        final Duration duration =
-                            DateTime.now().difference(chat.ongoingCall!.at.val);
-                        final String text = duration.hhMmSs();
-
-                        return Text(
-                          text,
-                          style: Theme.of(context)
-                              .textTheme
-                              .titleSmall
-                              ?.copyWith(color: Colors.white),
-                        ).fixedDigits();
-                      },
-                    )
-                  ],
-                ),
-              ),
-            ),
-          ),
-        );
-      }
-
-      return Padding(
-        padding: const EdgeInsets.only(left: 5),
-        child: AnimatedSwitcher(
-          duration: 300.milliseconds,
-          child: button(inCall?.call() == true),
-        ),
-      );
-    });
-  }
-
-  /// Hides the [rxChat].
-  Future<void> _hideChat(BuildContext context) async {
-    final bool? result = await MessagePopup.alert(
-      'label_hide_chat'.l10n,
-      description: [
-        TextSpan(text: 'alert_chat_will_be_hidden1'.l10n),
-        TextSpan(
-          text: rxChat.title.value,
-          style: const TextStyle(color: Colors.black),
-        ),
-        TextSpan(text: 'alert_chat_will_be_hidden2'.l10n),
-      ],
-    );
-
-    if (result == true) {
-      onHide?.call();
-    }
-  }
-
-  /// Returns the [child].
-  ///
-  /// Uses [GestureDetector] with a dummy [GestureDetector.onLongPress] callback
-  /// for discarding long presses on its [child].
-  static Widget _defaultAvatarBuilder(Widget child) => GestureDetector(
-        onLongPress: () {},
-        child: child,
-      );
-}
-
-/// Extension adding conversion from [DateTime] to its short text relative to
-/// the [DateTime.now].
-extension DateTimeToShort on DateTime {
-  /// Returns short text representing this [DateTime].
-  ///
-  /// Returns string in format `HH:MM`, if [DateTime] is within today. Returns a
-  /// short weekday name, if [difference] between this [DateTime] and
-  /// [DateTime.now] is less than 7 days. Otherwise returns a string in format
-  /// of `YYYY-MM-DD`.
-  String toShort() {
-    final DateTime now = DateTime.now();
-    final DateTime from = DateTime(now.year, now.month, now.day);
-    final DateTime to = DateTime(year, month, day);
-
-    final int differenceInDays = from.difference(to).inDays;
-
-    if (differenceInDays > 6) {
-      final String day = this.day.toString().padLeft(2, '0');
-      final String month = this.month.toString().padLeft(2, '0');
-
-      return '$year-$month-$day';
-    } else if (differenceInDays < 1) {
-      final String hour = this.hour.toString().padLeft(2, '0');
-      final String minute = this.minute.toString().padLeft(2, '0');
-
-      return '$hour:$minute';
-    } else {
-      return 'label_short_weekday'.l10nfmt({'weekday': weekday});
-    }
-  }
-=======
       if (chat.ongoingCall == null) {
         return const SizedBox();
       }
@@ -1059,5 +330,4 @@
         onLongPress: () {},
         child: child,
       );
->>>>>>> 32f06c0e
 }