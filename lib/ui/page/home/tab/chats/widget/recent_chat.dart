// Copyright © 2022-2023 IT ENGINEERING MANAGEMENT INC,
//                       <https://github.com/team113>
//
// This program is free software: you can redistribute it and/or modify it under
// the terms of the GNU Affero General Public License v3.0 as published by the
// Free Software Foundation, either version 3 of the License, or (at your
// option) any later version.
//
// This program is distributed in the hope that it will be useful, but WITHOUT
// ANY WARRANTY; without even the implied warranty of MERCHANTABILITY or FITNESS
// FOR A PARTICULAR PURPOSE. See the GNU Affero General Public License v3.0 for
// more details.
//
// You should have received a copy of the GNU Affero General Public License v3.0
// along with this program. If not, see
// <https://www.gnu.org/licenses/agpl-3.0.html>.

import 'package:flutter/material.dart';
import 'package:get/get.dart';

import '/domain/model/attachment.dart';
import '/domain/model/chat.dart';
import '/domain/model/chat_call.dart';
import '/domain/model/chat_info.dart';
import '/domain/model/chat_item.dart';
import '/domain/model/sending_status.dart';
import '/domain/model/user.dart';
import '/domain/repository/chat.dart';
import '/domain/repository/user.dart';
import '/domain/service/chat.dart';
import '/l10n/l10n.dart';
import '/routes.dart';
import '/ui/page/home/page/chat/controller.dart';
import '/ui/page/home/page/chat/widget/chat_item.dart';
import '/ui/page/home/page/chat/widget/video_thumbnail/video_thumbnail.dart';
import '/ui/page/home/tab/chats/widget/periodic_builder.dart';
import '/ui/page/home/widget/animated_typing.dart';
import '/ui/page/home/widget/avatar.dart';
import '/ui/page/home/widget/chat_tile.dart';
import '/ui/page/home/widget/retry_image.dart';
import '/ui/widget/context_menu/menu.dart';
import '/ui/widget/svg/svg.dart';
import '/util/message_popup.dart';
import '/util/platform_utils.dart';

/// [ChatTile] representing the provided [RxChat] as a recent [Chat].
class RecentChatTile extends StatelessWidget {
  const RecentChatTile(
    this.rxChat, {
    super.key,
    this.me,
    this.blocked = false,
    this.selected = false,
    this.trailing,
    this.getUser,
    this.inCall,
    this.onLeave,
    this.onHide,
    this.onDrop,
    this.onJoin,
    this.onMute,
    this.onUnmute,
    this.onFavorite,
    this.onUnfavorite,
    this.onSelect,
    this.onTap,
    Widget Function(Widget)? avatarBuilder,
    this.enableContextMenu = true,
  }) : avatarBuilder = avatarBuilder ?? _defaultAvatarBuilder;

  /// [RxChat] this [RecentChatTile] is about.
  final RxChat rxChat;

  /// [UserId] of the authenticated [MyUser].
  final UserId? me;

  /// Indicator whether this [RecentChatTile] should display a blocked icon in
  /// its trailing.
  final bool blocked;

  /// Indicator whether this [RecentChatTile] is selected.
  final bool selected;

  /// [Widget]s to display in the trailing instead of the defaults.
  final List<Widget>? trailing;

  /// Callback, called when a [RxUser] identified by the provided [UserId] is
  /// required.
  final Future<RxUser?> Function(UserId id)? getUser;

  /// Callback, called to check whether this device of the currently
  /// authenticated [MyUser] takes part in the [Chat.ongoingCall], if any.
  final bool Function()? inCall;

  /// Callback, called when this [rxChat] leave action is triggered.
  final void Function()? onLeave;

  /// Callback, called when this [rxChat] hide action is triggered.
  final void Function()? onHide;

  /// Callback, called when a drop [Chat.ongoingCall] in this [rxChat] action is
  /// triggered.
  final void Function()? onDrop;

  /// Callback, called when a join [Chat.ongoingCall] in this [rxChat] action is
  /// triggered.
  final void Function()? onJoin;

  /// Callback, called when this [rxChat] mute action is triggered.
  final void Function()? onMute;

  /// Callback, called when this [rxChat] unmute action is triggered.
  final void Function()? onUnmute;

  /// Callback, called when this [rxChat] add to favorites action is triggered.
  final void Function()? onFavorite;

  /// Callback, called when this [rxChat] remove from favorites action is
  /// triggered.
  final void Function()? onUnfavorite;

  /// Callback, called when this [rxChat] select action is triggered.
  final void Function()? onSelect;

  /// Callback, called when this [RecentChatTile] is tapped.
  final void Function()? onTap;

  /// Builder for building an [AvatarWidget] the [ChatTile] displays.
  ///
  /// Intended to be used to allow custom [Badge]s, [InkWell]s, etc over the
  /// [AvatarWidget].
  final Widget Function(Widget child) avatarBuilder;

  /// Indicator whether context menu should be enabled over this
  /// [RecentChatTile].
  final bool enableContextMenu;

  @override
  Widget build(BuildContext context) {
    final ColorScheme colors = Theme.of(context).colorScheme;

    return Obx(() {
      final Chat chat = rxChat.chat.value;
      final bool isRoute = chat.isRoute(router.route, me);
      final bool inverted = isRoute || selected;

      return ChatTile(
        chat: rxChat,
        status: [
          _status(context, inverted),
          Text(
            chat.updatedAt.val.toLocal().toShort(),
            style: Theme.of(context)
                .textTheme
                .titleSmall
                ?.copyWith(color: inverted ? colors.onSecondary : null),
          ),
        ],
        subtitle: [
          const SizedBox(height: 5),
          ConstrainedBox(
            constraints: const BoxConstraints(maxHeight: 38),
            child: Row(
              children: [
                const SizedBox(height: 3),
                Expanded(child: _subtitle(context, selected, inverted)),
                if (trailing == null) ...[
                  _ongoingCall(context),
                  if (blocked) ...[
                    const SizedBox(width: 5),
                    Icon(
                      Icons.block,
                      color: inverted
                          ? colors.onSecondary
                          : const Color(0xFFC0C0C0),
                      size: 20,
                    ),
                    const SizedBox(width: 5),
                  ] else if (chat.muted != null) ...[
                    const SizedBox(width: 5),
<<<<<<< HEAD
                    SvgImage.asset(
                      'assets/icons/muted.svg',
=======
                    SvgLoader.asset(
                      inverted
                          ? 'assets/icons/muted_light.svg'
                          : 'assets/icons/muted.svg',
>>>>>>> 8d9b57e2
                      key: Key('MuteIndicator_${chat.id}'),
                      width: 19.99,
                      height: 15,
                    ),
                    const SizedBox(width: 5),
                  ],
                  _counter(context, inverted),
                ] else
                  ...trailing!,
              ],
            ),
          ),
        ],
        actions: [
          if (chat.favoritePosition != null && onUnfavorite != null)
            ContextMenuButton(
              key: const Key('UnfavoriteChatButton'),
              label: 'btn_delete_from_favorites'.l10n,
              onPressed: onUnfavorite,
              trailing: const Icon(Icons.star_border),
            ),
          if (chat.favoritePosition == null && onFavorite != null)
            ContextMenuButton(
              key: const Key('FavoriteChatButton'),
              label: 'btn_add_to_favorites'.l10n,
              onPressed: onFavorite,
              trailing: const Icon(Icons.star),
            ),
          if (onHide != null)
            ContextMenuButton(
              key: const Key('ButtonHideChat'),
              label: PlatformUtils.isMobile
                  ? 'btn_hide'.l10n
                  : 'btn_hide_chat'.l10n,
              onPressed: () => _hideChat(context),
              trailing: const Icon(Icons.delete),
            ),
          if (chat.muted == null && onMute != null)
            ContextMenuButton(
              key: const Key('MuteChatButton'),
              label: PlatformUtils.isMobile
                  ? 'btn_mute'.l10n
                  : 'btn_mute_chat'.l10n,
              onPressed: onMute,
              trailing: const Icon(Icons.notifications_off),
            ),
          if (chat.muted != null && onUnmute != null)
            ContextMenuButton(
              key: const Key('UnmuteChatButton'),
              label: PlatformUtils.isMobile
                  ? 'btn_unmute'.l10n
                  : 'btn_unmute_chat'.l10n,
              onPressed: onUnmute,
              trailing: const Icon(Icons.notifications),
            ),
          const ContextMenuDivider(),
          ContextMenuButton(
            key: const Key('SelectChatButton'),
            label: 'btn_select'.l10n,
            onPressed: onSelect,
            trailing: const Icon(Icons.select_all),
          ),
        ],
        selected: inverted,
        avatarBuilder: avatarBuilder,
        enableContextMenu: enableContextMenu,
        onTap: onTap ??
            () {
              if (!isRoute) {
                router.chat(chat.id);
              }
            },
      );
    });
  }

  /// Builds a subtitle for the provided [RxChat] containing either its
  /// [Chat.lastItem] or an [AnimatedTyping] indicating an ongoing typing.
  Widget _subtitle(BuildContext context, bool selected, bool inverted) {
    final ColorScheme colors = Theme.of(context).colorScheme;

    return Obx(() {
      final Chat chat = rxChat.chat.value;

      final ChatItem? item;
      if (rxChat.messages.isNotEmpty) {
        item = rxChat.messages.last.value;
      } else {
        item = chat.lastItem;
      }

      List<Widget> subtitle = [];

      final Iterable<String> typings = rxChat.typingUsers
          .where((User user) => user.id != me)
          .map((User user) => user.name?.val ?? user.num.val);

      ChatMessage? draft = rxChat.draft.value;

      if (draft != null && !selected) {
        final StringBuffer desc = StringBuffer();

        if (draft.text != null) {
          desc.write(draft.text!.val);
        }

        if (draft.repliesTo.isNotEmpty) {
          if (desc.isNotEmpty) desc.write('space'.l10n);
          desc.write(
              'label_replies'.l10nfmt({'count': draft.repliesTo.length}));
        }

        final List<Widget> images = [];

        if (draft.attachments.isNotEmpty) {
          if (draft.text == null) {
            images.addAll(
              draft.attachments.map((e) {
                return Padding(
                  padding: const EdgeInsets.only(right: 2),
                  child: _attachment(e, inverted: inverted),
                );
              }),
            );
          } else {
            images.add(
              Padding(
                padding: const EdgeInsets.only(right: 4),
                child: _attachment(draft.attachments.first, inverted: inverted),
              ),
            );
          }
        }

        subtitle = [
          Text('${'label_draft'.l10n}${'colon_space'.l10n}'),
          if (desc.isEmpty)
            Flexible(
              child: LayoutBuilder(builder: (_, constraints) {
                return Row(
                  children: images
                      .take((constraints.maxWidth / (30 + 4)).floor())
                      .toList(),
                );
              }),
            )
          else
            ...images,
          if (desc.isNotEmpty)
            Flexible(
              child: Text(
                desc.toString(),
                key: const Key('Draft'),
              ),
            ),
        ];
      } else if (typings.isNotEmpty) {
        if (!rxChat.chat.value.isGroup) {
          subtitle = [
            Row(
              crossAxisAlignment: CrossAxisAlignment.end,
              children: [
                Text(
                  'label_typing'.l10n,
                  style: TextStyle(
                    color: inverted ? colors.onSecondary : colors.secondary,
                  ),
                ),
                const SizedBox(width: 3),
                Padding(
                  padding: const EdgeInsets.only(bottom: 4),
                  child: AnimatedTyping(inverted: inverted),
                ),
              ],
            ),
          ];
        } else {
          subtitle = [
            Expanded(
              child: Row(
                crossAxisAlignment: CrossAxisAlignment.end,
                children: [
                  Flexible(
                    child: Text(
                      typings.join('comma_space'.l10n),
                      maxLines: 1,
                      overflow: TextOverflow.ellipsis,
                      style: TextStyle(
                        color: inverted ? Colors.white : colors.secondary,
                      ),
                    ),
                  ),
                  const SizedBox(width: 3),
                  Padding(
                    padding: const EdgeInsets.only(bottom: 4),
                    child: AnimatedTyping(inverted: inverted),
                  ),
                ],
              ),
            )
          ];
        }
      } else if (item != null) {
        if (item is ChatCall) {
          Widget widget = Padding(
            padding: const EdgeInsets.fromLTRB(0, 2, 6, 2),
            child: Icon(
              Icons.call,
              size: 16,
              color: inverted ? colors.onSecondary : const Color(0xFF666666),
            ),
          );

          if (item.finishedAt == null && item.finishReason == null) {
            subtitle = [
              widget,
              Flexible(child: Text('label_call_active'.l10n)),
            ];
          } else {
            final String description =
                item.finishReason?.localizedString(item.authorId == me) ??
                    'label_chat_call_ended'.l10n;
            subtitle = [widget, Flexible(child: Text(description))];
          }
        } else if (item is ChatMessage) {
          final desc = StringBuffer();

          if (item.text != null) {
            desc.write(item.text!.val);
          }

          final List<Widget> images = [];

          if (item.attachments.isNotEmpty) {
            if (item.text == null) {
              images.addAll(
                item.attachments.map((e) {
                  return Padding(
                    padding: const EdgeInsets.only(right: 2),
                    child: _attachment(
                      e,
                      inverted: inverted,
                      onError: () => rxChat.updateAttachments(item!),
                    ),
                  );
                }),
              );
            } else {
              images.add(
                Padding(
                  padding: const EdgeInsets.only(right: 4),
                  child: _attachment(
                    item.attachments.first,
                    inverted: inverted,
                    onError: () => rxChat.updateAttachments(item!),
                  ),
                ),
              );
            }
          }

          subtitle = [
            if (item.authorId == me)
              Text('${'label_you'.l10n}${'colon_space'.l10n}')
            else if (chat.isGroup)
              Padding(
                padding: const EdgeInsets.only(right: 5),
                child: FutureBuilder<RxUser?>(
                  future: getUser?.call(item.authorId),
                  builder: (_, snapshot) => snapshot.data != null
                      ? AvatarWidget.fromRxUser(snapshot.data, radius: 10)
                      : AvatarWidget.fromUser(
                          chat.getUser(item!.authorId),
                          radius: 10,
                        ),
                ),
              ),
            if (desc.isEmpty)
              Flexible(
                child: LayoutBuilder(builder: (_, constraints) {
                  return Row(
                    children: images
                        .take((constraints.maxWidth / (30 + 4)).floor())
                        .toList(),
                  );
                }),
              )
            else
              ...images,
            if (desc.isNotEmpty) Flexible(child: Text(desc.toString())),
          ];
        } else if (item is ChatForward) {
          subtitle = [
            if (chat.isGroup)
              Padding(
                padding: const EdgeInsets.only(right: 5),
                child: FutureBuilder<RxUser?>(
                  future: getUser?.call(item.authorId),
                  builder: (_, snapshot) => snapshot.data != null
                      ? AvatarWidget.fromRxUser(snapshot.data, radius: 10)
                      : AvatarWidget.fromUser(
                          chat.getUser(item!.authorId),
                          radius: 10,
                        ),
                ),
              ),
            Flexible(child: Text('[${'label_forwarded_message'.l10n}]')),
          ];
        } else if (item is ChatInfo) {
          Widget content = Text('${item.action}');

          // Builds a [FutureBuilder] returning a [User] fetched by the provided
          // [id].
          Widget userBuilder(
            UserId id,
            Widget Function(BuildContext context, User? user) builder,
          ) {
            return FutureBuilder(
              future: getUser?.call(id),
              builder: (context, snapshot) {
                if (snapshot.data != null) {
                  return Obx(() => builder(context, snapshot.data!.user.value));
                }

                return builder(context, null);
              },
            );
          }

          switch (item.action.kind) {
            case ChatInfoActionKind.created:
              if (chat.isGroup) {
                content = userBuilder(item.authorId, (context, user) {
                  user ??= (item as ChatInfo).author;
                  final Map<String, dynamic> args = {
                    'author': user.name?.val ?? user.num.val,
                  };

                  return Text('label_group_created_by'.l10nfmt(args));
                });
              } else if (chat.isMonolog) {
                content = Text('label_monolog_created'.l10n);
              } else {
                content = Text('label_dialog_created'.l10n);
              }
              break;

            case ChatInfoActionKind.memberAdded:
              final action = item.action as ChatInfoActionMemberAdded;

              if (item.authorId != action.user.id) {
                content = userBuilder(action.user.id, (context, user) {
                  final User author = (item as ChatInfo).author;
                  user ??= action.user;

                  final Map<String, dynamic> args = {
                    'author': author.name?.val ?? author.num.val,
                    'user': user.name?.val ?? user.num.val,
                  };

                  return Text('label_user_added_user'.l10nfmt(args));
                });
              } else {
                content = Text(
                  'label_was_added'.l10nfmt(
                    {'author': '${action.user.name ?? action.user.num}'},
                  ),
                );
              }
              break;

            case ChatInfoActionKind.memberRemoved:
              final action = item.action as ChatInfoActionMemberRemoved;

              if (item.authorId != action.user.id) {
                content = userBuilder(action.user.id, (context, user) {
                  final User author = (item as ChatInfo).author;
                  user ??= action.user;

                  final Map<String, dynamic> args = {
                    'author': author.name?.val ?? author.num.val,
                    'user': user.name?.val ?? user.num.val,
                  };

                  return Text('label_user_removed_user'.l10nfmt(args));
                });
              } else {
                content = Text(
                  'label_was_removed'.l10nfmt(
                    {'author': '${action.user.name ?? action.user.num}'},
                  ),
                );
              }
              break;

            case ChatInfoActionKind.avatarUpdated:
              final action = item.action as ChatInfoActionAvatarUpdated;

              final Map<String, dynamic> args = {
                'author': item.author.name?.val ?? item.author.num.val,
              };

              if (action.avatar == null) {
                content = Text('label_avatar_removed'.l10nfmt(args));
              } else {
                content = Text('label_avatar_updated'.l10nfmt(args));
              }
              break;

            case ChatInfoActionKind.nameUpdated:
              final action = item.action as ChatInfoActionNameUpdated;

              final Map<String, dynamic> args = {
                'author': item.author.name?.val ?? item.author.num.val,
                if (action.name != null) 'name': action.name?.val
              };

              if (action.name == null) {
                content = Text('label_name_removed'.l10nfmt(args));
              } else {
                content = Text('label_name_updated'.l10nfmt(args));
              }
              break;
          }

          subtitle = [Flexible(child: content)];
        } else {
          subtitle = [Flexible(child: Text('label_empty_message'.l10n))];
        }
      } else {
        subtitle = [Flexible(child: Text('label_no_messages'.l10n))];
      }

      return DefaultTextStyle(
        style: Theme.of(context)
            .textTheme
            .titleSmall!
            .copyWith(color: inverted ? colors.onSecondary : null),
        overflow: TextOverflow.ellipsis,
        child: Row(children: subtitle),
      );
    });
  }

  /// Builds an [Attachment] visual representation.
  Widget _attachment(
    Attachment e, {
    bool inverted = false,
    Future<void> Function()? onError,
  }) {
    Widget? content;

    if (e is LocalAttachment) {
      if (e.file.isImage && e.file.bytes.value != null) {
        content = Image.memory(e.file.bytes.value!, fit: BoxFit.cover);
      } else if (e.file.isVideo) {
        // TODO: `video_player` being used doesn't support desktop platforms.
        if ((PlatformUtils.isMobile || PlatformUtils.isWeb) &&
            e.file.bytes.value != null) {
          content = FittedBox(
            fit: BoxFit.cover,
            child: VideoThumbnail.bytes(
              bytes: e.file.bytes.value!,
              key: key,
              height: 300,
            ),
          );
        } else {
          content = Container(
            color: inverted ? Colors.white : Colors.grey,
            child: Icon(
              Icons.video_file,
              size: 18,
              color: inverted ? Colors.grey : Colors.white,
            ),
          );
        }
      } else {
        content = Container(
<<<<<<< HEAD
          color: Colors.grey,
          child: SvgImage.asset(
            'assets/icons/file.svg',
=======
          color: inverted ? Colors.white : Colors.grey,
          child: SvgLoader.asset(
            inverted ? 'assets/icons/file_dark.svg' : 'assets/icons/file.svg',
>>>>>>> 8d9b57e2
            width: 30,
            height: 30,
          ),
        );
      }
    }

    if (e is ImageAttachment) {
      content = RetryImage(
        e.medium.url,
        checksum: e.medium.checksum,
        fit: BoxFit.cover,
        width: double.infinity,
        height: double.infinity,
        onForbidden: onError,
        displayProgress: false,
      );
    }

    if (e is FileAttachment) {
      if (e.isVideo) {
        if (PlatformUtils.isMobile || PlatformUtils.isWeb) {
          content = FittedBox(
            fit: BoxFit.cover,
            child: VideoThumbnail.url(
              url: e.original.url,
              checksum: e.original.checksum,
              key: key,
              height: 300,
              onError: onError,
            ),
          );
        } else {
          content = Container(
            color: inverted ? Colors.white : Colors.grey,
            child: Icon(
              Icons.video_file,
              size: 18,
              color: inverted ? Colors.grey : Colors.white,
            ),
          );
        }
      } else {
        content = Container(
<<<<<<< HEAD
          color: Colors.grey,
          child: SvgImage.asset(
            'assets/icons/file.svg',
=======
          color: inverted ? Colors.white : Colors.grey,
          child: SvgLoader.asset(
            inverted ? 'assets/icons/file_dark.svg' : 'assets/icons/file.svg',
>>>>>>> 8d9b57e2
            width: 30,
            height: 30,
          ),
        );
      }
    }

    if (content != null) {
      return ClipRRect(
        borderRadius: BorderRadius.circular(5),
        child: SizedBox(
          width: 30,
          height: 30,
          child: content,
        ),
      );
    }

    return const SizedBox();
  }

  /// Builds a [ChatItem.status] visual representation.
  Widget _status(BuildContext context, bool inverted) {
    final ColorScheme colors = Theme.of(context).colorScheme;

    return Obx(() {
      final Chat chat = rxChat.chat.value;

      final ChatItem? item;
      if (rxChat.messages.isNotEmpty) {
        item = rxChat.messages.last.value;
      } else {
        item = chat.lastItem;
      }

      if (item != null && item.authorId == me && !chat.isMonolog) {
        final bool isSent = item.status.value == SendingStatus.sent;
        final bool isRead =
            chat.members.length <= 1 ? isSent : chat.isRead(item, me) && isSent;
        final bool isDelivered = isSent && !chat.lastDelivery.isBefore(item.at);
        final bool isError = item.status.value == SendingStatus.error;
        final bool isSending = item.status.value == SendingStatus.sending;

        return Padding(
          padding: const EdgeInsets.only(right: 4),
          child: Icon(
            isRead || isDelivered
                ? Icons.done_all
                : isSending
                    ? Icons.access_alarm
                    : isError
                        ? Icons.error_outline
                        : Icons.done,
            color: isRead
                ? inverted
                    ? colors.onSecondary
                    : colors.secondary
                : isError
                    ? Colors.red
                    : inverted
                        ? colors.onSecondary
                        : colors.primary,
            size: 16,
          ),
        );
      }

      return const SizedBox();
    });
  }

  /// Returns a visual representation of the [Chat.unreadCount] counter.
  Widget _counter(BuildContext context, bool inverted) {
    return Obx(() {
      final ColorScheme colors = Theme.of(context).colorScheme;

      final Chat chat = rxChat.chat.value;
      final bool muted = chat.muted != null;

      if (rxChat.unreadCount.value > 0) {
        return Container(
          key: const Key('UnreadMessages'),
          margin: const EdgeInsets.only(left: 4),
          width: 23,
          height: 23,
          decoration: BoxDecoration(
            shape: BoxShape.circle,
            color: muted
                ? inverted
                    ? colors.onSecondary
                    : const Color(0xFFC0C0C0)
                : Colors.red,
          ),
          alignment: Alignment.center,
          child: Text(
            // TODO: Implement and test notations like `4k`, `54m`, etc.
            rxChat.unreadCount.value > 99
                ? '99${'plus'.l10n}'
                : '${rxChat.unreadCount.value}',
            style: TextStyle(
              color: muted
                  ? inverted
                      ? colors.primary
                      : Colors.white
                  : Colors.white,
              fontSize: 11,
              fontWeight: FontWeight.w600,
            ),
            maxLines: 1,
            overflow: TextOverflow.clip,
            textAlign: TextAlign.center,
          ),
        );
      }

      return const SizedBox(key: Key('NoUnreadMessages'));
    });
  }

  /// Returns a visual representation of the [Chat.ongoingCall], if any.
  Widget _ongoingCall(BuildContext context) {
    return Obx(() {
      final Chat chat = rxChat.chat.value;

      if (chat.ongoingCall == null) {
        return const SizedBox();
      }

      // Returns a rounded rectangular button representing an [OngoingCall]
      // associated action.
      Widget button(bool active) {
        return DecoratedBox(
          key: active
              ? const Key('JoinCallButton')
              : const Key('DropCallButton'),
          position: DecorationPosition.foreground,
          decoration: BoxDecoration(
            border: Border.all(color: Colors.white, width: 0.5),
            borderRadius: BorderRadius.circular(20),
          ),
          child: Material(
            elevation: 0,
            type: MaterialType.button,
            borderRadius: BorderRadius.circular(20),
            color:
                active ? Colors.red : Theme.of(context).colorScheme.secondary,
            child: InkWell(
              borderRadius: BorderRadius.circular(20),
              onTap: active ? onDrop : onJoin,
              child: Padding(
                padding: const EdgeInsets.fromLTRB(10, 4, 10, 4),
                child: Row(
                  children: [
                    Icon(
                      active ? Icons.call_end : Icons.call,
                      size: 16,
                      color: Colors.white,
                    ),
                    const SizedBox(width: 6),
                    PeriodicBuilder(
                      period: const Duration(seconds: 1),
                      builder: (_) {
                        final Duration duration =
                            DateTime.now().difference(chat.ongoingCall!.at.val);
                        final String text = duration.hhMmSs();

                        return Text(
                          text,
                          style: Theme.of(context)
                              .textTheme
                              .titleSmall
                              ?.copyWith(color: Colors.white),
                        ).fixedDigits();
                      },
                    )
                  ],
                ),
              ),
            ),
          ),
        );
      }

      return Padding(
        padding: const EdgeInsets.only(left: 5),
        child: AnimatedSwitcher(
          duration: 300.milliseconds,
          child: button(inCall?.call() == true),
        ),
      );
    });
  }

  /// Hides the [rxChat].
  Future<void> _hideChat(BuildContext context) async {
    final bool? result = await MessagePopup.alert(
      'label_hide_chat'.l10n,
      description: [
        TextSpan(text: 'alert_chat_will_be_hidden1'.l10n),
        TextSpan(
          text: rxChat.title.value,
          style: const TextStyle(color: Colors.black),
        ),
        TextSpan(text: 'alert_chat_will_be_hidden2'.l10n),
      ],
    );

    if (result == true) {
      onHide?.call();
    }
  }

  /// Returns the [child].
  ///
  /// Uses [GestureDetector] with a dummy [GestureDetector.onLongPress] callback
  /// for discarding long presses on its [child].
  static Widget _defaultAvatarBuilder(Widget child) => GestureDetector(
        onLongPress: () {},
        child: child,
      );
}

/// Extension adding conversion from [DateTime] to its short text relative to
/// the [DateTime.now].
extension DateTimeToShort on DateTime {
  /// Returns short text representing this [DateTime].
  ///
  /// Returns string in format `HH:MM`, if [DateTime] is within today. Returns a
  /// short weekday name, if [difference] between this [DateTime] and
  /// [DateTime.now] is less than 7 days. Otherwise returns a string in format
  /// of `YYYY-MM-DD`.
  String toShort() {
    final DateTime now = DateTime.now();
    final DateTime from = DateTime(now.year, now.month, now.day);
    final DateTime to = DateTime(year, month, day);

    final int differenceInDays = from.difference(to).inDays;

    if (differenceInDays > 6) {
      final String day = this.day.toString().padLeft(2, '0');
      final String month = this.month.toString().padLeft(2, '0');

      return '$year-$month-$day';
    } else if (differenceInDays < 1) {
      final String hour = this.hour.toString().padLeft(2, '0');
      final String minute = this.minute.toString().padLeft(2, '0');

      return '$hour:$minute';
    } else {
      return 'label_short_weekday'.l10nfmt({'weekday': weekday});
    }
  }
}<|MERGE_RESOLUTION|>--- conflicted
+++ resolved
@@ -178,15 +178,10 @@
                     const SizedBox(width: 5),
                   ] else if (chat.muted != null) ...[
                     const SizedBox(width: 5),
-<<<<<<< HEAD
-                    SvgImage.asset(
-                      'assets/icons/muted.svg',
-=======
                     SvgLoader.asset(
                       inverted
                           ? 'assets/icons/muted_light.svg'
                           : 'assets/icons/muted.svg',
->>>>>>> 8d9b57e2
                       key: Key('MuteIndicator_${chat.id}'),
                       width: 19.99,
                       height: 15,
@@ -666,15 +661,9 @@
         }
       } else {
         content = Container(
-<<<<<<< HEAD
-          color: Colors.grey,
-          child: SvgImage.asset(
-            'assets/icons/file.svg',
-=======
           color: inverted ? Colors.white : Colors.grey,
           child: SvgLoader.asset(
             inverted ? 'assets/icons/file_dark.svg' : 'assets/icons/file.svg',
->>>>>>> 8d9b57e2
             width: 30,
             height: 30,
           ),
@@ -719,15 +708,9 @@
         }
       } else {
         content = Container(
-<<<<<<< HEAD
-          color: Colors.grey,
-          child: SvgImage.asset(
-            'assets/icons/file.svg',
-=======
           color: inverted ? Colors.white : Colors.grey,
           child: SvgLoader.asset(
             inverted ? 'assets/icons/file_dark.svg' : 'assets/icons/file.svg',
->>>>>>> 8d9b57e2
             width: 30,
             height: 30,
           ),
