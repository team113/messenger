// Copyright © 2022-2023 IT ENGINEERING MANAGEMENT INC,
//                       <https://github.com/team113>
//
// This program is free software: you can redistribute it and/or modify it under
// the terms of the GNU Affero General Public License v3.0 as published by the
// Free Software Foundation, either version 3 of the License, or (at your
// option) any later version.
//
// This program is distributed in the hope that it will be useful, but WITHOUT
// ANY WARRANTY; without even the implied warranty of MERCHANTABILITY or FITNESS
// FOR A PARTICULAR PURPOSE. See the GNU Affero General Public License v3.0 for
// more details.
//
// You should have received a copy of the GNU Affero General Public License v3.0
// along with this program. If not, see
// <https://www.gnu.org/licenses/agpl-3.0.html>.

import 'package:flutter/material.dart';
import 'package:get/get.dart';

import '/domain/model/attachment.dart';
import '/domain/model/chat.dart';
import '/domain/model/chat_call.dart';
import '/domain/model/chat_info.dart';
import '/domain/model/chat_item.dart';
import '/domain/model/sending_status.dart';
import '/domain/model/user.dart';
import '/domain/repository/chat.dart';
import '/domain/repository/user.dart';
import '/domain/service/chat.dart';
import '/l10n/l10n.dart';
import '/routes.dart';
import '/ui/page/home/page/chat/controller.dart';
import '/ui/page/home/page/chat/widget/chat_item.dart';
import '/ui/page/home/page/chat/widget/video_thumbnail/video_thumbnail.dart';
import '/ui/page/home/tab/chats/widget/periodic_builder.dart';
import '/ui/page/home/widget/animated_typing.dart';
import '/ui/page/home/widget/avatar.dart';
import '/ui/page/home/widget/chat_tile.dart';
import '/ui/page/home/widget/retry_image.dart';
import '/ui/widget/context_menu/menu.dart';
import '/ui/widget/svg/svg.dart';
import '/ui/widget/widget_button.dart';
import '/util/message_popup.dart';
import '/util/platform_utils.dart';

/// [ChatTile] representing the provided [RxChat] as a recent [Chat].
class RecentChatTile extends StatelessWidget {
  const RecentChatTile(
    this.rxChat, {
    super.key,
    this.me,
    this.blocked = false,
    this.getUser,
    this.inCall,
    this.onLeave,
    this.onHide,
    this.onDrop,
    this.onJoin,
    this.onMute,
    this.onUnmute,
    this.onFavorite,
    this.onUnfavorite,
    Widget Function(Widget)? avatarBuilder,
  }) : avatarBuilder = avatarBuilder ?? _defaultAvatarBuilder;

  /// [RxChat] this [RecentChatTile] is about.
  final RxChat rxChat;

  /// [UserId] of the authenticated [MyUser].
  final UserId? me;

  /// Indicator whether this [RecentChatTile] should display a blocked icon in
  /// its trailing.
  final bool blocked;

  /// Callback, called when a [RxUser] identified by the provided [UserId] is
  /// required.
  final Future<RxUser?> Function(UserId id)? getUser;

  /// Callback, called to check whether this device of the currently
  /// authenticated [MyUser] takes part in the [Chat.ongoingCall], if any.
  final bool Function()? inCall;

  /// Callback, called when this [rxChat] leave action is triggered.
  final void Function()? onLeave;

  /// Callback, called when this [rxChat] hide action is triggered.
  final void Function()? onHide;

  /// Callback, called when a drop [Chat.ongoingCall] in this [rxChat] action is
  /// triggered.
  final void Function()? onDrop;

  /// Callback, called when a join [Chat.ongoingCall] in this [rxChat] action is
  /// triggered.
  final void Function()? onJoin;

  /// Callback, called when this [rxChat] mute action is triggered.
  final void Function()? onMute;

  /// Callback, called when this [rxChat] unmute action is triggered.
  final void Function()? onUnmute;

  /// Callback, called when this [rxChat] add to favorites action is triggered.
  final void Function()? onFavorite;

  /// Callback, called when this [rxChat] remove from favorites action is
  /// triggered.
  final void Function()? onUnfavorite;

  /// Builder for building an [AvatarWidget] the [ChatTile] displays.
  ///
  /// Intended to be used to allow custom [Badge]s, [InkWell]s, etc over the
  /// [AvatarWidget].
  final Widget Function(Widget child) avatarBuilder;

  @override
  Widget build(BuildContext context) {
    return Obx(() {
      final Chat chat = rxChat.chat.value;
      final bool selected = chat.isRoute(router.route, me);

      return ChatTile(
        chat: rxChat,
        status: [
          _status(context),
          Text(
            chat.updatedAt.val.toLocal().toShort(),
            style: Theme.of(context).textTheme.titleSmall,
          ),
        ],
        subtitle: [
          const SizedBox(height: 5),
          ConstrainedBox(
            constraints: const BoxConstraints(maxHeight: 38),
            child: Row(
              children: [
                const SizedBox(height: 3),
                Expanded(child: _subtitle(context, selected)),
                if (blocked) ...[
                  const SizedBox(width: 5),
                  const Icon(
                    Icons.block,
                    color: Color(0xFFC0C0C0),
                    size: 20,
                  ),
                  if (chat.muted == null) const SizedBox(width: 5),
                ],
                if (chat.muted != null) ...[
                  const SizedBox(width: 5),
                  SvgLoader.asset(
                    'assets/icons/muted.svg',
                    key: Key('MuteIndicator_${chat.id}'),
                    width: 19.99,
                    height: 15,
                  ),
                  const SizedBox(width: 5),
                ],
                _counter(),
              ],
            ),
          ),
        ],
        actions: [
          if (chat.favoritePosition != null && onUnfavorite != null)
            ContextMenuButton(
              key: const Key('UnfavoriteChatButton'),
              label: 'btn_delete_from_favorites'.l10n,
              onPressed: onUnfavorite,
              trailing: const Icon(Icons.star_border),
            ),
          if (chat.favoritePosition == null && onFavorite != null)
            ContextMenuButton(
              key: const Key('FavoriteChatButton'),
              label: 'btn_add_to_favorites'.l10n,
              onPressed: onFavorite,
              trailing: const Icon(Icons.star),
            ),
          if (onHide != null)
            ContextMenuButton(
              key: const Key('ButtonHideChat'),
              label: PlatformUtils.isMobile
                  ? 'btn_hide'.l10n
                  : 'btn_hide_chat'.l10n,
              onPressed: () => _hideChat(context),
              trailing: const Icon(Icons.delete),
            ),
          if (chat.muted == null && onMute != null)
            ContextMenuButton(
              key: const Key('MuteChatButton'),
              label: PlatformUtils.isMobile
                  ? 'btn_mute'.l10n
                  : 'btn_mute_chat'.l10n,
              onPressed: onMute,
              trailing: const Icon(Icons.notifications_off),
            ),
          if (chat.muted != null && onUnmute != null)
            ContextMenuButton(
              key: const Key('UnmuteChatButton'),
              label: PlatformUtils.isMobile
                  ? 'btn_unmute'.l10n
                  : 'btn_unmute_chat'.l10n,
              onPressed: onUnmute,
              trailing: const Icon(Icons.notifications),
            ),
          ContextMenuButton(
            label: 'btn_select'.l10n,
            trailing: const Icon(Icons.select_all),
          ),
        ],
        selected: selected,
        avatarBuilder: avatarBuilder,
        onTap: () {
          if (!selected) {
            router.chat(chat.id);
          }
        },
      );
    });
  }

  /// Builds a subtitle for the provided [RxChat] containing either its
  /// [Chat.lastItem] or an [AnimatedTyping] indicating an ongoing typing.
  Widget _subtitle(BuildContext context, bool selected) {
    return Obx(() {
      final Chat chat = rxChat.chat.value;

      if (chat.ongoingCall != null) {
        final Widget trailing = WidgetButton(
          key: inCall?.call() == true
              ? const Key('DropCallButton')
              : const Key('JoinCallButton'),
          onPressed: inCall?.call() == true ? onDrop : onJoin,
          child: Container(
            padding: const EdgeInsets.all(4),
            decoration: BoxDecoration(
              borderRadius: BorderRadius.circular(20),
              color: inCall?.call() == true
                  ? Colors.red
                  : Theme.of(context).colorScheme.secondary,
            ),
            child: LayoutBuilder(builder: (context, constraints) {
              return Row(
                mainAxisSize: MainAxisSize.min,
                children: [
                  const SizedBox(width: 8),
                  Icon(
                    inCall?.call() == true ? Icons.call_end : Icons.call,
                    size: 16,
                    color: Colors.white,
                  ),
                  const SizedBox(width: 8),
                  if (constraints.maxWidth > 110)
                    Expanded(
                      child: Text(
                        inCall?.call() == true
                            ? 'btn_call_end'.l10n
                            : 'btn_join_call'.l10n,
                        style: Theme.of(context)
                            .textTheme
                            .titleSmall
                            ?.copyWith(color: Colors.white),
                        maxLines: 1,
                        overflow: TextOverflow.ellipsis,
                      ),
                    ),
                  const SizedBox(width: 8),
                  PeriodicBuilder(
                    period: const Duration(seconds: 1),
                    builder: (_) {
                      return Text(
                        DateTime.now()
                            .difference(chat.ongoingCall!.at.val)
                            .hhMmSs(),
                        style: Theme.of(context)
                            .textTheme
                            .titleSmall
                            ?.copyWith(color: Colors.white),
                      );
                    },
                  ),
<<<<<<< HEAD
                const SizedBox(width: 8),
                PeriodicBuilder(
                  period: const Duration(seconds: 1),
                  builder: (_) {
                    return Text(
                      DateTime.now()
                          .difference(chat.ongoingCall!.at.val)
                          .hhMmSs(),
                      style: Theme.of(context)
                          .textTheme
                          .titleSmall
                          ?.copyWith(color: Colors.white),
                    );
                  },
                ),
                const SizedBox(width: 8),
              ],
            );
          }),
        ),
      );

      return DefaultTextStyle(
        style: Theme.of(context).textTheme.titleSmall!,
        overflow: TextOverflow.ellipsis,
        child: AnimatedSwitcher(duration: 300.milliseconds, child: trailing),
      );
    }

    ChatItem? item;
    if (rxChat.messages.isNotEmpty) {
      final ChatItem last = rxChat.messages.last.value;
      if (chat.lastItem?.at.isBefore(last.at) == true) {
        item = last;
      }
    }

    item ??= chat.lastItem;

    List<Widget> subtitle = [];

    final Iterable<String> typings = rxChat.typingUsers
        .where((User user) => user.id != me)
        .map((User user) => user.name?.val ?? user.num.val);

    ChatMessage? draft = rxChat.draft.value;

    if (draft != null && !selected) {
      final StringBuffer desc = StringBuffer();
=======
                  const SizedBox(width: 8),
                ],
              );
            }),
          ),
        );
>>>>>>> 65fa214d

        return DefaultTextStyle(
          style: Theme.of(context).textTheme.titleSmall!,
          overflow: TextOverflow.ellipsis,
          child: AnimatedSwitcher(duration: 300.milliseconds, child: trailing),
        );
      }

      final ChatItem? item;
      if (rxChat.messages.isNotEmpty) {
        item = rxChat.messages.last.value;
      } else {
        item = chat.lastItem;
      }

      List<Widget> subtitle = [];

      final Iterable<String> typings = rxChat.typingUsers
          .where((User user) => user.id != me)
          .map((User user) => user.name?.val ?? user.num.val);

      ChatMessage? draft = rxChat.draft.value;

      if (draft != null && !selected) {
        final StringBuffer desc = StringBuffer();

        if (draft.text != null) {
          desc.write(draft.text!.val);
        }

        if (draft.repliesTo.isNotEmpty) {
          if (desc.isNotEmpty) desc.write('space'.l10n);
          desc.write(
              'label_replies'.l10nfmt({'count': draft.repliesTo.length}));
        }

        final List<Widget> images = [];

        if (draft.attachments.isNotEmpty) {
          if (draft.text == null) {
            images.addAll(
              draft.attachments.map((e) {
                return Padding(
                  padding: const EdgeInsets.only(right: 2),
                  child: _attachment(e),
                );
              }),
            );
          } else {
            images.add(
              Padding(
                padding: const EdgeInsets.only(right: 4),
                child: _attachment(draft.attachments.first),
              ),
            );
          }
        }

        subtitle = [
          Text('${'label_draft'.l10n}${'colon_space'.l10n}'),
          if (desc.isEmpty)
            Flexible(
              child: LayoutBuilder(builder: (_, constraints) {
                return Row(
                  children: images
                      .take((constraints.maxWidth / (30 + 4)).floor())
                      .toList(),
                );
              }),
            )
          else
            ...images,
          if (desc.isNotEmpty)
            Flexible(
              child: Text(
                desc.toString(),
                key: const Key('Draft'),
              ),
            ),
        ];
      } else if (typings.isNotEmpty) {
        if (!rxChat.chat.value.isGroup) {
          subtitle = [
            Row(
              crossAxisAlignment: CrossAxisAlignment.end,
              children: [
                Text(
                  'label_typing'.l10n,
                  style: TextStyle(
                    color: Theme.of(context).colorScheme.secondary,
                  ),
                ),
                const SizedBox(width: 3),
                const Padding(
                  padding: EdgeInsets.only(bottom: 4),
                  child: AnimatedTyping(),
                ),
              ],
            ),
          ];
        } else {
          subtitle = [
            Expanded(
              child: Row(
                crossAxisAlignment: CrossAxisAlignment.end,
                children: [
                  Flexible(
                    child: Text(
                      typings.join('comma_space'.l10n),
                      maxLines: 1,
                      overflow: TextOverflow.ellipsis,
                      style: TextStyle(
                        color: Theme.of(context).colorScheme.secondary,
                      ),
                    ),
                  ),
                  const SizedBox(width: 3),
                  const Padding(
                    padding: EdgeInsets.only(bottom: 4),
                    child: AnimatedTyping(),
                  ),
                ],
              ),
            )
          ];
        }
      } else if (item != null) {
        if (item is ChatCall) {
          const Widget widget = Padding(
            padding: EdgeInsets.fromLTRB(0, 2, 6, 2),
            child: Icon(Icons.call, size: 16, color: Color(0xFF666666)),
          );

          if (item.finishedAt == null && item.finishReason == null) {
            subtitle = [
              widget,
              Flexible(child: Text('label_call_active'.l10n)),
            ];
          } else {
            final String description =
                item.finishReason?.localizedString(item.authorId == me) ??
                    'label_chat_call_ended'.l10n;
            subtitle = [widget, Flexible(child: Text(description))];
          }
        } else if (item is ChatMessage) {
          final desc = StringBuffer();

          if (item.text != null) {
            desc.write(item.text!.val);
          }

          final List<Widget> images = [];

          if (item.attachments.isNotEmpty) {
            if (item.text == null) {
              images.addAll(
                item.attachments.map((e) {
                  return Padding(
                    padding: const EdgeInsets.only(right: 2),
                    child: _attachment(
                      e,
                      onError: () => rxChat.updateAttachments(item!),
                    ),
                  );
                }),
              );
            } else {
              images.add(
                Padding(
                  padding: const EdgeInsets.only(right: 4),
                  child: _attachment(
                    item.attachments.first,
                    onError: () => rxChat.updateAttachments(item!),
                  ),
                ),
              );
            }
          }

          subtitle = [
            if (item.authorId == me)
              Text('${'label_you'.l10n}${'colon_space'.l10n}')
            else if (chat.isGroup)
              Padding(
                padding: const EdgeInsets.only(right: 5),
                child: FutureBuilder<RxUser?>(
                  future: getUser?.call(item.authorId),
                  builder: (_, snapshot) => snapshot.data != null
                      ? AvatarWidget.fromRxUser(snapshot.data, radius: 10)
                      : AvatarWidget.fromUser(
                          chat.getUser(item!.authorId),
                          radius: 10,
                        ),
                ),
              ),
            if (desc.isEmpty)
              Flexible(
                child: LayoutBuilder(builder: (_, constraints) {
                  return Row(
                    children: images
                        .take((constraints.maxWidth / (30 + 4)).floor())
                        .toList(),
                  );
                }),
              )
            else
              ...images,
            if (desc.isNotEmpty) Flexible(child: Text(desc.toString())),
          ];
        } else if (item is ChatForward) {
          subtitle = [
            if (chat.isGroup)
              Padding(
                padding: const EdgeInsets.only(right: 5),
                child: FutureBuilder<RxUser?>(
                  future: getUser?.call(item.authorId),
                  builder: (_, snapshot) => snapshot.data != null
                      ? AvatarWidget.fromRxUser(snapshot.data, radius: 10)
                      : AvatarWidget.fromUser(
                          chat.getUser(item!.authorId),
                          radius: 10,
                        ),
                ),
              ),
            Flexible(child: Text('[${'label_forwarded_message'.l10n}]')),
          ];
        } else if (item is ChatInfo) {
          Widget content = Text('${item.action}');

          switch (item.action.kind) {
            case ChatInfoActionKind.created:
              if (chat.isGroup) {
                content = Text('label_group_created'.l10n);
              } else {
                content = Text('label_dialog_created'.l10n);
              }
              break;

            case ChatInfoActionKind.memberAdded:
              final action = item.action as ChatInfoActionMemberAdded;
              content = Text(
                'label_was_added'
                    .l10nfmt({'who': '${action.user.name ?? action.user.num}'}),
              );
              break;

            case ChatInfoActionKind.memberRemoved:
              final action = item.action as ChatInfoActionMemberRemoved;
              content = Text(
                'label_was_removed'
                    .l10nfmt({'who': '${action.user.name ?? action.user.num}'}),
              );
              break;

            case ChatInfoActionKind.avatarUpdated:
              final action = item.action as ChatInfoActionAvatarUpdated;
              if (action.avatar == null) {
                content = Text('label_avatar_removed'.l10n);
              } else {
                content = Text('label_avatar_updated'.l10n);
              }
              break;

            case ChatInfoActionKind.nameUpdated:
              final action = item.action as ChatInfoActionNameUpdated;
              if (action.name == null) {
                content = Text('label_name_removed'.l10n);
              } else {
                content = Text(
                    'label_name_updated'.l10nfmt({'name': action.name?.val}));
              }
              break;
          }

          subtitle = [Flexible(child: content)];
        } else {
          subtitle = [Flexible(child: Text('label_empty_message'.l10n))];
        }
      }

      return DefaultTextStyle(
        style: Theme.of(context).textTheme.titleSmall!,
        overflow: TextOverflow.ellipsis,
        child: Row(children: subtitle),
      );
    });
  }

  /// Builds an [Attachment] visual representation.
  Widget _attachment(Attachment e, {Future<void> Function()? onError}) {
    Widget? content;

    if (e is LocalAttachment) {
      if (e.file.isImage && e.file.bytes.value != null) {
        content = Image.memory(e.file.bytes.value!, fit: BoxFit.cover);
      } else if (e.file.isVideo) {
        // TODO: `video_player` being used doesn't support desktop platforms.
        if ((PlatformUtils.isMobile || PlatformUtils.isWeb) &&
            e.file.bytes.value != null) {
          content = FittedBox(
            fit: BoxFit.cover,
            child: VideoThumbnail.bytes(
              bytes: e.file.bytes.value!,
              key: key,
              height: 300,
            ),
          );
        } else {
          content = Container(
            color: Colors.grey,
            child: const Icon(
              Icons.video_file,
              size: 18,
              color: Colors.white,
            ),
          );
        }
      } else {
        content = Container(
          color: Colors.grey,
          child: SvgLoader.asset(
            'assets/icons/file.svg',
            width: 30,
            height: 30,
          ),
        );
      }
    }

    if (e is ImageAttachment) {
      content = RetryImage(
        e.medium.url,
        checksum: e.medium.checksum,
        fit: BoxFit.cover,
        width: double.infinity,
        height: double.infinity,
        onForbidden: onError,
        displayProgress: false,
      );
    }

    if (e is FileAttachment) {
      if (e.isVideo) {
        if (PlatformUtils.isMobile || PlatformUtils.isWeb) {
          content = FittedBox(
            fit: BoxFit.cover,
            child: VideoThumbnail.url(
              url: e.original.url,
              checksum: e.original.checksum,
              key: key,
              height: 300,
              onError: onError,
            ),
          );
        } else {
          content = Container(
            color: Colors.grey,
            child: const Icon(
              Icons.video_file,
              size: 18,
              color: Colors.white,
            ),
          );
        }
      } else {
        content = Container(
          color: Colors.grey,
          child: SvgLoader.asset(
            'assets/icons/file.svg',
            width: 30,
            height: 30,
          ),
        );
      }
    }

    if (content != null) {
      return ClipRRect(
        borderRadius: BorderRadius.circular(5),
        child: SizedBox(
          width: 30,
          height: 30,
          child: content,
        ),
      );
    }

    return const SizedBox();
  }

  /// Builds a [ChatItem.status] visual representation.
  Widget _status(BuildContext context) {
    return Obx(() {
      final Chat chat = rxChat.chat.value;

      final ChatItem? item;
      if (rxChat.messages.isNotEmpty) {
        item = rxChat.messages.last.value;
      } else {
        item = chat.lastItem;
      }

      if (item != null && item.authorId == me) {
        final bool isSent = item.status.value == SendingStatus.sent;
        final bool isRead = chat.isRead(item, me) && isSent;
        final bool isDelivered = isSent && !chat.lastDelivery.isBefore(item.at);
        final bool isError = item.status.value == SendingStatus.error;
        final bool isSending = item.status.value == SendingStatus.sending;

        return Padding(
          padding: const EdgeInsets.only(right: 4),
          child: Icon(
            isRead || isDelivered
                ? Icons.done_all
                : isSending
                    ? Icons.access_alarm
                    : isError
                        ? Icons.error_outline
                        : Icons.done,
            color: isRead
                ? Theme.of(context).colorScheme.secondary
                : isError
                    ? Colors.red
                    : Theme.of(context).colorScheme.primary,
            size: 16,
          ),
        );
      }

      return const SizedBox();
    });
  }

  /// Returns a visual representation of the [Chat.unreadCount] counter.
  Widget _counter() {
    return Obx(() {
      final Chat chat = rxChat.chat.value;

      if (rxChat.unreadCount.value > 0) {
        return Container(
          key: const Key('UnreadMessages'),
          margin: const EdgeInsets.only(left: 4),
          width: 23,
          height: 23,
          decoration: BoxDecoration(
            shape: BoxShape.circle,
            color: chat.muted == null ? Colors.red : const Color(0xFFC0C0C0),
          ),
          alignment: Alignment.center,
          child: Text(
            // TODO: Implement and test notations like `4k`, `54m`, etc.
            rxChat.unreadCount.value > 99
                ? '99${'plus'.l10n}'
                : '${rxChat.unreadCount.value}',
            style: const TextStyle(
              color: Colors.white,
              fontSize: 11,
              fontWeight: FontWeight.w600,
            ),
            maxLines: 1,
            overflow: TextOverflow.clip,
            textAlign: TextAlign.center,
          ),
        );
      }

      return const SizedBox(key: Key('NoUnreadMessages'));
    });
  }

  /// Hides the [rxChat].
  Future<void> _hideChat(BuildContext context) async {
    final bool? result = await MessagePopup.alert(
      'label_hide_chat'.l10n,
      description: [
        TextSpan(text: 'alert_chat_will_be_hidden1'.l10n),
        TextSpan(
          text: rxChat.title.value,
          style: const TextStyle(color: Colors.black),
        ),
        TextSpan(text: 'alert_chat_will_be_hidden2'.l10n),
      ],
    );

    if (result == true) {
      onHide?.call();
    }
  }

  /// Returns the [child].
  static Widget _defaultAvatarBuilder(Widget child) => child;
}

/// Extension adding conversion from [DateTime] to its short text relative to
/// the [DateTime.now].
extension DateTimeToShort on DateTime {
  /// Returns short text representing this [DateTime].
  ///
  /// Returns string in format `HH:MM`, if [DateTime] is within today. Returns a
  /// short weekday name, if [difference] between this [DateTime] and
  /// [DateTime.now] is less than 7 days. Otherwise returns a string in format
  /// of `YYYY-MM-DD`.
  String toShort() {
    final DateTime now = DateTime.now();
    final DateTime from = DateTime(now.year, now.month, now.day);
    final DateTime to = DateTime(year, month, day);

    final int differenceInDays = from.difference(to).inDays;

    if (differenceInDays > 6) {
      final String day = this.day.toString().padLeft(2, '0');
      final String month = this.month.toString().padLeft(2, '0');

      return '$year-$month-$day';
    } else if (differenceInDays < 1) {
      final String hour = this.hour.toString().padLeft(2, '0');
      final String minute = this.minute.toString().padLeft(2, '0');

      return '$hour:$minute';
    } else {
      return 'label_short_weekday'.l10nfmt({'weekday': weekday});
    }
  }
}<|MERGE_RESOLUTION|>--- conflicted
+++ resolved
@@ -280,37 +280,21 @@
                       );
                     },
                   ),
-<<<<<<< HEAD
-                const SizedBox(width: 8),
-                PeriodicBuilder(
-                  period: const Duration(seconds: 1),
-                  builder: (_) {
-                    return Text(
-                      DateTime.now()
-                          .difference(chat.ongoingCall!.at.val)
-                          .hhMmSs(),
-                      style: Theme.of(context)
-                          .textTheme
-                          .titleSmall
-                          ?.copyWith(color: Colors.white),
-                    );
-                  },
-                ),
-                const SizedBox(width: 8),
-              ],
-            );
-          }),
-        ),
-      );
-
-      return DefaultTextStyle(
-        style: Theme.of(context).textTheme.titleSmall!,
-        overflow: TextOverflow.ellipsis,
-        child: AnimatedSwitcher(duration: 300.milliseconds, child: trailing),
-      );
-    }
-
-    ChatItem? item;
+                  const SizedBox(width: 8),
+                ],
+              );
+            }),
+          ),
+        );
+
+        return DefaultTextStyle(
+          style: Theme.of(context).textTheme.titleSmall!,
+          overflow: TextOverflow.ellipsis,
+          child: AnimatedSwitcher(duration: 300.milliseconds, child: trailing),
+        );
+      }
+
+      ChatItem? item;
     if (rxChat.messages.isNotEmpty) {
       final ChatItem last = rxChat.messages.last.value;
       if (chat.lastItem?.at.isBefore(last.at) == true) {
@@ -319,39 +303,6 @@
     }
 
     item ??= chat.lastItem;
-
-    List<Widget> subtitle = [];
-
-    final Iterable<String> typings = rxChat.typingUsers
-        .where((User user) => user.id != me)
-        .map((User user) => user.name?.val ?? user.num.val);
-
-    ChatMessage? draft = rxChat.draft.value;
-
-    if (draft != null && !selected) {
-      final StringBuffer desc = StringBuffer();
-=======
-                  const SizedBox(width: 8),
-                ],
-              );
-            }),
-          ),
-        );
->>>>>>> 65fa214d
-
-        return DefaultTextStyle(
-          style: Theme.of(context).textTheme.titleSmall!,
-          overflow: TextOverflow.ellipsis,
-          child: AnimatedSwitcher(duration: 300.milliseconds, child: trailing),
-        );
-      }
-
-      final ChatItem? item;
-      if (rxChat.messages.isNotEmpty) {
-        item = rxChat.messages.last.value;
-      } else {
-        item = chat.lastItem;
-      }
 
       List<Widget> subtitle = [];
 
