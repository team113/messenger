// Copyright © 2022-2023 IT ENGINEERING MANAGEMENT INC,
//                       <https://github.com/team113>
//
// This program is free software: you can redistribute it and/or modify it under
// the terms of the GNU Affero General Public License v3.0 as published by the
// Free Software Foundation, either version 3 of the License, or (at your
// option) any later version.
//
// This program is distributed in the hope that it will be useful, but WITHOUT
// ANY WARRANTY; without even the implied warranty of MERCHANTABILITY or FITNESS
// FOR A PARTICULAR PURPOSE. See the GNU Affero General Public License v3.0 for
// more details.
//
// You should have received a copy of the GNU Affero General Public License v3.0
// along with this program. If not, see
// <https://www.gnu.org/licenses/agpl-3.0.html>.

import 'package:flutter/material.dart';
import 'package:get/get.dart';

import '/config.dart';
import '/domain/model/attachment.dart';
import '/domain/model/chat.dart';
import '/domain/model/chat_call.dart';
import '/domain/model/chat_info.dart';
import '/domain/model/chat_item.dart';
import '/domain/model/sending_status.dart';
import '/domain/model/user.dart';
import '/domain/repository/chat.dart';
import '/domain/repository/user.dart';
import '/domain/service/chat.dart';
import '/l10n/l10n.dart';
import '/routes.dart';
import '/themes.dart';
import '/ui/page/home/page/chat/controller.dart';
import '/ui/page/home/page/chat/widget/video_thumbnail/video_thumbnail.dart';
import '/ui/page/home/widget/animated_typing.dart';
import '/ui/page/home/widget/avatar.dart';
import '/ui/page/home/widget/chat_tile.dart';
import '/ui/page/home/widget/retry_image.dart';
import '/ui/widget/animated_switcher.dart';
import '/ui/widget/context_menu/menu.dart';
import '/ui/widget/svg/svg.dart';
import '/util/message_popup.dart';
import '/util/platform_utils.dart';
import 'periodic_builder.dart';
import 'rectangular_call_button.dart';
import 'unread_counter.dart';

/// [ChatTile] representing the provided [RxChat] as a recent [Chat].
class RecentChatTile extends StatelessWidget {
  const RecentChatTile(
    this.rxChat, {
    super.key,
    this.me,
    this.blocked = false,
    this.selected = false,
    this.trailing,
    this.getUser,
    this.inCall,
    this.onLeave,
    this.onHide,
    this.onDrop,
    this.onJoin,
    this.onMute,
    this.onUnmute,
    this.onFavorite,
    this.onUnfavorite,
    this.onSelect,
    this.onCall,
    this.onTap,
    Widget Function(Widget)? avatarBuilder,
    this.enableContextMenu = true,
  }) : avatarBuilder = avatarBuilder ?? _defaultAvatarBuilder;

  /// [RxChat] this [RecentChatTile] is about.
  final RxChat rxChat;

  /// [UserId] of the authenticated [MyUser].
  final UserId? me;

  /// Indicator whether this [RecentChatTile] should display a blocked icon in
  /// its trailing.
  final bool blocked;

  /// Indicator whether this [RecentChatTile] is selected.
  final bool selected;

  /// [Widget]s to display in the trailing instead of the defaults.
  final List<Widget>? trailing;

  /// Callback, called when a [RxUser] identified by the provided [UserId] is
  /// required.
  final Future<RxUser?> Function(UserId id)? getUser;

  /// Callback, called to check whether this device of the currently
  /// authenticated [MyUser] takes part in the [Chat.ongoingCall], if any.
  final bool Function()? inCall;

  /// Callback, called when this [rxChat] leave action is triggered.
  final void Function()? onLeave;

  /// Callback, called when this [rxChat] hide action is triggered.
  final void Function()? onHide;

  /// Callback, called when a drop [Chat.ongoingCall] in this [rxChat] action is
  /// triggered.
  final void Function()? onDrop;

  /// Callback, called when a join [Chat.ongoingCall] in this [rxChat] action is
  /// triggered.
  final void Function()? onJoin;

  /// Callback, called when this [rxChat] mute action is triggered.
  final void Function()? onMute;

  /// Callback, called when this [rxChat] unmute action is triggered.
  final void Function()? onUnmute;

  /// Callback, called when this [rxChat] add to favorites action is triggered.
  final void Function()? onFavorite;

  /// Callback, called when this [rxChat] remove from favorites action is
  /// triggered.
  final void Function()? onUnfavorite;

  /// Callback, called when this [rxChat] select action is triggered.
  final void Function()? onSelect;

  /// Callback, called when this [rxChat] call action is triggered.
  final void Function(bool)? onCall;

  /// Callback, called when this [RecentChatTile] is tapped.
  final void Function()? onTap;

  /// Builder for building an [AvatarWidget] the [ChatTile] displays.
  ///
  /// Intended to be used to allow custom [Badge]s, [InkWell]s, etc over the
  /// [AvatarWidget].
  final Widget Function(Widget child) avatarBuilder;

  /// Indicator whether context menu should be enabled over this
  /// [RecentChatTile].
  final bool enableContextMenu;

  @override
  Widget build(BuildContext context) {
    return Obx(() {
      final style = Theme.of(context).style;

      final Chat chat = rxChat.chat.value;
      final bool isRoute = chat.isRoute(router.route, me);
      final bool inverted = isRoute || selected;

      return ChatTile(
        chat: rxChat,
        dimmed: blocked,
        title: chat.muted != null
            ? [
                const SizedBox(width: 5),
                SvgIcon(
                  inverted ? SvgIcons.mutedWhite : SvgIcons.muted,
                  key: Key('MuteIndicator_${chat.id}'),
                ),
                const SizedBox(width: 5),
              ]
            : [],
        status: [
          _status(context, inverted),
          if (!chat.id.isLocalWith(me))
            Text(
              chat.updatedAt.val.toLocal().short,
              style: inverted
                  ? style.fonts.normal.regular.onPrimary
                  : style.fonts.normal.regular.secondary,
            ),
        ],
        subtitle: [
          const SizedBox(height: 5),
          ConstrainedBox(
            constraints: const BoxConstraints(maxHeight: 38),
            child: Row(
              children: [
                const SizedBox(height: 3),
                Expanded(child: _subtitle(context, selected, inverted)),
                if (trailing == null) ...[
                  _ongoingCall(context),
                  if (blocked) ...[
                    const SizedBox(width: 5),
                    SvgIcon(
                      inverted ? SvgIcons.blockedWhite : SvgIcons.blocked,
                    ),
                    const SizedBox(width: 5),
                  ],
                  if (rxChat.unreadCount.value > 0) ...[
                    const SizedBox(width: 4),
                    UnreadCounter(
                      key: const Key('UnreadMessages'),
                      rxChat.unreadCount.value,
                      inverted: inverted,
                      dimmed: chat.muted != null,
                    ),
                  ] else
                    const SizedBox(key: Key('NoUnreadMessages')),
                ] else
                  ...trailing!,
              ],
            ),
          ),
        ],
        actions: [
          ContextMenuButton(
            label: 'btn_audio_call'.l10n,
            onPressed: () => onCall?.call(false),
            trailing: const SvgIcon(SvgIcons.makeAudioCall),
          ),
          ContextMenuButton(
            label: 'btn_video_call'.l10n,
            onPressed: () => onCall?.call(true),
            trailing: Transform.translate(
              offset: const Offset(2, 0),
              child: const SvgIcon(SvgIcons.makeVideoCall),
            ),
          ),
          if (chat.favoritePosition != null && onUnfavorite != null)
            ContextMenuButton(
              key: const Key('UnfavoriteChatButton'),
              label: 'btn_delete_from_favorites'.l10n,
              onPressed: onUnfavorite,
              trailing: const SvgIcon(SvgIcons.favoriteSmall),
            ),
          if (chat.favoritePosition == null && onFavorite != null)
            ContextMenuButton(
              key: const Key('FavoriteChatButton'),
              label: 'btn_add_to_favorites'.l10n,
              onPressed: onFavorite,
              trailing: const SvgIcon(SvgIcons.unfavoriteSmall),
            ),
          if (chat.muted == null && onMute != null)
            ContextMenuButton(
              key: const Key('MuteChatButton'),
              label: PlatformUtils.isMobile
                  ? 'btn_mute'.l10n
                  : 'btn_mute_chat'.l10n,
              onPressed: onMute,
              trailing: const SvgIcon(SvgIcons.unmuteSmall),
            ),
          if (chat.muted != null && onUnmute != null)
            ContextMenuButton(
              key: const Key('UnmuteChatButton'),
              label: PlatformUtils.isMobile
                  ? 'btn_unmute'.l10n
                  : 'btn_unmute_chat'.l10n,
              onPressed: onUnmute,
              trailing: const SvgIcon(SvgIcons.muteSmall),
            ),
          if (onHide != null)
            ContextMenuButton(
              key: const Key('ButtonHideChat'),
              label: PlatformUtils.isMobile
                  ? 'btn_delete'.l10n
                  : 'btn_delete_chat'.l10n,
              onPressed: () => _hideChat(context),
              trailing: const SvgIcon(SvgIcons.deleteThick),
            ),
        ],
        selected: inverted,
        avatarBuilder: avatarBuilder,
        enableContextMenu: enableContextMenu,
        onTap: onTap ?? () => router.chat(chat.id),
      );
    });
  }

  /// Builds a subtitle for the provided [RxChat] containing either its
  /// [Chat.lastItem] or an [AnimatedTyping] indicating an ongoing typing.
  Widget _subtitle(BuildContext context, bool selected, bool inverted) {
    final style = Theme.of(context).style;

    if (blocked) {
      return Text(
        'label_user_is_blocked'.l10n,
        style: style.fonts.normal.regular.secondary,
      );
    }

    return Obx(() {
      final List<Widget> subtitle;

      final Chat chat = rxChat.chat.value;
      final ChatItem? item = rxChat.lastItem;
      final ChatMessage? draft = rxChat.draft.value;

      final Iterable<String> typings = rxChat.typingUsers
          .where((User user) => user.id != me)
          .map((User user) => user.name?.val ?? user.num.toString());

      if (typings.isNotEmpty) {
        if (!rxChat.chat.value.isGroup) {
          subtitle = [
            Row(
              crossAxisAlignment: CrossAxisAlignment.end,
              children: [
                Text(
                  'label_typing'.l10n,
                  style: inverted
                      ? style.fonts.small.regular.onPrimary
                      : style.fonts.small.regular.primary,
                ),
                const SizedBox(width: 2),
                Padding(
                  padding: const EdgeInsets.only(bottom: 4),
                  child: AnimatedTyping(inverted: inverted),
                ),
              ],
            ),
          ];
        } else {
          subtitle = [
            Expanded(
              child: Row(
                crossAxisAlignment: CrossAxisAlignment.end,
                children: [
                  Flexible(
                    child: Text(
                      typings.join('comma_space'.l10n),
                      maxLines: 1,
                      overflow: TextOverflow.ellipsis,
                      style: inverted
                          ? style.fonts.small.regular.onPrimary
                          : style.fonts.small.regular.primary,
                    ),
                  ),
                  const SizedBox(width: 2),
                  Padding(
                    padding: const EdgeInsets.only(bottom: 4),
                    child: AnimatedTyping(inverted: inverted),
                  ),
                ],
              ),
            )
          ];
        }
      } else if (draft != null && !selected) {
        final StringBuffer desc = StringBuffer();

        if (draft.text != null) {
          desc.write(draft.text!.val);
        }

        if (draft.repliesTo.isNotEmpty) {
          if (desc.isNotEmpty) desc.write('space'.l10n);
          desc.write(
              'label_replies'.l10nfmt({'count': draft.repliesTo.length}));
        }

        final List<Widget> images = [];

        if (draft.attachments.isNotEmpty) {
          if (draft.text == null) {
            // TODO: Backend should support single attachment updating.
            images.addAll(
              draft.attachments.map((e) {
                return Padding(
                  padding: const EdgeInsets.only(right: 2),
                  child: _attachment(e, inverted: inverted),
                );
              }),
            );
          } else {
            // TODO: Backend should support single attachment updating.
            images.add(
              Padding(
                padding: const EdgeInsets.only(right: 4),
                child: _attachment(draft.attachments.first, inverted: inverted),
              ),
            );
          }
        }

        subtitle = [
          Text('${'label_draft'.l10n}${'colon_space'.l10n}'),
          if (desc.isEmpty)
            Flexible(
              child: LayoutBuilder(builder: (_, constraints) {
                return Row(
                  children: images
                      .take((constraints.maxWidth / (30 + 4)).floor())
                      .toList(),
                );
              }),
            )
          else
            ...images,
          if (desc.isNotEmpty)
            Flexible(
              child: Text(
                desc.toString(),
                key: const Key('Draft'),
              ),
            ),
        ];
      } else if (item != null) {
        if (item is ChatCall) {
          Widget widget = Padding(
            padding: const EdgeInsets.fromLTRB(0, 2, 6, 2),
            child: SvgIcon(
              item.withVideo
                  ? inverted
                      ? SvgIcons.callVideoWhite
                      : SvgIcons.callVideoDisabled
                  : inverted
                      ? SvgIcons.callAudioWhite
                      : SvgIcons.callAudioDisabled,
            ),
          );

          if (item.finishedAt == null && item.finishReason == null) {
            subtitle = [
              widget,
              Flexible(child: Text('label_call_active'.l10n)),
            ];
          } else {
            final String description =
                item.finishReason?.localizedString(item.author.id == me) ??
                    'label_chat_call_ended'.l10n;
            subtitle = [widget, Flexible(child: Text(description))];
          }
        } else if (item is ChatMessage) {
          final desc = StringBuffer();

          if (item.text != null) {
            desc.write(item.text!.val);
          }

          final List<Widget> images = [];

          if (item.attachments.isNotEmpty) {
            if (item.text == null) {
              images.addAll(
                item.attachments.map((e) {
                  return Padding(
                    padding: const EdgeInsets.only(right: 2),
                    child: _attachment(
                      e,
                      inverted: inverted,
                      onError: () => rxChat.updateAttachments(item),
                    ),
                  );
                }),
              );
            } else {
              images.add(
                Padding(
                  padding: const EdgeInsets.only(right: 4),
                  child: _attachment(
                    item.attachments.first,
                    inverted: inverted,
                    onError: () => rxChat.updateAttachments(item),
                  ),
                ),
              );
            }
          }

          subtitle = [
            if (item.author.id == me)
              Text('${'label_you'.l10n}${'colon_space'.l10n}')
            else if (chat.isGroup)
              Padding(
                padding: const EdgeInsets.only(right: 5),
                child: FutureBuilder<RxUser?>(
                  future: getUser?.call(item.author.id),
                  builder: (_, snapshot) => snapshot.data != null
                      ? AvatarWidget.fromRxUser(
                          snapshot.data,
                          radius: AvatarRadius.smaller,
                        )
                      : AvatarWidget.fromUser(
                          chat.getUser(item.author.id),
                          radius: AvatarRadius.smaller,
                        ),
                ),
              ),
            if (desc.isEmpty)
              Flexible(
                child: LayoutBuilder(builder: (_, constraints) {
                  return Row(
                    children: images
                        .take((constraints.maxWidth / (30 + 4)).floor())
                        .toList(),
                  );
                }),
              )
            else
              ...images,
            if (desc.isNotEmpty) Flexible(child: Text(desc.toString())),
          ];
        } else if (item is ChatForward) {
          subtitle = [
            if (chat.isGroup)
              Padding(
                padding: const EdgeInsets.only(right: 5),
                child: FutureBuilder<RxUser?>(
                  future: getUser?.call(item.author.id),
                  builder: (_, snapshot) => snapshot.data != null
                      ? AvatarWidget.fromRxUser(
                          snapshot.data,
                          radius: AvatarRadius.smaller,
                        )
                      : AvatarWidget.fromUser(
                          chat.getUser(item.author.id),
                          radius: AvatarRadius.smaller,
                        ),
                ),
              ),
            Flexible(child: Text('[${'label_forwarded_message'.l10n}]')),
          ];
        } else if (item is ChatInfo) {
          Widget content = Text('${item.action}');

          // Builds a [FutureBuilder] returning a [User] fetched by the provided
          // [id].
          Widget userBuilder(
            UserId id,
            Widget Function(BuildContext context, User? user) builder,
          ) {
            return FutureBuilder(
              future: getUser?.call(id),
              builder: (context, snapshot) {
                if (snapshot.data != null) {
                  return Obx(() => builder(context, snapshot.data!.user.value));
                }

                return builder(context, null);
              },
            );
          }

          switch (item.action.kind) {
            case ChatInfoActionKind.created:
              if (chat.isGroup) {
                content = userBuilder(item.author.id, (context, user) {
                  user ??= item.author;
                  final Map<String, dynamic> args = {
                    'author': user.name?.val ?? user.num.toString(),
                  };

                  return Text('label_group_created_by'.l10nfmt(args));
                });
              } else if (chat.isMonolog) {
                content = Text('label_monolog_created'.l10n);
              } else {
                content = Text('label_dialog_created'.l10n);
              }
              break;

            case ChatInfoActionKind.memberAdded:
              final action = item.action as ChatInfoActionMemberAdded;

              content = userBuilder(action.user.id, (context, user) {
                final User author = item.author;
                user ??= action.user;

                if (item.author.id != action.user.id) {
                  final Map<String, dynamic> args = {
                    'author': author.name?.val ?? author.num.toString(),
                    'user': user.name?.val ?? user.num.toString(),
                  };

                  return Text('label_user_added_user'.l10nfmt(args));
                } else {
                  return Text(
                    'label_was_added'.l10nfmt(
                      {'author': user.name?.val ?? user.num.toString()},
                    ),
                  );
                }
              });
              break;

            case ChatInfoActionKind.memberRemoved:
              final action = item.action as ChatInfoActionMemberRemoved;

              if (item.author.id != action.user.id) {
                content = userBuilder(action.user.id, (context, user) {
                  final User author = item.author;
                  user ??= action.user;

                  final Map<String, dynamic> args = {
                    'author': author.name?.val ?? author.num.toString(),
                    'user': user.name?.val ?? user.num.toString(),
                  };

                  return Text('label_user_removed_user'.l10nfmt(args));
                });
              } else {
                content = Text(
                  'label_was_removed'.l10nfmt(
                    {'author': '${action.user.name ?? action.user.num}'},
                  ),
                );
              }
              break;

            case ChatInfoActionKind.avatarUpdated:
              final action = item.action as ChatInfoActionAvatarUpdated;

              final Map<String, dynamic> args = {
                'author': item.author.name?.val ?? item.author.num.toString(),
              };

              if (action.avatar == null) {
                content = Text('label_avatar_removed'.l10nfmt(args));
              } else {
                content = Text('label_avatar_updated'.l10nfmt(args));
              }
              break;

            case ChatInfoActionKind.nameUpdated:
              final action = item.action as ChatInfoActionNameUpdated;

              final Map<String, dynamic> args = {
                'author': item.author.name?.val ?? item.author.num.toString(),
                if (action.name != null) 'name': action.name?.val
              };

              if (action.name == null) {
                content = Text('label_name_removed'.l10nfmt(args));
              } else {
                content = Text('label_name_updated'.l10nfmt(args));
              }
              break;
          }

          subtitle = [Flexible(child: content)];
        } else {
          subtitle = [Flexible(child: Text('label_empty_message'.l10n))];
        }
      } else {
        subtitle = [Flexible(child: Text('label_no_messages'.l10n))];
      }

      return DefaultTextStyle(
        style: inverted
            ? style.fonts.normal.regular.onPrimary
            : style.fonts.normal.regular.secondary,
        overflow: TextOverflow.ellipsis,
        maxLines: 1,
        child: Row(children: subtitle),
      );
    });
  }

  /// Builds an [Attachment] visual representation.
  Widget _attachment(
    Attachment e, {
    bool inverted = false,
    Future<void> Function()? onError,
  }) {
    Widget? content;

    final style = Theme.of(router.context!).style;

    if (e is LocalAttachment) {
      if (e.file.isImage && e.file.bytes.value != null) {
        content = Image.memory(e.file.bytes.value!, fit: BoxFit.cover);
      } else if (e.file.isVideo) {
        if (e.file.path == null) {
          if (e.file.bytes.value == null) {
            content = Container(
              color: inverted ? style.colors.onPrimary : style.colors.secondary,
              child: Icon(
                Icons.video_file,
                size: 18,
                color:
                    inverted ? style.colors.secondary : style.colors.onPrimary,
              ),
            );
          } else {
            content = FittedBox(
              fit: BoxFit.cover,
              child: VideoThumbnail.bytes(
                e.file.bytes.value!,
                key: key,
                height: 300,
              ),
            );
          }
        } else {
          content = FittedBox(
            fit: BoxFit.cover,
            child: VideoThumbnail.file(
              e.file.path!,
              key: key,
              height: 300,
            ),
          );
        }
      } else {
        content = Container(
          color: inverted ? style.colors.onPrimary : style.colors.secondary,
          child: Center(
            child: SvgIcon(
              inverted ? SvgIcons.fileSmall : SvgIcons.fileSmallWhite,
            ),
          ),
        );
      }
    }

    if (e is ImageAttachment) {
      content = RetryImage(
        e.medium.url,
        checksum: e.medium.checksum,
        thumbhash: e.medium.thumbhash,
        fit: BoxFit.cover,
        width: double.infinity,
        height: double.infinity,
        onForbidden: onError,
        displayProgress: false,
      );
    }

    if (e is FileAttachment) {
      if (e.isVideo) {
        content = FittedBox(
          fit: BoxFit.cover,
          child: VideoThumbnail.url(
            e.original.url,
            checksum: e.original.checksum,
            key: key,
            height: 300,
            onError: onError,
          ),
        );
      } else {
        content = Container(
          color: inverted ? style.colors.onPrimary : style.colors.secondary,
          child: Center(
            child: SvgIcon(
              inverted ? SvgIcons.fileSmall : SvgIcons.fileSmallWhite,
            ),
          ),
        );
      }
    }

    if (content != null) {
      return ClipRRect(
        borderRadius: BorderRadius.circular(5),
        child: SizedBox(
          width: 30,
          height: 30,
          child: content,
        ),
      );
    }

    return const SizedBox();
  }

  /// Builds a [ChatItem.status] visual representation.
  Widget _status(BuildContext context, bool inverted) {
    return Obx(() {
      final Chat chat = rxChat.chat.value;

      final ChatItem? item = rxChat.lastItem;

      if (item != null && item.author.id == me && !chat.isMonolog) {
        final bool isSent = item.status.value == SendingStatus.sent;
        final bool isRead =
            chat.members.length <= 1 ? isSent : chat.isRead(item, me) && isSent;
        final bool isHalfRead = chat.isHalfRead(item, me);
        final bool isDelivered = isSent && !chat.lastDelivery.isBefore(item.at);
        final bool isError = item.status.value == SendingStatus.error;
        final bool isSending = item.status.value == SendingStatus.sending;

        return Padding(
          padding: const EdgeInsets.only(right: 4),
<<<<<<< HEAD
          child: SizedBox(
            height: 16,
            width: 16,
            child: SvgImage.asset(
              isRead
                  ? isHalfRead
                      ? inverted
                          ? 'assets/icons/half_read_white.svg'
                          : 'assets/icons/half_read.svg'
                      : inverted
                          ? 'assets/icons/read_white.svg'
                          : 'assets/icons/read.svg'
                  : isDelivered
                      ? inverted
                          ? 'assets/icons/delivered_white.svg'
                          : 'assets/icons/delivered.svg'
                      : isSending
                          ? isError
                              ? 'assets/icons/error.svg'
                              : inverted
                                  ? 'assets/icons/sending_white.svg'
                                  : 'assets/icons/sending.svg'
                          : inverted
                              ? 'assets/icons/sent_white.svg'
                              : 'assets/icons/sent.svg',
            ),
=======
          child: SvgIcon(
            isRead
                ? inverted
                    ? SvgIcons.readWhite
                    : SvgIcons.read
                : isDelivered
                    ? inverted
                        ? SvgIcons.deliveredWhite
                        : SvgIcons.delivered
                    : isSending
                        ? isError
                            ? SvgIcons.error
                            : inverted
                                ? SvgIcons.sendingWhite
                                : SvgIcons.sending
                        : inverted
                            ? SvgIcons.sentWhite
                            : SvgIcons.sent,
>>>>>>> 84f2ba1e
          ),
        );
      }

      return const SizedBox();
    });
  }

  /// Returns a visual representation of the [Chat.ongoingCall], if any.
  Widget _ongoingCall(BuildContext context) {
    return Obx(() {
      final Chat chat = rxChat.chat.value;

      if (chat.ongoingCall == null) {
        return const SizedBox();
      }

      final bool isActive = inCall?.call() == true;

      return Padding(
        padding: const EdgeInsets.only(left: 5),
        child: SafeAnimatedSwitcher(
          duration: 300.milliseconds,
          child: PeriodicBuilder(
            period: Config.disableInfiniteAnimations
                ? const Duration(minutes: 1)
                : const Duration(seconds: 1),
            builder: (_) {
              return RectangularCallButton(
                key: isActive
                    ? const Key('JoinCallButton')
                    : const Key('DropCallButton'),
                isActive: isActive,
                onPressed: isActive ? onDrop : onJoin,
                at: chat.ongoingCall!.at.val,
              );
            },
          ),
        ),
      );
    });
  }

  /// Hides the [rxChat].
  Future<void> _hideChat(BuildContext context) async {
    final style = Theme.of(context).style;

    final bool? result = await MessagePopup.alert(
      'label_hide_chat'.l10n,
      description: [
        TextSpan(text: 'alert_chat_will_be_hidden1'.l10n),
        TextSpan(
          text: rxChat.title.value,
          style: style.fonts.normal.regular.onBackground,
        ),
        TextSpan(text: 'alert_chat_will_be_hidden2'.l10n),
      ],
    );

    if (result == true) {
      onHide?.call();
    }
  }

  /// Returns the [child].
  ///
  /// Uses [GestureDetector] with a dummy [GestureDetector.onLongPress] callback
  /// for discarding long presses on its [child].
  static Widget _defaultAvatarBuilder(Widget child) => GestureDetector(
        onLongPress: () {},
        child: child,
      );
}<|MERGE_RESOLUTION|>--- conflicted
+++ resolved
@@ -778,39 +778,15 @@
 
         return Padding(
           padding: const EdgeInsets.only(right: 4),
-<<<<<<< HEAD
-          child: SizedBox(
-            height: 16,
-            width: 16,
-            child: SvgImage.asset(
-              isRead
-                  ? isHalfRead
-                      ? inverted
-                          ? 'assets/icons/half_read_white.svg'
-                          : 'assets/icons/half_read.svg'
-                      : inverted
-                          ? 'assets/icons/read_white.svg'
-                          : 'assets/icons/read.svg'
-                  : isDelivered
-                      ? inverted
-                          ? 'assets/icons/delivered_white.svg'
-                          : 'assets/icons/delivered.svg'
-                      : isSending
-                          ? isError
-                              ? 'assets/icons/error.svg'
-                              : inverted
-                                  ? 'assets/icons/sending_white.svg'
-                                  : 'assets/icons/sending.svg'
-                          : inverted
-                              ? 'assets/icons/sent_white.svg'
-                              : 'assets/icons/sent.svg',
-            ),
-=======
           child: SvgIcon(
             isRead
-                ? inverted
-                    ? SvgIcons.readWhite
-                    : SvgIcons.read
+                ? isHalfRead
+                    ? inverted
+                        ? SvgIcons.halfReadWhite
+                        : SvgIcons.halfRead
+                    : inverted
+                        ? SvgIcons.readWhite
+                        : SvgIcons.read
                 : isDelivered
                     ? inverted
                         ? SvgIcons.deliveredWhite
@@ -824,7 +800,6 @@
                         : inverted
                             ? SvgIcons.sentWhite
                             : SvgIcons.sent,
->>>>>>> 84f2ba1e
           ),
         );
       }
