// Copyright © 2022-2023 IT ENGINEERING MANAGEMENT INC,
//                       <https://github.com/team113>
//
// This program is free software: you can redistribute it and/or modify it under
// the terms of the GNU Affero General Public License v3.0 as published by the
// Free Software Foundation, either version 3 of the License, or (at your
// option) any later version.
//
// This program is distributed in the hope that it will be useful, but WITHOUT
// ANY WARRANTY; without even the implied warranty of MERCHANTABILITY or FITNESS
// FOR A PARTICULAR PURPOSE. See the GNU Affero General Public License v3.0 for
// more details.
//
// You should have received a copy of the GNU Affero General Public License v3.0
// along with this program. If not, see
// <https://www.gnu.org/licenses/agpl-3.0.html>.

import 'package:flutter/material.dart';
import 'package:get/get.dart';

import '/config.dart';
import '/domain/model/attachment.dart';
import '/domain/model/chat.dart';
import '/domain/model/chat_call.dart';
import '/domain/model/chat_info.dart';
import '/domain/model/chat_item.dart';
import '/domain/model/sending_status.dart';
import '/domain/model/user.dart';
import '/domain/repository/chat.dart';
import '/domain/repository/user.dart';
import '/domain/service/chat.dart';
import '/l10n/l10n.dart';
import '/routes.dart';
import '/themes.dart';
import '/ui/page/home/page/chat/controller.dart';
import '/ui/page/home/page/chat/widget/video_thumbnail/video_thumbnail.dart';
import '/ui/page/home/widget/animated_typing.dart';
import '/ui/page/home/widget/avatar.dart';
import '/ui/page/home/widget/chat_tile.dart';
import '/ui/page/home/widget/retry_image.dart';
import '/ui/widget/animated_switcher.dart';
import '/ui/widget/context_menu/menu.dart';
import '/ui/widget/svg/svg.dart';
import '/util/message_popup.dart';
import '/util/platform_utils.dart';
import 'periodic_builder.dart';
import 'rectangular_call_button.dart';
import 'unread_counter.dart';

/// [ChatTile] representing the provided [RxChat] as a recent [Chat].
class RecentChatTile extends StatelessWidget {
  const RecentChatTile(
    this.rxChat, {
    super.key,
    this.me,
    this.blocked = false,
    this.selected = false,
    this.trailing,
    this.getUser,
    this.inCall,
    this.onLeave,
    this.onHide,
    this.onDrop,
    this.onJoin,
    this.onMute,
    this.onUnmute,
    this.onFavorite,
    this.onUnfavorite,
    this.onSelect,
    this.onTap,
    Widget Function(Widget)? avatarBuilder,
    this.enableContextMenu = true,
  }) : avatarBuilder = avatarBuilder ?? _defaultAvatarBuilder;

  /// [RxChat] this [RecentChatTile] is about.
  final RxChat rxChat;

  /// [UserId] of the authenticated [MyUser].
  final UserId? me;

  /// Indicator whether this [RecentChatTile] should display a blocked icon in
  /// its trailing.
  final bool blocked;

  /// Indicator whether this [RecentChatTile] is selected.
  final bool selected;

  /// [Widget]s to display in the trailing instead of the defaults.
  final List<Widget>? trailing;

  /// Callback, called when a [RxUser] identified by the provided [UserId] is
  /// required.
  final Future<RxUser?> Function(UserId id)? getUser;

  /// Callback, called to check whether this device of the currently
  /// authenticated [MyUser] takes part in the [Chat.ongoingCall], if any.
  final bool Function()? inCall;

  /// Callback, called when this [rxChat] leave action is triggered.
  final void Function()? onLeave;

  /// Callback, called when this [rxChat] hide action is triggered.
  final void Function()? onHide;

  /// Callback, called when a drop [Chat.ongoingCall] in this [rxChat] action is
  /// triggered.
  final void Function()? onDrop;

  /// Callback, called when a join [Chat.ongoingCall] in this [rxChat] action is
  /// triggered.
  final void Function()? onJoin;

  /// Callback, called when this [rxChat] mute action is triggered.
  final void Function()? onMute;

  /// Callback, called when this [rxChat] unmute action is triggered.
  final void Function()? onUnmute;

  /// Callback, called when this [rxChat] add to favorites action is triggered.
  final void Function()? onFavorite;

  /// Callback, called when this [rxChat] remove from favorites action is
  /// triggered.
  final void Function()? onUnfavorite;

  /// Callback, called when this [rxChat] select action is triggered.
  final void Function()? onSelect;

  /// Callback, called when this [RecentChatTile] is tapped.
  final void Function()? onTap;

  /// Builder for building an [AvatarWidget] the [ChatTile] displays.
  ///
  /// Intended to be used to allow custom [Badge]s, [InkWell]s, etc over the
  /// [AvatarWidget].
  final Widget Function(Widget child) avatarBuilder;

  /// Indicator whether context menu should be enabled over this
  /// [RecentChatTile].
  final bool enableContextMenu;

  @override
  Widget build(BuildContext context) {
    return Obx(() {
      final style = Theme.of(context).style;

      final Chat chat = rxChat.chat.value;
      final bool isRoute = chat.isRoute(router.route, me);
      final bool inverted = isRoute || selected;

      return ChatTile(
        chat: rxChat,
        status: [
          _status(context, inverted),
          if (!chat.id.isLocalWith(me))
            Text(
              chat.updatedAt.val.toLocal().short,
              style: inverted
                  ? style.fonts.labelLargeOnPrimary
                  : style.fonts.labelLargeSecondary,
            ),
        ],
        subtitle: [
          const SizedBox(height: 5),
          ConstrainedBox(
            constraints: const BoxConstraints(maxHeight: 38),
            child: Row(
              children: [
                const SizedBox(height: 3),
                Expanded(child: _subtitle(context, selected, inverted)),
                if (trailing == null) ...[
                  _ongoingCall(context),
                  if (blocked) ...[
                    const SizedBox(width: 5),
                    Icon(
                      Icons.block,
                      color: inverted
                          ? style.colors.onPrimary
                          : style.colors.secondaryHighlightDarkest,
                      size: 20,
                    ),
                    const SizedBox(width: 5),
                  ] else if (chat.muted != null) ...[
                    const SizedBox(width: 5),
                    SvgImage.asset(
                      inverted
                          ? 'assets/icons/muted_light.svg'
                          : 'assets/icons/muted.svg',
                      key: Key('MuteIndicator_${chat.id}'),
                      width: 19.99,
                      height: 15,
                    ),
                    const SizedBox(width: 5),
                  ],
                  if (rxChat.unreadCount.value > 0) ...[
                    const SizedBox(width: 4),
                    UnreadCounter(
                      key: const Key('UnreadMessages'),
                      rxChat.unreadCount.value,
                      inverted: inverted,
                      dimmed: chat.muted != null,
                    ),
                  ] else
                    const SizedBox(key: Key('NoUnreadMessages')),
                ] else
                  ...trailing!,
              ],
            ),
          ),
        ],
        actions: [
          if (chat.favoritePosition != null && onUnfavorite != null)
            ContextMenuButton(
              key: const Key('UnfavoriteChatButton'),
              label: 'btn_delete_from_favorites'.l10n,
              onPressed: onUnfavorite,
              trailing: const Icon(Icons.star_border),
            ),
          if (chat.favoritePosition == null && onFavorite != null)
            ContextMenuButton(
              key: const Key('FavoriteChatButton'),
              label: 'btn_add_to_favorites'.l10n,
              onPressed: onFavorite,
              trailing: const Icon(Icons.star),
            ),
          if (onHide != null)
            ContextMenuButton(
              key: const Key('ButtonHideChat'),
              label: PlatformUtils.isMobile
                  ? 'btn_hide'.l10n
                  : 'btn_hide_chat'.l10n,
              onPressed: () => _hideChat(context),
              trailing: const Icon(Icons.delete),
            ),
          if (chat.muted == null && onMute != null)
            ContextMenuButton(
              key: const Key('MuteChatButton'),
              label: PlatformUtils.isMobile
                  ? 'btn_mute'.l10n
                  : 'btn_mute_chat'.l10n,
              onPressed: onMute,
              trailing: const Icon(Icons.notifications_off),
            ),
          if (chat.muted != null && onUnmute != null)
            ContextMenuButton(
              key: const Key('UnmuteChatButton'),
              label: PlatformUtils.isMobile
                  ? 'btn_unmute'.l10n
                  : 'btn_unmute_chat'.l10n,
              onPressed: onUnmute,
              trailing: const Icon(Icons.notifications),
            ),
        ],
        selected: inverted,
        avatarBuilder: avatarBuilder,
        enableContextMenu: enableContextMenu,
        onTap: onTap ?? () => router.chat(chat.id),
      );
    });
  }

  /// Builds a subtitle for the provided [RxChat] containing either its
  /// [Chat.lastItem] or an [AnimatedTyping] indicating an ongoing typing.
<<<<<<< HEAD
  Widget _subtitle(BuildContext context) {
    final Chat chat = rxChat.chat.value;

    if (chat.ongoingCall != null) {
      final Widget trailing = WidgetButton(
        key: inCall?.call() == true
            ? const Key('DropCallButton')
            : const Key('JoinCallButton'),
        onPressed: inCall?.call() == true ? onDrop : onJoin,
        child: Container(
          padding: const EdgeInsets.all(4),
          decoration: BoxDecoration(
            borderRadius: BorderRadius.circular(20),
            color: inCall?.call() == true
                ? Colors.red
                : Theme.of(context).colorScheme.secondary,
          ),
          child: LayoutBuilder(builder: (context, constraints) {
            return Row(
              mainAxisSize: MainAxisSize.min,
              children: [
                const SizedBox(width: 8),
                Icon(
                  inCall?.call() == true ? Icons.call_end : Icons.call,
                  size: 16,
                  color: Colors.white,
                ),
                const SizedBox(width: 8),
                if (constraints.maxWidth > 110)
                  Expanded(
                    child: Text(
                      inCall?.call() == true
                          ? 'btn_call_end'.l10n
                          : 'btn_join_call'.l10n,
                      style: Theme.of(context)
                          .textTheme
                          .subtitle2
                          ?.copyWith(color: Colors.white),
                      maxLines: 1,
                      overflow: TextOverflow.ellipsis,
                    ),
                  ),
                const SizedBox(width: 8),
                PeriodicBuilder(
                  period: const Duration(seconds: 1),
                  builder: (_) {
                    return Text(
                      DateTime.now()
                          .difference(chat.ongoingCall!.at.val)
                          .hhMmSs(),
                      style: Theme.of(context)
                          .textTheme
                          .subtitle2
                          ?.copyWith(color: Colors.white),
                    );
                  },
                ),
                const SizedBox(width: 8),
              ],
            );
          }),
        ),
      );

      return DefaultTextStyle(
        style: Theme.of(context).textTheme.subtitle2!,
        overflow: TextOverflow.ellipsis,
        child: AnimatedSwitcher(duration: 300.milliseconds, child: trailing),
      );
    }

    final ChatItem? item;
    if (rxChat.messages.isNotEmpty) {
      item = rxChat.messages.last.value;
    } else {
      item = chat.lastItem;
    }

    List<Widget> subtitle = [];

    final Iterable<String> typings = rxChat.typingUsers
        .where((User user) => user.id != me)
        .map((User user) => user.name?.val ?? user.num.val);

    ChatMessage? draft = rxChat.draft.value;

    if (draft != null && router.routes.last != '${Routes.chat}/${chat.id}') {
      final StringBuffer desc = StringBuffer();

      if (draft.text != null) {
        desc.write(draft.text!.val);
      }
=======
  Widget _subtitle(BuildContext context, bool selected, bool inverted) {
    final style = Theme.of(context).style;
>>>>>>> 1f8c474f

    return Obx(() {
      final List<Widget> subtitle;

      final Chat chat = rxChat.chat.value;
      final ChatItem? item = rxChat.lastItem;
      final ChatMessage? draft = rxChat.draft.value;

      final Iterable<String> typings = rxChat.typingUsers
          .where((User user) => user.id != me)
          .map((User user) => user.name?.val ?? user.num.toString());

      if (typings.isNotEmpty) {
        if (!rxChat.chat.value.isGroup) {
          subtitle = [
            Row(
              crossAxisAlignment: CrossAxisAlignment.end,
              children: [
                Text(
                  'label_typing'.l10n,
                  style: inverted
                      ? style.fonts.labelMediumOnPrimary
                      : style.fonts.labelMediumPrimary,
                ),
                const SizedBox(width: 3),
                Padding(
                  padding: const EdgeInsets.only(bottom: 4),
                  child: AnimatedTyping(inverted: inverted),
                ),
              ],
            ),
          ];
        } else {
          subtitle = [
            Expanded(
              child: Row(
                crossAxisAlignment: CrossAxisAlignment.end,
                children: [
                  Flexible(
                    child: Text(
                      typings.join('comma_space'.l10n),
                      maxLines: 1,
                      overflow: TextOverflow.ellipsis,
                      style: inverted
                          ? style.fonts.labelMediumOnPrimary
                          : style.fonts.labelMediumPrimary,
                    ),
                  ),
                  const SizedBox(width: 3),
                  Padding(
                    padding: const EdgeInsets.only(bottom: 4),
                    child: AnimatedTyping(inverted: inverted),
                  ),
                ],
              ),
            )
          ];
        }
      } else if (draft != null && !selected) {
        final StringBuffer desc = StringBuffer();

        if (draft.text != null) {
          desc.write(draft.text!.val);
        }

        if (draft.repliesTo.isNotEmpty) {
          if (desc.isNotEmpty) desc.write('space'.l10n);
          desc.write(
              'label_replies'.l10nfmt({'count': draft.repliesTo.length}));
        }

        final List<Widget> images = [];

        if (draft.attachments.isNotEmpty) {
          if (draft.text == null) {
            // TODO: Backend should support single attachment updating.
            images.addAll(
              draft.attachments.map((e) {
                return Padding(
                  padding: const EdgeInsets.only(right: 2),
                  child: _attachment(e, inverted: inverted),
                );
              }),
            );
          } else {
            // TODO: Backend should support single attachment updating.
            images.add(
              Padding(
                padding: const EdgeInsets.only(right: 4),
                child: _attachment(draft.attachments.first, inverted: inverted),
              ),
            );
          }
        }

        subtitle = [
          Text('${'label_draft'.l10n}${'colon_space'.l10n}'),
          if (desc.isEmpty)
            Flexible(
              child: LayoutBuilder(builder: (_, constraints) {
                return Row(
                  children: images
                      .take((constraints.maxWidth / (30 + 4)).floor())
                      .toList(),
                );
              }),
            )
          else
            ...images,
          if (desc.isNotEmpty)
            Flexible(
              child: Text(
                desc.toString(),
                key: const Key('Draft'),
              ),
            ),
        ];
      } else if (item != null) {
        if (item is ChatCall) {
          Widget widget = Padding(
            padding: const EdgeInsets.fromLTRB(0, 2, 6, 2),
            child: Icon(
              Icons.call,
              size: 16,
              color: inverted
                  ? style.colors.onPrimary
                  : style.colors.secondaryBackgroundLightest,
            ),
          );

          if (item.finishedAt == null && item.finishReason == null) {
            subtitle = [
              widget,
              Flexible(child: Text('label_call_active'.l10n)),
            ];
          } else {
            final String description =
                item.finishReason?.localizedString(item.author.id == me) ??
                    'label_chat_call_ended'.l10n;
            subtitle = [widget, Flexible(child: Text(description))];
          }
        } else if (item is ChatMessage) {
          final desc = StringBuffer();

          if (item.text != null) {
            desc.write(item.text!.val);
          }

          final List<Widget> images = [];

          if (item.attachments.isNotEmpty) {
            if (item.text == null) {
              images.addAll(
                item.attachments.map((e) {
                  return Padding(
                    padding: const EdgeInsets.only(right: 2),
                    child: _attachment(
                      e,
                      inverted: inverted,
                      onError: () => rxChat.updateAttachments(item),
                    ),
                  );
                }),
              );
            } else {
              images.add(
                Padding(
                  padding: const EdgeInsets.only(right: 4),
                  child: _attachment(
                    item.attachments.first,
                    inverted: inverted,
                    onError: () => rxChat.updateAttachments(item),
                  ),
                ),
              );
            }
          }

          subtitle = [
            if (item.author.id == me)
              Text('${'label_you'.l10n}${'colon_space'.l10n}')
            else if (chat.isGroup)
              Padding(
                padding: const EdgeInsets.only(right: 5),
                child: FutureBuilder<RxUser?>(
                  future: getUser?.call(item.author.id),
                  builder: (_, snapshot) => snapshot.data != null
                      ? AvatarWidget.fromRxUser(snapshot.data, radius: 10)
                      : AvatarWidget.fromUser(
                          chat.getUser(item.author.id),
                          radius: 10,
                        ),
                ),
              ),
            if (desc.isEmpty)
              Flexible(
                child: LayoutBuilder(builder: (_, constraints) {
                  return Row(
                    children: images
                        .take((constraints.maxWidth / (30 + 4)).floor())
                        .toList(),
                  );
                }),
              )
            else
              ...images,
            if (desc.isNotEmpty) Flexible(child: Text(desc.toString())),
          ];
        } else if (item is ChatForward) {
          subtitle = [
            if (chat.isGroup)
              Padding(
                padding: const EdgeInsets.only(right: 5),
                child: FutureBuilder<RxUser?>(
                  future: getUser?.call(item.author.id),
                  builder: (_, snapshot) => snapshot.data != null
                      ? AvatarWidget.fromRxUser(snapshot.data, radius: 10)
                      : AvatarWidget.fromUser(
                          chat.getUser(item.author.id),
                          radius: 10,
                        ),
                ),
              ),
            Flexible(child: Text('[${'label_forwarded_message'.l10n}]')),
          ];
        } else if (item is ChatInfo) {
          Widget content = Text('${item.action}');

          // Builds a [FutureBuilder] returning a [User] fetched by the provided
          // [id].
          Widget userBuilder(
            UserId id,
            Widget Function(BuildContext context, User? user) builder,
          ) {
            return FutureBuilder(
              future: getUser?.call(id),
              builder: (context, snapshot) {
                if (snapshot.data != null) {
                  return Obx(() => builder(context, snapshot.data!.user.value));
                }

                return builder(context, null);
              },
            );
          }

          switch (item.action.kind) {
            case ChatInfoActionKind.created:
              if (chat.isGroup) {
                content = userBuilder(item.author.id, (context, user) {
                  user ??= item.author;
                  final Map<String, dynamic> args = {
                    'author': user.name?.val ?? user.num.toString(),
                  };

                  return Text('label_group_created_by'.l10nfmt(args));
                });
              } else if (chat.isMonolog) {
                content = Text('label_monolog_created'.l10n);
              } else {
                content = Text('label_dialog_created'.l10n);
              }
              break;

            case ChatInfoActionKind.memberAdded:
              final action = item.action as ChatInfoActionMemberAdded;

              content = userBuilder(action.user.id, (context, user) {
                final User author = item.author;
                user ??= action.user;

                if (item.author.id != action.user.id) {
                  final Map<String, dynamic> args = {
                    'author': author.name?.val ?? author.num.toString(),
                    'user': user.name?.val ?? user.num.toString(),
                  };

                  return Text('label_user_added_user'.l10nfmt(args));
                } else {
                  return Text(
                    'label_was_added'.l10nfmt(
                      {'author': user.name?.val ?? user.num.toString()},
                    ),
                  );
                }
              });
              break;

            case ChatInfoActionKind.memberRemoved:
              final action = item.action as ChatInfoActionMemberRemoved;

              if (item.author.id != action.user.id) {
                content = userBuilder(action.user.id, (context, user) {
                  final User author = item.author;
                  user ??= action.user;

                  final Map<String, dynamic> args = {
                    'author': author.name?.val ?? author.num.toString(),
                    'user': user.name?.val ?? user.num.toString(),
                  };

                  return Text('label_user_removed_user'.l10nfmt(args));
                });
              } else {
                content = Text(
                  'label_was_removed'.l10nfmt(
                    {'author': '${action.user.name ?? action.user.num}'},
                  ),
                );
              }
              break;

            case ChatInfoActionKind.avatarUpdated:
              final action = item.action as ChatInfoActionAvatarUpdated;

              final Map<String, dynamic> args = {
                'author': item.author.name?.val ?? item.author.num.toString(),
              };

              if (action.avatar == null) {
                content = Text('label_avatar_removed'.l10nfmt(args));
              } else {
                content = Text('label_avatar_updated'.l10nfmt(args));
              }
              break;

            case ChatInfoActionKind.nameUpdated:
              final action = item.action as ChatInfoActionNameUpdated;

              final Map<String, dynamic> args = {
                'author': item.author.name?.val ?? item.author.num.toString(),
                if (action.name != null) 'name': action.name?.val
              };

              if (action.name == null) {
                content = Text('label_name_removed'.l10nfmt(args));
              } else {
                content = Text('label_name_updated'.l10nfmt(args));
              }
              break;
          }

          subtitle = [Flexible(child: content)];
        } else {
          subtitle = [Flexible(child: Text('label_empty_message'.l10n))];
        }
      } else {
        subtitle = [Flexible(child: Text('label_no_messages'.l10n))];
      }

      return DefaultTextStyle(
        style: inverted
            ? style.fonts.bodyMediumOnPrimary
            : style.fonts.bodyMediumSecondary,
        overflow: TextOverflow.ellipsis,
        child: Row(children: subtitle),
      );
    });
  }

  /// Builds an [Attachment] visual representation.
  Widget _attachment(
    Attachment e, {
    bool inverted = false,
    Future<void> Function()? onError,
  }) {
    Widget? content;

    final style = Theme.of(router.context!).style;

    if (e is LocalAttachment) {
      if (e.file.isImage && e.file.bytes.value != null) {
        content = Image.memory(e.file.bytes.value!, fit: BoxFit.cover);
      } else if (e.file.isVideo) {
        if (e.file.path == null) {
          if (e.file.bytes.value == null) {
            content = Container(
              color: inverted ? style.colors.onPrimary : style.colors.secondary,
              child: Icon(
                Icons.video_file,
                size: 18,
                color:
                    inverted ? style.colors.secondary : style.colors.onPrimary,
              ),
            );
          } else {
            content = FittedBox(
              fit: BoxFit.cover,
              child: VideoThumbnail.bytes(
                e.file.bytes.value!,
                key: key,
                height: 300,
              ),
            );
          }
        } else {
          content = FittedBox(
            fit: BoxFit.cover,
            child: VideoThumbnail.file(
              e.file.path!,
              key: key,
              height: 300,
            ),
          );
        }
      } else {
        content = Container(
          color: inverted ? style.colors.onPrimary : style.colors.secondary,
          child: Center(
            child: SvgImage.asset(
              inverted ? 'assets/icons/file_dark.svg' : 'assets/icons/file.svg',
              height: 14.3,
            ),
          ),
        );
      }
    }

    if (e is ImageAttachment) {
      content = RetryImage(
        e.medium.url,
        checksum: e.medium.checksum,
        fit: BoxFit.cover,
        width: double.infinity,
        height: double.infinity,
        onForbidden: onError,
        displayProgress: false,
      );
    }

    if (e is FileAttachment) {
      if (e.isVideo) {
        content = FittedBox(
          fit: BoxFit.cover,
          child: VideoThumbnail.url(
            e.original.url,
            checksum: e.original.checksum,
            key: key,
            height: 300,
            onError: onError,
          ),
        );
      } else {
        content = Container(
          color: inverted ? style.colors.onPrimary : style.colors.secondary,
          child: Center(
            child: SvgImage.asset(
              inverted ? 'assets/icons/file_dark.svg' : 'assets/icons/file.svg',
              height: 14.3,
            ),
          ),
        );
      }
    }

    if (content != null) {
      return ClipRRect(
        borderRadius: BorderRadius.circular(5),
        child: SizedBox(
          width: 30,
          height: 30,
          child: content,
        ),
      );
    }

    return const SizedBox();
  }

  /// Builds a [ChatItem.status] visual representation.
  Widget _status(BuildContext context, bool inverted) {
    final style = Theme.of(context).style;

    return Obx(() {
      final Chat chat = rxChat.chat.value;

      final ChatItem? item = rxChat.lastItem;

      if (item != null && item.author.id == me && !chat.isMonolog) {
        final bool isSent = item.status.value == SendingStatus.sent;
        final bool isRead =
            chat.members.length <= 1 ? isSent : chat.isRead(item, me) && isSent;
        final bool isDelivered = isSent && !chat.lastDelivery.isBefore(item.at);
        final bool isError = item.status.value == SendingStatus.error;
        final bool isSending = item.status.value == SendingStatus.sending;

        return Padding(
          padding: const EdgeInsets.only(right: 4),
          child: Icon(
            isRead || isDelivered
                ? Icons.done_all
                : isSending
                    ? Icons.access_alarm
                    : isError
                        ? Icons.error_outline
                        : Icons.done,
            color: isRead
                ? inverted
                    ? style.colors.onPrimary
                    : style.colors.primary
                : isError
                    ? style.colors.dangerColor
                    : inverted
                        ? style.colors.onPrimary
                        : style.colors.secondary,
            size: 16,
          ),
        );
      }

      return const SizedBox();
    });
  }

  /// Returns a visual representation of the [Chat.ongoingCall], if any.
  Widget _ongoingCall(BuildContext context) {
    return Obx(() {
      final Chat chat = rxChat.chat.value;

      if (chat.ongoingCall == null) {
        return const SizedBox();
      }

      final bool isActive = inCall?.call() == true;

      return Padding(
        padding: const EdgeInsets.only(left: 5),
        child: SafeAnimatedSwitcher(
          duration: 300.milliseconds,
          child: PeriodicBuilder(
            period: Config.disableInfiniteAnimations
                ? const Duration(minutes: 1)
                : const Duration(seconds: 1),
            builder: (_) {
              return RectangularCallButton(
                key: isActive
                    ? const Key('JoinCallButton')
                    : const Key('DropCallButton'),
                isActive: isActive,
                onPressed: isActive ? onDrop : onJoin,
                at: chat.ongoingCall!.at.val,
              );
            },
          ),
        ),
      );
    });
  }

  /// Hides the [rxChat].
  Future<void> _hideChat(BuildContext context) async {
    final style = Theme.of(context).style;

    final bool? result = await MessagePopup.alert(
      'label_hide_chat'.l10n,
      description: [
        TextSpan(text: 'alert_chat_will_be_hidden1'.l10n),
        TextSpan(text: rxChat.title.value, style: style.fonts.bodyMedium),
        TextSpan(text: 'alert_chat_will_be_hidden2'.l10n),
      ],
    );

    if (result == true) {
      onHide?.call();
    }
  }

  /// Returns the [child].
  ///
  /// Uses [GestureDetector] with a dummy [GestureDetector.onLongPress] callback
  /// for discarding long presses on its [child].
  static Widget _defaultAvatarBuilder(Widget child) => GestureDetector(
        onLongPress: () {},
        child: child,
      );
}<|MERGE_RESOLUTION|>--- conflicted
+++ resolved
@@ -261,103 +261,8 @@
 
   /// Builds a subtitle for the provided [RxChat] containing either its
   /// [Chat.lastItem] or an [AnimatedTyping] indicating an ongoing typing.
-<<<<<<< HEAD
-  Widget _subtitle(BuildContext context) {
-    final Chat chat = rxChat.chat.value;
-
-    if (chat.ongoingCall != null) {
-      final Widget trailing = WidgetButton(
-        key: inCall?.call() == true
-            ? const Key('DropCallButton')
-            : const Key('JoinCallButton'),
-        onPressed: inCall?.call() == true ? onDrop : onJoin,
-        child: Container(
-          padding: const EdgeInsets.all(4),
-          decoration: BoxDecoration(
-            borderRadius: BorderRadius.circular(20),
-            color: inCall?.call() == true
-                ? Colors.red
-                : Theme.of(context).colorScheme.secondary,
-          ),
-          child: LayoutBuilder(builder: (context, constraints) {
-            return Row(
-              mainAxisSize: MainAxisSize.min,
-              children: [
-                const SizedBox(width: 8),
-                Icon(
-                  inCall?.call() == true ? Icons.call_end : Icons.call,
-                  size: 16,
-                  color: Colors.white,
-                ),
-                const SizedBox(width: 8),
-                if (constraints.maxWidth > 110)
-                  Expanded(
-                    child: Text(
-                      inCall?.call() == true
-                          ? 'btn_call_end'.l10n
-                          : 'btn_join_call'.l10n,
-                      style: Theme.of(context)
-                          .textTheme
-                          .subtitle2
-                          ?.copyWith(color: Colors.white),
-                      maxLines: 1,
-                      overflow: TextOverflow.ellipsis,
-                    ),
-                  ),
-                const SizedBox(width: 8),
-                PeriodicBuilder(
-                  period: const Duration(seconds: 1),
-                  builder: (_) {
-                    return Text(
-                      DateTime.now()
-                          .difference(chat.ongoingCall!.at.val)
-                          .hhMmSs(),
-                      style: Theme.of(context)
-                          .textTheme
-                          .subtitle2
-                          ?.copyWith(color: Colors.white),
-                    );
-                  },
-                ),
-                const SizedBox(width: 8),
-              ],
-            );
-          }),
-        ),
-      );
-
-      return DefaultTextStyle(
-        style: Theme.of(context).textTheme.subtitle2!,
-        overflow: TextOverflow.ellipsis,
-        child: AnimatedSwitcher(duration: 300.milliseconds, child: trailing),
-      );
-    }
-
-    final ChatItem? item;
-    if (rxChat.messages.isNotEmpty) {
-      item = rxChat.messages.last.value;
-    } else {
-      item = chat.lastItem;
-    }
-
-    List<Widget> subtitle = [];
-
-    final Iterable<String> typings = rxChat.typingUsers
-        .where((User user) => user.id != me)
-        .map((User user) => user.name?.val ?? user.num.val);
-
-    ChatMessage? draft = rxChat.draft.value;
-
-    if (draft != null && router.routes.last != '${Routes.chat}/${chat.id}') {
-      final StringBuffer desc = StringBuffer();
-
-      if (draft.text != null) {
-        desc.write(draft.text!.val);
-      }
-=======
   Widget _subtitle(BuildContext context, bool selected, bool inverted) {
     final style = Theme.of(context).style;
->>>>>>> 1f8c474f
 
     return Obx(() {
       final List<Widget> subtitle;
@@ -894,8 +799,8 @@
             builder: (_) {
               return RectangularCallButton(
                 key: isActive
-                    ? const Key('JoinCallButton')
-                    : const Key('DropCallButton'),
+                    ? const Key('DropCallButton')
+                    : const Key('JoinCallButton'),
                 isActive: isActive,
                 onPressed: isActive ? onDrop : onJoin,
                 at: chat.ongoingCall!.at.val,
