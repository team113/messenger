// Copyright © 2022-2023 IT ENGINEERING MANAGEMENT INC,
//                       <https://github.com/team113>
//
// This program is free software: you can redistribute it and/or modify it under
// the terms of the GNU Affero General Public License v3.0 as published by the
// Free Software Foundation, either version 3 of the License, or (at your
// option) any later version.
//
// This program is distributed in the hope that it will be useful, but WITHOUT
// ANY WARRANTY; without even the implied warranty of MERCHANTABILITY or FITNESS
// FOR A PARTICULAR PURPOSE. See the GNU Affero General Public License v3.0 for
// more details.
//
// You should have received a copy of the GNU Affero General Public License v3.0
// along with this program. If not, see
// <https://www.gnu.org/licenses/agpl-3.0.html>.

import 'package:flutter/material.dart';
import 'package:get/get.dart';

import '/domain/model/attachment.dart';
import '/domain/model/chat.dart';
import '/domain/model/chat_call.dart';
import '/domain/model/chat_info.dart';
import '/domain/model/chat_item.dart';
import '/domain/model/sending_status.dart';
import '/domain/model/user.dart';
import '/domain/repository/chat.dart';
import '/domain/repository/user.dart';
import '/domain/service/chat.dart';
import '/l10n/l10n.dart';
import '/routes.dart';
import '/ui/page/home/page/chat/controller.dart';
import '/ui/page/home/page/chat/widget/chat_item.dart';
import '/ui/page/home/page/chat/widget/video_thumbnail/video_thumbnail.dart';
import '/ui/page/home/tab/chats/widget/periodic_builder.dart';
import '/ui/page/home/widget/animated_typing.dart';
import '/ui/page/home/widget/avatar.dart';
import '/ui/page/home/widget/chat_tile.dart';
import '/ui/page/home/widget/retry_image.dart';
import '/ui/widget/context_menu/menu.dart';
import '/ui/widget/svg/svg.dart';
import '/util/message_popup.dart';
import '/util/platform_utils.dart';

/// [ChatTile] representing the provided [RxChat] as a recent [Chat].
class RecentChatTile extends StatelessWidget {
  const RecentChatTile(
    this.rxChat, {
    super.key,
    this.me,
    this.blocked = false,
    this.selected = false,
    this.trailing,
    this.getUser,
    this.inCall,
    this.onLeave,
    this.onHide,
    this.onDrop,
    this.onJoin,
    this.onMute,
    this.onUnmute,
    this.onFavorite,
    this.onUnfavorite,
    this.onSelect,
    this.onTap,
    Widget Function(Widget)? avatarBuilder,
    this.enableContextMenu = true,
  }) : avatarBuilder = avatarBuilder ?? _defaultAvatarBuilder;

  /// [RxChat] this [RecentChatTile] is about.
  final RxChat rxChat;

  /// [UserId] of the authenticated [MyUser].
  final UserId? me;

  /// Indicator whether this [RecentChatTile] should display a blocked icon in
  /// its trailing.
  final bool blocked;

  /// Indicator whether this [RecentChatTile] is selected.
  final bool selected;

  /// [Widget]s to display in the trailing instead of the defaults.
  final List<Widget>? trailing;

  /// Callback, called when a [RxUser] identified by the provided [UserId] is
  /// required.
  final Future<RxUser?> Function(UserId id)? getUser;

  /// Callback, called to check whether this device of the currently
  /// authenticated [MyUser] takes part in the [Chat.ongoingCall], if any.
  final bool Function()? inCall;

  /// Callback, called when this [rxChat] leave action is triggered.
  final void Function()? onLeave;

  /// Callback, called when this [rxChat] hide action is triggered.
  final void Function()? onHide;

  /// Callback, called when a drop [Chat.ongoingCall] in this [rxChat] action is
  /// triggered.
  final void Function()? onDrop;

  /// Callback, called when a join [Chat.ongoingCall] in this [rxChat] action is
  /// triggered.
  final void Function()? onJoin;

  /// Callback, called when this [rxChat] mute action is triggered.
  final void Function()? onMute;

  /// Callback, called when this [rxChat] unmute action is triggered.
  final void Function()? onUnmute;

  /// Callback, called when this [rxChat] add to favorites action is triggered.
  final void Function()? onFavorite;

  /// Callback, called when this [rxChat] remove from favorites action is
  /// triggered.
  final void Function()? onUnfavorite;

  /// Callback, called when this [rxChat] select action is triggered.
  final void Function()? onSelect;

  /// Callback, called when this [RecentChatTile] is tapped.
  final void Function()? onTap;

  /// Builder for building an [AvatarWidget] the [ChatTile] displays.
  ///
  /// Intended to be used to allow custom [Badge]s, [InkWell]s, etc over the
  /// [AvatarWidget].
  final Widget Function(Widget child) avatarBuilder;

  /// Indicator whether context menu should be enabled over this
  /// [RecentChatTile].
  final bool enableContextMenu;

  @override
  Widget build(BuildContext context) {
    final ColorScheme colors = Theme.of(context).colorScheme;

    return Obx(() {
      final Chat chat = rxChat.chat.value;
      final bool isRoute = chat.isRoute(router.route, me);
      final bool inverted = isRoute || selected;

      return ChatTile(
        chat: rxChat,
        status: [
          _status(context, inverted),
          Text(
            chat.updatedAt.val.toLocal().toShort(),
            style: Theme.of(context)
                .textTheme
                .titleSmall
                ?.copyWith(color: inverted ? colors.onSecondary : null),
          ),
        ],
        subtitle: [
          const SizedBox(height: 5),
          ConstrainedBox(
            constraints: const BoxConstraints(maxHeight: 38),
            child: Row(
              children: [
                const SizedBox(height: 3),
                Expanded(child: _subtitle(context, selected, inverted)),
                if (trailing == null) ...[
                  _ongoingCall(context),
                  if (blocked) ...[
                    const SizedBox(width: 5),
                    Icon(
                      Icons.block,
                      color: inverted
                          ? colors.onSecondary
                          : const Color(0xFFC0C0C0),
                      size: 20,
                    ),
                    const SizedBox(width: 5),
<<<<<<< HEAD
                    AssetWidget(
                      asset: 'assets/icons/muted.svg',
=======
                  ] else if (chat.muted != null) ...[
                    const SizedBox(width: 5),
                    SvgImage.asset(
                      inverted
                          ? 'assets/icons/muted_light.svg'
                          : 'assets/icons/muted.svg',
>>>>>>> 57d4b5b8
                      key: Key('MuteIndicator_${chat.id}'),
                      width: 19.99,
                      height: 15,
                    ),
                    const SizedBox(width: 5),
                  ],
                  _counter(context, inverted),
                ] else
                  ...trailing!,
              ],
            ),
          ),
        ],
        actions: [
          if (chat.favoritePosition != null && onUnfavorite != null)
            ContextMenuButton(
              key: const Key('UnfavoriteChatButton'),
              label: 'btn_delete_from_favorites'.l10n,
              onPressed: onUnfavorite,
              trailing: const Icon(Icons.star_border),
            ),
          if (chat.favoritePosition == null && onFavorite != null)
            ContextMenuButton(
              key: const Key('FavoriteChatButton'),
              label: 'btn_add_to_favorites'.l10n,
              onPressed: onFavorite,
              trailing: const Icon(Icons.star),
            ),
          if (onHide != null)
            ContextMenuButton(
              key: const Key('ButtonHideChat'),
              label: PlatformUtils.isMobile
                  ? 'btn_hide'.l10n
                  : 'btn_hide_chat'.l10n,
              onPressed: () => _hideChat(context),
              trailing: const Icon(Icons.delete),
            ),
          if (chat.muted == null && onMute != null)
            ContextMenuButton(
              key: const Key('MuteChatButton'),
              label: PlatformUtils.isMobile
                  ? 'btn_mute'.l10n
                  : 'btn_mute_chat'.l10n,
              onPressed: onMute,
              trailing: const Icon(Icons.notifications_off),
            ),
          if (chat.muted != null && onUnmute != null)
            ContextMenuButton(
              key: const Key('UnmuteChatButton'),
              label: PlatformUtils.isMobile
                  ? 'btn_unmute'.l10n
                  : 'btn_unmute_chat'.l10n,
              onPressed: onUnmute,
              trailing: const Icon(Icons.notifications),
            ),
          const ContextMenuDivider(),
          ContextMenuButton(
            key: const Key('SelectChatButton'),
            label: 'btn_select'.l10n,
            onPressed: onSelect,
            trailing: const Icon(Icons.select_all),
          ),
        ],
        selected: inverted,
        avatarBuilder: avatarBuilder,
        enableContextMenu: enableContextMenu,
        onTap: onTap ??
            () {
              if (!isRoute) {
                router.chat(chat.id);
              }
            },
      );
    });
  }

  /// Builds a subtitle for the provided [RxChat] containing either its
  /// [Chat.lastItem] or an [AnimatedTyping] indicating an ongoing typing.
  Widget _subtitle(BuildContext context, bool selected, bool inverted) {
    final ColorScheme colors = Theme.of(context).colorScheme;

    return Obx(() {
      final Chat chat = rxChat.chat.value;

      final ChatItem? item;
      if (rxChat.messages.isNotEmpty) {
        item = rxChat.messages.last.value;
      } else {
        item = chat.lastItem;
      }

      List<Widget> subtitle = [];

      final Iterable<String> typings = rxChat.typingUsers
          .where((User user) => user.id != me)
          .map((User user) => user.name?.val ?? user.num.val);

      ChatMessage? draft = rxChat.draft.value;

      if (draft != null && !selected) {
        final StringBuffer desc = StringBuffer();

        if (draft.text != null) {
          desc.write(draft.text!.val);
        }

        if (draft.repliesTo.isNotEmpty) {
          if (desc.isNotEmpty) desc.write('space'.l10n);
          desc.write(
              'label_replies'.l10nfmt({'count': draft.repliesTo.length}));
        }

        final List<Widget> images = [];

        if (draft.attachments.isNotEmpty) {
          if (draft.text == null) {
            images.addAll(
              draft.attachments.map((e) {
                return Padding(
                  padding: const EdgeInsets.only(right: 2),
                  child: _attachment(e, inverted: inverted),
                );
              }),
            );
          } else {
            images.add(
              Padding(
                padding: const EdgeInsets.only(right: 4),
                child: _attachment(draft.attachments.first, inverted: inverted),
              ),
            );
          }
        }

        subtitle = [
          Text('${'label_draft'.l10n}${'colon_space'.l10n}'),
          if (desc.isEmpty)
            Flexible(
              child: LayoutBuilder(builder: (_, constraints) {
                return Row(
                  children: images
                      .take((constraints.maxWidth / (30 + 4)).floor())
                      .toList(),
                );
              }),
            )
          else
            ...images,
          if (desc.isNotEmpty)
            Flexible(
              child: Text(
                desc.toString(),
                key: const Key('Draft'),
              ),
            ),
        ];
      } else if (typings.isNotEmpty) {
        if (!rxChat.chat.value.isGroup) {
          subtitle = [
            Row(
              crossAxisAlignment: CrossAxisAlignment.end,
              children: [
                Text(
                  'label_typing'.l10n,
                  style: TextStyle(
                    color: inverted ? colors.onSecondary : colors.secondary,
                  ),
                ),
                const SizedBox(width: 3),
                Padding(
                  padding: const EdgeInsets.only(bottom: 4),
                  child: AnimatedTyping(inverted: inverted),
                ),
              ],
            ),
          ];
        } else {
          subtitle = [
            Expanded(
              child: Row(
                crossAxisAlignment: CrossAxisAlignment.end,
                children: [
                  Flexible(
                    child: Text(
                      typings.join('comma_space'.l10n),
                      maxLines: 1,
                      overflow: TextOverflow.ellipsis,
                      style: TextStyle(
                        color: inverted ? Colors.white : colors.secondary,
                      ),
                    ),
                  ),
                  const SizedBox(width: 3),
                  Padding(
                    padding: const EdgeInsets.only(bottom: 4),
                    child: AnimatedTyping(inverted: inverted),
                  ),
                ],
              ),
            )
          ];
        }
      } else if (item != null) {
        if (item is ChatCall) {
          Widget widget = Padding(
            padding: const EdgeInsets.fromLTRB(0, 2, 6, 2),
            child: Icon(
              Icons.call,
              size: 16,
              color: inverted ? colors.onSecondary : const Color(0xFF666666),
            ),
          );

          if (item.finishedAt == null && item.finishReason == null) {
            subtitle = [
              widget,
              Flexible(child: Text('label_call_active'.l10n)),
            ];
          } else {
            final String description =
                item.finishReason?.localizedString(item.authorId == me) ??
                    'label_chat_call_ended'.l10n;
            subtitle = [widget, Flexible(child: Text(description))];
          }
        } else if (item is ChatMessage) {
          final desc = StringBuffer();

          if (item.text != null) {
            desc.write(item.text!.val);
          }

          final List<Widget> images = [];

          if (item.attachments.isNotEmpty) {
            if (item.text == null) {
              images.addAll(
                item.attachments.map((e) {
                  return Padding(
                    padding: const EdgeInsets.only(right: 2),
                    child: _attachment(
                      e,
                      inverted: inverted,
                      onError: () => rxChat.updateAttachments(item!),
                    ),
                  );
                }),
              );
            } else {
              images.add(
                Padding(
                  padding: const EdgeInsets.only(right: 4),
                  child: _attachment(
                    item.attachments.first,
                    inverted: inverted,
                    onError: () => rxChat.updateAttachments(item!),
                  ),
                ),
              );
            }
          }

          subtitle = [
            if (item.authorId == me)
              Text('${'label_you'.l10n}${'colon_space'.l10n}')
            else if (chat.isGroup)
              Padding(
                padding: const EdgeInsets.only(right: 5),
                child: FutureBuilder<RxUser?>(
                  future: getUser?.call(item.authorId),
                  builder: (_, snapshot) => snapshot.data != null
                      ? AvatarWidget.fromRxUser(snapshot.data, radius: 10)
                      : AvatarWidget.fromUser(
                          chat.getUser(item!.authorId),
                          radius: 10,
                        ),
                ),
              ),
            if (desc.isEmpty)
              Flexible(
                child: LayoutBuilder(builder: (_, constraints) {
                  return Row(
                    children: images
                        .take((constraints.maxWidth / (30 + 4)).floor())
                        .toList(),
                  );
                }),
              )
            else
              ...images,
            if (desc.isNotEmpty) Flexible(child: Text(desc.toString())),
          ];
        } else if (item is ChatForward) {
          subtitle = [
            if (chat.isGroup)
              Padding(
                padding: const EdgeInsets.only(right: 5),
                child: FutureBuilder<RxUser?>(
                  future: getUser?.call(item.authorId),
                  builder: (_, snapshot) => snapshot.data != null
                      ? AvatarWidget.fromRxUser(snapshot.data, radius: 10)
                      : AvatarWidget.fromUser(
                          chat.getUser(item!.authorId),
                          radius: 10,
                        ),
                ),
              ),
            Flexible(child: Text('[${'label_forwarded_message'.l10n}]')),
          ];
        } else if (item is ChatInfo) {
          Widget content = Text('${item.action}');

          // Builds a [FutureBuilder] returning a [User] fetched by the provided
          // [id].
          Widget userBuilder(
            UserId id,
            Widget Function(BuildContext context, User? user) builder,
          ) {
            return FutureBuilder(
              future: getUser?.call(id),
              builder: (context, snapshot) {
                if (snapshot.data != null) {
                  return Obx(() => builder(context, snapshot.data!.user.value));
                }

                return builder(context, null);
              },
            );
          }

          switch (item.action.kind) {
            case ChatInfoActionKind.created:
              if (chat.isGroup) {
                content = userBuilder(item.authorId, (context, user) {
                  user ??= (item as ChatInfo).author;
                  final Map<String, dynamic> args = {
                    'author': user.name?.val ?? user.num.val,
                  };

                  return Text('label_group_created_by'.l10nfmt(args));
                });
              } else if (chat.isMonolog) {
                content = Text('label_monolog_created'.l10n);
              } else {
                content = Text('label_dialog_created'.l10n);
              }
              break;

            case ChatInfoActionKind.memberAdded:
              final action = item.action as ChatInfoActionMemberAdded;

              if (item.authorId != action.user.id) {
                content = userBuilder(action.user.id, (context, user) {
                  final User author = (item as ChatInfo).author;
                  user ??= action.user;

                  final Map<String, dynamic> args = {
                    'author': author.name?.val ?? author.num.val,
                    'user': user.name?.val ?? user.num.val,
                  };

                  return Text('label_user_added_user'.l10nfmt(args));
                });
              } else {
                content = Text(
                  'label_was_added'.l10nfmt(
                    {'author': '${action.user.name ?? action.user.num}'},
                  ),
                );
              }
              break;

            case ChatInfoActionKind.memberRemoved:
              final action = item.action as ChatInfoActionMemberRemoved;

              if (item.authorId != action.user.id) {
                content = userBuilder(action.user.id, (context, user) {
                  final User author = (item as ChatInfo).author;
                  user ??= action.user;

                  final Map<String, dynamic> args = {
                    'author': author.name?.val ?? author.num.val,
                    'user': user.name?.val ?? user.num.val,
                  };

                  return Text('label_user_removed_user'.l10nfmt(args));
                });
              } else {
                content = Text(
                  'label_was_removed'.l10nfmt(
                    {'author': '${action.user.name ?? action.user.num}'},
                  ),
                );
              }
              break;

            case ChatInfoActionKind.avatarUpdated:
              final action = item.action as ChatInfoActionAvatarUpdated;

              final Map<String, dynamic> args = {
                'author': item.author.name?.val ?? item.author.num.val,
              };

              if (action.avatar == null) {
                content = Text('label_avatar_removed'.l10nfmt(args));
              } else {
                content = Text('label_avatar_updated'.l10nfmt(args));
              }
              break;

            case ChatInfoActionKind.nameUpdated:
              final action = item.action as ChatInfoActionNameUpdated;

              final Map<String, dynamic> args = {
                'author': item.author.name?.val ?? item.author.num.val,
                if (action.name != null) 'name': action.name?.val
              };

              if (action.name == null) {
                content = Text('label_name_removed'.l10nfmt(args));
              } else {
                content = Text('label_name_updated'.l10nfmt(args));
              }
              break;
          }

          subtitle = [Flexible(child: content)];
        } else {
          subtitle = [Flexible(child: Text('label_empty_message'.l10n))];
        }
      } else {
        subtitle = [Flexible(child: Text('label_no_messages'.l10n))];
      }

      return DefaultTextStyle(
        style: Theme.of(context)
            .textTheme
            .titleSmall!
            .copyWith(color: inverted ? colors.onSecondary : null),
        overflow: TextOverflow.ellipsis,
        child: Row(children: subtitle),
      );
    });
  }

  /// Builds an [Attachment] visual representation.
  Widget _attachment(
    Attachment e, {
    bool inverted = false,
    Future<void> Function()? onError,
  }) {
    Widget? content;

    if (e is LocalAttachment) {
      if (e.file.isImage && e.file.bytes.value != null) {
        content = Image.memory(e.file.bytes.value!, fit: BoxFit.cover);
      } else if (e.file.isVideo) {
        // TODO: `video_player` being used doesn't support desktop platforms.
        if ((PlatformUtils.isMobile || PlatformUtils.isWeb) &&
            e.file.bytes.value != null) {
          content = FittedBox(
            fit: BoxFit.cover,
            child: VideoThumbnail.bytes(
              bytes: e.file.bytes.value!,
              key: key,
              height: 300,
            ),
          );
        } else {
          content = Container(
            color: inverted ? Colors.white : Colors.grey,
            child: Icon(
              Icons.video_file,
              size: 18,
              color: inverted ? Colors.grey : Colors.white,
            ),
          );
        }
      } else {
        content = Container(
<<<<<<< HEAD
          color: Colors.grey,
          child: const AssetWidget(
            asset: 'assets/icons/file.svg',
=======
          color: inverted ? Colors.white : Colors.grey,
          child: SvgImage.asset(
            inverted ? 'assets/icons/file_dark.svg' : 'assets/icons/file.svg',
>>>>>>> 57d4b5b8
            width: 30,
            height: 30,
          ),
        );
      }
    }

    if (e is ImageAttachment) {
      content = RetryImage(
        e.medium.url,
        checksum: e.medium.checksum,
        fit: BoxFit.cover,
        width: double.infinity,
        height: double.infinity,
        onForbidden: onError,
        displayProgress: false,
      );
    }

    if (e is FileAttachment) {
      if (e.isVideo) {
        if (PlatformUtils.isMobile || PlatformUtils.isWeb) {
          content = FittedBox(
            fit: BoxFit.cover,
            child: VideoThumbnail.url(
              url: e.original.url,
              checksum: e.original.checksum,
              key: key,
              height: 300,
              onError: onError,
            ),
          );
        } else {
          content = Container(
            color: inverted ? Colors.white : Colors.grey,
            child: Icon(
              Icons.video_file,
              size: 18,
              color: inverted ? Colors.grey : Colors.white,
            ),
          );
        }
      } else {
        content = Container(
<<<<<<< HEAD
          color: Colors.grey,
          child: const AssetWidget(
            asset: 'assets/icons/file.svg',
=======
          color: inverted ? Colors.white : Colors.grey,
          child: SvgImage.asset(
            inverted ? 'assets/icons/file_dark.svg' : 'assets/icons/file.svg',
>>>>>>> 57d4b5b8
            width: 30,
            height: 30,
          ),
        );
      }
    }

    if (content != null) {
      return ClipRRect(
        borderRadius: BorderRadius.circular(5),
        child: SizedBox(
          width: 30,
          height: 30,
          child: content,
        ),
      );
    }

    return const SizedBox();
  }

  /// Builds a [ChatItem.status] visual representation.
  Widget _status(BuildContext context, bool inverted) {
    final ColorScheme colors = Theme.of(context).colorScheme;

    return Obx(() {
      final Chat chat = rxChat.chat.value;

      final ChatItem? item;
      if (rxChat.messages.isNotEmpty) {
        item = rxChat.messages.last.value;
      } else {
        item = chat.lastItem;
      }

      if (item != null && item.authorId == me && !chat.isMonolog) {
        final bool isSent = item.status.value == SendingStatus.sent;
        final bool isRead =
            chat.members.length <= 1 ? isSent : chat.isRead(item, me) && isSent;
        final bool isDelivered = isSent && !chat.lastDelivery.isBefore(item.at);
        final bool isError = item.status.value == SendingStatus.error;
        final bool isSending = item.status.value == SendingStatus.sending;

        return Padding(
          padding: const EdgeInsets.only(right: 4),
          child: Icon(
            isRead || isDelivered
                ? Icons.done_all
                : isSending
                    ? Icons.access_alarm
                    : isError
                        ? Icons.error_outline
                        : Icons.done,
            color: isRead
                ? inverted
                    ? colors.onSecondary
                    : colors.secondary
                : isError
                    ? Colors.red
                    : inverted
                        ? colors.onSecondary
                        : colors.primary,
            size: 16,
          ),
        );
      }

      return const SizedBox();
    });
  }

  /// Returns a visual representation of the [Chat.unreadCount] counter.
  Widget _counter(BuildContext context, bool inverted) {
    return Obx(() {
      final ColorScheme colors = Theme.of(context).colorScheme;

      final Chat chat = rxChat.chat.value;
      final bool muted = chat.muted != null;

      if (rxChat.unreadCount.value > 0) {
        return Container(
          key: const Key('UnreadMessages'),
          margin: const EdgeInsets.only(left: 4),
          width: 23,
          height: 23,
          decoration: BoxDecoration(
            shape: BoxShape.circle,
            color: muted
                ? inverted
                    ? colors.onSecondary
                    : const Color(0xFFC0C0C0)
                : Colors.red,
          ),
          alignment: Alignment.center,
          child: Text(
            // TODO: Implement and test notations like `4k`, `54m`, etc.
            rxChat.unreadCount.value > 99
                ? '99${'plus'.l10n}'
                : '${rxChat.unreadCount.value}',
            style: TextStyle(
              color: muted
                  ? inverted
                      ? colors.primary
                      : Colors.white
                  : Colors.white,
              fontSize: 11,
              fontWeight: FontWeight.w600,
            ),
            maxLines: 1,
            overflow: TextOverflow.clip,
            textAlign: TextAlign.center,
          ),
        );
      }

      return const SizedBox(key: Key('NoUnreadMessages'));
    });
  }

  /// Returns a visual representation of the [Chat.ongoingCall], if any.
  Widget _ongoingCall(BuildContext context) {
    return Obx(() {
      final Chat chat = rxChat.chat.value;

      if (chat.ongoingCall == null) {
        return const SizedBox();
      }

      // Returns a rounded rectangular button representing an [OngoingCall]
      // associated action.
      Widget button(bool active) {
        return DecoratedBox(
          key: active
              ? const Key('JoinCallButton')
              : const Key('DropCallButton'),
          position: DecorationPosition.foreground,
          decoration: BoxDecoration(
            border: Border.all(color: Colors.white, width: 0.5),
            borderRadius: BorderRadius.circular(20),
          ),
          child: Material(
            elevation: 0,
            type: MaterialType.button,
            borderRadius: BorderRadius.circular(20),
            color:
                active ? Colors.red : Theme.of(context).colorScheme.secondary,
            child: InkWell(
              borderRadius: BorderRadius.circular(20),
              onTap: active ? onDrop : onJoin,
              child: Padding(
                padding: const EdgeInsets.fromLTRB(10, 4, 10, 4),
                child: Row(
                  children: [
                    Icon(
                      active ? Icons.call_end : Icons.call,
                      size: 16,
                      color: Colors.white,
                    ),
                    const SizedBox(width: 6),
                    PeriodicBuilder(
                      period: const Duration(seconds: 1),
                      builder: (_) {
                        final Duration duration =
                            DateTime.now().difference(chat.ongoingCall!.at.val);
                        final String text = duration.hhMmSs();

                        return Text(
                          text,
                          style: Theme.of(context)
                              .textTheme
                              .titleSmall
                              ?.copyWith(color: Colors.white),
                        ).fixedDigits();
                      },
                    )
                  ],
                ),
              ),
            ),
          ),
        );
      }

      return Padding(
        padding: const EdgeInsets.only(left: 5),
        child: AnimatedSwitcher(
          duration: 300.milliseconds,
          child: button(inCall?.call() == true),
        ),
      );
    });
  }

  /// Hides the [rxChat].
  Future<void> _hideChat(BuildContext context) async {
    final bool? result = await MessagePopup.alert(
      'label_hide_chat'.l10n,
      description: [
        TextSpan(text: 'alert_chat_will_be_hidden1'.l10n),
        TextSpan(
          text: rxChat.title.value,
          style: const TextStyle(color: Colors.black),
        ),
        TextSpan(text: 'alert_chat_will_be_hidden2'.l10n),
      ],
    );

    if (result == true) {
      onHide?.call();
    }
  }

  /// Returns the [child].
  ///
  /// Uses [GestureDetector] with a dummy [GestureDetector.onLongPress] callback
  /// for discarding long presses on its [child].
  static Widget _defaultAvatarBuilder(Widget child) => GestureDetector(
        onLongPress: () {},
        child: child,
      );
}

/// Extension adding conversion from [DateTime] to its short text relative to
/// the [DateTime.now].
extension DateTimeToShort on DateTime {
  /// Returns short text representing this [DateTime].
  ///
  /// Returns string in format `HH:MM`, if [DateTime] is within today. Returns a
  /// short weekday name, if [difference] between this [DateTime] and
  /// [DateTime.now] is less than 7 days. Otherwise returns a string in format
  /// of `YYYY-MM-DD`.
  String toShort() {
    final DateTime now = DateTime.now();
    final DateTime from = DateTime(now.year, now.month, now.day);
    final DateTime to = DateTime(year, month, day);

    final int differenceInDays = from.difference(to).inDays;

    if (differenceInDays > 6) {
      final String day = this.day.toString().padLeft(2, '0');
      final String month = this.month.toString().padLeft(2, '0');

      return '$year-$month-$day';
    } else if (differenceInDays < 1) {
      final String hour = this.hour.toString().padLeft(2, '0');
      final String minute = this.minute.toString().padLeft(2, '0');

      return '$hour:$minute';
    } else {
      return 'label_short_weekday'.l10nfmt({'weekday': weekday});
    }
  }
}<|MERGE_RESOLUTION|>--- conflicted
+++ resolved
@@ -176,17 +176,12 @@
                       size: 20,
                     ),
                     const SizedBox(width: 5),
-<<<<<<< HEAD
-                    AssetWidget(
-                      asset: 'assets/icons/muted.svg',
-=======
                   ] else if (chat.muted != null) ...[
                     const SizedBox(width: 5),
                     SvgImage.asset(
                       inverted
                           ? 'assets/icons/muted_light.svg'
                           : 'assets/icons/muted.svg',
->>>>>>> 57d4b5b8
                       key: Key('MuteIndicator_${chat.id}'),
                       width: 19.99,
                       height: 15,
@@ -666,15 +661,9 @@
         }
       } else {
         content = Container(
-<<<<<<< HEAD
-          color: Colors.grey,
-          child: const AssetWidget(
-            asset: 'assets/icons/file.svg',
-=======
           color: inverted ? Colors.white : Colors.grey,
           child: SvgImage.asset(
             inverted ? 'assets/icons/file_dark.svg' : 'assets/icons/file.svg',
->>>>>>> 57d4b5b8
             width: 30,
             height: 30,
           ),
@@ -719,15 +708,9 @@
         }
       } else {
         content = Container(
-<<<<<<< HEAD
-          color: Colors.grey,
-          child: const AssetWidget(
-            asset: 'assets/icons/file.svg',
-=======
           color: inverted ? Colors.white : Colors.grey,
           child: SvgImage.asset(
             inverted ? 'assets/icons/file_dark.svg' : 'assets/icons/file.svg',
->>>>>>> 57d4b5b8
             width: 30,
             height: 30,
           ),
