// Copyright © 2022-2023 IT ENGINEERING MANAGEMENT INC,
//                       <https://github.com/team113>
//
// This program is free software: you can redistribute it and/or modify it under
// the terms of the GNU Affero General Public License v3.0 as published by the
// Free Software Foundation, either version 3 of the License, or (at your
// option) any later version.
//
// This program is distributed in the hope that it will be useful, but WITHOUT
// ANY WARRANTY; without even the implied warranty of MERCHANTABILITY or FITNESS
// FOR A PARTICULAR PURPOSE. See the GNU Affero General Public License v3.0 for
// more details.
//
// You should have received a copy of the GNU Affero General Public License v3.0
// along with this program. If not, see
// <https://www.gnu.org/licenses/agpl-3.0.html>.

import 'package:flutter/material.dart';
import 'package:get/get.dart';

import '/domain/model/attachment.dart';
import '/domain/model/chat.dart';
import '/domain/model/chat_call.dart';
import '/domain/model/chat_info.dart';
import '/domain/model/chat_item.dart';
import '/domain/model/sending_status.dart';
import '/domain/model/user.dart';
import '/domain/repository/chat.dart';
import '/domain/repository/user.dart';
import '/domain/service/chat.dart';
import '/l10n/l10n.dart';
import '/routes.dart';
import '/themes.dart';
import '/ui/page/home/page/chat/controller.dart';
import '/ui/page/home/page/chat/widget/chat_item.dart';
import '/ui/page/home/page/chat/widget/video_thumbnail/video_thumbnail.dart';
import '/ui/page/home/tab/chats/widget/periodic_builder.dart';
import '/ui/page/home/widget/animated_typing.dart';
import '/ui/page/home/widget/avatar.dart';
import '/ui/page/home/widget/chat_tile.dart';
import '/ui/page/home/widget/retry_image.dart';
import '/ui/widget/context_menu/menu.dart';
import '/ui/widget/svg/svg.dart';
import '/util/message_popup.dart';
import '/util/platform_utils.dart';

/// [ChatTile] representing the provided [RxChat] as a recent [Chat].
class RecentChatTile extends StatelessWidget {
  const RecentChatTile(
    this.rxChat, {
    super.key,
    this.me,
    this.blocked = false,
    this.selected = false,
    this.trailing,
    this.getUser,
    this.inCall,
    this.onLeave,
    this.onHide,
    this.onDrop,
    this.onJoin,
    this.onMute,
    this.onUnmute,
    this.onFavorite,
    this.onUnfavorite,
    this.onSelect,
    this.onTap,
    Widget Function(Widget)? avatarBuilder,
    this.enableContextMenu = true,
  }) : avatarBuilder = avatarBuilder ?? _defaultAvatarBuilder;

  /// [RxChat] this [RecentChatTile] is about.
  final RxChat rxChat;

  /// [UserId] of the authenticated [MyUser].
  final UserId? me;

  /// Indicator whether this [RecentChatTile] should display a blocked icon in
  /// its trailing.
  final bool blocked;

  /// Indicator whether this [RecentChatTile] is selected.
  final bool selected;

  /// [Widget]s to display in the trailing instead of the defaults.
  final List<Widget>? trailing;

  /// Callback, called when a [RxUser] identified by the provided [UserId] is
  /// required.
  final Future<RxUser?> Function(UserId id)? getUser;

  /// Callback, called to check whether this device of the currently
  /// authenticated [MyUser] takes part in the [Chat.ongoingCall], if any.
  final bool Function()? inCall;

  /// Callback, called when this [rxChat] leave action is triggered.
  final void Function()? onLeave;

  /// Callback, called when this [rxChat] hide action is triggered.
  final void Function()? onHide;

  /// Callback, called when a drop [Chat.ongoingCall] in this [rxChat] action is
  /// triggered.
  final void Function()? onDrop;

  /// Callback, called when a join [Chat.ongoingCall] in this [rxChat] action is
  /// triggered.
  final void Function()? onJoin;

  /// Callback, called when this [rxChat] mute action is triggered.
  final void Function()? onMute;

  /// Callback, called when this [rxChat] unmute action is triggered.
  final void Function()? onUnmute;

  /// Callback, called when this [rxChat] add to favorites action is triggered.
  final void Function()? onFavorite;

  /// Callback, called when this [rxChat] remove from favorites action is
  /// triggered.
  final void Function()? onUnfavorite;

  /// Callback, called when this [rxChat] select action is triggered.
  final void Function()? onSelect;

  /// Callback, called when this [RecentChatTile] is tapped.
  final void Function()? onTap;

  /// Builder for building an [AvatarWidget] the [ChatTile] displays.
  ///
  /// Intended to be used to allow custom [Badge]s, [InkWell]s, etc over the
  /// [AvatarWidget].
  final Widget Function(Widget child) avatarBuilder;

  /// Indicator whether context menu should be enabled over this
  /// [RecentChatTile].
  final bool enableContextMenu;

  @override
  Widget build(BuildContext context) {
    return Obx(() {
      final Style style = Theme.of(context).extension<Style>()!;
      final TextTheme fonts = Theme.of(context).textTheme;

      final Chat chat = rxChat.chat.value;
      final bool isRoute = chat.isRoute(router.route, me);
      final bool inverted = isRoute || selected;

      return ChatTile(
        chat: rxChat,
        status: [
          _status(context, inverted),
          Text(
<<<<<<< HEAD
            chat.updatedAt.val.toLocal().toShort(),
            style: fonts.titleSmall!.copyWith(
              color: inverted ? style.colors.onPrimary : null,
            ),
=======
            chat.updatedAt.val.toLocal().short,
            style: Theme.of(context)
                .textTheme
                .titleSmall
                ?.copyWith(color: inverted ? style.colors.onPrimary : null),
>>>>>>> b04d9e75
          ),
        ],
        subtitle: [
          const SizedBox(height: 5),
          ConstrainedBox(
            constraints: const BoxConstraints(maxHeight: 38),
            child: Row(
              children: [
                const SizedBox(height: 3),
                Expanded(child: _subtitle(context, selected, inverted)),
                if (trailing == null) ...[
                  _ongoingCall(context),
                  if (blocked) ...[
                    const SizedBox(width: 5),
                    Icon(
                      Icons.block,
                      color: inverted
                          ? style.colors.onPrimary
                          : style.colors.secondaryHighlightDarkest,
                      size: 20,
                    ),
                    const SizedBox(width: 5),
                  ] else if (chat.muted != null) ...[
                    const SizedBox(width: 5),
                    SvgImage.asset(
                      inverted
                          ? 'assets/icons/muted_light.svg'
                          : 'assets/icons/muted.svg',
                      key: Key('MuteIndicator_${chat.id}'),
                      width: 19.99,
                      height: 15,
                    ),
                    const SizedBox(width: 5),
                  ],
                  _counter(context, inverted),
                ] else
                  ...trailing!,
              ],
            ),
          ),
        ],
        actions: [
          if (chat.favoritePosition != null && onUnfavorite != null)
            ContextMenuButton(
              key: const Key('UnfavoriteChatButton'),
              label: 'btn_delete_from_favorites'.l10n,
              onPressed: onUnfavorite,
              trailing: const Icon(Icons.star_border),
            ),
          if (chat.favoritePosition == null && onFavorite != null)
            ContextMenuButton(
              key: const Key('FavoriteChatButton'),
              label: 'btn_add_to_favorites'.l10n,
              onPressed: onFavorite,
              trailing: const Icon(Icons.star),
            ),
          if (onHide != null)
            ContextMenuButton(
              key: const Key('ButtonHideChat'),
              label: PlatformUtils.isMobile
                  ? 'btn_hide'.l10n
                  : 'btn_hide_chat'.l10n,
              onPressed: () => _hideChat(context),
              trailing: const Icon(Icons.delete),
            ),
          if (chat.muted == null && onMute != null)
            ContextMenuButton(
              key: const Key('MuteChatButton'),
              label: PlatformUtils.isMobile
                  ? 'btn_mute'.l10n
                  : 'btn_mute_chat'.l10n,
              onPressed: onMute,
              trailing: const Icon(Icons.notifications_off),
            ),
          if (chat.muted != null && onUnmute != null)
            ContextMenuButton(
              key: const Key('UnmuteChatButton'),
              label: PlatformUtils.isMobile
                  ? 'btn_unmute'.l10n
                  : 'btn_unmute_chat'.l10n,
              onPressed: onUnmute,
              trailing: const Icon(Icons.notifications),
            ),
          const ContextMenuDivider(),
          ContextMenuButton(
            key: const Key('SelectChatButton'),
            label: 'btn_select'.l10n,
            onPressed: onSelect,
            trailing: const Icon(Icons.select_all),
          ),
        ],
        selected: inverted,
        avatarBuilder: avatarBuilder,
        enableContextMenu: enableContextMenu,
        onTap: onTap ??
            () {
              if (!isRoute) {
                router.chat(chat.id);
              }
            },
      );
    });
  }

  /// Builds a subtitle for the provided [RxChat] containing either its
  /// [Chat.lastItem] or an [AnimatedTyping] indicating an ongoing typing.
  Widget _subtitle(BuildContext context, bool selected, bool inverted) {
    final Style style = Theme.of(context).extension<Style>()!;
    final TextTheme fonts = Theme.of(context).textTheme;

    return Obx(() {
      final Chat chat = rxChat.chat.value;

      final ChatItem? item;
      if (rxChat.messages.isNotEmpty) {
        item = rxChat.messages.last.value;
      } else {
        item = chat.lastItem;
      }

      List<Widget> subtitle = [];

      final Iterable<String> typings = rxChat.typingUsers
          .where((User user) => user.id != me)
          .map((User user) => user.name?.val ?? user.num.val);

      ChatMessage? draft = rxChat.draft.value;

      if (draft != null && !selected) {
        final StringBuffer desc = StringBuffer();

        if (draft.text != null) {
          desc.write(draft.text!.val);
        }

        if (draft.repliesTo.isNotEmpty) {
          if (desc.isNotEmpty) desc.write('space'.l10n);
          desc.write(
              'label_replies'.l10nfmt({'count': draft.repliesTo.length}));
        }

        final List<Widget> images = [];

        if (draft.attachments.isNotEmpty) {
          if (draft.text == null) {
            images.addAll(
              draft.attachments.map((e) {
                return Padding(
                  padding: const EdgeInsets.only(right: 2),
                  child: _attachment(e, inverted: inverted),
                );
              }),
            );
          } else {
            images.add(
              Padding(
                padding: const EdgeInsets.only(right: 4),
                child: _attachment(draft.attachments.first, inverted: inverted),
              ),
            );
          }
        }

        subtitle = [
          Text('${'label_draft'.l10n}${'colon_space'.l10n}'),
          if (desc.isEmpty)
            Flexible(
              child: LayoutBuilder(builder: (_, constraints) {
                return Row(
                  children: images
                      .take((constraints.maxWidth / (30 + 4)).floor())
                      .toList(),
                );
              }),
            )
          else
            ...images,
          if (desc.isNotEmpty)
            Flexible(
              child: Text(
                desc.toString(),
                key: const Key('Draft'),
              ),
            ),
        ];
      } else if (typings.isNotEmpty) {
        if (!rxChat.chat.value.isGroup) {
          subtitle = [
            Row(
              crossAxisAlignment: CrossAxisAlignment.end,
              children: [
                Text(
                  'label_typing'.l10n,
                  style: fonts.bodySmall!.copyWith(
                    color: inverted
                        ? style.colors.onPrimary
                        : style.colors.primary,
                  ),
                ),
                const SizedBox(width: 3),
                Padding(
                  padding: const EdgeInsets.only(bottom: 4),
                  child: AnimatedTyping(inverted: inverted),
                ),
              ],
            ),
          ];
        } else {
          subtitle = [
            Expanded(
              child: Row(
                crossAxisAlignment: CrossAxisAlignment.end,
                children: [
                  Flexible(
                    child: Text(
                      typings.join('comma_space'.l10n),
                      maxLines: 1,
                      overflow: TextOverflow.ellipsis,
                      style: fonts.bodySmall!.copyWith(
                        color: inverted
                            ? style.colors.onPrimary
                            : style.colors.primary,
                      ),
                    ),
                  ),
                  const SizedBox(width: 3),
                  Padding(
                    padding: const EdgeInsets.only(bottom: 4),
                    child: AnimatedTyping(inverted: inverted),
                  ),
                ],
              ),
            )
          ];
        }
      } else if (item != null) {
        if (item is ChatCall) {
          Widget widget = Padding(
            padding: const EdgeInsets.fromLTRB(0, 2, 6, 2),
            child: Icon(
              Icons.call,
              size: 16,
              color: inverted
                  ? style.colors.onPrimary
                  : style.colors.secondaryBackgroundLightest,
            ),
          );

          if (item.finishedAt == null && item.finishReason == null) {
            subtitle = [
              widget,
              Flexible(child: Text('label_call_active'.l10n)),
            ];
          } else {
            final String description =
                item.finishReason?.localizedString(item.authorId == me) ??
                    'label_chat_call_ended'.l10n;
            subtitle = [widget, Flexible(child: Text(description))];
          }
        } else if (item is ChatMessage) {
          final desc = StringBuffer();

          if (item.text != null) {
            desc.write(item.text!.val);
          }

          final List<Widget> images = [];

          if (item.attachments.isNotEmpty) {
            if (item.text == null) {
              images.addAll(
                item.attachments.map((e) {
                  return Padding(
                    padding: const EdgeInsets.only(right: 2),
                    child: _attachment(
                      e,
                      inverted: inverted,
                      onError: () => rxChat.updateAttachments(item!),
                    ),
                  );
                }),
              );
            } else {
              images.add(
                Padding(
                  padding: const EdgeInsets.only(right: 4),
                  child: _attachment(
                    item.attachments.first,
                    inverted: inverted,
                    onError: () => rxChat.updateAttachments(item!),
                  ),
                ),
              );
            }
          }

          subtitle = [
            if (item.authorId == me)
              Text('${'label_you'.l10n}${'colon_space'.l10n}')
            else if (chat.isGroup)
              Padding(
                padding: const EdgeInsets.only(right: 5),
                child: FutureBuilder<RxUser?>(
                  future: getUser?.call(item.authorId),
                  builder: (_, snapshot) => snapshot.data != null
                      ? AvatarWidget.fromRxUser(snapshot.data, radius: 10)
                      : AvatarWidget.fromUser(
                          chat.getUser(item!.authorId),
                          radius: 10,
                        ),
                ),
              ),
            if (desc.isEmpty)
              Flexible(
                child: LayoutBuilder(builder: (_, constraints) {
                  return Row(
                    children: images
                        .take((constraints.maxWidth / (30 + 4)).floor())
                        .toList(),
                  );
                }),
              )
            else
              ...images,
            if (desc.isNotEmpty) Flexible(child: Text(desc.toString())),
          ];
        } else if (item is ChatForward) {
          subtitle = [
            if (chat.isGroup)
              Padding(
                padding: const EdgeInsets.only(right: 5),
                child: FutureBuilder<RxUser?>(
                  future: getUser?.call(item.authorId),
                  builder: (_, snapshot) => snapshot.data != null
                      ? AvatarWidget.fromRxUser(snapshot.data, radius: 10)
                      : AvatarWidget.fromUser(
                          chat.getUser(item!.authorId),
                          radius: 10,
                        ),
                ),
              ),
            Flexible(child: Text('[${'label_forwarded_message'.l10n}]')),
          ];
        } else if (item is ChatInfo) {
          Widget content = Text('${item.action}');

          // Builds a [FutureBuilder] returning a [User] fetched by the provided
          // [id].
          Widget userBuilder(
            UserId id,
            Widget Function(BuildContext context, User? user) builder,
          ) {
            return FutureBuilder(
              future: getUser?.call(id),
              builder: (context, snapshot) {
                if (snapshot.data != null) {
                  return Obx(() => builder(context, snapshot.data!.user.value));
                }

                return builder(context, null);
              },
            );
          }

          switch (item.action.kind) {
            case ChatInfoActionKind.created:
              if (chat.isGroup) {
                content = userBuilder(item.authorId, (context, user) {
                  user ??= (item as ChatInfo).author;
                  final Map<String, dynamic> args = {
                    'author': user.name?.val ?? user.num.val,
                  };

                  return Text('label_group_created_by'.l10nfmt(args));
                });
              } else if (chat.isMonolog) {
                content = Text('label_monolog_created'.l10n);
              } else {
                content = Text('label_dialog_created'.l10n);
              }
              break;

            case ChatInfoActionKind.memberAdded:
              final action = item.action as ChatInfoActionMemberAdded;

              if (item.authorId != action.user.id) {
                content = userBuilder(action.user.id, (context, user) {
                  final User author = (item as ChatInfo).author;
                  user ??= action.user;

                  final Map<String, dynamic> args = {
                    'author': author.name?.val ?? author.num.val,
                    'user': user.name?.val ?? user.num.val,
                  };

                  return Text('label_user_added_user'.l10nfmt(args));
                });
              } else {
                content = Text(
                  'label_was_added'.l10nfmt(
                    {'author': '${action.user.name ?? action.user.num}'},
                  ),
                );
              }
              break;

            case ChatInfoActionKind.memberRemoved:
              final action = item.action as ChatInfoActionMemberRemoved;

              if (item.authorId != action.user.id) {
                content = userBuilder(action.user.id, (context, user) {
                  final User author = (item as ChatInfo).author;
                  user ??= action.user;

                  final Map<String, dynamic> args = {
                    'author': author.name?.val ?? author.num.val,
                    'user': user.name?.val ?? user.num.val,
                  };

                  return Text('label_user_removed_user'.l10nfmt(args));
                });
              } else {
                content = Text(
                  'label_was_removed'.l10nfmt(
                    {'author': '${action.user.name ?? action.user.num}'},
                  ),
                );
              }
              break;

            case ChatInfoActionKind.avatarUpdated:
              final action = item.action as ChatInfoActionAvatarUpdated;

              final Map<String, dynamic> args = {
                'author': item.author.name?.val ?? item.author.num.val,
              };

              if (action.avatar == null) {
                content = Text('label_avatar_removed'.l10nfmt(args));
              } else {
                content = Text('label_avatar_updated'.l10nfmt(args));
              }
              break;

            case ChatInfoActionKind.nameUpdated:
              final action = item.action as ChatInfoActionNameUpdated;

              final Map<String, dynamic> args = {
                'author': item.author.name?.val ?? item.author.num.val,
                if (action.name != null) 'name': action.name?.val
              };

              if (action.name == null) {
                content = Text('label_name_removed'.l10nfmt(args));
              } else {
                content = Text('label_name_updated'.l10nfmt(args));
              }
              break;
          }

          subtitle = [Flexible(child: content)];
        } else {
          subtitle = [Flexible(child: Text('label_empty_message'.l10n))];
        }
      } else {
        subtitle = [Flexible(child: Text('label_no_messages'.l10n))];
      }

      return DefaultTextStyle(
        style: fonts.titleSmall!.copyWith(
          color: inverted ? style.colors.onPrimary : null,
        ),
        overflow: TextOverflow.ellipsis,
        child: Row(children: subtitle),
      );
    });
  }

  /// Builds an [Attachment] visual representation.
  Widget _attachment(
    Attachment e, {
    bool inverted = false,
    Future<void> Function()? onError,
  }) {
    Widget? content;

    final Style style = Theme.of(router.context!).extension<Style>()!;

    if (e is LocalAttachment) {
      if (e.file.isImage && e.file.bytes.value != null) {
        content = Image.memory(e.file.bytes.value!, fit: BoxFit.cover);
      } else if (e.file.isVideo) {
        // TODO: `video_player` being used doesn't support desktop platforms.
        if ((PlatformUtils.isMobile || PlatformUtils.isWeb) &&
            e.file.bytes.value != null) {
          content = FittedBox(
            fit: BoxFit.cover,
            child: VideoThumbnail.bytes(
              bytes: e.file.bytes.value!,
              key: key,
              height: 300,
            ),
          );
        } else {
          content = Container(
            color: inverted ? style.colors.onPrimary : style.colors.secondary,
            child: Icon(
              Icons.video_file,
              size: 18,
              color: inverted ? style.colors.secondary : style.colors.onPrimary,
            ),
          );
        }
      } else {
        content = Container(
          color: inverted ? style.colors.onPrimary : style.colors.secondary,
          child: SvgImage.asset(
            inverted ? 'assets/icons/file_dark.svg' : 'assets/icons/file.svg',
            width: 30,
            height: 30,
          ),
        );
      }
    }

    if (e is ImageAttachment) {
      content = RetryImage(
        e.medium.url,
        checksum: e.medium.checksum,
        fit: BoxFit.cover,
        width: double.infinity,
        height: double.infinity,
        onForbidden: onError,
        displayProgress: false,
      );
    }

    if (e is FileAttachment) {
      if (e.isVideo) {
        if (PlatformUtils.isMobile || PlatformUtils.isWeb) {
          content = FittedBox(
            fit: BoxFit.cover,
            child: VideoThumbnail.url(
              url: e.original.url,
              checksum: e.original.checksum,
              key: key,
              height: 300,
              onError: onError,
            ),
          );
        } else {
          content = Container(
            color: inverted ? style.colors.primary : style.colors.secondary,
            child: Icon(
              Icons.video_file,
              size: 18,
              color: inverted ? style.colors.secondary : style.colors.primary,
            ),
          );
        }
      } else {
        content = Container(
          color: inverted ? style.colors.onPrimary : style.colors.secondary,
          child: SvgImage.asset(
            inverted ? 'assets/icons/file_dark.svg' : 'assets/icons/file.svg',
            width: 30,
            height: 30,
          ),
        );
      }
    }

    if (content != null) {
      return ClipRRect(
        borderRadius: BorderRadius.circular(5),
        child: SizedBox(
          width: 30,
          height: 30,
          child: content,
        ),
      );
    }

    return const SizedBox();
  }

  /// Builds a [ChatItem.status] visual representation.
  Widget _status(BuildContext context, bool inverted) {
    final Style style = Theme.of(context).extension<Style>()!;

    return Obx(() {
      final Chat chat = rxChat.chat.value;

      final ChatItem? item;
      if (rxChat.messages.isNotEmpty) {
        item = rxChat.messages.last.value;
      } else {
        item = chat.lastItem;
      }

      if (item != null && item.authorId == me && !chat.isMonolog) {
        final bool isSent = item.status.value == SendingStatus.sent;
        final bool isRead =
            chat.members.length <= 1 ? isSent : chat.isRead(item, me) && isSent;
        final bool isDelivered = isSent && !chat.lastDelivery.isBefore(item.at);
        final bool isError = item.status.value == SendingStatus.error;
        final bool isSending = item.status.value == SendingStatus.sending;

        return Padding(
          padding: const EdgeInsets.only(right: 4),
          child: Icon(
            isRead || isDelivered
                ? Icons.done_all
                : isSending
                    ? Icons.access_alarm
                    : isError
                        ? Icons.error_outline
                        : Icons.done,
            color: isRead
                ? inverted
                    ? style.colors.onPrimary
                    : style.colors.primary
                : isError
                    ? style.colors.dangerColor
                    : inverted
                        ? style.colors.onPrimary
                        : style.colors.secondary,
            size: 16,
          ),
        );
      }

      return const SizedBox();
    });
  }

  /// Returns a visual representation of the [Chat.unreadCount] counter.
  Widget _counter(BuildContext context, bool inverted) {
    return Obx(() {
      final Style style = Theme.of(context).extension<Style>()!;
      final TextTheme fonts = Theme.of(context).textTheme;

      final Chat chat = rxChat.chat.value;
      final bool muted = chat.muted != null;

      if (rxChat.unreadCount.value > 0) {
        return Container(
          key: const Key('UnreadMessages'),
          margin: const EdgeInsets.only(left: 4),
          width: 23,
          height: 23,
          decoration: BoxDecoration(
            shape: BoxShape.circle,
            color: muted
                ? inverted
                    ? style.colors.onPrimary
                    : const Color(0xFFC0C0C0)
                : style.colors.dangerColor,
          ),
          alignment: Alignment.center,
          child: Text(
            // TODO: Implement and test notations like `4k`, `54m`, etc.
            rxChat.unreadCount.value > 99
                ? '99${'plus'.l10n}'
                : '${rxChat.unreadCount.value}',
            style: fonts.bodySmall!.copyWith(
              color: muted
                  ? inverted
                      ? style.colors.secondary
                      : style.colors.onPrimary
                  : style.colors.onPrimary,
              fontWeight: FontWeight.w600,
            ),
            maxLines: 1,
            overflow: TextOverflow.clip,
            textAlign: TextAlign.center,
          ),
        );
      }

      return const SizedBox(key: Key('NoUnreadMessages'));
    });
  }

  /// Returns a visual representation of the [Chat.ongoingCall], if any.
  Widget _ongoingCall(BuildContext context) {
    final Style style = Theme.of(context).extension<Style>()!;
    final TextTheme fonts = Theme.of(context).textTheme;

    return Obx(() {
      final Chat chat = rxChat.chat.value;

      if (chat.ongoingCall == null) {
        return const SizedBox();
      }

      // Returns a rounded rectangular button representing an [OngoingCall]
      // associated action.
      Widget button(bool active) {
        return DecoratedBox(
          key: active
              ? const Key('JoinCallButton')
              : const Key('DropCallButton'),
          position: DecorationPosition.foreground,
          decoration: BoxDecoration(
            border: Border.all(color: style.colors.onPrimary, width: 0.5),
            borderRadius: BorderRadius.circular(20),
          ),
          child: Material(
            elevation: 0,
            type: MaterialType.button,
            borderRadius: BorderRadius.circular(20),
            color: active ? style.colors.dangerColor : style.colors.primary,
            child: InkWell(
              borderRadius: BorderRadius.circular(20),
              onTap: active ? onDrop : onJoin,
              child: Padding(
                padding: const EdgeInsets.fromLTRB(10, 4, 10, 4),
                child: Row(
                  children: [
                    Icon(
                      active ? Icons.call_end : Icons.call,
                      size: 16,
                      color: style.colors.onPrimary,
                    ),
                    const SizedBox(width: 6),
                    PeriodicBuilder(
                      period: const Duration(seconds: 1),
                      builder: (_) {
                        final Duration duration =
                            DateTime.now().difference(chat.ongoingCall!.at.val);
                        final String text = duration.hhMmSs();

                        return Text(
                          text,
                          style: fonts.titleSmall!.copyWith(
                            color: style.colors.onPrimary,
                          ),
                        ).fixedDigits();
                      },
                    )
                  ],
                ),
              ),
            ),
          ),
        );
      }

      return Padding(
        padding: const EdgeInsets.only(left: 5),
        child: AnimatedSwitcher(
          duration: 300.milliseconds,
          child: button(inCall?.call() == true),
        ),
      );
    });
  }

  /// Hides the [rxChat].
  Future<void> _hideChat(BuildContext context) async {
    final Style style = Theme.of(context).extension<Style>()!;
    final TextTheme fonts = Theme.of(context).textTheme;

    final bool? result = await MessagePopup.alert(
      'label_hide_chat'.l10n,
      description: [
        TextSpan(text: 'alert_chat_will_be_hidden1'.l10n),
        TextSpan(
          text: rxChat.title.value,
          style: fonts.bodyLarge!.copyWith(color: style.colors.onBackground),
        ),
        TextSpan(text: 'alert_chat_will_be_hidden2'.l10n),
      ],
    );

    if (result == true) {
      onHide?.call();
    }
  }

  /// Returns the [child].
  ///
  /// Uses [GestureDetector] with a dummy [GestureDetector.onLongPress] callback
  /// for discarding long presses on its [child].
  static Widget _defaultAvatarBuilder(Widget child) => GestureDetector(
        onLongPress: () {},
        child: child,
      );
}<|MERGE_RESOLUTION|>--- conflicted
+++ resolved
@@ -151,18 +151,10 @@
         status: [
           _status(context, inverted),
           Text(
-<<<<<<< HEAD
-            chat.updatedAt.val.toLocal().toShort(),
+            chat.updatedAt.val.toLocal().short,
             style: fonts.titleSmall!.copyWith(
               color: inverted ? style.colors.onPrimary : null,
             ),
-=======
-            chat.updatedAt.val.toLocal().short,
-            style: Theme.of(context)
-                .textTheme
-                .titleSmall
-                ?.copyWith(color: inverted ? style.colors.onPrimary : null),
->>>>>>> b04d9e75
           ),
         ],
         subtitle: [
