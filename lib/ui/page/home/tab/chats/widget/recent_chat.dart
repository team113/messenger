--- conflicted
+++ resolved
@@ -149,23 +149,14 @@
         chat: rxChat,
         status: [
           _status(context, inverted),
-<<<<<<< HEAD
-          Text(
-            chat.updatedAt.val.toLocal().short,
-            style: fonts.labelLarge!.copyWith(
-              color: inverted ? style.colors.onPrimary : style.colors.secondary,
-            ),
-          ),
-=======
           if (!chat.id.isLocalWith(me))
             Text(
               chat.updatedAt.val.toLocal().short,
-              style: Theme.of(context)
-                  .textTheme
-                  .titleSmall
-                  ?.copyWith(color: inverted ? style.colors.onPrimary : null),
-            ),
->>>>>>> 65451e27
+              style: fonts.labelLarge!.copyWith(
+                color:
+                    inverted ? style.colors.onPrimary : style.colors.secondary,
+              ),
+            ),
         ],
         subtitle: [
           const SizedBox(height: 5),
