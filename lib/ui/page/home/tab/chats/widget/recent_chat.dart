// Copyright © 2022 IT ENGINEERING MANAGEMENT INC, <https://github.com/team113>
//
// This program is free software: you can redistribute it and/or modify it under
// the terms of the GNU Affero General Public License v3.0 as published by the
// Free Software Foundation, either version 3 of the License, or (at your
// option) any later version.
//
// This program is distributed in the hope that it will be useful, but WITHOUT
// ANY WARRANTY; without even the implied warranty of MERCHANTABILITY or FITNESS
// FOR A PARTICULAR PURPOSE. See the GNU Affero General Public License v3.0 for
// more details.
//
// You should have received a copy of the GNU Affero General Public License v3.0
// along with this program. If not, see
// <https://www.gnu.org/licenses/agpl-3.0.html>.

import 'package:collection/collection.dart';
import 'package:flutter/material.dart';
import 'package:get/get.dart';

import '/api/backend/schema.dart' show ChatMemberInfoAction;
import '/domain/model/attachment.dart';
import '/domain/model/chat.dart';
import '/domain/model/chat_call.dart';
import '/domain/model/chat_item.dart';
import '/domain/model/sending_status.dart';
import '/domain/model/user.dart';
import '/domain/repository/chat.dart';
import '/domain/repository/user.dart';
import '/l10n/l10n.dart';
import '/routes.dart';
import '/ui/page/home/page/chat/controller.dart';
import '/ui/page/home/page/chat/widget/chat_item.dart';
import '/ui/page/home/page/chat/widget/video_thumbnail/video_thumbnail.dart';
import '/ui/page/home/tab/chats/widget/periodic_builder.dart';
import '/ui/page/home/widget/animated_typing.dart';
import '/ui/page/home/widget/avatar.dart';
import '/ui/page/home/widget/chat_tile.dart';
import '/ui/page/home/widget/retry_image.dart';
import '/ui/widget/context_menu/menu.dart';
import '/ui/widget/svg/svg.dart';
import '/ui/widget/widget_button.dart';
import '/util/platform_utils.dart';

/// [ChatTile] representing the provided [RxChat] as a recent [Chat].
class RecentChatTile extends StatelessWidget {
  const RecentChatTile(
    this.rxChat, {
    Key? key,
    this.me,
    this.getUser,
    this.inCall,
    this.onLeave,
    this.onHide,
    this.onDrop,
    this.onJoin,
    this.onMute,
    this.onUnmute,
    this.onFavorite,
    this.onUnfavorite,
  }) : super(key: key);

  /// [RxChat] this [RecentChatTile] is about.
  final RxChat rxChat;

  /// [UserId] of the authenticated [MyUser].
  final UserId? me;

  /// Callback, called when a [RxUser] identified by the provided [UserId] is
  /// required.
  final Future<RxUser?> Function(UserId id)? getUser;

  /// Callback, called to check whether this device of the currently
  /// authenticated [MyUser] takes part in the [Chat.ongoingCall], if any.
  final bool Function()? inCall;

  /// Callback, called when this [rxChat] leave action is triggered.
  final void Function()? onLeave;

  /// Callback, called when this [rxChat] hide action is triggered.
  final void Function()? onHide;

  /// Callback, called when a drop [Chat.ongoingCall] in this [rxChat] action is
  /// triggered.
  final void Function()? onDrop;

  /// Callback, called when a join [Chat.ongoingCall] in this [rxChat] action is
  /// triggered.
  final void Function()? onJoin;

  /// Callback, called when this [rxChat] mute action is triggered.
  final void Function()? onMute;

  /// Callback, called when this [rxChat] unmute action is triggered.
  final void Function()? onUnmute;

  /// Callback, called when this [rxChat] add to favorites action is triggered.
  final void Function()? onFavorite;

  /// Callback, called when this [rxChat] remove from favorites action is
  /// triggered.
  final void Function()? onUnfavorite;

  @override
  Widget build(BuildContext context) {
    return Obx(() {
      final Chat chat = rxChat.chat.value;

      final bool selected = router.routes
              .lastWhereOrNull((e) => e.startsWith(Routes.chat))
              ?.startsWith('${Routes.chat}/${chat.id}') ==
          true;

      return ChatTile(
        chat: rxChat,
        title: [
          if (chat.muted != null) ...[
            const SizedBox(width: 5),
            Icon(
              Icons.volume_off,
              size: 17,
              color: Theme.of(context).primaryIconTheme.color,
              key: Key('MuteIndicator_${chat.id}'),
            ),
            const SizedBox(width: 5),
          ],
        ],
        status: [
          _status(context),
          Text(
            chat.updatedAt.val.toLocal().toShort(),
            style: Theme.of(context).textTheme.subtitle2,
          ),
        ],
        subtitle: [
          const SizedBox(height: 5),
          ConstrainedBox(
            constraints: const BoxConstraints(maxHeight: 38),
            child: Row(
              children: [
                const SizedBox(height: 3),
                Expanded(child: _subtitle(context)),
                _counter(),
              ],
            ),
          ),
        ],
        actions: [
<<<<<<< HEAD
          if (onHide != null)
            ContextMenuButton(
              key: const Key('ButtonHideChat'),
              label: 'btn_hide_chat'.l10n,
              onPressed: onHide,
            ),
          if (chat.isGroup && onLeave != null)
=======
          chat.favoritePosition != null
              ? ContextMenuButton(
                  key: const Key('UnfavoriteChatButton'),
                  label: 'btn_delete_from_favorites'.l10n,
                  onPressed: onUnfavorite,
                )
              : ContextMenuButton(
                  key: const Key('FavoriteChatButton'),
                  label: 'btn_add_to_favorites'.l10n,
                  onPressed: onFavorite,
                ),
          ContextMenuButton(
            key: const Key('ButtonHideChat'),
            label: 'btn_hide_chat'.l10n,
            onPressed: onHide,
          ),
          if (chat.isGroup)
>>>>>>> 7d6dc659
            ContextMenuButton(
              key: const Key('ButtonLeaveChat'),
              label: 'btn_leave_chat'.l10n,
              onPressed: onLeave,
            ),
          if (chat.muted == null && onMute != null)
            ContextMenuButton(
              key: const Key('MuteChatButton'),
              label: 'btn_mute_chat'.l10n,
              onPressed: onMute,
            ),
          if (chat.muted != null && onUnmute != null)
            ContextMenuButton(
              key: const Key('UnmuteChatButton'),
              label: 'btn_unmute_chat'.l10n,
              onPressed: onUnmute,
            ),
        ],
        selected: selected,
        onTap: () => router.chat(chat.id),
      );
    });
  }

  /// Builds a subtitle for the provided [RxChat] containing either its
  /// [Chat.lastItem] or an [AnimatedTyping] indicating an ongoing typing.
  Widget _subtitle(BuildContext context) {
    final Chat chat = rxChat.chat.value;

    if (chat.ongoingCall != null) {
      final Widget trailing = WidgetButton(
        key: inCall?.call() == true
            ? const Key('JoinCallButton')
            : const Key('DropCallButton'),
        onPressed: inCall?.call() == true ? onDrop : onJoin,
        child: Container(
          padding: const EdgeInsets.all(4),
          decoration: BoxDecoration(
            borderRadius: BorderRadius.circular(20),
            color: inCall?.call() == true
                ? Colors.red
                : Theme.of(context).colorScheme.secondary,
          ),
          child: LayoutBuilder(builder: (context, constraints) {
            return Row(
              mainAxisSize: MainAxisSize.min,
              children: [
                const SizedBox(width: 8),
                Icon(
                  inCall?.call() == true ? Icons.call_end : Icons.call,
                  size: 16,
                  color: Colors.white,
                ),
                const SizedBox(width: 8),
                if (constraints.maxWidth > 110)
                  Expanded(
                    child: Text(
                      inCall?.call() == true
                          ? 'btn_call_end'.l10n
                          : 'btn_join_call'.l10n,
                      style: Theme.of(context)
                          .textTheme
                          .subtitle2
                          ?.copyWith(color: Colors.white),
                      maxLines: 1,
                      overflow: TextOverflow.ellipsis,
                    ),
                  ),
                const SizedBox(width: 8),
                PeriodicBuilder(
                  period: const Duration(seconds: 1),
                  builder: (_) {
                    return Text(
                      DateTime.now()
                          .difference(chat.ongoingCall!.at.val)
                          .hhMmSs(),
                      style: Theme.of(context)
                          .textTheme
                          .subtitle2
                          ?.copyWith(color: Colors.white),
                    );
                  },
                ),
                const SizedBox(width: 8),
              ],
            );
          }),
        ),
      );

      return DefaultTextStyle(
        style: Theme.of(context).textTheme.subtitle2!,
        overflow: TextOverflow.ellipsis,
        child: AnimatedSwitcher(duration: 300.milliseconds, child: trailing),
      );
    }

    final ChatItem? item;
    if (rxChat.messages.isNotEmpty) {
      item = rxChat.messages.last.value;
    } else {
      item = chat.lastItem;
    }

    List<Widget> subtitle = [];

    final Iterable<String> typings = rxChat.typingUsers
        .where((User user) => user.id != me)
        .map((User user) => user.name?.val ?? user.num.val);

    ChatMessage? draft = rxChat.draft.value;

    if (draft != null && router.routes.last != '${Routes.chat}/${chat.id}') {
      final StringBuffer desc = StringBuffer();

      if (draft.text != null) {
        desc.write(draft.text!.val);
      }

      if (draft.repliesTo.isNotEmpty) {
        if (desc.isNotEmpty) desc.write('space'.l10n);
        desc.write('label_replies'.l10nfmt({'count': draft.repliesTo.length}));
      }

      final List<Widget> images = [];

      if (draft.attachments.isNotEmpty) {
        if (draft.text == null) {
          images.addAll(
            draft.attachments.map((e) {
              return Padding(
                padding: const EdgeInsets.only(right: 2),
                child: _attachment(e),
              );
            }),
          );
        } else {
          images.add(
            Padding(
              padding: const EdgeInsets.only(right: 4),
              child: _attachment(draft.attachments.first),
            ),
          );
        }
      }

      subtitle = [
        Text('${'label_draft'.l10n}${'colon_space'.l10n}'),
        if (desc.isEmpty)
          Flexible(
            child: LayoutBuilder(builder: (_, constraints) {
              return Row(
                children: images
                    .take((constraints.maxWidth / (30 + 4)).floor())
                    .toList(),
              );
            }),
          )
        else
          ...images,
        if (desc.isNotEmpty)
          Flexible(
            child: Text(
              desc.toString(),
              key: const Key('Draft'),
            ),
          ),
      ];
    } else if (typings.isNotEmpty) {
      if (!rxChat.chat.value.isGroup) {
        subtitle = [
          Row(
            crossAxisAlignment: CrossAxisAlignment.end,
            children: [
              Text(
                'label_typing'.l10n,
                style: TextStyle(
                  color: Theme.of(context).colorScheme.secondary,
                ),
              ),
              const SizedBox(width: 3),
              const Padding(
                padding: EdgeInsets.only(bottom: 4),
                child: AnimatedTyping(),
              ),
            ],
          ),
        ];
      } else {
        subtitle = [
          Expanded(
            child: Row(
              crossAxisAlignment: CrossAxisAlignment.end,
              children: [
                Flexible(
                  child: Text(
                    typings.join('comma_space'.l10n),
                    maxLines: 1,
                    overflow: TextOverflow.ellipsis,
                    style: TextStyle(
                      color: Theme.of(context).colorScheme.secondary,
                    ),
                  ),
                ),
                const SizedBox(width: 3),
                const Padding(
                  padding: EdgeInsets.only(bottom: 4),
                  child: AnimatedTyping(),
                ),
              ],
            ),
          )
        ];
      }
    } else if (item != null) {
      if (item is ChatCall) {
        const Widget widget = Padding(
          padding: EdgeInsets.fromLTRB(0, 2, 6, 2),
          child: Icon(Icons.call, size: 16, color: Color(0xFF666666)),
        );

        if (item.finishedAt == null && item.finishReason == null) {
          subtitle = [
            widget,
            Flexible(child: Text('label_call_active'.l10n)),
          ];
        } else {
          final String description =
              item.finishReason?.localizedString(item.authorId == me) ??
                  'label_chat_call_ended'.l10n;
          subtitle = [widget, Flexible(child: Text(description))];
        }
      } else if (item is ChatMessage) {
        final desc = StringBuffer();

        if (item.text != null) {
          desc.write(item.text!.val);
        }

        final List<Widget> images = [];

        if (item.attachments.isNotEmpty) {
          if (item.text == null) {
            images.addAll(
              item.attachments.map((e) {
                return Padding(
                  padding: const EdgeInsets.only(right: 2),
                  child: _attachment(
                    e,
                    onError: () async {
                      if (rxChat.chat.value.lastItem != null) {
                        await rxChat
                            .updateAttachments(rxChat.chat.value.lastItem!);
                      }
                    },
                  ),
                );
              }),
            );
          } else {
            images.add(
              Padding(
                padding: const EdgeInsets.only(right: 4),
                child: _attachment(
                  item.attachments.first,
                  onError: () async {
                    if (rxChat.chat.value.lastItem != null) {
                      await rxChat
                          .updateAttachments(rxChat.chat.value.lastItem!);
                    }
                  },
                ),
              ),
            );
          }
        }

        subtitle = [
          if (item.authorId == me)
            Text('${'label_you'.l10n}${'colon_space'.l10n}')
          else if (chat.isGroup)
            Padding(
              padding: const EdgeInsets.only(right: 5),
              child: FutureBuilder<RxUser?>(
                future: getUser?.call(item.authorId),
                builder: (_, snapshot) => snapshot.data != null
                    ? AvatarWidget.fromRxUser(snapshot.data, radius: 10)
                    : AvatarWidget.fromUser(
                        chat.getUser(item!.authorId),
                        radius: 10,
                      ),
              ),
            ),
          if (desc.isEmpty)
            Flexible(
              child: LayoutBuilder(builder: (_, constraints) {
                return Row(
                  children: images
                      .take((constraints.maxWidth / (30 + 4)).floor())
                      .toList(),
                );
              }),
            )
          else
            ...images,
          if (desc.isNotEmpty) Flexible(child: Text(desc.toString())),
        ];
      } else if (item is ChatForward) {
        subtitle = [
          if (chat.isGroup)
            Padding(
              padding: const EdgeInsets.only(right: 5),
              child: FutureBuilder<RxUser?>(
                future: getUser?.call(item.authorId),
                builder: (_, snapshot) => snapshot.data != null
                    ? AvatarWidget.fromRxUser(snapshot.data, radius: 10)
                    : AvatarWidget.fromUser(
                        chat.getUser(item!.authorId),
                        radius: 10,
                      ),
              ),
            ),
          Flexible(child: Text('[${'label_forwarded_message'.l10n}]')),
        ];
      } else if (item is ChatMemberInfo) {
        Widget content = Text('${item.action}');

        switch (item.action) {
          case ChatMemberInfoAction.created:
            if (chat.isGroup) {
              content = Text('label_group_created'.l10n);
            } else {
              content = Text('label_dialog_created'.l10n);
            }
            break;

          case ChatMemberInfoAction.added:
            content = Text(
              'label_was_added'
                  .l10nfmt({'who': '${item.user.name ?? item.user.num}'}),
            );
            break;

          case ChatMemberInfoAction.removed:
            content = Text(
              'label_was_removed'
                  .l10nfmt({'who': '${item.user.name ?? item.user.num}'}),
            );
            break;

          case ChatMemberInfoAction.artemisUnknown:
            content = Text(item.action.toString());
            break;
        }

        subtitle = [Flexible(child: content)];
      } else {
        subtitle = [Flexible(child: Text('label_empty_message'.l10n))];
      }
    }

    return DefaultTextStyle(
      style: Theme.of(context).textTheme.subtitle2!,
      overflow: TextOverflow.ellipsis,
      child: Row(children: subtitle),
    );
  }

  /// Builds an [Attachment] visual representation.
  Widget _attachment(Attachment e, {Future<void> Function()? onError}) {
    Widget? content;

    if (e is LocalAttachment) {
      if (e.file.isImage && e.file.bytes != null) {
        content = Image.memory(e.file.bytes!, fit: BoxFit.cover);
      } else if (e.file.isVideo) {
        // TODO: `video_player` being used doesn't support desktop platforms.
        if ((PlatformUtils.isMobile || PlatformUtils.isWeb) &&
            e.file.bytes != null) {
          content = FittedBox(
            fit: BoxFit.cover,
            child: VideoThumbnail.bytes(
              bytes: e.file.bytes!,
              key: key,
              height: 300,
            ),
          );
        } else {
          content = Container(
            color: Colors.grey,
            child: const Icon(
              Icons.video_file,
              size: 18,
              color: Colors.white,
            ),
          );
        }
      } else {
        content = Container(
          color: Colors.grey,
          child: SvgLoader.asset(
            'assets/icons/file.svg',
            width: 30,
            height: 30,
          ),
        );
      }
    }

    if (e is ImageAttachment) {
      content = RetryImage(
        e.medium.url,
        fit: BoxFit.cover,
        width: double.infinity,
        height: double.infinity,
        onForbidden: onError,
      );
    }

    if (e is FileAttachment) {
      if (e.isVideo) {
        if (PlatformUtils.isMobile || PlatformUtils.isWeb) {
          content = FittedBox(
            fit: BoxFit.cover,
            child: VideoThumbnail.url(
              url: e.original.url,
              key: key,
              height: 300,
              onError: onError,
            ),
          );
        } else {
          content = Container(
            color: Colors.grey,
            child: const Icon(
              Icons.video_file,
              size: 18,
              color: Colors.white,
            ),
          );
        }
      } else {
        content = Container(
          color: Colors.grey,
          child: SvgLoader.asset(
            'assets/icons/file.svg',
            width: 30,
            height: 30,
          ),
        );
      }
    }

    if (content != null) {
      return ClipRRect(
        borderRadius: BorderRadius.circular(5),
        child: SizedBox(
          width: 30,
          height: 30,
          child: content,
        ),
      );
    }

    return const SizedBox();
  }

  /// Builds a [ChatItem.status] visual representation.
  Widget _status(BuildContext context) {
    return Obx(() {
      final Chat chat = rxChat.chat.value;

      final ChatItem? item;
      if (rxChat.messages.isNotEmpty) {
        item = rxChat.messages.last.value;
      } else {
        item = chat.lastItem;
      }

      if (item != null && item.authorId == me) {
        final bool isSent = item.status.value == SendingStatus.sent;
        final bool isRead = chat.isRead(item, me) && isSent;
        final bool isDelivered = isSent && !chat.lastDelivery.isBefore(item.at);
        final bool isError = item.status.value == SendingStatus.error;
        final bool isSending = item.status.value == SendingStatus.sending;

        return Padding(
          padding: const EdgeInsets.only(right: 4),
          child: Icon(
            isRead || isDelivered
                ? Icons.done_all
                : isSending
                    ? Icons.access_alarm
                    : isError
                        ? Icons.error_outline
                        : Icons.done,
            color: isRead
                ? Theme.of(context).colorScheme.secondary
                : isError
                    ? Colors.red
                    : Theme.of(context).colorScheme.primary,
            size: 16,
          ),
        );
      }

      return const SizedBox();
    });
  }

  /// Returns a visual representation of the [Chat.unreadCount] counter.
  Widget _counter() {
    return Obx(() {
      final Chat chat = rxChat.chat.value;

      if (chat.unreadCount > 0) {
        return Container(
          key: const Key('UnreadMessages'),
          margin: const EdgeInsets.only(left: 4),
          width: 23,
          height: 23,
          decoration: const BoxDecoration(
            shape: BoxShape.circle,
            color: Colors.red,
          ),
          alignment: Alignment.center,
          child: Text(
            // TODO: Implement and test notations like `4k`, `54m`, etc.
            chat.unreadCount > 99 ? '99${'plus'.l10n}' : '${chat.unreadCount}',
            style: const TextStyle(
              color: Colors.white,
              fontSize: 11,
              fontWeight: FontWeight.w600,
            ),
            maxLines: 1,
            overflow: TextOverflow.clip,
            textAlign: TextAlign.center,
          ),
        );
      }

      return const SizedBox(key: Key('NoUnreadMessages'));
    });
  }
}

/// Extension adding conversion from [DateTime] to its short text relative to
/// the [DateTime.now].
extension DateTimeToShort on DateTime {
  /// Returns short text representing this [DateTime].
  ///
  /// Returns string in format `HH:MM`, if [DateTime] is within today. Returns a
  /// short weekday name, if [difference] between this [DateTime] and
  /// [DateTime.now] is less than 7 days. Otherwise returns a string in format
  /// of `YYYY-MM-DD`.
  String toShort() {
    final DateTime now = DateTime.now();
    final DateTime from = DateTime(now.year, now.month, now.day);
    final DateTime to = DateTime(year, month, day);

    final int differenceInDays = from.difference(to).inDays;

    if (differenceInDays > 6) {
      final String day = this.day.toString().padLeft(2, '0');
      final String month = this.month.toString().padLeft(2, '0');

      return '$year-$month-$day';
    } else if (differenceInDays < 1) {
      final String hour = this.hour.toString().padLeft(2, '0');
      final String minute = this.minute.toString().padLeft(2, '0');

      return '$hour:$minute';
    } else {
      return 'label_short_weekday'.l10nfmt({'weekday': weekday});
    }
  }
}<|MERGE_RESOLUTION|>--- conflicted
+++ resolved
@@ -146,7 +146,18 @@
           ),
         ],
         actions: [
-<<<<<<< HEAD
+          if(chat.favoritePosition != null && onUnfavorite != null)
+            ContextMenuButton(
+            key: const Key('UnfavoriteChatButton'),
+            label: 'btn_delete_from_favorites'.l10n,
+            onPressed: onUnfavorite,
+          ),
+          if(chat.favoritePosition == null && onFavorite != null)
+          ContextMenuButton(
+            key: const Key('FavoriteChatButton'),
+            label: 'btn_add_to_favorites'.l10n,
+            onPressed: onFavorite,
+          ),
           if (onHide != null)
             ContextMenuButton(
               key: const Key('ButtonHideChat'),
@@ -154,25 +165,6 @@
               onPressed: onHide,
             ),
           if (chat.isGroup && onLeave != null)
-=======
-          chat.favoritePosition != null
-              ? ContextMenuButton(
-                  key: const Key('UnfavoriteChatButton'),
-                  label: 'btn_delete_from_favorites'.l10n,
-                  onPressed: onUnfavorite,
-                )
-              : ContextMenuButton(
-                  key: const Key('FavoriteChatButton'),
-                  label: 'btn_add_to_favorites'.l10n,
-                  onPressed: onFavorite,
-                ),
-          ContextMenuButton(
-            key: const Key('ButtonHideChat'),
-            label: 'btn_hide_chat'.l10n,
-            onPressed: onHide,
-          ),
-          if (chat.isGroup)
->>>>>>> 7d6dc659
             ContextMenuButton(
               key: const Key('ButtonLeaveChat'),
               label: 'btn_leave_chat'.l10n,
