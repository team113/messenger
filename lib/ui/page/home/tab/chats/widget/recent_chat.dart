--- conflicted
+++ resolved
@@ -268,79 +268,7 @@
     return Obx(() {
       final Chat chat = rxChat.chat.value;
 
-<<<<<<< HEAD
-      if (chat.ongoingCall != null) {
-        final Widget trailing = WidgetButton(
-          key: inCall?.call() == true
-              ? const Key('DropCallButton')
-              : const Key('JoinCallButton'),
-          onPressed: inCall?.call() == true ? onDrop : onJoin,
-          child: Container(
-            padding: const EdgeInsets.all(4),
-            decoration: BoxDecoration(
-              borderRadius: BorderRadius.circular(20),
-              color: inCall?.call() == true
-                  ? Colors.red
-                  : Theme.of(context).colorScheme.secondary,
-            ),
-            child: LayoutBuilder(builder: (context, constraints) {
-              return Row(
-                mainAxisSize: MainAxisSize.min,
-                children: [
-                  const SizedBox(width: 8),
-                  Icon(
-                    inCall?.call() == true ? Icons.call_end : Icons.call,
-                    size: 16,
-                    color: Colors.white,
-                  ),
-                  const SizedBox(width: 8),
-                  if (constraints.maxWidth > 110)
-                    Expanded(
-                      child: Text(
-                        inCall?.call() == true
-                            ? 'btn_call_end'.l10n
-                            : 'btn_join_call'.l10n,
-                        style: Theme.of(context)
-                            .textTheme
-                            .titleSmall
-                            ?.copyWith(color: Colors.white),
-                        maxLines: 1,
-                        overflow: TextOverflow.ellipsis,
-                      ),
-                    ),
-                  const SizedBox(width: 8),
-                  PeriodicBuilder(
-                    period: const Duration(seconds: 1),
-                    builder: (_) {
-                      return Text(
-                        DateTime.now()
-                            .difference(chat.ongoingCall!.at.val)
-                            .hhMmSs(),
-                        style: Theme.of(context)
-                            .textTheme
-                            .titleSmall
-                            ?.copyWith(color: Colors.white),
-                      );
-                    },
-                  ),
-                  const SizedBox(width: 8),
-                ],
-              );
-            }),
-          ),
-        );
-
-        return DefaultTextStyle(
-          style: Theme.of(context).textTheme.titleSmall!,
-          overflow: TextOverflow.ellipsis,
-          child: AnimatedSwitcher(duration: 300.milliseconds, child: trailing),
-        );
-      }
-
       ChatItem? item = chat.lastItem;
-=======
-      final ChatItem? item;
->>>>>>> cb698127
       if (rxChat.messages.isNotEmpty) {
         final ChatItem last = rxChat.messages.last.value;
         if (chat.lastItem?.at.isBefore(last.at) == true) {
