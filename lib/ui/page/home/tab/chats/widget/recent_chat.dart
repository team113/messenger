// Copyright © 2022-2023 IT ENGINEERING MANAGEMENT INC,
//                       <https://github.com/team113>
//
// This program is free software: you can redistribute it and/or modify it under
// the terms of the GNU Affero General Public License v3.0 as published by the
// Free Software Foundation, either version 3 of the License, or (at your
// option) any later version.
//
// This program is distributed in the hope that it will be useful, but WITHOUT
// ANY WARRANTY; without even the implied warranty of MERCHANTABILITY or FITNESS
// FOR A PARTICULAR PURPOSE. See the GNU Affero General Public License v3.0 for
// more details.
//
// You should have received a copy of the GNU Affero General Public License v3.0
// along with this program. If not, see
// <https://www.gnu.org/licenses/agpl-3.0.html>.

import 'package:flutter/material.dart';
import 'package:get/get.dart';

import '/domain/model/attachment.dart';
import '/domain/model/chat.dart';
import '/domain/model/chat_call.dart';
import '/domain/model/chat_info.dart';
import '/domain/model/chat_item.dart';
import '/domain/model/sending_status.dart';
import '/domain/model/user.dart';
import '/domain/repository/chat.dart';
import '/domain/repository/user.dart';
import '/domain/service/chat.dart';
import '/l10n/l10n.dart';
import '/routes.dart';
import '/ui/page/home/page/chat/controller.dart';
import '/ui/page/home/page/chat/widget/chat_item.dart';
import '/ui/page/home/page/chat/widget/video_thumbnail/video_thumbnail.dart';
import '/ui/page/home/tab/chats/widget/periodic_builder.dart';
import '/ui/page/home/widget/animated_typing.dart';
import '/ui/page/home/widget/avatar.dart';
import '/ui/page/home/widget/chat_tile.dart';
import '/ui/page/home/widget/retry_image.dart';
import '/ui/widget/context_menu/menu.dart';
import '/ui/widget/svg/svg.dart';
import '/ui/widget/widget_button.dart';
import '/util/message_popup.dart';
import '/util/platform_utils.dart';

/// [ChatTile] representing the provided [RxChat] as a recent [Chat].
class RecentChatTile extends StatelessWidget {
  const RecentChatTile(
    this.rxChat, {
    super.key,
    this.me,
    this.blocked = false,
    this.selected = false,
    this.enabledContextMenu = true,
    this.trailing = const [],
    this.getUser,
    this.inCall,
    this.onLeave,
    this.onHide,
    this.onDrop,
    this.onJoin,
    this.onMute,
    this.onUnmute,
    this.onFavorite,
    this.onUnfavorite,
<<<<<<< HEAD
    this.onSelect,
    this.onTap,
=======
>>>>>>> 54a2b8c6
    Widget Function(Widget)? avatarBuilder,
  }) : avatarBuilder = avatarBuilder ?? _defaultAvatarBuilder;

  /// [RxChat] this [RecentChatTile] is about.
  final RxChat rxChat;

  /// [UserId] of the authenticated [MyUser].
  final UserId? me;

  /// Indicator whether this [RecentChatTile] should display a blocked icon in
  /// its trailing.
  final bool blocked;

  final bool selected;

  final bool enabledContextMenu;

  final List<Widget> trailing;

  /// Callback, called when a [RxUser] identified by the provided [UserId] is
  /// required.
  final Future<RxUser?> Function(UserId id)? getUser;

  /// Callback, called to check whether this device of the currently
  /// authenticated [MyUser] takes part in the [Chat.ongoingCall], if any.
  final bool Function()? inCall;

  /// Callback, called when this [rxChat] leave action is triggered.
  final void Function()? onLeave;

  /// Callback, called when this [rxChat] hide action is triggered.
  final void Function()? onHide;

  /// Callback, called when a drop [Chat.ongoingCall] in this [rxChat] action is
  /// triggered.
  final void Function()? onDrop;

  /// Callback, called when a join [Chat.ongoingCall] in this [rxChat] action is
  /// triggered.
  final void Function()? onJoin;

  /// Callback, called when this [rxChat] mute action is triggered.
  final void Function()? onMute;

  /// Callback, called when this [rxChat] unmute action is triggered.
  final void Function()? onUnmute;

  /// Callback, called when this [rxChat] add to favorites action is triggered.
  final void Function()? onFavorite;

  /// Callback, called when this [rxChat] remove from favorites action is
  /// triggered.
  final void Function()? onUnfavorite;

<<<<<<< HEAD
  final void Function()? onSelect;

  final void Function()? onTap;

=======
>>>>>>> 54a2b8c6
  /// Builder for building an [AvatarWidget] the [ChatTile] displays.
  ///
  /// Intended to be used to allow custom [Badge]s, [InkWell]s, etc over the
  /// [AvatarWidget].
  final Widget Function(Widget child) avatarBuilder;

  @override
  Widget build(BuildContext context) {
    return Obx(() {
      final Chat chat = rxChat.chat.value;
      final bool opened = chat.isRoute(router.route, me);

      return ChatTile(
        chat: rxChat,
        status: [
          _status(context),
          Text(
            chat.updatedAt.val.toLocal().toShort(),
            style: Theme.of(context).textTheme.titleSmall,
          ),
        ],
        subtitle: [
          const SizedBox(height: 5),
          ConstrainedBox(
            constraints: const BoxConstraints(maxHeight: 38),
            child: Row(
              children: [
                const SizedBox(height: 3),
                Expanded(child: _subtitle(context)),
                if (trailing.isEmpty) ...[
                  if (blocked) ...[
                    const SizedBox(width: 5),
                    const Icon(
                      Icons.block,
                      color: Color(0xFFC0C0C0),
                      size: 20,
                    ),
                    if (chat.muted == null) const SizedBox(width: 5),
                  ],
                  if (chat.muted != null) ...[
                    const SizedBox(width: 5),
                    SvgLoader.asset(
                      'assets/icons/muted.svg',
                      key: Key('MuteIndicator_${chat.id}'),
                      width: 19.99,
                      height: 15,
                    ),
                    const SizedBox(width: 5),
                  ],
                  _counter(),
                ] else
                  ...trailing,
              ],
            ),
          ),
        ],
        actions: [
          if (chat.favoritePosition != null && onUnfavorite != null)
            ContextMenuButton(
              key: const Key('UnfavoriteChatButton'),
              label: 'btn_delete_from_favorites'.l10n,
              onPressed: onUnfavorite,
              trailing: const Icon(Icons.star_border),
            ),
          if (chat.favoritePosition == null && onFavorite != null)
            ContextMenuButton(
              key: const Key('FavoriteChatButton'),
              label: 'btn_add_to_favorites'.l10n,
              onPressed: onFavorite,
              trailing: const Icon(Icons.star),
            ),
          if (onHide != null)
            ContextMenuButton(
              key: const Key('ButtonHideChat'),
              label: PlatformUtils.isMobile
                  ? 'btn_hide'.l10n
                  : 'btn_hide_chat'.l10n,
              onPressed: () => _hideChat(context),
              trailing: const Icon(Icons.delete),
            ),
          if (chat.muted == null && onMute != null)
            ContextMenuButton(
              key: const Key('MuteChatButton'),
              label: PlatformUtils.isMobile
                  ? 'btn_mute'.l10n
                  : 'btn_mute_chat'.l10n,
              onPressed: onMute,
              trailing: const Icon(Icons.notifications_off),
            ),
          if (chat.muted != null && onUnmute != null)
            ContextMenuButton(
              key: const Key('UnmuteChatButton'),
              label: PlatformUtils.isMobile
                  ? 'btn_unmute'.l10n
                  : 'btn_unmute_chat'.l10n,
              onPressed: onUnmute,
              trailing: const Icon(Icons.notifications),
            ),
          ContextMenuButton(
            key: const Key('SelectChatButton'),
            label: 'btn_select'.l10n,
            onPressed: onSelect,
            trailing: const Icon(Icons.select_all),
          ),
        ],
<<<<<<< HEAD
        selected: opened || selected,
        enabledContextMenu: enabledContextMenu,
=======
        selected: selected,
>>>>>>> 54a2b8c6
        avatarBuilder: avatarBuilder,
        onTap: () {
          if (onTap != null) {
            onTap!.call();
          } else if (!opened) {
            router.chat(chat.id);
          }
        },
      );
    });
  }

  /// Builds a subtitle for the provided [RxChat] containing either its
  /// [Chat.lastItem] or an [AnimatedTyping] indicating an ongoing typing.
<<<<<<< HEAD
  Widget _subtitle(BuildContext context) {
    final Chat chat = rxChat.chat.value;

    if (chat.ongoingCall != null) {
      final Widget trailing = WidgetButton(
        key: inCall?.call() == true
            ? const Key('DropCallButton')
            : const Key('JoinCallButton'),
        onPressed: inCall?.call() == true ? onDrop : onJoin,
        child: Container(
          padding: const EdgeInsets.all(4),
          decoration: BoxDecoration(
            borderRadius: BorderRadius.circular(20),
            color: inCall?.call() == true
                ? Colors.red
                : Theme.of(context).colorScheme.secondary,
          ),
          child: LayoutBuilder(builder: (context, constraints) {
            return Row(
              mainAxisSize: MainAxisSize.min,
              children: [
                const SizedBox(width: 8),
                Icon(
                  inCall?.call() == true ? Icons.call_end : Icons.call,
                  size: 16,
                  color: Colors.white,
                ),
                const SizedBox(width: 8),
                if (constraints.maxWidth > 110)
                  Expanded(
                    child: Text(
                      inCall?.call() == true
                          ? 'btn_call_end'.l10n
                          : 'btn_join_call'.l10n,
                      style: Theme.of(context)
                          .textTheme
                          .titleSmall
                          ?.copyWith(color: Colors.white),
                      maxLines: 1,
                      overflow: TextOverflow.ellipsis,
=======
  Widget _subtitle(BuildContext context, bool selected) {
    return Obx(() {
      final Chat chat = rxChat.chat.value;

      if (chat.ongoingCall != null) {
        final Widget trailing = WidgetButton(
          key: inCall?.call() == true
              ? const Key('DropCallButton')
              : const Key('JoinCallButton'),
          onPressed: inCall?.call() == true ? onDrop : onJoin,
          child: Container(
            padding: const EdgeInsets.all(4),
            decoration: BoxDecoration(
              borderRadius: BorderRadius.circular(20),
              color: inCall?.call() == true
                  ? Colors.red
                  : Theme.of(context).colorScheme.secondary,
            ),
            child: LayoutBuilder(builder: (context, constraints) {
              return Row(
                mainAxisSize: MainAxisSize.min,
                children: [
                  const SizedBox(width: 8),
                  Icon(
                    inCall?.call() == true ? Icons.call_end : Icons.call,
                    size: 16,
                    color: Colors.white,
                  ),
                  const SizedBox(width: 8),
                  if (constraints.maxWidth > 110)
                    Expanded(
                      child: Text(
                        inCall?.call() == true
                            ? 'btn_call_end'.l10n
                            : 'btn_join_call'.l10n,
                        style: Theme.of(context)
                            .textTheme
                            .titleSmall
                            ?.copyWith(color: Colors.white),
                        maxLines: 1,
                        overflow: TextOverflow.ellipsis,
                      ),
>>>>>>> 54a2b8c6
                    ),
                  const SizedBox(width: 8),
                  PeriodicBuilder(
                    period: const Duration(seconds: 1),
                    builder: (_) {
                      return Text(
                        DateTime.now()
                            .difference(chat.ongoingCall!.at.val)
                            .hhMmSs(),
                        style: Theme.of(context)
                            .textTheme
                            .titleSmall
                            ?.copyWith(color: Colors.white),
                      );
                    },
                  ),
                  const SizedBox(width: 8),
                ],
              );
            }),
          ),
        );

        return DefaultTextStyle(
          style: Theme.of(context).textTheme.titleSmall!,
          overflow: TextOverflow.ellipsis,
          child: AnimatedSwitcher(duration: 300.milliseconds, child: trailing),
        );
      }

      final ChatItem? item;
      if (rxChat.messages.isNotEmpty) {
        item = rxChat.messages.last.value;
      } else {
        item = chat.lastItem;
      }

      List<Widget> subtitle = [];

      final Iterable<String> typings = rxChat.typingUsers
          .where((User user) => user.id != me)
          .map((User user) => user.name?.val ?? user.num.val);

      ChatMessage? draft = rxChat.draft.value;

      if (draft != null && !selected) {
        final StringBuffer desc = StringBuffer();

        if (draft.text != null) {
          desc.write(draft.text!.val);
        }

        if (draft.repliesTo.isNotEmpty) {
          if (desc.isNotEmpty) desc.write('space'.l10n);
          desc.write(
              'label_replies'.l10nfmt({'count': draft.repliesTo.length}));
        }

        final List<Widget> images = [];

        if (draft.attachments.isNotEmpty) {
          if (draft.text == null) {
            images.addAll(
              draft.attachments.map((e) {
                return Padding(
                  padding: const EdgeInsets.only(right: 2),
                  child: _attachment(e),
                );
              }),
            );
          } else {
            images.add(
              Padding(
                padding: const EdgeInsets.only(right: 4),
                child: _attachment(draft.attachments.first),
              ),
            );
          }
        }

        subtitle = [
          Text('${'label_draft'.l10n}${'colon_space'.l10n}'),
          if (desc.isEmpty)
            Flexible(
              child: LayoutBuilder(builder: (_, constraints) {
                return Row(
                  children: images
                      .take((constraints.maxWidth / (30 + 4)).floor())
                      .toList(),
                );
              }),
            )
          else
            ...images,
          if (desc.isNotEmpty)
            Flexible(
              child: Text(
                desc.toString(),
                key: const Key('Draft'),
              ),
            ),
        ];
      } else if (typings.isNotEmpty) {
        if (!rxChat.chat.value.isGroup) {
          subtitle = [
            Row(
              crossAxisAlignment: CrossAxisAlignment.end,
              children: [
                Text(
                  'label_typing'.l10n,
                  style: TextStyle(
                    color: Theme.of(context).colorScheme.secondary,
                  ),
                ),
                const SizedBox(width: 3),
                const Padding(
                  padding: EdgeInsets.only(bottom: 4),
                  child: AnimatedTyping(),
                ),
              ],
            ),
          ];
        } else {
          subtitle = [
            Expanded(
              child: Row(
                crossAxisAlignment: CrossAxisAlignment.end,
                children: [
                  Flexible(
                    child: Text(
                      typings.join('comma_space'.l10n),
                      maxLines: 1,
                      overflow: TextOverflow.ellipsis,
                      style: TextStyle(
                        color: Theme.of(context).colorScheme.secondary,
                      ),
                    ),
                  ),
                  const SizedBox(width: 3),
                  const Padding(
                    padding: EdgeInsets.only(bottom: 4),
                    child: AnimatedTyping(),
                  ),
                ],
              ),
            )
          ];
        }
      } else if (item != null) {
        if (item is ChatCall) {
          const Widget widget = Padding(
            padding: EdgeInsets.fromLTRB(0, 2, 6, 2),
            child: Icon(Icons.call, size: 16, color: Color(0xFF666666)),
          );

          if (item.finishedAt == null && item.finishReason == null) {
            subtitle = [
              widget,
              Flexible(child: Text('label_call_active'.l10n)),
            ];
          } else {
            final String description =
                item.finishReason?.localizedString(item.authorId == me) ??
                    'label_chat_call_ended'.l10n;
            subtitle = [widget, Flexible(child: Text(description))];
          }
        } else if (item is ChatMessage) {
          final desc = StringBuffer();

          if (item.text != null) {
            desc.write(item.text!.val);
          }

          final List<Widget> images = [];

          if (item.attachments.isNotEmpty) {
            if (item.text == null) {
              images.addAll(
                item.attachments.map((e) {
                  return Padding(
                    padding: const EdgeInsets.only(right: 2),
                    child: _attachment(
                      e,
                      onError: () => rxChat.updateAttachments(item!),
                    ),
                  );
                }),
              );
            } else {
              images.add(
                Padding(
                  padding: const EdgeInsets.only(right: 4),
                  child: _attachment(
                    item.attachments.first,
                    onError: () => rxChat.updateAttachments(item!),
                  ),
                ),
              );
            }
          }

          subtitle = [
            if (item.authorId == me)
              Text('${'label_you'.l10n}${'colon_space'.l10n}')
            else if (chat.isGroup)
              Padding(
                padding: const EdgeInsets.only(right: 5),
                child: FutureBuilder<RxUser?>(
                  future: getUser?.call(item.authorId),
                  builder: (_, snapshot) => snapshot.data != null
                      ? AvatarWidget.fromRxUser(snapshot.data, radius: 10)
                      : AvatarWidget.fromUser(
                          chat.getUser(item!.authorId),
                          radius: 10,
                        ),
                ),
              ),
            if (desc.isEmpty)
              Flexible(
                child: LayoutBuilder(builder: (_, constraints) {
                  return Row(
                    children: images
                        .take((constraints.maxWidth / (30 + 4)).floor())
                        .toList(),
                  );
                }),
              )
            else
              ...images,
            if (desc.isNotEmpty) Flexible(child: Text(desc.toString())),
          ];
        } else if (item is ChatForward) {
          subtitle = [
            if (chat.isGroup)
              Padding(
                padding: const EdgeInsets.only(right: 5),
                child: FutureBuilder<RxUser?>(
                  future: getUser?.call(item.authorId),
                  builder: (_, snapshot) => snapshot.data != null
                      ? AvatarWidget.fromRxUser(snapshot.data, radius: 10)
                      : AvatarWidget.fromUser(
                          chat.getUser(item!.authorId),
                          radius: 10,
                        ),
                ),
              ),
            Flexible(child: Text('[${'label_forwarded_message'.l10n}]')),
          ];
        } else if (item is ChatInfo) {
          Widget content = Text('${item.action}');

          switch (item.action.kind) {
            case ChatInfoActionKind.created:
              if (chat.isGroup) {
                content = Text('label_group_created'.l10n);
              } else {
                content = Text('label_dialog_created'.l10n);
              }
              break;

            case ChatInfoActionKind.memberAdded:
              final action = item.action as ChatInfoActionMemberAdded;
              content = Text(
                'label_was_added'
                    .l10nfmt({'who': '${action.user.name ?? action.user.num}'}),
              );
              break;

            case ChatInfoActionKind.memberRemoved:
              final action = item.action as ChatInfoActionMemberRemoved;
              content = Text(
                'label_was_removed'
                    .l10nfmt({'who': '${action.user.name ?? action.user.num}'}),
              );
              break;

            case ChatInfoActionKind.avatarUpdated:
              final action = item.action as ChatInfoActionAvatarUpdated;
              if (action.avatar == null) {
                content = Text('label_avatar_removed'.l10n);
              } else {
                content = Text('label_avatar_updated'.l10n);
              }
              break;

            case ChatInfoActionKind.nameUpdated:
              final action = item.action as ChatInfoActionNameUpdated;
              if (action.name == null) {
                content = Text('label_name_removed'.l10n);
              } else {
                content = Text(
                    'label_name_updated'.l10nfmt({'name': action.name?.val}));
              }
              break;
          }

          subtitle = [Flexible(child: content)];
        } else {
          subtitle = [Flexible(child: Text('label_empty_message'.l10n))];
        }
      }

      return DefaultTextStyle(
        style: Theme.of(context).textTheme.titleSmall!,
        overflow: TextOverflow.ellipsis,
        child: Row(children: subtitle),
      );
    });
  }

  /// Builds an [Attachment] visual representation.
  Widget _attachment(Attachment e, {Future<void> Function()? onError}) {
    Widget? content;

    if (e is LocalAttachment) {
      if (e.file.isImage && e.file.bytes.value != null) {
        content = Image.memory(e.file.bytes.value!, fit: BoxFit.cover);
      } else if (e.file.isVideo) {
        // TODO: `video_player` being used doesn't support desktop platforms.
        if ((PlatformUtils.isMobile || PlatformUtils.isWeb) &&
            e.file.bytes.value != null) {
          content = FittedBox(
            fit: BoxFit.cover,
            child: VideoThumbnail.bytes(
              bytes: e.file.bytes.value!,
              key: key,
              height: 300,
            ),
          );
        } else {
          content = Container(
            color: Colors.grey,
            child: const Icon(
              Icons.video_file,
              size: 18,
              color: Colors.white,
            ),
          );
        }
      } else {
        content = Container(
          color: Colors.grey,
          child: SvgLoader.asset(
            'assets/icons/file.svg',
            width: 30,
            height: 30,
          ),
        );
      }
    }

    if (e is ImageAttachment) {
      content = RetryImage(
        e.medium.url,
        checksum: e.medium.checksum,
        fit: BoxFit.cover,
        width: double.infinity,
        height: double.infinity,
        onForbidden: onError,
        displayProgress: false,
      );
    }

    if (e is FileAttachment) {
      if (e.isVideo) {
        if (PlatformUtils.isMobile || PlatformUtils.isWeb) {
          content = FittedBox(
            fit: BoxFit.cover,
            child: VideoThumbnail.url(
              url: e.original.url,
              checksum: e.original.checksum,
              key: key,
              height: 300,
              onError: onError,
            ),
          );
        } else {
          content = Container(
            color: Colors.grey,
            child: const Icon(
              Icons.video_file,
              size: 18,
              color: Colors.white,
            ),
          );
        }
      } else {
        content = Container(
          color: Colors.grey,
          child: SvgLoader.asset(
            'assets/icons/file.svg',
            width: 30,
            height: 30,
          ),
        );
      }
    }

    if (content != null) {
      return ClipRRect(
        borderRadius: BorderRadius.circular(5),
        child: SizedBox(
          width: 30,
          height: 30,
          child: content,
        ),
      );
    }

    return const SizedBox();
  }

  /// Builds a [ChatItem.status] visual representation.
  Widget _status(BuildContext context) {
    return Obx(() {
      final Chat chat = rxChat.chat.value;

      final ChatItem? item;
      if (rxChat.messages.isNotEmpty) {
        item = rxChat.messages.last.value;
      } else {
        item = chat.lastItem;
      }

      if (item != null && item.authorId == me) {
        final bool isSent = item.status.value == SendingStatus.sent;
        final bool isRead = chat.isRead(item, me) && isSent;
        final bool isDelivered = isSent && !chat.lastDelivery.isBefore(item.at);
        final bool isError = item.status.value == SendingStatus.error;
        final bool isSending = item.status.value == SendingStatus.sending;

        return Padding(
          padding: const EdgeInsets.only(right: 4),
          child: Icon(
            isRead || isDelivered
                ? Icons.done_all
                : isSending
                    ? Icons.access_alarm
                    : isError
                        ? Icons.error_outline
                        : Icons.done,
            color: isRead
                ? Theme.of(context).colorScheme.secondary
                : isError
                    ? Colors.red
                    : Theme.of(context).colorScheme.primary,
            size: 16,
          ),
        );
      }

      return const SizedBox();
    });
  }

  /// Returns a visual representation of the [Chat.unreadCount] counter.
  Widget _counter() {
    return Obx(() {
      final Chat chat = rxChat.chat.value;

      if (rxChat.unreadCount.value > 0) {
        return Container(
          key: const Key('UnreadMessages'),
          margin: const EdgeInsets.only(left: 4),
          width: 23,
          height: 23,
          decoration: BoxDecoration(
            shape: BoxShape.circle,
            color: chat.muted == null ? Colors.red : const Color(0xFFC0C0C0),
          ),
          alignment: Alignment.center,
          child: Text(
            // TODO: Implement and test notations like `4k`, `54m`, etc.
            rxChat.unreadCount.value > 99
                ? '99${'plus'.l10n}'
                : '${rxChat.unreadCount.value}',
            style: const TextStyle(
              color: Colors.white,
              fontSize: 11,
              fontWeight: FontWeight.w600,
            ),
            maxLines: 1,
            overflow: TextOverflow.clip,
            textAlign: TextAlign.center,
          ),
        );
      }

      return const SizedBox(key: Key('NoUnreadMessages'));
    });
  }

  /// Hides the [rxChat].
  Future<void> _hideChat(BuildContext context) async {
    final bool? result = await MessagePopup.alert(
      'label_hide_chat'.l10n,
      description: [
        TextSpan(text: 'alert_chat_will_be_hidden1'.l10n),
        TextSpan(
          text: rxChat.title.value,
          style: const TextStyle(color: Colors.black),
        ),
        TextSpan(text: 'alert_chat_will_be_hidden2'.l10n),
      ],
    );

    if (result == true) {
      onHide?.call();
    }
  }

  /// Returns the [child].
  static Widget _defaultAvatarBuilder(Widget child) => child;
}

/// Extension adding conversion from [DateTime] to its short text relative to
/// the [DateTime.now].
extension DateTimeToShort on DateTime {
  /// Returns short text representing this [DateTime].
  ///
  /// Returns string in format `HH:MM`, if [DateTime] is within today. Returns a
  /// short weekday name, if [difference] between this [DateTime] and
  /// [DateTime.now] is less than 7 days. Otherwise returns a string in format
  /// of `YYYY-MM-DD`.
  String toShort() {
    final DateTime now = DateTime.now();
    final DateTime from = DateTime(now.year, now.month, now.day);
    final DateTime to = DateTime(year, month, day);

    final int differenceInDays = from.difference(to).inDays;

    if (differenceInDays > 6) {
      final String day = this.day.toString().padLeft(2, '0');
      final String month = this.month.toString().padLeft(2, '0');

      return '$year-$month-$day';
    } else if (differenceInDays < 1) {
      final String hour = this.hour.toString().padLeft(2, '0');
      final String minute = this.minute.toString().padLeft(2, '0');

      return '$hour:$minute';
    } else {
      return 'label_short_weekday'.l10nfmt({'weekday': weekday});
    }
  }
}<|MERGE_RESOLUTION|>--- conflicted
+++ resolved
@@ -64,11 +64,8 @@
     this.onUnmute,
     this.onFavorite,
     this.onUnfavorite,
-<<<<<<< HEAD
     this.onSelect,
     this.onTap,
-=======
->>>>>>> 54a2b8c6
     Widget Function(Widget)? avatarBuilder,
   }) : avatarBuilder = avatarBuilder ?? _defaultAvatarBuilder;
 
@@ -123,13 +120,10 @@
   /// triggered.
   final void Function()? onUnfavorite;
 
-<<<<<<< HEAD
   final void Function()? onSelect;
 
   final void Function()? onTap;
 
-=======
->>>>>>> 54a2b8c6
   /// Builder for building an [AvatarWidget] the [ChatTile] displays.
   ///
   /// Intended to be used to allow custom [Badge]s, [InkWell]s, etc over the
@@ -158,7 +152,7 @@
             child: Row(
               children: [
                 const SizedBox(height: 3),
-                Expanded(child: _subtitle(context)),
+                Expanded(child: _subtitle(context, selected)),
                 if (trailing.isEmpty) ...[
                   if (blocked) ...[
                     const SizedBox(width: 5),
@@ -235,12 +229,8 @@
             trailing: const Icon(Icons.select_all),
           ),
         ],
-<<<<<<< HEAD
         selected: opened || selected,
         enabledContextMenu: enabledContextMenu,
-=======
-        selected: selected,
->>>>>>> 54a2b8c6
         avatarBuilder: avatarBuilder,
         onTap: () {
           if (onTap != null) {
@@ -255,48 +245,6 @@
 
   /// Builds a subtitle for the provided [RxChat] containing either its
   /// [Chat.lastItem] or an [AnimatedTyping] indicating an ongoing typing.
-<<<<<<< HEAD
-  Widget _subtitle(BuildContext context) {
-    final Chat chat = rxChat.chat.value;
-
-    if (chat.ongoingCall != null) {
-      final Widget trailing = WidgetButton(
-        key: inCall?.call() == true
-            ? const Key('DropCallButton')
-            : const Key('JoinCallButton'),
-        onPressed: inCall?.call() == true ? onDrop : onJoin,
-        child: Container(
-          padding: const EdgeInsets.all(4),
-          decoration: BoxDecoration(
-            borderRadius: BorderRadius.circular(20),
-            color: inCall?.call() == true
-                ? Colors.red
-                : Theme.of(context).colorScheme.secondary,
-          ),
-          child: LayoutBuilder(builder: (context, constraints) {
-            return Row(
-              mainAxisSize: MainAxisSize.min,
-              children: [
-                const SizedBox(width: 8),
-                Icon(
-                  inCall?.call() == true ? Icons.call_end : Icons.call,
-                  size: 16,
-                  color: Colors.white,
-                ),
-                const SizedBox(width: 8),
-                if (constraints.maxWidth > 110)
-                  Expanded(
-                    child: Text(
-                      inCall?.call() == true
-                          ? 'btn_call_end'.l10n
-                          : 'btn_join_call'.l10n,
-                      style: Theme.of(context)
-                          .textTheme
-                          .titleSmall
-                          ?.copyWith(color: Colors.white),
-                      maxLines: 1,
-                      overflow: TextOverflow.ellipsis,
-=======
   Widget _subtitle(BuildContext context, bool selected) {
     return Obx(() {
       final Chat chat = rxChat.chat.value;
@@ -339,7 +287,6 @@
                         maxLines: 1,
                         overflow: TextOverflow.ellipsis,
                       ),
->>>>>>> 54a2b8c6
                     ),
                   const SizedBox(width: 8),
                   PeriodicBuilder(
