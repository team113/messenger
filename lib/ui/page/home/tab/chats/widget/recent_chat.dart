// Copyright © 2022-2023 IT ENGINEERING MANAGEMENT INC,
//                       <https://github.com/team113>
//
// This program is free software: you can redistribute it and/or modify it under
// the terms of the GNU Affero General Public License v3.0 as published by the
// Free Software Foundation, either version 3 of the License, or (at your
// option) any later version.
//
// This program is distributed in the hope that it will be useful, but WITHOUT
// ANY WARRANTY; without even the implied warranty of MERCHANTABILITY or FITNESS
// FOR A PARTICULAR PURPOSE. See the GNU Affero General Public License v3.0 for
// more details.
//
// You should have received a copy of the GNU Affero General Public License v3.0
// along with this program. If not, see
// <https://www.gnu.org/licenses/agpl-3.0.html>.

import 'package:flutter/material.dart';
import 'package:get/get.dart';
import 'package:messenger/themes.dart';

import '/domain/model/attachment.dart';
import '/domain/model/chat.dart';
import '/domain/model/chat_call.dart';
import '/domain/model/chat_info.dart';
import '/domain/model/chat_item.dart';
import '/domain/model/sending_status.dart';
import '/domain/model/user.dart';
import '/domain/repository/chat.dart';
import '/domain/repository/user.dart';
import '/domain/service/chat.dart';
import '/l10n/l10n.dart';
import '/routes.dart';
import '/ui/page/home/page/chat/controller.dart';
import '/ui/page/home/page/chat/widget/chat_item.dart';
import '/ui/page/home/page/chat/widget/video_thumbnail/video_thumbnail.dart';
import '/ui/page/home/tab/chats/widget/periodic_builder.dart';
import '/ui/page/home/widget/animated_typing.dart';
import '/ui/page/home/widget/avatar.dart';
import '/ui/page/home/widget/chat_tile.dart';
import '/ui/page/home/widget/retry_image.dart';
import '/ui/widget/context_menu/menu.dart';
import '/ui/widget/svg/svg.dart';
import '/ui/widget/widget_button.dart';
import '/util/message_popup.dart';
import '/util/platform_utils.dart';

/// [ChatTile] representing the provided [RxChat] as a recent [Chat].
class RecentChatTile extends StatelessWidget {
  const RecentChatTile(
    this.rxChat, {
    super.key,
    this.me,
    this.blocked = false,
    this.selected = false,
    this.trailing,
    this.getUser,
    this.inCall,
    this.onLeave,
    this.onHide,
    this.onDrop,
    this.onJoin,
    this.onMute,
    this.onUnmute,
    this.onFavorite,
    this.onUnfavorite,
    this.onSelect,
    this.onTap,
    Widget Function(Widget)? avatarBuilder,
    this.enableContextMenu = true,
  }) : avatarBuilder = avatarBuilder ?? _defaultAvatarBuilder;

  /// [RxChat] this [RecentChatTile] is about.
  final RxChat rxChat;

  /// [UserId] of the authenticated [MyUser].
  final UserId? me;

  /// Indicator whether this [RecentChatTile] should display a blocked icon in
  /// its trailing.
  final bool blocked;

  /// Indicator whether this [RecentChatTile] is selected.
  final bool selected;

  /// [Widget]s to display in the trailing instead of the defaults.
  final List<Widget>? trailing;

  /// Callback, called when a [RxUser] identified by the provided [UserId] is
  /// required.
  final Future<RxUser?> Function(UserId id)? getUser;

  /// Callback, called to check whether this device of the currently
  /// authenticated [MyUser] takes part in the [Chat.ongoingCall], if any.
  final bool Function()? inCall;

  /// Callback, called when this [rxChat] leave action is triggered.
  final void Function()? onLeave;

  /// Callback, called when this [rxChat] hide action is triggered.
  final void Function()? onHide;

  /// Callback, called when a drop [Chat.ongoingCall] in this [rxChat] action is
  /// triggered.
  final void Function()? onDrop;

  /// Callback, called when a join [Chat.ongoingCall] in this [rxChat] action is
  /// triggered.
  final void Function()? onJoin;

  /// Callback, called when this [rxChat] mute action is triggered.
  final void Function()? onMute;

  /// Callback, called when this [rxChat] unmute action is triggered.
  final void Function()? onUnmute;

  /// Callback, called when this [rxChat] add to favorites action is triggered.
  final void Function()? onFavorite;

  /// Callback, called when this [rxChat] remove from favorites action is
  /// triggered.
  final void Function()? onUnfavorite;

  /// Callback, called when this [rxChat] select action is triggered.
  final void Function()? onSelect;

  /// Callback, called when this [RecentChatTile] is tapped.
  final void Function()? onTap;

  /// Builder for building an [AvatarWidget] the [ChatTile] displays.
  ///
  /// Intended to be used to allow custom [Badge]s, [InkWell]s, etc over the
  /// [AvatarWidget].
  final Widget Function(Widget child) avatarBuilder;

  /// Indicator whether context menu should be enabled over this
  /// [RecentChatTile].
  final bool enableContextMenu;

  @override
  Widget build(BuildContext context) {
    return Obx(() {
      final Chat chat = rxChat.chat.value;
      final bool isRoute = chat.isRoute(router.route, me);

      return ChatTile(
        chat: rxChat,
        status: [
          _status(context),
          Text(
            chat.updatedAt.val.toLocal().toShort(),
            style: Theme.of(context).textTheme.titleSmall,
          ),
        ],
        subtitle: [
          const SizedBox(height: 5),
          ConstrainedBox(
            constraints: const BoxConstraints(maxHeight: 38),
            child: Row(
              children: [
                const SizedBox(height: 3),
                Expanded(child: _subtitle(context, selected)),
<<<<<<< HEAD
                if (blocked) ...[
                  const SizedBox(width: 5),
                  Icon(
                    Icons.block,
                    color: Theme.of(context)
                        .extension<Style>()!
                        .primaryHighlightDarkest,
                    size: 20,
                  ),
                  if (chat.muted == null) const SizedBox(width: 5),
                ],
                if (chat.muted != null) ...[
                  const SizedBox(width: 5),
                  SvgLoader.asset(
                    'assets/icons/muted.svg',
                    key: Key('MuteIndicator_${chat.id}'),
                    width: 19.99,
                    height: 15,
                  ),
                  const SizedBox(width: 5),
                ],
                _counter(),
=======
                if (trailing == null) ...[
                  if (blocked) ...[
                    const SizedBox(width: 5),
                    const Icon(
                      Icons.block,
                      color: Color(0xFFC0C0C0),
                      size: 20,
                    ),
                    if (chat.muted == null) const SizedBox(width: 5),
                  ],
                  if (chat.muted != null) ...[
                    const SizedBox(width: 5),
                    SvgLoader.asset(
                      'assets/icons/muted.svg',
                      key: Key('MuteIndicator_${chat.id}'),
                      width: 19.99,
                      height: 15,
                    ),
                    const SizedBox(width: 5),
                  ],
                  _counter(),
                ] else
                  ...trailing!,
>>>>>>> 8f0745f6
              ],
            ),
          ),
        ],
        actions: [
          if (chat.favoritePosition != null && onUnfavorite != null)
            ContextMenuButton(
              key: const Key('UnfavoriteChatButton'),
              label: 'btn_delete_from_favorites'.l10n,
              onPressed: onUnfavorite,
              trailing: const Icon(Icons.star_border),
            ),
          if (chat.favoritePosition == null && onFavorite != null)
            ContextMenuButton(
              key: const Key('FavoriteChatButton'),
              label: 'btn_add_to_favorites'.l10n,
              onPressed: onFavorite,
              trailing: const Icon(Icons.star),
            ),
          if (onHide != null)
            ContextMenuButton(
              key: const Key('ButtonHideChat'),
              label: PlatformUtils.isMobile
                  ? 'btn_hide'.l10n
                  : 'btn_hide_chat'.l10n,
              onPressed: () => _hideChat(context),
              trailing: const Icon(Icons.delete),
            ),
          if (chat.muted == null && onMute != null)
            ContextMenuButton(
              key: const Key('MuteChatButton'),
              label: PlatformUtils.isMobile
                  ? 'btn_mute'.l10n
                  : 'btn_mute_chat'.l10n,
              onPressed: onMute,
              trailing: const Icon(Icons.notifications_off),
            ),
          if (chat.muted != null && onUnmute != null)
            ContextMenuButton(
              key: const Key('UnmuteChatButton'),
              label: PlatformUtils.isMobile
                  ? 'btn_unmute'.l10n
                  : 'btn_unmute_chat'.l10n,
              onPressed: onUnmute,
              trailing: const Icon(Icons.notifications),
            ),
          const ContextMenuDivider(),
          ContextMenuButton(
            key: const Key('SelectChatButton'),
            label: 'btn_select'.l10n,
            onPressed: onSelect,
            trailing: const Icon(Icons.select_all),
          ),
        ],
        selected: isRoute || selected,
        avatarBuilder: avatarBuilder,
        enableContextMenu: enableContextMenu,
        onTap: onTap ??
            () {
              if (!isRoute) {
                router.chat(chat.id);
              }
            },
      );
    });
  }

  /// Builds a subtitle for the provided [RxChat] containing either its
  /// [Chat.lastItem] or an [AnimatedTyping] indicating an ongoing typing.
  Widget _subtitle(BuildContext context, bool selected) {
    final style = Theme.of(context).extension<Style>()!;
    return Obx(() {
      final Chat chat = rxChat.chat.value;

      if (chat.ongoingCall != null) {
        final Widget trailing = WidgetButton(
          key: inCall?.call() == true
              ? const Key('DropCallButton')
              : const Key('JoinCallButton'),
          onPressed: inCall?.call() == true ? onDrop : onJoin,
          child: Container(
            padding: const EdgeInsets.all(4),
            decoration: BoxDecoration(
              borderRadius: BorderRadius.circular(20),
              color:
                  inCall?.call() == true ? style.warningColor : style.secondary,
            ),
            child: LayoutBuilder(builder: (context, constraints) {
              return Row(
                mainAxisSize: MainAxisSize.min,
                children: [
                  const SizedBox(width: 8),
                  Icon(
                    inCall?.call() == true ? Icons.call_end : Icons.call,
                    size: 16,
                    color: style.onPrimary,
                  ),
                  const SizedBox(width: 8),
                  if (constraints.maxWidth > 110)
                    Expanded(
                      child: Text(
                        inCall?.call() == true
                            ? 'btn_call_end'.l10n
                            : 'btn_join_call'.l10n,
                        style: Theme.of(context).textTheme.titleSmall?.copyWith(
                            color: Theme.of(context)
                                .extension<Style>()!
                                .onPrimary),
                        maxLines: 1,
                        overflow: TextOverflow.ellipsis,
                      ),
                    ),
                  const SizedBox(width: 8),
                  PeriodicBuilder(
                    period: const Duration(seconds: 1),
                    builder: (_) {
                      return Text(
                        DateTime.now()
                            .difference(chat.ongoingCall!.at.val)
                            .hhMmSs(),
                        style: Theme.of(context).textTheme.titleSmall?.copyWith(
                            color: Theme.of(context)
                                .extension<Style>()!
                                .onPrimary),
                      );
                    },
                  ),
                  const SizedBox(width: 8),
                ],
              );
            }),
          ),
        );

        return DefaultTextStyle(
          style: Theme.of(context).textTheme.titleSmall!,
          overflow: TextOverflow.ellipsis,
          child: AnimatedSwitcher(duration: 300.milliseconds, child: trailing),
        );
      }

      final ChatItem? item;
      if (rxChat.messages.isNotEmpty) {
        item = rxChat.messages.last.value;
      } else {
        item = chat.lastItem;
      }

      List<Widget> subtitle = [];

      final Iterable<String> typings = rxChat.typingUsers
          .where((User user) => user.id != me)
          .map((User user) => user.name?.val ?? user.num.val);

      ChatMessage? draft = rxChat.draft.value;

      if (draft != null && !selected) {
        final StringBuffer desc = StringBuffer();

        if (draft.text != null) {
          desc.write(draft.text!.val);
        }

        if (draft.repliesTo.isNotEmpty) {
          if (desc.isNotEmpty) desc.write('space'.l10n);
          desc.write(
              'label_replies'.l10nfmt({'count': draft.repliesTo.length}));
        }

        final List<Widget> images = [];

        if (draft.attachments.isNotEmpty) {
          if (draft.text == null) {
            images.addAll(
              draft.attachments.map((e) {
                return Padding(
                  padding: const EdgeInsets.only(right: 2),
                  child: _attachment(e),
                );
              }),
            );
          } else {
            images.add(
              Padding(
                padding: const EdgeInsets.only(right: 4),
                child: _attachment(draft.attachments.first),
              ),
            );
          }
        }

        subtitle = [
          Text('${'label_draft'.l10n}${'colon_space'.l10n}'),
          if (desc.isEmpty)
            Flexible(
              child: LayoutBuilder(builder: (_, constraints) {
                return Row(
                  children: images
                      .take((constraints.maxWidth / (30 + 4)).floor())
                      .toList(),
                );
              }),
            )
          else
            ...images,
          if (desc.isNotEmpty)
            Flexible(
              child: Text(
                desc.toString(),
                key: const Key('Draft'),
              ),
            ),
        ];
      } else if (typings.isNotEmpty) {
        if (!rxChat.chat.value.isGroup) {
          subtitle = [
            Row(
              crossAxisAlignment: CrossAxisAlignment.end,
              children: [
                Text(
                  'label_typing'.l10n,
                  style: TextStyle(
                    color: style.secondary,
                  ),
                ),
                const SizedBox(width: 3),
                const Padding(
                  padding: EdgeInsets.only(bottom: 4),
                  child: AnimatedTyping(),
                ),
              ],
            ),
          ];
        } else {
          subtitle = [
            Expanded(
              child: Row(
                crossAxisAlignment: CrossAxisAlignment.end,
                children: [
                  Flexible(
                    child: Text(
                      typings.join('comma_space'.l10n),
                      maxLines: 1,
                      overflow: TextOverflow.ellipsis,
                      style: TextStyle(
                        color: style.secondary,
                      ),
                    ),
                  ),
                  const SizedBox(width: 3),
                  const Padding(
                    padding: EdgeInsets.only(bottom: 4),
                    child: AnimatedTyping(),
                  ),
                ],
              ),
            )
          ];
        }
      } else if (item != null) {
        if (item is ChatCall) {
          Widget widget = Padding(
            padding: const EdgeInsets.fromLTRB(0, 2, 6, 2),
            child: Icon(Icons.call,
                size: 16,
                color: Theme.of(context)
                    .extension<Style>()!
                    .primaryBackgroundLightest),
          );

          if (item.finishedAt == null && item.finishReason == null) {
            subtitle = [
              widget,
              Flexible(child: Text('label_call_active'.l10n)),
            ];
          } else {
            final String description =
                item.finishReason?.localizedString(item.authorId == me) ??
                    'label_chat_call_ended'.l10n;
            subtitle = [widget, Flexible(child: Text(description))];
          }
        } else if (item is ChatMessage) {
          final desc = StringBuffer();

          if (item.text != null) {
            desc.write(item.text!.val);
          }

          final List<Widget> images = [];

          if (item.attachments.isNotEmpty) {
            if (item.text == null) {
              images.addAll(
                item.attachments.map((e) {
                  return Padding(
                    padding: const EdgeInsets.only(right: 2),
                    child: _attachment(
                      e,
                      onError: () => rxChat.updateAttachments(item!),
                    ),
                  );
                }),
              );
            } else {
              images.add(
                Padding(
                  padding: const EdgeInsets.only(right: 4),
                  child: _attachment(
                    item.attachments.first,
                    onError: () => rxChat.updateAttachments(item!),
                  ),
                ),
              );
            }
          }

          subtitle = [
            if (item.authorId == me)
              Text('${'label_you'.l10n}${'colon_space'.l10n}')
            else if (chat.isGroup)
              Padding(
                padding: const EdgeInsets.only(right: 5),
                child: FutureBuilder<RxUser?>(
                  future: getUser?.call(item.authorId),
                  builder: (_, snapshot) => snapshot.data != null
                      ? AvatarWidget.fromRxUser(snapshot.data, radius: 10)
                      : AvatarWidget.fromUser(
                          chat.getUser(item!.authorId),
                          radius: 10,
                        ),
                ),
              ),
            if (desc.isEmpty)
              Flexible(
                child: LayoutBuilder(builder: (_, constraints) {
                  return Row(
                    children: images
                        .take((constraints.maxWidth / (30 + 4)).floor())
                        .toList(),
                  );
                }),
              )
            else
              ...images,
            if (desc.isNotEmpty) Flexible(child: Text(desc.toString())),
          ];
        } else if (item is ChatForward) {
          subtitle = [
            if (chat.isGroup)
              Padding(
                padding: const EdgeInsets.only(right: 5),
                child: FutureBuilder<RxUser?>(
                  future: getUser?.call(item.authorId),
                  builder: (_, snapshot) => snapshot.data != null
                      ? AvatarWidget.fromRxUser(snapshot.data, radius: 10)
                      : AvatarWidget.fromUser(
                          chat.getUser(item!.authorId),
                          radius: 10,
                        ),
                ),
              ),
            Flexible(child: Text('[${'label_forwarded_message'.l10n}]')),
          ];
        } else if (item is ChatInfo) {
          Widget content = Text('${item.action}');

          // Builds a [FutureBuilder] returning a [User] fetched by the provided
          // [id].
          Widget userBuilder(
            UserId id,
            Widget Function(BuildContext context, User? user) builder,
          ) {
            return FutureBuilder(
              future: getUser?.call(id),
              builder: (context, snapshot) {
                if (snapshot.data != null) {
                  return Obx(() => builder(context, snapshot.data!.user.value));
                }

                return builder(context, null);
              },
            );
          }

          switch (item.action.kind) {
            case ChatInfoActionKind.created:
              if (chat.isGroup) {
                content = userBuilder(item.authorId, (context, user) {
                  user ??= (item as ChatInfo).author;
                  final Map<String, dynamic> args = {
                    'author': user.name?.val ?? user.num.val,
                  };

                  return Text('label_group_created_by'.l10nfmt(args));
                });
              } else {
                content = Text('label_dialog_created'.l10n);
              }
              break;

            case ChatInfoActionKind.memberAdded:
              final action = item.action as ChatInfoActionMemberAdded;

              if (item.authorId != action.user.id) {
                content = userBuilder(action.user.id, (context, user) {
                  final User author = (item as ChatInfo).author;
                  user ??= action.user;

                  final Map<String, dynamic> args = {
                    'author': author.name?.val ?? author.num.val,
                    'user': user.name?.val ?? user.num.val,
                  };

                  return Text('label_user_added_user'.l10nfmt(args));
                });
              } else {
                content = Text(
                  'label_was_added'.l10nfmt(
                    {'author': '${action.user.name ?? action.user.num}'},
                  ),
                );
              }
              break;

            case ChatInfoActionKind.memberRemoved:
              final action = item.action as ChatInfoActionMemberRemoved;

              if (item.authorId != action.user.id) {
                content = userBuilder(action.user.id, (context, user) {
                  final User author = (item as ChatInfo).author;
                  user ??= action.user;

                  final Map<String, dynamic> args = {
                    'author': author.name?.val ?? author.num.val,
                    'user': user.name?.val ?? user.num.val,
                  };

                  return Text('label_user_removed_user'.l10nfmt(args));
                });
              } else {
                content = Text(
                  'label_was_removed'.l10nfmt(
                    {'author': '${action.user.name ?? action.user.num}'},
                  ),
                );
              }
              break;

            case ChatInfoActionKind.avatarUpdated:
              final action = item.action as ChatInfoActionAvatarUpdated;

              final Map<String, dynamic> args = {
                'author': item.author.name?.val ?? item.author.num.val,
              };

              if (action.avatar == null) {
                content = Text('label_avatar_removed'.l10nfmt(args));
              } else {
                content = Text('label_avatar_updated'.l10nfmt(args));
              }
              break;

            case ChatInfoActionKind.nameUpdated:
              final action = item.action as ChatInfoActionNameUpdated;

              final Map<String, dynamic> args = {
                'author': item.author.name?.val ?? item.author.num.val,
                if (action.name != null) 'name': action.name?.val
              };

              if (action.name == null) {
                content = Text('label_name_removed'.l10nfmt(args));
              } else {
                content = Text('label_name_updated'.l10nfmt(args));
              }
              break;
          }

          subtitle = [Flexible(child: content)];
        } else {
          subtitle = [Flexible(child: Text('label_empty_message'.l10n))];
        }
      } else {
        subtitle = [Flexible(child: Text('label_no_messages'.l10n))];
      }

      return DefaultTextStyle(
        style: Theme.of(context).textTheme.titleSmall!,
        overflow: TextOverflow.ellipsis,
        child: Row(children: subtitle),
      );
    });
  }

  /// Builds an [Attachment] visual representation.
  Widget _attachment(Attachment e, {Future<void> Function()? onError}) {
    final style = Theme.of(router.context!).extension<Style>()!;
    Widget? content;

    if (e is LocalAttachment) {
      if (e.file.isImage && e.file.bytes.value != null) {
        content = Image.memory(e.file.bytes.value!, fit: BoxFit.cover);
      } else if (e.file.isVideo) {
        // TODO: `video_player` being used doesn't support desktop platforms.
        if ((PlatformUtils.isMobile || PlatformUtils.isWeb) &&
            e.file.bytes.value != null) {
          content = FittedBox(
            fit: BoxFit.cover,
            child: VideoThumbnail.bytes(
              bytes: e.file.bytes.value!,
              key: key,
              height: 300,
            ),
          );
        } else {
          content = Container(
            color: style.primary,
            child: Icon(
              Icons.video_file,
              size: 18,
              color: style.onPrimary,
            ),
          );
        }
      } else {
        content = Container(
          color: style.primary,
          child: SvgLoader.asset(
            'assets/icons/file.svg',
            width: 30,
            height: 30,
          ),
        );
      }
    }

    if (e is ImageAttachment) {
      content = RetryImage(
        e.medium.url,
        checksum: e.medium.checksum,
        fit: BoxFit.cover,
        width: double.infinity,
        height: double.infinity,
        onForbidden: onError,
        displayProgress: false,
      );
    }

    if (e is FileAttachment) {
      if (e.isVideo) {
        if (PlatformUtils.isMobile || PlatformUtils.isWeb) {
          content = FittedBox(
            fit: BoxFit.cover,
            child: VideoThumbnail.url(
              url: e.original.url,
              checksum: e.original.checksum,
              key: key,
              height: 300,
              onError: onError,
            ),
          );
        } else {
          content = Container(
            color: style.primary,
            child: Icon(
              Icons.video_file,
              size: 18,
              color: style.onPrimary,
            ),
          );
        }
      } else {
        content = Container(
          color: style.primary,
          child: SvgLoader.asset(
            'assets/icons/file.svg',
            width: 30,
            height: 30,
          ),
        );
      }
    }

    if (content != null) {
      return ClipRRect(
        borderRadius: BorderRadius.circular(5),
        child: SizedBox(
          width: 30,
          height: 30,
          child: content,
        ),
      );
    }

    return const SizedBox();
  }

  /// Builds a [ChatItem.status] visual representation.
  Widget _status(BuildContext context) {
    final style = Theme.of(context).extension<Style>()!;
    return Obx(() {
      final Chat chat = rxChat.chat.value;

      final ChatItem? item;
      if (rxChat.messages.isNotEmpty) {
        item = rxChat.messages.last.value;
      } else {
        item = chat.lastItem;
      }

      if (item != null && item.authorId == me) {
        final bool isSent = item.status.value == SendingStatus.sent;
        final bool isRead = chat.isRead(item, me) && isSent;
        final bool isDelivered = isSent && !chat.lastDelivery.isBefore(item.at);
        final bool isError = item.status.value == SendingStatus.error;
        final bool isSending = item.status.value == SendingStatus.sending;

        return Padding(
          padding: const EdgeInsets.only(right: 4),
          child: Icon(
            isRead || isDelivered
                ? Icons.done_all
                : isSending
                    ? Icons.access_alarm
                    : isError
                        ? Icons.error_outline
                        : Icons.done,
            color: isRead
                ? style.secondary
                : isError
                    ? style.warningColor
                    : style.primary,
            size: 16,
          ),
        );
      }

      return const SizedBox();
    });
  }

  /// Returns a visual representation of the [Chat.unreadCount] counter.
  Widget _counter() {
    final style = Theme.of(router.context!).extension<Style>()!;
    return Obx(() {
      final Chat chat = rxChat.chat.value;
      if (rxChat.unreadCount.value > 0) {
        return Container(
          key: const Key('UnreadMessages'),
          margin: const EdgeInsets.only(left: 4),
          width: 23,
          height: 23,
          decoration: BoxDecoration(
            shape: BoxShape.circle,
            color: chat.muted == null
                ? style.warningColor
                : style.primaryHighlightDarkest,
          ),
          alignment: Alignment.center,
          child: Text(
            // TODO: Implement and test notations like `4k`, `54m`, etc.
            rxChat.unreadCount.value > 99
                ? '99${'plus'.l10n}'
                : '${rxChat.unreadCount.value}',
            style: TextStyle(
              color: style.onPrimary,
              fontSize: 11,
              fontWeight: FontWeight.w600,
            ),
            maxLines: 1,
            overflow: TextOverflow.clip,
            textAlign: TextAlign.center,
          ),
        );
      }

      return const SizedBox(key: Key('NoUnreadMessages'));
    });
  }

  /// Hides the [rxChat].
  Future<void> _hideChat(BuildContext context) async {
    final style = Theme.of(context).extension<Style>()!;
    final bool? result = await MessagePopup.alert(
      'label_hide_chat'.l10n,
      description: [
        TextSpan(text: 'alert_chat_will_be_hidden1'.l10n),
        TextSpan(
          text: rxChat.title.value,
          style: TextStyle(color: style.onBackground),
        ),
        TextSpan(text: 'alert_chat_will_be_hidden2'.l10n),
      ],
    );

    if (result == true) {
      onHide?.call();
    }
  }

  /// Returns the [child].
  static Widget _defaultAvatarBuilder(Widget child) => child;
}

/// Extension adding conversion from [DateTime] to its short text relative to
/// the [DateTime.now].
extension DateTimeToShort on DateTime {
  /// Returns short text representing this [DateTime].
  ///
  /// Returns string in format `HH:MM`, if [DateTime] is within today. Returns a
  /// short weekday name, if [difference] between this [DateTime] and
  /// [DateTime.now] is less than 7 days. Otherwise returns a string in format
  /// of `YYYY-MM-DD`.
  String toShort() {
    final DateTime now = DateTime.now();
    final DateTime from = DateTime(now.year, now.month, now.day);
    final DateTime to = DateTime(year, month, day);

    final int differenceInDays = from.difference(to).inDays;

    if (differenceInDays > 6) {
      final String day = this.day.toString().padLeft(2, '0');
      final String month = this.month.toString().padLeft(2, '0');

      return '$year-$month-$day';
    } else if (differenceInDays < 1) {
      final String hour = this.hour.toString().padLeft(2, '0');
      final String minute = this.minute.toString().padLeft(2, '0');

      return '$hour:$minute';
    } else {
      return 'label_short_weekday'.l10nfmt({'weekday': weekday});
    }
  }
}<|MERGE_RESOLUTION|>--- conflicted
+++ resolved
@@ -160,30 +160,6 @@
               children: [
                 const SizedBox(height: 3),
                 Expanded(child: _subtitle(context, selected)),
-<<<<<<< HEAD
-                if (blocked) ...[
-                  const SizedBox(width: 5),
-                  Icon(
-                    Icons.block,
-                    color: Theme.of(context)
-                        .extension<Style>()!
-                        .primaryHighlightDarkest,
-                    size: 20,
-                  ),
-                  if (chat.muted == null) const SizedBox(width: 5),
-                ],
-                if (chat.muted != null) ...[
-                  const SizedBox(width: 5),
-                  SvgLoader.asset(
-                    'assets/icons/muted.svg',
-                    key: Key('MuteIndicator_${chat.id}'),
-                    width: 19.99,
-                    height: 15,
-                  ),
-                  const SizedBox(width: 5),
-                ],
-                _counter(),
-=======
                 if (trailing == null) ...[
                   if (blocked) ...[
                     const SizedBox(width: 5),
@@ -207,7 +183,6 @@
                   _counter(),
                 ] else
                   ...trailing!,
->>>>>>> 8f0745f6
               ],
             ),
           ),
