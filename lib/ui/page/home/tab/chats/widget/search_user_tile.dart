// Copyright © 2022-2023 IT ENGINEERING MANAGEMENT INC,
//                       <https://github.com/team113>
//
// This program is free software: you can redistribute it and/or modify it under
// the terms of the GNU Affero General Public License v3.0 as published by the
// Free Software Foundation, either version 3 of the License, or (at your
// option) any later version.
//
// This program is distributed in the hope that it will be useful, but WITHOUT
// ANY WARRANTY; without even the implied warranty of MERCHANTABILITY or FITNESS
// FOR A PARTICULAR PURPOSE. See the GNU Affero General Public License v3.0 for
// more details.
//
// You should have received a copy of the GNU Affero General Public License v3.0
// along with this program. If not, see
// <https://www.gnu.org/licenses/agpl-3.0.html>.

import 'package:collection/collection.dart';
import 'package:flutter/material.dart';
import 'package:get/get.dart';

import '/domain/model/chat.dart';
import '/domain/model/user.dart';
import '/domain/repository/contact.dart';
import '/domain/repository/user.dart';
import '/l10n/l10n.dart';
import '/routes.dart';
import '/themes.dart';
import '/ui/page/home/widget/contact_tile.dart';

/// [ContactTile] intended to be used as a search result representing the
/// provided [User] or [ChatContact].
class SearchUserTile extends StatelessWidget {
  const SearchUserTile({
    super.key,
    this.user,
    this.contact,
    this.onTap,
  }) : assert(user != null || contact != null);

  /// [RxUser] this [SearchUserTile] is about.
  final RxUser? user;

  /// [RxChatContact] this [SearchUserTile] is about.
  final RxChatContact? contact;

  /// Callback, called when this [SearchUserTile] is pressed.
  final void Function()? onTap;

  @override
  Widget build(BuildContext context) {
    final Style style = Theme.of(context).extension<Style>()!;

    return Obx(() {
      final ChatId? chatId =
          user?.user.value.dialog ?? contact?.user.value?.user.value.dialog;

      final UserId? userId = user?.id ?? contact?.user.value?.id;

      final bool selected = router.routes.lastWhereOrNull((e) =>
              e.startsWith('${Routes.chats}/$chatId') ||
              e.startsWith('${Routes.user}/$userId')) !=
          null;

      return Padding(
        padding: const EdgeInsets.symmetric(horizontal: 10),
        child: ContactTile(
          contact: contact,
          user: user,
          darken: 0,
          onTap: onTap,
          selected: selected,
          subtitle: [
            const SizedBox(height: 5),
            Text(
              '${'label_num'.l10n}${'colon_space'.l10n}${(contact?.user.value?.user.value.num.val ?? user?.user.value.num.val)?.replaceAllMapped(
                RegExp(r'.{4}'),
                (match) => '${match.group(0)} ',
              )}',
<<<<<<< HEAD
              style: TextStyle(color: style.colors.secondary),
=======
              style: TextStyle(
                color: selected
                    ? Colors.white
                    : Theme.of(context).colorScheme.primary,
              ),
>>>>>>> 8d9b57e2
            ),
          ],
          trailing: [
            if (user?.user.value.isBlacklisted != null ||
                contact?.user.value?.user.value.isBlacklisted != null)
              Padding(
                padding: const EdgeInsets.symmetric(horizontal: 5),
                child: Icon(
                  Icons.block,
<<<<<<< HEAD
                  color: style.colors.secondaryHighlightDarkest,
=======
                  color: selected ? Colors.white : const Color(0xFFC0C0C0),
>>>>>>> 8d9b57e2
                  size: 20,
                ),
              )
          ],
        ),
      );
    });
  }
}<|MERGE_RESOLUTION|>--- conflicted
+++ resolved
@@ -77,15 +77,11 @@
                 RegExp(r'.{4}'),
                 (match) => '${match.group(0)} ',
               )}',
-<<<<<<< HEAD
-              style: TextStyle(color: style.colors.secondary),
-=======
               style: TextStyle(
                 color: selected
                     ? Colors.white
                     : Theme.of(context).colorScheme.primary,
               ),
->>>>>>> 8d9b57e2
             ),
           ],
           trailing: [
@@ -95,11 +91,7 @@
                 padding: const EdgeInsets.symmetric(horizontal: 5),
                 child: Icon(
                   Icons.block,
-<<<<<<< HEAD
-                  color: style.colors.secondaryHighlightDarkest,
-=======
                   color: selected ? Colors.white : const Color(0xFFC0C0C0),
->>>>>>> 8d9b57e2
                   size: 20,
                 ),
               )
