// Copyright © 2022-2023 IT ENGINEERING MANAGEMENT INC,
//                       <https://github.com/team113>
//
// This program is free software: you can redistribute it and/or modify it under
// the terms of the GNU Affero General Public License v3.0 as published by the
// Free Software Foundation, either version 3 of the License, or (at your
// option) any later version.
//
// This program is distributed in the hope that it will be useful, but WITHOUT
// ANY WARRANTY; without even the implied warranty of MERCHANTABILITY or FITNESS
// FOR A PARTICULAR PURPOSE. See the GNU Affero General Public License v3.0 for
// more details.
//
// You should have received a copy of the GNU Affero General Public License v3.0
// along with this program. If not, see
// <https://www.gnu.org/licenses/agpl-3.0.html>.

import 'package:flutter/material.dart';
import 'package:flutter_staggered_animations/flutter_staggered_animations.dart';
import 'package:get/get.dart';

import '/domain/repository/chat.dart';
import '/l10n/l10n.dart';
import '/themes.dart';
import '/ui/page/call/search/controller.dart';
import '/ui/page/home/widget/app_bar.dart';
import '/ui/widget/menu_interceptor/menu_interceptor.dart';
import '/ui/widget/outlined_rounded_button.dart';
import '/ui/widget/selected_tile.dart';
import '/ui/widget/svg/svg.dart';
import '/ui/widget/text_field.dart';
import '/ui/widget/widget_button.dart';
import '/util/platform_utils.dart';
import 'controller.dart';
import 'widget/recent_chat.dart';
import 'widget/search_user_tile.dart';

/// View of the `HomeTab.chats` tab.
class ChatsTabView extends StatelessWidget {
  const ChatsTabView({Key? key}) : super(key: key);

  @override
  Widget build(BuildContext context) {
    final Style style = Theme.of(context).extension<Style>()!;

    return GetBuilder(
      key: const Key('ChatsTab'),
      init: ChatsTabController(
        Get.find(),
        Get.find(),
        Get.find(),
        Get.find(),
        Get.find(),
        Get.find(),
      ),
      builder: (ChatsTabController c) {
        return Stack(
          children: [
            Obx(() {
              return Scaffold(
                extendBodyBehindAppBar: true,
                resizeToAvoidBottomInset: false,
                appBar: CustomAppBar(
                  title: Obx(() {
                    final Widget child;

                    if (c.searching.value) {
                      child = Theme(
                        data: Theme.of(context).copyWith(
                          shadowColor: const Color(0x55000000),
                          iconTheme: const IconThemeData(color: Colors.blue),
                          inputDecorationTheme: InputDecorationTheme(
                            border: OutlineInputBorder(
                              borderRadius: BorderRadius.circular(25),
                              borderSide: BorderSide.none,
                            ),
                            errorBorder: OutlineInputBorder(
                              borderRadius: BorderRadius.circular(25),
                              borderSide: BorderSide.none,
                            ),
                            enabledBorder: OutlineInputBorder(
                              borderRadius: BorderRadius.circular(25),
                              borderSide: BorderSide.none,
                            ),
                            focusedBorder: OutlineInputBorder(
                              borderRadius: BorderRadius.circular(25),
                              borderSide: BorderSide.none,
                            ),
                            disabledBorder: OutlineInputBorder(
                              borderRadius: BorderRadius.circular(25),
                              borderSide: BorderSide.none,
                            ),
                            focusedErrorBorder: OutlineInputBorder(
                              borderRadius: BorderRadius.circular(25),
                              borderSide: BorderSide.none,
                            ),
                            focusColor: Colors.white,
                            fillColor: Colors.white,
                            hoverColor: Colors.transparent,
                            filled: true,
                            isDense: true,
                            contentPadding: EdgeInsets.fromLTRB(
                              15,
                              PlatformUtils.isDesktop ? 30 : 23,
                              15,
                              0,
                            ),
                          ),
                        ),
                        child: Padding(
                          padding: const EdgeInsets.symmetric(horizontal: 10),
                          child: Transform.translate(
                            offset: const Offset(0, 1),
                            child: ReactiveTextField(
                              key: const Key('SearchField'),
                              state: c.search.value!.search,
                              hint: 'label_search'.l10n,
                              maxLines: 1,
                              filled: false,
                              dense: true,
                              padding: const EdgeInsets.symmetric(vertical: 8),
                              style: style.boldBody.copyWith(fontSize: 17),
                              onChanged: () => c.search.value!.query.value =
                                  c.search.value!.search.text,
                            ),
                          ),
                        ),
                      );
                    } else if (c.groupCreating.value) {
                      child = WidgetButton(
                        onPressed: c.startSearch,
                        child: SizedBox(
                          width: double.infinity,
                          height: double.infinity,
                          child: Center(
                            child: Text(
                              'btn_create_group'.l10n,
                              key: const Key('1'),
                            ),
                          ),
                        ),
                      );
                    } else {
                      child = Text('label_chats'.l10n, key: const Key('2'));
                    }

                    return AnimatedSwitcher(
                      duration: 250.milliseconds,
                      child: child,
                    );
                  }),
                  leading: [
                    Padding(
                      padding: const EdgeInsets.only(left: 20, right: 12),
                      child: Obx(() {
                        return AnimatedSwitcher(
                          duration: 250.milliseconds,
                          child: WidgetButton(
                            key: const Key('SearchButton'),
                            onPressed: c.searching.value ? null : c.startSearch,
                            child: SvgLoader.asset(
                              'assets/icons/search.svg',
                              width: 17.77,
                            ),
                          ),
                        );
                      }),
                    ),
                  ],
                  actions: [
                    Padding(
                      padding: const EdgeInsets.only(left: 12, right: 18),
                      child: Obx(() {
                        final Widget child;

                        if (c.searching.value) {
                          child = WidgetButton(
                            key: const Key('CloseSearch'),
                            onPressed: c.groupCreating.value
                                ? () => c.closeSearch(false)
                                : () => c.closeSearch(true),
                            child: SizedBox(
                              width: 21.77,
                              child: SvgLoader.asset(
                                'assets/icons/close_primary.svg',
                                height: 15,
                              ),
                            ),
                          );
                        } else {
                          child = WidgetButton(
                            onPressed: c.groupCreating.value
                                ? c.closeGroupCreating
                                : c.startGroupCreating,
                            child: SizedBox(
                              width: 21.77,
                              child: c.groupCreating.value
                                  ? SvgLoader.asset(
                                      'assets/icons/close_primary.svg',
                                      height: 15,
                                    )
                                  : SvgLoader.asset(
                                      'assets/icons/group.svg',
                                      width: 21.77,
                                      height: 18.44,
                                    ),
                            ),
                          );
                        }

                        return SizedBox(
                          width: 21.77,
                          child: AnimatedSwitcher(
                            duration: 250.milliseconds,
                            child: child,
                          ),
                        );
                      }),
                    ),
                  ],
                ),
                body: Obx(() {
                  if (c.chatsReady.value) {
                    final Widget? child;

                    if (c.groupCreating.value) {
                      Widget? center;

                      if (c.search.value?.query.isNotEmpty == true &&
                          c.search.value?.recent.isEmpty == true &&
                          c.search.value?.contacts.isEmpty == true &&
                          c.search.value?.users.isEmpty == true) {
                        if (c.search.value?.searchStatus.value.isSuccess ==
                            true) {
                          center =
                              Center(child: Text('label_nothing_found'.l10n));
                        } else {
                          center =
                              const Center(child: CircularProgressIndicator());
                        }
                      }

                      if (center != null) {
                        child = Padding(
                          padding: const EdgeInsets.only(top: 67),
                          child: center,
                        );
                      } else {
                        child = Scrollbar(
                          controller: c.search.value!.controller,
                          child: ListView.builder(
                            controller: c.search.value!.controller,
                            itemCount: c.elements.length,
                            itemBuilder: (context, i) {
                              final ListElement element = c.elements[i];
                              final Widget child;

                              if (element is RecentElement) {
                                child = Obx(() {
                                  return SelectedTile(
                                    user: element.user,
                                    selected: c.search.value?.selectedRecent
                                            .contains(element.user) ??
                                        false,
                                    onTap: () => c.search.value
                                        ?.select(recent: element.user),
                                  );
                                });
                              } else if (element is ContactElement) {
                                child = Obx(() {
                                  return SelectedTile(
                                    contact: element.contact,
                                    selected: c.search.value?.selectedContacts
                                            .contains(element.contact) ??
                                        false,
                                    onTap: () => c.search.value
                                        ?.select(contact: element.contact),
                                  );
                                });
                              } else if (element is UserElement) {
                                child = Obx(() {
                                  return SelectedTile(
                                    user: element.user,
                                    selected: c.search.value?.selectedUsers
                                            .contains(element.user) ??
                                        false,
                                    onTap: () => c.search.value
                                        ?.select(user: element.user),
                                  );
                                });
                              } else if (element is MyUserElement) {
                                child = Obx(() {
                                  return SelectedTile(
                                    myUser: c.myUser.value,
                                    selected: true,
                                    subtitle: [
                                      const SizedBox(height: 5),
                                      Text(
                                        'label_required'.l10n,
                                        style: TextStyle(
                                          color: Theme.of(context)
                                              .colorScheme
                                              .primary,
                                        ),
                                      ),
                                    ],
                                  );
                                });
                              } else if (element is DividerElement) {
                                final String text;

                                switch (element.category) {
                                  case SearchCategory.recent:
                                    text = 'label_recent'.l10n;
                                    break;

                                  case SearchCategory.contact:
                                    text = 'label_contact'.l10n;
                                    break;

                                  case SearchCategory.user:
                                    text = 'label_user'.l10n;
                                    break;

                                  case SearchCategory.chat:
                                    text = 'label_chat'.l10n;
                                    break;
                                }

                                child = Center(
                                  child: Container(
                                    margin: const EdgeInsets.fromLTRB(
                                      10,
                                      2,
                                      10,
                                      2,
                                    ),
                                    padding: const EdgeInsets.fromLTRB(
                                      12,
                                      10,
                                      12,
                                      6,
                                    ),
                                    width: double.infinity,
                                    child: Center(
                                      child: Text(
                                        text,
                                        style:
                                            style.systemMessageStyle.copyWith(
                                          color: Colors.black,
                                          fontSize: 15,
                                        ),
                                      ),
                                    ),
                                  ),
                                );
                              } else {
                                child = const SizedBox();
                              }

                              return child;
                            },
                          ),
                        );
                      }
                    } else if (c.searching.value &&
                        c.search.value?.search.isEmpty.value == false) {
                      if (c.search.value!.searchStatus.value.isLoading &&
                          c.elements.isEmpty) {
                        child = const Center(
                          key: Key('Loading'),
                          child: CircularProgressIndicator(),
                        );
                      } else if (c.elements.isNotEmpty) {
                        child = Scrollbar(
                          controller: c.scrollController,
                          child: ListView.builder(
                            key: const Key('Search'),
                            controller: c.scrollController,
                            itemCount: c.elements.length,
                            itemBuilder: (_, i) {
                              final ListElement element = c.elements[i];
                              final Widget child;

                              if (element is ChatElement) {
                                final RxChat chat = element.chat;
                                child = Padding(
                                  padding: const EdgeInsets.only(
                                    left: 10,
                                    right: 10,
                                  ),
                                  child: Obx(() {
                                    return RecentChatTile(
                                      chat,
                                      key: Key('SearchChat_${chat.id}'),
                                      me: c.me,
                                      blocked: c.isBlocked(
                                        chat,
                                        chat.members.values,
                                      ),
                                      getUser: c.getUser,
                                      onJoin: () => c.joinCall(chat.id),
                                      onDrop: () => c.dropCall(chat.id),
                                      inCall: () => c.inCall(chat.id),
                                    );
                                  }),
                                );
                              } else if (element is ContactElement) {
                                child = SearchUserTile(
                                  key: Key(
                                      'SearchContact_${element.contact.id}'),
                                  contact: element.contact,
                                  onTap: () =>
                                      c.openChat(contact: element.contact),
                                );
                              } else if (element is UserElement) {
                                child = SearchUserTile(
                                  key: Key('SearchUser_${element.user.id}'),
                                  user: element.user,
                                  onTap: () => c.openChat(user: element.user),
                                );
                              } else if (element is DividerElement) {
                                child = Center(
                                  child: Container(
                                    margin:
                                        const EdgeInsets.fromLTRB(10, 2, 10, 2),
                                    padding: const EdgeInsets.fromLTRB(
                                        12, 10, 12, 6),
                                    width: double.infinity,
                                    child: Center(
                                      child: Text(
                                        element.category.name.capitalizeFirst!,
                                        style:
                                            style.systemMessageStyle.copyWith(
                                          color: Colors.black,
                                          fontSize: 15,
                                        ),
                                      ),
                                    ),
                                  ),
                                );
                              } else {
                                child = const SizedBox();
                              }
                              return AnimationConfiguration.staggeredList(
                                position: i,
                                duration: const Duration(milliseconds: 375),
                                child: SlideAnimation(
                                  horizontalOffset: 50,
                                  child: FadeInAnimation(
                                    child: Padding(
                                      padding: EdgeInsets.only(
                                        top: i == 0 ? 3 : 0,
                                        bottom:
                                            i == c.elements.length - 1 ? 4 : 0,
                                      ),
                                      child: child,
                                    ),
                                  ),
                                ),
                              );
                            },
                          ),
                        );
                      } else {
                        child = Center(
                          key: const Key('NothingFound'),
                          child: Text('label_nothing_found'.l10n),
                        );
                      }
                    } else {
                      child = AnimationLimiter(
                        key: const Key('Chats'),
                        child: Scrollbar(
                          controller: c.scrollController,
                          child: ListView.builder(
                            controller: c.scrollController,
                            itemCount: c.chats.length,
                            itemBuilder: (_, i) {
                              final RxChat chat = c.chats[i];
                              return AnimationConfiguration.staggeredList(
                                position: i,
                                duration: const Duration(milliseconds: 375),
                                child: SlideAnimation(
                                  horizontalOffset: 50,
                                  child: FadeInAnimation(
                                    child: Padding(
                                      padding: const EdgeInsets.symmetric(
                                        horizontal: 10,
                                      ),
<<<<<<< HEAD
                                      child: Obx(() {
                                        return RecentChatTile(
                                          chat,
                                          key: Key('RecentChat_${chat.id}'),
                                          me: c.me,
                                          blocked: c.isBlocked(
                                            chat,
                                            chat.members.values,
                                          ),
                                          getUser: c.getUser,
                                          onJoin: () => c.joinCall(chat.id),
                                          onDrop: () => c.dropCall(chat.id),
                                          onLeave: () => c.leaveChat(chat.id),
                                          onHide: () => c.hideChat(chat.id),
                                          inCall: () => c.inCall(chat.id),
                                          onMute: () => c.muteChat(chat.id),
                                          onUnmute: () => c.unmuteChat(chat.id),
                                          onFavorite: () =>
                                              c.favoriteChat(chat.id),
                                          onUnfavorite: () =>
                                              c.unfavoriteChat(chat.id),
                                        );
                                      }),
=======
                                      child: RecentChatTile(
                                        chat,
                                        key: Key('Chat_${chat.id}'),
                                        me: c.me,
                                        getUser: c.getUser,
                                        onJoin: () => c.joinCall(chat.id),
                                        onDrop: () => c.dropCall(chat.id),
                                        onLeave: () => c.leaveChat(chat.id),
                                        onHide: () => c.hideChat(chat.id),
                                        inCall: () => c.inCall(chat.id),
                                        onMute: () => c.muteChat(chat.id),
                                        onUnmute: () => c.unmuteChat(chat.id),
                                        onFavorite: () =>
                                            c.favoriteChat(chat.id),
                                        onUnfavorite: () =>
                                            c.unfavoriteChat(chat.id),
                                      ),
>>>>>>> ecd4c421
                                    ),
                                  ),
                                ),
                              );
                            },
                          ),
                        ),
                      );
                    }

                    return Padding(
                      padding: const EdgeInsets.symmetric(vertical: 5),
                      child: ContextMenuInterceptor(
                        child: AnimatedSwitcher(
                          duration: const Duration(milliseconds: 250),
                          child: child,
                        ),
                      ),
                    );
                  }

                  return const Center(child: CircularProgressIndicator());
                }),
                bottomNavigationBar:
                    c.groupCreating.value ? _createGroup(context, c) : null,
              );
            }),
            Obx(() {
              final Widget child;

              if (c.creatingStatus.value.isLoading) {
                child = Container(
                  width: double.infinity,
                  height: double.infinity,
                  color: const Color(0x33000000),
                  child: const Center(child: CircularProgressIndicator()),
                );
              } else {
                child = const SizedBox();
              }

              return AnimatedSwitcher(duration: 200.milliseconds, child: child);
            }),
          ],
        );
      },
    );
  }

  /// Returns an animated [OutlinedRoundedButton]s for creating a group.
  Widget _createGroup(BuildContext context, ChatsTabController c) {
    return Obx(() {
      final Widget child;

      if (c.groupCreating.value) {
        Widget button({
          Key? key,
          Widget? leading,
          required Widget child,
          void Function()? onPressed,
          Color? color,
        }) {
          return Expanded(
            child: Container(
              margin: const EdgeInsets.only(top: 7, bottom: 7),
              decoration: const BoxDecoration(
                boxShadow: [
                  CustomBoxShadow(
                    blurRadius: 8,
                    color: Color(0x22000000),
                    blurStyle: BlurStyle.outer,
                  ),
                ],
              ),
              child: OutlinedRoundedButton(
                key: key,
                leading: leading,
                title: child,
                onPressed: onPressed,
                color: color ?? Colors.white,
              ),
            ),
          );
        }

        child = Container(
          padding: const EdgeInsets.fromLTRB(8, 0, 8, 5),
          child: Row(
            children: [
              button(
                child: Text(
                  'btn_close'.l10n,
                  overflow: TextOverflow.ellipsis,
                  maxLines: 1,
                  style: const TextStyle(color: Colors.black),
                ),
                onPressed: c.closeGroupCreating,
                color: Colors.white,
              ),
              const SizedBox(width: 10),
              button(
                child: Text(
                  'btn_create_group'.l10n,
                  overflow: TextOverflow.ellipsis,
                  maxLines: 1,
                  style: const TextStyle(color: Colors.white),
                ),
                onPressed: c.createGroup,
                color: Theme.of(context).colorScheme.secondary,
              ),
            ],
          ),
        );
      } else {
        child = const SizedBox();
      }

      return AnimatedSwitcher(duration: 250.milliseconds, child: child);
    });
  }
}<|MERGE_RESOLUTION|>--- conflicted
+++ resolved
@@ -488,7 +488,6 @@
                                       padding: const EdgeInsets.symmetric(
                                         horizontal: 10,
                                       ),
-<<<<<<< HEAD
                                       child: Obx(() {
                                         return RecentChatTile(
                                           chat,
@@ -512,25 +511,6 @@
                                               c.unfavoriteChat(chat.id),
                                         );
                                       }),
-=======
-                                      child: RecentChatTile(
-                                        chat,
-                                        key: Key('Chat_${chat.id}'),
-                                        me: c.me,
-                                        getUser: c.getUser,
-                                        onJoin: () => c.joinCall(chat.id),
-                                        onDrop: () => c.dropCall(chat.id),
-                                        onLeave: () => c.leaveChat(chat.id),
-                                        onHide: () => c.hideChat(chat.id),
-                                        inCall: () => c.inCall(chat.id),
-                                        onMute: () => c.muteChat(chat.id),
-                                        onUnmute: () => c.unmuteChat(chat.id),
-                                        onFavorite: () =>
-                                            c.favoriteChat(chat.id),
-                                        onUnfavorite: () =>
-                                            c.unfavoriteChat(chat.id),
-                                      ),
->>>>>>> ecd4c421
                                     ),
                                   ),
                                 ),
@@ -540,7 +520,6 @@
                         ),
                       );
                     }
-
                     return Padding(
                       padding: const EdgeInsets.symmetric(vertical: 5),
                       child: ContextMenuInterceptor(
