--- conflicted
+++ resolved
@@ -190,17 +190,6 @@
               return const Center(child: CircularProgressIndicator());
             }
 
-<<<<<<< HEAD
-              if (c.search.value?.search.isEmpty.value == false) {
-                if (c.search.value!.searchStatus.value.isLoading &&
-                    c.elements.isEmpty) {
-                  child = const Center(
-                    key: Key('Loading'),
-                    child: CircularProgressIndicator(),
-                  );
-                } else if (c.elements.isNotEmpty) {
-                  child = customListView(
-=======
             final Widget? child;
 
             if (c.search.value?.search.isEmpty.value == false) {
@@ -212,8 +201,7 @@
                 );
               } else if (c.elements.isNotEmpty) {
                 child = AnimationLimiter(
-                  child: ListView.builder(
->>>>>>> 378a7b5a
+                  child: customListView(
                     key: const Key('Search'),
                     context,
                     childCount: c.elements.length,
@@ -296,61 +284,6 @@
                   ),
                 );
               } else {
-<<<<<<< HEAD
-                if (c.chats.isEmpty) {
-                  child = Center(
-                    key: const Key('NoChats'),
-                    child: Text('label_no_chats'.l10n),
-                  );
-                } else {
-                  child = AnimationLimiter(
-                    key: const Key('Chats'),
-                    child: customListView(
-                      context,
-                      childCount: c.chats.length,
-                      (_, i) {
-                        final RxChat chat = c.chats[i];
-                        return AnimationConfiguration.staggeredList(
-                          position: i,
-                          duration: const Duration(milliseconds: 375),
-                          child: SlideAnimation(
-                            horizontalOffset: 50,
-                            child: FadeInAnimation(
-                              child: Padding(
-                                padding:
-                                    const EdgeInsets.symmetric(horizontal: 10),
-                                child: RecentChatTile(
-                                  chat,
-                                  key: Key('RecentChat_${chat.id}'),
-                                  me: c.me,
-                                  getUser: c.getUser,
-                                  onJoin: () => c.joinCall(chat.id),
-                                  onDrop: () => c.dropCall(chat.id),
-                                  onLeave: () => c.leaveChat(chat.id),
-                                  onHide: () => c.hideChat(chat.id),
-                                  inCall: () => c.inCall(chat.id),
-                                  onMute: () => c.muteChat(chat.id),
-                                  onUnmute: () => c.unmuteChat(chat.id),
-                                  onFavorite: () => c.favoriteChat(chat.id),
-                                  onUnfavorite: () => c.unfavoriteChat(chat.id),
-                                ),
-                              ),
-                            ),
-                          ),
-                        );
-                      },
-                    ),
-                  );
-                }
-              }
-
-              return ContextMenuInterceptor(
-                child: AnimatedSwitcher(
-                  duration: const Duration(milliseconds: 250),
-                  child: child,
-                ),
-              );
-=======
                 child = Center(
                   key: const Key('NothingFound'),
                   child: Text('label_nothing_found'.l10n),
@@ -365,9 +298,10 @@
               } else {
                 child = AnimationLimiter(
                   key: const Key('Chats'),
-                  child: ListView.builder(
+                  child: customListView(
+            context,
                     itemCount: c.chats.length,
-                    itemBuilder: (_, i) {
+                    (_, i) {
                       final RxChat chat = c.chats[i];
                       return AnimationConfiguration.staggeredList(
                         position: i,
@@ -401,16 +335,12 @@
                   ),
                 );
               }
->>>>>>> 378a7b5a
             }
 
-            return Padding(
-              padding: const EdgeInsets.symmetric(vertical: 5),
-              child: ContextMenuInterceptor(
+            return ContextMenuInterceptor(
                 child: AnimatedSwitcher(
                   duration: const Duration(milliseconds: 250),
                   child: child,
-                ),
               ),
             );
           }),
