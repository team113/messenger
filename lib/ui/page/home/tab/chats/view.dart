// Copyright © 2022-2023 IT ENGINEERING MANAGEMENT INC,
//                       <https://github.com/team113>
//
// This program is free software: you can redistribute it and/or modify it under
// the terms of the GNU Affero General Public License v3.0 as published by the
// Free Software Foundation, either version 3 of the License, or (at your
// option) any later version.
//
// This program is distributed in the hope that it will be useful, but WITHOUT
// ANY WARRANTY; without even the implied warranty of MERCHANTABILITY or FITNESS
// FOR A PARTICULAR PURPOSE. See the GNU Affero General Public License v3.0 for
// more details.
//
// You should have received a copy of the GNU Affero General Public License v3.0
// along with this program. If not, see
// <https://www.gnu.org/licenses/agpl-3.0.html>.

import 'package:flutter/material.dart';
import 'package:flutter_staggered_animations/flutter_staggered_animations.dart';
import 'package:get/get.dart';

import '/domain/repository/chat.dart';
import '/l10n/l10n.dart';
import '/themes.dart';
import '/ui/page/call/search/controller.dart';
import '/ui/page/home/widget/app_bar.dart';
import '/ui/widget/menu_interceptor/menu_interceptor.dart';
import '/ui/widget/outlined_rounded_button.dart';
import '/ui/widget/svg/svg.dart';
import '/ui/widget/text_field.dart';
import '/ui/widget/widget_button.dart';
import '/util/platform_utils.dart';
import 'controller.dart';
import 'widget/recent_chat.dart';
import 'widget/search_user_tile.dart';
import 'widget/selected_user_tile.dart';

/// View of the `HomeTab.chats` tab.
class ChatsTabView extends StatelessWidget {
  const ChatsTabView({Key? key}) : super(key: key);

  @override
  Widget build(BuildContext context) {
    final Style style = Theme.of(context).extension<Style>()!;

    return GetBuilder(
      key: const Key('ChatsTab'),
      init: ChatsTabController(
        Get.find(),
        Get.find(),
        Get.find(),
        Get.find(),
        Get.find(),
        Get.find(),
      ),
      builder: (ChatsTabController c) {
        return Stack(
          children: [
            Obx(() {
              return Scaffold(
                extendBodyBehindAppBar: true,
                resizeToAvoidBottomInset: false,
                appBar: CustomAppBar(
                  title: Obx(() {
                    final Widget child;

                    if (c.searching.value) {
                      child = Theme(
                        data: Theme.of(context).copyWith(
                          shadowColor: const Color(0x55000000),
                          iconTheme: const IconThemeData(color: Colors.blue),
                          inputDecorationTheme: InputDecorationTheme(
                            border: OutlineInputBorder(
                              borderRadius: BorderRadius.circular(25),
                              borderSide: BorderSide.none,
                            ),
                            errorBorder: OutlineInputBorder(
                              borderRadius: BorderRadius.circular(25),
                              borderSide: BorderSide.none,
                            ),
                            enabledBorder: OutlineInputBorder(
                              borderRadius: BorderRadius.circular(25),
                              borderSide: BorderSide.none,
                            ),
                            focusedBorder: OutlineInputBorder(
                              borderRadius: BorderRadius.circular(25),
                              borderSide: BorderSide.none,
                            ),
                            disabledBorder: OutlineInputBorder(
                              borderRadius: BorderRadius.circular(25),
                              borderSide: BorderSide.none,
                            ),
                            focusedErrorBorder: OutlineInputBorder(
                              borderRadius: BorderRadius.circular(25),
                              borderSide: BorderSide.none,
                            ),
                            focusColor: Colors.white,
                            fillColor: Colors.white,
                            hoverColor: Colors.transparent,
                            filled: true,
                            isDense: true,
                            contentPadding: EdgeInsets.fromLTRB(
                              15,
                              PlatformUtils.isDesktop ? 30 : 23,
                              15,
                              0,
                            ),
                          ),
                        ),
                        child: Padding(
                          padding: const EdgeInsets.symmetric(horizontal: 10),
                          child: Transform.translate(
                            offset: const Offset(0, 1),
                            child: ReactiveTextField(
                              key: const Key('SearchField'),
                              state: c.search.value!.search,
                              hint: 'label_search'.l10n,
                              maxLines: 1,
                              filled: false,
                              dense: true,
                              padding: const EdgeInsets.symmetric(vertical: 8),
                              style: style.boldBody.copyWith(fontSize: 17),
                              onChanged: () => c.search.value!.query.value =
                                  c.search.value!.search.text,
                            ),
                          ),
                        ),
                      );
                    } else if (c.groupCreating.value) {
                      child = WidgetButton(
                        onPressed: c.startSearch,
                        child: SizedBox(
                          width: double.infinity,
                          height: double.infinity,
                          child: Center(
                            child: Text(
                              'btn_create_group'.l10n,
                              key: const Key('1'),
                            ),
                          ),
                        ),
                      );
                    } else {
                      child = Text('label_chats'.l10n, key: const Key('2'));
                    }

                    return AnimatedSwitcher(
                      duration: 250.milliseconds,
                      child: child,
                    );
                  }),
                  leading: [
                    Padding(
                      padding: const EdgeInsets.only(left: 20, right: 12),
                      child: Obx(() {
                        return AnimatedSwitcher(
                          duration: 250.milliseconds,
                          child: WidgetButton(
                            key: const Key('SearchButton'),
                            onPressed: c.searching.value ? null : c.startSearch,
                            child: SvgLoader.asset(
                              'assets/icons/search.svg',
                              width: 17.77,
                            ),
                          ),
                        );
                      }),
                    ),
                  ],
                  actions: [
                    Padding(
                      padding: const EdgeInsets.only(left: 12, right: 18),
                      child: Obx(() {
                        final Widget child;

                        if (c.searching.value) {
                          child = WidgetButton(
                            key: const Key('CloseSearch'),
                            onPressed: c.groupCreating.value
                                ? () => c.closeSearch(false)
                                : () => c.closeSearch(true),
                            child: SizedBox(
                              width: 21.77,
                              child: SvgLoader.asset(
                                'assets/icons/close_primary.svg',
                                height: 15,
                              ),
                            ),
                          );
                        } else {
                          child = WidgetButton(
                            onPressed: c.groupCreating.value
                                ? c.closeGroupCreating
                                : c.startGroupCreating,
                            child: SizedBox(
                              width: 21.77,
                              child: c.groupCreating.value
                                  ? SvgLoader.asset(
                                      'assets/icons/close_primary.svg',
                                      height: 15,
                                    )
                                  : SvgLoader.asset(
                                      'assets/icons/group.svg',
                                      width: 21.77,
                                      height: 18.44,
                                    ),
                            ),
                          );
                        }

                        return SizedBox(
                          width: 21.77,
                          child: AnimatedSwitcher(
                            duration: 250.milliseconds,
                            child: child,
                          ),
                        );
                      }),
                    ),
                  ],
                ),
                body: Obx(() {
                  if (c.chatsReady.value) {
                    final Widget? child;

                    if (c.groupCreating.value) {
                      Widget? center;

                      if (c.search.value?.query.isNotEmpty == true &&
                          c.search.value?.recent.isEmpty == true &&
                          c.search.value?.contacts.isEmpty == true &&
                          c.search.value?.users.isEmpty == true) {
                        if (c.search.value?.searchStatus.value.isSuccess ==
                            true) {
                          center =
                              Center(child: Text('label_nothing_found'.l10n));
                        } else {
                          center =
                              const Center(child: CircularProgressIndicator());
                        }
                      }

                      if (center != null) {
                        child = Padding(
                          padding: const EdgeInsets.only(top: 67),
                          child: center,
                        );
                      } else {
                        child = Scrollbar(
                          controller: c.search.value!.controller,
                          child: ListView.builder(
                            controller: c.search.value!.controller,
                            itemCount: c.elements.length,
                            itemBuilder: (context, i) {
                              final ListElement element = c.elements[i];
                              final Widget child;

                              if (element is RecentElement) {
                                child = Obx(() {
                                  return SelectedUserTile(
                                    user: element.user,
                                    selected: c.search.value?.selectedRecent
                                            .contains(element.user) ??
                                        false,
                                    onTap: () => c.search.value
                                        ?.selectRecent(element.user),
                                  );
                                });
                              } else if (element is ContactElement) {
                                child = Obx(() {
                                  return SelectedUserTile(
                                    contact: element.contact,
                                    selected: c.search.value?.selectedContacts
                                            .contains(element.contact) ??
                                        false,
                                    onTap: () => c.search.value
                                        ?.selectContact(element.contact),
                                  );
                                });
                              } else if (element is UserElement) {
                                child = Obx(() {
                                  return SelectedUserTile(
                                    user: element.user,
                                    selected: c.search.value?.selectedUsers
                                            .contains(element.user) ??
                                        false,
                                    onTap: () => c.search.value
                                        ?.selectUser(element.user),
                                  );
                                });
                              } else if (element is MyUserElement) {
                                child = Obx(() {
                                  return SelectedUserTile(
                                    myUser: c.myUser.value,
                                    selected: true,
                                    subtitle: [
                                      const SizedBox(height: 5),
                                      Text(
                                        'label_required'.l10n,
                                        style: TextStyle(
                                          color: Theme.of(context)
                                              .colorScheme
                                              .primary,
                                        ),
                                      ),
                                    ],
                                  );
                                });
                              } else if (element is DividerElement) {
                                final String text;

                                switch (element.category) {
                                  case SearchCategory.recent:
                                    text = 'label_recent'.l10n;
                                    break;

                                  case SearchCategory.contact:
                                    text = 'label_contact'.l10n;
                                    break;

                                  case SearchCategory.user:
                                    text = 'label_user'.l10n;
                                    break;

                                  case SearchCategory.chat:
                                    text = 'label_chat'.l10n;
                                    break;
                                }

                                child = Center(
                                  child: Container(
                                    margin: const EdgeInsets.fromLTRB(
                                      10,
                                      2,
                                      10,
                                      2,
                                    ),
                                    padding: const EdgeInsets.fromLTRB(
                                      12,
                                      10,
                                      12,
                                      6,
                                    ),
                                    width: double.infinity,
                                    child: Center(
                                      child: Text(
                                        text,
                                        style:
                                            style.systemMessageStyle.copyWith(
                                          color: Colors.black,
                                          fontSize: 15,
                                        ),
                                      ),
                                    ),
                                  ),
                                );
                              } else {
                                child = const SizedBox();
                              }

                              return child;
                            },
                          ),
                        );
                      }
                    } else if (c.searching.value &&
                        c.search.value?.search.isEmpty.value == false) {
                      if (c.search.value!.searchStatus.value.isLoading &&
                          c.elements.isEmpty) {
                        child = const Center(
                          key: Key('Loading'),
                          child: CircularProgressIndicator(),
                        );
                      } else if (c.elements.isNotEmpty) {
                        child = Scrollbar(
                          controller: c.scrollController,
                          child: ListView.builder(
                            key: const Key('Search'),
                            controller: c.scrollController,
                            itemCount: c.elements.length,
                            itemBuilder: (_, i) {
                              final ListElement element = c.elements[i];
                              final Widget child;

<<<<<<< HEAD
                            if (element is ChatElement) {
                              final RxChat chat = element.chat;
                              child = Padding(
                                padding:
                                    const EdgeInsets.only(left: 10, right: 10),
                                child: Obx(() {
                                  return RecentChatTile(
                                    chat,
                                    key: Key('SearchChat_${chat.id}'),
                                    me: c.me,
                                    blocked: c.isBlocked(
                                      chat,
                                      chat.members.values,
                                    ),
=======
                              if (element is ChatElement) {
                                final RxChat chat = element.chat;
                                child = Padding(
                                  padding: const EdgeInsets.only(
                                    left: 10,
                                    right: 10,
                                  ),
                                  child: RecentChatTile(
                                    chat,
                                    key: Key('SearchChat_${chat.id}'),
                                    me: c.me,
>>>>>>> ae3da3bb
                                    getUser: c.getUser,
                                    onJoin: () => c.joinCall(chat.id),
                                    onDrop: () => c.dropCall(chat.id),
                                    inCall: () => c.inCall(chat.id),
<<<<<<< HEAD
                                  );
                                }),
                              );
                            } else if (element is ContactElement) {
                              child = SearchUserTile(
                                key: Key('SearchContact_${element.contact.id}'),
                                contact: element.contact,
                                onTap: () =>
                                    c.openChat(contact: element.contact),
                              );
                            } else if (element is UserElement) {
                              child = SearchUserTile(
                                key: Key('SearchUser_${element.user.id}'),
                                user: element.user,
                                onTap: () => c.openChat(user: element.user),
                              );
                            } else if (element is DividerElement) {
                              child = Center(
                                child: Container(
                                  margin:
                                      const EdgeInsets.fromLTRB(10, 2, 10, 2),
                                  padding:
                                      const EdgeInsets.fromLTRB(12, 10, 12, 6),
                                  width: double.infinity,
                                  child: Center(
                                    child: Text(
                                      element.category.name.capitalizeFirst!,
                                      style: style.systemMessageStyle.copyWith(
                                        color: Colors.black,
                                        fontSize: 15,
=======
                                  ),
                                );
                              } else if (element is ContactElement) {
                                child = SearchUserTile(
                                  key: Key(
                                      'SearchContact_${element.contact.id}'),
                                  contact: element.contact,
                                  onTap: () =>
                                      c.openChat(contact: element.contact),
                                );
                              } else if (element is UserElement) {
                                child = SearchUserTile(
                                  key: Key('SearchUser_${element.user.id}'),
                                  user: element.user,
                                  onTap: () => c.openChat(user: element.user),
                                );
                              } else if (element is DividerElement) {
                                child = Center(
                                  child: Container(
                                    margin:
                                        const EdgeInsets.fromLTRB(10, 2, 10, 2),
                                    padding: const EdgeInsets.fromLTRB(
                                        12, 10, 12, 6),
                                    width: double.infinity,
                                    child: Center(
                                      child: Text(
                                        element.category.name.capitalizeFirst!,
                                        style:
                                            style.systemMessageStyle.copyWith(
                                          color: Colors.black,
                                          fontSize: 15,
                                        ),
>>>>>>> ae3da3bb
                                      ),
                                    ),
                                  ),
                                );
                              } else {
                                child = const SizedBox();
                              }
                              return AnimationConfiguration.staggeredList(
                                position: i,
                                duration: const Duration(milliseconds: 375),
                                child: SlideAnimation(
                                  horizontalOffset: 50,
                                  child: FadeInAnimation(
                                    child: Padding(
                                      padding: EdgeInsets.only(
                                        top: i == 0 ? 3 : 0,
                                        bottom:
                                            i == c.elements.length - 1 ? 4 : 0,
                                      ),
                                      child: child,
                                    ),
                                  ),
                                ),
                              );
                            },
                          ),
                        );
                      } else {
                        child = Center(
                          key: const Key('NothingFound'),
                          child: Text('label_nothing_found'.l10n),
                        );
                      }
                    } else {
                      child = AnimationLimiter(
                        key: const Key('Chats'),
<<<<<<< HEAD
                        child: ListView.builder(
                          itemCount: c.chats.length,
                          itemBuilder: (_, i) {
                            final RxChat chat = c.chats[i];
                            return AnimationConfiguration.staggeredList(
                              position: i,
                              duration: const Duration(milliseconds: 375),
                              child: SlideAnimation(
                                horizontalOffset: 50,
                                child: FadeInAnimation(
                                  child: Padding(
                                    padding: const EdgeInsets.symmetric(
                                      horizontal: 10,
                                    ),
                                    child: Obx(() {
                                      return RecentChatTile(
                                        chat,
                                        key: Key('RecentChat_${chat.id}'),
                                        me: c.me,
                                        blocked: c.isBlocked(
                                          chat,
                                          chat.members.values,
                                        ),
=======
                        child: Scrollbar(
                          controller: c.scrollController,
                          child: ListView.builder(
                            controller: c.scrollController,
                            itemCount: c.chats.length,
                            itemBuilder: (_, i) {
                              final RxChat chat = c.chats[i];
                              return AnimationConfiguration.staggeredList(
                                position: i,
                                duration: const Duration(milliseconds: 375),
                                child: SlideAnimation(
                                  horizontalOffset: 50,
                                  child: FadeInAnimation(
                                    child: Padding(
                                      padding: const EdgeInsets.symmetric(
                                        horizontal: 10,
                                      ),
                                      child: RecentChatTile(
                                        chat,
                                        key: Key('RecentChat_${chat.id}'),
                                        me: c.me,
>>>>>>> ae3da3bb
                                        getUser: c.getUser,
                                        onJoin: () => c.joinCall(chat.id),
                                        onDrop: () => c.dropCall(chat.id),
                                        onLeave: () => c.leaveChat(chat.id),
                                        onHide: () => c.hideChat(chat.id),
                                        inCall: () => c.inCall(chat.id),
                                        onMute: () => c.muteChat(chat.id),
                                        onUnmute: () => c.unmuteChat(chat.id),
                                        onFavorite: () =>
                                            c.favoriteChat(chat.id),
                                        onUnfavorite: () =>
                                            c.unfavoriteChat(chat.id),
<<<<<<< HEAD
                                      );
                                    }),
=======
                                      ),
                                    ),
>>>>>>> ae3da3bb
                                  ),
                                ),
                              );
                            },
                          ),
                        ),
                      );
                    }

                    return Padding(
                      padding: const EdgeInsets.symmetric(vertical: 5),
                      child: ContextMenuInterceptor(
                        child: AnimatedSwitcher(
                          duration: const Duration(milliseconds: 250),
                          child: child,
                        ),
                      ),
                    );
                  }

                  return const Center(child: CircularProgressIndicator());
                }),
                bottomNavigationBar:
                    c.groupCreating.value ? _createGroup(context, c) : null,
              );
            }),
            Obx(() {
              final Widget child;

              if (c.creatingStatus.value.isLoading) {
                child = Container(
                  width: double.infinity,
                  height: double.infinity,
                  color: const Color(0x33000000),
                  child: const Center(child: CircularProgressIndicator()),
                );
              } else {
                child = const SizedBox();
              }

              return AnimatedSwitcher(duration: 200.milliseconds, child: child);
            }),
          ],
        );
      },
    );
  }

  /// Returns an animated [OutlinedRoundedButton]s for creating a group.
  Widget _createGroup(BuildContext context, ChatsTabController c) {
    return Obx(() {
      final Widget child;

      if (c.groupCreating.value) {
        Widget button({
          Key? key,
          Widget? leading,
          required Widget child,
          void Function()? onPressed,
          Color? color,
        }) {
          return Expanded(
            child: Container(
              margin: const EdgeInsets.only(top: 7, bottom: 7),
              decoration: const BoxDecoration(
                boxShadow: [
                  CustomBoxShadow(
                    blurRadius: 8,
                    color: Color(0x22000000),
                    blurStyle: BlurStyle.outer,
                  ),
                ],
              ),
              child: OutlinedRoundedButton(
                key: key,
                leading: leading,
                title: child,
                onPressed: onPressed,
                color: color ?? Colors.white,
              ),
            ),
          );
        }

        child = Container(
          padding: const EdgeInsets.fromLTRB(8, 0, 8, 5),
          child: Row(
            children: [
              button(
                child: Text(
                  'btn_close'.l10n,
                  overflow: TextOverflow.ellipsis,
                  maxLines: 1,
                  style: const TextStyle(color: Colors.black),
                ),
                onPressed: c.closeGroupCreating,
                color: Colors.white,
              ),
              const SizedBox(width: 10),
              button(
                child: Text(
                  'btn_create_group'.l10n,
                  overflow: TextOverflow.ellipsis,
                  maxLines: 1,
                  style: const TextStyle(color: Colors.white),
                ),
                onPressed: c.createGroup,
                color: Theme.of(context).colorScheme.secondary,
              ),
            ],
          ),
        );
      } else {
        child = const SizedBox();
      }

      return AnimatedSwitcher(duration: 250.milliseconds, child: child);
    });
  }
}<|MERGE_RESOLUTION|>--- conflicted
+++ resolved
@@ -382,22 +382,6 @@
                               final ListElement element = c.elements[i];
                               final Widget child;
 
-<<<<<<< HEAD
-                            if (element is ChatElement) {
-                              final RxChat chat = element.chat;
-                              child = Padding(
-                                padding:
-                                    const EdgeInsets.only(left: 10, right: 10),
-                                child: Obx(() {
-                                  return RecentChatTile(
-                                    chat,
-                                    key: Key('SearchChat_${chat.id}'),
-                                    me: c.me,
-                                    blocked: c.isBlocked(
-                                      chat,
-                                      chat.members.values,
-                                    ),
-=======
                               if (element is ChatElement) {
                                 final RxChat chat = element.chat;
                                 child = Padding(
@@ -405,48 +389,21 @@
                                     left: 10,
                                     right: 10,
                                   ),
-                                  child: RecentChatTile(
-                                    chat,
-                                    key: Key('SearchChat_${chat.id}'),
-                                    me: c.me,
->>>>>>> ae3da3bb
-                                    getUser: c.getUser,
-                                    onJoin: () => c.joinCall(chat.id),
-                                    onDrop: () => c.dropCall(chat.id),
-                                    inCall: () => c.inCall(chat.id),
-<<<<<<< HEAD
-                                  );
-                                }),
-                              );
-                            } else if (element is ContactElement) {
-                              child = SearchUserTile(
-                                key: Key('SearchContact_${element.contact.id}'),
-                                contact: element.contact,
-                                onTap: () =>
-                                    c.openChat(contact: element.contact),
-                              );
-                            } else if (element is UserElement) {
-                              child = SearchUserTile(
-                                key: Key('SearchUser_${element.user.id}'),
-                                user: element.user,
-                                onTap: () => c.openChat(user: element.user),
-                              );
-                            } else if (element is DividerElement) {
-                              child = Center(
-                                child: Container(
-                                  margin:
-                                      const EdgeInsets.fromLTRB(10, 2, 10, 2),
-                                  padding:
-                                      const EdgeInsets.fromLTRB(12, 10, 12, 6),
-                                  width: double.infinity,
-                                  child: Center(
-                                    child: Text(
-                                      element.category.name.capitalizeFirst!,
-                                      style: style.systemMessageStyle.copyWith(
-                                        color: Colors.black,
-                                        fontSize: 15,
-=======
-                                  ),
+                                  child: Obx(() {
+                                    return RecentChatTile(
+                                      chat,
+                                      key: Key('SearchChat_${chat.id}'),
+                                      me: c.me,
+                                      blocked: c.isBlocked(
+                                        chat,
+                                        chat.members.values,
+                                      ),
+                                      getUser: c.getUser,
+                                      onJoin: () => c.joinCall(chat.id),
+                                      onDrop: () => c.dropCall(chat.id),
+                                      inCall: () => c.inCall(chat.id),
+                                    );
+                                  }),
                                 );
                               } else if (element is ContactElement) {
                                 child = SearchUserTile(
@@ -478,7 +435,6 @@
                                           color: Colors.black,
                                           fontSize: 15,
                                         ),
->>>>>>> ae3da3bb
                                       ),
                                     ),
                                   ),
@@ -515,31 +471,6 @@
                     } else {
                       child = AnimationLimiter(
                         key: const Key('Chats'),
-<<<<<<< HEAD
-                        child: ListView.builder(
-                          itemCount: c.chats.length,
-                          itemBuilder: (_, i) {
-                            final RxChat chat = c.chats[i];
-                            return AnimationConfiguration.staggeredList(
-                              position: i,
-                              duration: const Duration(milliseconds: 375),
-                              child: SlideAnimation(
-                                horizontalOffset: 50,
-                                child: FadeInAnimation(
-                                  child: Padding(
-                                    padding: const EdgeInsets.symmetric(
-                                      horizontal: 10,
-                                    ),
-                                    child: Obx(() {
-                                      return RecentChatTile(
-                                        chat,
-                                        key: Key('RecentChat_${chat.id}'),
-                                        me: c.me,
-                                        blocked: c.isBlocked(
-                                          chat,
-                                          chat.members.values,
-                                        ),
-=======
                         child: Scrollbar(
                           controller: c.scrollController,
                           child: ListView.builder(
@@ -557,30 +488,30 @@
                                       padding: const EdgeInsets.symmetric(
                                         horizontal: 10,
                                       ),
-                                      child: RecentChatTile(
-                                        chat,
-                                        key: Key('RecentChat_${chat.id}'),
-                                        me: c.me,
->>>>>>> ae3da3bb
-                                        getUser: c.getUser,
-                                        onJoin: () => c.joinCall(chat.id),
-                                        onDrop: () => c.dropCall(chat.id),
-                                        onLeave: () => c.leaveChat(chat.id),
-                                        onHide: () => c.hideChat(chat.id),
-                                        inCall: () => c.inCall(chat.id),
-                                        onMute: () => c.muteChat(chat.id),
-                                        onUnmute: () => c.unmuteChat(chat.id),
-                                        onFavorite: () =>
-                                            c.favoriteChat(chat.id),
-                                        onUnfavorite: () =>
-                                            c.unfavoriteChat(chat.id),
-<<<<<<< HEAD
-                                      );
-                                    }),
-=======
-                                      ),
+                                      child: Obx(() {
+                                        return RecentChatTile(
+                                          chat,
+                                          key: Key('RecentChat_${chat.id}'),
+                                          me: c.me,
+                                          blocked: c.isBlocked(
+                                            chat,
+                                            chat.members.values,
+                                          ),
+                                          getUser: c.getUser,
+                                          onJoin: () => c.joinCall(chat.id),
+                                          onDrop: () => c.dropCall(chat.id),
+                                          onLeave: () => c.leaveChat(chat.id),
+                                          onHide: () => c.hideChat(chat.id),
+                                          inCall: () => c.inCall(chat.id),
+                                          onMute: () => c.muteChat(chat.id),
+                                          onUnmute: () => c.unmuteChat(chat.id),
+                                          onFavorite: () =>
+                                              c.favoriteChat(chat.id),
+                                          onUnfavorite: () =>
+                                              c.unfavoriteChat(chat.id),
+                                        );
+                                      }),
                                     ),
->>>>>>> ae3da3bb
                                   ),
                                 ),
                               );
