// Copyright © 2022-2023 IT ENGINEERING MANAGEMENT INC,
//                       <https://github.com/team113>
//
// This program is free software: you can redistribute it and/or modify it under
// the terms of the GNU Affero General Public License v3.0 as published by the
// Free Software Foundation, either version 3 of the License, or (at your
// option) any later version.
//
// This program is distributed in the hope that it will be useful, but WITHOUT
// ANY WARRANTY; without even the implied warranty of MERCHANTABILITY or FITNESS
// FOR A PARTICULAR PURPOSE. See the GNU Affero General Public License v3.0 for
// more details.
//
// You should have received a copy of the GNU Affero General Public License v3.0
// along with this program. If not, see
// <https://www.gnu.org/licenses/agpl-3.0.html>.

import 'dart:ui';

import 'package:animated_size_and_fade/animated_size_and_fade.dart';
import 'package:collection/collection.dart';
import 'package:flutter/gestures.dart';
import 'package:flutter/material.dart';
import 'package:flutter_staggered_animations/flutter_staggered_animations.dart';
import 'package:get/get.dart';

import '/domain/model/chat.dart';
import '/domain/repository/chat.dart';
import '/domain/service/chat.dart';
import '/l10n/l10n.dart';
import '/routes.dart';
import '/themes.dart';
import '/ui/page/call/search/controller.dart';
import '/ui/page/home/page/chat/message_field/view.dart';
import '/ui/page/home/widget/app_bar.dart';
import '/ui/page/home/widget/field_button.dart';
import '/ui/page/home/widget/navigation_bar.dart';
import '/ui/page/home/widget/safe_scrollbar.dart';
import '/ui/widget/animated_delayed_switcher.dart';
import '/ui/widget/menu_interceptor/menu_interceptor.dart';
import '/ui/widget/outlined_rounded_button.dart';
import '/ui/widget/progress_indicator.dart';
import '/ui/widget/selected_dot.dart';
import '/ui/widget/selected_tile.dart';
import '/ui/widget/svg/svg.dart';
import '/ui/widget/text_field.dart';
import '/ui/widget/widget_button.dart';
import '/util/message_popup.dart';
import '/util/platform_utils.dart';
import 'controller.dart';
import 'widget/recent_chat.dart';
import 'widget/search_user_tile.dart';

/// View of the `HomeTab.chats` tab.
class ChatsTabView extends StatelessWidget {
  const ChatsTabView({super.key});

  @override
  Widget build(BuildContext context) {
    final (style, fonts) = Theme.of(context).styles;

    return GetBuilder(
      key: const Key('ChatsTab'),
      init: ChatsTabController(
        Get.find(),
        Get.find(),
        Get.find(),
        Get.find(),
        Get.find(),
        Get.find(),
      ),
      builder: (ChatsTabController c) {
        return Stack(
          children: [
            Obx(() {
              return AnimatedContainer(
                duration: 200.milliseconds,
                color: c.search.value != null || c.searching.value
                    ? style.colors.secondaryHighlight
                    : style.colors.secondaryHighlight.withOpacity(0),
              );
            }),
            Obx(() {
              return Scaffold(
                extendBodyBehindAppBar: true,
                resizeToAvoidBottomInset: false,
                appBar: CustomAppBar(
                  border: c.search.value != null || c.selecting.value
                      ? Border.all(color: style.colors.primary, width: 2)
                      : null,
                  title: Obx(() {
                    final Widget child;

                    if (c.searching.value) {
                      child = Theme(
                        data: MessageFieldView.theme(context),
                        child: Padding(
                          padding: const EdgeInsets.symmetric(horizontal: 10),
                          child: Transform.translate(
                            offset: const Offset(0, 1),
                            child: ReactiveTextField(
                              key: const Key('SearchField'),
                              state: c.search.value!.search,
                              hint: 'label_search'.l10n,
                              maxLines: 1,
                              filled: false,
                              dense: true,
                              padding: const EdgeInsets.symmetric(vertical: 8),
                              style: fonts.bodyLarge,
                              onChanged: () => c.search.value!.query.value =
                                  c.search.value!.search.text,
                            ),
                          ),
                        ),
                      );
                    } else if (c.groupCreating.value) {
                      child = WidgetButton(
                        onPressed: c.startSearch,
                        child: SizedBox(
                          width: double.infinity,
                          height: double.infinity,
                          child: Center(
                            child: Text(
                              'btn_create_group'.l10n,
                              key: const Key('1'),
                            ),
                          ),
                        ),
                      );
                    } else if (c.selecting.value) {
                      child =
                          Text('label_select_chats'.l10n, key: const Key('3'));
                    } else {
                      final Widget synchronization;

                      if (c.fetching.value == null &&
                          c.status.value.isLoadingMore) {
                        synchronization = Padding(
                          padding: const EdgeInsets.only(top: 2),
                          child: Center(
                            child: Text(
                              'label_synchronization'.l10n,
                              style: fonts.labelMedium!.copyWith(
                                color: style.colors.secondary,
                              ),
                            ),
                          ),
                        );
                      } else {
                        synchronization = const SizedBox.shrink();
                      }

                      child = Column(
                        key: const Key('2'),
                        mainAxisSize: MainAxisSize.min,
                        children: [
                          Text('label_chats'.l10n),
                          AnimatedSizeAndFade(
                            sizeDuration: const Duration(milliseconds: 300),
                            fadeDuration: const Duration(milliseconds: 300),
                            child: synchronization,
                          ),
                        ],
                      );
                    }

                    return AnimatedSwitcher(
                      duration: 250.milliseconds,
                      child: child,
                    );
                  }),
                  leading: [
                    Obx(() {
                      if (c.selecting.value) {
                        return const SizedBox(width: 49.77);
                      }

                      return AnimatedSwitcher(
                        duration: 250.milliseconds,
                        child: WidgetButton(
                          key: const Key('SearchButton'),
                          onPressed: c.searching.value ? null : c.startSearch,
                          child: Container(
                            padding: const EdgeInsets.only(left: 20, right: 12),
                            height: double.infinity,
                            child: SvgImage.asset(
                              'assets/icons/search.svg',
                              width: 17.77,
                            ),
                          ),
                        ),
                      );
                    }),
                  ],
                  actions: [
                    Obx(() {
                      final Widget child;

                      if (c.searching.value) {
                        child = SvgImage.asset(
                          'assets/icons/close_primary.svg',
                          key: const Key('CloseSearch'),
                          height: 15,
                        );
                      } else {
                        child = c.groupCreating.value || c.selecting.value
                            ? SvgImage.asset(
                                'assets/icons/close_primary.svg',
                                key: const Key('CloseGroupSearching'),
                                height: 15,
                              )
                            : SvgImage.asset(
                                'assets/icons/group.svg',
                                key: const Key('CreateGroup'),
                                width: 21.77,
                                height: 18.44,
                              );
                      }

                      return WidgetButton(
                        key: c.searching.value
                            ? const Key('CloseSearchButton')
                            : null,
                        onPressed: () {
                          if (c.searching.value) {
                            c.closeSearch(!c.groupCreating.value);
                          } else if (c.selecting.value) {
                            c.toggleSelecting();
                          } else {
                            if (c.groupCreating.value) {
                              c.closeGroupCreating();
                            } else {
                              c.startGroupCreating();
                            }
                          }
                        },
                        child: Container(
                          padding: const EdgeInsets.only(left: 12, right: 18),
                          height: double.infinity,
                          child: SizedBox(
                            width: 21.77,
                            child: AnimatedSwitcher(
                              duration: 250.milliseconds,
                              child: child,
                            ),
                          ),
                        ),
                      );
                    }),
                  ],
                ),
                body: Obx(() {
                  if (c.status.value.isLoading) {
                    return const Center(child: CustomProgressIndicator());
                  }

                  final Widget? child;

                  if (c.groupCreating.value) {
                    Widget? center;

                    if (c.search.value?.query.isNotEmpty == true &&
                        c.search.value?.recent.isEmpty == true &&
                        c.search.value?.contacts.isEmpty == true &&
                        c.search.value?.users.isEmpty == true) {
                      if (c.search.value?.searchStatus.value.isSuccess ==
                          true) {
                        center = Center(
                          key: UniqueKey(),
                          child: Text(
                            'label_nothing_found'.l10n,
                            style: fonts.labelMedium,
                          ),
                        );
                      } else {
                        center = Center(
                          key: UniqueKey(),
                          child: ColoredBox(
                            color: style.colors.transparent,
                            child: const CustomProgressIndicator(),
                          ),
                        );
                      }
                    }

                    if (center != null) {
                      child = Padding(
                        key: UniqueKey(),
                        padding: const EdgeInsets.only(top: 67),
                        child: center,
                      );
                    } else {
                      child = SafeScrollbar(
                        bottom: false,
                        controller: c.search.value!.controller,
                        borderRadius: const BorderRadius.vertical(
                          top: Radius.circular(40),
                        ),
                        child: ListView.builder(
                          key: const Key('GroupCreating'),
                          controller: c.search.value!.controller,
                          itemCount: c.elements.length,
                          itemBuilder: (context, i) {
                            final ListElement element = c.elements[i];
                            final Widget child;

                            if (element is RecentElement) {
                              child = Obx(() {
                                return SelectedTile(
                                  user: element.user,
                                  selected: c.search.value?.selectedRecent
                                          .contains(element.user) ??
                                      false,
                                  onTap: () => c.search.value
                                      ?.select(recent: element.user),
                                );
                              });
                            } else if (element is ContactElement) {
                              child = Obx(() {
                                return SelectedTile(
                                  contact: element.contact,
                                  selected: c.search.value?.selectedContacts
                                          .contains(element.contact) ??
                                      false,
                                  onTap: () => c.search.value
                                      ?.select(contact: element.contact),
                                );
                              });
                            } else if (element is UserElement) {
                              child = Obx(() {
                                return SelectedTile(
                                  user: element.user,
                                  selected: c.search.value?.selectedUsers
                                          .contains(element.user) ??
                                      false,
                                  onTap: () => c.search.value
                                      ?.select(user: element.user),
                                );
                              });
                            } else if (element is MyUserElement) {
                              child = Obx(() {
                                return SelectedTile(
                                  myUser: c.myUser.value,
                                  selected: true,
                                  subtitle: [
                                    const SizedBox(height: 5),
                                    Text(
                                      'label_required'.l10n,
                                      style: fonts.bodySmall!.copyWith(
                                        color: style.colors.onPrimary,
                                      ),
                                    ),
                                  ],
                                );
                              });
                            } else if (element is DividerElement) {
                              final String text;

                              switch (element.category) {
                                case SearchCategory.recent:
                                  text = 'label_recent'.l10n;
                                  break;

                                case SearchCategory.contact:
                                  text = 'label_contact'.l10n;
                                  break;

                                case SearchCategory.user:
                                  text = 'label_user'.l10n;
                                  break;

                                case SearchCategory.chat:
                                  text = 'label_chat'.l10n;
                                  break;
                              }

                              child = Center(
                                child: Container(
                                  margin: const EdgeInsets.fromLTRB(
                                    10,
                                    2,
                                    0,
                                    2,
                                  ),
                                  padding: const EdgeInsets.fromLTRB(
                                    12,
                                    10,
                                    0,
                                    6,
                                  ),
                                  width: double.infinity,
                                  child: Center(
                                    child: Text(text, style: fonts.labelLarge),
                                  ),
                                ),
                              );
                            } else {
                              child = const SizedBox();
                            }

                            return child;
                          },
                        ),
                      );
                    }
                  } else if (c.searching.value &&
                      c.search.value?.search.isEmpty.value == false) {
                    if (c.search.value!.searchStatus.value.isLoading &&
                        c.elements.isEmpty) {
                      child = Center(
                        key: UniqueKey(),
                        child: ColoredBox(
                          key: const Key('Loading'),
                          color: style.colors.transparent,
                          child: const CustomProgressIndicator(),
                        ),
                      );
                    } else if (c.elements.isNotEmpty) {
                      child = SafeScrollbar(
                        controller: c.scrollController,
                        child: AnimationLimiter(
                          key: const Key('Search'),
                          child: ListView.builder(
                            key: const Key('SearchScrollable'),
                            controller: c.scrollController,
                            itemCount: c.elements.length,
                            itemBuilder: (_, i) {
                              final ListElement element = c.elements[i];
                              final Widget child;

                              if (element is ChatElement) {
                                final RxChat chat = element.chat;
                                child = Padding(
                                  padding: const EdgeInsets.only(
                                    left: 10,
                                    right: 10,
                                  ),
                                  child: Obx(() {
                                    return RecentChatTile(
                                      chat,
                                      key: Key('SearchChat_${chat.id}'),
                                      me: c.me,
                                      blocked: chat.blacklisted,
                                      getUser: c.getUser,
                                      onJoin: () => c.joinCall(chat.id),
                                      onDrop: () => c.dropCall(chat.id),
                                      inCall: () => c.containsCall(chat.id),
                                    );
                                  }),
                                );
                              } else if (element is ContactElement) {
                                child = SearchUserTile(
                                  key: Key(
                                      'SearchContact_${element.contact.id}'),
                                  contact: element.contact,
                                  onTap: () =>
                                      c.openChat(contact: element.contact),
                                );
                              } else if (element is UserElement) {
                                child = SearchUserTile(
                                  key: Key('SearchUser_${element.user.id}'),
                                  user: element.user,
                                  onTap: () => c.openChat(user: element.user),
                                );
                              } else if (element is DividerElement) {
                                child = Center(
                                  child: Container(
                                    margin:
                                        const EdgeInsets.fromLTRB(10, 2, 10, 2),
                                    padding: const EdgeInsets.fromLTRB(
                                        12, 10, 12, 6),
                                    width: double.infinity,
                                    child: Center(
                                      child: Text(
                                        element.category.name.capitalizeFirst!,
                                        style: fonts.labelLarge,
                                      ),
                                    ),
                                  ),
                                );
                              } else {
                                child = const SizedBox();
                              }

                              return AnimationConfiguration.staggeredList(
                                position: i,
                                duration: const Duration(milliseconds: 375),
                                child: SlideAnimation(
                                  horizontalOffset: 50,
                                  child: FadeInAnimation(
                                    child: Padding(
                                      padding: EdgeInsets.only(
                                        top: i == 0 ? 3 : 0,
                                        bottom:
                                            i == c.elements.length - 1 ? 4 : 0,
                                      ),
                                      child: child,
                                    ),
                                  ),
                                ),
                              );
                            },
                          ),
                        ),
                      );
                    } else {
                      child = AnimatedDelayedSwitcher(
                        key: UniqueKey(),
                        delay: const Duration(milliseconds: 300),
                        child: Center(
                          key: const Key('NothingFound'),
                          child: Text(
                            'label_nothing_found'.l10n,
                            style: fonts.labelMedium,
                          ),
                        ),
                      );
                    }
                  } else {
                    if (c.chats.none(
                      (e) {
                        final bool isHidden = e.chat.value.isHidden &&
                            !e.chat.value.isRoute(router.route, c.me);

                        return (!e.id.isLocal || e.chat.value.isMonolog) &&
                            !isHidden;
                      },
                    )) {
                      if (c.status.value.isLoadingMore) {
                        child = Center(
                          key: UniqueKey(),
                          child: ColoredBox(
                            key: const Key('Loading'),
                            color: style.colors.transparent,
                            child: const CustomProgressIndicator(),
                          ),
                        );
                      } else {
                        child = KeyedSubtree(
                          key: UniqueKey(),
                          child: Center(
                            key: const Key('NoChats'),
                            child: Text('label_no_chats'.l10n),
                          ),
                        );
                      }
                    } else {
                      child = SafeScrollbar(
                        controller: c.scrollController,
                        child: AnimationLimiter(
                          key: const Key('Chats'),
                          child: Obx(() {
                            final List<RxChat> calls = [];
                            final List<RxChat> favorites = [];
                            final List<RxChat> chats = [];

                            for (RxChat e in c.chats) {
                              final bool isHidden = e.chat.value.isHidden &&
                                  !e.chat.value.isRoute(router.route, c.me);

                              if ((!e.id.isLocal ||
                                      e.messages.isNotEmpty ||
                                      e.chat.value.isMonolog) &&
                                  !isHidden) {
                                if (e.chat.value.ongoingCall != null) {
                                  calls.add(e);
                                } else if (e.chat.value.favoritePosition !=
                                    null) {
                                  favorites.add(e);
                                } else {
                                  chats.add(e);
                                }
                              }
                            }

                            // Builds a [RecentChatTile] from the provided
                            // [RxChat].
                            Widget tile(
                              RxChat e, {
                              Widget Function(Widget)? avatarBuilder,
                            }) {
                              final bool selected =
                                  c.selectedChats.contains(e.id);

                              return RecentChatTile(
                                e,
                                key: e.chat.value.isMonolog
                                    ? const Key('ChatMonolog')
                                    : Key('RecentChat_${e.id}'),
                                me: c.me,
                                blocked: e.blacklisted,
                                selected: selected,
                                getUser: c.getUser,
                                avatarBuilder: c.selecting.value
                                    ? (c) => WidgetButton(
                                          onPressed: () => router.chat(e.id),
                                          child: c,
                                        )
                                    : avatarBuilder,
                                onJoin: () => c.joinCall(e.id),
                                onDrop: () => c.dropCall(e.id),
                                onLeave: e.chat.value.isMonolog
                                    ? null
                                    : () => c.leaveChat(e.id),
                                onHide: () => c.hideChat(e.id),
                                inCall: () => c.containsCall(e.id),
                                onMute: e.chat.value.isMonolog ||
                                        e.chat.value.id.isLocal
                                    ? null
                                    : () => c.muteChat(e.id),
                                onUnmute: e.chat.value.isMonolog ||
                                        e.chat.value.id.isLocal
                                    ? null
                                    : () => c.unmuteChat(e.id),
                                onFavorite: e.chat.value.id.isLocal &&
                                        !e.chat.value.isMonolog
                                    ? null
                                    : () => c.favoriteChat(e.id),
                                onUnfavorite: e.chat.value.id.isLocal &&
                                        !e.chat.value.isMonolog
                                    ? null
                                    : () => c.unfavoriteChat(e.id),
                                onSelect: c.toggleSelecting,
                                onTap: c.selecting.value
                                    ? () => c.selectChat(e)
                                    : null,
                                enableContextMenu: !c.selecting.value,
                                trailing: c.selecting.value
                                    ? [
                                        SelectedDot(
                                          selected: selected,
                                          size: 20,
                                        )
                                      ]
                                    : null,
                              );
                            }

                            return CustomScrollView(
                              controller: c.scrollController,
                              slivers: [
                                SliverPadding(
                                  padding: const EdgeInsets.only(
                                    top: CustomAppBar.height,
                                    left: 10,
                                    right: 10,
                                  ),
                                  sliver: SliverList(
                                    delegate: SliverChildListDelegate.fixed(
                                      calls.mapIndexed((i, e) {
                                        return AnimationConfiguration
                                            .staggeredList(
                                          position: i,
                                          duration: const Duration(
                                            milliseconds: 375,
                                          ),
                                          child: SlideAnimation(
                                            horizontalOffset: 50,
                                            child: FadeInAnimation(
                                              child: tile(e),
                                            ),
                                          ),
                                        );
                                      }).toList(),
                                    ),
                                  ),
                                ),
                                SliverPadding(
                                  padding: const EdgeInsets.only(
                                    left: 10,
                                    right: 10,
                                  ),
                                  sliver: SliverReorderableList(
                                    onReorderStart: (_) =>
                                        c.reordering.value = true,
                                    proxyDecorator: (child, _, animation) {
                                      return AnimatedBuilder(
                                        animation: animation,
                                        builder: (_, Widget? child) {
                                          final double t = Curves.easeInOut
                                              .transform(animation.value);
                                          final double elevation =
                                              lerpDouble(0, 6, t)!;
                                          final Color color = Color.lerp(
                                            style.colors.transparent,
                                            style.colors.onBackgroundOpacity20,
                                            t,
                                          )!;

                                          return Container(
                                            decoration: BoxDecoration(
                                              boxShadow: [
                                                CustomBoxShadow(
                                                  color: color,
                                                  blurRadius: elevation,
                                                ),
                                              ],
                                              borderRadius:
                                                  style.cardRadius.copyWith(
                                                topLeft: Radius.circular(
                                                  style.cardRadius.topLeft.x *
                                                      1.75,
                                                ),
                                              ),
                                            ),
                                            child: child,
                                          );
                                        },
                                        child: child,
                                      );
                                    },
                                    itemBuilder: (_, i) {
                                      final RxChat chat = favorites[i];

                                      return KeyedSubtree(
                                        key: Key(chat.id.val),
                                        child: Obx(() {
                                          final Widget child = tile(
                                            chat,
                                            avatarBuilder: (child) {
                                              if (PlatformUtils.isMobile) {
                                                return ReorderableDelayedDragStartListener(
                                                  key: Key(
                                                    'ReorderHandle_${chat.id.val}',
                                                  ),
                                                  index: i,
                                                  child: child,
                                                );
                                              }

                                              return RawGestureDetector(
                                                gestures: {
                                                  DisableSecondaryButtonRecognizer:
                                                      GestureRecognizerFactoryWithHandlers<
                                                          DisableSecondaryButtonRecognizer>(
                                                    () =>
                                                        DisableSecondaryButtonRecognizer(),
                                                    (_) {},
                                                  ),
                                                },
                                                child:
                                                    ReorderableDragStartListener(
                                                  key: Key(
                                                    'ReorderHandle_${chat.id.val}',
                                                  ),
                                                  index: i,
                                                  child: GestureDetector(
                                                    onLongPress: () {},
                                                    child: child,
                                                  ),
                                                ),
                                              );
                                            },
                                          );

                                          // Ignore the animation, if there's
                                          // an ongoing reordering happening.
                                          if (c.reordering.value) {
                                            return child;
                                          }

                                          return AnimationConfiguration
                                              .staggeredList(
                                            position: i,
                                            duration: const Duration(
                                              milliseconds: 375,
                                            ),
                                            child: SlideAnimation(
                                              horizontalOffset: 50,
                                              child: FadeInAnimation(
                                                child: child,
                                              ),
                                            ),
                                          );
                                        }),
                                      );
                                    },
                                    itemCount: favorites.length,
                                    onReorder: (a, b) {
                                      c.reorderChat(a, b);
                                      c.reordering.value = false;
                                    },
                                  ),
                                ),
                                SliverPadding(
                                  padding: const EdgeInsets.only(
                                    bottom: CustomNavigationBar.height + 5,
                                    left: 10,
                                    right: 10,
                                  ),
                                  sliver: SliverList(
                                    delegate: SliverChildListDelegate.fixed(
                                      chats.mapIndexed((i, e) {
                                        return AnimationConfiguration
                                            .staggeredList(
                                          position: i,
                                          duration: const Duration(
                                            milliseconds: 375,
                                          ),
                                          child: SlideAnimation(
                                            horizontalOffset: 50,
                                            child: FadeInAnimation(
                                              child: tile(e),
                                            ),
                                          ),
                                        );
                                      }).toList(),
                                    ),
                                  ),
                                ),
                              ],
                            );
                          }),
                        ),
                      );
                    }
                  }

                  return ContextMenuInterceptor(
                    child: AnimatedSwitcher(
                      duration: const Duration(milliseconds: 250),
                      child: child,
                    ),
                  );
                }),
                bottomNavigationBar: c.groupCreating.value
                    ? CreateGroup(
                        c.groupCreating,
                        c.closeGroupCreating,
                        c.createGroup,
                      )
                    : c.selecting.value
                        ? SelectButtons(
                            c.selectedChats,
                            toggleSelecting: c.toggleSelecting,
                            hideChats: () => _hideChats(context, c),
                          )
                        : null,
              );
            }),
            Obx(() {
              final Widget child;

              if (c.creatingStatus.value.isLoading) {
                child = Container(
                  width: double.infinity,
                  height: double.infinity,
                  color: style.colors.onBackgroundOpacity20,
                  child: const Center(child: CustomProgressIndicator()),
                );
              } else {
                child = const SizedBox();
              }

              return AnimatedSwitcher(duration: 200.milliseconds, child: child);
            }),
          ],
        );
      },
    );
  }

<<<<<<< HEAD
  /// Opens a confirmation popup hiding the selected chats.
  Future<void> _hideChats(BuildContext context, ChatsTabController c) async {
    bool clear = false;

    final bool? result = await MessagePopup.alert(
      'label_delete_chats'.l10n,
      description: [
        TextSpan(
          text: 'alert_chats_will_be_deleted'
              .l10nfmt({'count': c.selectedChats.length}),
        ),
      ],
      additional: [
        const SizedBox(height: 21),
        StatefulBuilder(builder: (context, setState) {
          return FieldButton(
            text: 'btn_clear_history'.l10n,
            onPressed: () => setState(() => clear = !clear),
            trailing: SelectedDot(selected: clear, size: 22, inverted: false),
          );
        })
      ],
    );

    if (result == true) {
      await c.hideChats(clear);
    }
  }
}

/// [OneSequenceGestureRecognizer] rejecting the secondary mouse button events.
class DisableSecondaryButtonRecognizer extends OneSequenceGestureRecognizer {
  @override
  String get debugDescription => 'DisableSecondaryButtonRecognizer';

  @override
  void didStopTrackingLastPointer(int pointer) {
    // No-op.
  }

  @override
  void handleEvent(PointerEvent event) {
    // No-op.
  }

  @override
  void addAllowedPointer(PointerDownEvent event) {
    startTrackingPointer(event.pointer);

    if (event.buttons == kPrimaryButton) {
      resolve(GestureDisposition.rejected);
    } else {
      resolve(GestureDisposition.accepted);
    }
  }
}

/// [Widget] which returns an animated [OutlinedRoundedButton]s for creating
/// a group.
class CreateGroup extends StatelessWidget {
  const CreateGroup(
    this.groupCreating,
    this.closeGroupCreating,
    this.createGroup, {
    super.key,
  });

  /// Indicator whether group creation is active.
  final RxBool groupCreating;

  /// Disables and disposes the group creating.
  final void Function() closeGroupCreating;
=======
  /// Returns an animated [OutlinedRoundedButton]s for creating a group.
  Widget _createGroup(BuildContext context, ChatsTabController c) {
    final (style, fonts) = Theme.of(context).styles;
>>>>>>> a8723e69

  /// Creates a [Chat]-group with
  final void Function() createGroup;

  @override
  Widget build(BuildContext context) {
    return Obx(() {
      final Widget child;

      if (groupCreating.value) {
        Widget button({
          Key? key,
          Widget? leading,
          required Widget child,
          void Function()? onPressed,
          Color? color,
        }) {
          return Expanded(
            child: OutlinedRoundedButton(
              key: key,
              leading: leading,
              title: child,
              onPressed: onPressed,
              color: color,
              shadows: const [
                CustomBoxShadow(
                  blurRadius: 8,
                  color: Color(0x22000000),
                  blurStyle: BlurStyle.outer,
                ),
              ],
            ),
          );
        }

        child = Padding(
          padding: EdgeInsets.fromLTRB(
            8,
            7,
            8,
            PlatformUtils.isMobile && !PlatformUtils.isWeb
                ? router.context!.mediaQuery.padding.bottom + 7
                : 12,
          ),
          child: Row(
            children: [
              button(
                child: Text(
                  'btn_close'.l10n,
                  overflow: TextOverflow.ellipsis,
                  maxLines: 1,
<<<<<<< HEAD
                  style: const TextStyle(color: Colors.black),
=======
                  style: fonts.titleLarge,
>>>>>>> a8723e69
                ),
                onPressed: closeGroupCreating,
                color: Colors.white,
              ),
              const SizedBox(width: 10),
              button(
                child: Text(
                  'btn_create_group'.l10n,
                  overflow: TextOverflow.ellipsis,
                  maxLines: 1,
<<<<<<< HEAD
                  style: const TextStyle(color: Colors.white),
=======
                  style: fonts.titleLarge!.copyWith(
                    color: style.colors.onPrimary,
                  ),
>>>>>>> a8723e69
                ),
                onPressed: createGroup,
                color: Theme.of(context).colorScheme.secondary,
              ),
            ],
          ),
        );
      } else {
        child = const SizedBox();
      }

      return AnimatedSwitcher(duration: 250.milliseconds, child: child);
    });
  }
}

<<<<<<< HEAD
/// [Widget] which returns the animated [OutlinedRoundedButton]s for multiple
/// selected [Chat]s manipulation.
class SelectButtons extends StatelessWidget {
  const SelectButtons(
    this.selectedChats, {
    super.key,
    required this.toggleSelecting,
    required this.hideChats,
  });

  /// Reactive [List] of [ChatId]s of the selected [Chat]s.
  final RxList<ChatId> selectedChats;

  /// Toggles the [Chat]s selection.
  final void Function() toggleSelecting;

  /// Opens a confirmation popup hiding the selected chats.
  final void Function() hideChats;
=======
  /// Returns the animated [OutlinedRoundedButton]s for multiple selected
  /// [Chat]s manipulation.
  Widget _selectButtons(BuildContext context, ChatsTabController c) {
    final (style, fonts) = Theme.of(context).styles;
>>>>>>> a8723e69

  @override
  Widget build(BuildContext context) {
    const List<CustomBoxShadow> shadows = [
      CustomBoxShadow(
        blurRadius: 8,
        color: Color(0x22000000),
        blurStyle: BlurStyle.outer,
      ),
    ];

    return Padding(
      padding: EdgeInsets.fromLTRB(
        8,
        7,
        8,
        PlatformUtils.isMobile && !PlatformUtils.isWeb
            ? router.context!.mediaQuery.padding.bottom + 7
            : 12,
      ),
      child: Row(
        children: [
          Expanded(
            child: OutlinedRoundedButton(
              title: Text(
                'btn_close'.l10n,
                overflow: TextOverflow.ellipsis,
                maxLines: 1,
<<<<<<< HEAD
                style: const TextStyle(color: Colors.black),
=======
                style: fonts.titleLarge,
>>>>>>> a8723e69
              ),
              onPressed: toggleSelecting,
              color: Colors.white,
              shadows: shadows,
            ),
          ),
          const SizedBox(width: 10),
          Obx(() {
            return Expanded(
              child: OutlinedRoundedButton(
                key: const Key('DeleteChats'),
                title: Text(
                  'btn_delete_count'.l10nfmt({'count': selectedChats.length}),
                  overflow: TextOverflow.ellipsis,
                  maxLines: 1,
<<<<<<< HEAD
                  style: TextStyle(
                    color: selectedChats.isEmpty ? Colors.black : Colors.white,
=======
                  style: fonts.titleLarge!.copyWith(
                    color: c.selectedChats.isEmpty
                        ? style.colors.onBackground
                        : style.colors.onPrimary,
>>>>>>> a8723e69
                  ),
                ),
                onPressed: selectedChats.isEmpty ? null : () => hideChats,
                color: Theme.of(context).colorScheme.secondary,
                shadows: shadows,
              ),
            );
          }),
        ],
      ),
    );
  }
}<|MERGE_RESOLUTION|>--- conflicted
+++ resolved
@@ -860,7 +860,148 @@
     );
   }
 
-<<<<<<< HEAD
+  /// Returns an animated [OutlinedRoundedButton]s for creating a group.
+  Widget _createGroup(BuildContext context, ChatsTabController c) {
+    final (style, fonts) = Theme.of(context).styles;
+
+    return Obx(() {
+      final Widget child;
+
+      if (c.groupCreating.value) {
+        Widget button({
+          Key? key,
+          Widget? leading,
+          required Widget child,
+          void Function()? onPressed,
+          Color? color,
+        }) {
+          return Expanded(
+            child: OutlinedRoundedButton(
+              key: key,
+              leading: leading,
+              title: child,
+              onPressed: onPressed,
+              color: color,
+              shadows: [
+                CustomBoxShadow(
+                  blurRadius: 8,
+                  color: style.colors.onBackgroundOpacity13,
+                  blurStyle: BlurStyle.outer,
+                ),
+              ],
+            ),
+          );
+        }
+
+        child = Padding(
+          padding: EdgeInsets.fromLTRB(
+            8,
+            7,
+            8,
+            PlatformUtils.isMobile && !PlatformUtils.isWeb
+                ? router.context!.mediaQuery.padding.bottom + 7
+                : 12,
+          ),
+          child: Row(
+            children: [
+              button(
+                child: Text(
+                  'btn_cancel'.l10n,
+                  overflow: TextOverflow.ellipsis,
+                  maxLines: 1,
+                  style: fonts.titleLarge,
+                ),
+                onPressed: c.closeGroupCreating,
+                color: style.colors.onPrimary,
+              ),
+              const SizedBox(width: 10),
+              button(
+                child: Text(
+                  'btn_create_group'.l10n,
+                  overflow: TextOverflow.ellipsis,
+                  maxLines: 1,
+                  style: fonts.titleLarge!.copyWith(
+                    color: style.colors.onPrimary,
+                  ),
+                ),
+                onPressed: c.createGroup,
+                color: style.colors.primary,
+              ),
+            ],
+          ),
+        );
+      } else {
+        child = const SizedBox();
+      }
+
+      return AnimatedSwitcher(duration: 250.milliseconds, child: child);
+    });
+  }
+
+  /// Returns the animated [OutlinedRoundedButton]s for multiple selected
+  /// [Chat]s manipulation.
+  Widget _selectButtons(BuildContext context, ChatsTabController c) {
+    final (style, fonts) = Theme.of(context).styles;
+
+    List<CustomBoxShadow> shadows = [
+      CustomBoxShadow(
+        blurRadius: 8,
+        color: style.colors.onBackgroundOpacity13,
+        blurStyle: BlurStyle.outer,
+      ),
+    ];
+
+    return Padding(
+      padding: EdgeInsets.fromLTRB(
+        8,
+        7,
+        8,
+        PlatformUtils.isMobile && !PlatformUtils.isWeb
+            ? router.context!.mediaQuery.padding.bottom + 7
+            : 12,
+      ),
+      child: Row(
+        children: [
+          Expanded(
+            child: OutlinedRoundedButton(
+              title: Text(
+                'btn_cancel'.l10n,
+                overflow: TextOverflow.ellipsis,
+                maxLines: 1,
+                style: fonts.titleLarge,
+              ),
+              onPressed: c.toggleSelecting,
+              shadows: shadows,
+            ),
+          ),
+          const SizedBox(width: 10),
+          Obx(() {
+            return Expanded(
+              child: OutlinedRoundedButton(
+                key: const Key('DeleteChats'),
+                title: Text(
+                  'btn_delete_count'.l10nfmt({'count': c.selectedChats.length}),
+                  overflow: TextOverflow.ellipsis,
+                  maxLines: 1,
+                  style: fonts.titleLarge!.copyWith(
+                    color: c.selectedChats.isEmpty
+                        ? style.colors.onBackground
+                        : style.colors.onPrimary,
+                  ),
+                ),
+                onPressed: c.selectedChats.isEmpty
+                    ? null
+                    : () => _hideChats(context, c),
+                color: style.colors.primary,
+                shadows: shadows,
+              ),
+            );
+          }),
+        ],
+      ),
+    );
+  }
+
   /// Opens a confirmation popup hiding the selected chats.
   Future<void> _hideChats(BuildContext context, ChatsTabController c) async {
     bool clear = false;
@@ -933,11 +1074,6 @@
 
   /// Disables and disposes the group creating.
   final void Function() closeGroupCreating;
-=======
-  /// Returns an animated [OutlinedRoundedButton]s for creating a group.
-  Widget _createGroup(BuildContext context, ChatsTabController c) {
-    final (style, fonts) = Theme.of(context).styles;
->>>>>>> a8723e69
 
   /// Creates a [Chat]-group with
   final void Function() createGroup;
@@ -989,11 +1125,7 @@
                   'btn_close'.l10n,
                   overflow: TextOverflow.ellipsis,
                   maxLines: 1,
-<<<<<<< HEAD
                   style: const TextStyle(color: Colors.black),
-=======
-                  style: fonts.titleLarge,
->>>>>>> a8723e69
                 ),
                 onPressed: closeGroupCreating,
                 color: Colors.white,
@@ -1004,13 +1136,7 @@
                   'btn_create_group'.l10n,
                   overflow: TextOverflow.ellipsis,
                   maxLines: 1,
-<<<<<<< HEAD
                   style: const TextStyle(color: Colors.white),
-=======
-                  style: fonts.titleLarge!.copyWith(
-                    color: style.colors.onPrimary,
-                  ),
->>>>>>> a8723e69
                 ),
                 onPressed: createGroup,
                 color: Theme.of(context).colorScheme.secondary,
@@ -1027,7 +1153,6 @@
   }
 }
 
-<<<<<<< HEAD
 /// [Widget] which returns the animated [OutlinedRoundedButton]s for multiple
 /// selected [Chat]s manipulation.
 class SelectButtons extends StatelessWidget {
@@ -1046,12 +1171,6 @@
 
   /// Opens a confirmation popup hiding the selected chats.
   final void Function() hideChats;
-=======
-  /// Returns the animated [OutlinedRoundedButton]s for multiple selected
-  /// [Chat]s manipulation.
-  Widget _selectButtons(BuildContext context, ChatsTabController c) {
-    final (style, fonts) = Theme.of(context).styles;
->>>>>>> a8723e69
 
   @override
   Widget build(BuildContext context) {
@@ -1080,11 +1199,7 @@
                 'btn_close'.l10n,
                 overflow: TextOverflow.ellipsis,
                 maxLines: 1,
-<<<<<<< HEAD
                 style: const TextStyle(color: Colors.black),
-=======
-                style: fonts.titleLarge,
->>>>>>> a8723e69
               ),
               onPressed: toggleSelecting,
               color: Colors.white,
@@ -1100,15 +1215,8 @@
                   'btn_delete_count'.l10nfmt({'count': selectedChats.length}),
                   overflow: TextOverflow.ellipsis,
                   maxLines: 1,
-<<<<<<< HEAD
                   style: TextStyle(
                     color: selectedChats.isEmpty ? Colors.black : Colors.white,
-=======
-                  style: fonts.titleLarge!.copyWith(
-                    color: c.selectedChats.isEmpty
-                        ? style.colors.onBackground
-                        : style.colors.onPrimary,
->>>>>>> a8723e69
                   ),
                 ),
                 onPressed: selectedChats.isEmpty ? null : () => hideChats,
