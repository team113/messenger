--- conflicted
+++ resolved
@@ -857,7 +857,6 @@
     );
   }
 
-<<<<<<< HEAD
   /// Opens a confirmation popup hiding the selected chats.
   Future<void> _hideChats(BuildContext context, ChatsTabController c) async {
     bool clear = false;
@@ -936,12 +935,6 @@
 
   @override
   Widget build(BuildContext context) {
-=======
-  /// Returns an animated [OutlinedRoundedButton]s for creating a group.
-  Widget _createGroup(BuildContext context, ChatsTabController c) {
-    final Style style = Theme.of(context).extension<Style>()!;
-
->>>>>>> 6c4975c1
     return Obx(() {
       final Widget child;
 
@@ -960,10 +953,10 @@
               title: child,
               onPressed: onPressed,
               color: color,
-              shadows: [
+              shadows: const [
                 CustomBoxShadow(
                   blurRadius: 8,
-                  color: style.colors.onBackgroundOpacity13,
+                  color: Color(0x22000000),
                   blurStyle: BlurStyle.outer,
                 ),
               ],
@@ -984,18 +977,13 @@
             children: [
               button(
                 child: Text(
-                  'btn_cancel'.l10n,
+                  'btn_close'.l10n,
                   overflow: TextOverflow.ellipsis,
                   maxLines: 1,
-                  style: TextStyle(color: style.colors.onBackground),
+                  style: const TextStyle(color: Colors.black),
                 ),
-<<<<<<< HEAD
                 onPressed: closeGroupCreating,
                 color: Colors.white,
-=======
-                onPressed: c.closeGroupCreating,
-                color: style.colors.onPrimary,
->>>>>>> 6c4975c1
               ),
               const SizedBox(width: 10),
               button(
@@ -1003,15 +991,10 @@
                   'btn_create_group'.l10n,
                   overflow: TextOverflow.ellipsis,
                   maxLines: 1,
-                  style: TextStyle(color: style.colors.onPrimary),
+                  style: const TextStyle(color: Colors.white),
                 ),
-<<<<<<< HEAD
                 onPressed: createGroup,
                 color: Theme.of(context).colorScheme.secondary,
-=======
-                onPressed: c.createGroup,
-                color: style.colors.primary,
->>>>>>> 6c4975c1
               ),
             ],
           ),
@@ -1025,7 +1008,6 @@
   }
 }
 
-<<<<<<< HEAD
 /// [Widget] which returns the animated [OutlinedRoundedButton]s for multiple
 /// selected [Chat]s manipulation.
 class SelectButtons extends StatelessWidget {
@@ -1048,17 +1030,9 @@
   @override
   Widget build(BuildContext context) {
     const List<CustomBoxShadow> shadows = [
-=======
-  /// Returns the animated [OutlinedRoundedButton]s for multiple selected
-  /// [Chat]s manipulation.
-  Widget _selectButtons(BuildContext context, ChatsTabController c) {
-    final Style style = Theme.of(context).extension<Style>()!;
-
-    List<CustomBoxShadow> shadows = [
->>>>>>> 6c4975c1
       CustomBoxShadow(
         blurRadius: 8,
-        color: style.colors.onBackgroundOpacity13,
+        color: Color(0x22000000),
         blurStyle: BlurStyle.outer,
       ),
     ];
@@ -1077,17 +1051,13 @@
           Expanded(
             child: OutlinedRoundedButton(
               title: Text(
-                'btn_cancel'.l10n,
+                'btn_close'.l10n,
                 overflow: TextOverflow.ellipsis,
                 maxLines: 1,
-                style: TextStyle(color: style.colors.onBackground),
+                style: const TextStyle(color: Colors.black),
               ),
-<<<<<<< HEAD
               onPressed: toggleSelecting,
               color: Colors.white,
-=======
-              onPressed: c.toggleSelecting,
->>>>>>> 6c4975c1
               shadows: shadows,
             ),
           ),
@@ -1101,23 +1071,11 @@
                   overflow: TextOverflow.ellipsis,
                   maxLines: 1,
                   style: TextStyle(
-<<<<<<< HEAD
                     color: selectedChats.isEmpty ? Colors.black : Colors.white,
                   ),
                 ),
                 onPressed: selectedChats.isEmpty ? null : () => hideChats,
                 color: Theme.of(context).colorScheme.secondary,
-=======
-                    color: c.selectedChats.isEmpty
-                        ? style.colors.onBackground
-                        : style.colors.onPrimary,
-                  ),
-                ),
-                onPressed: c.selectedChats.isEmpty
-                    ? null
-                    : () => _hideChats(context, c),
-                color: style.colors.primary,
->>>>>>> 6c4975c1
                 shadows: shadows,
               ),
             );
