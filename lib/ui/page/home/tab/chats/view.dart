// Copyright © 2022-2025 IT ENGINEERING MANAGEMENT INC,
//                       <https://github.com/team113>
//
// This program is free software: you can redistribute it and/or modify it under
// the terms of the GNU Affero General Public License v3.0 as published by the
// Free Software Foundation, either version 3 of the License, or (at your
// option) any later version.
//
// This program is distributed in the hope that it will be useful, but WITHOUT
// ANY WARRANTY; without even the implied warranty of MERCHANTABILITY or FITNESS
// FOR A PARTICULAR PURPOSE. See the GNU Affero General Public License v3.0 for
// more details.
//
// You should have received a copy of the GNU Affero General Public License v3.0
// along with this program. If not, see
// <https://www.gnu.org/licenses/agpl-3.0.html>.

import 'dart:ui';

import 'package:animated_size_and_fade/animated_size_and_fade.dart';
import 'package:collection/collection.dart';
import 'package:flutter/material.dart';
import 'package:flutter_slidable/flutter_slidable.dart';
import 'package:flutter_staggered_animations/flutter_staggered_animations.dart';
import 'package:get/get.dart';

import '/config.dart';
import '/domain/repository/chat.dart';
import '/l10n/l10n.dart';
import '/routes.dart';
import '/themes.dart';
import '/ui/page/call/search/controller.dart';
import '/ui/page/home/widget/app_bar.dart';
import '/ui/page/home/widget/bottom_padded_row.dart';
import '/ui/page/home/widget/navigation_bar.dart';
import '/ui/widget/allow_overflow.dart';
import '/ui/widget/animated_button.dart';
import '/ui/widget/animated_delayed_switcher.dart';
import '/ui/widget/animated_switcher.dart';
import '/ui/widget/context_menu/menu.dart';
import '/ui/widget/context_menu/region.dart';
import '/ui/widget/menu_interceptor/menu_interceptor.dart';
import '/ui/widget/progress_indicator.dart';
import '/ui/widget/selected_dot.dart';
import '/ui/widget/selected_tile.dart';
import '/ui/widget/svg/svg.dart';
import '/ui/widget/text_field.dart';
import '/ui/widget/widget_button.dart';
import '/util/message_popup.dart';
import '/util/platform_utils.dart';
import '/util/recognizers.dart';
import 'controller.dart';
import 'widget/recent_chat.dart';
import 'widget/search_user_tile.dart';

/// View of the [HomeTab.chats] tab.
class ChatsTabView extends StatelessWidget {
  const ChatsTabView({super.key});

  @override
  Widget build(BuildContext context) {
    final style = Theme.of(context).style;

    return GetBuilder(
      key: const Key('ChatsTab'),
      init: ChatsTabController(
        Get.find(),
        Get.find(),
        Get.find(),
        Get.find(),
        Get.find(),
        Get.find(),
        Get.find(),
      ),
      builder: (ChatsTabController c) {
        return Stack(
          children: [
            Obx(() {
              return AnimatedContainer(
                duration: 200.milliseconds,
                color: c.search.value != null
                    ? style.colors.secondaryHighlight
                    : style.colors.secondaryHighlight.withValues(alpha: 0),
              );
            }),
            Obx(() {
              return Scaffold(
                resizeToAvoidBottomInset: false,
                body: Scrollbar(
                  controller: c.scrollController,
                  child: CustomScrollView(
                    controller: c.scrollController,
                    slivers: [
                      SliverAppBar(
                        elevation: 8,
                        forceElevated: true,
                        shadowColor: style.colors.onBackgroundOpacity40,
                        surfaceTintColor: Colors.transparent,
                        backgroundColor: style.colors.onPrimary,
                        pinned: true,
                        floating: PlatformUtils.isMobile,
                        titleSpacing: 0,
                        expandedHeight: PlatformUtils.isMobile ? 106 : null,
                        toolbarHeight: PlatformUtils.isMobile ? 56 : 106,
                        title: Column(
                          children: [
                            CustomAppBar(
                              applyElevation: false,
                              title: Padding(
                                padding: const EdgeInsets.only(left: 22),
                                child: Row(
                                  children: [
                                    if (c.groupCreating.value)
                                      Text('label_create_group'.l10n)
                                    else if (c.selecting.value)
                                      Text(
                                        'label_selected'.l10nfmt({
                                          'count': c.selectedChats.length,
                                        }),
                                      )
                                    else
                                      Text('label_chats'.l10n),
                                  ],
                                ),
                              ),
                              actions: [
                                Obx(() {
                                  final Widget moreButton = ContextMenuRegion(
                                    key: const Key('ChatsMenu'),
                                    selector: c.moreKey,
                                    alignment: Alignment.topRight,
                                    enablePrimaryTap: true,
                                    enableSecondaryTap: false,
                                    enableLongTap: false,
                                    margin: const EdgeInsets.only(
                                      bottom: 4,
                                      right: 0,
                                    ),
                                    actions: [
                                      ContextMenuButton(
                                        key: const Key('SelectChatsButton'),
                                        label: 'btn_select'.l10n,
                                        onPressed: c.toggleSelecting,
                                        trailing: const SvgIcon(
                                          SvgIcons.select,
                                        ),
                                        inverted: const SvgIcon(
                                          SvgIcons.selectWhite,
                                        ),
                                      ),
                                      ContextMenuButton(
                                        label: 'btn_create_group'.l10n,
                                        onPressed: c.startGroupCreating,
                                        trailing: const SvgIcon(SvgIcons.group),
                                        inverted: const SvgIcon(
                                          SvgIcons.groupWhite,
                                        ),
                                      ),
                                      ContextMenuDivider(),
                                      ContextMenuButton(
                                        label: 'label_chat_monolog'.l10n,
                                        onPressed: () => router.chat(c.monolog),
                                        trailing: const SvgIcon(
                                          SvgIcons.notesSmall,
                                        ),
                                        inverted: const SvgIcon(
                                          SvgIcons.notesSmallWhite,
                                        ),
                                      ),
                                    ],
                                    child: AnimatedButton(
                                      decorator: (child) {
                                        return Container(
                                          key: c.moreKey,
                                          padding: const EdgeInsets.only(
                                            left: 12,
                                            right: 18,
                                          ),
                                          height: double.infinity,
                                          child: Padding(
                                            padding: const EdgeInsets.fromLTRB(
                                              10,
                                              0,
                                              10,
                                              0,
                                            ),
                                            child: child,
                                          ),
                                        );
                                      },
                                      child: const SvgIcon(SvgIcons.more),
                                    ),
                                  );

                                  final Widget closeButton = AnimatedButton(
                                    key: const Key('CloseSelectingButton'),
                                    onPressed: () {
                                      if (c.selecting.value) {
                                        c.toggleSelecting();
                                      } else if (c.groupCreating.value) {
                                        c.closeGroupCreating();
                                      }
                                    },
                                    decorator: (child) {
                                      return Container(
                                        padding: const EdgeInsets.only(
                                          left: 9,
                                          right: 16,
                                        ),
                                        height: double.infinity,
                                        child: child,
                                      );
                                    },
                                    child: SizedBox(
                                      width: 29.17,
                                      child: SafeAnimatedSwitcher(
                                        duration: 250.milliseconds,
                                        child: const SvgIcon(
                                          SvgIcons.closePrimary,
                                          key: Key('CloseSearch'),
                                        ),
                                      ),
                                    ),
                                  );

                                  return Row(
                                    children: [
                                      if (c.selecting.value ||
                                          c.groupCreating.value)
                                        closeButton
                                      else
                                        moreButton,
                                    ],
                                  );
                                }),
                              ],
                            ),
                            if (!PlatformUtils.isMobile) _subtitle(context, c),
                          ],
                        ),
                        flexibleSpace: PlatformUtils.isMobile
                            ? FlexibleSpaceBar(
                                collapseMode: CollapseMode.parallax,
                                background: _subtitle(context, c),
                              )
                            : null,
                      ),
                      Obx(() {
                        final Widget? child;

                        if (c.status.value.isLoading) {
                          child = Center(
                            child: CustomProgressIndicator.primary(),
                          );
                        } else if (c.groupCreating.isTrue) {
                          child = _groupCreating(context, c);
                        } else if (c.search.value?.search.isEmpty.value ==
                            false) {
                          child = _searchResult(context, c);
                        } else {
                          return _chats(context, c);
                        }

                        return SliverFillRemaining(
                          child: ContextMenuInterceptor(
                            margin: const EdgeInsets.fromLTRB(0, 64, 0, 0),
                            child: SlidableAutoCloseBehavior(
                              child: SafeAnimatedSwitcher(
                                duration: const Duration(milliseconds: 250),
                                child: child,
                              ),
                            ),
                          ),
                        );
                      }),
                    ],
                  ),
                ),
              );
            }),
            Positioned(
              left: 0,
              right: 0,
              bottom: 72,
              child: Obx(() {
                final action = c.dismissed.lastOrNull;

                if (action != null) {
                  return SafeAnimatedSwitcher(
                    duration: 200.milliseconds,
                    child: Padding(
                      key: Key('Dismissed_${action.chat.id}'),
                      padding: EdgeInsets.fromLTRB(
                        10,
                        0,
                        10,
                        MediaQuery.of(context).viewPadding.bottom,
                      ),
                      child: WidgetButton(
                        key: const Key('Restore'),
                        onPressed: action.cancel,
                        child: Container(
                          key: Key('${action.chat.id}'),
                          decoration: BoxDecoration(
                            borderRadius: BorderRadius.circular(12),
                            color: style.colors.primary.withValues(alpha: .9),
                            boxShadow: [
                              CustomBoxShadow(
                                blurRadius: 8,
                                color: style.colors.onBackgroundOpacity13,
                                blurStyle: BlurStyle.outer.workaround,
                              ),
                            ],
                          ),
                          height: CustomNavigationBar.height,
                          width: double.infinity,
                          padding: const EdgeInsets.all(16),
                          child: Stack(
                            alignment: Alignment.centerLeft,
                            children: [
<<<<<<< HEAD
                              Stack(
                                alignment: Alignment.center,
                                children: [
                                  SizedBox(
                                    width: 20,
                                    height: 20,
                                    child: CircularProgressIndicator(
                                      value: action.remaining.value / 5000,
                                      color: style.colors.onPrimary,
                                      strokeWidth: 2,
                                    ),
                                  ),
                                  Text(
                                    '${action.remaining.value ~/ 1000 + 1}',
                                    style: style.fonts.small.regular.onPrimary,
                                  ),
                                ],
                              ),
                              Center(
                                child: Text(
                                  'btn_cancel'.l10n,
                                  style: style.fonts.medium.regular.onPrimary,
                                ),
=======
                              AnimatedSizeAndFade(
                                sizeDuration: const Duration(milliseconds: 300),
                                fadeDuration: const Duration(milliseconds: 300),
                                alignment: Alignment.centerLeft,
                                child: Text(
                                  key: Key(
                                    c.archivedOnly.value
                                        ? 'ArchivedChats'
                                        : 'Chats',
                                  ),
                                  c.archivedOnly.value
                                      ? 'label_hidden_chats'.l10n
                                      : 'label_chats'.l10n,
                                ),
                              ),
                              AnimatedSizeAndFade(
                                sizeDuration: const Duration(milliseconds: 300),
                                fadeDuration: const Duration(milliseconds: 300),
                                child: synchronization,
>>>>>>> 1c486913
                              ),
                            ],
                          ),
                        ),
                      ),
                    ),
                  );
                }

                return const SizedBox(key: Key('NoDismissed'));
              }),
            ),
            Obx(() {
              if (c.creatingStatus.value.isLoading) {
                return SafeAnimatedSwitcher(
                  duration: 200.milliseconds,
                  child: Container(
                    width: double.infinity,
                    height: double.infinity,
                    color: style.colors.onBackgroundOpacity20,
                    child: const Center(child: CustomProgressIndicator()),
                  ),
                );
              }

              return const SizedBox();
            }),
          ],
        );
      },
    );
  }

  /// Builds a search field and synchronization labels for [SliverAppBar].
  Widget _subtitle(BuildContext context, ChatsTabController c) {
    final style = Theme.of(context).style;

    return Obx(() {
      Widget? searchField;

      if (c.search.value != null) {
        final style = Theme.of(context).style;

        final OutlineInputBorder border = OutlineInputBorder(
          borderRadius: BorderRadius.circular(15),
          borderSide: BorderSide(
            color: style.colors.secondaryHighlightDark,
            width: 0.5,
          ),
        );

        final ThemeData theme = Theme.of(context).copyWith(
          shadowColor: style.colors.onBackgroundOpacity27,
          iconTheme: IconThemeData(color: style.colors.primaryHighlight),
          inputDecorationTheme: Theme.of(context).inputDecorationTheme.copyWith(
            hintStyle: style.fonts.medium.regular.secondary,
            border: border,
            errorBorder: border,
            enabledBorder: border,
            focusedBorder: border.copyWith(
              borderSide: BorderSide(color: style.colors.primary, width: 1),
            ),
            disabledBorder: border,
            focusedErrorBorder: border,
            focusColor: style.colors.onPrimary,
            fillColor: style.colors.onPrimary,
            hoverColor: style.colors.transparent,
            filled: true,
            isDense: true,
          ),
        );

        searchField = Theme(
          data: theme,
          child: Padding(
            padding: const EdgeInsets.symmetric(horizontal: 10),
            child: Stack(
              children: [
                ReactiveTextField(
                  key: const Key('SearchField'),
                  fillColor: style.colors.background,
                  state: c.search.value!.search,
                  hint: 'label_search'.l10n,
                  maxLines: 1,
                  prefix: SizedBox(width: 24),
                  dense: true,
                  padding: EdgeInsets.fromLTRB(8, 12, 8, 12),
                  style: style.fonts.normal.regular.onBackground,
                  onChanged: () =>
                      c.search.value!.query.value = c.search.value!.search.text,
                ),
                Positioned(
                  left: 12,
                  top: 9,
                  child: const SvgIcon(SvgIcons.searchGrey),
                ),
                Positioned(
                  right: 12,
                  top: 12,
                  child: Obx(() {
                    final Widget child;

                    if (c.search.value!.search.isEmpty.value) {
                      child = const SizedBox();
                    } else {
                      child = WidgetButton(
                        key: Key('ClearSearchButton'),
                        onPressed: c.clearSearch,
                        child: Padding(
                          padding: const EdgeInsets.all(2),
                          child: const SvgIcon(SvgIcons.searchExit),
                        ),
                      );
                    }

                    return AnimatedSwitcher(
                      duration: Duration(milliseconds: 250),
                      child: child,
                    );
                  }),
<<<<<<< HEAD
                ),
              ],
            ),
          ),
        );
      }
=======
                  leading: [
                    Obx(() {
                      if (c.searching.value) {
                        return AnimatedButton(
                          key: c.searching.value
                              ? const Key('CloseSearchButton')
                              : const Key('SearchButton'),
                          onPressed: c.searching.value
                              ? () => c.closeSearch(c.groupCreating.isFalse)
                              : () => c.startSearch(),
                          decorator: (child) {
                            return Container(
                              padding: const EdgeInsets.only(
                                left: 20,
                                right: 6,
                              ),
                              width: 46,
                              height: double.infinity,
                              child: child,
                            );
                          },
                          child: const Center(child: SvgIcon(SvgIcons.search)),
                        );
                      }

                      if (c.archivedOnly.value) {
                        return WidgetButton(
                          onPressed: c.toggleArchive,
                          child: Padding(
                            padding: EdgeInsets.symmetric(
                              horizontal: 16,
                              vertical: 14,
                            ),
                            child: SvgIcon(SvgIcons.back),
                          ),
                        );
                      }

                      return const SizedBox(width: 21);
                    }),
                  ],
                  actions: [
                    Obx(() {
                      final Widget moreButton = ContextMenuRegion(
                        key: const Key('ChatsMenu'),
                        selector: c.moreKey,
                        alignment: Alignment.topRight,
                        enablePrimaryTap: true,
                        enableSecondaryTap: false,
                        enableLongTap: false,
                        margin: const EdgeInsets.only(bottom: 4, right: 0),
                        actions: [
                          ContextMenuButton(
                            key: const Key('SelectChatsButton'),
                            label: 'btn_select'.l10n,
                            onPressed: c.toggleSelecting,
                            trailing: const SvgIcon(SvgIcons.select),
                            inverted: const SvgIcon(SvgIcons.selectWhite),
                          ),
                          ContextMenuButton(
                            key: const Key('CreateGroupButton'),
                            label: 'btn_create_group'.l10n,
                            onPressed: c.startGroupCreating,
                            trailing: const SvgIcon(SvgIcons.group),
                            inverted: const SvgIcon(SvgIcons.groupWhite),
                          ),
                          ContextMenuDivider(),
                          ContextMenuButton(
                            key: const Key('ArchiveChatsButton'),
                            label: 'btn_hidden_chats'.l10n,
                            onPressed: c.toggleArchive,
                            trailing: const SvgIcon(SvgIcons.visibleOff),
                            inverted: const SvgIcon(SvgIcons.visibleOffWhite),
                            spacer: c.archivedOnly.value
                                ? Padding(
                                    padding: const EdgeInsets.only(left: 8),
                                    child: const SvgIcon(SvgIcons.sentBlue),
                                  )
                                : null,
                            spacerInverted: c.archivedOnly.value
                                ? Padding(
                                    padding: const EdgeInsets.only(left: 8),
                                    child: const SvgIcon(SvgIcons.sentWhite),
                                  )
                                : null,
                          ),
                          ContextMenuDivider(),
                          ContextMenuButton(
                            label: 'label_chat_monolog'.l10n,
                            onPressed: () => router.chat(c.monolog),
                            trailing: const SvgIcon(SvgIcons.notesSmall),
                            inverted: const SvgIcon(SvgIcons.notesSmallWhite),
                          ),
                        ],
                        child: AnimatedButton(
                          decorator: (child) {
                            return Container(
                              key: c.moreKey,
                              padding: const EdgeInsets.only(
                                left: 12,
                                right: 18,
                              ),
                              height: double.infinity,
                              child: Padding(
                                padding: const EdgeInsets.fromLTRB(
                                  10,
                                  0,
                                  10,
                                  0,
                                ),
                                child: child,
                              ),
                            );
                          },
                          child: const SvgIcon(SvgIcons.more),
                        ),
                      );
>>>>>>> 1c486913

      final Widget synchronization;

      if (!c.connected.value) {
        synchronization = Padding(
          padding: const EdgeInsets.only(top: 2),
          child: Center(
            child: Text(
              'label_waiting_for_connection'.l10n,
              style: style.fonts.small.regular.secondary,
              key: const Key('NotConnected'),
            ),
          ),
        );
      } else if (c.fetching.value == null && c.status.value.isLoadingMore) {
        synchronization = Padding(
          padding: const EdgeInsets.only(top: 2),
          child: Center(
            child: Text(
              'label_synchronization'.l10n,
              style: style.fonts.small.regular.secondary,
              key: const Key('Synchronization'),
            ),
          ),
        );
      } else {
        synchronization = const SizedBox.shrink(key: Key('Connected'));
      }

      return Column(
        mainAxisAlignment: MainAxisAlignment.end,
        children: [
          searchField ?? SizedBox(),
          SafeAnimatedSwitcher(
            duration: 250.milliseconds,
            child: Align(
              alignment: Alignment.centerLeft,
              child: AllowOverflow(
                child: Column(
                  mainAxisSize: MainAxisSize.min,
                  crossAxisAlignment: CrossAxisAlignment.start,
                  children: [
                    AnimatedSizeAndFade(
                      sizeDuration: const Duration(milliseconds: 300),
                      fadeDuration: const Duration(milliseconds: 300),
                      child: synchronization,
                    ),
                  ],
                ),
              ),
            ),
          ),
          const SizedBox(height: 12),
        ],
      );
    });
  }

<<<<<<< HEAD
  /// Returns search results
  Widget _searchResult(BuildContext context, ChatsTabController c) {
    final style = Theme.of(context).style;
    final RxStatus? searchStatus = c.search.value?.searchStatus.value;
=======
                  if (c.status.value.isLoading) {
                    return const Center(
                      child: CustomProgressIndicator.primary(),
                    );
                  }

                  // Builds a [RecentChatTile] from the provided
                  // [RxChat].
                  Widget tile(
                    RxChat e, {
                    Widget Function(Widget)? avatarBuilder,
                  }) {
                    final bool selected = c.selectedChats.contains(e.id);

                    return RecentChatTile(
                      e,
                      key: e.chat.value.isMonolog
                          ? const Key('ChatMonolog')
                          : Key('RecentChat_${e.id}'),
                      me: c.me,
                      blocked: e.blocked,
                      selected: c.selecting.value ? selected : null,
                      getUser: c.getUser,
                      avatarBuilder: c.selecting.value
                          ? (child) => WidgetButton(
                              onPressed: () =>
                                  router.dialog(e.chat.value, c.me),
                              child: child,
                            )
                          : avatarBuilder,
                      onJoin: () => c.joinCall(e.id),
                      onDrop: () => c.dropCall(e.id),
                      onLeave: e.chat.value.isMonolog
                          ? null
                          : () => c.leaveChat(e.id),
                      onHide: () => c.hideChat(e.id),
                      onArchive: () =>
                          c.archiveChat(e.id, !e.chat.value.isArchived),
                      onMute: e.chat.value.isMonolog || e.chat.value.id.isLocal
                          ? null
                          : () => c.muteChat(e.id),
                      onUnmute:
                          e.chat.value.isMonolog || e.chat.value.id.isLocal
                          ? null
                          : () => c.unmuteChat(e.id),
                      onFavorite:
                          e.chat.value.id.isLocal && !e.chat.value.isMonolog
                          ? null
                          : () => c.favoriteChat(e.id),
                      onUnfavorite:
                          e.chat.value.id.isLocal && !e.chat.value.isMonolog
                          ? null
                          : () => c.unfavoriteChat(e.id),
                      onSelect: c.toggleSelecting,

                      // TODO: Uncomment, when contacts are implemented.
                      // onContact: (b) => b
                      //     ? c.addToContacts(e)
                      //     : c.removeFromContacts(e),
                      // inContacts: e.chat.value.isDialog
                      //     ? () => c.inContacts(e)
                      //     : null,
                      onTap: c.selecting.value ? () => c.selectChat(e) : null,
                      onDismissed: () => c.dismiss(e),
                      enableContextMenu: !c.selecting.value,
                      trailing: c.selecting.value
                          ? [SelectedDot(selected: selected, size: 20)]
                          : null,
                      hasCall: c.status.value.isLoadingMore ? false : null,
                      onPerformDrop: (f) => c.sendFiles(e.id, f),
                    );
                  }

                  final Widget? child;

                  if (c.groupCreating.isTrue) {
                    Widget? center;

                    if (c.search.value?.query.isNotEmpty == true &&
                        c.search.value?.recent.isEmpty == true &&
                        c.search.value?.contacts.isEmpty == true &&
                        c.search.value?.users.isEmpty == true) {
                      if ((searchStatus?.isSuccess ?? false) &&
                          !(searchStatus?.isLoadingMore ?? false)) {
                        center = Center(
                          key: UniqueKey(),
                          child: Text(
                            'label_nothing_found'.l10n,
                            style: style.fonts.small.regular.onBackground,
                          ),
                        );
                      } else {
                        center = Center(
                          key: UniqueKey(),
                          child: ColoredBox(
                            color: style.colors.almostTransparent,
                            child: const CustomProgressIndicator(),
                          ),
                        );
                      }
                    }
>>>>>>> 1c486913

    if (((searchStatus?.isLoading ?? false) ||
            (searchStatus?.isLoadingMore ?? false)) &&
        c.elements.isEmpty) {
      return Center(
        key: UniqueKey(),
        child: ColoredBox(
          key: const Key('Loading'),
          color: style.colors.almostTransparent,
          child: const CustomProgressIndicator(),
        ),
      );
    }

<<<<<<< HEAD
    if (c.elements.isEmpty) {
      return AnimatedDelayedSwitcher(
        key: UniqueKey(),
        delay: const Duration(milliseconds: 300),
        child: Center(
          key: const Key('NothingFound'),
          child: Padding(
            padding: const EdgeInsets.all(32),
            child: Column(
              children: [
                const SvgIcon(SvgIcons.notFound),
                const SizedBox(height: 16),
                Text(
                  'label_no_chats'.l10n,
                  style: style.fonts.medium.regular.secondary,
                  textAlign: TextAlign.center,
                ),
              ],
            ),
          ),
        ),
      );
    }
=======
                            return Padding(
                              padding: const EdgeInsets.fromLTRB(10, 0, 10, 0),
                              child: child,
                            );
                          },
                        ),
                      );
                    }
                  } else if (c.searching.value &&
                      c.search.value?.search.isEmpty.value == false) {
                    if (((searchStatus?.isLoading ?? false) ||
                            (searchStatus?.isLoadingMore ?? false)) &&
                        c.elements.isEmpty) {
                      child = Center(
                        key: UniqueKey(),
                        child: ColoredBox(
                          key: const Key('Loading'),
                          color: style.colors.almostTransparent,
                          child: const CustomProgressIndicator(),
                        ),
                      );
                    } else if (c.elements.isNotEmpty) {
                      child = Scrollbar(
                        controller: c.search.value!.scrollController,
                        child: AnimationLimiter(
                          key: const Key('Search'),
                          child: ListView.builder(
                            key: const Key('SearchScrollable'),
                            controller: c.search.value!.scrollController,
                            itemCount: c.elements.length,
                            itemBuilder: (_, i) {
                              final ListElement element = c.elements[i];
                              Widget child;

                              if (element is ChatElement) {
                                final RxChat chat = element.chat;
                                child = Padding(
                                  padding: const EdgeInsets.only(
                                    left: 10,
                                    right: 10,
                                  ),
                                  child: Obx(() {
                                    return RecentChatTile(
                                      chat,
                                      key: Key('SearchChat_${chat.id}'),
                                      me: c.me,
                                      blocked: chat.blocked,
                                      getUser: c.getUser,
                                      onJoin: () => c.joinCall(chat.id),
                                      onDrop: () => c.dropCall(chat.id),
                                      hasCall: c.status.value.isLoadingMore
                                          ? false
                                          : null,
                                      onPerformDrop: (e) =>
                                          c.sendFiles(chat.id, e),
                                    );
                                  }),
                                );
                              } else if (element is ContactElement) {
                                child = SearchUserTile(
                                  key: Key(
                                    'SearchContact_${element.contact.id}',
                                  ),
                                  contact: element.contact,
                                  onTap: () =>
                                      c.openChat(contact: element.contact),
                                );
                              } else if (element is UserElement) {
                                child = SearchUserTile(
                                  key: Key('SearchUser_${element.user.id}'),
                                  user: element.user,
                                  onTap: () => c.openChat(user: element.user),
                                );
                              } else if (element is DividerElement) {
                                child = Container(
                                  margin: EdgeInsets.fromLTRB(
                                    8,
                                    i == 0 ? 0 : 8,
                                    8,
                                    3,
                                  ),
                                  padding: const EdgeInsets.symmetric(
                                    horizontal: 12,
                                    vertical: 8,
                                  ),
                                  width: double.infinity,
                                  child: Center(
                                    child: Text(
                                      element.category.name.capitalized,
                                      style: style
                                          .fonts
                                          .normal
                                          .regular
                                          .onBackground,
                                    ),
                                  ),
                                );
                              } else {
                                child = const SizedBox();
                              }

                              if (i == c.elements.length - 1) {
                                if ((searchStatus?.isLoadingMore ?? false) ||
                                    (searchStatus?.isLoading ?? false)) {
                                  child = Column(
                                    children: [
                                      child,
                                      const CustomProgressIndicator(
                                        key: Key('SearchLoading'),
                                      ),
                                    ],
                                  );
                                }
                              }

                              return AnimationConfiguration.staggeredList(
                                position: i,
                                duration: const Duration(milliseconds: 375),
                                child: SlideAnimation(
                                  horizontalOffset: 50,
                                  child: FadeInAnimation(
                                    child: Padding(
                                      padding: EdgeInsets.only(
                                        top: i == 0 ? 3 : 0,
                                        bottom: i == c.elements.length - 1
                                            ? 4
                                            : 0,
                                      ),
                                      child: child,
                                    ),
                                  ),
                                ),
                              );
                            },
                          ),
                        ),
                      );
                    } else {
                      child = AnimatedDelayedSwitcher(
                        key: UniqueKey(),
                        delay: const Duration(milliseconds: 300),
                        child: Center(
                          key: const Key('NothingFound'),
                          child: Padding(
                            padding: const EdgeInsets.all(16.0),
                            child: Text(
                              'label_nothing_found'.l10n,
                              style: style.fonts.small.regular.onBackground,
                              textAlign: TextAlign.center,
                            ),
                          ),
                        ),
                      );
                    }
                  } else if (c.archivedOnly.value) {
                    final List<RxChat> chats = [];

                    for (var e in c.archived) {
                      if ((!e.id.isLocal ||
                              e.messages.isNotEmpty ||
                              e.chat.value.isMonolog) &&
                          !e.chat.value.isHidden &&
                          e.chat.value.isArchived &&
                          !e.hidden.value) {
                        chats.add(e.rx);
                      }
                    }

                    child = Scrollbar(
                      controller: c.scrollController,
                      child: AnimationLimiter(
                        key: const Key('Archive'),
                        child: ListView.builder(
                          key: const Key('ArchiveScrollable'),
                          controller: c.scrollController,
                          itemCount: chats.length,
                          itemBuilder: (_, i) {
                            final RxChat chat = chats[i];
                            Widget child = Padding(
                              padding: const EdgeInsets.only(
                                left: 10,
                                right: 10,
                              ),
                              child: tile(chat),
                            );

                            if (i == chats.length - 1) {
                              child = Column(
                                children: [
                                  child,
                                  if (c.archive.hasNext.isTrue ||
                                      c.archive.nextLoading.value)
                                    const CustomProgressIndicator(
                                      key: Key('ArchiveLoading'),
                                    ),
                                ],
                              );
                            }

                            return AnimationConfiguration.staggeredList(
                              position: i,
                              duration: const Duration(milliseconds: 375),
                              child: SlideAnimation(
                                horizontalOffset: 50,
                                child: FadeInAnimation(
                                  child: Padding(
                                    padding: EdgeInsets.only(
                                      top: i == 0 ? 3 : 0,
                                      bottom: i == c.elements.length - 1
                                          ? 4
                                          : 0,
                                    ),
                                    child: child,
                                  ),
                                ),
                              ),
                            );
                          },
                        ),
                      ),
                    );
                  } else {
                    if (c.chats.none((e) {
                      return (!e.id.isLocal || e.chat.value.isMonolog) &&
                          (!e.chat.value.isHidden ||
                              !e.chat.value.isArchived) &&
                          !e.hidden.value;
                    })) {
                      if (c.status.value.isLoadingMore) {
                        child = Center(
                          key: UniqueKey(),
                          child: ColoredBox(
                            key: const Key('Loading'),
                            color: style.colors.almostTransparent,
                            child: const CustomProgressIndicator(),
                          ),
                        );
                      } else {
                        child = KeyedSubtree(
                          key: UniqueKey(),
                          child: Center(
                            key: const Key('NoChats'),
                            child: Text('label_no_chats'.l10n),
                          ),
                        );
                      }
                    } else {
                      child = Scrollbar(
                        controller: c.scrollController,
                        child: AnimationLimiter(
                          key: const Key('Chats'),
                          child: Obx(() {
                            final List<RxChat> calls = [];
                            final List<RxChat> favorites = [];
                            final List<RxChat> chats = [];

                            for (var e in c.chats) {
                              if ((!e.id.isLocal ||
                                      e.messages.isNotEmpty ||
                                      e.chat.value.isMonolog) &&
                                  !e.chat.value.isHidden &&
                                  !e.chat.value.isArchived &&
                                  !e.hidden.value) {
                                if (e.chat.value.ongoingCall != null) {
                                  calls.add(e.rx);
                                } else if (e.chat.value.favoritePosition !=
                                    null) {
                                  favorites.add(e.rx);
                                } else {
                                  chats.add(e.rx);
                                }
                              }
                            }

                            return CustomScrollView(
                              controller: c.scrollController,
                              slivers: [
                                SliverPadding(
                                  padding: EdgeInsets.only(
                                    top: 4,
                                    left: 10,
                                    right: 10,
                                  ),
                                  sliver: SliverList(
                                    delegate: SliverChildListDelegate.fixed(
                                      calls.mapIndexed((i, e) {
                                        return AnimationConfiguration.staggeredList(
                                          position: i,
                                          duration: const Duration(
                                            milliseconds: 375,
                                          ),
                                          child: SlideAnimation(
                                            horizontalOffset: 50,
                                            child: FadeInAnimation(
                                              child: tile(e),
                                            ),
                                          ),
                                        );
                                      }).toList(),
                                    ),
                                  ),
                                ),
                                SliverPadding(
                                  padding: const EdgeInsets.only(
                                    left: 10,
                                    right: 10,
                                  ),
                                  sliver: SliverReorderableList(
                                    onReorderStart: (_) =>
                                        c.reordering.value = true,
                                    proxyDecorator: (child, _, animation) {
                                      return AnimatedBuilder(
                                        animation: animation,
                                        builder: (_, Widget? child) {
                                          final double t = Curves.easeInOut
                                              .transform(animation.value);
                                          final double elevation = lerpDouble(
                                            0,
                                            6,
                                            t,
                                          )!;
                                          final Color color = Color.lerp(
                                            style.colors.transparent,
                                            style.colors.onBackgroundOpacity20,
                                            t,
                                          )!;

                                          return Container(
                                            decoration: BoxDecoration(
                                              boxShadow: [
                                                CustomBoxShadow(
                                                  color: color,
                                                  blurRadius: elevation,
                                                ),
                                              ],
                                              borderRadius: style.cardRadius
                                                  .copyWith(
                                                    topLeft: Radius.circular(
                                                      style
                                                              .cardRadius
                                                              .topLeft
                                                              .x *
                                                          1.75,
                                                    ),
                                                  ),
                                            ),
                                            child: child,
                                          );
                                        },
                                        child: child,
                                      );
                                    },
                                    itemBuilder: (_, i) {
                                      final RxChat chat = favorites[i];

                                      return KeyedSubtree(
                                        key: Key(chat.id.val),
                                        child: Obx(() {
                                          final Widget child = tile(
                                            chat,
                                            avatarBuilder: (child) {
                                              if (PlatformUtils.isMobile) {
                                                return ReorderableDelayedDragStartListener(
                                                  key: Key(
                                                    'ReorderHandle_${chat.id.val}',
                                                  ),
                                                  index: i,
                                                  child: child,
                                                );
                                              }

                                              return RawGestureDetector(
                                                gestures: {
                                                  DisableSecondaryButtonRecognizer:
                                                      GestureRecognizerFactoryWithHandlers<
                                                        DisableSecondaryButtonRecognizer
                                                      >(
                                                        () =>
                                                            DisableSecondaryButtonRecognizer(),
                                                        (_) {},
                                                      ),
                                                },
                                                child: ReorderableDragStartListener(
                                                  key: Key(
                                                    'ReorderHandle_${chat.id.val}',
                                                  ),
                                                  index: i,
                                                  child: GestureDetector(
                                                    onLongPress: () {},
                                                    child: child,
                                                  ),
                                                ),
                                              );
                                            },
                                          );

                                          // Ignore the animation, if there's
                                          // an ongoing reordering happening.
                                          if (c.reordering.value) {
                                            return child;
                                          }

                                          return AnimationConfiguration.staggeredList(
                                            position: calls.length + i,
                                            duration: const Duration(
                                              milliseconds: 375,
                                            ),
                                            child: SlideAnimation(
                                              horizontalOffset: 50,
                                              child: FadeInAnimation(
                                                child: child,
                                              ),
                                            ),
                                          );
                                        }),
                                      );
                                    },
                                    itemCount: favorites.length,
                                    onReorder: (a, b) {
                                      c.reorderChat(a, b);
                                      c.reordering.value = false;
                                    },
                                  ),
                                ),
                                SliverPadding(
                                  padding: EdgeInsets.only(
                                    bottom: 4,
                                    left: 10,
                                    right: 10,
                                  ),
                                  sliver: SliverList(
                                    delegate: SliverChildListDelegate.fixed([
                                      ...chats.mapIndexed((i, e) {
                                        return AnimationConfiguration.staggeredList(
                                          position:
                                              calls.length +
                                              favorites.length +
                                              i,
                                          duration: const Duration(
                                            milliseconds: 375,
                                          ),
                                          child: SlideAnimation(
                                            horizontalOffset: 50,
                                            child: FadeInAnimation(
                                              child: tile(e),
                                            ),
                                          ),
                                        );
                                      }),
                                      if (c.hasNext.isTrue ||
                                          c.status.value.isLoadingMore)
                                        Center(
                                          child: CustomProgressIndicator(
                                            key: const Key('ChatsLoading'),
                                            value:
                                                Config.disableInfiniteAnimations
                                                ? 0
                                                : null,
                                          ),
                                        ),
                                    ]),
                                  ),
                                ),
                              ],
                            );
                          }),
                        ),
                      );
                    }
                  }
>>>>>>> 1c486913

    getCategoryLabel(SearchCategory category) => switch (category) {
      SearchCategory.user => 'label_search_category_users'.l10n,
      SearchCategory.chat ||
      SearchCategory.recent => 'label_search_category_chats'.l10n,
      SearchCategory.contact => 'label_search_category_contacts'.l10n,
    };

    return Scrollbar(
      controller: c.search.value!.scrollController,
      child: AnimationLimiter(
        key: const Key('Search'),
        child: ListView.builder(
          key: const Key('SearchScrollable'),
          controller: c.search.value!.scrollController,
          itemCount: c.elements.length,
          itemBuilder: (_, i) {
            final ListElement element = c.elements[i];
            Widget child;

            if (element is ChatElement) {
              final RxChat chat = element.chat;
              child = Padding(
                padding: const EdgeInsets.only(left: 10, right: 10),
                child: Obx(() {
                  return RecentChatTile(
                    chat,
                    key: Key('SearchChat_${chat.id}'),
                    me: c.me,
                    blocked: chat.blocked,
                    getUser: c.getUser,
                    onJoin: () => c.joinCall(chat.id),
                    onDrop: () => c.dropCall(chat.id),
                    hasCall: c.status.value.isLoadingMore ? false : null,
                    onPerformDrop: (e) => c.sendFiles(chat.id, e),
                  );
                }),
              );
            } else if (element is ContactElement) {
              child = SearchUserTile(
                key: Key('SearchContact_${element.contact.id}'),
                contact: element.contact,
                onTap: () => c.openChat(contact: element.contact),
              );
            } else if (element is UserElement) {
              child = SearchUserTile(
                key: Key('SearchUser_${element.user.id}'),
                user: element.user,
                onTap: () => c.openChat(user: element.user),
              );
            } else if (element is DividerElement) {
              child = Container(
                margin: EdgeInsets.fromLTRB(10, i == 0 ? 0 : 8, 8, 3),
                padding: const EdgeInsets.symmetric(
                  horizontal: 12,
                  vertical: 8,
                ),
                width: double.infinity,
                child: Text(
                  getCategoryLabel(element.category),
                  style: style.fonts.medium.regular.onBackground,
                ),
              );
            } else {
              child = const SizedBox();
            }

            if (i == c.elements.length - 1) {
              if ((searchStatus?.isLoadingMore ?? false) ||
                  (searchStatus?.isLoading ?? false)) {
                child = Column(
                  children: [
                    child,
                    const CustomProgressIndicator(key: Key('SearchLoading')),
                  ],
                );
              }
            }

            return AnimationConfiguration.staggeredList(
              position: i,
              duration: const Duration(milliseconds: 375),
              child: SlideAnimation(
                horizontalOffset: 50,
                child: FadeInAnimation(
                  child: Padding(
                    padding: EdgeInsets.only(
                      top: i == 0 ? 3 : 0,
                      bottom: i == c.elements.length - 1 ? 4 : 0,
                    ),
                    child: child,
                  ),
                ),
              ),
            );
          },
        ),
      ),
    );
  }

  /// Returns widgets for creating a group
  Widget _groupCreating(BuildContext context, ChatsTabController c) {
    final style = Theme.of(context).style;
    final RxStatus? searchStatus = c.search.value?.searchStatus.value;

    if (c.search.value?.query.isNotEmpty == true &&
        c.search.value?.recent.isEmpty == true &&
        c.search.value?.contacts.isEmpty == true &&
        c.search.value?.users.isEmpty == true) {
      if ((searchStatus?.isSuccess ?? false) &&
          !(searchStatus?.isLoadingMore ?? false)) {
        return Center(
          key: UniqueKey(),
          child: Text(
            'label_nothing_found'.l10n,
            style: style.fonts.small.regular.onBackground,
          ),
        );
      }

      return Center(
        key: UniqueKey(),
        child: ColoredBox(
          color: style.colors.almostTransparent,
          child: const CustomProgressIndicator(),
        ),
      );
    }

    return Scrollbar(
      controller: c.search.value!.scrollController,
      child: ListView.builder(
        key: const Key('GroupCreating'),
        controller: c.search.value!.scrollController,
        itemCount: c.elements.length,
        itemBuilder: (context, i) {
          final ListElement element = c.elements[i];
          Widget child;

          if (element is RecentElement) {
            child = Obx(() {
              return SelectedTile(
                user: element.user,
                selected:
                    c.search.value?.selectedRecent.contains(element.user) ??
                    false,
                onTap: () => c.search.value?.select(recent: element.user),
              );
            });
          } else if (element is ContactElement) {
            child = Obx(() {
              return SelectedTile(
                contact: element.contact,
                selected:
                    c.search.value?.selectedContacts.contains(
                      element.contact,
                    ) ??
                    false,
                onTap: () => c.search.value?.select(contact: element.contact),
              );
            });
          } else if (element is UserElement) {
            child = Obx(() {
              return SelectedTile(
                user: element.user,
                selected:
                    c.search.value?.selectedUsers.contains(element.user) ??
                    false,
                onTap: () => c.search.value?.select(user: element.user),
              );
            });
          } else if (element is MyUserElement) {
            child = Obx(() {
              return SelectedTile(
                myUser: c.myUser.value,
                selected: true,
                subtitle: [
                  const SizedBox(height: 5),
                  Text(
                    'label_you'.l10n,
                    style: style.fonts.small.regular.onPrimary,
                  ),
                ],
              );
            });
          } else if (element is DividerElement) {
            final String text;

            switch (element.category) {
              case SearchCategory.recent:
                text = 'label_recent'.l10n;
                break;

              case SearchCategory.contact:
                text = 'label_user'.l10n;
                break;

              case SearchCategory.user:
                text = 'label_user'.l10n;
                break;

              case SearchCategory.chat:
                text = 'label_chat'.l10n;
                break;
            }

            child = Center(
              child: Container(
                margin: const EdgeInsets.fromLTRB(0, 2, 0, 2),
                padding: const EdgeInsets.fromLTRB(0, 10, 0, 6),
                width: double.infinity,
                child: Center(
                  child: Text(
                    text,
                    style: style.fonts.normal.regular.onBackground,
                  ),
                ),
              ),
            );
          } else {
            child = const SizedBox();
          }

          if (i == c.elements.length - 1 &&
              ((searchStatus?.isLoadingMore ?? false) ||
                  (searchStatus?.isLoading ?? false))) {
            child = Column(children: [child, const CustomProgressIndicator()]);
          }

          return Padding(
            padding: const EdgeInsets.fromLTRB(10, 0, 10, 0),
            child: child,
          );
        },
      ),
    );
  }

  /// Returns calls, favorites and chats tiles
  Widget _chats(BuildContext context, ChatsTabController c) {
    final style = Theme.of(context).style;

    final bool isCheck = c.chats.none((e) {
      return (!e.id.isLocal || e.chat.value.isMonolog) &&
          !e.chat.value.isHidden &&
          !e.hidden.value;
    });

    if (isCheck) {
      if (c.status.value.isLoadingMore) {
        return SliverFillRemaining(
          child: Center(
            key: UniqueKey(),
            child: ColoredBox(
              key: const Key('Loading'),
              color: style.colors.almostTransparent,
              child: const CustomProgressIndicator(),
            ),
          ),
        );
      }

      return SliverFillRemaining(
        child: KeyedSubtree(
          key: UniqueKey(),
          child: Center(
            key: const Key('NoChats'),
            child: Text('label_no_chats'.l10n),
          ),
        ),
      );
    }

    return AnimationLimiter(
      key: const Key('Chats'),
      child: Obx(() {
        final List<RxChat> calls = [];
        final List<RxChat> favorites = [];
        final List<RxChat> chats = [];

        for (var e in c.chats) {
          if ((!e.id.isLocal ||
                  e.messages.isNotEmpty ||
                  e.chat.value.isMonolog) &&
              !e.chat.value.isHidden &&
              !e.hidden.value) {
            if (e.chat.value.ongoingCall != null) {
              calls.add(e.rx);
            } else if (e.chat.value.favoritePosition != null) {
              favorites.add(e.rx);
            } else {
              chats.add(e.rx);
            }
          }
        }

        // Builds a [RecentChatTile] from the provided
        // [RxChat].
        Widget tile(RxChat e, {Widget Function(Widget)? avatarBuilder}) {
          final bool selected = c.selectedChats.contains(e.id);

          return RecentChatTile(
            e,
            key: e.chat.value.isMonolog
                ? const Key('ChatMonolog')
                : Key('RecentChat_${e.id}'),
            me: c.me,
            blocked: e.blocked,
            selected: c.selecting.value ? selected : null,
            getUser: c.getUser,
            avatarBuilder: c.selecting.value
                ? (child) => WidgetButton(
                    onPressed: () => router.dialog(e.chat.value, c.me),
                    child: child,
                  )
                : avatarBuilder,
            onJoin: () => c.joinCall(e.id),
            onDrop: () => c.dropCall(e.id),
            onLeave: e.chat.value.isMonolog ? null : () => c.leaveChat(e.id),
            onHide: () => c.hideChat(e.id),
            onMute: e.chat.value.isMonolog || e.chat.value.id.isLocal
                ? null
                : () => c.muteChat(e.id),
            onUnmute: e.chat.value.isMonolog || e.chat.value.id.isLocal
                ? null
                : () => c.unmuteChat(e.id),
            onFavorite: e.chat.value.id.isLocal && !e.chat.value.isMonolog
                ? null
                : () => c.favoriteChat(e.id),
            onUnfavorite: e.chat.value.id.isLocal && !e.chat.value.isMonolog
                ? null
                : () => c.unfavoriteChat(e.id),
            onSelect: c.toggleSelecting,

            // TODO: Uncomment, when contacts are implemented.
            // onContact: (b) => b
            //     ? c.addToContacts(e)
            //     : c.removeFromContacts(e),
            // inContacts: e.chat.value.isDialog
            //     ? () => c.inContacts(e)
            //     : null,
            onTap: c.selecting.value ? () => c.selectChat(e) : null,
            onDismissed: () => c.dismiss(e),
            enableContextMenu: !c.selecting.value,
            trailing: c.selecting.value
                ? [SelectedDot(selected: selected, size: 20)]
                : null,
            hasCall: c.status.value.isLoadingMore ? false : null,
            onPerformDrop: (f) => c.sendFiles(e.id, f),
          );
        }

        return SliverMainAxisGroup(
          slivers: [
            SliverPadding(
              padding: EdgeInsets.only(top: 4, left: 10, right: 10),
              sliver: SliverList(
                delegate: SliverChildListDelegate.fixed(
                  calls.mapIndexed((i, e) {
                    return AnimationConfiguration.staggeredList(
                      position: i,
                      duration: const Duration(milliseconds: 375),
                      child: SlideAnimation(
                        horizontalOffset: 50,
                        child: FadeInAnimation(child: tile(e)),
                      ),
                    );
                  }).toList(),
                ),
              ),
            ),
            SliverPadding(
              padding: const EdgeInsets.only(left: 10, right: 10),
              sliver: SliverReorderableList(
                onReorderStart: (_) => c.reordering.value = true,
                proxyDecorator: (child, _, animation) {
                  return AnimatedBuilder(
                    animation: animation,
                    builder: (_, Widget? child) {
                      final double t = Curves.easeInOut.transform(
                        animation.value,
                      );
                      final double elevation = lerpDouble(0, 6, t)!;
                      final Color color = Color.lerp(
                        style.colors.transparent,
                        style.colors.onBackgroundOpacity20,
                        t,
                      )!;

                      return Container(
                        decoration: BoxDecoration(
                          boxShadow: [
                            CustomBoxShadow(
                              color: color,
                              blurRadius: elevation,
                            ),
                          ],
                          borderRadius: style.cardRadius.copyWith(
                            topLeft: Radius.circular(
                              style.cardRadius.topLeft.x * 1.75,
                            ),
                          ),
                        ),
                        child: child,
                      );
                    },
                    child: child,
                  );
                },
                itemBuilder: (_, i) {
                  final RxChat chat = favorites[i];

                  return KeyedSubtree(
                    key: Key(chat.id.val),
                    child: Obx(() {
                      final Widget child = tile(
                        chat,
                        avatarBuilder: (child) {
                          if (PlatformUtils.isMobile) {
                            return ReorderableDelayedDragStartListener(
                              key: Key('ReorderHandle_${chat.id.val}'),
                              index: i,
                              child: child,
                            );
                          }

                          return RawGestureDetector(
                            gestures: {
                              DisableSecondaryButtonRecognizer:
                                  GestureRecognizerFactoryWithHandlers<
                                    DisableSecondaryButtonRecognizer
                                  >(
                                    () => DisableSecondaryButtonRecognizer(),
                                    (_) {},
                                  ),
                            },
                            child: ReorderableDragStartListener(
                              key: Key('ReorderHandle_${chat.id.val}'),
                              index: i,
                              child: GestureDetector(
                                onLongPress: () {},
                                child: child,
                              ),
                            ),
                          );
                        },
                      );

                      // Ignore the animation, if there's
                      // an ongoing reordering happening.
                      if (c.reordering.value) {
                        return child;
                      }

                      return AnimationConfiguration.staggeredList(
                        position: calls.length + i,
                        duration: const Duration(milliseconds: 375),
                        child: SlideAnimation(
                          horizontalOffset: 50,
                          child: FadeInAnimation(child: child),
                        ),
                      );
                    }),
                  );
                },
                itemCount: favorites.length,
                onReorder: (a, b) {
                  c.reorderChat(a, b);
                  c.reordering.value = false;
                },
              ),
            ),
            SliverPadding(
              padding: EdgeInsets.only(bottom: 4, left: 10, right: 10),
              sliver: SliverList(
                delegate: SliverChildListDelegate.fixed([
                  ...chats.mapIndexed((i, e) {
                    return AnimationConfiguration.staggeredList(
                      position: calls.length + favorites.length + i,
                      duration: const Duration(milliseconds: 375),
                      child: SlideAnimation(
                        horizontalOffset: 50,
                        child: FadeInAnimation(child: tile(e)),
                      ),
                    );
                  }),
                  if (c.hasNext.isTrue || c.status.value.isLoadingMore)
                    Center(
                      child: CustomProgressIndicator(
                        key: const Key('ChatsLoading'),
                        value: Config.disableInfiniteAnimations ? 0 : null,
                      ),
                    ),
                ]),
              ),
            ),
          ],
        );
      }),
    );
  }

  /// Builds a [BottomPaddedRow] for selecting the [Chat]s.
  static Widget selectingBuilder(BuildContext context, ChatsTabController c) {
    final style = Theme.of(context).style;

    return BottomPaddedRow(
      spacer: (_) {
        return Container(
          decoration: BoxDecoration(color: style.colors.onBackgroundOpacity13),
          width: 1,
          height: 24,
        );
      },
      children: [
        WidgetButton(
          onPressed: c.readAll,
          child: Center(
            child: Padding(
              padding: const EdgeInsets.fromLTRB(10, 6.5, 10, 6.5),
              child: Text(
                'btn_read_all'.l10n,
                style: style.fonts.normal.regular.primary,
                maxLines: 1,
                overflow: TextOverflow.ellipsis,
              ),
            ),
          ),
        ),
        WidgetButton(
          onPressed: c.selectedChats.isEmpty
              ? null
              : () => _archiveChats(context, c),
          child: Center(
            child: Padding(
              padding: const EdgeInsets.fromLTRB(10, 6.5, 10, 6.5),
              child: Text(
                c.archivedOnly.value ? 'btn_unhide'.l10n : 'btn_hide'.l10n,
                style: style.fonts.normal.regular.primary,
                maxLines: 1,
                overflow: TextOverflow.ellipsis,
              ),
            ),
          ),
        ),
        WidgetButton(
          key: const Key('DeleteChatsButton'),
          onPressed: c.selectedChats.isEmpty
              ? null
              : () => _hideChats(context, c),
          child: Center(
            child: Padding(
              padding: const EdgeInsets.fromLTRB(10, 6.5, 10, 6.5),
              child: Text(
                'btn_delete'.l10n,
                style: style.fonts.normal.regular.danger,
                maxLines: 1,
                overflow: TextOverflow.ellipsis,
              ),
            ),
          ),
        ),
      ],
    );
  }

  /// Builds a [BottomPaddedRow] for creating a [Chat]-group.
  static Widget createGroupBuilder(BuildContext context, ChatsTabController c) {
    final style = Theme.of(context).style;

    return BottomPaddedRow(
      spacer: (_) {
        return Container(
          decoration: BoxDecoration(color: style.colors.onBackgroundOpacity13),
          width: 1,
          height: 24,
        );
      },
      children: [
        WidgetButton(
          onPressed: c.closeGroupCreating,
          child: Center(
            child: Padding(
              padding: const EdgeInsets.fromLTRB(10, 6.5, 10, 6.5),
              child: Text(
                'btn_cancel'.l10n,
                style: style.fonts.normal.regular.primary,
                maxLines: 1,
                overflow: TextOverflow.ellipsis,
              ),
            ),
          ),
        ),
        WidgetButton(
          onPressed: c.creatingStatus.value.isEmpty ? c.createGroup : null,
          child: Center(
            child: Padding(
              padding: const EdgeInsets.fromLTRB(10, 6.5, 10, 6.5),
              child: Text(
                'btn_create'.l10n,
                style: style.fonts.normal.regular.primary,
                maxLines: 1,
                overflow: TextOverflow.ellipsis,
              ),
            ),
          ),
        ),
      ],
    );
  }

  /// Opens a popup window to confirm archiving or unarchiving the selected
  /// chats.
  static Future<void> _archiveChats(
    BuildContext context,
    ChatsTabController c,
  ) async {
    final bool? result = await MessagePopup.alert(
      c.archivedOnly.value ? 'label_show_chats'.l10n : 'label_hide_chats'.l10n,
      description: [
        TextSpan(
          text: c.archivedOnly.value
              ? 'label_show_chats_modal_description'.l10n
              : 'label_hide_chats_modal_description'.l10n,
        ),
      ],
      button: (context) => MessagePopup.primaryButton(
        context,
        label: c.archivedOnly.value ? 'btn_unhide'.l10n : 'btn_hide'.l10n,
        icon: c.archivedOnly.value
            ? SvgIcons.visibleOffWhite
            : SvgIcons.visibleOnWhite,
      ),
    );

    if (result == true) {
      await c.archiveChats(!c.archivedOnly.value);
    }
  }

  /// Opens a confirmation popup hiding the selected chats.
  static Future<void> _hideChats(
    BuildContext context,
    ChatsTabController c,
  ) async {
    final bool? result = await MessagePopup.alert(
      'label_delete_chats'.l10n,
      description: [TextSpan(text: 'label_to_restore_chats_use_search'.l10n)],
      button: MessagePopup.deleteButton,
    );

    if (result == true) {
      await c.hideChats();
    }
  }
}<|MERGE_RESOLUTION|>--- conflicted
+++ resolved
@@ -318,7 +318,6 @@
                           child: Stack(
                             alignment: Alignment.centerLeft,
                             children: [
-<<<<<<< HEAD
                               Stack(
                                 alignment: Alignment.center,
                                 children: [
@@ -342,27 +341,6 @@
                                   'btn_cancel'.l10n,
                                   style: style.fonts.medium.regular.onPrimary,
                                 ),
-=======
-                              AnimatedSizeAndFade(
-                                sizeDuration: const Duration(milliseconds: 300),
-                                fadeDuration: const Duration(milliseconds: 300),
-                                alignment: Alignment.centerLeft,
-                                child: Text(
-                                  key: Key(
-                                    c.archivedOnly.value
-                                        ? 'ArchivedChats'
-                                        : 'Chats',
-                                  ),
-                                  c.archivedOnly.value
-                                      ? 'label_hidden_chats'.l10n
-                                      : 'label_chats'.l10n,
-                                ),
-                              ),
-                              AnimatedSizeAndFade(
-                                sizeDuration: const Duration(milliseconds: 300),
-                                fadeDuration: const Duration(milliseconds: 300),
-                                child: synchronization,
->>>>>>> 1c486913
                               ),
                             ],
                           ),
@@ -483,132 +461,12 @@
                       child: child,
                     );
                   }),
-<<<<<<< HEAD
                 ),
               ],
             ),
           ),
         );
       }
-=======
-                  leading: [
-                    Obx(() {
-                      if (c.searching.value) {
-                        return AnimatedButton(
-                          key: c.searching.value
-                              ? const Key('CloseSearchButton')
-                              : const Key('SearchButton'),
-                          onPressed: c.searching.value
-                              ? () => c.closeSearch(c.groupCreating.isFalse)
-                              : () => c.startSearch(),
-                          decorator: (child) {
-                            return Container(
-                              padding: const EdgeInsets.only(
-                                left: 20,
-                                right: 6,
-                              ),
-                              width: 46,
-                              height: double.infinity,
-                              child: child,
-                            );
-                          },
-                          child: const Center(child: SvgIcon(SvgIcons.search)),
-                        );
-                      }
-
-                      if (c.archivedOnly.value) {
-                        return WidgetButton(
-                          onPressed: c.toggleArchive,
-                          child: Padding(
-                            padding: EdgeInsets.symmetric(
-                              horizontal: 16,
-                              vertical: 14,
-                            ),
-                            child: SvgIcon(SvgIcons.back),
-                          ),
-                        );
-                      }
-
-                      return const SizedBox(width: 21);
-                    }),
-                  ],
-                  actions: [
-                    Obx(() {
-                      final Widget moreButton = ContextMenuRegion(
-                        key: const Key('ChatsMenu'),
-                        selector: c.moreKey,
-                        alignment: Alignment.topRight,
-                        enablePrimaryTap: true,
-                        enableSecondaryTap: false,
-                        enableLongTap: false,
-                        margin: const EdgeInsets.only(bottom: 4, right: 0),
-                        actions: [
-                          ContextMenuButton(
-                            key: const Key('SelectChatsButton'),
-                            label: 'btn_select'.l10n,
-                            onPressed: c.toggleSelecting,
-                            trailing: const SvgIcon(SvgIcons.select),
-                            inverted: const SvgIcon(SvgIcons.selectWhite),
-                          ),
-                          ContextMenuButton(
-                            key: const Key('CreateGroupButton'),
-                            label: 'btn_create_group'.l10n,
-                            onPressed: c.startGroupCreating,
-                            trailing: const SvgIcon(SvgIcons.group),
-                            inverted: const SvgIcon(SvgIcons.groupWhite),
-                          ),
-                          ContextMenuDivider(),
-                          ContextMenuButton(
-                            key: const Key('ArchiveChatsButton'),
-                            label: 'btn_hidden_chats'.l10n,
-                            onPressed: c.toggleArchive,
-                            trailing: const SvgIcon(SvgIcons.visibleOff),
-                            inverted: const SvgIcon(SvgIcons.visibleOffWhite),
-                            spacer: c.archivedOnly.value
-                                ? Padding(
-                                    padding: const EdgeInsets.only(left: 8),
-                                    child: const SvgIcon(SvgIcons.sentBlue),
-                                  )
-                                : null,
-                            spacerInverted: c.archivedOnly.value
-                                ? Padding(
-                                    padding: const EdgeInsets.only(left: 8),
-                                    child: const SvgIcon(SvgIcons.sentWhite),
-                                  )
-                                : null,
-                          ),
-                          ContextMenuDivider(),
-                          ContextMenuButton(
-                            label: 'label_chat_monolog'.l10n,
-                            onPressed: () => router.chat(c.monolog),
-                            trailing: const SvgIcon(SvgIcons.notesSmall),
-                            inverted: const SvgIcon(SvgIcons.notesSmallWhite),
-                          ),
-                        ],
-                        child: AnimatedButton(
-                          decorator: (child) {
-                            return Container(
-                              key: c.moreKey,
-                              padding: const EdgeInsets.only(
-                                left: 12,
-                                right: 18,
-                              ),
-                              height: double.infinity,
-                              child: Padding(
-                                padding: const EdgeInsets.fromLTRB(
-                                  10,
-                                  0,
-                                  10,
-                                  0,
-                                ),
-                                child: child,
-                              ),
-                            );
-                          },
-                          child: const SvgIcon(SvgIcons.more),
-                        ),
-                      );
->>>>>>> 1c486913
 
       final Widget synchronization;
 
@@ -667,114 +525,10 @@
     });
   }
 
-<<<<<<< HEAD
   /// Returns search results
   Widget _searchResult(BuildContext context, ChatsTabController c) {
     final style = Theme.of(context).style;
     final RxStatus? searchStatus = c.search.value?.searchStatus.value;
-=======
-                  if (c.status.value.isLoading) {
-                    return const Center(
-                      child: CustomProgressIndicator.primary(),
-                    );
-                  }
-
-                  // Builds a [RecentChatTile] from the provided
-                  // [RxChat].
-                  Widget tile(
-                    RxChat e, {
-                    Widget Function(Widget)? avatarBuilder,
-                  }) {
-                    final bool selected = c.selectedChats.contains(e.id);
-
-                    return RecentChatTile(
-                      e,
-                      key: e.chat.value.isMonolog
-                          ? const Key('ChatMonolog')
-                          : Key('RecentChat_${e.id}'),
-                      me: c.me,
-                      blocked: e.blocked,
-                      selected: c.selecting.value ? selected : null,
-                      getUser: c.getUser,
-                      avatarBuilder: c.selecting.value
-                          ? (child) => WidgetButton(
-                              onPressed: () =>
-                                  router.dialog(e.chat.value, c.me),
-                              child: child,
-                            )
-                          : avatarBuilder,
-                      onJoin: () => c.joinCall(e.id),
-                      onDrop: () => c.dropCall(e.id),
-                      onLeave: e.chat.value.isMonolog
-                          ? null
-                          : () => c.leaveChat(e.id),
-                      onHide: () => c.hideChat(e.id),
-                      onArchive: () =>
-                          c.archiveChat(e.id, !e.chat.value.isArchived),
-                      onMute: e.chat.value.isMonolog || e.chat.value.id.isLocal
-                          ? null
-                          : () => c.muteChat(e.id),
-                      onUnmute:
-                          e.chat.value.isMonolog || e.chat.value.id.isLocal
-                          ? null
-                          : () => c.unmuteChat(e.id),
-                      onFavorite:
-                          e.chat.value.id.isLocal && !e.chat.value.isMonolog
-                          ? null
-                          : () => c.favoriteChat(e.id),
-                      onUnfavorite:
-                          e.chat.value.id.isLocal && !e.chat.value.isMonolog
-                          ? null
-                          : () => c.unfavoriteChat(e.id),
-                      onSelect: c.toggleSelecting,
-
-                      // TODO: Uncomment, when contacts are implemented.
-                      // onContact: (b) => b
-                      //     ? c.addToContacts(e)
-                      //     : c.removeFromContacts(e),
-                      // inContacts: e.chat.value.isDialog
-                      //     ? () => c.inContacts(e)
-                      //     : null,
-                      onTap: c.selecting.value ? () => c.selectChat(e) : null,
-                      onDismissed: () => c.dismiss(e),
-                      enableContextMenu: !c.selecting.value,
-                      trailing: c.selecting.value
-                          ? [SelectedDot(selected: selected, size: 20)]
-                          : null,
-                      hasCall: c.status.value.isLoadingMore ? false : null,
-                      onPerformDrop: (f) => c.sendFiles(e.id, f),
-                    );
-                  }
-
-                  final Widget? child;
-
-                  if (c.groupCreating.isTrue) {
-                    Widget? center;
-
-                    if (c.search.value?.query.isNotEmpty == true &&
-                        c.search.value?.recent.isEmpty == true &&
-                        c.search.value?.contacts.isEmpty == true &&
-                        c.search.value?.users.isEmpty == true) {
-                      if ((searchStatus?.isSuccess ?? false) &&
-                          !(searchStatus?.isLoadingMore ?? false)) {
-                        center = Center(
-                          key: UniqueKey(),
-                          child: Text(
-                            'label_nothing_found'.l10n,
-                            style: style.fonts.small.regular.onBackground,
-                          ),
-                        );
-                      } else {
-                        center = Center(
-                          key: UniqueKey(),
-                          child: ColoredBox(
-                            color: style.colors.almostTransparent,
-                            child: const CustomProgressIndicator(),
-                          ),
-                        );
-                      }
-                    }
->>>>>>> 1c486913
 
     if (((searchStatus?.isLoading ?? false) ||
             (searchStatus?.isLoadingMore ?? false)) &&
@@ -789,7 +543,6 @@
       );
     }
 
-<<<<<<< HEAD
     if (c.elements.isEmpty) {
       return AnimatedDelayedSwitcher(
         key: UniqueKey(),
@@ -813,478 +566,6 @@
         ),
       );
     }
-=======
-                            return Padding(
-                              padding: const EdgeInsets.fromLTRB(10, 0, 10, 0),
-                              child: child,
-                            );
-                          },
-                        ),
-                      );
-                    }
-                  } else if (c.searching.value &&
-                      c.search.value?.search.isEmpty.value == false) {
-                    if (((searchStatus?.isLoading ?? false) ||
-                            (searchStatus?.isLoadingMore ?? false)) &&
-                        c.elements.isEmpty) {
-                      child = Center(
-                        key: UniqueKey(),
-                        child: ColoredBox(
-                          key: const Key('Loading'),
-                          color: style.colors.almostTransparent,
-                          child: const CustomProgressIndicator(),
-                        ),
-                      );
-                    } else if (c.elements.isNotEmpty) {
-                      child = Scrollbar(
-                        controller: c.search.value!.scrollController,
-                        child: AnimationLimiter(
-                          key: const Key('Search'),
-                          child: ListView.builder(
-                            key: const Key('SearchScrollable'),
-                            controller: c.search.value!.scrollController,
-                            itemCount: c.elements.length,
-                            itemBuilder: (_, i) {
-                              final ListElement element = c.elements[i];
-                              Widget child;
-
-                              if (element is ChatElement) {
-                                final RxChat chat = element.chat;
-                                child = Padding(
-                                  padding: const EdgeInsets.only(
-                                    left: 10,
-                                    right: 10,
-                                  ),
-                                  child: Obx(() {
-                                    return RecentChatTile(
-                                      chat,
-                                      key: Key('SearchChat_${chat.id}'),
-                                      me: c.me,
-                                      blocked: chat.blocked,
-                                      getUser: c.getUser,
-                                      onJoin: () => c.joinCall(chat.id),
-                                      onDrop: () => c.dropCall(chat.id),
-                                      hasCall: c.status.value.isLoadingMore
-                                          ? false
-                                          : null,
-                                      onPerformDrop: (e) =>
-                                          c.sendFiles(chat.id, e),
-                                    );
-                                  }),
-                                );
-                              } else if (element is ContactElement) {
-                                child = SearchUserTile(
-                                  key: Key(
-                                    'SearchContact_${element.contact.id}',
-                                  ),
-                                  contact: element.contact,
-                                  onTap: () =>
-                                      c.openChat(contact: element.contact),
-                                );
-                              } else if (element is UserElement) {
-                                child = SearchUserTile(
-                                  key: Key('SearchUser_${element.user.id}'),
-                                  user: element.user,
-                                  onTap: () => c.openChat(user: element.user),
-                                );
-                              } else if (element is DividerElement) {
-                                child = Container(
-                                  margin: EdgeInsets.fromLTRB(
-                                    8,
-                                    i == 0 ? 0 : 8,
-                                    8,
-                                    3,
-                                  ),
-                                  padding: const EdgeInsets.symmetric(
-                                    horizontal: 12,
-                                    vertical: 8,
-                                  ),
-                                  width: double.infinity,
-                                  child: Center(
-                                    child: Text(
-                                      element.category.name.capitalized,
-                                      style: style
-                                          .fonts
-                                          .normal
-                                          .regular
-                                          .onBackground,
-                                    ),
-                                  ),
-                                );
-                              } else {
-                                child = const SizedBox();
-                              }
-
-                              if (i == c.elements.length - 1) {
-                                if ((searchStatus?.isLoadingMore ?? false) ||
-                                    (searchStatus?.isLoading ?? false)) {
-                                  child = Column(
-                                    children: [
-                                      child,
-                                      const CustomProgressIndicator(
-                                        key: Key('SearchLoading'),
-                                      ),
-                                    ],
-                                  );
-                                }
-                              }
-
-                              return AnimationConfiguration.staggeredList(
-                                position: i,
-                                duration: const Duration(milliseconds: 375),
-                                child: SlideAnimation(
-                                  horizontalOffset: 50,
-                                  child: FadeInAnimation(
-                                    child: Padding(
-                                      padding: EdgeInsets.only(
-                                        top: i == 0 ? 3 : 0,
-                                        bottom: i == c.elements.length - 1
-                                            ? 4
-                                            : 0,
-                                      ),
-                                      child: child,
-                                    ),
-                                  ),
-                                ),
-                              );
-                            },
-                          ),
-                        ),
-                      );
-                    } else {
-                      child = AnimatedDelayedSwitcher(
-                        key: UniqueKey(),
-                        delay: const Duration(milliseconds: 300),
-                        child: Center(
-                          key: const Key('NothingFound'),
-                          child: Padding(
-                            padding: const EdgeInsets.all(16.0),
-                            child: Text(
-                              'label_nothing_found'.l10n,
-                              style: style.fonts.small.regular.onBackground,
-                              textAlign: TextAlign.center,
-                            ),
-                          ),
-                        ),
-                      );
-                    }
-                  } else if (c.archivedOnly.value) {
-                    final List<RxChat> chats = [];
-
-                    for (var e in c.archived) {
-                      if ((!e.id.isLocal ||
-                              e.messages.isNotEmpty ||
-                              e.chat.value.isMonolog) &&
-                          !e.chat.value.isHidden &&
-                          e.chat.value.isArchived &&
-                          !e.hidden.value) {
-                        chats.add(e.rx);
-                      }
-                    }
-
-                    child = Scrollbar(
-                      controller: c.scrollController,
-                      child: AnimationLimiter(
-                        key: const Key('Archive'),
-                        child: ListView.builder(
-                          key: const Key('ArchiveScrollable'),
-                          controller: c.scrollController,
-                          itemCount: chats.length,
-                          itemBuilder: (_, i) {
-                            final RxChat chat = chats[i];
-                            Widget child = Padding(
-                              padding: const EdgeInsets.only(
-                                left: 10,
-                                right: 10,
-                              ),
-                              child: tile(chat),
-                            );
-
-                            if (i == chats.length - 1) {
-                              child = Column(
-                                children: [
-                                  child,
-                                  if (c.archive.hasNext.isTrue ||
-                                      c.archive.nextLoading.value)
-                                    const CustomProgressIndicator(
-                                      key: Key('ArchiveLoading'),
-                                    ),
-                                ],
-                              );
-                            }
-
-                            return AnimationConfiguration.staggeredList(
-                              position: i,
-                              duration: const Duration(milliseconds: 375),
-                              child: SlideAnimation(
-                                horizontalOffset: 50,
-                                child: FadeInAnimation(
-                                  child: Padding(
-                                    padding: EdgeInsets.only(
-                                      top: i == 0 ? 3 : 0,
-                                      bottom: i == c.elements.length - 1
-                                          ? 4
-                                          : 0,
-                                    ),
-                                    child: child,
-                                  ),
-                                ),
-                              ),
-                            );
-                          },
-                        ),
-                      ),
-                    );
-                  } else {
-                    if (c.chats.none((e) {
-                      return (!e.id.isLocal || e.chat.value.isMonolog) &&
-                          (!e.chat.value.isHidden ||
-                              !e.chat.value.isArchived) &&
-                          !e.hidden.value;
-                    })) {
-                      if (c.status.value.isLoadingMore) {
-                        child = Center(
-                          key: UniqueKey(),
-                          child: ColoredBox(
-                            key: const Key('Loading'),
-                            color: style.colors.almostTransparent,
-                            child: const CustomProgressIndicator(),
-                          ),
-                        );
-                      } else {
-                        child = KeyedSubtree(
-                          key: UniqueKey(),
-                          child: Center(
-                            key: const Key('NoChats'),
-                            child: Text('label_no_chats'.l10n),
-                          ),
-                        );
-                      }
-                    } else {
-                      child = Scrollbar(
-                        controller: c.scrollController,
-                        child: AnimationLimiter(
-                          key: const Key('Chats'),
-                          child: Obx(() {
-                            final List<RxChat> calls = [];
-                            final List<RxChat> favorites = [];
-                            final List<RxChat> chats = [];
-
-                            for (var e in c.chats) {
-                              if ((!e.id.isLocal ||
-                                      e.messages.isNotEmpty ||
-                                      e.chat.value.isMonolog) &&
-                                  !e.chat.value.isHidden &&
-                                  !e.chat.value.isArchived &&
-                                  !e.hidden.value) {
-                                if (e.chat.value.ongoingCall != null) {
-                                  calls.add(e.rx);
-                                } else if (e.chat.value.favoritePosition !=
-                                    null) {
-                                  favorites.add(e.rx);
-                                } else {
-                                  chats.add(e.rx);
-                                }
-                              }
-                            }
-
-                            return CustomScrollView(
-                              controller: c.scrollController,
-                              slivers: [
-                                SliverPadding(
-                                  padding: EdgeInsets.only(
-                                    top: 4,
-                                    left: 10,
-                                    right: 10,
-                                  ),
-                                  sliver: SliverList(
-                                    delegate: SliverChildListDelegate.fixed(
-                                      calls.mapIndexed((i, e) {
-                                        return AnimationConfiguration.staggeredList(
-                                          position: i,
-                                          duration: const Duration(
-                                            milliseconds: 375,
-                                          ),
-                                          child: SlideAnimation(
-                                            horizontalOffset: 50,
-                                            child: FadeInAnimation(
-                                              child: tile(e),
-                                            ),
-                                          ),
-                                        );
-                                      }).toList(),
-                                    ),
-                                  ),
-                                ),
-                                SliverPadding(
-                                  padding: const EdgeInsets.only(
-                                    left: 10,
-                                    right: 10,
-                                  ),
-                                  sliver: SliverReorderableList(
-                                    onReorderStart: (_) =>
-                                        c.reordering.value = true,
-                                    proxyDecorator: (child, _, animation) {
-                                      return AnimatedBuilder(
-                                        animation: animation,
-                                        builder: (_, Widget? child) {
-                                          final double t = Curves.easeInOut
-                                              .transform(animation.value);
-                                          final double elevation = lerpDouble(
-                                            0,
-                                            6,
-                                            t,
-                                          )!;
-                                          final Color color = Color.lerp(
-                                            style.colors.transparent,
-                                            style.colors.onBackgroundOpacity20,
-                                            t,
-                                          )!;
-
-                                          return Container(
-                                            decoration: BoxDecoration(
-                                              boxShadow: [
-                                                CustomBoxShadow(
-                                                  color: color,
-                                                  blurRadius: elevation,
-                                                ),
-                                              ],
-                                              borderRadius: style.cardRadius
-                                                  .copyWith(
-                                                    topLeft: Radius.circular(
-                                                      style
-                                                              .cardRadius
-                                                              .topLeft
-                                                              .x *
-                                                          1.75,
-                                                    ),
-                                                  ),
-                                            ),
-                                            child: child,
-                                          );
-                                        },
-                                        child: child,
-                                      );
-                                    },
-                                    itemBuilder: (_, i) {
-                                      final RxChat chat = favorites[i];
-
-                                      return KeyedSubtree(
-                                        key: Key(chat.id.val),
-                                        child: Obx(() {
-                                          final Widget child = tile(
-                                            chat,
-                                            avatarBuilder: (child) {
-                                              if (PlatformUtils.isMobile) {
-                                                return ReorderableDelayedDragStartListener(
-                                                  key: Key(
-                                                    'ReorderHandle_${chat.id.val}',
-                                                  ),
-                                                  index: i,
-                                                  child: child,
-                                                );
-                                              }
-
-                                              return RawGestureDetector(
-                                                gestures: {
-                                                  DisableSecondaryButtonRecognizer:
-                                                      GestureRecognizerFactoryWithHandlers<
-                                                        DisableSecondaryButtonRecognizer
-                                                      >(
-                                                        () =>
-                                                            DisableSecondaryButtonRecognizer(),
-                                                        (_) {},
-                                                      ),
-                                                },
-                                                child: ReorderableDragStartListener(
-                                                  key: Key(
-                                                    'ReorderHandle_${chat.id.val}',
-                                                  ),
-                                                  index: i,
-                                                  child: GestureDetector(
-                                                    onLongPress: () {},
-                                                    child: child,
-                                                  ),
-                                                ),
-                                              );
-                                            },
-                                          );
-
-                                          // Ignore the animation, if there's
-                                          // an ongoing reordering happening.
-                                          if (c.reordering.value) {
-                                            return child;
-                                          }
-
-                                          return AnimationConfiguration.staggeredList(
-                                            position: calls.length + i,
-                                            duration: const Duration(
-                                              milliseconds: 375,
-                                            ),
-                                            child: SlideAnimation(
-                                              horizontalOffset: 50,
-                                              child: FadeInAnimation(
-                                                child: child,
-                                              ),
-                                            ),
-                                          );
-                                        }),
-                                      );
-                                    },
-                                    itemCount: favorites.length,
-                                    onReorder: (a, b) {
-                                      c.reorderChat(a, b);
-                                      c.reordering.value = false;
-                                    },
-                                  ),
-                                ),
-                                SliverPadding(
-                                  padding: EdgeInsets.only(
-                                    bottom: 4,
-                                    left: 10,
-                                    right: 10,
-                                  ),
-                                  sliver: SliverList(
-                                    delegate: SliverChildListDelegate.fixed([
-                                      ...chats.mapIndexed((i, e) {
-                                        return AnimationConfiguration.staggeredList(
-                                          position:
-                                              calls.length +
-                                              favorites.length +
-                                              i,
-                                          duration: const Duration(
-                                            milliseconds: 375,
-                                          ),
-                                          child: SlideAnimation(
-                                            horizontalOffset: 50,
-                                            child: FadeInAnimation(
-                                              child: tile(e),
-                                            ),
-                                          ),
-                                        );
-                                      }),
-                                      if (c.hasNext.isTrue ||
-                                          c.status.value.isLoadingMore)
-                                        Center(
-                                          child: CustomProgressIndicator(
-                                            key: const Key('ChatsLoading'),
-                                            value:
-                                                Config.disableInfiniteAnimations
-                                                ? 0
-                                                : null,
-                                          ),
-                                        ),
-                                    ]),
-                                  ),
-                                ),
-                              ],
-                            );
-                          }),
-                        ),
-                      );
-                    }
-                  }
->>>>>>> 1c486913
 
     getCategoryLabel(SearchCategory category) => switch (category) {
       SearchCategory.user => 'label_search_category_users'.l10n,
