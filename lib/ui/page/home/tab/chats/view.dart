--- conflicted
+++ resolved
@@ -85,11 +85,7 @@
                 resizeToAvoidBottomInset: false,
                 appBar: CustomAppBar(
                   border: c.search.value != null || c.selecting.value
-<<<<<<< HEAD
-                      ? Border.all(color: style.colors.primary, width: 2)
-=======
                       ? Border.all(color: colors.secondary, width: 2)
->>>>>>> 8d9b57e2
                       : null,
                   title: Obx(() {
                     final Widget child;
@@ -254,40 +250,11 @@
                   ],
                 ),
                 body: Obx(() {
-<<<<<<< HEAD
-                  if (c.chatsReady.value) {
-                    final Widget? child;
-
-                    if (c.groupCreating.value) {
-                      Widget? center;
-
-                      if (c.search.value?.query.isNotEmpty == true &&
-                          c.search.value?.recent.isEmpty == true &&
-                          c.search.value?.contacts.isEmpty == true &&
-                          c.search.value?.users.isEmpty == true) {
-                        if (c.search.value?.searchStatus.value.isSuccess ==
-                            true) {
-                          center = Center(
-                            key: UniqueKey(),
-                            child: Text('label_nothing_found'.l10n),
-                          );
-                        } else {
-                          center = Center(
-                            key: UniqueKey(),
-                            child: ColoredBox(
-                              color: style.colors.transparent,
-                              child: const CustomProgressIndicator(),
-                            ),
-                          );
-                        }
-                      }
-=======
                   if (c.status.value.isLoading) {
                     return const Center(child: CustomProgressIndicator());
                   }
 
                   final Widget? child;
->>>>>>> 8d9b57e2
 
                   if (c.groupCreating.value) {
                     Widget? center;
@@ -492,39 +459,11 @@
                                       c.openChat(contact: element.contact),
                                 );
                               } else if (element is UserElement) {
-<<<<<<< HEAD
-                                child = Obx(() {
-                                  return SelectedTile(
-                                    user: element.user,
-                                    selected: c.search.value?.selectedUsers
-                                            .contains(element.user) ??
-                                        false,
-                                    onTap: () => c.search.value
-                                        ?.select(user: element.user),
-                                  );
-                                });
-                              } else if (element is MyUserElement) {
-                                child = Obx(() {
-                                  return SelectedTile(
-                                    myUser: c.myUser.value,
-                                    selected: true,
-                                    subtitle: [
-                                      const SizedBox(height: 5),
-                                      Text(
-                                        'label_required'.l10n,
-                                        style: TextStyle(
-                                            color: style.colors.secondary),
-                                      ),
-                                    ],
-                                  );
-                                });
-=======
                                 child = SearchUserTile(
                                   key: Key('SearchUser_${element.user.id}'),
                                   user: element.user,
                                   onTap: () => c.openChat(user: element.user),
                                 );
->>>>>>> 8d9b57e2
                               } else if (element is DividerElement) {
                                 child = Center(
                                   child: Container(
@@ -538,7 +477,7 @@
                                         element.category.name.capitalizeFirst!,
                                         style:
                                             style.systemMessageStyle.copyWith(
-                                          color: style.colors.onBackground,
+                                          color: Colors.black,
                                           fontSize: 15,
                                         ),
                                       ),
@@ -592,109 +531,12 @@
                       if (c.status.value.isLoadingMore) {
                         child = Center(
                           key: UniqueKey(),
-                          child: ColoredBox(
-                            key: const Key('Loading'),
-                            color: style.colors.transparent,
-                            child: const CustomProgressIndicator(),
+                          child: const ColoredBox(
+                            key: Key('Loading'),
+                            color: Colors.transparent,
+                            child: CustomProgressIndicator(),
                           ),
                         );
-<<<<<<< HEAD
-                      } else if (c.elements.isNotEmpty) {
-                        child = SafeScrollbar(
-                          controller: c.scrollController,
-                          child: AnimationLimiter(
-                            key: const Key('Search'),
-                            child: ListView.builder(
-                              key: const Key('SearchScrollable'),
-                              controller: c.scrollController,
-                              itemCount: c.elements.length,
-                              itemBuilder: (_, i) {
-                                final ListElement element = c.elements[i];
-                                final Widget child;
-
-                                if (element is ChatElement) {
-                                  final RxChat chat = element.chat;
-                                  child = Padding(
-                                    padding: const EdgeInsets.only(
-                                      left: 10,
-                                      right: 10,
-                                    ),
-                                    child: Obx(() {
-                                      return RecentChatTile(
-                                        chat,
-                                        key: Key('SearchChat_${chat.id}'),
-                                        me: c.me,
-                                        blocked: chat.blacklisted,
-                                        getUser: c.getUser,
-                                        onJoin: () => c.joinCall(chat.id),
-                                        onDrop: () => c.dropCall(chat.id),
-                                        inCall: () => c.inCall(chat.id),
-                                      );
-                                    }),
-                                  );
-                                } else if (element is ContactElement) {
-                                  child = SearchUserTile(
-                                    key: Key(
-                                        'SearchContact_${element.contact.id}'),
-                                    contact: element.contact,
-                                    onTap: () =>
-                                        c.openChat(contact: element.contact),
-                                  );
-                                } else if (element is UserElement) {
-                                  child = SearchUserTile(
-                                    key: Key('SearchUser_${element.user.id}'),
-                                    user: element.user,
-                                    onTap: () => c.openChat(user: element.user),
-                                  );
-                                } else if (element is DividerElement) {
-                                  child = Center(
-                                    child: Container(
-                                      margin: const EdgeInsets.fromLTRB(
-                                          10, 2, 10, 2),
-                                      padding: const EdgeInsets.fromLTRB(
-                                          12, 10, 12, 6),
-                                      width: double.infinity,
-                                      child: Center(
-                                        child: Text(
-                                          element
-                                              .category.name.capitalizeFirst!,
-                                          style:
-                                              style.systemMessageStyle.copyWith(
-                                            color: style.colors.onBackground,
-                                            fontSize: 15,
-                                          ),
-                                        ),
-                                      ),
-                                    ),
-                                  );
-                                } else {
-                                  child = const SizedBox();
-                                }
-
-                                return AnimationConfiguration.staggeredList(
-                                  position: i,
-                                  duration: const Duration(milliseconds: 375),
-                                  child: SlideAnimation(
-                                    horizontalOffset: 50,
-                                    child: FadeInAnimation(
-                                      child: Padding(
-                                        padding: EdgeInsets.only(
-                                          top: i == 0 ? 3 : 0,
-                                          bottom: i == c.elements.length - 1
-                                              ? 4
-                                              : 0,
-                                        ),
-                                        child: child,
-                                      ),
-                                    ),
-                                  ),
-                                );
-                              },
-                            ),
-                          ),
-                        );
-=======
->>>>>>> 8d9b57e2
                       } else {
                         child = KeyedSubtree(
                           key: UniqueKey(),
@@ -705,57 +547,6 @@
                         );
                       }
                     } else {
-<<<<<<< HEAD
-                      if (c.chats.none(
-                        (e) {
-                          final bool isHidden = e.chat.value.isHidden &&
-                              !e.chat.value.isRoute(router.route, c.me);
-
-                          return (!e.id.isLocal || e.chat.value.isMonolog) &&
-                              !isHidden;
-                        },
-                      )) {
-                        if (!c.chatsReady.value) {
-                          child = Center(
-                            key: UniqueKey(),
-                            child: ColoredBox(
-                              key: const Key('Loading'),
-                              color: style.colors.transparent,
-                              child: const CustomProgressIndicator(),
-                            ),
-                          );
-                        } else {
-                          child = KeyedSubtree(
-                            key: UniqueKey(),
-                            child: Center(
-                              key: const Key('NoChats'),
-                              child: Text('label_no_chats'.l10n),
-                            ),
-                          );
-                        }
-                      } else {
-                        child = SafeScrollbar(
-                          controller: c.scrollController,
-                          child: AnimationLimiter(
-                            key: const Key('Chats'),
-                            child: Obx(() {
-                              final List<RxChat> favorites = [];
-                              final List<RxChat> chats = [];
-
-                              for (RxChat e in c.chats) {
-                                final bool isHidden = e.chat.value.isHidden &&
-                                    !e.chat.value.isRoute(router.route, c.me);
-
-                                if ((!e.id.isLocal ||
-                                        e.messages.isNotEmpty ||
-                                        e.chat.value.isMonolog) &&
-                                    !isHidden) {
-                                  if (e.chat.value.favoritePosition != null) {
-                                    favorites.add(e);
-                                  } else {
-                                    chats.add(e);
-                                  }
-=======
                       child = SafeScrollbar(
                         controller: c.scrollController,
                         child: AnimationLimiter(
@@ -776,7 +567,6 @@
                                   favorites.add(e);
                                 } else {
                                   chats.add(e);
->>>>>>> 8d9b57e2
                                 }
                               }
                             }
@@ -836,49 +626,6 @@
                               );
                             }
 
-<<<<<<< HEAD
-                              return CustomScrollView(
-                                controller: c.scrollController,
-                                slivers: [
-                                  SliverPadding(
-                                    padding: const EdgeInsets.only(
-                                      top: CustomAppBar.height,
-                                      left: 10,
-                                      right: 10,
-                                    ),
-                                    sliver: SliverReorderableList(
-                                      onReorderStart: (_) =>
-                                          c.reordering.value = true,
-                                      proxyDecorator: (child, _, animation) {
-                                        return AnimatedBuilder(
-                                          animation: animation,
-                                          builder: (_, Widget? child) {
-                                            final double t = Curves.easeInOut
-                                                .transform(animation.value);
-                                            final double elevation =
-                                                lerpDouble(0, 6, t)!;
-                                            final Color color = Color.lerp(
-                                              style.colors.transparent,
-                                              style
-                                                  .colors.onBackgroundOpacity20,
-                                              t,
-                                            )!;
-
-                                            return Container(
-                                              decoration: BoxDecoration(
-                                                boxShadow: [
-                                                  CustomBoxShadow(
-                                                    color: color,
-                                                    blurRadius: elevation,
-                                                  ),
-                                                ],
-                                                borderRadius:
-                                                    style.cardRadius.copyWith(
-                                                  topLeft: Radius.circular(
-                                                    style.cardRadius.topLeft.x *
-                                                        1.75,
-                                                  ),
-=======
                             return CustomScrollView(
                               controller: c.scrollController,
                               slivers: [
@@ -918,7 +665,6 @@
                                                 topLeft: Radius.circular(
                                                   style.cardRadius.topLeft.x *
                                                       1.75,
->>>>>>> 8d9b57e2
                                                 ),
                                               ),
                                             ),
