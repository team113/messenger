--- conflicted
+++ resolved
@@ -547,66 +547,12 @@
                         );
                       }
                     } else {
-<<<<<<< HEAD
-                      if (c.chats.none(
-                        (e) {
-                          final bool isHidden = e.chat.value.isHidden &&
-                              !e.chat.value.isRoute(router.route, c.me);
-
-                          return (!e.id.isLocal || e.chat.value.isMonolog) &&
-                              !isHidden;
-                        },
-                      )) {
-                        if (!c.chatsReady.value) {
-                          child = Center(
-                            key: UniqueKey(),
-                            child: const ColoredBox(
-                              key: Key('Loading'),
-                              color: Colors.transparent,
-                              child: CustomProgressIndicator(),
-                            ),
-                          );
-                        } else {
-                          child = KeyedSubtree(
-                            key: UniqueKey(),
-                            child: Center(
-                              key: const Key('NoChats'),
-                              child: Text('label_no_chats'.l10n),
-                            ),
-                          );
-                        }
-                      } else {
-                        child = SafeScrollbar(
-                          controller: c.scrollController,
-                          child: AnimationLimiter(
-                            key: const Key('Chats'),
-                            child: Obx(() {
-                              final List<RxChat> inCall = [];
-                              final List<RxChat> favorites = [];
-                              final List<RxChat> chats = [];
-
-                              for (RxChat e in c.chats) {
-                                final bool isHidden = e.chat.value.isHidden &&
-                                    !e.chat.value.isRoute(router.route, c.me);
-
-                                if ((!e.id.isLocal ||
-                                        e.messages.isNotEmpty ||
-                                        e.chat.value.isMonolog) &&
-                                    !isHidden) {
-                                  if (e.chat.value.ongoingCall != null) {
-                                    inCall.add(e);
-                                  } else if (e.chat.value.favoritePosition !=
-                                      null) {
-                                    favorites.add(e);
-                                  } else {
-                                    chats.add(e);
-                                  }
-=======
                       child = SafeScrollbar(
                         controller: c.scrollController,
                         child: AnimationLimiter(
                           key: const Key('Chats'),
                           child: Obx(() {
+                            final List<RxChat> inCall = [];
                             final List<RxChat> favorites = [];
                             final List<RxChat> chats = [];
 
@@ -618,11 +564,13 @@
                                       e.messages.isNotEmpty ||
                                       e.chat.value.isMonolog) &&
                                   !isHidden) {
-                                if (e.chat.value.favoritePosition != null) {
+                                if (e.chat.value.ongoingCall != null) {
+                                  inCall.add(e);
+                                } else if (e.chat.value.favoritePosition !=
+                                    null) {
                                   favorites.add(e);
                                 } else {
                                   chats.add(e);
->>>>>>> 57d4b5b8
                                 }
                               }
                             }
@@ -682,79 +630,37 @@
                               );
                             }
 
-<<<<<<< HEAD
-                              return CustomScrollView(
-                                controller: c.scrollController,
-                                slivers: [
-                                  SliverPadding(
-                                    padding: const EdgeInsets.only(
-                                      top: CustomAppBar.height,
-                                      left: 10,
-                                      right: 10,
-                                    ),
-                                    sliver: SliverList(
-                                      delegate: SliverChildListDelegate.fixed(
-                                        inCall.mapIndexed((i, e) {
-                                          return AnimationConfiguration
-                                              .staggeredList(
-                                            position: i,
-                                            duration: const Duration(
-                                              milliseconds: 375,
-                                            ),
-                                            child: SlideAnimation(
-                                              horizontalOffset: 50,
-                                              child: FadeInAnimation(
-                                                child: tile(e),
-                                              ),
-                                            ),
-                                          );
-                                        }).toList(),
-                                      ),
-                                    ),
-                                  ),
-                                  SliverPadding(
-                                    padding: const EdgeInsets.only(
-                                      left: 10,
-                                      right: 10,
-                                    ),
-                                    sliver: SliverReorderableList(
-                                      onReorderStart: (_) =>
-                                          c.reordering.value = true,
-                                      proxyDecorator: (child, _, animation) {
-                                        return AnimatedBuilder(
-                                          animation: animation,
-                                          builder: (_, Widget? child) {
-                                            final double t = Curves.easeInOut
-                                                .transform(animation.value);
-                                            final double elevation =
-                                                lerpDouble(0, 6, t)!;
-                                            final Color color = Color.lerp(
-                                              const Color(0x00000000),
-                                              const Color(0x33000000),
-                                              t,
-                                            )!;
-
-                                            return Container(
-                                              decoration: BoxDecoration(
-                                                boxShadow: [
-                                                  CustomBoxShadow(
-                                                    color: color,
-                                                    blurRadius: elevation,
-                                                  ),
-                                                ],
-                                                borderRadius:
-                                                    style.cardRadius.copyWith(
-                                                  topLeft: Radius.circular(
-                                                    style.cardRadius.topLeft.x *
-                                                        1.75,
-                                                  ),
-=======
                             return CustomScrollView(
                               controller: c.scrollController,
                               slivers: [
                                 SliverPadding(
                                   padding: const EdgeInsets.only(
                                     top: CustomAppBar.height,
+                                    left: 10,
+                                    right: 10,
+                                  ),
+                                  sliver: SliverList(
+                                    delegate: SliverChildListDelegate.fixed(
+                                      inCall.mapIndexed((i, e) {
+                                        return AnimationConfiguration
+                                            .staggeredList(
+                                          position: i,
+                                          duration: const Duration(
+                                            milliseconds: 375,
+                                          ),
+                                          child: SlideAnimation(
+                                            horizontalOffset: 50,
+                                            child: FadeInAnimation(
+                                              child: tile(e),
+                                            ),
+                                          ),
+                                        );
+                                      }).toList(),
+                                    ),
+                                  ),
+                                ),
+                                SliverPadding(
+                                  padding: const EdgeInsets.only(
                                     left: 10,
                                     right: 10,
                                   ),
@@ -788,7 +694,6 @@
                                                 topLeft: Radius.circular(
                                                   style.cardRadius.topLeft.x *
                                                       1.75,
->>>>>>> 57d4b5b8
                                                 ),
                                               ),
                                             ),
