--- conflicted
+++ resolved
@@ -545,8 +545,6 @@
                                 }
                               }
 
-<<<<<<< HEAD
-=======
                               // Builds a [RecentChatTile] from the provided
                               // [RxChat].
                               Widget tile(
@@ -602,7 +600,6 @@
                                 );
                               }
 
->>>>>>> fb50db8a
                               return CustomScrollView(
                                 controller: c.scrollController,
                                 slivers: [
