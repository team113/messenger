// Copyright © 2022-2023 IT ENGINEERING MANAGEMENT INC,
//                       <https://github.com/team113>
//
// This program is free software: you can redistribute it and/or modify it under
// the terms of the GNU Affero General Public License v3.0 as published by the
// Free Software Foundation, either version 3 of the License, or (at your
// option) any later version.
//
// This program is distributed in the hope that it will be useful, but WITHOUT
// ANY WARRANTY; without even the implied warranty of MERCHANTABILITY or FITNESS
// FOR A PARTICULAR PURPOSE. See the GNU Affero General Public License v3.0 for
// more details.
//
// You should have received a copy of the GNU Affero General Public License v3.0
// along with this program. If not, see
// <https://www.gnu.org/licenses/agpl-3.0.html>.

import 'package:collection/collection.dart';
import 'package:flutter/material.dart';
import 'package:flutter_staggered_animations/flutter_staggered_animations.dart';
import 'package:get/get.dart';

import '/domain/repository/chat.dart';
import '/l10n/l10n.dart';
import '/routes.dart';
import '/themes.dart';
import '/ui/page/call/search/controller.dart';
import '/ui/page/home/page/chat/message_field/view.dart';
import '/ui/page/home/widget/app_bar.dart';
import '/ui/page/home/widget/safe_scrollbar.dart';
import '/ui/widget/menu_interceptor/menu_interceptor.dart';
import '/ui/widget/outlined_rounded_button.dart';
import '/ui/widget/selected_tile.dart';
import '/ui/widget/svg/svg.dart';
import '/ui/widget/text_field.dart';
import '/ui/widget/widget_button.dart';
import '/util/platform_utils.dart';
import 'controller.dart';
import 'widget/recent_chat.dart';
import 'widget/search_user_tile.dart';

/// View of the `HomeTab.chats` tab.
class ChatsTabView extends StatelessWidget {
  const ChatsTabView({Key? key}) : super(key: key);

  @override
  Widget build(BuildContext context) {
    final Style style = Theme.of(context).extension<Style>()!;

    return GetBuilder(
      key: const Key('ChatsTab'),
      init: ChatsTabController(
        Get.find(),
        Get.find(),
        Get.find(),
        Get.find(),
        Get.find(),
        Get.find(),
      ),
      builder: (ChatsTabController c) {
        return Stack(
          children: [
            Obx(() {
              return AnimatedContainer(
                duration: 200.milliseconds,
                color: c.search.value != null || c.searching.value
                    ? const Color(0xFFEBEBEB)
                    : const Color(0x00EBEBEB),
              );
            }),
            Obx(() {
              return Scaffold(
                extendBodyBehindAppBar: true,
                resizeToAvoidBottomInset: false,
                appBar: CustomAppBar(
                  border: c.search.value == null && !c.searching.value
                      ? null
                      : Border.all(
                          color: Theme.of(context).colorScheme.secondary,
                          width: 2,
                        ),
                  title: Obx(() {
                    final Widget child;

                    if (c.searching.value) {
                      child = Theme(
                        data: MessageFieldView.theme(context),
                        child: Padding(
                          padding: const EdgeInsets.symmetric(horizontal: 10),
                          child: Transform.translate(
                            offset: const Offset(0, 1),
                            child: ReactiveTextField(
                              key: const Key('SearchField'),
                              state: c.search.value!.search,
                              hint: 'label_search'.l10n,
                              maxLines: 1,
                              filled: false,
                              dense: true,
                              padding: const EdgeInsets.symmetric(vertical: 8),
                              style: style.boldBody.copyWith(fontSize: 17),
                              onChanged: () => c.search.value!.query.value =
                                  c.search.value!.search.text,
                            ),
                          ),
                        ),
                      );
                    } else if (c.groupCreating.value) {
                      child = WidgetButton(
                        onPressed: c.startSearch,
                        child: SizedBox(
                          width: double.infinity,
                          height: double.infinity,
                          child: Center(
                            child: Text(
                              'btn_create_group'.l10n,
                              key: const Key('1'),
                            ),
                          ),
                        ),
                      );
                    } else {
                      child = Text('label_chats'.l10n, key: const Key('2'));
                    }

                    return AnimatedSwitcher(
                      duration: 250.milliseconds,
                      child: child,
                    );
                  }),
                  leading: [
                    Obx(() {
                      return AnimatedSwitcher(
                        duration: 250.milliseconds,
                        child: WidgetButton(
                          key: const Key('SearchButton'),
                          onPressed: c.searching.value ? null : c.startSearch,
                          child: Container(
                            padding: const EdgeInsets.only(left: 20, right: 12),
                            height: double.infinity,
                            child: SvgLoader.asset(
                              'assets/icons/search.svg',
                              width: 17.77,
                            ),
                          ),
                        ),
                      );
                    }),
                  ],
                  actions: [
                    Obx(() {
                      final Widget child;

                      if (c.searching.value) {
                        child = SvgLoader.asset(
                          'assets/icons/close_primary.svg',
                          key: const Key('CloseSearch'),
                          height: 15,
                        );
                      } else {
                        child = c.groupCreating.value
                            ? SvgLoader.asset(
                                'assets/icons/close_primary.svg',
                                key: const Key('CloseGroupSearching'),
                                height: 15,
                              )
                            : SvgLoader.asset(
                                'assets/icons/group.svg',
                                key: const Key('CreateGroup'),
                                width: 21.77,
                                height: 18.44,
                              );
                      }

                      return WidgetButton(
                        key: c.searching.value
                            ? const Key('CloseSearchButton')
                            : null,
                        onPressed: () {
                          if (c.searching.value) {
                            c.closeSearch(!c.groupCreating.value);
                          } else {
                            if (c.groupCreating.value) {
                              c.closeGroupCreating();
                            } else {
                              c.startGroupCreating();
                            }
                          }
                        },
                        child: Container(
                          padding: const EdgeInsets.only(left: 12, right: 18),
                          height: double.infinity,
                          child: SizedBox(
                            width: 21.77,
                            child: AnimatedSwitcher(
                              duration: 250.milliseconds,
                              child: child,
                            ),
                          ),
                        ),
                      );
                    }),
                  ],
                ),
                body: Obx(() {
                  if (c.chatsReady.value) {
                    final Widget? child;

                    if (c.groupCreating.value) {
                      Widget? center;

                      if (c.search.value?.query.isNotEmpty == true &&
                          c.search.value?.recent.isEmpty == true &&
                          c.search.value?.contacts.isEmpty == true &&
                          c.search.value?.users.isEmpty == true) {
                        if (c.search.value?.searchStatus.value.isSuccess ==
                            true) {
                          center =
                              Center(child: Text('label_nothing_found'.l10n));
                        } else {
                          center =
                              const Center(child: CircularProgressIndicator());
                        }
                      }

                      if (center != null) {
                        child = Padding(
                          padding: const EdgeInsets.only(top: 67),
                          child: center,
                        );
                      } else {
                        child = SafeScrollbar(
                          bottom: false,
                          controller: c.search.value!.controller,
                          borderRadius: const BorderRadius.vertical(
                            top: Radius.circular(40),
                          ),
                          child: ListView.builder(
                            key: const Key('GroupCreating'),
                            controller: c.search.value!.controller,
                            itemCount: c.elements.length,
                            itemBuilder: (context, i) {
                              final ListElement element = c.elements[i];
                              final Widget child;

                              if (element is RecentElement) {
                                child = Obx(() {
                                  return SelectedTile(
                                    user: element.user,
                                    selected: c.search.value?.selectedRecent
                                            .contains(element.user) ??
                                        false,
                                    onTap: () => c.search.value
                                        ?.select(recent: element.user),
                                  );
                                });
                              } else if (element is ContactElement) {
                                child = Obx(() {
                                  return SelectedTile(
                                    contact: element.contact,
                                    selected: c.search.value?.selectedContacts
                                            .contains(element.contact) ??
                                        false,
                                    onTap: () => c.search.value
                                        ?.select(contact: element.contact),
                                  );
                                });
                              } else if (element is UserElement) {
                                child = Obx(() {
                                  return SelectedTile(
                                    user: element.user,
                                    selected: c.search.value?.selectedUsers
                                            .contains(element.user) ??
                                        false,
                                    onTap: () => c.search.value
                                        ?.select(user: element.user),
                                  );
                                });
                              } else if (element is MyUserElement) {
                                child = Obx(() {
                                  return SelectedTile(
                                    myUser: c.myUser.value,
                                    selected: true,
                                    subtitle: [
                                      const SizedBox(height: 5),
                                      Text(
                                        'label_required'.l10n,
                                        style: TextStyle(
                                          color: Theme.of(context)
                                              .colorScheme
                                              .primary,
                                        ),
                                      ),
                                    ],
                                  );
                                });
                              } else if (element is DividerElement) {
                                final String text;

                                switch (element.category) {
                                  case SearchCategory.recent:
                                    text = 'label_recent'.l10n;
                                    break;

                                  case SearchCategory.contact:
                                    text = 'label_contact'.l10n;
                                    break;

                                  case SearchCategory.user:
                                    text = 'label_user'.l10n;
                                    break;

                                  case SearchCategory.chat:
                                    text = 'label_chat'.l10n;
                                    break;
                                }

                                child = Center(
                                  child: Container(
                                    margin: const EdgeInsets.fromLTRB(
                                      10,
                                      2,
                                      0,
                                      2,
                                    ),
                                    padding: const EdgeInsets.fromLTRB(
                                      12,
                                      10,
                                      0,
                                      6,
                                    ),
                                    width: double.infinity,
                                    child: Center(
                                      child: Text(
                                        text,
                                        style:
                                            style.systemMessageStyle.copyWith(
                                          color: Colors.black,
                                          fontSize: 15,
                                        ),
                                      ),
                                    ),
                                  ),
                                );
                              } else {
                                child = const SizedBox();
                              }

                              return child;
                            },
                          ),
                        );
                      }
                    } else if (c.searching.value &&
                        c.search.value?.search.isEmpty.value == false) {
                      if (c.search.value!.searchStatus.value.isLoading &&
                          c.elements.isEmpty) {
                        child = const Center(
                          key: Key('Loading'),
                          child: CircularProgressIndicator(),
                        );
                      } else if (c.elements.isNotEmpty) {
                        child = SafeScrollbar(
                          controller: c.scrollController,
                          child: AnimationLimiter(
                            key: const Key('Search'),
                            child: ListView.builder(
                              controller: c.scrollController,
                              itemCount: c.elements.length,
                              itemBuilder: (_, i) {
                                final ListElement element = c.elements[i];
                                final Widget child;

                                if (element is ChatElement) {
                                  final RxChat chat = element.chat;
                                  child = Padding(
                                    padding: const EdgeInsets.only(
                                      left: 10,
                                      right: 10,
                                    ),
                                    child: Obx(() {
                                      return RecentChatTile(
                                        chat,
                                        key: Key('SearchChat_${chat.id}'),
                                        me: c.me,
                                        blocked: chat.blacklisted,
                                        getUser: c.getUser,
                                        onJoin: () => c.joinCall(chat.id),
                                        onDrop: () => c.dropCall(chat.id),
                                        inCall: () => c.inCall(chat.id),
                                      );
                                    }),
                                  );
                                } else if (element is ContactElement) {
                                  child = SearchUserTile(
                                    key: Key(
                                        'SearchContact_${element.contact.id}'),
                                    contact: element.contact,
                                    onTap: () =>
                                        c.openChat(contact: element.contact),
                                  );
                                } else if (element is UserElement) {
                                  child = SearchUserTile(
                                    key: Key('SearchUser_${element.user.id}'),
                                    user: element.user,
                                    onTap: () => c.openChat(user: element.user),
                                  );
                                } else if (element is DividerElement) {
                                  child = Center(
                                    child: Container(
                                      margin: const EdgeInsets.fromLTRB(
                                          10, 2, 10, 2),
                                      padding: const EdgeInsets.fromLTRB(
                                          12, 10, 12, 6),
                                      width: double.infinity,
                                      child: Center(
                                        child: Text(
                                          element
                                              .category.name.capitalizeFirst!,
                                          style:
                                              style.systemMessageStyle.copyWith(
                                            color: Colors.black,
                                            fontSize: 15,
                                          ),
                                        ),
                                      ),
                                    ),
                                  );
                                } else {
                                  child = const SizedBox();
                                }

                                return AnimationConfiguration.staggeredList(
                                  position: i,
                                  duration: const Duration(milliseconds: 375),
                                  child: SlideAnimation(
                                    horizontalOffset: 50,
                                    child: FadeInAnimation(
                                      child: Padding(
                                        padding: EdgeInsets.only(
                                          top: i == 0 ? 3 : 0,
                                          bottom: i == c.elements.length - 1
                                              ? 4
                                              : 0,
                                        ),
                                        child: child,
                                      ),
                                    ),
                                  ),
                                );
                              },
                            ),
                          ),
                        );
                      } else {
                        child = Center(
                          key: const Key('NothingFound'),
                          child: Text('label_nothing_found'.l10n),
                        );
                      }
                    } else {
<<<<<<< HEAD
                      child = SafeScrollbar(
                        controller: c.scrollController,
                        child: AnimationLimiter(
                          key: const Key('Chats'),
                          child: ListView.builder(
                            controller: c.scrollController,
                            itemCount: c.chats.length,
                            itemBuilder: (_, i) {
                              final RxChat chat = c.chats[i];
                              Widget widget =
                                  AnimationConfiguration.staggeredList(
                                position: i,
                                duration: const Duration(milliseconds: 375),
                                child: SlideAnimation(
                                  horizontalOffset: 50,
                                  child: FadeInAnimation(
                                    child: Padding(
                                      padding: const EdgeInsets.symmetric(
                                        horizontal: 10,
=======
                      if (c.chats.none((e) => !e.id.isLocal)) {
                        child = Center(
                          key: const Key('NoChats'),
                          child: Text('label_no_chats'.l10n),
                        );
                      } else {
                        child = SafeScrollbar(
                          controller: c.scrollController,
                          child: AnimationLimiter(
                            key: const Key('Chats'),
                            child: Obx(() {
                              final List<RxChat> chats = c.chats
                                  .where((e) =>
                                      !e.id.isLocal || e.messages.isNotEmpty)
                                  .toList();

                              return ListView.builder(
                                controller: c.scrollController,
                                itemCount: chats.length,
                                itemBuilder: (_, i) {
                                  final RxChat chat = chats[i];

                                  return AnimationConfiguration.staggeredList(
                                    position: i,
                                    duration: const Duration(milliseconds: 375),
                                    child: SlideAnimation(
                                      horizontalOffset: 50,
                                      child: FadeInAnimation(
                                        child: Padding(
                                          padding: const EdgeInsets.symmetric(
                                            horizontal: 10,
                                          ),
                                          child: Obx(() {
                                            return RecentChatTile(
                                              chat,
                                              key: Key('RecentChat_${chat.id}'),
                                              me: c.me,
                                              blocked: chat.blacklisted,
                                              getUser: c.getUser,
                                              onJoin: () => c.joinCall(chat.id),
                                              onDrop: () => c.dropCall(chat.id),
                                              onLeave: () =>
                                                  c.leaveChat(chat.id),
                                              onHide: () => c.hideChat(chat.id),
                                              inCall: () => c.inCall(chat.id),
                                              onMute: () => c.muteChat(chat.id),
                                              onUnmute: () =>
                                                  c.unmuteChat(chat.id),
                                              onFavorite: () =>
                                                  c.favoriteChat(chat.id),
                                              onUnfavorite: () =>
                                                  c.unfavoriteChat(chat.id),
                                            );
                                          }),
                                        ),
>>>>>>> 6bd98b54
                                      ),
                                    ),
                                  );
                                },
                              );
<<<<<<< HEAD

                              if (c.chats.length - 1 == i) {
                                return Obx(() {
                                  if (c.hasNext.isTrue) {
                                    return Column(
                                      children: [widget, _loadingIndicator()],
                                    );
                                  } else {
                                    return widget;
                                  }
                                });
                              } else {
                                return widget;
                              }
                            },
=======
                            }),
>>>>>>> 6bd98b54
                          ),
                        );
                      }
                    }

                    return ContextMenuInterceptor(
                      child: AnimatedSwitcher(
                        duration: const Duration(milliseconds: 250),
                        child: child,
                      ),
                    );
                  }

                  return const Center(child: CircularProgressIndicator());
                }),
                bottomNavigationBar:
                    c.groupCreating.value ? _createGroup(context, c) : null,
              );
            }),
            Obx(() {
              final Widget child;

              if (c.creatingStatus.value.isLoading) {
                child = Container(
                  width: double.infinity,
                  height: double.infinity,
                  color: const Color(0x33000000),
                  child: const Center(child: CircularProgressIndicator()),
                );
              } else {
                child = const SizedBox();
              }

              return AnimatedSwitcher(duration: 200.milliseconds, child: child);
            }),
          ],
        );
      },
    );
  }

  /// Builds a visual representation of a loading indicator.
  Widget _loadingIndicator() {
    return Container(
      width: double.infinity,
      margin: const EdgeInsets.symmetric(horizontal: 8, vertical: 10),
      padding: const EdgeInsets.symmetric(horizontal: 12, vertical: 8),
      child: const Center(
        child: CircularProgressIndicator(),
      ),
    );
  }

  /// Returns an animated [OutlinedRoundedButton]s for creating a group.
  Widget _createGroup(BuildContext context, ChatsTabController c) {
    return Obx(() {
      final Widget child;

      if (c.groupCreating.value) {
        Widget button({
          Key? key,
          Widget? leading,
          required Widget child,
          void Function()? onPressed,
          Color? color,
        }) {
          return Expanded(
            child: OutlinedRoundedButton(
              key: key,
              leading: leading,
              title: child,
              onPressed: onPressed,
              color: color,
              shadows: const [
                CustomBoxShadow(
                  blurRadius: 8,
                  color: Color(0x22000000),
                  blurStyle: BlurStyle.outer,
                ),
              ],
            ),
          );
        }

        child = Padding(
          padding: EdgeInsets.fromLTRB(
            8,
            7,
            8,
            PlatformUtils.isMobile && !PlatformUtils.isWeb
                ? router.context!.mediaQuery.padding.bottom + 7
                : 12,
          ),
          child: Row(
            children: [
              button(
                child: Text(
                  'btn_close'.l10n,
                  overflow: TextOverflow.ellipsis,
                  maxLines: 1,
                  style: const TextStyle(color: Colors.black),
                ),
                onPressed: c.closeGroupCreating,
                color: Colors.white,
              ),
              const SizedBox(width: 10),
              button(
                child: Text(
                  'btn_create_group'.l10n,
                  overflow: TextOverflow.ellipsis,
                  maxLines: 1,
                  style: const TextStyle(color: Colors.white),
                ),
                onPressed: c.createGroup,
                color: Theme.of(context).colorScheme.secondary,
              ),
            ],
          ),
        );
      } else {
        child = const SizedBox();
      }

      return AnimatedSwitcher(duration: 250.milliseconds, child: child);
    });
  }
}<|MERGE_RESOLUTION|>--- conflicted
+++ resolved
@@ -458,27 +458,6 @@
                         );
                       }
                     } else {
-<<<<<<< HEAD
-                      child = SafeScrollbar(
-                        controller: c.scrollController,
-                        child: AnimationLimiter(
-                          key: const Key('Chats'),
-                          child: ListView.builder(
-                            controller: c.scrollController,
-                            itemCount: c.chats.length,
-                            itemBuilder: (_, i) {
-                              final RxChat chat = c.chats[i];
-                              Widget widget =
-                                  AnimationConfiguration.staggeredList(
-                                position: i,
-                                duration: const Duration(milliseconds: 375),
-                                child: SlideAnimation(
-                                  horizontalOffset: 50,
-                                  child: FadeInAnimation(
-                                    child: Padding(
-                                      padding: const EdgeInsets.symmetric(
-                                        horizontal: 10,
-=======
                       if (c.chats.none((e) => !e.id.isLocal)) {
                         child = Center(
                           key: const Key('NoChats'),
@@ -501,7 +480,7 @@
                                 itemBuilder: (_, i) {
                                   final RxChat chat = chats[i];
 
-                                  return AnimationConfiguration.staggeredList(
+                                  Widget widget = AnimationConfiguration.staggeredList(
                                     position: i,
                                     duration: const Duration(milliseconds: 375),
                                     child: SlideAnimation(
@@ -534,15 +513,11 @@
                                             );
                                           }),
                                         ),
->>>>>>> 6bd98b54
                                       ),
                                     ),
                                   );
-                                },
-                              );
-<<<<<<< HEAD
-
-                              if (c.chats.length - 1 == i) {
+
+                                  if (chats.length - 1 == i) {
                                 return Obx(() {
                                   if (c.hasNext.isTrue) {
                                     return Column(
@@ -555,10 +530,9 @@
                               } else {
                                 return widget;
                               }
-                            },
-=======
+                                },
+                              );
                             }),
->>>>>>> 6bd98b54
                           ),
                         );
                       }
