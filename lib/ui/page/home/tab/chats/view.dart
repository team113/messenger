// Copyright © 2022-2023 IT ENGINEERING MANAGEMENT INC,
//                       <https://github.com/team113>
//
// This program is free software: you can redistribute it and/or modify it under
// the terms of the GNU Affero General Public License v3.0 as published by the
// Free Software Foundation, either version 3 of the License, or (at your
// option) any later version.
//
// This program is distributed in the hope that it will be useful, but WITHOUT
// ANY WARRANTY; without even the implied warranty of MERCHANTABILITY or FITNESS
// FOR A PARTICULAR PURPOSE. See the GNU Affero General Public License v3.0 for
// more details.
//
// You should have received a copy of the GNU Affero General Public License v3.0
// along with this program. If not, see
// <https://www.gnu.org/licenses/agpl-3.0.html>.

import 'dart:ui';

import 'package:collection/collection.dart';
import 'package:flutter/gestures.dart';
import 'package:flutter/material.dart';
import 'package:flutter_staggered_animations/flutter_staggered_animations.dart';
import 'package:get/get.dart';

import '/domain/repository/chat.dart';
import '/l10n/l10n.dart';
import '/routes.dart';
import '/themes.dart';
import '/ui/page/call/search/controller.dart';
import '/ui/page/home/page/chat/message_field/view.dart';
import '/ui/page/home/widget/app_bar.dart';
import '/ui/page/home/widget/navigation_bar.dart';
import '/ui/page/home/widget/safe_scrollbar.dart';
import '/ui/widget/menu_interceptor/menu_interceptor.dart';
import '/ui/widget/outlined_rounded_button.dart';
import '/ui/widget/progress_indicator.dart';
import '/ui/widget/selected_tile.dart';
import '/ui/widget/svg/svg.dart';
import '/ui/widget/text_field.dart';
import '/ui/widget/widget_button.dart';
import '/util/platform_utils.dart';
import 'controller.dart';
import 'widget/recent_chat.dart';
import 'widget/search_user_tile.dart';

/// View of the `HomeTab.chats` tab.
class ChatsTabView extends StatelessWidget {
  const ChatsTabView({Key? key}) : super(key: key);

  @override
  Widget build(BuildContext context) {
    final Style style = Theme.of(context).extension<Style>()!;

    return GetBuilder(
      key: const Key('ChatsTab'),
      init: ChatsTabController(
        Get.find(),
        Get.find(),
        Get.find(),
        Get.find(),
        Get.find(),
        Get.find(),
      ),
      builder: (ChatsTabController c) {
        return Stack(
          children: [
            Obx(() {
              return AnimatedContainer(
                duration: 200.milliseconds,
                color: c.search.value != null || c.searching.value
                    ? const Color(0xFFEBEBEB)
                    : const Color(0x00EBEBEB),
              );
            }),
            Obx(() {
              return Scaffold(
                extendBodyBehindAppBar: true,
                resizeToAvoidBottomInset: false,
                appBar: CustomAppBar(
                  border: c.search.value == null && !c.searching.value
                      ? null
                      : Border.all(
                          color: Theme.of(context).colorScheme.secondary,
                          width: 2,
                        ),
                  title: Obx(() {
                    final Widget child;

                    if (c.searching.value) {
                      child = Theme(
                        data: MessageFieldView.theme(context),
                        child: Padding(
                          padding: const EdgeInsets.symmetric(horizontal: 10),
                          child: Transform.translate(
                            offset: const Offset(0, 1),
                            child: ReactiveTextField(
                              key: const Key('SearchField'),
                              state: c.search.value!.search,
                              hint: 'label_search'.l10n,
                              maxLines: 1,
                              filled: false,
                              dense: true,
                              padding: const EdgeInsets.symmetric(vertical: 8),
                              style: style.boldBody.copyWith(fontSize: 17),
                              onChanged: () => c.search.value!.query.value =
                                  c.search.value!.search.text,
                            ),
                          ),
                        ),
                      );
                    } else if (c.groupCreating.value) {
                      child = WidgetButton(
                        onPressed: c.startSearch,
                        child: SizedBox(
                          width: double.infinity,
                          height: double.infinity,
                          child: Center(
                            child: Text(
                              'btn_create_group'.l10n,
                              key: const Key('1'),
                            ),
                          ),
                        ),
                      );
                    } else {
                      child = Text('label_chats'.l10n, key: const Key('2'));
                    }

                    return AnimatedSwitcher(
                      duration: 250.milliseconds,
                      child: child,
                    );
                  }),
                  leading: [
                    Obx(() {
                      return AnimatedSwitcher(
                        duration: 250.milliseconds,
                        child: WidgetButton(
                          key: const Key('SearchButton'),
                          onPressed: c.searching.value ? null : c.startSearch,
                          child: Container(
                            padding: const EdgeInsets.only(left: 20, right: 12),
                            height: double.infinity,
                            child: SvgLoader.asset(
                              'assets/icons/search.svg',
                              width: 17.77,
                            ),
                          ),
                        ),
                      );
                    }),
                  ],
                  actions: [
                    Obx(() {
                      final Widget child;

                      if (c.searching.value) {
                        child = SvgLoader.asset(
                          'assets/icons/close_primary.svg',
                          key: const Key('CloseSearch'),
                          height: 15,
                        );
                      } else {
                        child = c.groupCreating.value
                            ? SvgLoader.asset(
                                'assets/icons/close_primary.svg',
                                key: const Key('CloseGroupSearching'),
                                height: 15,
                              )
                            : SvgLoader.asset(
                                'assets/icons/group.svg',
                                key: const Key('CreateGroup'),
                                width: 21.77,
                                height: 18.44,
                              );
                      }

                      return WidgetButton(
                        key: c.searching.value
                            ? const Key('CloseSearchButton')
                            : null,
                        onPressed: () {
                          if (c.searching.value) {
                            c.closeSearch(!c.groupCreating.value);
                          } else {
                            if (c.groupCreating.value) {
                              c.closeGroupCreating();
                            } else {
                              c.startGroupCreating();
                            }
                          }
                        },
                        child: Container(
                          padding: const EdgeInsets.only(left: 12, right: 18),
                          height: double.infinity,
                          child: SizedBox(
                            width: 21.77,
                            child: AnimatedSwitcher(
                              duration: 250.milliseconds,
                              child: child,
                            ),
                          ),
                        ),
                      );
                    }),
                  ],
                ),
                body: Obx(() {
                  if (c.chatsReady.value) {
                    final Widget? child;

                    if (c.groupCreating.value) {
                      Widget? center;

                      if (c.search.value?.query.isNotEmpty == true &&
                          c.search.value?.recent.isEmpty == true &&
                          c.search.value?.contacts.isEmpty == true &&
                          c.search.value?.users.isEmpty == true) {
                        if (c.search.value?.searchStatus.value.isSuccess ==
                            true) {
                          center = Center(
                            key: UniqueKey(),
                            child: Text('label_nothing_found'.l10n),
                          );
                        } else {
                          center = Center(
                            key: UniqueKey(),
                            child: const ColoredBox(
                              color: Colors.transparent,
                              child: CustomProgressIndicator(),
                            ),
                          );
                        }
                      }

                      if (center != null) {
                        child = Padding(
                          key: UniqueKey(),
                          padding: const EdgeInsets.only(top: 67),
                          child: center,
                        );
                      } else {
                        child = SafeScrollbar(
                          bottom: false,
                          controller: c.search.value!.controller,
                          borderRadius: const BorderRadius.vertical(
                            top: Radius.circular(40),
                          ),
                          child: ListView.builder(
                            key: const Key('GroupCreating'),
                            controller: c.search.value!.controller,
                            itemCount: c.elements.length,
                            itemBuilder: (context, i) {
                              final ListElement element = c.elements[i];
                              final Widget child;

                              if (element is RecentElement) {
                                child = Obx(() {
                                  return SelectedTile(
                                    user: element.user,
                                    selected: c.search.value?.selectedRecent
                                            .contains(element.user) ??
                                        false,
                                    onTap: () => c.search.value
                                        ?.select(recent: element.user),
                                  );
                                });
                              } else if (element is ContactElement) {
                                child = Obx(() {
                                  return SelectedTile(
                                    contact: element.contact,
                                    selected: c.search.value?.selectedContacts
                                            .contains(element.contact) ??
                                        false,
                                    onTap: () => c.search.value
                                        ?.select(contact: element.contact),
                                  );
                                });
                              } else if (element is UserElement) {
                                child = Obx(() {
                                  return SelectedTile(
                                    user: element.user,
                                    selected: c.search.value?.selectedUsers
                                            .contains(element.user) ??
                                        false,
                                    onTap: () => c.search.value
                                        ?.select(user: element.user),
                                  );
                                });
                              } else if (element is MyUserElement) {
                                child = Obx(() {
                                  return SelectedTile(
                                    myUser: c.myUser.value,
                                    selected: true,
                                    subtitle: [
                                      const SizedBox(height: 5),
                                      Text(
                                        'label_required'.l10n,
                                        style: TextStyle(
                                          color: Theme.of(context)
                                              .colorScheme
                                              .primary,
                                        ),
                                      ),
                                    ],
                                  );
                                });
                              } else if (element is DividerElement) {
                                final String text;

                                switch (element.category) {
                                  case SearchCategory.recent:
                                    text = 'label_recent'.l10n;
                                    break;

                                  case SearchCategory.contact:
                                    text = 'label_contact'.l10n;
                                    break;

                                  case SearchCategory.user:
                                    text = 'label_user'.l10n;
                                    break;

                                  case SearchCategory.chat:
                                    text = 'label_chat'.l10n;
                                    break;
                                }

                                child = Center(
                                  child: Container(
                                    margin: const EdgeInsets.fromLTRB(
                                      10,
                                      2,
                                      0,
                                      2,
                                    ),
                                    padding: const EdgeInsets.fromLTRB(
                                      12,
                                      10,
                                      0,
                                      6,
                                    ),
                                    width: double.infinity,
                                    child: Center(
                                      child: Text(
                                        text,
                                        style:
                                            style.systemMessageStyle.copyWith(
                                          color: Colors.black,
                                          fontSize: 15,
                                        ),
                                      ),
                                    ),
                                  ),
                                );
                              } else {
                                child = const SizedBox();
                              }

                              return child;
                            },
                          ),
                        );
                      }
                    } else if (c.searching.value &&
                        c.search.value?.search.isEmpty.value == false) {
                      if (c.search.value!.searchStatus.value.isLoading &&
                          c.elements.isEmpty) {
                        child = Center(
                          key: UniqueKey(),
                          child: const ColoredBox(
                            key: Key('Loading'),
                            color: Colors.transparent,
                            child: CustomProgressIndicator(),
                          ),
                        );
                      } else if (c.elements.isNotEmpty) {
                        child = SafeScrollbar(
                          controller: c.scrollController,
                          child: AnimationLimiter(
                            key: const Key('Search'),
                            child: ListView.builder(
                              controller: c.scrollController,
                              itemCount: c.elements.length,
                              itemBuilder: (_, i) {
                                final ListElement element = c.elements[i];
                                final Widget child;

                                if (element is ChatElement) {
                                  final RxChat chat = element.chat;
                                  child = Padding(
                                    padding: const EdgeInsets.only(
                                      left: 10,
                                      right: 10,
                                    ),
                                    child: Obx(() {
                                      return RecentChatTile(
                                        chat,
                                        key: Key('SearchChat_${chat.id}'),
                                        me: c.me,
                                        blocked: chat.blacklisted,
                                        getUser: c.getUser,
                                        onJoin: () => c.joinCall(chat.id),
                                        onDrop: () => c.dropCall(chat.id),
                                        inCall: () => c.inCall(chat.id),
                                      );
                                    }),
                                  );
                                } else if (element is ContactElement) {
                                  child = SearchUserTile(
                                    key: Key(
                                        'SearchContact_${element.contact.id}'),
                                    contact: element.contact,
                                    onTap: () =>
                                        c.openChat(contact: element.contact),
                                  );
                                } else if (element is UserElement) {
                                  child = SearchUserTile(
                                    key: Key('SearchUser_${element.user.id}'),
                                    user: element.user,
                                    onTap: () => c.openChat(user: element.user),
                                  );
                                } else if (element is DividerElement) {
                                  child = Center(
                                    child: Container(
                                      margin: const EdgeInsets.fromLTRB(
                                          10, 2, 10, 2),
                                      padding: const EdgeInsets.fromLTRB(
                                          12, 10, 12, 6),
                                      width: double.infinity,
                                      child: Center(
                                        child: Text(
                                          element
                                              .category.name.capitalizeFirst!,
                                          style:
                                              style.systemMessageStyle.copyWith(
                                            color: Colors.black,
                                            fontSize: 15,
                                          ),
                                        ),
                                      ),
                                    ),
                                  );
                                } else {
                                  child = const SizedBox();
                                }

                                return AnimationConfiguration.staggeredList(
                                  position: i,
                                  duration: const Duration(milliseconds: 375),
                                  child: SlideAnimation(
                                    horizontalOffset: 50,
                                    child: FadeInAnimation(
                                      child: Padding(
                                        padding: EdgeInsets.only(
                                          top: i == 0 ? 3 : 0,
                                          bottom: i == c.elements.length - 1
                                              ? 4
                                              : 0,
                                        ),
                                        child: child,
                                      ),
                                    ),
                                  ),
                                );
                              },
                            ),
                          ),
                        );
                      } else {
                        child = KeyedSubtree(
                          key: UniqueKey(),
                          child: Center(
                            key: const Key('NothingFound'),
                            child: Text('label_nothing_found'.l10n),
                          ),
                        );
                      }
                    } else {
                      if (c.chats.none((e) => !e.id.isLocal)) {
                        if (!c.chatsReady.value) {
                          child = Center(
                            key: UniqueKey(),
                            child: const ColoredBox(
                              key: Key('Loading'),
                              color: Colors.transparent,
                              child: CustomProgressIndicator(),
                            ),
                          );
                        } else {
                          child = KeyedSubtree(
                            key: UniqueKey(),
                            child: Center(
                              key: const Key('NoChats'),
                              child: Text('label_no_chats'.l10n),
                            ),
                          );
                        }
                      } else {
                        child = SafeScrollbar(
                          controller: c.scrollController,
                          child: AnimationLimiter(
                            key: const Key('Chats'),
                            child: Obx(() {
                              final List<RxChat> favorites = [];
                              final List<RxChat> chats = [];

                              for (RxChat e in c.chats) {
                                if (!e.id.isLocal || e.messages.isNotEmpty) {
                                  if (e.chat.value.favoritePosition != null) {
                                    favorites.add(e);
                                  } else {
                                    chats.add(e);
                                  }
                                }
                              }

                              // Builds a [RecentChatTile] from the provided
                              // [RxChat].
                              Widget tile(
                                RxChat e, {
                                Widget Function(Widget)? avatarBuilder,
                              }) {
                                return RecentChatTile(
                                  e,
                                  key: Key('RecentChat_${e.id}'),
                                  me: c.me,
                                  blocked: e.blacklisted,
                                  getUser: c.getUser,
                                  avatarBuilder: avatarBuilder,
                                  onJoin: () => c.joinCall(e.id),
                                  onDrop: () => c.dropCall(e.id),
                                  onLeave: () => c.leaveChat(e.id),
                                  onHide: () => c.hideChat(e.id),
                                  inCall: () => c.inCall(e.id),
                                  onMute: () => c.muteChat(e.id),
                                  onUnmute: () => c.unmuteChat(e.id),
                                  onFavorite: () => c.favoriteChat(e.id),
                                  onUnfavorite: () => c.unfavoriteChat(e.id),
                                );
                              }

                              return CustomScrollView(
                                controller: c.scrollController,
<<<<<<< HEAD
                                itemCount: chats.length,
                                itemBuilder: (_, i) {
                                  final RxChat chat = chats[i];

                                  Widget widget =
                                      AnimationConfiguration.staggeredList(
                                    position: i,
                                    duration: const Duration(milliseconds: 375),
                                    child: SlideAnimation(
                                      horizontalOffset: 50,
                                      child: FadeInAnimation(
                                        child: Padding(
                                          padding: const EdgeInsets.symmetric(
                                            horizontal: 10,
                                          ),
=======
                                slivers: [
                                  SliverPadding(
                                    padding: const EdgeInsets.only(
                                      top: CustomAppBar.height,
                                      left: 10,
                                      right: 10,
                                    ),
                                    sliver: SliverReorderableList(
                                      onReorderStart: (_) =>
                                          c.reordering.value = true,
                                      proxyDecorator: (child, _, animation) {
                                        return AnimatedBuilder(
                                          animation: animation,
                                          builder: (_, Widget? child) {
                                            final double t = Curves.easeInOut
                                                .transform(animation.value);
                                            final double elevation =
                                                lerpDouble(0, 6, t)!;
                                            final Color color = Color.lerp(
                                              const Color(0x00000000),
                                              const Color(0x33000000),
                                              t,
                                            )!;

                                            return Container(
                                              decoration: BoxDecoration(
                                                boxShadow: [
                                                  CustomBoxShadow(
                                                    color: color,
                                                    blurRadius: elevation,
                                                  ),
                                                ],
                                                borderRadius:
                                                    style.cardRadius.copyWith(
                                                  topLeft: Radius.circular(
                                                    style.cardRadius.topLeft.x *
                                                        1.75,
                                                  ),
                                                ),
                                              ),
                                              child: child,
                                            );
                                          },
                                          child: child,
                                        );
                                      },
                                      itemBuilder: (_, i) {
                                        final RxChat chat = favorites[i];

                                        return KeyedSubtree(
                                          key: Key(chat.id.val),
>>>>>>> 65fa214d
                                          child: Obx(() {
                                            final Widget child = tile(
                                              chat,
                                              avatarBuilder: (child) {
                                                if (PlatformUtils.isMobile) {
                                                  return ReorderableDelayedDragStartListener(
                                                    key: Key(
                                                      'ReorderHandle_${chat.id.val}',
                                                    ),
                                                    index: i,
                                                    child: child,
                                                  );
                                                }

                                                return RawGestureDetector(
                                                  gestures: {
                                                    DisableSecondaryButtonRecognizer:
                                                        GestureRecognizerFactoryWithHandlers<
                                                            DisableSecondaryButtonRecognizer>(
                                                      () =>
                                                          DisableSecondaryButtonRecognizer(),
                                                      (_) {},
                                                    ),
                                                  },
                                                  child:
                                                      ReorderableDragStartListener(
                                                    key: Key(
                                                      'ReorderHandle_${chat.id.val}',
                                                    ),
                                                    index: i,
                                                    child: child,
                                                  ),
                                                );
                                              },
                                            );

                                            // Ignore the animation, if there's
                                            // an ongoing reordering happening.
                                            if (c.reordering.value) {
                                              return child;
                                            }

                                            return AnimationConfiguration
                                                .staggeredList(
                                              position: i,
                                              duration: const Duration(
                                                milliseconds: 375,
                                              ),
                                              child: SlideAnimation(
                                                horizontalOffset: 50,
                                                child: FadeInAnimation(
                                                  child: child,
                                                ),
                                              ),
                                            );
                                          }),
                                        );
                                      },
                                      itemCount: favorites.length,
                                      onReorder: (a, b) {
                                        c.reorderChat(a, b);
                                        c.reordering.value = false;
                                      },
                                    ),
                                  ),
                                  SliverPadding(
                                    padding: const EdgeInsets.only(
                                      bottom: CustomNavigationBar.height + 5,
                                      left: 10,
                                      right: 10,
                                    ),
                                    sliver: SliverList(
                                      delegate: SliverChildListDelegate.fixed(
                                        chats.mapIndexed((i, e) {
                                          return AnimationConfiguration
                                              .staggeredList(
                                            position: i,
                                            duration: const Duration(
                                              milliseconds: 375,
                                            ),
                                            child: SlideAnimation(
                                              horizontalOffset: 50,
                                              child: FadeInAnimation(
                                                child: tile(e),
                                              ),
                                            ),
                                          );
                                        }).toList(),
                                      ),
                                    ),
<<<<<<< HEAD
                                  );

                                  if (chats.length - 1 == i) {
                                    return Obx(() {
                                      if (c.hasNext.isTrue) {
                                        return Column(
                                          children: [
                                            widget,
                                            const CustomProgressIndicator(),
                                          ],
                                        );
                                      } else {
                                        return widget;
                                      }
                                    });
                                  } else {
                                    return widget;
                                  }
                                },
=======
                                  ),
                                ],
>>>>>>> 65fa214d
                              );
                            }),
                          ),
                        );
                      }
                    }

                    return ContextMenuInterceptor(
                      child: AnimatedSwitcher(
                        duration: const Duration(milliseconds: 250),
                        child: child,
                      ),
                    );
                  }

                  return const Center(child: CustomProgressIndicator());
                }),
                bottomNavigationBar:
                    c.groupCreating.value ? _createGroup(context, c) : null,
              );
            }),
            Obx(() {
              final Widget child;

              if (c.creatingStatus.value.isLoading) {
                child = Container(
                  width: double.infinity,
                  height: double.infinity,
                  color: const Color(0x33000000),
                  child: const Center(child: CustomProgressIndicator()),
                );
              } else {
                child = const SizedBox();
              }

              return AnimatedSwitcher(duration: 200.milliseconds, child: child);
            }),
          ],
        );
      },
    );
  }

  /// Returns an animated [OutlinedRoundedButton]s for creating a group.
  Widget _createGroup(BuildContext context, ChatsTabController c) {
    return Obx(() {
      final Widget child;

      if (c.groupCreating.value) {
        Widget button({
          Key? key,
          Widget? leading,
          required Widget child,
          void Function()? onPressed,
          Color? color,
        }) {
          return Expanded(
            child: OutlinedRoundedButton(
              key: key,
              leading: leading,
              title: child,
              onPressed: onPressed,
              color: color,
              shadows: const [
                CustomBoxShadow(
                  blurRadius: 8,
                  color: Color(0x22000000),
                  blurStyle: BlurStyle.outer,
                ),
              ],
            ),
          );
        }

        child = Padding(
          padding: EdgeInsets.fromLTRB(
            8,
            7,
            8,
            PlatformUtils.isMobile && !PlatformUtils.isWeb
                ? router.context!.mediaQuery.padding.bottom + 7
                : 12,
          ),
          child: Row(
            children: [
              button(
                child: Text(
                  'btn_close'.l10n,
                  overflow: TextOverflow.ellipsis,
                  maxLines: 1,
                  style: const TextStyle(color: Colors.black),
                ),
                onPressed: c.closeGroupCreating,
                color: Colors.white,
              ),
              const SizedBox(width: 10),
              button(
                child: Text(
                  'btn_create_group'.l10n,
                  overflow: TextOverflow.ellipsis,
                  maxLines: 1,
                  style: const TextStyle(color: Colors.white),
                ),
                onPressed: c.createGroup,
                color: Theme.of(context).colorScheme.secondary,
              ),
            ],
          ),
        );
      } else {
        child = const SizedBox();
      }

      return AnimatedSwitcher(duration: 250.milliseconds, child: child);
    });
  }
}

/// [OneSequenceGestureRecognizer] rejecting the secondary mouse button events.
class DisableSecondaryButtonRecognizer extends OneSequenceGestureRecognizer {
  @override
  String get debugDescription => 'DisableSecondaryButtonRecognizer';

  @override
  void didStopTrackingLastPointer(int pointer) {
    // No-op.
  }

  @override
  void handleEvent(PointerEvent event) {
    // No-op.
  }

  @override
  void addAllowedPointer(PointerDownEvent event) {
    startTrackingPointer(event.pointer);

    if (event.buttons == kPrimaryButton) {
      resolve(GestureDisposition.rejected);
    } else {
      resolve(GestureDisposition.accepted);
    }
  }
}<|MERGE_RESOLUTION|>--- conflicted
+++ resolved
@@ -543,23 +543,6 @@
 
                               return CustomScrollView(
                                 controller: c.scrollController,
-<<<<<<< HEAD
-                                itemCount: chats.length,
-                                itemBuilder: (_, i) {
-                                  final RxChat chat = chats[i];
-
-                                  Widget widget =
-                                      AnimationConfiguration.staggeredList(
-                                    position: i,
-                                    duration: const Duration(milliseconds: 375),
-                                    child: SlideAnimation(
-                                      horizontalOffset: 50,
-                                      child: FadeInAnimation(
-                                        child: Padding(
-                                          padding: const EdgeInsets.symmetric(
-                                            horizontal: 10,
-                                          ),
-=======
                                 slivers: [
                                   SliverPadding(
                                     padding: const EdgeInsets.only(
@@ -611,7 +594,6 @@
 
                                         return KeyedSubtree(
                                           key: Key(chat.id.val),
->>>>>>> 65fa214d
                                           child: Obx(() {
                                             final Widget child = tile(
                                               chat,
@@ -686,7 +668,7 @@
                                     sliver: SliverList(
                                       delegate: SliverChildListDelegate.fixed(
                                         chats.mapIndexed((i, e) {
-                                          return AnimationConfiguration
+                                          final widget = AnimationConfiguration
                                               .staggeredList(
                                             position: i,
                                             duration: const Duration(
@@ -699,13 +681,8 @@
                                               ),
                                             ),
                                           );
-                                        }).toList(),
-                                      ),
-                                    ),
-<<<<<<< HEAD
-                                  );
-
-                                  if (chats.length - 1 == i) {
+
+                                          if (chats.length - 1 == i) {
                                     return Obx(() {
                                       if (c.hasNext.isTrue) {
                                         return Column(
@@ -721,11 +698,11 @@
                                   } else {
                                     return widget;
                                   }
-                                },
-=======
+                                        }).toList(),
+                                      ),
+                                    ),
                                   ),
                                 ],
->>>>>>> 65fa214d
                               );
                             }),
                           ),
