--- conflicted
+++ resolved
@@ -308,7 +308,6 @@
                         );
                       }
 
-<<<<<<< HEAD
                       return IgnorePointer(
                         ignoring: c.searching.value ||
                             c.groupCreating.value ||
@@ -332,11 +331,13 @@
                               ContextMenuButton(
                                 label: 'btn_create_group'.l10n,
                                 onPressed: c.startGroupCreating,
+                                trailing: const SvgIcon(SvgIcons.group),
                               ),
                               ContextMenuButton(
                                 key: const Key('SelectChatsButton'),
                                 label: 'btn_select_and_delete'.l10n,
                                 onPressed: c.toggleSelecting,
+                                trailing: const SvgIcon(SvgIcons.select),
                               ),
                             ],
                             child: AnimatedButton(
@@ -348,61 +349,15 @@
                                     right: 18,
                                   ),
                                   height: double.infinity,
-                                  child: child,
+                                  child: Padding(
+                                    padding:
+                                        const EdgeInsets.fromLTRB(10, 0, 10, 0),
+                                    child: child,
+                                  ),
                                 );
                               },
-                              child: Icon(
-                                Icons.more_vert,
-                                color: style.colors.primary,
-                              ),
+                              child: const SvgIcon(SvgIcons.more),
                             ),
-=======
-                      return AnimatedOpacity(
-                        duration: 250.milliseconds,
-                        opacity: c.searching.value ||
-                                c.groupCreating.value ||
-                                c.selecting.value
-                            ? 0
-                            : 1,
-                        child: ContextMenuRegion(
-                          key: const Key('ChatsMenu'),
-                          selector: c.moreKey,
-                          alignment: Alignment.topRight,
-                          enablePrimaryTap: true,
-                          enableSecondaryTap: false,
-                          enableLongTap: false,
-                          margin: const EdgeInsets.only(bottom: 4, right: 0),
-                          actions: [
-                            ContextMenuButton(
-                              label: 'btn_create_group'.l10n,
-                              onPressed: c.startGroupCreating,
-                              trailing: const SvgIcon(SvgIcons.group),
-                            ),
-                            ContextMenuButton(
-                              key: const Key('SelectChatsButton'),
-                              label: 'btn_select_and_delete'.l10n,
-                              onPressed: c.toggleSelecting,
-                              trailing: const SvgIcon(SvgIcons.select),
-                            ),
-                          ],
-                          child: AnimatedButton(
-                            decorator: (child) {
-                              return Container(
-                                key: c.moreKey,
-                                padding: const EdgeInsets.only(
-                                  left: 12,
-                                  right: 18,
-                                ),
-                                height: double.infinity,
-                                child: Padding(
-                                  padding:
-                                      const EdgeInsets.fromLTRB(10, 0, 10, 0),
-                                  child: child,
-                                ),
-                              );
-                            },
-                            child: const SvgIcon(SvgIcons.more),
->>>>>>> 643a4d37
                           ),
                         ),
                       );
