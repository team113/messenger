--- conflicted
+++ resolved
@@ -262,55 +262,6 @@
                                 final ListElement element = c.elements[i];
                                 final Widget child;
 
-<<<<<<< HEAD
-                                if (element is RecentElement) {
-                                  child = Obx(() {
-                                    return SelectedUserTile(
-                                      user: element.user,
-                                      selected: c.search.value?.selectedRecent
-                                              .contains(element.user) ??
-                                          false,
-                                      onTap: () => c.search.value
-                                          ?.selectRecent(element.user),
-                                    );
-                                  });
-                                } else if (element is ContactElement) {
-                                  child = Obx(() {
-                                    return SelectedUserTile(
-                                      contact: element.contact,
-                                      selected: c.search.value?.selectedContacts
-                                              .contains(element.contact) ??
-                                          false,
-                                      onTap: () => c.search.value
-                                          ?.selectContact(element.contact),
-                                    );
-                                  });
-                                } else if (element is UserElement) {
-                                  child = Obx(() {
-                                    return SelectedUserTile(
-                                      user: element.user,
-                                      selected: c.search.value?.selectedUsers
-                                              .contains(element.user) ??
-                                          false,
-                                      onTap: () => c.search.value
-                                          ?.selectUser(element.user),
-                                    );
-                                  });
-                                } else if (element is MyUserElement) {
-                                  child = Obx(() {
-                                    return SelectedUserTile(
-                                      myUser: c.myUser.value,
-                                      selected: true,
-                                      subtitle: [
-                                        const SizedBox(height: 5),
-                                        Text(
-                                          'label_required'.l10n,
-                                          style: TextStyle(
-                                            color: Theme.of(context)
-                                                .colorScheme
-                                                .primary,
-                                          ),
-=======
                               if (element is RecentElement) {
                                 child = Obx(() {
                                   return SelectedTile(
@@ -330,7 +281,7 @@
                                             .contains(element.contact) ??
                                         false,
                                     onTap: () => c.search.value
-                                        ?.select(contact: element.contact),
+                                       ?.select(contact: element.contact),
                                   );
                                 });
                               } else if (element is UserElement) {
@@ -341,7 +292,7 @@
                                             .contains(element.user) ??
                                         false,
                                     onTap: () => c.search.value
-                                        ?.select(user: element.user),
+                                     ?.select(user: element.user),
                                   );
                                 });
                               } else if (element is MyUserElement) {
@@ -357,13 +308,13 @@
                                           color: Theme.of(context)
                                               .colorScheme
                                               .primary,
->>>>>>> 7ad228bf
                                         ),
-                                      ],
-                                    );
-                                  });
-                                } else if (element is DividerElement) {
-                                  final String text;
+                                      ),
+                                    ],
+                                  );
+                                });
+                              } else if (element is DividerElement) {
+                                final String text;
 
                                   switch (element.category) {
                                     case SearchCategory.recent:
@@ -441,19 +392,6 @@
                                 final ListElement element = c.elements[i];
                                 final Widget child;
 
-<<<<<<< HEAD
-                                if (element is ChatElement) {
-                                  final RxChat chat = element.chat;
-                                  child = Padding(
-                                    padding: const EdgeInsets.only(
-                                      left: 10,
-                                      right: 10,
-                                    ),
-                                    child: RecentChatTile(
-                                      chat,
-                                      key: Key('SearchChat_${chat.id}'),
-                                      me: c.me,
-=======
                               if (element is ChatElement) {
                                 final RxChat chat = element.chat;
                                 child = Padding(
@@ -467,46 +405,10 @@
                                       key: Key('SearchChat_${chat.id}'),
                                       me: c.me,
                                       blocked: chat.blacklisted,
->>>>>>> 7ad228bf
                                       getUser: c.getUser,
                                       onJoin: () => c.joinCall(chat.id),
                                       onDrop: () => c.dropCall(chat.id),
                                       inCall: () => c.inCall(chat.id),
-<<<<<<< HEAD
-                                    ),
-                                  );
-                                } else if (element is ContactElement) {
-                                  child = SearchUserTile(
-                                    key: Key(
-                                        'SearchContact_${element.contact.id}'),
-                                    contact: element.contact,
-                                    onTap: () =>
-                                        c.openChat(contact: element.contact),
-                                  );
-                                } else if (element is UserElement) {
-                                  child = SearchUserTile(
-                                    key: Key('SearchUser_${element.user.id}'),
-                                    user: element.user,
-                                    onTap: () => c.openChat(user: element.user),
-                                  );
-                                } else if (element is DividerElement) {
-                                  child = Center(
-                                    child: Container(
-                                      margin: const EdgeInsets.fromLTRB(
-                                          10, 2, 10, 2),
-                                      padding: const EdgeInsets.fromLTRB(
-                                          12, 10, 12, 6),
-                                      width: double.infinity,
-                                      child: Center(
-                                        child: Text(
-                                          element
-                                              .category.name.capitalizeFirst!,
-                                          style:
-                                              style.systemMessageStyle.copyWith(
-                                            color: Colors.black,
-                                            fontSize: 15,
-                                          ),
-=======
                                     );
                                   }),
                                 );
@@ -539,25 +441,25 @@
                                             style.systemMessageStyle.copyWith(
                                           color: Colors.black,
                                           fontSize: 15,
->>>>>>> 7ad228bf
                                         ),
                                       ),
                                     ),
-                                  );
-                                } else {
-                                  child = const SizedBox();
-                                }
-                                return AnimationConfiguration.staggeredList(
-                                  position: i,
-                                  duration: const Duration(milliseconds: 375),
-                                  child: SlideAnimation(
-                                    horizontalOffset: 50,
-                                    child: FadeInAnimation(
-                                      child: Padding(
-                                        padding: EdgeInsets.only(
-                                          top: i == 0 ? 3 : 0,
-                                        ),
-                                        child: child,
+                                  ),
+                                );
+                              } else {
+                                child = const SizedBox();
+                              }
+                              return AnimationConfiguration.staggeredList(
+                                position: i,
+                                duration: const Duration(milliseconds: 375),
+                                child: SlideAnimation(
+                                  horizontalOffset: 50,
+                                  child: FadeInAnimation(
+                                    child: Padding(
+                                      padding: EdgeInsets.only(
+                                        top: i == 0 ? 3 : 0,
+                                        bottom:
+                                            i == c.elements.length - 1 ? 4 : 0,
                                       ),
                                     ),
                                   ),
@@ -573,33 +475,14 @@
                         );
                       }
                     } else {
-                      child = MobilePaddings(
+                      child =  MobilePaddings(
                         context: context,
-                        child: AnimationLimiter(
-                          key: const Key('Chats'),
-                          child: Scrollbar(
+                        child:AnimationLimiter(
+                        key: const Key('Chats'),
+                        child: Scrollbar(
+                          controller: c.scrollController,
+                          child: ListView.builder(
                             controller: c.scrollController,
-<<<<<<< HEAD
-                            child: ListView.builder(
-                              controller: c.scrollController,
-                              itemCount: c.chats.length,
-                              itemBuilder: (_, i) {
-                                final RxChat chat = c.chats[i];
-                                return AnimationConfiguration.staggeredList(
-                                  position: i,
-                                  duration: const Duration(milliseconds: 375),
-                                  child: SlideAnimation(
-                                    horizontalOffset: 50,
-                                    child: FadeInAnimation(
-                                      child: Padding(
-                                        padding: const EdgeInsets.symmetric(
-                                          horizontal: 10,
-                                        ),
-                                        child: RecentChatTile(
-                                          chat,
-                                          key: Key('RecentChat_${chat.id}'),
-                                          me: c.me,
-=======
                             itemCount: c.chats.length,
                             itemBuilder: (_, i) {
                               final RxChat chat = c.chats[i];
@@ -615,36 +498,30 @@
                                       ),
                                       child: Obx(() {
                                         return RecentChatTile(
-                                          chat,
-                                          key: Key('RecentChat_${chat.id}'),
-                                          me: c.me,
-                                          blocked: chat.blacklisted,
->>>>>>> 7ad228bf
-                                          getUser: c.getUser,
-                                          onJoin: () => c.joinCall(chat.id),
-                                          onDrop: () => c.dropCall(chat.id),
-                                          onLeave: () => c.leaveChat(chat.id),
-                                          onHide: () => c.hideChat(chat.id),
-                                          inCall: () => c.inCall(chat.id),
-                                          onMute: () => c.muteChat(chat.id),
-                                          onUnmute: () => c.unmuteChat(chat.id),
-                                          onFavorite: () =>
-                                              c.favoriteChat(chat.id),
-                                          onUnfavorite: () =>
-                                              c.unfavoriteChat(chat.id),
-<<<<<<< HEAD
-                                        ),
-                                      ),
-=======
-                                        );
-                                      }),
->>>>>>> 7ad228bf
+                                        chat,
+                                        key: Key('RecentChat_${chat.id}'),
+                                        me: c.me,
+                                        getUser: c.getUser,
+                                         blocked: chat.blacklisted,
+                                        onJoin: () => c.joinCall(chat.id),
+                                        onDrop: () => c.dropCall(chat.id),
+                                        onLeave: () => c.leaveChat(chat.id),
+                                        onHide: () => c.hideChat(chat.id),
+                                        inCall: () => c.inCall(chat.id),
+                                        onMute: () => c.muteChat(chat.id),
+                                        onUnmute: () => c.unmuteChat(chat.id),
+                                        onFavorite: () =>
+                                            c.favoriteChat(chat.id),
+                                        onUnfavorite: () =>
+                                            c.unfavoriteChat(chat.id),
+                                      );}),
                                     ),
                                   ),
-                                );
-                              },
-                            ),
-                          ),
+                                ),
+                              );
+                            },
+                          ),
+                        ),
                         ),
                       );
                     }
