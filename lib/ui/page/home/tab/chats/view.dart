// Copyright © 2022-2023 IT ENGINEERING MANAGEMENT INC,
//                       <https://github.com/team113>
//
// This program is free software: you can redistribute it and/or modify it under
// the terms of the GNU Affero General Public License v3.0 as published by the
// Free Software Foundation, either version 3 of the License, or (at your
// option) any later version.
//
// This program is distributed in the hope that it will be useful, but WITHOUT
// ANY WARRANTY; without even the implied warranty of MERCHANTABILITY or FITNESS
// FOR A PARTICULAR PURPOSE. See the GNU Affero General Public License v3.0 for
// more details.
//
// You should have received a copy of the GNU Affero General Public License v3.0
// along with this program. If not, see
// <https://www.gnu.org/licenses/agpl-3.0.html>.

import 'package:flutter/material.dart';
import 'package:flutter_staggered_animations/flutter_staggered_animations.dart';
import 'package:get/get.dart';

import '/domain/repository/chat.dart';
import '/l10n/l10n.dart';
import '/themes.dart';
import '/ui/page/call/search/controller.dart';
import '/ui/page/home/widget/app_bar.dart';
import '/ui/widget/menu_interceptor/menu_interceptor.dart';
import '/ui/widget/outlined_rounded_button.dart';
import '/ui/widget/svg/svg.dart';
import '/ui/widget/text_field.dart';
import '/ui/widget/widget_button.dart';
import '/util/platform_utils.dart';
import 'controller.dart';
import 'widget/recent_chat.dart';
import 'widget/search_user_tile.dart';
import 'widget/selected_user_tile.dart';

/// View of the `HomeTab.chats` tab.
class ChatsTabView extends StatelessWidget {
  const ChatsTabView({Key? key}) : super(key: key);

  @override
  Widget build(BuildContext context) {
    final Style style = Theme.of(context).extension<Style>()!;

    return GetBuilder(
      key: const Key('ChatsTab'),
      init: ChatsTabController(
        Get.find(),
        Get.find(),
        Get.find(),
        Get.find(),
        Get.find(),
        Get.find(),
      ),
      builder: (ChatsTabController c) {
        return Stack(
          children: [
            Obx(() {
              return Scaffold(
                extendBodyBehindAppBar: true,
                resizeToAvoidBottomInset: false,
                appBar: CustomAppBar(
                  title: Obx(() {
                    final Widget child;

                    if (c.searching.value) {
                      child = Theme(
                        data: Theme.of(context).copyWith(
                          shadowColor: const Color(0x55000000),
                          iconTheme: const IconThemeData(color: Colors.blue),
                          inputDecorationTheme: InputDecorationTheme(
                            border: OutlineInputBorder(
                              borderRadius: BorderRadius.circular(25),
                              borderSide: BorderSide.none,
                            ),
                            errorBorder: OutlineInputBorder(
                              borderRadius: BorderRadius.circular(25),
                              borderSide: BorderSide.none,
                            ),
                            enabledBorder: OutlineInputBorder(
                              borderRadius: BorderRadius.circular(25),
                              borderSide: BorderSide.none,
                            ),
                            focusedBorder: OutlineInputBorder(
                              borderRadius: BorderRadius.circular(25),
                              borderSide: BorderSide.none,
                            ),
                            disabledBorder: OutlineInputBorder(
                              borderRadius: BorderRadius.circular(25),
                              borderSide: BorderSide.none,
                            ),
                            focusedErrorBorder: OutlineInputBorder(
                              borderRadius: BorderRadius.circular(25),
                              borderSide: BorderSide.none,
                            ),
                            focusColor: Colors.white,
                            fillColor: Colors.white,
                            hoverColor: Colors.transparent,
                            filled: true,
                            isDense: true,
                            contentPadding: EdgeInsets.fromLTRB(
                              15,
                              PlatformUtils.isDesktop ? 30 : 23,
                              15,
                              0,
                            ),
                          ),
                        ),
                        child: Padding(
                          padding: const EdgeInsets.symmetric(horizontal: 10),
                          child: Transform.translate(
                            offset: const Offset(0, 1),
                            child: ReactiveTextField(
                              key: const Key('SearchField'),
                              state: c.search.value!.search,
                              hint: 'label_search'.l10n,
                              maxLines: 1,
                              filled: false,
                              dense: true,
                              padding: const EdgeInsets.symmetric(vertical: 8),
                              style: style.boldBody.copyWith(fontSize: 17),
                              onChanged: () => c.search.value!.query.value =
                                  c.search.value!.search.text,
                            ),
                          ),
                        ),
                      );
                    } else if (c.groupCreating.value) {
                      child = WidgetButton(
                        onPressed: c.startSearch,
                        child: SizedBox(
                          width: double.infinity,
                          height: double.infinity,
                          child: Center(
                            child: Text(
                              'btn_create_group'.l10n,
                              key: const Key('1'),
                            ),
                          ),
                        ),
                      );
                    } else {
                      child = Text('label_chats'.l10n, key: const Key('2'));
                    }

                    return AnimatedSwitcher(
                      duration: 250.milliseconds,
                      child: child,
                    );
                  }),
                  leading: [
                    Padding(
                      padding: const EdgeInsets.only(left: 20, right: 12),
                      child: Obx(() {
                        return AnimatedSwitcher(
                          duration: 250.milliseconds,
                          child: WidgetButton(
                            key: const Key('SearchButton'),
                            onPressed: c.searching.value ? null : c.startSearch,
                            child: SvgLoader.asset(
                              'assets/icons/search.svg',
                              width: 17.77,
                            ),
                          ),
                        );
                      }),
                    ),
                  ],
                  actions: [
                    Padding(
                      padding: const EdgeInsets.only(left: 12, right: 18),
                      child: Obx(() {
                        final Widget child;

                        if (c.searching.value) {
                          child = WidgetButton(
                            key: const Key('CloseSearch'),
                            onPressed: c.groupCreating.value
                                ? () => c.closeSearch(false)
                                : () => c.closeSearch(true),
                            child: SizedBox(
                              width: 21.77,
                              child: SvgLoader.asset(
                                'assets/icons/close_primary.svg',
                                height: 15,
                              ),
                            ),
                          );
                        } else {
                          child = WidgetButton(
                            onPressed: c.groupCreating.value
                                ? c.closeGroupCreating
                                : c.startGroupCreating,
                            child: SizedBox(
                              width: 21.77,
                              child: c.groupCreating.value
                                  ? SvgLoader.asset(
                                      'assets/icons/close_primary.svg',
                                      height: 15,
                                    )
                                  : SvgLoader.asset(
                                      'assets/icons/group.svg',
                                      width: 21.77,
                                      height: 18.44,
                                    ),
                            ),
                          );
                        }

                        return SizedBox(
                          width: 21.77,
                          child: AnimatedSwitcher(
                            duration: 250.milliseconds,
                            child: child,
                          ),
                        );
                      }),
                    ),
                  ],
                ),
                body: Obx(() {
                  if (c.chatsReady.value) {
                    final Widget? child;

                    if (c.groupCreating.value) {
                      Widget? center;

                      if (c.search.value?.query.isNotEmpty == true &&
                          c.search.value?.recent.isEmpty == true &&
                          c.search.value?.contacts.isEmpty == true &&
                          c.search.value?.users.isEmpty == true) {
                        if (c.search.value?.searchStatus.value.isSuccess ==
                            true) {
                          center =
                              Center(child: Text('label_nothing_found'.l10n));
                        } else {
                          center =
                              const Center(child: CircularProgressIndicator());
                        }
                      }

                      if (center != null) {
                        child = Padding(
                          padding: const EdgeInsets.only(top: 67),
                          child: center,
                        );
                      } else {
                        child = ListView.builder(
                          controller: c.search.value!.controller,
                          itemCount: c.elements.length,
                          itemBuilder: (context, i) {
                            final ListElement element = c.elements[i];
                            final Widget child;

                            if (element is RecentElement) {
                              child = Obx(() {
                                return SelectedUserTile(
                                  user: element.user,
                                  selected: c.search.value?.selectedRecent
                                          .contains(element.user) ??
                                      false,
                                  onTap: () => c.search.value
                                      ?.selectRecent(element.user),
                                );
                              });
                            } else if (element is ContactElement) {
                              child = Obx(() {
                                return SelectedUserTile(
                                  contact: element.contact,
                                  selected: c.search.value?.selectedContacts
                                          .contains(element.contact) ??
                                      false,
                                  onTap: () => c.search.value
                                      ?.selectContact(element.contact),
                                );
                              });
                            } else if (element is UserElement) {
                              child = Obx(() {
                                return SelectedUserTile(
                                  user: element.user,
                                  selected: c.search.value?.selectedUsers
                                          .contains(element.user) ??
                                      false,
                                  onTap: () =>
                                      c.search.value?.selectUser(element.user),
                                );
                              });
                            } else if (element is MyUserElement) {
                              child = Obx(() {
                                return SelectedUserTile(
                                  myUser: c.myUser.value,
                                  selected: true,
                                  subtitle: [
                                    const SizedBox(height: 5),
                                    Text(
                                      'label_required'.l10n,
                                      style: TextStyle(
                                        color: Theme.of(context)
                                            .colorScheme
                                            .primary,
                                      ),
                                    ),
                                  ],
                                );
                              });
                            } else if (element is DividerElement) {
                              final String text;

                              switch (element.category) {
                                case SearchCategory.recent:
                                  text = 'label_recent'.l10n;
                                  break;

                                case SearchCategory.contact:
                                  text = 'label_contact'.l10n;
                                  break;

                                case SearchCategory.user:
                                  text = 'label_user'.l10n;
                                  break;

                                case SearchCategory.chat:
                                  text = 'label_chat'.l10n;
                                  break;
                              }

                              child = Center(
                                child: Container(
                                  margin: const EdgeInsets.fromLTRB(
                                    10,
                                    2,
                                    10,
                                    2,
                                  ),
                                  padding: const EdgeInsets.fromLTRB(
                                    12,
                                    10,
                                    12,
                                    6,
                                  ),
                                  width: double.infinity,
                                  child: Center(
                                    child: Text(
                                      text,
                                      style: style.systemMessageStyle.copyWith(
                                        color: Colors.black,
                                        fontSize: 15,
                                      ),
                                    ),
                                  ),
                                ),
                              );
                            } else {
                              child = const SizedBox();
                            }

                            return child;
                          },
                        );
                      }
                    } else if (c.searching.value &&
                        c.search.value?.search.isEmpty.value == false) {
                      if (c.search.value!.searchStatus.value.isLoading &&
                          c.elements.isEmpty) {
                        child = const Center(
                          key: Key('Loading'),
                          child: CircularProgressIndicator(),
                        );
                      } else if (c.elements.isNotEmpty) {
                        child = ListView.builder(
                          key: const Key('Search'),
                          controller: ScrollController(),
                          itemCount: c.elements.length,
                          itemBuilder: (_, i) {
                            final ListElement element = c.elements[i];
                            final Widget child;

                            if (element is ChatElement) {
                              final RxChat chat = element.chat;
                              child = Padding(
                                padding:
                                    const EdgeInsets.only(left: 10, right: 10),
                                child: RecentChatTile(
                                  chat,
                                  key: Key('SearchChat_${chat.id}'),
                                  me: c.me,
                                  getUser: c.getUser,
                                  onJoin: () => c.joinCall(chat.id),
                                  onDrop: () => c.dropCall(chat.id),
                                  inCall: () => c.inCall(chat.id),
                                ),
                              );
                            } else if (element is ContactElement) {
                              child = SearchUserTile(
                                key: Key('SearchContact_${element.contact.id}'),
                                contact: element.contact,
                                onTap: () =>
                                    c.openChat(contact: element.contact),
                              );
                            } else if (element is UserElement) {
                              child = SearchUserTile(
                                key: Key('SearchUser_${element.user.id}'),
                                user: element.user,
                                onTap: () => c.openChat(user: element.user),
                              );
                            } else if (element is DividerElement) {
                              child = Center(
                                child: Container(
                                  margin:
                                      const EdgeInsets.fromLTRB(10, 2, 10, 2),
                                  padding:
                                      const EdgeInsets.fromLTRB(12, 10, 12, 6),
                                  width: double.infinity,
                                  child: Center(
                                    child: Text(
                                      element.category.name.capitalizeFirst!,
                                      style: style.systemMessageStyle.copyWith(
                                        color: Colors.black,
                                        fontSize: 15,
                                      ),
                                    ),
                                  ),
                                ),
                              );
                            } else {
                              child = const SizedBox();
                            }
                            return AnimationConfiguration.staggeredList(
                              position: i,
                              duration: const Duration(milliseconds: 375),
                              child: SlideAnimation(
                                horizontalOffset: 50,
                                child: FadeInAnimation(
                                  child: Padding(
                                    padding: EdgeInsets.only(
                                      top: i == 0 ? 3 : 0,
                                      bottom:
                                          i == c.elements.length - 1 ? 4 : 0,
                                    ),
                                    child: child,
                                  ),
                                ),
                              ),
                            );
                          },
                        );
                      } else {
                        child = Center(
                          key: const Key('NothingFound'),
                          child: Text('label_nothing_found'.l10n),
                        );
                      }
                    } else {
                      child = AnimationLimiter(
                        key: const Key('Chats'),
                        child: ListView.builder(
                          itemCount: c.chats.length,
                          itemBuilder: (_, i) {
                            final RxChat chat = c.chats[i];
                            return AnimationConfiguration.staggeredList(
                              position: i,
                              duration: const Duration(milliseconds: 375),
                              child: SlideAnimation(
                                horizontalOffset: 50,
                                child: FadeInAnimation(
                                  child: Padding(
                                    padding: const EdgeInsets.symmetric(
                                      horizontal: 10,
                                    ),
                                    child: RecentChatTile(
                                      chat,
                                      key: Key('RecentChat_${chat.id}'),
                                      me: c.me,
                                      getUser: c.getUser,
                                      onJoin: () => c.joinCall(chat.id),
                                      onDrop: () => c.dropCall(chat.id),
                                      onLeave: () => c.leaveChat(chat.id),
                                      onHide: () => c.hideChat(chat.id),
                                      inCall: () => c.inCall(chat.id),
                                      onMute: () => c.muteChat(chat.id),
                                      onUnmute: () => c.unmuteChat(chat.id),
                                      onFavorite: () => c.favoriteChat(chat.id),
                                      onUnfavorite: () =>
                                          c.unfavoriteChat(chat.id),
                                    ),
                                  ),
                                ),
                              ),
                            );
                          },
                        ),
                      );
                    }

                    return Padding(
                      padding: const EdgeInsets.symmetric(vertical: 5),
                      child: ContextMenuInterceptor(
                        child: AnimatedSwitcher(
                          duration: const Duration(milliseconds: 250),
                          child: child,
                        ),
                      ),
                    );
                  }

                  return const Center(child: CircularProgressIndicator());
                }),
                bottomNavigationBar:
                    c.groupCreating.value ? _createGroup(context, c) : null,
              );
            }),
            Obx(() {
              final Widget child;

              if (c.creatingStatus.value.isLoading) {
                child = Container(
                  width: double.infinity,
                  height: double.infinity,
                  color: const Color(0x33000000),
                  child: const Center(child: CircularProgressIndicator()),
                );
              } else {
                child = const SizedBox();
              }
<<<<<<< HEAD
            } else {
              if (c.chats.isEmpty) {
                child = Center(
                  key: const Key('NoChats'),
                  child: Text('label_no_chats'.l10n),
                );
              } else {
                child = AnimationLimiter(
                  key: const Key('Chats'),
                  child: ListView.builder(
                    itemCount: c.chats.length,
                    itemBuilder: (_, i) {
                      final RxChat chat = c.chats[i];
                      return AnimationConfiguration.staggeredList(
                        position: i,
                        duration: const Duration(milliseconds: 375),
                        child: SlideAnimation(
                          horizontalOffset: 50,
                          child: FadeInAnimation(
                            child: Padding(
                              padding:
                                  const EdgeInsets.symmetric(horizontal: 10),
                              child: RecentChatTile(
                                chat,
                                key: Key('Chat_${chat.id}'),
                                me: c.me,
                                getUser: c.getUser,
                                onJoin: () => c.joinCall(chat.id),
                                onDrop: () => c.dropCall(chat.id),
                                onLeave: () => c.leaveChat(chat.id),
                                onHide: () => c.hideChat(chat.id),
                                inCall: () => c.inCall(chat.id),
                                onMute: () => c.muteChat(chat.id),
                                onUnmute: () => c.unmuteChat(chat.id),
                                onFavorite: () => c.favoriteChat(chat.id),
                                onUnfavorite: () => c.unfavoriteChat(chat.id),
                              ),
                            ),
                          ),
                        ),
                      );
                    },
=======

              return AnimatedSwitcher(duration: 200.milliseconds, child: child);
            }),
          ],
        );
      },
    );
  }

  /// Returns an animated [OutlinedRoundedButton]s for creating a group.
  Widget _createGroup(BuildContext context, ChatsTabController c) {
    return Obx(() {
      final Widget child;

      if (c.groupCreating.value) {
        Widget button({
          Key? key,
          Widget? leading,
          required Widget child,
          void Function()? onPressed,
          Color? color,
        }) {
          return Expanded(
            child: Container(
              margin: const EdgeInsets.only(top: 7, bottom: 7),
              decoration: const BoxDecoration(
                boxShadow: [
                  CustomBoxShadow(
                    blurRadius: 8,
                    color: Color(0x22000000),
                    blurStyle: BlurStyle.outer,
>>>>>>> b06368b0
                  ),
                ],
              ),
              child: OutlinedRoundedButton(
                key: key,
                leading: leading,
                title: child,
                onPressed: onPressed,
                color: color ?? Colors.white,
              ),
            ),
          );
        }

        child = Container(
          padding: const EdgeInsets.fromLTRB(8, 0, 8, 5),
          child: Row(
            children: [
              button(
                child: Text(
                  'btn_close'.l10n,
                  overflow: TextOverflow.ellipsis,
                  maxLines: 1,
                  style: const TextStyle(color: Colors.black),
                ),
                onPressed: c.closeGroupCreating,
                color: Colors.white,
              ),
              const SizedBox(width: 10),
              button(
                child: Text(
                  'btn_create_group'.l10n,
                  overflow: TextOverflow.ellipsis,
                  maxLines: 1,
                  style: const TextStyle(color: Colors.white),
                ),
                onPressed: c.createGroup,
                color: Theme.of(context).colorScheme.secondary,
              ),
            ],
          ),
        );
      } else {
        child = const SizedBox();
      }

      return AnimatedSwitcher(duration: 250.milliseconds, child: child);
    });
  }
}<|MERGE_RESOLUTION|>--- conflicted
+++ resolved
@@ -470,7 +470,7 @@
                                     ),
                                     child: RecentChatTile(
                                       chat,
-                                      key: Key('RecentChat_${chat.id}'),
+                                      key: Key('Chat_${chat.id}'),
                                       me: c.me,
                                       getUser: c.getUser,
                                       onJoin: () => c.joinCall(chat.id),
@@ -523,50 +523,6 @@
               } else {
                 child = const SizedBox();
               }
-<<<<<<< HEAD
-            } else {
-              if (c.chats.isEmpty) {
-                child = Center(
-                  key: const Key('NoChats'),
-                  child: Text('label_no_chats'.l10n),
-                );
-              } else {
-                child = AnimationLimiter(
-                  key: const Key('Chats'),
-                  child: ListView.builder(
-                    itemCount: c.chats.length,
-                    itemBuilder: (_, i) {
-                      final RxChat chat = c.chats[i];
-                      return AnimationConfiguration.staggeredList(
-                        position: i,
-                        duration: const Duration(milliseconds: 375),
-                        child: SlideAnimation(
-                          horizontalOffset: 50,
-                          child: FadeInAnimation(
-                            child: Padding(
-                              padding:
-                                  const EdgeInsets.symmetric(horizontal: 10),
-                              child: RecentChatTile(
-                                chat,
-                                key: Key('Chat_${chat.id}'),
-                                me: c.me,
-                                getUser: c.getUser,
-                                onJoin: () => c.joinCall(chat.id),
-                                onDrop: () => c.dropCall(chat.id),
-                                onLeave: () => c.leaveChat(chat.id),
-                                onHide: () => c.hideChat(chat.id),
-                                inCall: () => c.inCall(chat.id),
-                                onMute: () => c.muteChat(chat.id),
-                                onUnmute: () => c.unmuteChat(chat.id),
-                                onFavorite: () => c.favoriteChat(chat.id),
-                                onUnfavorite: () => c.unfavoriteChat(chat.id),
-                              ),
-                            ),
-                          ),
-                        ),
-                      );
-                    },
-=======
 
               return AnimatedSwitcher(duration: 200.milliseconds, child: child);
             }),
@@ -598,7 +554,6 @@
                     blurRadius: 8,
                     color: Color(0x22000000),
                     blurStyle: BlurStyle.outer,
->>>>>>> b06368b0
                   ),
                 ],
               ),
