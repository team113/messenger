--- conflicted
+++ resolved
@@ -183,13 +183,8 @@
                           child: Container(
                             padding: const EdgeInsets.only(left: 20, right: 12),
                             height: double.infinity,
-<<<<<<< HEAD
-                            child: const AssetWidget(
-                              asset: 'assets/icons/search.svg',
-=======
                             child: SvgImage.asset(
                               'assets/icons/search.svg',
->>>>>>> 57d4b5b8
                               width: 17.77,
                             ),
                           ),
@@ -202,29 +197,13 @@
                       final Widget child;
 
                       if (c.searching.value) {
-<<<<<<< HEAD
-                        child = const AssetWidget(
-                          asset: 'assets/icons/close_primary.svg',
-                          key: Key('CloseSearch'),
-=======
                         child = SvgImage.asset(
                           'assets/icons/close_primary.svg',
                           key: const Key('CloseSearch'),
->>>>>>> 57d4b5b8
                           height: 15,
                         );
                       } else {
                         child = c.groupCreating.value || c.selecting.value
-<<<<<<< HEAD
-                            ? const AssetWidget(
-                                asset: 'assets/icons/close_primary.svg',
-                                key: Key('CloseGroupSearching'),
-                                height: 15,
-                              )
-                            : const AssetWidget(
-                                asset: 'assets/icons/group.svg',
-                                key: Key('CreateGroup'),
-=======
                             ? SvgImage.asset(
                                 'assets/icons/close_primary.svg',
                                 key: const Key('CloseGroupSearching'),
@@ -233,7 +212,6 @@
                             : SvgImage.asset(
                                 'assets/icons/group.svg',
                                 key: const Key('CreateGroup'),
->>>>>>> 57d4b5b8
                                 width: 21.77,
                                 height: 18.44,
                               );
