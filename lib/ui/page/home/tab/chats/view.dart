// Copyright © 2022-2023 IT ENGINEERING MANAGEMENT INC,
//                       <https://github.com/team113>
//
// This program is free software: you can redistribute it and/or modify it under
// the terms of the GNU Affero General Public License v3.0 as published by the
// Free Software Foundation, either version 3 of the License, or (at your
// option) any later version.
//
// This program is distributed in the hope that it will be useful, but WITHOUT
// ANY WARRANTY; without even the implied warranty of MERCHANTABILITY or FITNESS
// FOR A PARTICULAR PURPOSE. See the GNU Affero General Public License v3.0 for
// more details.
//
// You should have received a copy of the GNU Affero General Public License v3.0
// along with this program. If not, see
// <https://www.gnu.org/licenses/agpl-3.0.html>.

import 'dart:ui';

import 'package:collection/collection.dart';
import 'package:flutter/gestures.dart';
import 'package:flutter/material.dart';
import 'package:flutter_staggered_animations/flutter_staggered_animations.dart';
import 'package:get/get.dart';

import '/domain/repository/chat.dart';
import '/l10n/l10n.dart';
import '/routes.dart';
import '/themes.dart';
import '/ui/page/call/search/controller.dart';
import '/ui/page/home/page/chat/message_field/view.dart';
import '/ui/page/home/page/my_profile/widget/field_button.dart';
import '/ui/page/home/widget/app_bar.dart';
import '/ui/page/home/widget/navigation_bar.dart';
import '/ui/page/home/widget/safe_scrollbar.dart';
import '/ui/widget/menu_interceptor/menu_interceptor.dart';
import '/ui/widget/outlined_rounded_button.dart';
import '/ui/widget/progress_indicator.dart';
import '/ui/widget/selected_dot.dart';
import '/ui/widget/selected_tile.dart';
import '/ui/widget/svg/svg.dart';
import '/ui/widget/text_field.dart';
import '/ui/widget/widget_button.dart';
import '/util/message_popup.dart';
import '/util/platform_utils.dart';
import 'controller.dart';
import 'widget/recent_chat.dart';
import 'widget/search_user_tile.dart';

/// View of the `HomeTab.chats` tab.
class ChatsTabView extends StatelessWidget {
  const ChatsTabView({Key? key}) : super(key: key);

  @override
  Widget build(BuildContext context) {
    final Style style = Theme.of(context).extension<Style>()!;

    return GetBuilder(
      key: const Key('ChatsTab'),
      init: ChatsTabController(
        Get.find(),
        Get.find(),
        Get.find(),
        Get.find(),
        Get.find(),
        Get.find(),
      ),
      builder: (ChatsTabController c) {
        return Stack(
          children: [
            Obx(() {
              return AnimatedContainer(
                duration: 200.milliseconds,
                color: c.search.value != null || c.searching.value
                    ? const Color(0xFFEBEBEB)
                    : const Color(0x00EBEBEB),
              );
            }),
            Obx(() {
              return Scaffold(
                extendBodyBehindAppBar: true,
                resizeToAvoidBottomInset: false,
                appBar: CustomAppBar(
                  border: c.search.value != null || c.selecting.value
                      ? Border.all(
                          color: Theme.of(context).colorScheme.secondary,
                          width: 2,
                        )
                      : null,
                  title: Obx(() {
                    final Widget child;

                    if (c.searching.value) {
                      child = Theme(
                        data: MessageFieldView.theme(context),
                        child: Padding(
                          padding: const EdgeInsets.symmetric(horizontal: 10),
                          child: Transform.translate(
                            offset: const Offset(0, 1),
                            child: ReactiveTextField(
                              key: const Key('SearchField'),
                              state: c.search.value!.search,
                              hint: 'label_search'.l10n,
                              maxLines: 1,
                              filled: false,
                              dense: true,
                              padding: const EdgeInsets.symmetric(vertical: 8),
                              style: style.boldBody.copyWith(fontSize: 17),
                              onChanged: () => c.search.value!.query.value =
                                  c.search.value!.search.text,
                            ),
                          ),
                        ),
                      );
                    } else if (c.groupCreating.value) {
                      child = WidgetButton(
                        onPressed: c.startSearch,
                        child: SizedBox(
                          width: double.infinity,
                          height: double.infinity,
                          child: Center(
                            child: Text(
                              'btn_create_group'.l10n,
                              key: const Key('1'),
                            ),
                          ),
                        ),
                      );
                    } else if (c.selecting.value) {
                      child =
                          Text('label_select_chats'.l10n, key: const Key('3'));
                    } else {
                      child = Text('label_chats'.l10n, key: const Key('2'));
                    }

                    return AnimatedSwitcher(
                      duration: 250.milliseconds,
                      child: child,
                    );
                  }),
                  leading: [
                    Obx(() {
                      if (c.selecting.value) {
                        return const SizedBox(width: 49.77);
                      }

                      return AnimatedSwitcher(
                        duration: 250.milliseconds,
                        child: WidgetButton(
                          key: const Key('SearchButton'),
                          onPressed: c.searching.value ? null : c.startSearch,
                          child: Container(
                            padding: const EdgeInsets.only(left: 20, right: 12),
                            height: double.infinity,
                            child: SvgLoader.asset(
                              'assets/icons/search.svg',
                              width: 17.77,
                            ),
                          ),
                        ),
                      );
                    }),
                  ],
                  actions: [
                    Obx(() {
                      final Widget child;

                      if (c.searching.value) {
                        child = SvgLoader.asset(
                          'assets/icons/close_primary.svg',
                          key: const Key('CloseSearch'),
                          height: 15,
                        );
                      } else {
                        child = c.groupCreating.value || c.selecting.value
                            ? SvgLoader.asset(
                                'assets/icons/close_primary.svg',
                                key: const Key('CloseGroupSearching'),
                                height: 15,
                              )
                            : SvgLoader.asset(
                                'assets/icons/group.svg',
                                key: const Key('CreateGroup'),
                                width: 21.77,
                                height: 18.44,
                              );
                      }

                      return WidgetButton(
                        key: c.searching.value
                            ? const Key('CloseSearchButton')
                            : null,
                        onPressed: () {
                          if (c.searching.value) {
                            c.closeSearch(!c.groupCreating.value);
                          } else if (c.selecting.value) {
                            c.toggleSelecting();
                          } else {
                            if (c.groupCreating.value) {
                              c.closeGroupCreating();
                            } else {
                              c.startGroupCreating();
                            }
                          }
                        },
                        child: Container(
                          padding: const EdgeInsets.only(left: 12, right: 18),
                          height: double.infinity,
                          child: SizedBox(
                            width: 21.77,
                            child: AnimatedSwitcher(
                              duration: 250.milliseconds,
                              child: child,
                            ),
                          ),
                        ),
                      );
                    }),
                  ],
                ),
                body: Obx(() {
                  if (c.chatsReady.value) {
                    final Widget? child;

                    if (c.groupCreating.value) {
                      Widget? center;

                      if (c.search.value?.query.isNotEmpty == true &&
                          c.search.value?.recent.isEmpty == true &&
                          c.search.value?.contacts.isEmpty == true &&
                          c.search.value?.users.isEmpty == true) {
                        if (c.search.value?.searchStatus.value.isSuccess ==
                            true) {
                          center = Center(
                            key: UniqueKey(),
                            child: Text('label_nothing_found'.l10n),
                          );
                        } else {
                          center = Center(
                            key: UniqueKey(),
                            child: const ColoredBox(
                              color: Colors.transparent,
                              child: CustomProgressIndicator(),
                            ),
                          );
                        }
                      }

                      if (center != null) {
                        child = Padding(
                          key: UniqueKey(),
                          padding: const EdgeInsets.only(top: 67),
                          child: center,
                        );
                      } else {
                        child = SafeScrollbar(
                          bottom: false,
                          controller: c.search.value!.controller,
                          borderRadius: const BorderRadius.vertical(
                            top: Radius.circular(40),
                          ),
                          child: ListView.builder(
                            key: const Key('GroupCreating'),
                            controller: c.search.value!.controller,
                            itemCount: c.elements.length,
                            itemBuilder: (context, i) {
                              final ListElement element = c.elements[i];
                              final Widget child;

                              if (element is RecentElement) {
                                child = Obx(() {
                                  return SelectedTile(
                                    user: element.user,
                                    selected: c.search.value?.selectedRecent
                                            .contains(element.user) ??
                                        false,
                                    onTap: () => c.search.value
                                        ?.select(recent: element.user),
                                  );
                                });
                              } else if (element is ContactElement) {
                                child = Obx(() {
                                  return SelectedTile(
                                    contact: element.contact,
                                    selected: c.search.value?.selectedContacts
                                            .contains(element.contact) ??
                                        false,
                                    onTap: () => c.search.value
                                        ?.select(contact: element.contact),
                                  );
                                });
                              } else if (element is UserElement) {
                                child = Obx(() {
                                  return SelectedTile(
                                    user: element.user,
                                    selected: c.search.value?.selectedUsers
                                            .contains(element.user) ??
                                        false,
                                    onTap: () => c.search.value
                                        ?.select(user: element.user),
                                  );
                                });
                              } else if (element is MyUserElement) {
                                child = Obx(() {
                                  return SelectedTile(
                                    myUser: c.myUser.value,
                                    selected: true,
                                    subtitle: [
                                      const SizedBox(height: 5),
                                      Text(
                                        'label_required'.l10n,
                                        style: TextStyle(
                                          color: Theme.of(context)
                                              .colorScheme
                                              .primary,
                                        ),
                                      ),
                                    ],
                                  );
                                });
                              } else if (element is DividerElement) {
                                final String text;

                                switch (element.category) {
                                  case SearchCategory.recent:
                                    text = 'label_recent'.l10n;
                                    break;

                                  case SearchCategory.contact:
                                    text = 'label_contact'.l10n;
                                    break;

                                  case SearchCategory.user:
                                    text = 'label_user'.l10n;
                                    break;

                                  case SearchCategory.chat:
                                    text = 'label_chat'.l10n;
                                    break;
                                }

                                child = Center(
                                  child: Container(
                                    margin: const EdgeInsets.fromLTRB(
                                      10,
                                      2,
                                      0,
                                      2,
                                    ),
                                    padding: const EdgeInsets.fromLTRB(
                                      12,
                                      10,
                                      0,
                                      6,
                                    ),
                                    width: double.infinity,
                                    child: Center(
                                      child: Text(
                                        text,
                                        style:
                                            style.systemMessageStyle.copyWith(
                                          color: Colors.black,
                                          fontSize: 15,
                                        ),
                                      ),
                                    ),
                                  ),
                                );
                              } else {
                                child = const SizedBox();
                              }

                              return child;
                            },
                          ),
                        );
                      }
                    } else if (c.searching.value &&
                        c.search.value?.search.isEmpty.value == false) {
                      if (c.search.value!.searchStatus.value.isLoading &&
                          c.elements.isEmpty) {
                        child = Center(
                          key: UniqueKey(),
                          child: const ColoredBox(
                            key: Key('Loading'),
                            color: Colors.transparent,
                            child: CustomProgressIndicator(),
                          ),
                        );
                      } else if (c.elements.isNotEmpty) {
                        child = SafeScrollbar(
                          controller: c.scrollController,
                          child: AnimationLimiter(
                            key: const Key('Search'),
                            child: ListView.builder(
                              controller: c.scrollController,
                              itemCount: c.elements.length,
                              itemBuilder: (_, i) {
                                final ListElement element = c.elements[i];
                                final Widget child;

                                if (element is ChatElement) {
                                  final RxChat chat = element.chat;
                                  child = Padding(
                                    padding: const EdgeInsets.only(
                                      left: 10,
                                      right: 10,
                                    ),
                                    child: Obx(() {
                                      return RecentChatTile(
                                        chat,
                                        key: Key('SearchChat_${chat.id}'),
                                        me: c.me,
                                        blocked: chat.blacklisted,
                                        getUser: c.getUser,
                                        onJoin: () => c.joinCall(chat.id),
                                        onDrop: () => c.dropCall(chat.id),
                                        inCall: () => c.inCall(chat.id),
                                      );
                                    }),
                                  );
                                } else if (element is ContactElement) {
                                  child = SearchUserTile(
                                    key: Key(
                                        'SearchContact_${element.contact.id}'),
                                    contact: element.contact,
                                    onTap: () =>
                                        c.openChat(contact: element.contact),
                                  );
                                } else if (element is UserElement) {
                                  child = SearchUserTile(
                                    key: Key('SearchUser_${element.user.id}'),
                                    user: element.user,
                                    onTap: () => c.openChat(user: element.user),
                                  );
                                } else if (element is DividerElement) {
                                  child = Center(
                                    child: Container(
                                      margin: const EdgeInsets.fromLTRB(
                                          10, 2, 10, 2),
                                      padding: const EdgeInsets.fromLTRB(
                                          12, 10, 12, 6),
                                      width: double.infinity,
                                      child: Center(
                                        child: Text(
                                          element
                                              .category.name.capitalizeFirst!,
                                          style:
                                              style.systemMessageStyle.copyWith(
                                            color: Colors.black,
                                            fontSize: 15,
                                          ),
                                        ),
                                      ),
                                    ),
                                  );
                                } else {
                                  child = const SizedBox();
                                }

                                return AnimationConfiguration.staggeredList(
                                  position: i,
                                  duration: const Duration(milliseconds: 375),
                                  child: SlideAnimation(
                                    horizontalOffset: 50,
                                    child: FadeInAnimation(
                                      child: Padding(
                                        padding: EdgeInsets.only(
                                          top: i == 0 ? 3 : 0,
                                          bottom: i == c.elements.length - 1
                                              ? 4
                                              : 0,
                                        ),
                                        child: child,
                                      ),
                                    ),
                                  ),
                                );
                              },
                            ),
                          ),
                        );
                      } else {
                        child = KeyedSubtree(
                          key: UniqueKey(),
                          child: Center(
                            key: const Key('NothingFound'),
                            child: Text('label_nothing_found'.l10n),
                          ),
                        );
                      }
                    } else {
                      if (c.chats.none((e) => !e.id.isLocal)) {
                        if (!c.chatsReady.value) {
                          child = Center(
                            key: UniqueKey(),
                            child: const ColoredBox(
                              key: Key('Loading'),
                              color: Colors.transparent,
                              child: CustomProgressIndicator(),
                            ),
                          );
                        } else {
                          child = KeyedSubtree(
                            key: UniqueKey(),
                            child: Center(
                              key: const Key('NoChats'),
                              child: Text('label_no_chats'.l10n),
                            ),
                          );
                        }
                      } else {
                        child = SafeScrollbar(
                          controller: c.scrollController,
                          child: AnimationLimiter(
                            key: const Key('Chats'),
                            child: Obx(() {
                              final List<RxChat> favorites = [];
                              final List<RxChat> chats = [];

                              for (RxChat e in c.chats) {
                                if (!e.id.isLocal || e.messages.isNotEmpty) {
                                  if (e.chat.value.favoritePosition != null) {
                                    favorites.add(e);
                                  } else {
                                    chats.add(e);
                                  }
                                }
                              }

                              // Builds a [RecentChatTile] from the provided
                              // [RxChat].
                              Widget tile(
                                RxChat e, {
                                Widget Function(Widget)? avatarBuilder,
                              }) {
                                final bool selected =
                                    c.selectedChats.contains(e.id);

                                return RecentChatTile(
                                  e,
                                  key: Key('RecentChat_${e.id}'),
                                  me: c.me,
                                  blocked: e.blacklisted,
                                  selected: selected,
                                  getUser: c.getUser,
<<<<<<< HEAD
                                  myUser: c.myUser,
                                  avatarBuilder: avatarBuilder,
=======
                                  avatarBuilder: c.selecting.value
                                      ? (c) => WidgetButton(
                                            onPressed: () => router.chat(e.id),
                                            child: c,
                                          )
                                      : avatarBuilder,
>>>>>>> d129020c
                                  onJoin: () => c.joinCall(e.id),
                                  onDrop: () => c.dropCall(e.id),
                                  onLeave: e.chat.value.isMonolog
                                      ? null
                                      : () => c.leaveChat(e.id),
                                  onHide: e.chat.value.isMonolog
                                      ? null
                                      : () => c.hideChat(e.id),
                                  inCall: () => c.inCall(e.id),
                                  onMute: e.chat.value.isMonolog
                                      ? null
                                      : () => c.muteChat(e.id),
                                  onUnmute: e.chat.value.isMonolog
                                      ? null
                                      : () => c.unmuteChat(e.id),
                                  onFavorite: () => c.favoriteChat(e.id),
                                  onUnfavorite: () => c.unfavoriteChat(e.id),
                                  onSelect: c.toggleSelecting,
                                  onTap: c.selecting.value
                                      ? () => c.selectChat(e)
                                      : null,
                                  enableContextMenu: !c.selecting.value,
                                  trailing: c.selecting.value
                                      ? [
                                          SelectedDot(
                                            selected: selected,
                                            size: 20,
                                          )
                                        ]
                                      : null,
                                );
                              }

                              return CustomScrollView(
                                controller: c.scrollController,
                                slivers: [
                                  SliverPadding(
                                    padding: const EdgeInsets.only(
                                      top: CustomAppBar.height,
                                      left: 10,
                                      right: 10,
                                    ),
                                    sliver: SliverReorderableList(
                                      onReorderStart: (_) =>
                                          c.reordering.value = true,
                                      proxyDecorator: (child, _, animation) {
                                        return AnimatedBuilder(
                                          animation: animation,
                                          builder: (_, Widget? child) {
                                            final double t = Curves.easeInOut
                                                .transform(animation.value);
                                            final double elevation =
                                                lerpDouble(0, 6, t)!;
                                            final Color color = Color.lerp(
                                              const Color(0x00000000),
                                              const Color(0x33000000),
                                              t,
                                            )!;

                                            return Container(
                                              decoration: BoxDecoration(
                                                boxShadow: [
                                                  CustomBoxShadow(
                                                    color: color,
                                                    blurRadius: elevation,
                                                  ),
                                                ],
                                                borderRadius:
                                                    style.cardRadius.copyWith(
                                                  topLeft: Radius.circular(
                                                    style.cardRadius.topLeft.x *
                                                        1.75,
                                                  ),
                                                ),
                                              ),
                                              child: child,
                                            );
                                          },
                                          child: child,
                                        );
                                      },
                                      itemBuilder: (_, i) {
                                        final RxChat chat = favorites[i];

                                        return KeyedSubtree(
                                          key: Key(chat.id.val),
                                          child: Obx(() {
                                            final Widget child = tile(
                                              chat,
                                              avatarBuilder: (child) {
                                                if (PlatformUtils.isMobile) {
                                                  return ReorderableDelayedDragStartListener(
                                                    key: Key(
                                                      'ReorderHandle_${chat.id.val}',
                                                    ),
                                                    index: i,
                                                    child: child,
                                                  );
                                                }

                                                return RawGestureDetector(
                                                  gestures: {
                                                    DisableSecondaryButtonRecognizer:
                                                        GestureRecognizerFactoryWithHandlers<
                                                            DisableSecondaryButtonRecognizer>(
                                                      () =>
                                                          DisableSecondaryButtonRecognizer(),
                                                      (_) {},
                                                    ),
                                                  },
                                                  child:
                                                      ReorderableDragStartListener(
                                                    key: Key(
                                                      'ReorderHandle_${chat.id.val}',
                                                    ),
                                                    index: i,
                                                    child: child,
                                                  ),
                                                );
                                              },
                                            );

                                            // Ignore the animation, if there's
                                            // an ongoing reordering happening.
                                            if (c.reordering.value) {
                                              return child;
                                            }

                                            return AnimationConfiguration
                                                .staggeredList(
                                              position: i,
                                              duration: const Duration(
                                                milliseconds: 375,
                                              ),
                                              child: SlideAnimation(
                                                horizontalOffset: 50,
                                                child: FadeInAnimation(
                                                  child: child,
                                                ),
                                              ),
                                            );
                                          }),
                                        );
                                      },
                                      itemCount: favorites.length,
                                      onReorder: (a, b) {
                                        c.reorderChat(a, b);
                                        c.reordering.value = false;
                                      },
                                    ),
                                  ),
                                  SliverPadding(
                                    padding: const EdgeInsets.only(
                                      bottom: CustomNavigationBar.height + 5,
                                      left: 10,
                                      right: 10,
                                    ),
                                    sliver: SliverList(
                                      delegate: SliverChildListDelegate.fixed(
                                        chats.mapIndexed((i, e) {
                                          return AnimationConfiguration
                                              .staggeredList(
                                            position: i,
                                            duration: const Duration(
                                              milliseconds: 375,
                                            ),
                                            child: SlideAnimation(
                                              horizontalOffset: 50,
                                              child: FadeInAnimation(
                                                child: tile(e),
                                              ),
                                            ),
                                          );
                                        }).toList(),
                                      ),
                                    ),
                                  ),
                                ],
                              );
                            }),
                          ),
                        );
                      }
                    }

                    return ContextMenuInterceptor(
                      child: AnimatedSwitcher(
                        duration: const Duration(milliseconds: 250),
                        child: child,
                      ),
                    );
                  }

                  return const Center(child: CustomProgressIndicator());
                }),
                bottomNavigationBar: c.groupCreating.value
                    ? _createGroup(context, c)
                    : c.selecting.value
                        ? _selectButtons(context, c)
                        : null,
              );
            }),
            Obx(() {
              final Widget child;

              if (c.creatingStatus.value.isLoading) {
                child = Container(
                  width: double.infinity,
                  height: double.infinity,
                  color: const Color(0x33000000),
                  child: const Center(child: CustomProgressIndicator()),
                );
              } else {
                child = const SizedBox();
              }

              return AnimatedSwitcher(duration: 200.milliseconds, child: child);
            }),
          ],
        );
      },
    );
  }

  /// Returns an animated [OutlinedRoundedButton]s for creating a group.
  Widget _createGroup(BuildContext context, ChatsTabController c) {
    return Obx(() {
      final Widget child;

      if (c.groupCreating.value) {
        Widget button({
          Key? key,
          Widget? leading,
          required Widget child,
          void Function()? onPressed,
          Color? color,
        }) {
          return Expanded(
            child: OutlinedRoundedButton(
              key: key,
              leading: leading,
              title: child,
              onPressed: onPressed,
              color: color,
              shadows: const [
                CustomBoxShadow(
                  blurRadius: 8,
                  color: Color(0x22000000),
                  blurStyle: BlurStyle.outer,
                ),
              ],
            ),
          );
        }

        child = Padding(
          padding: EdgeInsets.fromLTRB(
            8,
            7,
            8,
            PlatformUtils.isMobile && !PlatformUtils.isWeb
                ? router.context!.mediaQuery.padding.bottom + 7
                : 12,
          ),
          child: Row(
            children: [
              button(
                child: Text(
                  'btn_close'.l10n,
                  overflow: TextOverflow.ellipsis,
                  maxLines: 1,
                  style: const TextStyle(color: Colors.black),
                ),
                onPressed: c.closeGroupCreating,
                color: Colors.white,
              ),
              const SizedBox(width: 10),
              button(
                child: Text(
                  'btn_create_group'.l10n,
                  overflow: TextOverflow.ellipsis,
                  maxLines: 1,
                  style: const TextStyle(color: Colors.white),
                ),
                onPressed: c.createGroup,
                color: Theme.of(context).colorScheme.secondary,
              ),
            ],
          ),
        );
      } else {
        child = const SizedBox();
      }

      return AnimatedSwitcher(duration: 250.milliseconds, child: child);
    });
  }

  /// Returns the animated [OutlinedRoundedButton]s for multiple selected
  /// [Chat]s manipulation.
  Widget _selectButtons(BuildContext context, ChatsTabController c) {
    const List<CustomBoxShadow> shadows = [
      CustomBoxShadow(
        blurRadius: 8,
        color: Color(0x22000000),
        blurStyle: BlurStyle.outer,
      ),
    ];

    return Padding(
      padding: EdgeInsets.fromLTRB(
        8,
        7,
        8,
        PlatformUtils.isMobile && !PlatformUtils.isWeb
            ? router.context!.mediaQuery.padding.bottom + 7
            : 12,
      ),
      child: Row(
        children: [
          Expanded(
            child: OutlinedRoundedButton(
              title: Text(
                'btn_close'.l10n,
                overflow: TextOverflow.ellipsis,
                maxLines: 1,
                style: const TextStyle(color: Colors.black),
              ),
              onPressed: c.toggleSelecting,
              color: Colors.white,
              shadows: shadows,
            ),
          ),
          const SizedBox(width: 10),
          Obx(() {
            return Expanded(
              child: OutlinedRoundedButton(
                key: const Key('DeleteChats'),
                title: Text(
                  'btn_delete_count'.l10nfmt({'count': c.selectedChats.length}),
                  overflow: TextOverflow.ellipsis,
                  maxLines: 1,
                  style: TextStyle(
                    color:
                        c.selectedChats.isEmpty ? Colors.black : Colors.white,
                  ),
                ),
                onPressed: c.selectedChats.isEmpty
                    ? null
                    : () => _hideChats(context, c),
                color: Theme.of(context).colorScheme.secondary,
                shadows: shadows,
              ),
            );
          }),
        ],
      ),
    );
  }

  /// Opens a confirmation popup hiding the selected chats.
  Future<void> _hideChats(BuildContext context, ChatsTabController c) async {
    bool clear = false;

    final bool? result = await MessagePopup.alert(
      'label_delete_chats'.l10n,
      description: [
        TextSpan(
          text: 'alert_chats_will_be_deleted'
              .l10nfmt({'count': c.selectedChats.length}),
        ),
      ],
      additional: [
        const SizedBox(height: 21),
        StatefulBuilder(builder: (context, setState) {
          return FieldButton(
            text: 'btn_clear_history'.l10n,
            onPressed: () => setState(() => clear = !clear),
            trailing: SelectedDot(selected: clear, size: 22),
          );
        })
      ],
    );

    if (result == true) {
      await c.hideChats(clear);
    }
  }
}

/// [OneSequenceGestureRecognizer] rejecting the secondary mouse button events.
class DisableSecondaryButtonRecognizer extends OneSequenceGestureRecognizer {
  @override
  String get debugDescription => 'DisableSecondaryButtonRecognizer';

  @override
  void didStopTrackingLastPointer(int pointer) {
    // No-op.
  }

  @override
  void handleEvent(PointerEvent event) {
    // No-op.
  }

  @override
  void addAllowedPointer(PointerDownEvent event) {
    startTrackingPointer(event.pointer);

    if (event.buttons == kPrimaryButton) {
      resolve(GestureDisposition.rejected);
    } else {
      resolve(GestureDisposition.accepted);
    }
  }
}<|MERGE_RESOLUTION|>--- conflicted
+++ resolved
@@ -544,17 +544,13 @@
                                   blocked: e.blacklisted,
                                   selected: selected,
                                   getUser: c.getUser,
-<<<<<<< HEAD
                                   myUser: c.myUser,
-                                  avatarBuilder: avatarBuilder,
-=======
                                   avatarBuilder: c.selecting.value
                                       ? (c) => WidgetButton(
                                             onPressed: () => router.chat(e.id),
                                             child: c,
                                           )
                                       : avatarBuilder,
->>>>>>> d129020c
                                   onJoin: () => c.joinCall(e.id),
                                   onDrop: () => c.dropCall(e.id),
                                   onLeave: e.chat.value.isMonolog
