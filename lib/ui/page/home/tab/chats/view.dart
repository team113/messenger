--- conflicted
+++ resolved
@@ -36,11 +36,6 @@
 import '/ui/widget/widget_button.dart';
 import '/util/platform_utils.dart';
 import 'controller.dart';
-<<<<<<< HEAD
-import 'mute_chat_popup/view.dart';
-=======
-import 'create_group/controller.dart';
->>>>>>> 28b04be4
 import 'widget/recent_chat.dart';
 import 'widget/search_user_tile.dart';
 
@@ -432,7 +427,6 @@
                               child: Container(
                                 margin: const EdgeInsets.fromLTRB(10, 2, 10, 2),
                                 padding:
-<<<<<<< HEAD
                                     const EdgeInsets.fromLTRB(12, 10, 12, 6),
                                 width: double.infinity,
                                 child: Center(
@@ -443,23 +437,6 @@
                                       fontSize: 15,
                                     ),
                                   ),
-=======
-                                    const EdgeInsets.symmetric(horizontal: 10),
-                                child: RecentChatTile(
-                                  chat,
-                                  key: Key('RecentChat_${chat.id}'),
-                                  me: c.me,
-                                  getUser: c.getUser,
-                                  onJoin: () => c.joinCall(chat.id),
-                                  onDrop: () => c.dropCall(chat.id),
-                                  onLeave: () => c.leaveChat(chat.id),
-                                  onHide: () => c.hideChat(chat.id),
-                                  inCall: () => c.inCall(chat.id),
-                                  onMute: () => c.muteChat(chat.id),
-                                  onUnmute: () => c.unmuteChat(chat.id),
-                                  onFavorite: () => c.favoriteChat(chat.id),
-                                  onUnfavorite: () => c.unfavoriteChat(chat.id),
->>>>>>> 28b04be4
                                 ),
                               ),
                             );
@@ -640,14 +617,7 @@
                                     onLeave: () => c.leaveChat(chat.id),
                                     onHide: () => c.hideChat(chat.id),
                                     inCall: () => c.inCall(chat.id),
-                                    onMute: () => MuteChatView.show(
-                                      context,
-                                      chatId: chat.id,
-                                      onMute: (duration) => c.muteChat(
-                                        chat.id,
-                                        duration: duration,
-                                      ),
-                                    ),
+                                    onMute: () => c.muteChat(chat.id),
                                     onUnmute: () => c.unmuteChat(chat.id),
                                     onFavorite: () => c.favoriteChat(chat.id),
                                     onUnfavorite: () =>
