// Copyright © 2022 IT ENGINEERING MANAGEMENT INC, <https://github.com/team113>
//
// This program is free software: you can redistribute it and/or modify it under
// the terms of the GNU Affero General Public License v3.0 as published by the
// Free Software Foundation, either version 3 of the License, or (at your
// option) any later version.
//
// This program is distributed in the hope that it will be useful, but WITHOUT
// ANY WARRANTY; without even the implied warranty of MERCHANTABILITY or FITNESS
// FOR A PARTICULAR PURPOSE. See the GNU Affero General Public License v3.0 for
// more details.
//
// You should have received a copy of the GNU Affero General Public License v3.0
// along with this program. If not, see
// <https://www.gnu.org/licenses/agpl-3.0.html>.

import 'package:flutter/material.dart';
import 'package:flutter_staggered_animations/flutter_staggered_animations.dart';
import 'package:get/get.dart';

import '/domain/repository/chat.dart';
import '/l10n/l10n.dart';
import '/ui/page/home/widget/app_bar.dart';
import '/ui/widget/menu_interceptor/menu_interceptor.dart';
import '/ui/widget/svg/svg.dart';
import '/ui/widget/widget_button.dart';
import 'controller.dart';
import 'create_group/controller.dart';
import 'widget/recent_chat.dart';

/// View of the `HomeTab.chats` tab.
class ChatsTabView extends StatelessWidget {
  const ChatsTabView({Key? key}) : super(key: key);

  @override
  Widget build(BuildContext context) {
    return GetBuilder(
      key: const Key('ChatsTab'),
      init: ChatsTabController(Get.find(), Get.find(), Get.find(), Get.find()),
      builder: (ChatsTabController c) {
        return Scaffold(
          extendBodyBehindAppBar: true,
          appBar: CustomAppBar(
            title: Text('label_chats'.l10n),
            padding: const EdgeInsets.symmetric(horizontal: 21),
            leading: [
              WidgetButton(
                onPressed: () => showDialog(
                  context: context,
                  builder: (_) => const CreateGroupView(),
                ),
                child: SvgLoader.asset('assets/icons/group.svg', height: 18.44),
              ),
            ],
            actions: [
              WidgetButton(
                onPressed: () {
                  // TODO: Implement search.
                },
                child: SvgLoader.asset('assets/icons/search.svg', width: 17.77),
              ),
            ],
          ),
<<<<<<< HEAD
          body: Obx(
            () => c.chatsReady.value
                ? c.chats.isEmpty
                    ? Center(child: Text('label_no_chats'.l10n))
                    : ContextMenuInterceptor(
                        child: ListView(
                          controller: ScrollController(),
                          children: c.chats
                              .map(
                                (e) => KeyedSubtree(
                                  key: Key('Chat_${e.chat.value.id}'),
                                  child: buildChatTile(c, e),
                                ),
                              )
                              .toList(),
                        ),
                      )
                : const Center(child: CircularProgressIndicator()),
          ),
        );
      },
    );
  }

  /// Reactive [ListTile] with [chat]'s information.
  Widget buildChatTile(ChatsTabController c, RxChat rxChat) => Obx(() {
        Chat chat = rxChat.chat.value;

        ChatItem? item;
        if (rxChat.messages.isNotEmpty) {
          item = rxChat.messages.last.value;
        }
        item ??= chat.lastItem;

        const Color subtitleColor = Color(0xFF666666);
        List<Widget>? subtitle;

        Iterable<String> typings = rxChat.typingUsers
            .where((e) => e.id != c.me)
            .map((e) => e.name?.val ?? e.num.val);

        if (chat.ongoingCall == null) {
          ChatMessage? draft = rxChat.draft.value;
          if (draft != null &&
              router.routes.last != '${Routes.chat}/${rxChat.chat.value.id}') {
            var desc = StringBuffer();
            if (draft.text != null) {
              desc.write(draft.text!.val);
            }
            if (draft.attachments.isNotEmpty) {
              desc.write(' [${'label_attachments'.l10nfmt({
                    'quantity': draft.attachments.length
                  })}]');
            }
            if (draft.repliesTo.isNotEmpty) {
              desc.write(' [${'label_replies'.l10nfmt(
                {'quantity': draft.repliesTo.length},
              )}]');
            }
            subtitle = [
              Flexible(
                child: Text(
                  '${'label_draft'.l10n}${'semicolon_space'.l10n} ${desc.toString().trim()}',
                  maxLines: 2,
                  key: const Key('DraftMessage'),
                ),
              ),
            ];
          } else if (typings.isNotEmpty) {
            subtitle = [
              Expanded(
                child: Row(
                  crossAxisAlignment: CrossAxisAlignment.end,
                  children: [
                    const Icon(Icons.edit, size: 15),
                    const SizedBox(width: 4),
                    Flexible(
                      child: Text(
                        typings.join('comma_space'.l10n),
                        maxLines: 1,
                        overflow: TextOverflow.ellipsis,
                      ),
                    ),
                    const SizedBox(width: 2),
                    Text(typings.length > 1
                        ? 'label_typings'.l10n
                        : 'label_typing'.l10n),
                    const AnimatedDots(color: Colors.black)
                  ],
                ),
              )
            ];
          } else if (item != null) {
            if (item is ChatCall) {
              String description = 'label_chat_call_ended'.l10n;
              if (item.finishedAt == null && item.finishReason == null) {
                subtitle = [
                  Padding(
                    padding: const EdgeInsets.fromLTRB(0, 4, 0, 4),
                    child: ElevatedButton(
                      onPressed: () => c.joinCall(chat.id),
                      child: Text('btn_join_call'.l10n),
                    ),
                  ),
                ];
              } else {
                description =
                    item.finishReason?.localizedString(item.authorId == c.me) ??
                        description;
                subtitle = [
                  const Padding(
                    padding: EdgeInsets.fromLTRB(0, 2, 6, 2),
                    child: Icon(Icons.call, size: 16, color: subtitleColor),
                  ),
                  Flexible(child: Text(description, maxLines: 2)),
                ];
              }
            } else if (item is ChatMessage) {
              var desc = StringBuffer();

              if (!chat.isGroup && item.authorId == c.me) {
                desc.write('${'label_you'.l10n}: ');
              }

              if (item.text != null) {
                desc.write(item.text!.val);
                if (item.attachments.isNotEmpty) {
                  desc.write(' [${'label_attachments'.l10nfmt({
                        'quantity': item.attachments.length
                      })}]');
                }
              } else if (item.attachments.isNotEmpty) {
                desc.write(' [${'label_attachments'.l10nfmt({
                      'quantity': item.attachments.length
                    })}]');
              }

              subtitle = [
                if (chat.isGroup)
                  Padding(
                    padding: const EdgeInsets.only(right: 5),
                    child: FutureBuilder<RxUser?>(
                      future: c.getUser(item.authorId),
                      builder: (_, snapshot) => snapshot.data != null
                          ? AvatarWidget.fromRxUser(
                              snapshot.data,
                              radius: 10,
                            )
                          : AvatarWidget.fromUser(
                              chat.getUser(item!.authorId),
                              radius: 10,
                            ),
                    ),
                  ),
                Flexible(child: Text(desc.toString(), maxLines: 2)),
                ElasticAnimatedSwitcher(
                  child: item.status.value == SendingStatus.sending
                      ? const Padding(
                          padding: EdgeInsets.only(left: 4),
                          child: Icon(Icons.access_alarm, size: 15),
                        )
                      : item.status.value == SendingStatus.error
                          ? const Padding(
                              padding: EdgeInsets.only(left: 4),
                              child: Icon(
                                Icons.error_outline,
                                size: 15,
                                color: Colors.red,
=======
          body: Obx(() {
            if (c.chatsReady.value) {
              if (c.chats.isEmpty) {
                return Center(child: Text('label_no_chats'.l10n));
              }

              return Padding(
                padding: const EdgeInsets.symmetric(vertical: 5),
                child: ContextMenuInterceptor(
                  child: AnimationLimiter(
                    child: ListView.builder(
                      controller: ScrollController(),
                      itemCount: c.chats.length,
                      itemBuilder: (_, i) {
                        final RxChat chat = c.chats[i];
                        return AnimationConfiguration.staggeredList(
                          position: i,
                          duration: const Duration(milliseconds: 375),
                          child: SlideAnimation(
                            horizontalOffset: 50,
                            child: FadeInAnimation(
                              child: Padding(
                                padding:
                                    const EdgeInsets.symmetric(horizontal: 10),
                                child: RecentChatTile(
                                  chat,
                                  me: c.me,
                                  getUser: c.getUser,
                                  onJoin: () => c.joinCall(chat.id),
                                  onDrop: () => c.dropCall(chat.id),
                                  onLeave: () => c.leaveChat(chat.id),
                                  onHide: () => c.hideChat(chat.id),
                                  inCall: () => c.inCall(chat.id),
                                ),
>>>>>>> 8e1190b1
                              ),
                            ),
                          ),
                        );
                      },
                    ),
                  ),
                ),
              );
            }

            return const Center(child: CircularProgressIndicator());
          }),
        );
      },
    );
  }
}<|MERGE_RESOLUTION|>--- conflicted
+++ resolved
@@ -61,176 +61,6 @@
               ),
             ],
           ),
-<<<<<<< HEAD
-          body: Obx(
-            () => c.chatsReady.value
-                ? c.chats.isEmpty
-                    ? Center(child: Text('label_no_chats'.l10n))
-                    : ContextMenuInterceptor(
-                        child: ListView(
-                          controller: ScrollController(),
-                          children: c.chats
-                              .map(
-                                (e) => KeyedSubtree(
-                                  key: Key('Chat_${e.chat.value.id}'),
-                                  child: buildChatTile(c, e),
-                                ),
-                              )
-                              .toList(),
-                        ),
-                      )
-                : const Center(child: CircularProgressIndicator()),
-          ),
-        );
-      },
-    );
-  }
-
-  /// Reactive [ListTile] with [chat]'s information.
-  Widget buildChatTile(ChatsTabController c, RxChat rxChat) => Obx(() {
-        Chat chat = rxChat.chat.value;
-
-        ChatItem? item;
-        if (rxChat.messages.isNotEmpty) {
-          item = rxChat.messages.last.value;
-        }
-        item ??= chat.lastItem;
-
-        const Color subtitleColor = Color(0xFF666666);
-        List<Widget>? subtitle;
-
-        Iterable<String> typings = rxChat.typingUsers
-            .where((e) => e.id != c.me)
-            .map((e) => e.name?.val ?? e.num.val);
-
-        if (chat.ongoingCall == null) {
-          ChatMessage? draft = rxChat.draft.value;
-          if (draft != null &&
-              router.routes.last != '${Routes.chat}/${rxChat.chat.value.id}') {
-            var desc = StringBuffer();
-            if (draft.text != null) {
-              desc.write(draft.text!.val);
-            }
-            if (draft.attachments.isNotEmpty) {
-              desc.write(' [${'label_attachments'.l10nfmt({
-                    'quantity': draft.attachments.length
-                  })}]');
-            }
-            if (draft.repliesTo.isNotEmpty) {
-              desc.write(' [${'label_replies'.l10nfmt(
-                {'quantity': draft.repliesTo.length},
-              )}]');
-            }
-            subtitle = [
-              Flexible(
-                child: Text(
-                  '${'label_draft'.l10n}${'semicolon_space'.l10n} ${desc.toString().trim()}',
-                  maxLines: 2,
-                  key: const Key('DraftMessage'),
-                ),
-              ),
-            ];
-          } else if (typings.isNotEmpty) {
-            subtitle = [
-              Expanded(
-                child: Row(
-                  crossAxisAlignment: CrossAxisAlignment.end,
-                  children: [
-                    const Icon(Icons.edit, size: 15),
-                    const SizedBox(width: 4),
-                    Flexible(
-                      child: Text(
-                        typings.join('comma_space'.l10n),
-                        maxLines: 1,
-                        overflow: TextOverflow.ellipsis,
-                      ),
-                    ),
-                    const SizedBox(width: 2),
-                    Text(typings.length > 1
-                        ? 'label_typings'.l10n
-                        : 'label_typing'.l10n),
-                    const AnimatedDots(color: Colors.black)
-                  ],
-                ),
-              )
-            ];
-          } else if (item != null) {
-            if (item is ChatCall) {
-              String description = 'label_chat_call_ended'.l10n;
-              if (item.finishedAt == null && item.finishReason == null) {
-                subtitle = [
-                  Padding(
-                    padding: const EdgeInsets.fromLTRB(0, 4, 0, 4),
-                    child: ElevatedButton(
-                      onPressed: () => c.joinCall(chat.id),
-                      child: Text('btn_join_call'.l10n),
-                    ),
-                  ),
-                ];
-              } else {
-                description =
-                    item.finishReason?.localizedString(item.authorId == c.me) ??
-                        description;
-                subtitle = [
-                  const Padding(
-                    padding: EdgeInsets.fromLTRB(0, 2, 6, 2),
-                    child: Icon(Icons.call, size: 16, color: subtitleColor),
-                  ),
-                  Flexible(child: Text(description, maxLines: 2)),
-                ];
-              }
-            } else if (item is ChatMessage) {
-              var desc = StringBuffer();
-
-              if (!chat.isGroup && item.authorId == c.me) {
-                desc.write('${'label_you'.l10n}: ');
-              }
-
-              if (item.text != null) {
-                desc.write(item.text!.val);
-                if (item.attachments.isNotEmpty) {
-                  desc.write(' [${'label_attachments'.l10nfmt({
-                        'quantity': item.attachments.length
-                      })}]');
-                }
-              } else if (item.attachments.isNotEmpty) {
-                desc.write(' [${'label_attachments'.l10nfmt({
-                      'quantity': item.attachments.length
-                    })}]');
-              }
-
-              subtitle = [
-                if (chat.isGroup)
-                  Padding(
-                    padding: const EdgeInsets.only(right: 5),
-                    child: FutureBuilder<RxUser?>(
-                      future: c.getUser(item.authorId),
-                      builder: (_, snapshot) => snapshot.data != null
-                          ? AvatarWidget.fromRxUser(
-                              snapshot.data,
-                              radius: 10,
-                            )
-                          : AvatarWidget.fromUser(
-                              chat.getUser(item!.authorId),
-                              radius: 10,
-                            ),
-                    ),
-                  ),
-                Flexible(child: Text(desc.toString(), maxLines: 2)),
-                ElasticAnimatedSwitcher(
-                  child: item.status.value == SendingStatus.sending
-                      ? const Padding(
-                          padding: EdgeInsets.only(left: 4),
-                          child: Icon(Icons.access_alarm, size: 15),
-                        )
-                      : item.status.value == SendingStatus.error
-                          ? const Padding(
-                              padding: EdgeInsets.only(left: 4),
-                              child: Icon(
-                                Icons.error_outline,
-                                size: 15,
-                                color: Colors.red,
-=======
           body: Obx(() {
             if (c.chatsReady.value) {
               if (c.chats.isEmpty) {
@@ -265,7 +95,6 @@
                                   onHide: () => c.hideChat(chat.id),
                                   inCall: () => c.inCall(chat.id),
                                 ),
->>>>>>> 8e1190b1
                               ),
                             ),
                           ),
