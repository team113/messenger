// Copyright © 2022-2023 IT ENGINEERING MANAGEMENT INC,
//                       <https://github.com/team113>
//
// This program is free software: you can redistribute it and/or modify it under
// the terms of the GNU Affero General Public License v3.0 as published by the
// Free Software Foundation, either version 3 of the License, or (at your
// option) any later version.
//
// This program is distributed in the hope that it will be useful, but WITHOUT
// ANY WARRANTY; without even the implied warranty of MERCHANTABILITY or FITNESS
// FOR A PARTICULAR PURPOSE. See the GNU Affero General Public License v3.0 for
// more details.
//
// You should have received a copy of the GNU Affero General Public License v3.0
// along with this program. If not, see
// <https://www.gnu.org/licenses/agpl-3.0.html>.

import 'package:flutter/material.dart';
import 'package:get/get.dart';

import '/api/backend/schema.dart' show Presence;
import '/l10n/l10n.dart';
import '/themes.dart';
import '/ui/page/home/page/my_profile/controller.dart';
import '/ui/page/home/widget/rectangle_button.dart';
import '/ui/widget/modal_popup.dart';
import '/ui/widget/svg/svg.dart';
import '/ui/widget/text_field.dart';
import '/util/message_popup.dart';
import '/util/platform_utils.dart';
import 'controller.dart';

/// View for changing [MyUser.status] and/or [MyUser.presence].
///
/// Intended to be displayed with the [show] method.
class StatusView extends StatelessWidget {
  const StatusView({super.key, this.expanded = true});

  /// Indicator whether this [StatusView] should contain [MyUser.status] field
  /// as well as [MyUser.presence], or [MyUser.presence] only otherwise.
  final bool expanded;

  /// Displays a [StatusView] wrapped in a [ModalPopup].
  static Future<T?> show<T>(BuildContext context, {bool expanded = true}) {
    return ModalPopup.show(
      context: context,
      child: StatusView(expanded: expanded),
    );
  }

  @override
  Widget build(BuildContext context) {
<<<<<<< HEAD
    final Style style = Theme.of(context).extension<Style>()!;
=======
    final fonts = Theme.of(context).fonts;
>>>>>>> ac5c0e55

    return GetBuilder(
      init: StatusController(Get.find()),
      builder: (StatusController c) {
        return Column(
          mainAxisSize: MainAxisSize.min,
          children: [
            ModalPopupHeader(
<<<<<<< HEAD
              text: expanded ? 'label_status'.l10n : 'label_presence'.l10n,
=======
              header: Center(
                child: Text(
                  expanded ? 'label_status'.l10n : 'label_presence'.l10n,
                  style: fonts.headlineMedium,
                ),
              ),
>>>>>>> ac5c0e55
            ),
            Flexible(
              child: Scrollbar(
                controller: c.scrollController,
                child: ListView(
                  controller: c.scrollController,
                  padding: ModalPopup.padding(context),
                  shrinkWrap: true,
                  children: [
                    if (expanded) ...[
                      _padding(
                        ReactiveTextField(
                          key: const Key('StatusField'),
                          state: c.status,
                          label: 'label_status'.l10n,
                          filled: true,
                          maxLength: 25,
                          onSuffixPressed: c.status.text.isEmpty
                              ? null
                              : () {
                                  PlatformUtils.copy(text: c.status.text);
                                  MessagePopup.success('label_copied'.l10n);
                                },
                          trailing: c.status.text.isEmpty
                              ? null
                              : Transform.translate(
                                  offset: const Offset(0, -1),
                                  child: Transform.scale(
                                    scale: 1.15,
                                    child: SvgImage.asset(
                                      'assets/icons/copy.svg',
                                      height: 15,
                                    ),
                                  ),
                                ),
                        ),
                      ),
                      const SizedBox(height: 8),
                      Padding(
                        padding: const EdgeInsets.fromLTRB(12, 6, 12, 18),
                        child: Center(
                          child: Text(
                            'label_presence'.l10n,
                            style: fonts.headlineMedium,
                          ),
                        ),
                      ),
                    ],
                    ...[Presence.present, Presence.away].map((e) {
                      return Obx(() {
                        return Padding(
                          padding: const EdgeInsets.only(bottom: 8),
                          child: RectangleButton(
                            selected: c.presence.value == e,
                            label: e.localizedString() ?? '',
                            onPressed: () => c.presence.value = e,
                            trailingColor: e.getColor(),
                          ),
                        );
                      });
                    }),
                  ],
                ),
              ),
            ),
            const SizedBox(height: 16),
          ],
        );
      },
    );
  }

  /// Basic [Padding] wrapper.
  Widget _padding(Widget child) =>
      Padding(padding: const EdgeInsets.all(8), child: child);
}<|MERGE_RESOLUTION|>--- conflicted
+++ resolved
@@ -50,11 +50,7 @@
 
   @override
   Widget build(BuildContext context) {
-<<<<<<< HEAD
-    final Style style = Theme.of(context).extension<Style>()!;
-=======
     final fonts = Theme.of(context).fonts;
->>>>>>> ac5c0e55
 
     return GetBuilder(
       init: StatusController(Get.find()),
@@ -63,16 +59,7 @@
           mainAxisSize: MainAxisSize.min,
           children: [
             ModalPopupHeader(
-<<<<<<< HEAD
               text: expanded ? 'label_status'.l10n : 'label_presence'.l10n,
-=======
-              header: Center(
-                child: Text(
-                  expanded ? 'label_status'.l10n : 'label_presence'.l10n,
-                  style: fonts.headlineMedium,
-                ),
-              ),
->>>>>>> ac5c0e55
             ),
             Flexible(
               child: Scrollbar(
