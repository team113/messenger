--- conflicted
+++ resolved
@@ -96,13 +96,8 @@
                                   offset: const Offset(0, -1),
                                   child: Transform.scale(
                                     scale: 1.15,
-<<<<<<< HEAD
-                                    child: const AssetWidget(
-                                      asset: 'assets/icons/copy.svg',
-=======
                                     child: SvgImage.asset(
                                       'assets/icons/copy.svg',
->>>>>>> 57d4b5b8
                                       height: 15,
                                     ),
                                   ),
