--- conflicted
+++ resolved
@@ -72,14 +72,8 @@
                   style: thin,
                   onSuffixPressed: c.obscurePassword.toggle,
                   treatErrorAsStatus: false,
-<<<<<<< HEAD
-                  trailing: AssetWidget(
-                    asset:
-                        'assets/icons/visible_${c.obscurePassword.value ? 'off' : 'on'}.svg',
-=======
                   trailing: SvgImage.asset(
                     'assets/icons/visible_${c.obscurePassword.value ? 'off' : 'on'}.svg',
->>>>>>> 57d4b5b8
                     width: 17.07,
                   ),
                 ),
@@ -92,14 +86,8 @@
                   style: thin,
                   onSuffixPressed: c.obscureRepeat.toggle,
                   treatErrorAsStatus: false,
-<<<<<<< HEAD
-                  trailing: AssetWidget(
-                    asset:
-                        'assets/icons/visible_${c.obscureRepeat.value ? 'off' : 'on'}.svg',
-=======
                   trailing: SvgImage.asset(
                     'assets/icons/visible_${c.obscureRepeat.value ? 'off' : 'on'}.svg',
->>>>>>> 57d4b5b8
                     width: 17.07,
                   ),
                 ),
