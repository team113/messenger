--- conflicted
+++ resolved
@@ -133,23 +133,13 @@
                 Center(
                   child: RichText(
                     text: TextSpan(
-<<<<<<< HEAD
                       style: style.fonts.titleLargeSecondary,
-=======
-                      style: fonts.labelLarge!.copyWith(
-                        color: style.colors.secondary,
-                      ),
->>>>>>> 33db11a0
                       children: [
                         TextSpan(
                           text: 'alert_are_you_sure_want_to_log_out1'.l10n,
                         ),
                         TextSpan(
-<<<<<<< HEAD
                           style: style.fonts.titleLarge,
-=======
-                          style: fonts.labelLarge,
->>>>>>> 33db11a0
                           text: c.myUser.value?.name?.val ??
                               c.myUser.value?.num.val ??
                               '',
