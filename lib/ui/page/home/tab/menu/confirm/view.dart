--- conflicted
+++ resolved
@@ -183,19 +183,6 @@
                   ),
                   const SizedBox(height: 16),
                 ],
-<<<<<<< HEAD
-                Obx(() {
-                  return Padding(
-                    padding: const EdgeInsets.only(bottom: 24),
-                    child: RowCheckboxButton(
-                      key: const Key('KeepCredentialsSwitch'),
-                      label: 'btn_save_my_credentials_for_one_click'.l10n,
-                      value: c.keep.value,
-                      onPressed: (e) => c.keep.value = e,
-                    ),
-                  );
-                }),
-=======
 
                 if (c.canRecover || c.hasPassword.value)
                   Obx(() {
@@ -212,7 +199,6 @@
                 else
                   SizedBox(height: 8),
 
->>>>>>> ac17da08
                 if (!c.hasPassword.value) ...[
                   PrimaryButton(
                     key: const Key('SetPasswordButton'),
