--- conflicted
+++ resolved
@@ -20,6 +20,7 @@
 
 import '/l10n/l10n.dart';
 import '/routes.dart';
+import '/themes.dart';
 import '/ui/page/home/page/chat/widget/back_button.dart';
 import '/ui/page/home/tab/menu/status/view.dart';
 import '/ui/page/home/widget/app_bar.dart';
@@ -36,15 +37,12 @@
 
   @override
   Widget build(BuildContext context) {
+    final Style style = Theme.of(context).extension<Style>()!;
+
     return GetBuilder(
       key: const Key('MenuTab'),
       init: MenuTabController(Get.find(), Get.find()),
       builder: (MenuTabController c) {
-<<<<<<< HEAD
-=======
-        final Style style = Theme.of(context).extension<Style>()!;
-
->>>>>>> 7ba07c30
         return Scaffold(
           extendBodyBehindAppBar: true,
           appBar: CustomAppBar(
@@ -116,108 +114,6 @@
                 final Widget child;
                 final ProfileTab tab = ProfileTab.values[i];
 
-<<<<<<< HEAD
-=======
-                Widget card({
-                  Key? key,
-                  required String title,
-                  required String subtitle,
-                  required IconData icon,
-                  VoidCallback? onTap,
-                }) {
-                  return Obx(() {
-                    final bool inverted = tab == router.profileSection.value &&
-                        router.route == Routes.me;
-
-                    return Padding(
-                      key: key,
-                      padding: const EdgeInsets.symmetric(horizontal: 10),
-                      child: SizedBox(
-                        height: 73,
-                        child: Container(
-                          decoration: BoxDecoration(
-                            borderRadius: style.cardRadius,
-                            border: style.cardBorder,
-                            color: style.colors.transparent,
-                          ),
-                          child: Material(
-                            type: MaterialType.card,
-                            borderRadius: style.cardRadius,
-                            color: inverted
-                                ? style.colors.primary
-                                : style.cardColor,
-                            child: InkWell(
-                              borderRadius: style.cardRadius,
-                              onTap: onTap ??
-                                  () {
-                                    if (router.profileSection.value == tab) {
-                                      router.profileSection.refresh();
-                                    } else {
-                                      router.profileSection.value = tab;
-                                    }
-                                    router.me();
-                                  },
-                              hoverColor: inverted
-                                  ? style.colors.primary
-                                  : style.cardColor.darken(0.03),
-                              child: Padding(
-                                padding: const EdgeInsets.all(12),
-                                child: Row(
-                                  children: [
-                                    const SizedBox(width: 12),
-                                    Icon(
-                                      icon,
-                                      color: inverted
-                                          ? style.colors.onPrimary
-                                          : style.colors.primary,
-                                    ),
-                                    const SizedBox(width: 18),
-                                    Expanded(
-                                      child: Column(
-                                        mainAxisAlignment:
-                                            MainAxisAlignment.center,
-                                        crossAxisAlignment:
-                                            CrossAxisAlignment.start,
-                                        children: [
-                                          DefaultTextStyle(
-                                            overflow: TextOverflow.ellipsis,
-                                            maxLines: 1,
-                                            style: Theme.of(context)
-                                                .textTheme
-                                                .headlineSmall!
-                                                .copyWith(
-                                                  color: inverted
-                                                      ? style.colors.onPrimary
-                                                      : null,
-                                                ),
-                                            child: Text(title),
-                                          ),
-                                          const SizedBox(height: 6),
-                                          DefaultTextStyle.merge(
-                                            maxLines: 1,
-                                            overflow: TextOverflow.ellipsis,
-                                            style: TextStyle(
-                                              color: inverted
-                                                  ? style.colors.onPrimary
-                                                  : null,
-                                            ),
-                                            child: Text(subtitle),
-                                          ),
-                                        ],
-                                      ),
-                                    ),
-                                  ],
-                                ),
-                              ),
-                            ),
-                          ),
-                        ),
-                      ),
-                    );
-                  });
-                }
-
->>>>>>> 7ba07c30
                 switch (ProfileTab.values[i]) {
                   case ProfileTab.public:
                     child = TabCard(
