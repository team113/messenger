// Copyright © 2022-2023 IT ENGINEERING MANAGEMENT INC,
//                       <https://github.com/team113>
//
// This program is free software: you can redistribute it and/or modify it under
// the terms of the GNU Affero General Public License v3.0 as published by the
// Free Software Foundation, either version 3 of the License, or (at your
// option) any later version.
//
// This program is distributed in the hope that it will be useful, but WITHOUT
// ANY WARRANTY; without even the implied warranty of MERCHANTABILITY or FITNESS
// FOR A PARTICULAR PURPOSE. See the GNU Affero General Public License v3.0 for
// more details.
//
// You should have received a copy of the GNU Affero General Public License v3.0
// along with this program. If not, see
// <https://www.gnu.org/licenses/agpl-3.0.html>.

import 'package:flutter/material.dart';
import 'package:get/get.dart';

import '/l10n/l10n.dart';
import '/routes.dart';
import '/themes.dart';
import '/ui/page/home/page/chat/widget/back_button.dart';
import '/ui/page/home/tab/menu/status/view.dart';
import '/ui/page/home/widget/app_bar.dart';
import '/ui/page/home/widget/avatar.dart';
import '/ui/widget/widget_button.dart';
import '/util/platform_utils.dart';
import 'controller.dart';

/// View of the `HomeTab.menu` tab.
class MenuTabView extends StatelessWidget {
  const MenuTabView({Key? key}) : super(key: key);

  @override
  Widget build(BuildContext context) {
    return GetBuilder(
      key: const Key('MenuTab'),
      init: MenuTabController(Get.find(), Get.find()),
      builder: (MenuTabController c) {
        final Style style = Theme.of(context).extension<Style>()!;

        return Scaffold(
          extendBodyBehindAppBar: true,
          appBar: CustomAppBar(
            title: WidgetButton(
              onPressed: () => StatusView.show(context),
              child: Row(
                children: [
                  Material(
                    elevation: 6,
                    type: MaterialType.circle,
                    shadowColor: const Color(0x55000000),
                    color: Colors.white,
                    child: InkWell(
                      onTap: context.isNarrow &&
                              ModalRoute.of(context)?.canPop == true
                          ? Navigator.of(context).pop
                          : null,
                      customBorder: const CircleBorder(),
                      child: Center(
                        child: Obx(() {
                          return AvatarWidget.fromMyUser(
                            c.myUser.value,
                            radius: 17,
                          );
                        }),
                      ),
                    ),
                  ),
                  const SizedBox(width: 10),
                  Flexible(
                    child: DefaultTextStyle.merge(
                      maxLines: 1,
                      overflow: TextOverflow.ellipsis,
                      child: Obx(() {
                        return Column(
                          mainAxisAlignment: MainAxisAlignment.center,
                          crossAxisAlignment: CrossAxisAlignment.start,
                          children: [
                            Text(
                              c.myUser.value?.name?.val ??
                                  c.myUser.value?.num.val ??
                                  'dot'.l10n * 3,
                              style: const TextStyle(color: Colors.black),
                            ),
                            Obx(() {
                              return Text(
                                c.myUser.value?.status?.val ??
                                    'label_online'.l10n,
                                style: Theme.of(context)
                                    .textTheme
                                    .caption
                                    ?.copyWith(
                                      color:
                                          Theme.of(context).colorScheme.primary,
                                    ),
                              );
                            }),
                          ],
                        );
                      }),
                    ),
                  ),
                  const SizedBox(width: 10),
                ],
              ),
            ),
            leading: context.isNarrow
                ? const [StyledBackButton()]
                : const [SizedBox(width: 30)],
          ),
          body: Padding(
            padding: const EdgeInsets.symmetric(vertical: 5),
            child: Scrollbar(
              controller: c.scrollController,
              child: ListView.builder(
                controller: c.scrollController,
                key: const Key('MenuListView'),
                itemCount: ProfileTab.values.length,
                itemBuilder: (context, i) {
                  final Widget child;
                  final ProfileTab tab = ProfileTab.values[i];

                  Widget card({
                    Key? key,
                    required String title,
                    required String subtitle,
                    required IconData icon,
                    VoidCallback? onTap,
                  }) {
                    return Obx(() {
                      return Padding(
                        key: key,
                        padding: const EdgeInsets.symmetric(horizontal: 10),
                        child: SizedBox(
                          height: 73,
                          child: Container(
                            decoration: BoxDecoration(
                              borderRadius: style.cardRadius,
                              border: style.cardBorder,
                              color: Colors.transparent,
                            ),
                            child: Material(
                              type: MaterialType.card,
                              borderRadius: style.cardRadius,
                              color: tab == router.profileSection.value &&
                                      router.route == Routes.me
                                  ? style.cardSelectedColor
                                  : style.cardColor,
                              child: InkWell(
                                borderRadius: style.cardRadius,
                                onTap: onTap ??
                                    () {
                                      if (router.profileSection.value == tab) {
                                        router.profileSection.refresh();
                                      } else {
                                        router.profileSection.value = tab;
                                      }
                                      router.me();
                                    },
                                hoverColor: style.cardHoveredColor,
                                child: Padding(
                                  padding: const EdgeInsets.all(12),
                                  child: Row(
                                    children: [
                                      const SizedBox(width: 12),
                                      Icon(
                                        icon,
                                        color: Theme.of(context)
                                            .colorScheme
                                            .secondary,
                                      ),
                                      const SizedBox(width: 18),
                                      Expanded(
                                        child: Column(
                                          mainAxisAlignment:
                                              MainAxisAlignment.center,
                                          crossAxisAlignment:
                                              CrossAxisAlignment.start,
                                          children: [
                                            DefaultTextStyle(
                                              overflow: TextOverflow.ellipsis,
                                              maxLines: 1,
                                              style: Theme.of(context)
                                                  .textTheme
                                                  .headline5!,
                                              child: Text(title),
                                            ),
                                            const SizedBox(height: 6),
                                            DefaultTextStyle.merge(
                                              maxLines: 1,
                                              overflow: TextOverflow.ellipsis,
                                              child: Text(subtitle),
                                            ),
                                          ],
                                        ),
                                      ),
                                    ],
                                  ),
                                ),
                              ),
                            ),
                          ),
                        ),
                      );
                    });
                  }

                  switch (ProfileTab.values[i]) {
                    case ProfileTab.public:
                      child = card(
                        key: const Key('PublicInformation'),
                        icon: Icons.person,
                        title: 'label_public_information'.l10n,
                        subtitle: 'label_public_section_hint'.l10n,
                      );
                      break;

                    case ProfileTab.signing:
                      child = card(
                        key: const Key('Signing'),
                        icon: Icons.lock,
                        title: 'label_login_options'.l10n,
                        subtitle: 'label_login_section_hint'.l10n,
                      );
                      break;

                    case ProfileTab.link:
                      child = card(
                        icon: Icons.link,
                        title: 'label_link_to_chat'.l10n,
                        subtitle: 'label_your_direct_link'.l10n,
                      );
                      break;

                    case ProfileTab.background:
                      child = card(
                        icon: Icons.image,
                        title: 'label_background'.l10n,
                        subtitle: 'label_app_background'.l10n,
                      );
                      break;

                    case ProfileTab.calls:
                      if (PlatformUtils.isDesktop && PlatformUtils.isWeb) {
                        child = card(
                          icon: Icons.call,
                          title: 'label_calls'.l10n,
                          subtitle: 'label_calls_displaying'.l10n,
                        );
                      } else {
                        return const SizedBox();
                      }
                      break;

                    case ProfileTab.media:
                      if (PlatformUtils.isMobile) {
                        return const SizedBox();
                      } else {
                        child = card(
                          icon: Icons.video_call,
                          title: 'label_media'.l10n,
                          subtitle: 'label_media_section_hint'.l10n,
                        );
                      }
                      break;

                    case ProfileTab.notifications:
                      child = card(
                        icon: Icons.notifications,
                        title: 'label_notifications'.l10n,
                        subtitle: 'label_sound_and_vibrations'.l10n,
                      );
                      break;

<<<<<<< HEAD
                  case ProfileTab.blocked:
                    child = card(
                      key: const Key('Blocked'),
                      icon: Icons.block,
                      title: 'label_blocked_users'.l10n,
                      subtitle: 'label_your_blacklist'.l10n,
                    );
                    break;

                  case ProfileTab.download:
                    if (PlatformUtils.isWeb) {
=======
                    case ProfileTab.language:
>>>>>>> ae3da3bb
                      child = card(
                        key: const Key('Language'),
                        icon: Icons.language,
                        title: 'label_language'.l10n,
                        subtitle: L10n.chosen.value?.name ??
                            'label_current_language'.l10n,
                      );
                      break;

                    case ProfileTab.download:
                      if (PlatformUtils.isWeb) {
                        child = card(
                          icon: Icons.download,
                          title: 'label_download'.l10n,
                          subtitle: 'label_application'.l10n,
                        );
                      } else {
                        return const SizedBox();
                      }
                      break;

                    case ProfileTab.danger:
                      child = card(
                        key: const Key('DangerZone'),
                        icon: Icons.dangerous,
                        title: 'label_danger_zone'.l10n,
                        subtitle: 'label_delete_account'.l10n,
                      );
                      break;

                    case ProfileTab.logout:
                      child = card(
                        key: const Key('LogoutButton'),
                        icon: Icons.logout,
                        title: 'btn_logout'.l10n,
                        subtitle: 'label_end_session'.l10n,
                        onTap: () async {
                          if (await c.confirmLogout()) {
                            router.go(await c.logout());
                            router.tab = HomeTab.chats;
                          }
                        },
                      );
                      break;
                  }

                  return Padding(
                    padding: const EdgeInsets.symmetric(vertical: 4),
                    child: child,
                  );
                },
              ),
            ),
          ),
        );
      },
    );
  }
}<|MERGE_RESOLUTION|>--- conflicted
+++ resolved
@@ -275,27 +275,22 @@
                       );
                       break;
 
-<<<<<<< HEAD
-                  case ProfileTab.blocked:
-                    child = card(
-                      key: const Key('Blocked'),
-                      icon: Icons.block,
-                      title: 'label_blocked_users'.l10n,
-                      subtitle: 'label_your_blacklist'.l10n,
-                    );
-                    break;
-
-                  case ProfileTab.download:
-                    if (PlatformUtils.isWeb) {
-=======
                     case ProfileTab.language:
->>>>>>> ae3da3bb
                       child = card(
                         key: const Key('Language'),
                         icon: Icons.language,
                         title: 'label_language'.l10n,
                         subtitle: L10n.chosen.value?.name ??
                             'label_current_language'.l10n,
+                      );
+                      break;
+
+                    case ProfileTab.blocked:
+                      child = card(
+                        key: const Key('Blocked'),
+                        icon: Icons.block,
+                        title: 'label_blocked_users'.l10n,
+                        subtitle: 'label_your_blacklist'.l10n,
                       );
                       break;
 
@@ -309,6 +304,7 @@
                       } else {
                         return const SizedBox();
                       }
+
                       break;
 
                     case ProfileTab.danger:
