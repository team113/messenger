// Copyright © 2022-2023 IT ENGINEERING MANAGEMENT INC,
//                       <https://github.com/team113>
//
// This program is free software: you can redistribute it and/or modify it under
// the terms of the GNU Affero General Public License v3.0 as published by the
// Free Software Foundation, either version 3 of the License, or (at your
// option) any later version.
//
// This program is distributed in the hope that it will be useful, but WITHOUT
// ANY WARRANTY; without even the implied warranty of MERCHANTABILITY or FITNESS
// FOR A PARTICULAR PURPOSE. See the GNU Affero General Public License v3.0 for
// more details.
//
// You should have received a copy of the GNU Affero General Public License v3.0
// along with this program. If not, see
// <https://www.gnu.org/licenses/agpl-3.0.html>.

import 'package:flutter/material.dart';
import 'package:get/get.dart';

import '/l10n/l10n.dart';
import '/routes.dart';
import '/themes.dart';
import '/ui/page/home/page/chat/widget/back_button.dart';
import '/ui/page/home/tab/menu/status/view.dart';
import '/ui/page/home/widget/app_bar.dart';
import '/ui/page/home/widget/avatar.dart';
import '/ui/page/home/widget/safe_scrollbar.dart';
import '/ui/widget/widget_button.dart';
import '/util/platform_utils.dart';
import 'controller.dart';

/// View of the `HomeTab.menu` tab.
class MenuTabView extends StatelessWidget {
  const MenuTabView({Key? key}) : super(key: key);

  @override
  Widget build(BuildContext context) {
    return GetBuilder(
      key: const Key('MenuTab'),
      init: MenuTabController(Get.find(), Get.find()),
      builder: (MenuTabController c) {
        final Style style = Theme.of(context).extension<Style>()!;

        return Scaffold(
          extendBodyBehindAppBar: true,
          appBar: CustomAppBar(
            title: WidgetButton(
              onPressed: () => StatusView.show(context),
              child: Row(
                children: [
                  Material(
                    elevation: 6,
                    type: MaterialType.circle,
                    shadowColor: const Color(0x55000000),
                    color: Colors.white,
                    child: Center(
                      child: Obx(() {
                        return AvatarWidget.fromMyUser(
                          c.myUser.value,
                          radius: 17,
                        );
                      }),
                    ),
                  ),
                  const SizedBox(width: 10),
                  Flexible(
                    child: DefaultTextStyle.merge(
                      maxLines: 1,
                      overflow: TextOverflow.ellipsis,
                      child: Obx(() {
                        return Column(
                          mainAxisAlignment: MainAxisAlignment.center,
                          crossAxisAlignment: CrossAxisAlignment.start,
                          children: [
                            Text(
                              c.myUser.value?.name?.val ??
                                  c.myUser.value?.num.val ??
                                  'dot'.l10n * 3,
                              style: context.textTheme.displaySmall!
                                  .copyWith(color: Colors.black),
                            ),
                            Obx(() {
                              return Text(
                                c.myUser.value?.status?.val ??
                                    'label_online'.l10n,
                                style: context.textTheme.bodyLarge?.copyWith(
                                  color: Theme.of(context).colorScheme.primary,
                                ),
                              );
                            }),
                          ],
                        );
                      }),
                    ),
                  ),
                  const SizedBox(width: 10),
                ],
              ),
            ),
            leading: context.isNarrow
                ? const [StyledBackButton()]
                : const [SizedBox(width: 30)],
          ),
          body: SafeScrollbar(
            controller: c.scrollController,
            child: ListView.builder(
              controller: c.scrollController,
              key: const Key('MenuListView'),
              itemCount: ProfileTab.values.length,
              itemBuilder: (context, i) {
                final Widget child;
                final ProfileTab tab = ProfileTab.values[i];

                Widget card({
                  Key? key,
                  required String title,
                  required String subtitle,
                  required IconData icon,
                  VoidCallback? onTap,
                }) {
                  return Obx(() {
                    return Padding(
                      key: key,
                      padding: const EdgeInsets.symmetric(horizontal: 10),
                      child: SizedBox(
                        height: 73,
                        child: Container(
                          decoration: BoxDecoration(
                            borderRadius: style.cardRadius,
                            border: style.cardBorder,
                            color: Colors.transparent,
                          ),
                          child: Material(
                            type: MaterialType.card,
                            borderRadius: style.cardRadius,
                            color: tab == router.profileSection.value &&
                                    router.route == Routes.me
                                ? style.cardSelectedColor
                                : style.cardColor,
                            child: InkWell(
                              borderRadius: style.cardRadius,
                              onTap: onTap ??
                                  () {
                                    if (router.profileSection.value == tab) {
                                      router.profileSection.refresh();
                                    } else {
                                      router.profileSection.value = tab;
                                    }
                                    router.me();
                                  },
                              hoverColor: style.cardHoveredColor,
                              child: Padding(
                                padding: const EdgeInsets.all(12),
                                child: Row(
                                  children: [
                                    const SizedBox(width: 12),
                                    Icon(
                                      icon,
                                      color: Theme.of(context)
                                          .colorScheme
                                          .secondary,
                                    ),
                                    const SizedBox(width: 18),
                                    Expanded(
                                      child: Column(
                                        mainAxisAlignment:
                                            MainAxisAlignment.center,
                                        crossAxisAlignment:
                                            CrossAxisAlignment.start,
                                        children: [
                                          DefaultTextStyle(
                                            overflow: TextOverflow.ellipsis,
                                            maxLines: 1,
                                            style: context
<<<<<<< HEAD
                                                .textTheme.headlineMedium!,
=======
                                                .textTheme.headlineSmall!,
>>>>>>> 473f119e
                                            child: Text(title),
                                          ),
                                          const SizedBox(height: 6),
                                          DefaultTextStyle.merge(
                                            maxLines: 1,
                                            overflow: TextOverflow.ellipsis,
                                            child: Text(subtitle),
                                          ),
                                        ],
                                      ),
                                    ),
                                  ],
                                ),
                              ),
                            ),
                          ),
                        ),
                      ),
                    );
                  });
                }

                switch (ProfileTab.values[i]) {
                  case ProfileTab.public:
                    child = card(
                      key: const Key('PublicInformation'),
                      icon: Icons.person,
                      title: 'label_public_information'.l10n,
                      subtitle: 'label_public_section_hint'.l10n,
                    );
                    break;

                  case ProfileTab.signing:
                    child = card(
                      key: const Key('Signing'),
                      icon: Icons.lock,
                      title: 'label_login_options'.l10n,
                      subtitle: 'label_login_section_hint'.l10n,
                    );
                    break;

                  case ProfileTab.link:
                    child = card(
                      icon: Icons.link,
                      title: 'label_link_to_chat'.l10n,
                      subtitle: 'label_your_direct_link'.l10n,
                    );
                    break;

                  case ProfileTab.background:
                    child = card(
                      icon: Icons.image,
                      title: 'label_background'.l10n,
                      subtitle: 'label_app_background'.l10n,
                    );
                    break;

                  case ProfileTab.calls:
                    if (PlatformUtils.isDesktop && PlatformUtils.isWeb) {
                      child = card(
                        icon: Icons.call,
                        title: 'label_calls'.l10n,
                        subtitle: 'label_calls_displaying'.l10n,
                      );
                    } else {
                      return const SizedBox();
                    }
                    break;

                  case ProfileTab.media:
                    if (PlatformUtils.isMobile) {
                      return const SizedBox();
                    } else {
                      child = card(
                        icon: Icons.video_call,
                        title: 'label_media'.l10n,
                        subtitle: 'label_media_section_hint'.l10n,
                      );
                    }
                    break;

                  case ProfileTab.notifications:
                    child = card(
                      icon: Icons.notifications,
                      title: 'label_notifications'.l10n,
                      subtitle: 'label_sound_and_vibrations'.l10n,
                    );
                    break;

                  case ProfileTab.storage:
                    child = card(
                      icon: Icons.storage,
                      title: 'label_storage'.l10n,
                      subtitle: 'label_cache_and_downloads'.l10n,
                    );
                    break;

                  case ProfileTab.language:
                    child = card(
                      key: const Key('Language'),
                      icon: Icons.language,
                      title: 'label_language'.l10n,
                      subtitle: L10n.chosen.value?.name ??
                          'label_current_language'.l10n,
                    );
                    break;

                  case ProfileTab.blacklist:
                    child = card(
                      key: const Key('Blocked'),
                      icon: Icons.block,
                      title: 'label_blocked_users'.l10n,
                      subtitle: 'label_your_blacklist'.l10n,
                    );
                    break;

                  case ProfileTab.download:
                    if (PlatformUtils.isWeb) {
                      child = card(
                        icon: Icons.download,
                        title: 'label_download'.l10n,
                        subtitle: 'label_application'.l10n,
                      );
                    } else {
                      return const SizedBox();
                    }
                    break;

                  case ProfileTab.danger:
                    child = card(
                      key: const Key('DangerZone'),
                      icon: Icons.dangerous,
                      title: 'label_danger_zone'.l10n,
                      subtitle: 'label_delete_account'.l10n,
                    );
                    break;

                  case ProfileTab.logout:
                    child = card(
                      key: const Key('LogoutButton'),
                      icon: Icons.logout,
                      title: 'btn_logout'.l10n,
                      subtitle: 'label_end_session'.l10n,
                      onTap: () async {
                        if (await c.confirmLogout()) {
                          router.go(await c.logout());
                          router.tab = HomeTab.chats;
                        }
                      },
                    );
                    break;
                }

                return Padding(
                  padding: const EdgeInsets.symmetric(vertical: 4),
                  child: child,
                );
              },
            ),
          ),
        );
      },
    );
  }
}<|MERGE_RESOLUTION|>--- conflicted
+++ resolved
@@ -173,11 +173,7 @@
                                             overflow: TextOverflow.ellipsis,
                                             maxLines: 1,
                                             style: context
-<<<<<<< HEAD
                                                 .textTheme.headlineMedium!,
-=======
-                                                .textTheme.headlineSmall!,
->>>>>>> 473f119e
                                             child: Text(title),
                                           ),
                                           const SizedBox(height: 6),
