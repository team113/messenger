// Copyright © 2022-2023 IT ENGINEERING MANAGEMENT INC,
//                       <https://github.com/team113>
//
// This program is free software: you can redistribute it and/or modify it under
// the terms of the GNU Affero General Public License v3.0 as published by the
// Free Software Foundation, either version 3 of the License, or (at your
// option) any later version.
//
// This program is distributed in the hope that it will be useful, but WITHOUT
// ANY WARRANTY; without even the implied warranty of MERCHANTABILITY or FITNESS
// FOR A PARTICULAR PURPOSE. See the GNU Affero General Public License v3.0 for
// more details.
//
// You should have received a copy of the GNU Affero General Public License v3.0
// along with this program. If not, see
// <https://www.gnu.org/licenses/agpl-3.0.html>.

import 'package:flutter/material.dart';
import 'package:get/get.dart';

import '/api/backend/schema.dart' show Presence;
import '/l10n/l10n.dart';
import '/routes.dart';
import '/themes.dart';
import '/ui/page/home/page/chat/widget/back_button.dart';
import '/ui/page/home/widget/app_bar.dart';
import '/ui/page/home/widget/avatar.dart';
import '/ui/page/home/widget/safe_scrollbar.dart';
import '/ui/widget/context_menu/menu.dart';
import '/ui/widget/context_menu/region.dart';
import '/util/platform_utils.dart';
import 'controller.dart';
import 'widget/tab_card.dart';

/// View of the `HomeTab.menu` tab.
class MenuTabView extends StatelessWidget {
  const MenuTabView({super.key});

  @override
  Widget build(BuildContext context) {
    final Style style = Theme.of(context).extension<Style>()!;

    return GetBuilder(
      key: const Key('MenuTab'),
      init: MenuTabController(Get.find(), Get.find()),
      builder: (MenuTabController c) {
<<<<<<< HEAD
        final (style, fonts) = Theme.of(context).styles;

=======
>>>>>>> 00aa2bcb
        return Scaffold(
          extendBodyBehindAppBar: true,
          appBar: CustomAppBar(
            title: ContextMenuRegion(
              selector: c.profileKey,
              alignment: Alignment.topLeft,
              margin: const EdgeInsets.only(top: 7, right: 32),
              enablePrimaryTap: true,
              actions: [
                ContextMenuButton(
                  label: 'label_presence_present'.l10n,
                  onPressed: () => c.setPresence(Presence.present),
                  showTrailing: true,
                  trailing: Container(
                    width: 10,
                    height: 10,
                    decoration: BoxDecoration(
                      shape: BoxShape.circle,
                      color: style.colors.acceptAuxiliaryColor,
                    ),
                  ),
                ),
                ContextMenuButton(
                  label: 'label_presence_away'.l10n,
                  onPressed: () => c.setPresence(Presence.away),
                  showTrailing: true,
                  trailing: Container(
                    width: 10,
                    height: 10,
                    decoration: BoxDecoration(
                      shape: BoxShape.circle,
                      color: style.colors.warningColor,
                    ),
                  ),
                ),
              ],
              child: Row(
                children: [
                  Material(
                    elevation: 6,
                    type: MaterialType.circle,
                    shadowColor: style.colors.onBackgroundOpacity27,
                    color: style.colors.onPrimary,
                    child: Center(
                      child: Obx(() {
                        return AvatarWidget.fromMyUser(
                          c.myUser.value,
                          key: c.profileKey,
                          radius: 17,
                        );
                      }),
                    ),
                  ),
                  const SizedBox(width: 10),
                  Flexible(
                    child: DefaultTextStyle.merge(
                      maxLines: 1,
                      overflow: TextOverflow.ellipsis,
                      child: Obx(() {
                        return Column(
                          mainAxisAlignment: MainAxisAlignment.center,
                          crossAxisAlignment: CrossAxisAlignment.start,
                          children: [
                            Text(
                              c.myUser.value?.name?.val ??
                                  c.myUser.value?.num.val ??
                                  'dot'.l10n * 3,
                              style: fonts.headlineMedium,
                            ),
                            Obx(() {
                              return Text(
                                c.myUser.value?.status?.val ??
                                    'label_online'.l10n,
                                style: fonts.labelMedium!.copyWith(
                                  color: style.colors.secondary,
                                ),
                              );
                            }),
                          ],
                        );
                      }),
                    ),
                  ),
                  const SizedBox(width: 10),
                ],
              ),
            ),
            leading: context.isNarrow
                ? const [StyledBackButton()]
                : const [SizedBox(width: 30)],
          ),
          body: SafeScrollbar(
            controller: c.scrollController,
            child: ListView.builder(
              controller: c.scrollController,
              key: const Key('MenuListView'),
              itemCount: ProfileTab.values.length,
              itemBuilder: (context, i) {
                return Obx(() {
                  final Widget child;
                  final ProfileTab tab = ProfileTab.values[i];
                  final bool inverted = tab == router.profileSection.value &&
                      router.route == Routes.me;

<<<<<<< HEAD
                switch (ProfileTab.values[i]) {
                  case ProfileTab.public:
                    child = TabCard(
                      tab,
                      key: const Key('PublicInformation'),
                      icon: Icons.person,
                      title: 'label_public_information'.l10n,
                      subtitle: 'label_public_section_hint'.l10n,
                    );
                    break;

                  case ProfileTab.signing:
                    child = TabCard(
                      tab,
                      key: const Key('Signing'),
                      icon: Icons.lock,
                      title: 'label_login_options'.l10n,
                      subtitle: 'label_login_section_hint'.l10n,
                    );
                    break;

                  case ProfileTab.link:
                    child = TabCard(
                      tab,
                      icon: Icons.link,
                      title: 'label_link_to_chat'.l10n,
                      subtitle: 'label_your_direct_link'.l10n,
                    );
                    break;

                  case ProfileTab.background:
                    child = TabCard(
                      tab,
                      icon: Icons.image,
                      title: 'label_background'.l10n,
                      subtitle: 'label_app_background'.l10n,
                    );
                    break;

                  case ProfileTab.chats:
                    child = TabCard(
                      tab,
                      icon: Icons.chat_bubble,
                      title: 'label_chats'.l10n,
                      subtitle: 'label_timeline_style'.l10n,
                    );
                    break;

                  case ProfileTab.calls:
                    if (PlatformUtils.isDesktop && PlatformUtils.isWeb) {
                      child = TabCard(
                        tab,
                        icon: Icons.call,
                        title: 'label_calls'.l10n,
                        subtitle: 'label_calls_displaying'.l10n,
=======
                  switch (ProfileTab.values[i]) {
                    case ProfileTab.public:
                      child = TabCard(
                        tab,
                        inverted: inverted,
                        key: const Key('PublicInformation'),
                        icon: Icons.person,
                        title: 'label_public_information'.l10n,
                        subtitle: 'label_public_section_hint'.l10n,
                      );
                      break;

                    case ProfileTab.signing:
                      child = TabCard(
                        tab,
                        inverted: inverted,
                        key: const Key('Signing'),
                        icon: Icons.lock,
                        title: 'label_login_options'.l10n,
                        subtitle: 'label_login_section_hint'.l10n,
                      );
                      break;

                    case ProfileTab.link:
                      child = TabCard(
                        tab,
                        inverted: inverted,
                        icon: Icons.link,
                        title: 'label_link_to_chat'.l10n,
                        subtitle: 'label_your_direct_link'.l10n,
                      );
                      break;

                    case ProfileTab.background:
                      child = TabCard(
                        tab,
                        inverted: inverted,
                        icon: Icons.image,
                        title: 'label_background'.l10n,
                        subtitle: 'label_app_background'.l10n,
                      );
                      break;

                    case ProfileTab.chats:
                      child = TabCard(
                        tab,
                        inverted: inverted,
                        icon: Icons.chat_bubble,
                        title: 'label_chats'.l10n,
                        subtitle: 'label_timeline_style'.l10n,
                      );
                      break;

                    case ProfileTab.calls:
                      if (PlatformUtils.isDesktop && PlatformUtils.isWeb) {
                        child = TabCard(
                          tab,
                          inverted: inverted,
                          icon: Icons.call,
                          title: 'label_calls'.l10n,
                          subtitle: 'label_calls_displaying'.l10n,
                        );
                      } else {
                        return const SizedBox();
                      }
                      break;

                    case ProfileTab.media:
                      if (PlatformUtils.isMobile) {
                        return const SizedBox();
                      } else {
                        child = TabCard(
                          tab,
                          inverted: inverted,
                          icon: Icons.video_call,
                          title: 'label_media'.l10n,
                          subtitle: 'label_media_section_hint'.l10n,
                        );
                      }
                      break;

                    case ProfileTab.notifications:
                      child = TabCard(
                        tab,
                        inverted: inverted,
                        icon: Icons.notifications,
                        title: 'label_notifications'.l10n,
                        subtitle: 'label_sound_and_vibrations'.l10n,
>>>>>>> 00aa2bcb
                      );
                      break;

<<<<<<< HEAD
                  case ProfileTab.media:
                    if (PlatformUtils.isMobile) {
                      return const SizedBox();
                    } else {
                      child = TabCard(
                        tab,
                        icon: Icons.video_call,
                        title: 'label_media'.l10n,
                        subtitle: 'label_media_section_hint'.l10n,
=======
                    case ProfileTab.storage:
                      child = TabCard(
                        tab,
                        inverted: inverted,
                        icon: Icons.storage,
                        title: 'label_storage'.l10n,
                        subtitle: 'label_cache_and_downloads'.l10n,
>>>>>>> 00aa2bcb
                      );
                      break;

<<<<<<< HEAD
                  case ProfileTab.notifications:
                    child = TabCard(
                      tab,
                      icon: Icons.notifications,
                      title: 'label_notifications'.l10n,
                      subtitle: 'label_sound_and_vibrations'.l10n,
                    );
                    break;

                  case ProfileTab.storage:
                    child = TabCard(
                      tab,
                      icon: Icons.storage,
                      title: 'label_storage'.l10n,
                      subtitle: 'label_cache_and_downloads'.l10n,
                    );
                    break;

                  case ProfileTab.language:
                    child = TabCard(
                      tab,
                      key: const Key('Language'),
                      icon: Icons.language,
                      title: 'label_language'.l10n,
                      subtitle: L10n.chosen.value?.name ??
                          'label_current_language'.l10n,
                    );
                    break;

                  case ProfileTab.blacklist:
                    child = TabCard(
                      tab,
                      key: const Key('Blocked'),
                      icon: Icons.block,
                      title: 'label_blocked_users'.l10n,
                      subtitle: 'label_your_blacklist'.l10n,
                    );
                    break;

                  case ProfileTab.download:
                    if (PlatformUtils.isWeb) {
                      child = TabCard(
                        tab,
                        icon: Icons.download,
                        title: 'label_download'.l10n,
                        subtitle: 'label_application'.l10n,
=======
                    case ProfileTab.language:
                      child = TabCard(
                        tab,
                        inverted: inverted,
                        key: const Key('Language'),
                        icon: Icons.language,
                        title: 'label_language'.l10n,
                        subtitle: L10n.chosen.value?.name ??
                            'label_current_language'.l10n,
                      );
                      break;

                    case ProfileTab.blacklist:
                      child = TabCard(
                        tab,
                        inverted: inverted,
                        key: const Key('Blocked'),
                        icon: Icons.block,
                        title: 'label_blocked_users'.l10n,
                        subtitle: 'label_your_blacklist'.l10n,
                      );
                      break;

                    case ProfileTab.download:
                      if (PlatformUtils.isWeb) {
                        child = TabCard(
                          tab,
                          inverted: inverted,
                          icon: Icons.download,
                          title: 'label_download'.l10n,
                          subtitle: 'label_application'.l10n,
                        );
                      } else {
                        return const SizedBox();
                      }
                      break;

                    case ProfileTab.danger:
                      child = TabCard(
                        tab,
                        inverted: inverted,
                        key: const Key('DangerZone'),
                        icon: Icons.dangerous,
                        title: 'label_danger_zone'.l10n,
                        subtitle: 'label_delete_account'.l10n,
>>>>>>> 00aa2bcb
                      );
                      break;

<<<<<<< HEAD
                  case ProfileTab.danger:
                    child = TabCard(
                      tab,
                      key: const Key('DangerZone'),
                      icon: Icons.dangerous,
                      title: 'label_danger_zone'.l10n,
                      subtitle: 'label_delete_account'.l10n,
                    );
                    break;

                  case ProfileTab.logout:
                    child = TabCard(
                      tab,
                      key: const Key('LogoutButton'),
                      icon: Icons.logout,
                      title: 'btn_logout'.l10n,
                      subtitle: 'label_end_session'.l10n,
                      onTap: () async {
                        if (await c.confirmLogout()) {
                          router.go(await c.logout());
                          router.tab = HomeTab.chats;
                        }
                      },
                    );
                    break;
                }
=======
                    case ProfileTab.logout:
                      child = TabCard(
                        tab,
                        inverted: inverted,
                        key: const Key('LogoutButton'),
                        icon: Icons.logout,
                        title: 'btn_logout'.l10n,
                        subtitle: 'label_end_session'.l10n,
                        onTap: () async {
                          if (await c.confirmLogout()) {
                            router.go(await c.logout());
                            router.tab = HomeTab.chats;
                          }
                        },
                      );
                      break;
                  }
>>>>>>> 00aa2bcb

                  return Padding(
                    padding: const EdgeInsets.symmetric(vertical: 4),
                    child: child,
                  );
                });
              },
            ),
          ),
        );
      },
    );
  }
}

/// Tab card in a [ProfileTab] page
class TabCard extends StatelessWidget {
  const TabCard(
    this.tab, {
    super.key,
    required this.title,
    required this.subtitle,
    required this.icon,
    this.onTap,
  });

  /// Current [ProfileTab].
  final ProfileTab tab;

  /// title of this [TabCard].
  final String title;

  /// Subtitle that describes this [TabCard].
  final String subtitle;

  /// Icon that represents this [TabCard].
  final IconData icon;

  /// Callback, called when this [TabCard] is tapped.
  final VoidCallback? onTap;

  @override
  Widget build(BuildContext context) {
    final (style, fonts) = Theme.of(context).styles;

    return Obx(() {
      final bool inverted =
          tab == router.profileSection.value && router.route == Routes.me;

      return Padding(
        key: key,
        padding: const EdgeInsets.symmetric(horizontal: 10),
        child: SizedBox(
          height: 73,
          child: Container(
            decoration: BoxDecoration(
              borderRadius: style.cardRadius,
              border: style.cardBorder,
              color: style.colors.transparent,
            ),
            child: Material(
              type: MaterialType.card,
              borderRadius: style.cardRadius,
              color: inverted ? style.colors.primary : style.cardColor,
              child: InkWell(
                borderRadius: style.cardRadius,
                onTap: onTap ??
                    () {
                      if (router.profileSection.value == tab) {
                        router.profileSection.refresh();
                      } else {
                        router.profileSection.value = tab;
                      }
                      router.me();
                    },
                hoverColor: inverted
                    ? style.colors.primary
                    : style.cardColor.darken(0.03),
                child: Padding(
                  padding: const EdgeInsets.all(12),
                  child: Row(
                    children: [
                      const SizedBox(width: 12),
                      Icon(
                        icon,
                        color: inverted
                            ? style.colors.onPrimary
                            : style.colors.primary,
                      ),
                      const SizedBox(width: 18),
                      Expanded(
                        child: Column(
                          mainAxisAlignment: MainAxisAlignment.center,
                          crossAxisAlignment: CrossAxisAlignment.start,
                          children: [
                            DefaultTextStyle(
                              overflow: TextOverflow.ellipsis,
                              maxLines: 1,
                              style: fonts.headlineLarge!.copyWith(
                                color: inverted
                                    ? style.colors.onPrimary
                                    : style.colors.onBackground,
                              ),
                              child: Text(title),
                            ),
                            const SizedBox(height: 6),
                            DefaultTextStyle.merge(
                              maxLines: 1,
                              overflow: TextOverflow.ellipsis,
                              style: fonts.labelMedium!.copyWith(
                                color: inverted
                                    ? style.colors.onPrimary
                                    : style.colors.onBackground,
                              ),
                              child: Text(subtitle),
                            ),
                          ],
                        ),
                      ),
                    ],
                  ),
                ),
              ),
            ),
          ),
        ),
      );
    });
  }
}<|MERGE_RESOLUTION|>--- conflicted
+++ resolved
@@ -30,25 +30,19 @@
 import '/ui/widget/context_menu/region.dart';
 import '/util/platform_utils.dart';
 import 'controller.dart';
-import 'widget/tab_card.dart';
 
 /// View of the `HomeTab.menu` tab.
 class MenuTabView extends StatelessWidget {
-  const MenuTabView({super.key});
+  const MenuTabView({Key? key}) : super(key: key);
 
   @override
   Widget build(BuildContext context) {
-    final Style style = Theme.of(context).extension<Style>()!;
-
     return GetBuilder(
       key: const Key('MenuTab'),
       init: MenuTabController(Get.find(), Get.find()),
       builder: (MenuTabController c) {
-<<<<<<< HEAD
         final (style, fonts) = Theme.of(context).styles;
 
-=======
->>>>>>> 00aa2bcb
         return Scaffold(
           extendBodyBehindAppBar: true,
           appBar: CustomAppBar(
@@ -147,17 +141,109 @@
               key: const Key('MenuListView'),
               itemCount: ProfileTab.values.length,
               itemBuilder: (context, i) {
-                return Obx(() {
-                  final Widget child;
-                  final ProfileTab tab = ProfileTab.values[i];
-                  final bool inverted = tab == router.profileSection.value &&
-                      router.route == Routes.me;
-
-<<<<<<< HEAD
+                final Widget child;
+                final ProfileTab tab = ProfileTab.values[i];
+
+                Widget card({
+                  Key? key,
+                  required String title,
+                  required String subtitle,
+                  required IconData icon,
+                  VoidCallback? onTap,
+                }) {
+                  return Obx(() {
+                    final bool inverted = tab == router.profileSection.value &&
+                        router.route == Routes.me;
+
+                    return Padding(
+                      key: key,
+                      padding: const EdgeInsets.symmetric(horizontal: 10),
+                      child: SizedBox(
+                        height: 73,
+                        child: Container(
+                          decoration: BoxDecoration(
+                            borderRadius: style.cardRadius,
+                            border: style.cardBorder,
+                            color: style.colors.transparent,
+                          ),
+                          child: Material(
+                            type: MaterialType.card,
+                            borderRadius: style.cardRadius,
+                            color: inverted
+                                ? style.colors.primary
+                                : style.cardColor,
+                            child: InkWell(
+                              borderRadius: style.cardRadius,
+                              onTap: onTap ??
+                                  () {
+                                    if (router.profileSection.value == tab) {
+                                      router.profileSection.refresh();
+                                    } else {
+                                      router.profileSection.value = tab;
+                                    }
+                                    router.me();
+                                  },
+                              hoverColor: inverted
+                                  ? style.colors.primary
+                                  : style.cardColor.darken(0.03),
+                              child: Padding(
+                                padding: const EdgeInsets.all(12),
+                                child: Row(
+                                  children: [
+                                    const SizedBox(width: 12),
+                                    Icon(
+                                      icon,
+                                      color: inverted
+                                          ? style.colors.onPrimary
+                                          : style.colors.primary,
+                                    ),
+                                    const SizedBox(width: 18),
+                                    Expanded(
+                                      child: Column(
+                                        mainAxisAlignment:
+                                            MainAxisAlignment.center,
+                                        crossAxisAlignment:
+                                            CrossAxisAlignment.start,
+                                        children: [
+                                          DefaultTextStyle(
+                                            overflow: TextOverflow.ellipsis,
+                                            maxLines: 1,
+                                            style:
+                                                fonts.headlineLarge!.copyWith(
+                                              color: inverted
+                                                  ? style.colors.onPrimary
+                                                  : style.colors.onBackground,
+                                            ),
+                                            child: Text(title),
+                                          ),
+                                          const SizedBox(height: 6),
+                                          DefaultTextStyle.merge(
+                                            maxLines: 1,
+                                            overflow: TextOverflow.ellipsis,
+                                            style: fonts.labelMedium!.copyWith(
+                                              color: inverted
+                                                  ? style.colors.onPrimary
+                                                  : style.colors.onBackground,
+                                            ),
+                                            child: Text(subtitle),
+                                          ),
+                                        ],
+                                      ),
+                                    ),
+                                  ],
+                                ),
+                              ),
+                            ),
+                          ),
+                        ),
+                      ),
+                    );
+                  });
+                }
+
                 switch (ProfileTab.values[i]) {
                   case ProfileTab.public:
-                    child = TabCard(
-                      tab,
+                    child = card(
                       key: const Key('PublicInformation'),
                       icon: Icons.person,
                       title: 'label_public_information'.l10n,
@@ -166,8 +252,7 @@
                     break;
 
                   case ProfileTab.signing:
-                    child = TabCard(
-                      tab,
+                    child = card(
                       key: const Key('Signing'),
                       icon: Icons.lock,
                       title: 'label_login_options'.l10n,
@@ -176,8 +261,7 @@
                     break;
 
                   case ProfileTab.link:
-                    child = TabCard(
-                      tab,
+                    child = card(
                       icon: Icons.link,
                       title: 'label_link_to_chat'.l10n,
                       subtitle: 'label_your_direct_link'.l10n,
@@ -185,8 +269,7 @@
                     break;
 
                   case ProfileTab.background:
-                    child = TabCard(
-                      tab,
+                    child = card(
                       icon: Icons.image,
                       title: 'label_background'.l10n,
                       subtitle: 'label_app_background'.l10n,
@@ -194,8 +277,7 @@
                     break;
 
                   case ProfileTab.chats:
-                    child = TabCard(
-                      tab,
+                    child = card(
                       icon: Icons.chat_bubble,
                       title: 'label_chats'.l10n,
                       subtitle: 'label_timeline_style'.l10n,
@@ -204,130 +286,30 @@
 
                   case ProfileTab.calls:
                     if (PlatformUtils.isDesktop && PlatformUtils.isWeb) {
-                      child = TabCard(
-                        tab,
+                      child = card(
                         icon: Icons.call,
                         title: 'label_calls'.l10n,
                         subtitle: 'label_calls_displaying'.l10n,
-=======
-                  switch (ProfileTab.values[i]) {
-                    case ProfileTab.public:
-                      child = TabCard(
-                        tab,
-                        inverted: inverted,
-                        key: const Key('PublicInformation'),
-                        icon: Icons.person,
-                        title: 'label_public_information'.l10n,
-                        subtitle: 'label_public_section_hint'.l10n,
                       );
-                      break;
-
-                    case ProfileTab.signing:
-                      child = TabCard(
-                        tab,
-                        inverted: inverted,
-                        key: const Key('Signing'),
-                        icon: Icons.lock,
-                        title: 'label_login_options'.l10n,
-                        subtitle: 'label_login_section_hint'.l10n,
-                      );
-                      break;
-
-                    case ProfileTab.link:
-                      child = TabCard(
-                        tab,
-                        inverted: inverted,
-                        icon: Icons.link,
-                        title: 'label_link_to_chat'.l10n,
-                        subtitle: 'label_your_direct_link'.l10n,
-                      );
-                      break;
-
-                    case ProfileTab.background:
-                      child = TabCard(
-                        tab,
-                        inverted: inverted,
-                        icon: Icons.image,
-                        title: 'label_background'.l10n,
-                        subtitle: 'label_app_background'.l10n,
-                      );
-                      break;
-
-                    case ProfileTab.chats:
-                      child = TabCard(
-                        tab,
-                        inverted: inverted,
-                        icon: Icons.chat_bubble,
-                        title: 'label_chats'.l10n,
-                        subtitle: 'label_timeline_style'.l10n,
-                      );
-                      break;
-
-                    case ProfileTab.calls:
-                      if (PlatformUtils.isDesktop && PlatformUtils.isWeb) {
-                        child = TabCard(
-                          tab,
-                          inverted: inverted,
-                          icon: Icons.call,
-                          title: 'label_calls'.l10n,
-                          subtitle: 'label_calls_displaying'.l10n,
-                        );
-                      } else {
-                        return const SizedBox();
-                      }
-                      break;
-
-                    case ProfileTab.media:
-                      if (PlatformUtils.isMobile) {
-                        return const SizedBox();
-                      } else {
-                        child = TabCard(
-                          tab,
-                          inverted: inverted,
-                          icon: Icons.video_call,
-                          title: 'label_media'.l10n,
-                          subtitle: 'label_media_section_hint'.l10n,
-                        );
-                      }
-                      break;
-
-                    case ProfileTab.notifications:
-                      child = TabCard(
-                        tab,
-                        inverted: inverted,
-                        icon: Icons.notifications,
-                        title: 'label_notifications'.l10n,
-                        subtitle: 'label_sound_and_vibrations'.l10n,
->>>>>>> 00aa2bcb
-                      );
-                      break;
-
-<<<<<<< HEAD
+                    } else {
+                      return const SizedBox();
+                    }
+                    break;
+
                   case ProfileTab.media:
                     if (PlatformUtils.isMobile) {
                       return const SizedBox();
                     } else {
-                      child = TabCard(
-                        tab,
+                      child = card(
                         icon: Icons.video_call,
                         title: 'label_media'.l10n,
                         subtitle: 'label_media_section_hint'.l10n,
-=======
-                    case ProfileTab.storage:
-                      child = TabCard(
-                        tab,
-                        inverted: inverted,
-                        icon: Icons.storage,
-                        title: 'label_storage'.l10n,
-                        subtitle: 'label_cache_and_downloads'.l10n,
->>>>>>> 00aa2bcb
                       );
-                      break;
-
-<<<<<<< HEAD
+                    }
+                    break;
+
                   case ProfileTab.notifications:
-                    child = TabCard(
-                      tab,
+                    child = card(
                       icon: Icons.notifications,
                       title: 'label_notifications'.l10n,
                       subtitle: 'label_sound_and_vibrations'.l10n,
@@ -335,8 +317,7 @@
                     break;
 
                   case ProfileTab.storage:
-                    child = TabCard(
-                      tab,
+                    child = card(
                       icon: Icons.storage,
                       title: 'label_storage'.l10n,
                       subtitle: 'label_cache_and_downloads'.l10n,
@@ -344,8 +325,7 @@
                     break;
 
                   case ProfileTab.language:
-                    child = TabCard(
-                      tab,
+                    child = card(
                       key: const Key('Language'),
                       icon: Icons.language,
                       title: 'label_language'.l10n,
@@ -355,8 +335,7 @@
                     break;
 
                   case ProfileTab.blacklist:
-                    child = TabCard(
-                      tab,
+                    child = card(
                       key: const Key('Blocked'),
                       icon: Icons.block,
                       title: 'label_blocked_users'.l10n,
@@ -366,65 +345,18 @@
 
                   case ProfileTab.download:
                     if (PlatformUtils.isWeb) {
-                      child = TabCard(
-                        tab,
+                      child = card(
                         icon: Icons.download,
                         title: 'label_download'.l10n,
                         subtitle: 'label_application'.l10n,
-=======
-                    case ProfileTab.language:
-                      child = TabCard(
-                        tab,
-                        inverted: inverted,
-                        key: const Key('Language'),
-                        icon: Icons.language,
-                        title: 'label_language'.l10n,
-                        subtitle: L10n.chosen.value?.name ??
-                            'label_current_language'.l10n,
                       );
-                      break;
-
-                    case ProfileTab.blacklist:
-                      child = TabCard(
-                        tab,
-                        inverted: inverted,
-                        key: const Key('Blocked'),
-                        icon: Icons.block,
-                        title: 'label_blocked_users'.l10n,
-                        subtitle: 'label_your_blacklist'.l10n,
-                      );
-                      break;
-
-                    case ProfileTab.download:
-                      if (PlatformUtils.isWeb) {
-                        child = TabCard(
-                          tab,
-                          inverted: inverted,
-                          icon: Icons.download,
-                          title: 'label_download'.l10n,
-                          subtitle: 'label_application'.l10n,
-                        );
-                      } else {
-                        return const SizedBox();
-                      }
-                      break;
-
-                    case ProfileTab.danger:
-                      child = TabCard(
-                        tab,
-                        inverted: inverted,
-                        key: const Key('DangerZone'),
-                        icon: Icons.dangerous,
-                        title: 'label_danger_zone'.l10n,
-                        subtitle: 'label_delete_account'.l10n,
->>>>>>> 00aa2bcb
-                      );
-                      break;
-
-<<<<<<< HEAD
+                    } else {
+                      return const SizedBox();
+                    }
+                    break;
+
                   case ProfileTab.danger:
-                    child = TabCard(
-                      tab,
+                    child = card(
                       key: const Key('DangerZone'),
                       icon: Icons.dangerous,
                       title: 'label_danger_zone'.l10n,
@@ -433,8 +365,7 @@
                     break;
 
                   case ProfileTab.logout:
-                    child = TabCard(
-                      tab,
+                    child = card(
                       key: const Key('LogoutButton'),
                       icon: Icons.logout,
                       title: 'btn_logout'.l10n,
@@ -448,31 +379,11 @@
                     );
                     break;
                 }
-=======
-                    case ProfileTab.logout:
-                      child = TabCard(
-                        tab,
-                        inverted: inverted,
-                        key: const Key('LogoutButton'),
-                        icon: Icons.logout,
-                        title: 'btn_logout'.l10n,
-                        subtitle: 'label_end_session'.l10n,
-                        onTap: () async {
-                          if (await c.confirmLogout()) {
-                            router.go(await c.logout());
-                            router.tab = HomeTab.chats;
-                          }
-                        },
-                      );
-                      break;
-                  }
->>>>>>> 00aa2bcb
-
-                  return Padding(
-                    padding: const EdgeInsets.symmetric(vertical: 4),
-                    child: child,
-                  );
-                });
+
+                return Padding(
+                  padding: const EdgeInsets.symmetric(vertical: 4),
+                  child: child,
+                );
               },
             ),
           ),
@@ -480,120 +391,4 @@
       },
     );
   }
-}
-
-/// Tab card in a [ProfileTab] page
-class TabCard extends StatelessWidget {
-  const TabCard(
-    this.tab, {
-    super.key,
-    required this.title,
-    required this.subtitle,
-    required this.icon,
-    this.onTap,
-  });
-
-  /// Current [ProfileTab].
-  final ProfileTab tab;
-
-  /// title of this [TabCard].
-  final String title;
-
-  /// Subtitle that describes this [TabCard].
-  final String subtitle;
-
-  /// Icon that represents this [TabCard].
-  final IconData icon;
-
-  /// Callback, called when this [TabCard] is tapped.
-  final VoidCallback? onTap;
-
-  @override
-  Widget build(BuildContext context) {
-    final (style, fonts) = Theme.of(context).styles;
-
-    return Obx(() {
-      final bool inverted =
-          tab == router.profileSection.value && router.route == Routes.me;
-
-      return Padding(
-        key: key,
-        padding: const EdgeInsets.symmetric(horizontal: 10),
-        child: SizedBox(
-          height: 73,
-          child: Container(
-            decoration: BoxDecoration(
-              borderRadius: style.cardRadius,
-              border: style.cardBorder,
-              color: style.colors.transparent,
-            ),
-            child: Material(
-              type: MaterialType.card,
-              borderRadius: style.cardRadius,
-              color: inverted ? style.colors.primary : style.cardColor,
-              child: InkWell(
-                borderRadius: style.cardRadius,
-                onTap: onTap ??
-                    () {
-                      if (router.profileSection.value == tab) {
-                        router.profileSection.refresh();
-                      } else {
-                        router.profileSection.value = tab;
-                      }
-                      router.me();
-                    },
-                hoverColor: inverted
-                    ? style.colors.primary
-                    : style.cardColor.darken(0.03),
-                child: Padding(
-                  padding: const EdgeInsets.all(12),
-                  child: Row(
-                    children: [
-                      const SizedBox(width: 12),
-                      Icon(
-                        icon,
-                        color: inverted
-                            ? style.colors.onPrimary
-                            : style.colors.primary,
-                      ),
-                      const SizedBox(width: 18),
-                      Expanded(
-                        child: Column(
-                          mainAxisAlignment: MainAxisAlignment.center,
-                          crossAxisAlignment: CrossAxisAlignment.start,
-                          children: [
-                            DefaultTextStyle(
-                              overflow: TextOverflow.ellipsis,
-                              maxLines: 1,
-                              style: fonts.headlineLarge!.copyWith(
-                                color: inverted
-                                    ? style.colors.onPrimary
-                                    : style.colors.onBackground,
-                              ),
-                              child: Text(title),
-                            ),
-                            const SizedBox(height: 6),
-                            DefaultTextStyle.merge(
-                              maxLines: 1,
-                              overflow: TextOverflow.ellipsis,
-                              style: fonts.labelMedium!.copyWith(
-                                color: inverted
-                                    ? style.colors.onPrimary
-                                    : style.colors.onBackground,
-                              ),
-                              child: Text(subtitle),
-                            ),
-                          ],
-                        ),
-                      ),
-                    ],
-                  ),
-                ),
-              ),
-            ),
-          ),
-        ),
-      );
-    });
-  }
 }