// Copyright © 2022-2023 IT ENGINEERING MANAGEMENT INC,
//                       <https://github.com/team113>
//
// This program is free software: you can redistribute it and/or modify it under
// the terms of the GNU Affero General Public License v3.0 as published by the
// Free Software Foundation, either version 3 of the License, or (at your
// option) any later version.
//
// This program is distributed in the hope that it will be useful, but WITHOUT
// ANY WARRANTY; without even the implied warranty of MERCHANTABILITY or FITNESS
// FOR A PARTICULAR PURPOSE. See the GNU Affero General Public License v3.0 for
// more details.
//
// You should have received a copy of the GNU Affero General Public License v3.0
// along with this program. If not, see
// <https://www.gnu.org/licenses/agpl-3.0.html>.

import 'dart:async';

import 'package:async/async.dart';
import 'package:flutter/material.dart';
import 'package:flutter/services.dart';
import 'package:get/get.dart';

import '/domain/model/chat.dart';
import '/domain/model/contact.dart';
import '/domain/model/precise_date_time/precise_date_time.dart';
import '/domain/model/user.dart';
import '/domain/repository/call.dart'
    show
        CallAlreadyJoinedException,
        CallAlreadyExistsException,
        CallIsInPopupException;
import '/domain/repository/contact.dart';
import '/domain/repository/settings.dart';
import '/domain/repository/user.dart';
import '/domain/service/call.dart';
import '/domain/service/chat.dart';
import '/domain/service/contact.dart';
import '/domain/service/user.dart';
import '/provider/gql/exceptions.dart'
    show FavoriteChatContactException, UnfavoriteChatContactException;
import '/ui/page/call/search/controller.dart';
import '/ui/page/home/tab/chats/controller.dart';
import '/util/message_popup.dart';
import '/util/obs/obs.dart';

export 'view.dart';

/// Controller of the `HomeTab.contacts` tab.
class ContactsTabController extends GetxController {
  ContactsTabController(
    this._chatService,
    this._contactService,
    this._calls,
    this._settingsRepository,
    this._userService,
  );

  /// Reactive list of sorted [ChatContact]s.
  final RxList<RxChatContact> contacts = RxList();

  /// Reactive list of favorited [ChatContact]s.
  final RxList<RxChatContact> favorites = RxList();

  /// [SearchController] for searching [User]s and [ChatContact]s.
  final Rx<SearchController?> search = Rx(null);

  /// [ListElement]s representing the [search] results visually.
  final RxList<ListElement> elements = RxList([]);

  /// Indicator whether an ongoing reordering is happening or not.
  ///
  /// Used to discard a broken [FadeInAnimation].
  final RxBool reordering = RxBool(false);

  /// [ScrollController] to pass to a [Scrollbar].
  final ScrollController scrollController = ScrollController();

  /// [Chat]s service used to create a dialog [Chat].
  final ChatService _chatService;

  /// Address book used to get [ChatContact]s list.
  final ContactService _contactService;

  /// [User]s service used in [SearchController].
  final UserService _userService;

  /// Call service used to start a [ChatCall].
  final CallService _calls;

  /// Settings repository maintaining the [ApplicationSettings].
  final AbstractSettingsRepository _settingsRepository;

  /// [Worker]s to [RxChatContact.user] reacting on its changes.
  final Map<ChatContactId, Worker> _rxUserWorkers = {};

  /// [Worker]s to [RxUser.user] reacting on its changes.
  final Map<UserId, Worker> _userWorkers = {};

  /// [StreamSubscription]s to the [contacts] updates.
  StreamSubscription? _contactsSubscription;

  /// [StreamSubscription]s to the [favorites] updates.
  StreamSubscription? _favoritesSubscription;

  /// Subscription for [SearchController.users] and [SearchController.contacts]
  /// changes updating the [elements].
  StreamSubscription? _searchSubscription;

  /// List of found [RxUser]s who get their updates.
  final List<RxUser> _listenUsers = [];

  /// Indicates whether [ContactService] is ready to be used.
  RxBool get contactsReady => _contactService.isReady;

  /// Indicates whether [contacts] should be sorted by their names or otherwise
  /// by their [User.lastSeenAt] dates.
  bool get sortByName =>
      _settingsRepository.applicationSettings.value?.sortContactsByName ?? true;

  @override
  void onInit() {
    contacts.value = _contactService.contacts.values.toList();
    favorites.value = _contactService.favorites.values.toList();
    _sortContacts();
    _sortFavorites();

    _initUsersUpdates();

<<<<<<< HEAD
    for (RxUser u in _listenUsers) {
      u.stopUpdates();
    }
=======
    HardwareKeyboard.instance.addHandler(_escapeListener);
>>>>>>> ae3da3bb

    super.onInit();
  }

  @override
  void onClose() {
    for (RxChatContact contact in [...contacts, ...favorites]) {
      contact.user.value?.stopUpdates();
    }

    _contactsSubscription?.cancel();
    _favoritesSubscription?.cancel();
    _rxUserWorkers.forEach((_, v) => v.dispose());
    _userWorkers.forEach((_, v) => v.dispose());

    HardwareKeyboard.instance.removeHandler(_escapeListener);

    super.onClose();
  }

  /// Starts an audio [ChatCall] with a [to] [User].
  Future<void> startAudioCall(User to) => _call(to, false);

  /// Starts a video [ChatCall] with a [to] [User].
  Future<void> startVideoCall(User to) => _call(to, true);

  /// Adds a [user] to the [ContactService]'s address book.
  void addToContacts(User user) {
    _contactService.createChatContact(user);
  }

  /// Removes a [contact] from the [ContactService]'s address book.
  Future<void> deleteFromContacts(ChatContact contact) async {
    await _contactService.deleteContact(contact.id);
  }

  /// Marks the specified [ChatContact] identified by its [id] as favorited.
  Future<void> favoriteContact(
    ChatContactId id, [
    ChatContactPosition? position,
  ]) async {
    try {
      await _contactService.favoriteChatContact(id, position);
    } on FavoriteChatContactException catch (e) {
      MessagePopup.error(e);
    } catch (e) {
      MessagePopup.error(e);
      rethrow;
    }
  }

  /// Removes the specified [ChatContact] identified by its [id] from the
  /// favorites.
  Future<void> unfavoriteContact(ChatContactId id) async {
    try {
      await _contactService.unfavoriteChatContact(id);
    } on UnfavoriteChatContactException catch (e) {
      MessagePopup.error(e);
    } catch (e) {
      MessagePopup.error(e);
      rethrow;
    }
  }

  /// Reorders a [ChatContact] from the [from] position to the [to] position.
  Future<void> reorderContact(int from, int to) async {
    double position;

    if (to <= 0) {
      position = favorites.first.contact.value.favoritePosition!.val / 2;
    } else if (to >= favorites.length) {
      position = favorites.last.contact.value.favoritePosition!.val * 2;
    } else {
      position = (favorites[to].contact.value.favoritePosition!.val +
              favorites[to - 1].contact.value.favoritePosition!.val) /
          2;
    }

    if (to > from) {
      to--;
    }

    final ChatContactId contactId = favorites[from].id;
    favorites.insert(to, favorites.removeAt(from));

    await favoriteContact(contactId, ChatContactPosition(position));
  }

  /// Toggles the [sortByName] sorting the [contacts].
  void toggleSorting() {
    _settingsRepository.setSortContactsByName(!sortByName);
    _sortContacts();
  }

  /// Enables and initializes or disables and disposes the [search].
  void toggleSearch([bool enable = true]) {
    search.value?.onClose();
    search.value?.search.focus.removeListener(_disableSearchFocusListener);
    _searchSubscription?.cancel();

    for (RxUser u in _listenUsers) {
      u.stopUpdates();
    }
    _listenUsers.clear();

    if (enable) {
      search.value = SearchController(
        _chatService,
        _userService,
        _contactService,
        categories: const [
          SearchCategory.contact,
          SearchCategory.user,
        ],
      )..onInit();

      _searchSubscription = StreamGroup.merge([
        search.value!.contacts.stream,
        search.value!.users.stream,
      ]).listen((_) {
        elements.clear();

        if (search.value?.contacts.isNotEmpty == true) {
          elements.add(const DividerElement(SearchCategory.contact));
          for (RxChatContact c in search.value!.contacts.values) {
            elements.add(ContactElement(c));
          }
        }

        if (search.value?.users.isNotEmpty == true) {
          elements.add(const DividerElement(SearchCategory.user));
          for (RxUser c in search.value!.users.values) {
            if (_listenUsers.firstWhereOrNull((e) => e.id == c.id) == null) {
              _listenUsers.add(c..listenUpdates());
            }
            elements.add(UserElement(c));
          }
        }
      });

      search.value!.search.focus.addListener(_disableSearchFocusListener);
      search.value!.search.focus.requestFocus();
    } else {
      search.value = null;
      elements.clear();
    }
  }

  /// Starts a [ChatCall] with a [user] [withVideo] or not.
  ///
  /// Creates a dialog [Chat] with a [user] if it doesn't exist yet.
  Future<void> _call(User user, bool withVideo) async {
    Chat? dialog = user.dialog;
    dialog ??= (await _chatService.createDialogChat(user.id)).chat.value;
    try {
      await _calls.call(dialog.id, withVideo: withVideo);
    } on CallAlreadyJoinedException catch (e) {
      MessagePopup.error(e);
    } on CallAlreadyExistsException catch (e) {
      MessagePopup.error(e);
    } on CallIsInPopupException catch (e) {
      MessagePopup.error(e);
    }
  }

  /// Maintains an interest in updates of every [RxChatContact.user] in the
  /// [contacts] list.
  void _initUsersUpdates() {
    /// States an interest in updates of the specified [RxChatContact.user].
    void listen(RxChatContact c) {
      RxUser? rxUser = c.user.value?..listenUpdates();
      _rxUserWorkers[c.id] = ever(c.user, (RxUser? user) {
        if (rxUser?.id != user?.id) {
          rxUser?.stopUpdates();
          rxUser = user?..listenUpdates();
          _userWorkers.remove(user?.id)?.dispose();
        }

        if (user != null) {
          _populateSortingWorker(user.user);
          _sortContacts();
        }
      });

      if (c.user.value != null) {
        _populateSortingWorker(c.user.value!.user);
      }
    }

    contacts.forEach(listen);

    _contactsSubscription = _contactService.contacts.changes.listen((e) {
      switch (e.op) {
        case OperationKind.added:
          contacts.add(e.value!);
          _sortContacts();
          listen(e.value!);
          break;

        case OperationKind.removed:
          e.value?.user.value?.stopUpdates();
          contacts.removeWhere((c) => c.id == e.key);
          _userWorkers.remove(e.key)?.dispose();
          _rxUserWorkers.remove(e.key)?.dispose();
          break;

        case OperationKind.updated:
          _sortContacts();
          break;
      }
    });

    favorites.forEach(listen);

    _favoritesSubscription = _contactService.favorites.changes.listen((e) {
      switch (e.op) {
        case OperationKind.added:
          favorites.add(e.value!);
          _sortFavorites();
          listen(e.value!);
          break;

        case OperationKind.removed:
          e.value?.user.value?.stopUpdates();
          _userWorkers.remove(e.key)?.dispose();
          _rxUserWorkers.remove(e.key)?.dispose();
          favorites.removeWhere((c) => c.contact.value.id == e.key);
          break;

        case OperationKind.updated:
          _sortFavorites();
          break;
      }
    });
  }

  /// Populates a [Worker] sorting the [contacts] on the [User.online] and
  /// [User.lastSeenAt] changes of the provided [user].
  void _populateSortingWorker(Rx<User> user) {
    final User u = user.value;

    if (_userWorkers[u.id] == null) {
      bool online = u.online;
      PreciseDateTime? lastSeenAt = u.lastSeenAt;

      _userWorkers[u.id] = ever(user, (User u) {
        if (!sortByName && (online != u.online || lastSeenAt != u.lastSeenAt)) {
          online = u.online;
          lastSeenAt = u.lastSeenAt;
          _sortContacts();
        }
      });
    }
  }

  /// Sorts the [contacts] by their names or by their [User.lastSeenAt] based on
  /// the [sortByName] indicator.
  void _sortContacts() {
    contacts.sort((a, b) {
      if (sortByName == true) {
        return a.contact.value.name.val.compareTo(b.contact.value.name.val);
      } else {
        final User? userA = a.user.value?.user.value;
        final User? userB = b.user.value?.user.value;

        if (userA?.online == true && userB?.online == false) {
          return -1;
        } else if (userA?.online == false && userB?.online == true) {
          return 1;
        } else {
          if (userB?.lastSeenAt == null || userA?.lastSeenAt == null) {
            return 0;
          } else {
            return userB!.lastSeenAt!.compareTo(userA!.lastSeenAt!);
          }
        }
      }
    });
  }

  /// Sorts the [favorites] by the [ChatContact.favoritePosition].
  void _sortFavorites() {
    favorites.sort(
      (a, b) => a.contact.value.favoritePosition!
          .compareTo(b.contact.value.favoritePosition!),
    );
  }

  /// Disables the [search], if its focus is lost or its query is empty.
  void _disableSearchFocusListener() {
    if (search.value?.search.focus.hasFocus == false &&
        search.value?.search.text.isEmpty == true) {
      toggleSearch(false);
    }
  }

  /// Closes the [search]ing on the [LogicalKeyboardKey.escape] events.
  ///
  /// Intended to be used as a [HardwareKeyboard] listener.
  bool _escapeListener(KeyEvent e) {
    if (e is KeyDownEvent && e.logicalKey == LogicalKeyboardKey.escape) {
      if (search.value != null) {
        toggleSearch(false);
        return true;
      }
    }

    return false;
  }
}<|MERGE_RESOLUTION|>--- conflicted
+++ resolved
@@ -128,13 +128,11 @@
 
     _initUsersUpdates();
 
-<<<<<<< HEAD
     for (RxUser u in _listenUsers) {
       u.stopUpdates();
     }
-=======
+
     HardwareKeyboard.instance.addHandler(_escapeListener);
->>>>>>> ae3da3bb
 
     super.onInit();
   }
