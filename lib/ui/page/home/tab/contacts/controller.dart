// Copyright © 2022-2023 IT ENGINEERING MANAGEMENT INC,
//                       <https://github.com/team113>
//
// This program is free software: you can redistribute it and/or modify it under
// the terms of the GNU Affero General Public License v3.0 as published by the
// Free Software Foundation, either version 3 of the License, or (at your
// option) any later version.
//
// This program is distributed in the hope that it will be useful, but WITHOUT
// ANY WARRANTY; without even the implied warranty of MERCHANTABILITY or FITNESS
// FOR A PARTICULAR PURPOSE. See the GNU Affero General Public License v3.0 for
// more details.
//
// You should have received a copy of the GNU Affero General Public License v3.0
// along with this program. If not, see
// <https://www.gnu.org/licenses/agpl-3.0.html>.

import 'dart:async';

import 'package:async/async.dart';
import 'package:flutter/material.dart';
import 'package:get/get.dart';

import '/domain/model/chat.dart';
import '/domain/model/contact.dart';
import '/domain/model/precise_date_time/precise_date_time.dart';
import '/domain/model/user.dart';
import '/domain/repository/call.dart'
    show
        CallAlreadyJoinedException,
        CallAlreadyExistsException,
        CallIsInPopupException;
import '/domain/repository/contact.dart';
import '/domain/repository/settings.dart';
import '/domain/repository/user.dart';
import '/domain/service/call.dart';
import '/domain/service/chat.dart';
import '/domain/service/contact.dart';
import '/domain/service/user.dart';
import '/l10n/l10n.dart';
import '/provider/gql/exceptions.dart'
    show FavoriteChatContactException, UnfavoriteChatContactException;
import '/ui/page/call/search/controller.dart';
import '/ui/page/home/tab/chats/controller.dart';
import '/util/message_popup.dart';
import '/util/obs/obs.dart';

export 'view.dart';

/// Controller of the `HomeTab.contacts` tab.
class ContactsTabController extends GetxController {
  ContactsTabController(
    this._chatService,
    this._contactService,
    this._calls,
    this._settingsRepository,
    this._userService,
  );

  /// Reactive list of sorted [ChatContact]s.
  final RxList<RxChatContact> contacts = RxList();

  /// Reactive list of favorited [ChatContact]s.
  final RxList<RxChatContact> favorites = RxList();

  /// [SearchController] for searching [User]s and [ChatContact]s.
  final Rx<SearchController?> search = Rx(null);

  /// [ListElement]s representing the [search] results visually.
  final RxList<ListElement> elements = RxList([]);

<<<<<<< HEAD
  /// [ScrollController] used by [Scrollbar].
  final ScrollController scrollController = ScrollController();
=======
  /// Indicator whether an ongoing reordering is happening or not.
  ///
  /// Used to discard a broken [FadeInAnimation].
  final RxBool reordering = RxBool(false);
>>>>>>> f7cf8dc1

  /// [Chat]s service used to create a dialog [Chat].
  final ChatService _chatService;

  /// Address book used to get [ChatContact]s list.
  final ContactService _contactService;

  /// [User]s service used in [SearchController].
  final UserService _userService;

  /// Call service used to start a [ChatCall].
  final CallService _calls;

  /// Settings repository maintaining the [ApplicationSettings].
  final AbstractSettingsRepository _settingsRepository;

  /// [Worker]s to [RxChatContact.user] reacting on its changes.
  final Map<ChatContactId, Worker> _rxUserWorkers = {};

  /// [Worker]s to [RxUser.user] reacting on its changes.
  final Map<UserId, Worker> _userWorkers = {};

  /// [StreamSubscription]s to the [contacts] updates.
  StreamSubscription? _contactsSubscription;

  /// [StreamSubscription]s to the [favorites] updates.
  StreamSubscription? _favoritesSubscription;

  /// Subscription for [SearchController.users] and [SearchController.contacts]
  /// changes updating the [elements].
  StreamSubscription? _searchSubscription;

  /// Indicates whether [ContactService] is ready to be used.
  RxBool get contactsReady => _contactService.isReady;

  /// Indicates whether [contacts] should be sorted by their names or otherwise
  /// by their [User.lastSeenAt] dates.
  bool get sortByName =>
      _settingsRepository.applicationSettings.value?.sortContactsByName ?? true;

  @override
  void onInit() {
    contacts.value = _contactService.contacts.values.toList();
    favorites.value = _contactService.favorites.values.toList();
    _sortContacts();
    _sortFavorites();

    _initUsersUpdates();

    super.onInit();
  }

  @override
  void onClose() {
    for (RxChatContact contact in [...contacts, ...favorites]) {
      contact.user.value?.stopUpdates();
    }

    _contactsSubscription?.cancel();
    _favoritesSubscription?.cancel();
    _rxUserWorkers.forEach((_, v) => v.dispose());
    _userWorkers.forEach((_, v) => v.dispose());
    super.onClose();
  }

  /// Starts an audio [ChatCall] with a [to] [User].
  Future<void> startAudioCall(User to) => _call(to, false);

  /// Starts a video [ChatCall] with a [to] [User].
  Future<void> startVideoCall(User to) => _call(to, true);

  /// Adds a [user] to the [ContactService]'s address book.
  void addToContacts(User user) {
    _contactService.createChatContact(user);
  }

  /// Removes a [contact] from the [ContactService]'s address book.
  Future<void> deleteFromContacts(ChatContact contact) async {
    if (await MessagePopup.alert('alert_are_you_sure'.l10n) == true) {
      await _contactService.deleteContact(contact.id);
    }
  }

  /// Marks the specified [ChatContact] identified by its [id] as favorited.
  Future<void> favoriteContact(
    ChatContactId id, [
    ChatContactPosition? position,
  ]) async {
    try {
      await _contactService.favoriteChatContact(id, position);
    } on FavoriteChatContactException catch (e) {
      MessagePopup.error(e);
    } catch (e) {
      MessagePopup.error(e);
      rethrow;
    }
  }

  /// Removes the specified [ChatContact] identified by its [id] from the
  /// favorites.
  Future<void> unfavoriteContact(ChatContactId id) async {
    try {
      await _contactService.unfavoriteChatContact(id);
    } on UnfavoriteChatContactException catch (e) {
      MessagePopup.error(e);
    } catch (e) {
      MessagePopup.error(e);
      rethrow;
    }
  }

  /// Reorders a [ChatContact] from the [from] position to the [to] position.
  Future<void> reorderContact(int from, int to) async {
    double position;

    if (to <= 0) {
      position = favorites.first.contact.value.favoritePosition!.val / 2;
    } else if (to >= favorites.length) {
      position = favorites.last.contact.value.favoritePosition!.val * 2;
    } else {
      position = (favorites[to].contact.value.favoritePosition!.val +
              favorites[to - 1].contact.value.favoritePosition!.val) /
          2;
    }

    if (to > from) {
      to--;
    }

    final ChatContactId contactId = favorites[from].id;
    favorites.insert(to, favorites.removeAt(from));

    await favoriteContact(contactId, ChatContactPosition(position));
  }

  /// Toggles the [sortByName] sorting the [contacts].
  void toggleSorting() {
    _settingsRepository.setSortContactsByName(!sortByName);
    _sortContacts();
  }

  /// Enables and initializes or disables and disposes the [search].
  void toggleSearch([bool enable = true]) {
    search.value?.onClose();
    search.value?.search.focus.removeListener(_disableSearchFocusListener);
    _searchSubscription?.cancel();

    if (enable) {
      search.value = SearchController(
        _chatService,
        _userService,
        _contactService,
        categories: const [
          SearchCategory.contact,
          SearchCategory.user,
        ],
      )..onInit();

      _searchSubscription = StreamGroup.merge([
        search.value!.contacts.stream,
        search.value!.users.stream,
      ]).listen((_) {
        elements.clear();

        if (search.value?.contacts.isNotEmpty == true) {
          elements.add(const DividerElement(SearchCategory.contact));
          for (RxChatContact c in search.value!.contacts.values) {
            elements.add(ContactElement(c));
          }
        }

        if (search.value?.users.isNotEmpty == true) {
          elements.add(const DividerElement(SearchCategory.user));
          for (RxUser c in search.value!.users.values) {
            elements.add(UserElement(c));
          }
        }
      });

      search.value!.search.focus.addListener(_disableSearchFocusListener);
      search.value!.search.focus.requestFocus();
    } else {
      search.value = null;
      elements.clear();
    }
  }

  /// Starts a [ChatCall] with a [user] [withVideo] or not.
  ///
  /// Creates a dialog [Chat] with a [user] if it doesn't exist yet.
  Future<void> _call(User user, bool withVideo) async {
    Chat? dialog = user.dialog;
    dialog ??= (await _chatService.createDialogChat(user.id)).chat.value;
    try {
      await _calls.call(dialog.id, withVideo: withVideo);
    } on CallAlreadyJoinedException catch (e) {
      MessagePopup.error(e);
    } on CallAlreadyExistsException catch (e) {
      MessagePopup.error(e);
    } on CallIsInPopupException catch (e) {
      MessagePopup.error(e);
    }
  }

  /// Maintains an interest in updates of every [RxChatContact.user] in the
  /// [contacts] list.
  void _initUsersUpdates() {
    /// States an interest in updates of the specified [RxChatContact.user].
    void listen(RxChatContact c) {
      RxUser? rxUser = c.user.value?..listenUpdates();
      _rxUserWorkers[c.id] = ever(c.user, (RxUser? user) {
        if (rxUser?.id != user?.id) {
          rxUser?.stopUpdates();
          rxUser = user?..listenUpdates();
          _userWorkers.remove(user?.id)?.dispose();
        }

        if (user != null) {
          _populateSortingWorker(user.user);
          _sortContacts();
        }
      });

      if (c.user.value != null) {
        _populateSortingWorker(c.user.value!.user);
      }
    }

    contacts.forEach(listen);

    _contactsSubscription = _contactService.contacts.changes.listen((e) {
      switch (e.op) {
        case OperationKind.added:
          contacts.add(e.value!);
          _sortContacts();
          listen(e.value!);
          break;

        case OperationKind.removed:
          e.value?.user.value?.stopUpdates();
          contacts.removeWhere((c) => c.id == e.key);
          _userWorkers.remove(e.key)?.dispose();
          _rxUserWorkers.remove(e.key)?.dispose();
          break;

        case OperationKind.updated:
          _sortContacts();
          break;
      }
    });

    favorites.forEach(listen);

    _favoritesSubscription = _contactService.favorites.changes.listen((e) {
      switch (e.op) {
        case OperationKind.added:
          favorites.add(e.value!);
          _sortFavorites();
          listen(e.value!);
          break;

        case OperationKind.removed:
          e.value?.user.value?.stopUpdates();
          _userWorkers.remove(e.key)?.dispose();
          _rxUserWorkers.remove(e.key)?.dispose();
          favorites.removeWhere((c) => c.contact.value.id == e.key);
          break;

        case OperationKind.updated:
          _sortFavorites();
          break;
      }
    });
  }

  /// Populates a [Worker] sorting the [contacts] on the [User.online] and
  /// [User.lastSeenAt] changes of the provided [user].
  void _populateSortingWorker(Rx<User> user) {
    final User u = user.value;

    if (_userWorkers[u.id] == null) {
      bool online = u.online;
      PreciseDateTime? lastSeenAt = u.lastSeenAt;

      _userWorkers[u.id] = ever(user, (User u) {
        if (!sortByName && (online != u.online || lastSeenAt != u.lastSeenAt)) {
          online = u.online;
          lastSeenAt = u.lastSeenAt;
          _sortContacts();
        }
      });
    }
  }

  /// Sorts the [contacts] by their names or by their [User.lastSeenAt] based on
  /// the [sortByName] indicator.
  void _sortContacts() {
    contacts.sort((a, b) {
      if (sortByName == true) {
        return a.contact.value.name.val.compareTo(b.contact.value.name.val);
      } else {
        final User? userA = a.user.value?.user.value;
        final User? userB = b.user.value?.user.value;

        if (userA?.online == true && userB?.online == false) {
          return -1;
        } else if (userA?.online == false && userB?.online == true) {
          return 1;
        } else {
          if (userB?.lastSeenAt == null || userA?.lastSeenAt == null) {
            return 0;
          } else {
            return userB!.lastSeenAt!.compareTo(userA!.lastSeenAt!);
          }
        }
      }
    });
  }

  /// Sorts the [favorites] by the [ChatContact.favoritePosition].
  void _sortFavorites() {
    favorites.sort(
      (a, b) => a.contact.value.favoritePosition!
          .compareTo(b.contact.value.favoritePosition!),
    );
  }

  /// Disables the [search], if its focus is lost or its query is empty.
  void _disableSearchFocusListener() {
    if (search.value?.search.focus.hasFocus == false &&
        search.value?.search.text.isEmpty == true) {
      toggleSearch(false);
    }
  }
}<|MERGE_RESOLUTION|>--- conflicted
+++ resolved
@@ -69,15 +69,13 @@
   /// [ListElement]s representing the [search] results visually.
   final RxList<ListElement> elements = RxList([]);
 
-<<<<<<< HEAD
-  /// [ScrollController] used by [Scrollbar].
-  final ScrollController scrollController = ScrollController();
-=======
   /// Indicator whether an ongoing reordering is happening or not.
   ///
   /// Used to discard a broken [FadeInAnimation].
   final RxBool reordering = RxBool(false);
->>>>>>> f7cf8dc1
+
+  /// [ScrollController] to pass to a [Scrollbar].
+  final ScrollController scrollController = ScrollController();
 
   /// [Chat]s service used to create a dialog [Chat].
   final ChatService _chatService;
