--- conflicted
+++ resolved
@@ -163,13 +163,8 @@
 
   @override
   void onClose() {
-<<<<<<< HEAD
-    for (StreamSubscription s in _userSubscriptions.values) {
-      s.cancel();
-=======
     for (ContactEntry contact in contacts) {
       contact.user.value?.stopUpdates();
->>>>>>> cec273c5
     }
 
     _contactsSubscription?.cancel();
@@ -441,32 +436,6 @@
           break;
       }
     });
-<<<<<<< HEAD
-
-    favorites.forEach(listen);
-
-    _favoritesSubscription = _contactService.favorites.changes.listen((e) {
-      switch (e.op) {
-        case OperationKind.added:
-          final entry = ContactEntry(e.value!);
-          favorites.add(entry);
-          favorites.sort();
-          listen(entry);
-          break;
-
-        case OperationKind.removed:
-          _userSubscriptions.remove(e.value?.user.value?.id)?.cancel();
-          _rxUserWorkers.remove(e.key)?.dispose();
-          favorites.removeWhere((c) => c.contact.value.id == e.key);
-          break;
-
-        case OperationKind.updated:
-          favorites.sort();
-          break;
-      }
-    });
-=======
->>>>>>> cec273c5
   }
 
   /// Disables the [search], if its focus is lost or its query is empty.
