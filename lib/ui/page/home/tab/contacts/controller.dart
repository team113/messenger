// Copyright © 2022 IT ENGINEERING MANAGEMENT INC, <https://github.com/team113>
//
// This program is free software: you can redistribute it and/or modify it under
// the terms of the GNU Affero General Public License v3.0 as published by the
// Free Software Foundation, either version 3 of the License, or (at your
// option) any later version.
//
// This program is distributed in the hope that it will be useful, but WITHOUT
// ANY WARRANTY; without even the implied warranty of MERCHANTABILITY or FITNESS
// FOR A PARTICULAR PURPOSE. See the GNU Affero General Public License v3.0 for
// more details.
//
// You should have received a copy of the GNU Affero General Public License v3.0
// along with this program. If not, see
// <https://www.gnu.org/licenses/agpl-3.0.html>.

import 'dart:async';

import 'package:collection/collection.dart';
import 'package:get/get.dart';

import '/domain/model/chat.dart';
import '/domain/model/contact.dart';
import '/domain/model/user.dart';
import '/domain/repository/call.dart'
    show
        CallAlreadyJoinedException,
        CallAlreadyExistsException,
        CallIsInPopupException;
import '/domain/repository/chat.dart';
<<<<<<< HEAD
import '/domain/repository/user.dart';
=======
import '/domain/repository/contact.dart';
>>>>>>> 9020c948
import '/domain/service/call.dart';
import '/domain/service/contact.dart';
import '/domain/service/user.dart';
import '/provider/gql/exceptions.dart' show UpdateChatContactNameException;
import '/ui/widget/text_field.dart';
import '/util/message_popup.dart';
import '/util/obs/obs.dart';

export 'view.dart';

/// Controller of the `HomeTab.contacts` tab.
class ContactsTabController extends GetxController {
  ContactsTabController(
    this._chatRepository,
    this._contactService,
    this._userService,
    this._calls,
  );

  /// [TextFieldState] of a [ChatContact.name].
  late TextFieldState contactName;

  /// [ChatContactId] of a [ChatContact] to rename.
  final Rx<ChatContactId?> contactToChangeNameOf = Rx<ChatContactId?>(null);

  /// [Chat] repository used to create a dialog [Chat].
  final AbstractChatRepository _chatRepository;

  /// Address book used to get [ChatContact]s list.
  final ContactService _contactService;

  /// [User]s service fetching the [User]s in [getUser] method.
  final UserService _userService;

  /// Call service used to start a [ChatCall].
  final CallService _calls;

  /// [StreamSubscription]s to the [RxUser.updates] of the [ChatContact.users].
  Map<ChatContactId, StreamSubscription>? _contactsSubscriptions;

  /// [StreamSubscription]s to the [contacts] updates.
  StreamSubscription? _contactsUpdatesSubscription;

  /// Returns current reactive [ChatContact]s map.
  RxObsMap<ChatContactId, RxChatContact> get contacts =>
      _contactService.contacts;

  /// Returns the current reactive favorite [ChatContact]s map.
  RxMap<ChatContactId, RxChatContact> get favorites =>
      _contactService.favorites;

  /// Indicates whether [ContactService] is ready to be used.
  RxBool get contactsReady => _contactService.isReady;

  @override
  void onInit() {
    contactName = TextFieldState(
      onChanged: (s) async {
        s.error.value = null;

        RxChatContact? contact = contacts.values.firstWhereOrNull(
                (e) => e.contact.value.id == contactToChangeNameOf.value) ??
            favorites.values.firstWhereOrNull(
                (e) => e.contact.value.id == contactToChangeNameOf.value);
        if (contact == null) return;

        if (contact.contact.value.name.val == s.text) {
          contactToChangeNameOf.value = null;
          return;
        }

        UserName? name;

        try {
          name = UserName(s.text);
        } on FormatException catch (_) {
          s.error.value = 'err_incorrect_input'.tr;
        }

        if (s.error.value == null) {
          try {
            s.status.value = RxStatus.loading();
            s.editable.value = false;

            await _contactService.changeContactName(
              contactToChangeNameOf.value!,
              name!,
            );

            s.clear();
            contactToChangeNameOf.value = null;
          } on UpdateChatContactNameException catch (e) {
            s.error.value = e.toMessage();
          } catch (e) {
            s.error.value = e.toString();
            rethrow;
          } finally {
            s.editable.value = true;
            s.status.value = RxStatus.empty();
          }
        }
      },
      onSubmitted: (s) {
        var contact = contacts.values.firstWhereOrNull(
                (e) => e.contact.value.id == contactToChangeNameOf.value) ??
            favorites.values.firstWhereOrNull(
                (e) => e.contact.value.id == contactToChangeNameOf.value);
        if (contact?.contact.value.name.val == s.text) {
          contactToChangeNameOf.value = null;
          return;
        }
      },
    );

    _initContactsSubscription();

    super.onInit();
  }

  @override
  void dispose() {
    _contactsUpdatesSubscription?.cancel();
    if (_contactsSubscriptions != null) {
      for (StreamSubscription subscription in _contactsSubscriptions!.values) {
        subscription.cancel();
      }
    }
    super.dispose();
  }

  /// Starts an audio [ChatCall] with a [to] [User].
  Future<void> startAudioCall(User to) => _call(to, false);

  /// Starts a video [ChatCall] with a [to] [User].
  Future<void> startVideoCall(User to) => _call(to, true);

  /// Adds a [user] to the [ContactService]'s address book.
  void addToContacts(User user) {
    _contactService.createChatContact(user);
  }

  /// Removes a [contact] from the [ContactService]'s address book.
  Future<void> deleteFromContacts(ChatContact contact) async {
    if (await MessagePopup.alert('alert_are_you_sure'.tr) == true) {
      await _contactService.deleteContact(contact.id);
    }
  }

  /// Returns an [User] from the [UserService] by the provided [id].
  Future<RxUser?> getUser(UserId id) => _userService.get(id);

  /// Starts a [ChatCall] with a [user] [withVideo] or not.
  ///
  /// Creates a dialog [Chat] with a [user] if it doesn't exist yet.
  Future<void> _call(User user, bool withVideo) async {
    Chat? dialog = user.dialog;
    dialog ??= (await _chatRepository.createDialogChat(user.id)).chat.value;
    try {
      await _calls.call(dialog.id, withVideo: withVideo);
    } on CallAlreadyJoinedException catch (e) {
      MessagePopup.error(e);
    } on CallAlreadyExistsException catch (e) {
      MessagePopup.error(e);
    } on CallIsInPopupException catch (e) {
      MessagePopup.error(e);
    }
  }

  /// Fills [_usersSubscriptions] list by [StreamSubscription]s of users that
  /// are available in [contacts]. Then listens contacts changes and
  /// subscribes/unsubscribes from updates
  Future<void> _initContactsSubscription() async {
    _contactsSubscriptions = {};

    await Future.forEach(contacts.values.where((c) => c.value.users.isNotEmpty),
        (Rx<ChatContact> contact) async {
      RxUser? user = await getUser(contact.value.users.first.id);
      if (user != null) {
        _contactsSubscriptions!.putIfAbsent(
            contact.value.id, () => user.updates.listen((event) {}));
      }
    });

    _contactsUpdatesSubscription = contacts.changes.listen((e) async {
      switch (e.op) {
        case OperationKind.added:
          if (e.value?.value.users.isNotEmpty ?? false) {
            RxUser? user = await getUser(e.value!.value.users.first.id);
            if (user != null && e.value != null) {
              _contactsSubscriptions!.putIfAbsent(
                  e.value!.value.id, () => user.updates.listen((event) {}));
            }
          }
          break;
        case OperationKind.removed:
          _contactsSubscriptions?[e.key]?.cancel();
          _contactsSubscriptions?.remove(e.key);
          break;
        case OperationKind.updated:
          if ((e.value?.value.users.isNotEmpty ?? false) &&
              (e.value!.value.users.first.id != contacts[e.key]?.value.id)) {
            _contactsSubscriptions?[e.key]?.cancel();
            _contactsSubscriptions?.remove(e.key);
            RxUser? user = await getUser(e.value!.value.users.first.id);
            if (user != null && e.value != null) {
              _contactsSubscriptions!.putIfAbsent(
                  e.value!.value.id, () => user.updates.listen((event) {}));
            }
          }
          break;
      }
    });
  }
}<|MERGE_RESOLUTION|>--- conflicted
+++ resolved
@@ -28,11 +28,8 @@
         CallAlreadyExistsException,
         CallIsInPopupException;
 import '/domain/repository/chat.dart';
-<<<<<<< HEAD
+import '/domain/repository/contact.dart';
 import '/domain/repository/user.dart';
-=======
-import '/domain/repository/contact.dart';
->>>>>>> 9020c948
 import '/domain/service/call.dart';
 import '/domain/service/contact.dart';
 import '/domain/service/user.dart';
@@ -207,23 +204,24 @@
   Future<void> _initContactsSubscription() async {
     _contactsSubscriptions = {};
 
-    await Future.forEach(contacts.values.where((c) => c.value.users.isNotEmpty),
-        (Rx<ChatContact> contact) async {
-      RxUser? user = await getUser(contact.value.users.first.id);
+    await Future.forEach(
+        contacts.values.where((c) => c.contact.value.users.isNotEmpty),
+        (RxChatContact contact) async {
+      RxUser? user = await getUser(contact.contact.value.users.first.id);
       if (user != null) {
         _contactsSubscriptions!.putIfAbsent(
-            contact.value.id, () => user.updates.listen((event) {}));
+            contact.contact.value.id, () => user.updates.listen((_) {}));
       }
     });
 
     _contactsUpdatesSubscription = contacts.changes.listen((e) async {
       switch (e.op) {
         case OperationKind.added:
-          if (e.value?.value.users.isNotEmpty ?? false) {
-            RxUser? user = await getUser(e.value!.value.users.first.id);
+          if (e.value?.contact.value.users.isNotEmpty ?? false) {
+            RxUser? user = await getUser(e.value!.contact.value.users.first.id);
             if (user != null && e.value != null) {
               _contactsSubscriptions!.putIfAbsent(
-                  e.value!.value.id, () => user.updates.listen((event) {}));
+                  e.value!.contact.value.id, () => user.updates.listen((_) {}));
             }
           }
           break;
@@ -232,14 +230,15 @@
           _contactsSubscriptions?.remove(e.key);
           break;
         case OperationKind.updated:
-          if ((e.value?.value.users.isNotEmpty ?? false) &&
-              (e.value!.value.users.first.id != contacts[e.key]?.value.id)) {
+          if ((e.value?.contact.value.users.isNotEmpty ?? false) &&
+              (e.value!.contact.value.users.first.id !=
+                  contacts[e.key]?.contact.value.id)) {
             _contactsSubscriptions?[e.key]?.cancel();
             _contactsSubscriptions?.remove(e.key);
-            RxUser? user = await getUser(e.value!.value.users.first.id);
+            RxUser? user = await getUser(e.value!.contact.value.users.first.id);
             if (user != null && e.value != null) {
               _contactsSubscriptions!.putIfAbsent(
-                  e.value!.value.id, () => user.updates.listen((event) {}));
+                  e.value!.contact.value.id, () => user.updates.listen((_) {}));
             }
           }
           break;
