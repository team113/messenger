// Copyright © 2022-2023 IT ENGINEERING MANAGEMENT INC,
//                       <https://github.com/team113>
//
// This program is free software: you can redistribute it and/or modify it under
// the terms of the GNU Affero General Public License v3.0 as published by the
// Free Software Foundation, either version 3 of the License, or (at your
// option) any later version.
//
// This program is distributed in the hope that it will be useful, but WITHOUT
// ANY WARRANTY; without even the implied warranty of MERCHANTABILITY or FITNESS
// FOR A PARTICULAR PURPOSE. See the GNU Affero General Public License v3.0 for
// more details.
//
// You should have received a copy of the GNU Affero General Public License v3.0
// along with this program. If not, see
// <https://www.gnu.org/licenses/agpl-3.0.html>.

import 'dart:ui';

import 'package:animated_size_and_fade/animated_size_and_fade.dart';
import 'package:collection/collection.dart';
import 'package:flutter/material.dart';
import 'package:flutter_staggered_animations/flutter_staggered_animations.dart';
import 'package:get/get.dart';

import '/domain/repository/contact.dart';
import '/l10n/l10n.dart';
import '/routes.dart';
import '/themes.dart';
import '/ui/page/home/page/chat/message_field/view.dart';
import '/ui/page/home/page/user/controller.dart';
import '/ui/page/home/tab/chats/controller.dart';
import '/ui/page/home/tab/chats/widget/search_user_tile.dart';
import '/ui/page/home/widget/animated_button.dart';
import '/ui/page/home/widget/app_bar.dart';
import '/ui/page/home/widget/bottom_padded_row.dart';
import '/ui/page/home/widget/contact_tile.dart';
import '/ui/page/home/widget/navigation_bar.dart';
import '/ui/page/home/widget/safe_scrollbar.dart';
import '/ui/page/home/widget/shadowed_rounded_button.dart';
import '/ui/widget/animated_delayed_switcher.dart';
import '/ui/widget/context_menu/menu.dart';
import '/ui/widget/context_menu/region.dart';
import '/ui/widget/menu_interceptor/menu_interceptor.dart';
import '/ui/widget/progress_indicator.dart';
import '/ui/widget/selected_dot.dart';
import '/ui/widget/svg/svg.dart';
import '/ui/widget/text_field.dart';
import '/ui/widget/widget_button.dart';
import '/util/message_popup.dart';
import '/util/platform_utils.dart';
import 'controller.dart';

/// View of the `HomeTab.contacts` tab.
class ContactsTabView extends StatelessWidget {
  const ContactsTabView({super.key});

  @override
  Widget build(BuildContext context) {
    final (style, fonts) = Theme.of(context).styles;

    return GetBuilder(
      key: const Key('ContactsTab'),
      init: ContactsTabController(
        Get.find(),
        Get.find(),
        Get.find(),
        Get.find(),
        Get.find(),
      ),
      builder: (ContactsTabController c) => Obx(() {
        return Scaffold(
          appBar: CustomAppBar(
            border: c.search.value != null || c.selecting.value
                ? Border.all(color: style.colors.primary, width: 2)
                : null,
            title: Obx(() {
              final Widget child;

              if (c.search.value != null) {
                child = Theme(
                  data: MessageFieldView.theme(context),
                  child: Padding(
                    padding: const EdgeInsets.symmetric(horizontal: 10),
                    child: Transform.translate(
                      offset: const Offset(0, 1),
                      child: ReactiveTextField(
                        key: const Key('SearchField'),
                        state: c.search.value!.search,
                        hint: 'label_search'.l10n,
                        maxLines: 1,
                        filled: false,
                        dense: true,
                        padding: const EdgeInsets.symmetric(vertical: 8),
                        style: fonts.bodyLarge,
                        onChanged: () => c.search.value?.query.value =
                            c.search.value?.search.text ?? '',
                      ),
                    ),
                  ),
                );
              } else if (c.selecting.value) {
                child = Text('label_select_contacts'.l10n);
              } else {
                final Widget synchronization;

                if (c.fetching.value == null && c.status.value.isLoadingMore) {
                  synchronization = Padding(
                    padding: const EdgeInsets.only(top: 2),
                    child: Center(
                      child: Text(
                        'label_synchronization'.l10n,
                        style: fonts.labelMedium!.copyWith(
                          color: style.colors.secondary,
                        ),
                      ),
                    ),
                  );
                } else {
                  synchronization = const SizedBox.shrink();
                }

                child = Column(
                  mainAxisSize: MainAxisSize.min,
                  children: [
                    Text('label_contacts'.l10n),
                    AnimatedSizeAndFade(
                      sizeDuration: const Duration(milliseconds: 300),
                      fadeDuration: const Duration(milliseconds: 300),
                      child: synchronization,
                    ),
                  ],
                );
              }

              return AnimatedSwitcher(duration: 250.milliseconds, child: child);
            }),
            actions: [
              Obx(() {
                Widget? child;

                if (c.search.value != null) {
                  if (c.search.value?.search.isEmpty.value == false) {
                    child = SvgImage.asset(
                      'assets/icons/search_exit.svg',
                      key: const Key('CloseSearch'),
                      height: 11,
                    );
                  }
                } else {
                  if (c.selecting.value) {
                    child = SvgImage.asset(
                      c.search.value != null
                          ? 'assets/icons/search_exit.svg'
                          : 'assets/icons/close_primary.svg',
                      key: const Key('CloseGroupSearching'),
                      height: c.search.value != null ? 11 : 15,
                    );
                  }
                }

<<<<<<< HEAD
                return AnimatedButton(
                  child: WidgetButton(
                    onPressed: () {
                      if (c.selecting.value) {
                        c.toggleSelecting();
                      } else if (c.search.value != null) {
                        c.toggleSearch(false);
                      } else {
                        c.toggleSorting();
                      }
                    },
                    child: Container(
                      alignment: Alignment.center,
                      width: 29.69 + 12 + 18,
                      height: double.infinity,
                      child: Center(
                        child: AnimatedSwitcher(
                          duration: 250.milliseconds,
                          child: child,
=======
                return Row(
                  mainAxisSize: MainAxisSize.min,
                  children: [
                    if (child != null)
                      WidgetButton(
                        onPressed: () {
                          if (c.search.value != null) {
                            if (c.search.value?.search.isEmpty.value == false) {
                              c.search.value?.search.clear();
                              c.search.value?.query.value = '';
                              c.search.value?.search.focus.requestFocus();
                            }
                          } else if (c.selecting.value) {
                            c.toggleSelecting();
                          }
                        },
                        child: Container(
                          alignment: Alignment.center,
                          width: 29.69 + 12 + 18,
                          height: double.infinity,
                          child: Center(
                            child: AnimatedSwitcher(
                              duration: 250.milliseconds,
                              child: child,
                            ),
                          ),
>>>>>>> fdd28f41
                        ),
                      ),
                    if (c.search.value == null && !c.selecting.value)
                      ContextMenuRegion(
                        key: const Key('ContactsMenu'),
                        alignment: Alignment.topRight,
                        enablePrimaryTap: true,
                        selector: c.moreKey,
                        margin: const EdgeInsets.only(bottom: 4, right: 0),
                        actions: [
                          ContextMenuButton(
                            label: c.sortByName
                                ? 'label_sort_by_visit'.l10n
                                : 'label_sort_by_name'.l10n,
                            onPressed: c.toggleSorting,
                          ),
                          ContextMenuButton(
                            key: const Key('SelectContactsButton'),
                            label: 'btn_select_and_delete'.l10n,
                            onPressed: c.toggleSelecting,
                          ),
                        ],
                        child: Container(
                          key: c.moreKey,
                          padding: const EdgeInsets.only(left: 12, right: 18),
                          height: double.infinity,
                          child: Icon(
                            Icons.more_vert,
                            color: style.colors.primary,
                          ),
                        ),
                      ),
                  ],
                );
              }),
            ],
            leading: [
              Obx(() {
                if (c.selecting.value) {
                  final bool selected = c.contacts.isNotEmpty &&
                      c.contacts.every(
                        (e) => c.selectedContacts.any((m) => m == e.id),
                      );

                  return WidgetButton(
                    onPressed: () {
                      bool selected = c.contacts.every(
                        (e) => c.selectedContacts.any((m) => m == e.id),
                      );

                      if (selected) {
                        c.selectedContacts.clear();
                      } else {
                        for (var e in c.contacts) {
                          if (!c.selectedContacts.contains(e.id)) {
                            c.selectContact(e);
                          }
                        }
                      }
                    },
                    child: Container(
                      padding: const EdgeInsets.only(left: 20, right: 6),
                      height: double.infinity,
                      child: SelectedDot(
                        selected: selected,
                        inverted: false,
                        outlined: !selected,
                        size: 21,
                      ),
                    ),
                  );
                }

<<<<<<< HEAD
                return AnimatedButton(
                  enabled: c.search.value == null,
                  child: WidgetButton(
                    key: const Key('SearchButton'),
                    onPressed: c.search.value != null ? null : c.toggleSearch,
                    child: Container(
                      padding: const EdgeInsets.only(left: 20, right: 12),
                      height: double.infinity,
                      child: SvgImage.asset(
                        'assets/icons/search.svg',
                        width: 17.77,
                      ),
=======
                return AnimatedSwitcher(
                  duration: 250.milliseconds,
                  child: WidgetButton(
                    key: c.search.value == null
                        ? const Key('SearchButton')
                        : const Key('CloseSearchButton'),
                    onPressed: c.search.value == null
                        ? () => c.toggleSearch(true)
                        : () => c.toggleSearch(false),
                    child: Container(
                      padding: const EdgeInsets.only(left: 20, right: 6),
                      height: double.infinity,
                      child: c.search.value != null
                          ? Icon(
                              key: const Key('ArrowBack'),
                              Icons.arrow_back_ios_new,
                              size: 20,
                              color: style.colors.primary,
                            )
                          : SvgImage.asset(
                              'assets/icons/search.svg',
                              width: 17.77,
                            ),
>>>>>>> fdd28f41
                    ),
                  ),
                );
              }),
            ],
          ),
          extendBodyBehindAppBar: true,
          body: Obx(() {
            if (c.status.value.isLoading) {
              return const Center(child: CustomProgressIndicator());
            }

            final Widget? child;

            if (c.search.value?.search.isEmpty.value == false) {
              if (c.search.value!.searchStatus.value.isLoading &&
                  c.elements.isEmpty) {
                child = Center(
                  key: UniqueKey(),
                  child: ColoredBox(
                    key: const Key('Loading'),
                    color: style.colors.transparent,
                    child: const CustomProgressIndicator(),
                  ),
                );
              } else if (c.elements.isNotEmpty) {
                child = SafeScrollbar(
                  controller: c.scrollController,
                  child: AnimationLimiter(
                    key: const Key('Search'),
                    child: ListView.builder(
                      key: const Key('SearchScrollable'),
                      controller: c.scrollController,
                      itemCount: c.elements.length,
                      itemBuilder: (_, i) {
                        final ListElement element = c.elements[i];
                        final Widget child;

                        if (element is ContactElement) {
                          child = SearchUserTile(
                            key: Key('SearchContact_${element.contact.id}'),
                            contact: element.contact,
                            onTap: () =>
                                router.user(element.contact.user.value!.id),
                          );
                        } else if (element is UserElement) {
                          child = SearchUserTile(
                            key: Key('SearchUser_${element.user.id}'),
                            user: element.user,
                            onTap: () => router.user(element.user.id),
                          );
                        } else if (element is DividerElement) {
                          child = Center(
                            child: Container(
                              margin: const EdgeInsets.fromLTRB(10, 2, 10, 2),
                              padding: const EdgeInsets.fromLTRB(12, 10, 12, 6),
                              width: double.infinity,
                              child: Center(
                                child: Text(
                                  element.category.name.capitalizeFirst!,
                                  style: fonts.labelLarge,
                                ),
                              ),
                            ),
                          );
                        } else {
                          child = const SizedBox();
                        }

                        return AnimationConfiguration.staggeredList(
                          position: i,
                          duration: const Duration(milliseconds: 375),
                          child: SlideAnimation(
                            horizontalOffset: 50,
                            child: FadeInAnimation(child: child),
                          ),
                        );
                      },
                    ),
                  ),
                );
              } else {
                child = AnimatedDelayedSwitcher(
                  key: UniqueKey(),
                  delay: const Duration(milliseconds: 300),
                  child: Center(
                    key: const Key('NothingFound'),
                    child: Text(
                      'label_nothing_found'.l10n,
                      style: fonts.labelMedium,
                    ),
                  ),
                );
              }
            } else {
              if (c.contacts.isEmpty && c.favorites.isEmpty) {
                child = KeyedSubtree(
                  key: UniqueKey(),
                  child: Center(
                    key: const Key('NoContacts'),
                    child: Text('label_no_contacts'.l10n),
                  ),
                );
              } else {
                child = AnimationLimiter(
                  child: SafeScrollbar(
                    controller: c.scrollController,
                    child: CustomScrollView(
                      controller: c.scrollController,
                      slivers: [
                        SliverPadding(
                          padding: const EdgeInsets.only(
                            top: CustomAppBar.height,
                            left: 10,
                            right: 10,
                          ),
                          sliver: SliverReorderableList(
                            onReorderStart: (_) => c.reordering.value = true,
                            proxyDecorator: (child, _, animation) {
                              return AnimatedBuilder(
                                animation: animation,
                                builder: (_, Widget? child) {
                                  final double t = Curves.easeInOut
                                      .transform(animation.value);
                                  final double elevation = lerpDouble(0, 6, t)!;
                                  final Color color = Color.lerp(
                                    style.colors.transparent,
                                    style.colors.onBackgroundOpacity20,
                                    t,
                                  )!;

                                  return Container(
                                    decoration: BoxDecoration(
                                      boxShadow: [
                                        CustomBoxShadow(
                                          color: color,
                                          blurRadius: elevation,
                                        ),
                                      ],
                                      borderRadius: style.cardRadius.copyWith(
                                        topLeft: Radius.circular(
                                          style.cardRadius.topLeft.x * 1.75,
                                        ),
                                      ),
                                    ),
                                    child: child,
                                  );
                                },
                                child: child,
                              );
                            },
                            itemBuilder: (_, i) {
                              if (c.favorites.isEmpty) {
                                // This builder is invoked for some reason when
                                // deleting all favorite contacts, so put a
                                // guard for that case.
                                return const SizedBox.shrink(key: Key('0'));
                              }

                              RxChatContact contact = c.favorites.elementAt(i);
                              return KeyedSubtree(
                                key: Key(contact.id.val),
                                child: Obx(() {
                                  final Widget child = _contact(
                                    context,
                                    contact,
                                    c,
                                    avatarBuilder: (child) {
                                      if (PlatformUtils.isMobile) {
                                        return ReorderableDelayedDragStartListener(
                                          key: Key(
                                            'ReorderHandle_${contact.id.val}',
                                          ),
                                          index: i,
                                          enabled: !c.selecting.value,
                                          child: child,
                                        );
                                      }

                                      return RawGestureDetector(
                                        gestures: {
                                          DisableSecondaryButtonRecognizer:
                                              GestureRecognizerFactoryWithHandlers<
                                                  DisableSecondaryButtonRecognizer>(
                                            () =>
                                                DisableSecondaryButtonRecognizer(),
                                            (_) {},
                                          ),
                                        },
                                        child: ReorderableDragStartListener(
                                          key: Key(
                                            'ReorderHandle_${contact.id.val}',
                                          ),
                                          index: i,
                                          enabled: !c.selecting.value,

                                          // Use a dummy
                                          // [GestureDetector.onLongPress]
                                          // callback for discarding long
                                          // presses on the [child].
                                          child: GestureDetector(
                                            onLongPress: () {},
                                            child: child,
                                          ),
                                        ),
                                      );
                                    },
                                  );

                                  // Ignore the animation, if there's an ongoing
                                  // reordering happening.
                                  if (c.reordering.value) {
                                    return child;
                                  }

                                  return AnimationConfiguration.staggeredList(
                                    position: i,
                                    duration: const Duration(milliseconds: 375),
                                    child: SlideAnimation(
                                      horizontalOffset: 50,
                                      child: FadeInAnimation(child: child),
                                    ),
                                  );
                                }),
                              );
                            },
                            itemCount: c.favorites.length,
                            onReorder: (a, b) {
                              c.reorderContact(a, b);
                              c.reordering.value = false;
                            },
                          ),
                        ),
                        SliverPadding(
                          padding: const EdgeInsets.only(
                            bottom: CustomNavigationBar.height + 5,
                            left: 10,
                            right: 10,
                          ),
                          sliver: SliverList(
                            delegate: SliverChildListDelegate.fixed(
                              c.contacts.mapIndexed((i, e) {
                                return AnimationConfiguration.staggeredList(
                                  position: i,
                                  duration: const Duration(milliseconds: 375),
                                  child: SlideAnimation(
                                    horizontalOffset: 50,
                                    child: FadeInAnimation(
                                      child: _contact(context, e, c),
                                    ),
                                  ),
                                );
                              }).toList(),
                            ),
                          ),
                        ),
                      ],
                    ),
                  ),
                );
              }
            }

            return Stack(
              children: [
                Obx(() {
                  return AnimatedContainer(
                    duration: 200.milliseconds,
                    color: c.search.value != null
                        ? style.colors.secondaryHighlight
                        : style.colors.secondaryHighlight.withOpacity(0),
                  );
                }),
                ContextMenuInterceptor(
                  child: AnimatedSwitcher(
                    duration: const Duration(milliseconds: 250),
                    child: child,
                  ),
                ),
              ],
            );
          }),
          bottomNavigationBar: Obx(() {
            if (c.selecting.value) {
              return BottomPaddedRow(
                children: [
                  ShadowedRoundedButton(
                    onPressed: c.toggleSelecting,
                    child: Text(
                      'btn_cancel'.l10n,
                      overflow: TextOverflow.ellipsis,
                      maxLines: 1,
                      style: fonts.titleLarge,
                    ),
                  ),
                  ShadowedRoundedButton(
                    key: const Key('DeleteContacts'),
                    onPressed: c.selectedContacts.isEmpty
                        ? null
                        : () => _removeContacts(context, c),
                    color: style.colors.primary,
                    child: Text(
                      'btn_delete_count'.l10nfmt({
                        'count': c.selectedContacts.length,
                      }),
                      overflow: TextOverflow.ellipsis,
                      maxLines: 1,
                      style: fonts.titleLarge!.copyWith(
                        color: c.selectedContacts.isEmpty
                            ? style.colors.onBackground
                            : style.colors.onPrimary,
                      ),
                    ),
                  )
                ],
              );
            }

            return const SizedBox();
          }),
        );
      }),
    );
  }

  /// Returns a [ListTile] with [contact]'s information.
  Widget _contact(
    BuildContext context,
    RxChatContact contact,
    ContactsTabController c, {
    Widget Function(Widget)? avatarBuilder,
  }) {
    return Obx(() {
      final (style, fonts) = Theme.of(context).styles;

      bool favorite = c.favorites.contains(contact);

      final bool selected = router.routes
              .lastWhereOrNull((e) => e.startsWith(Routes.user))
              ?.startsWith('${Routes.user}/${contact.user.value?.id}') ==
          true;

      final bool inverted = selected || c.selectedContacts.contains(contact.id);

      return ContactTile(
        key: Key('Contact_${contact.id}'),
        contact: contact,
        folded: favorite,
        selected: inverted,
        enableContextMenu: !c.selecting.value,
        avatarBuilder: c.selecting.value
            ? (child) => WidgetButton(
                  // TODO: Open [Routes.contact] page when it's implemented.
                  onPressed: () => router.user(contact.user.value!.id),
                  child: avatarBuilder?.call(child) ?? child,
                )
            : avatarBuilder,
        onTap: c.selecting.value
            ? () => c.selectContact(contact)
            : contact.contact.value.users.isNotEmpty
                // TODO: Open [Routes.contact] page when it's implemented.
                ? () => router.user(contact.user.value!.id)
                : null,
        actions: [
          favorite
              ? ContextMenuButton(
                  key: const Key('UnfavoriteContactButton'),
                  label: 'btn_delete_from_favorites'.l10n,
                  onPressed: () =>
                      c.unfavoriteContact(contact.contact.value.id),
                  trailing: const Icon(Icons.star_border),
                )
              : ContextMenuButton(
                  key: const Key('FavoriteContactButton'),
                  label: 'btn_add_to_favorites'.l10n,
                  onPressed: () => c.favoriteContact(contact.contact.value.id),
                  trailing: const Icon(Icons.star),
                ),
          ContextMenuButton(
            label: 'btn_delete'.l10n,
            onPressed: () => _removeFromContacts(c, context, contact),
            trailing: const Icon(Icons.delete),
          ),
        ],
        subtitle: [
          Padding(
            padding: const EdgeInsets.only(top: 5),
            child: Obx(() {
              final subtitle = contact.user.value?.user.value.getStatus();
              if (subtitle != null) {
                return Text(
                  subtitle,
                  style: fonts.labelMedium!.copyWith(
                    color: inverted
                        ? style.colors.onPrimary
                        : style.colors.secondary,
                  ),
                );
              }

              return Container();
            }),
          ),
        ],
        trailing: [
          Obx(() {
            final dialog = contact.user.value?.dialog.value;

            if (dialog?.chat.value.muted == null ||
                contact.user.value?.user.value.isBlacklisted != null) {
              return const SizedBox();
            }

            return Padding(
              padding: const EdgeInsets.symmetric(horizontal: 5),
              child: SvgImage.asset(
                inverted
                    ? 'assets/icons/muted_light.svg'
                    : 'assets/icons/muted.svg',
                key: Key('MuteIndicator_${contact.id}'),
                width: 19.99,
                height: 15,
              ),
            );
          }),
          Obx(() {
            if (contact.user.value?.user.value.isBlacklisted == null) {
              return const SizedBox();
            }

            return Padding(
              padding: const EdgeInsets.symmetric(horizontal: 5),
              child: Icon(
                Icons.block,
                color: inverted
                    ? style.colors.onPrimary
                    : style.colors.secondaryHighlightDarkest,
                size: 20,
              ),
            );
          }),
          Obx(() {
            if (!c.selecting.value) {
              return const SizedBox();
            }

            return Padding(
              padding: const EdgeInsets.symmetric(horizontal: 5),
              child: SelectedDot(
                selected: c.selectedContacts.contains(contact.id),
                size: 22,
              ),
            );
          }),
        ],
      );
    });
  }

  /// Opens a confirmation popup deleting the provided [contact] from address
  /// book.
  Future<void> _removeFromContacts(
    ContactsTabController c,
    BuildContext context,
    RxChatContact contact,
  ) async {
    final fonts = Theme.of(context).fonts;

    final bool? result = await MessagePopup.alert(
      'label_delete_contact'.l10n,
      description: [
        TextSpan(text: 'alert_contact_will_be_removed1'.l10n),
        TextSpan(text: contact.contact.value.name.val, style: fonts.bodySmall),
        TextSpan(text: 'alert_contact_will_be_removed2'.l10n),
      ],
    );

    if (result == true) {
      await c.deleteFromContacts(contact.contact.value);
    }
  }

  /// Opens a confirmation popup deleting the selected contacts.
  Future<void> _removeContacts(
    BuildContext context,
    ContactsTabController c,
  ) async {
    final bool? result = await MessagePopup.alert(
      'label_delete_contacts'.l10n,
      description: [
        TextSpan(
          text: 'alert_contacts_will_be_deleted'
              .l10nfmt({'count': c.selectedContacts.length}),
        ),
      ],
    );

    if (result == true) {
      await c.deleteContacts();
    }
  }
}<|MERGE_RESOLUTION|>--- conflicted
+++ resolved
@@ -159,83 +159,67 @@
                   }
                 }
 
-<<<<<<< HEAD
-                return AnimatedButton(
-                  child: WidgetButton(
-                    onPressed: () {
-                      if (c.selecting.value) {
-                        c.toggleSelecting();
-                      } else if (c.search.value != null) {
-                        c.toggleSearch(false);
-                      } else {
-                        c.toggleSorting();
-                      }
-                    },
-                    child: Container(
-                      alignment: Alignment.center,
-                      width: 29.69 + 12 + 18,
-                      height: double.infinity,
-                      child: Center(
-                        child: AnimatedSwitcher(
-                          duration: 250.milliseconds,
-                          child: child,
-=======
                 return Row(
                   mainAxisSize: MainAxisSize.min,
                   children: [
                     if (child != null)
-                      WidgetButton(
-                        onPressed: () {
-                          if (c.search.value != null) {
-                            if (c.search.value?.search.isEmpty.value == false) {
-                              c.search.value?.search.clear();
-                              c.search.value?.query.value = '';
-                              c.search.value?.search.focus.requestFocus();
+                      AnimatedButton(
+                        child: WidgetButton(
+                          onPressed: () {
+                            if (c.search.value != null) {
+                              if (c.search.value?.search.isEmpty.value ==
+                                  false) {
+                                c.search.value?.search.clear();
+                                c.search.value?.query.value = '';
+                                c.search.value?.search.focus.requestFocus();
+                              }
+                            } else if (c.selecting.value) {
+                              c.toggleSelecting();
                             }
-                          } else if (c.selecting.value) {
-                            c.toggleSelecting();
-                          }
-                        },
-                        child: Container(
-                          alignment: Alignment.center,
-                          width: 29.69 + 12 + 18,
-                          height: double.infinity,
-                          child: Center(
-                            child: AnimatedSwitcher(
-                              duration: 250.milliseconds,
-                              child: child,
+                          },
+                          child: Container(
+                            alignment: Alignment.center,
+                            width: 29.69 + 12 + 18,
+                            height: double.infinity,
+                            child: Center(
+                              child: AnimatedSwitcher(
+                                duration: 250.milliseconds,
+                                child: child,
+                              ),
                             ),
                           ),
->>>>>>> fdd28f41
                         ),
                       ),
                     if (c.search.value == null && !c.selecting.value)
-                      ContextMenuRegion(
-                        key: const Key('ContactsMenu'),
-                        alignment: Alignment.topRight,
-                        enablePrimaryTap: true,
-                        selector: c.moreKey,
-                        margin: const EdgeInsets.only(bottom: 4, right: 0),
-                        actions: [
-                          ContextMenuButton(
-                            label: c.sortByName
-                                ? 'label_sort_by_visit'.l10n
-                                : 'label_sort_by_name'.l10n,
-                            onPressed: c.toggleSorting,
-                          ),
-                          ContextMenuButton(
-                            key: const Key('SelectContactsButton'),
-                            label: 'btn_select_and_delete'.l10n,
-                            onPressed: c.toggleSelecting,
-                          ),
-                        ],
-                        child: Container(
-                          key: c.moreKey,
-                          padding: const EdgeInsets.only(left: 12, right: 18),
-                          height: double.infinity,
-                          child: Icon(
-                            Icons.more_vert,
-                            color: style.colors.primary,
+                      AnimatedButton(
+                        child: ContextMenuRegion(
+                          key: const Key('ContactsMenu'),
+                          alignment: Alignment.topRight,
+                          enablePrimaryTap: true,
+                          enableSecondaryTap: false,
+                          selector: c.moreKey,
+                          margin: const EdgeInsets.only(bottom: 4, right: 0),
+                          actions: [
+                            ContextMenuButton(
+                              label: c.sortByName
+                                  ? 'label_sort_by_visit'.l10n
+                                  : 'label_sort_by_name'.l10n,
+                              onPressed: c.toggleSorting,
+                            ),
+                            ContextMenuButton(
+                              key: const Key('SelectContactsButton'),
+                              label: 'btn_select_and_delete'.l10n,
+                              onPressed: c.toggleSelecting,
+                            ),
+                          ],
+                          child: Container(
+                            key: c.moreKey,
+                            padding: const EdgeInsets.only(left: 12, right: 18),
+                            height: double.infinity,
+                            child: Icon(
+                              Icons.more_vert,
+                              color: style.colors.primary,
+                            ),
                           ),
                         ),
                       ),
@@ -280,44 +264,31 @@
                   );
                 }
 
-<<<<<<< HEAD
                 return AnimatedButton(
-                  enabled: c.search.value == null,
-                  child: WidgetButton(
-                    key: const Key('SearchButton'),
-                    onPressed: c.search.value != null ? null : c.toggleSearch,
-                    child: Container(
-                      padding: const EdgeInsets.only(left: 20, right: 12),
-                      height: double.infinity,
-                      child: SvgImage.asset(
-                        'assets/icons/search.svg',
-                        width: 17.77,
+                  child: AnimatedSwitcher(
+                    duration: 250.milliseconds,
+                    child: WidgetButton(
+                      key: c.search.value == null
+                          ? const Key('SearchButton')
+                          : const Key('CloseSearchButton'),
+                      onPressed: c.search.value == null
+                          ? () => c.toggleSearch(true)
+                          : () => c.toggleSearch(false),
+                      child: Container(
+                        padding: const EdgeInsets.only(left: 20, right: 6),
+                        height: double.infinity,
+                        child: c.search.value != null
+                            ? Icon(
+                                key: const Key('ArrowBack'),
+                                Icons.arrow_back_ios_new,
+                                size: 20,
+                                color: style.colors.primary,
+                              )
+                            : SvgImage.asset(
+                                'assets/icons/search.svg',
+                                width: 17.77,
+                              ),
                       ),
-=======
-                return AnimatedSwitcher(
-                  duration: 250.milliseconds,
-                  child: WidgetButton(
-                    key: c.search.value == null
-                        ? const Key('SearchButton')
-                        : const Key('CloseSearchButton'),
-                    onPressed: c.search.value == null
-                        ? () => c.toggleSearch(true)
-                        : () => c.toggleSearch(false),
-                    child: Container(
-                      padding: const EdgeInsets.only(left: 20, right: 6),
-                      height: double.infinity,
-                      child: c.search.value != null
-                          ? Icon(
-                              key: const Key('ArrowBack'),
-                              Icons.arrow_back_ios_new,
-                              size: 20,
-                              color: style.colors.primary,
-                            )
-                          : SvgImage.asset(
-                              'assets/icons/search.svg',
-                              width: 17.77,
-                            ),
->>>>>>> fdd28f41
                     ),
                   ),
                 );
