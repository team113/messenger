// Copyright © 2022-2023 IT ENGINEERING MANAGEMENT INC,
//                       <https://github.com/team113>
//
// This program is free software: you can redistribute it and/or modify it under
// the terms of the GNU Affero General Public License v3.0 as published by the
// Free Software Foundation, either version 3 of the License, or (at your
// option) any later version.
//
// This program is distributed in the hope that it will be useful, but WITHOUT
// ANY WARRANTY; without even the implied warranty of MERCHANTABILITY or FITNESS
// FOR A PARTICULAR PURPOSE. See the GNU Affero General Public License v3.0 for
// more details.
//
// You should have received a copy of the GNU Affero General Public License v3.0
// along with this program. If not, see
// <https://www.gnu.org/licenses/agpl-3.0.html>.

import 'dart:ui';

import 'package:animated_size_and_fade/animated_size_and_fade.dart';
import 'package:collection/collection.dart';
import 'package:flutter/material.dart';
import 'package:flutter_staggered_animations/flutter_staggered_animations.dart';
import 'package:get/get.dart';

import '/domain/repository/contact.dart';
import '/l10n/l10n.dart';
import '/routes.dart';
import '/themes.dart';
import '/ui/page/home/page/chat/message_field/view.dart';
import '/ui/page/home/page/user/controller.dart';
import '/ui/page/home/tab/chats/controller.dart';
import '/ui/page/home/tab/chats/widget/search_user_tile.dart';
import '/ui/page/home/widget/app_bar.dart';
import '/ui/page/home/widget/contact_tile.dart';
import '/ui/page/home/widget/navigation_bar.dart';
import '/ui/page/home/widget/safe_scrollbar.dart';
import '/ui/widget/context_menu/menu.dart';
import '/ui/widget/menu_interceptor/menu_interceptor.dart';
import '/ui/widget/outlined_rounded_button.dart';
import '/ui/widget/progress_indicator.dart';
import '/ui/widget/selected_dot.dart';
import '/ui/widget/svg/svg.dart';
import '/ui/widget/text_field.dart';
import '/ui/widget/widget_button.dart';
import '/util/message_popup.dart';
import '/util/platform_utils.dart';
import 'controller.dart';

/// View of the `HomeTab.contacts` tab.
class ContactsTabView extends StatelessWidget {
  const ContactsTabView({Key? key}) : super(key: key);

  @override
  Widget build(BuildContext context) {
    final Style style = Theme.of(context).extension<Style>()!;
    final ColorScheme colors = Theme.of(context).colorScheme;

    return GetBuilder(
      key: const Key('ContactsTab'),
      init: ContactsTabController(
        Get.find(),
        Get.find(),
        Get.find(),
        Get.find(),
        Get.find(),
      ),
      builder: (ContactsTabController c) => Obx(() {
        return Scaffold(
          appBar: CustomAppBar(
            border: c.search.value != null || c.selecting.value
                ? Border.all(color: colors.secondary, width: 2)
                : null,
            title: Obx(() {
              final Widget child;

              if (c.search.value != null) {
                child = Theme(
                  data: MessageFieldView.theme(context),
                  child: Padding(
                    padding: const EdgeInsets.symmetric(horizontal: 10),
                    child: Transform.translate(
                      offset: const Offset(0, 1),
                      child: ReactiveTextField(
                        key: const Key('SearchField'),
                        state: c.search.value!.search,
                        hint: 'label_search'.l10n,
                        maxLines: 1,
                        filled: false,
                        dense: true,
                        padding: const EdgeInsets.symmetric(vertical: 8),
                        style: style.boldBody.copyWith(fontSize: 17),
                        onChanged: () => c.search.value?.query.value =
                            c.search.value?.search.text ?? '',
                      ),
                    ),
                  ),
                );
              } else if (c.selecting.value) {
                child = Text('label_select_contacts'.l10n);
              } else {
                final Widget synchronization;

                if (c.fetching.value == null && c.status.value.isLoadingMore) {
                  synchronization = Padding(
                    padding: const EdgeInsets.only(top: 2),
                    child: Center(
                      child: Text(
                        'label_synchronization'.l10n,
                        style: TextStyle(fontSize: 13, color: colors.primary),
                      ),
                    ),
                  );
                } else {
                  synchronization = const SizedBox.shrink();
                }

                child = Column(
                  mainAxisSize: MainAxisSize.min,
                  children: [
                    Text('label_contacts'.l10n),
                    AnimatedSizeAndFade(
                      sizeDuration: const Duration(milliseconds: 300),
                      fadeDuration: const Duration(milliseconds: 300),
                      child: synchronization,
                    ),
                  ],
                );
              }

              return AnimatedSwitcher(duration: 250.milliseconds, child: child);
            }),
            actions: [
              Obx(() {
                final Widget child;

                if (c.search.value != null || c.selecting.value) {
                  child = SvgImage.asset(
                    'assets/icons/close_primary.svg',
                    key: const Key('CloseSearch'),
                    height: 15,
                    width: 15,
                  );
                } else {
                  child = SvgImage.asset(
                    'assets/icons/sort_${c.sortByName ? 'abc' : 'time'}.svg',
                    key: Key('SortBy${c.sortByName ? 'Abc' : 'Time'}'),
                    width: 29.69,
                    height: 21,
                  );
                }

                return WidgetButton(
                  onPressed: () {
                    if (c.selecting.value) {
                      c.toggleSelecting();
                    } else if (c.search.value != null) {
                      c.toggleSearch(false);
                    } else {
                      c.toggleSorting();
                    }
                  },
                  child: Container(
                    alignment: Alignment.center,
                    width: 29.69 + 12 + 18,
                    height: double.infinity,
                    child: Center(
                      child: AnimatedSwitcher(
                        duration: 250.milliseconds,
                        child: child,
                      ),
                    ),
                  ),
                );
              }),
            ],
            leading: [
              Obx(() {
                if (c.selecting.value) {
                  return const SizedBox(width: 49.77);
                }

                return WidgetButton(
                  key: const Key('SearchButton'),
                  onPressed: c.search.value != null ? null : c.toggleSearch,
                  child: Container(
                    padding: const EdgeInsets.only(left: 20, right: 12),
                    height: double.infinity,
<<<<<<< HEAD
                    child: SvgImage.asset(
                      'assets/icons/search.svg',
                      width: 17.77,
                    ),
=======
                    child:
                        SvgImage.asset('assets/icons/search.svg', width: 17.77),
>>>>>>> 57d4b5b8
                  ),
                );
              }),
            ],
          ),
          extendBodyBehindAppBar: true,
          body: Obx(() {
            if (c.status.value.isLoading) {
              return const Center(child: CustomProgressIndicator());
            }

            final Widget? child;

            if (c.search.value?.search.isEmpty.value == false) {
              if (c.search.value!.searchStatus.value.isLoading &&
                  c.elements.isEmpty) {
                child = Center(
                  key: UniqueKey(),
                  child: const ColoredBox(
                    key: Key('Loading'),
                    color: Colors.transparent,
                    child: CustomProgressIndicator(),
                  ),
                );
              } else if (c.elements.isNotEmpty) {
                child = SafeScrollbar(
                  controller: c.scrollController,
                  child: AnimationLimiter(
                    key: const Key('Search'),
                    child: ListView.builder(
                      key: const Key('SearchScrollable'),
                      controller: c.scrollController,
                      itemCount: c.elements.length,
                      itemBuilder: (_, i) {
                        final ListElement element = c.elements[i];
                        final Widget child;

                        if (element is ContactElement) {
                          child = SearchUserTile(
                            key: Key('SearchContact_${element.contact.id}'),
                            contact: element.contact,
                            onTap: () =>
                                router.user(element.contact.user.value!.id),
                          );
                        } else if (element is UserElement) {
                          child = SearchUserTile(
                            key: Key('SearchUser_${element.user.id}'),
                            user: element.user,
                            onTap: () => router.user(element.user.id),
                          );
                        } else if (element is DividerElement) {
                          child = Center(
                            child: Container(
                              margin: const EdgeInsets.fromLTRB(10, 2, 10, 2),
                              padding: const EdgeInsets.fromLTRB(12, 10, 12, 6),
                              width: double.infinity,
                              child: Center(
                                child: Text(
                                  element.category.name.capitalizeFirst!,
                                  style: style.systemMessageStyle.copyWith(
                                    color: Colors.black,
                                    fontSize: 15,
                                  ),
                                ),
                              ),
                            ),
                          );
                        } else {
                          child = const SizedBox();
                        }

                        return AnimationConfiguration.staggeredList(
                          position: i,
                          duration: const Duration(milliseconds: 375),
                          child: SlideAnimation(
                            horizontalOffset: 50,
                            child: FadeInAnimation(child: child),
                          ),
                        );
                      },
                    ),
                  ),
                );
              } else {
                child = KeyedSubtree(
                  key: UniqueKey(),
                  child: Center(
                    key: const Key('NothingFound'),
                    child: Text('label_nothing_found'.l10n),
                  ),
                );
              }
            } else {
              if (c.contacts.isEmpty && c.favorites.isEmpty) {
                child = KeyedSubtree(
                  key: UniqueKey(),
                  child: Center(
                    key: const Key('NoContacts'),
                    child: Text('label_no_contacts'.l10n),
                  ),
                );
              } else {
                child = AnimationLimiter(
                  child: SafeScrollbar(
                    controller: c.scrollController,
                    child: CustomScrollView(
                      controller: c.scrollController,
                      slivers: [
                        SliverPadding(
                          padding: const EdgeInsets.only(
                            top: CustomAppBar.height,
                            left: 10,
                            right: 10,
                          ),
                          sliver: SliverReorderableList(
                            onReorderStart: (_) => c.reordering.value = true,
                            proxyDecorator: (child, _, animation) {
                              return AnimatedBuilder(
                                animation: animation,
                                builder: (_, Widget? child) {
                                  final double t = Curves.easeInOut
                                      .transform(animation.value);
                                  final double elevation = lerpDouble(0, 6, t)!;
                                  final Color color = Color.lerp(
                                    const Color(0x00000000),
                                    const Color(0x33000000),
                                    t,
                                  )!;

                                  return Container(
                                    decoration: BoxDecoration(
                                      boxShadow: [
                                        CustomBoxShadow(
                                          color: color,
                                          blurRadius: elevation,
                                        ),
                                      ],
                                      borderRadius: style.cardRadius.copyWith(
                                        topLeft: Radius.circular(
                                          style.cardRadius.topLeft.x * 1.75,
                                        ),
                                      ),
                                    ),
                                    child: child,
                                  );
                                },
                                child: child,
                              );
                            },
                            itemBuilder: (_, i) {
                              if (c.favorites.isEmpty) {
                                // This builder is invoked for some reason when
                                // deleting all favorite contacts, so put a
                                // guard for that case.
                                return const SizedBox.shrink(key: Key('0'));
                              }

                              RxChatContact contact = c.favorites.elementAt(i);
                              return KeyedSubtree(
                                key: Key(contact.id.val),
                                child: Obx(() {
                                  final Widget child = _contact(
                                    context,
                                    contact,
                                    c,
                                    avatarBuilder: (child) {
                                      if (PlatformUtils.isMobile) {
                                        return ReorderableDelayedDragStartListener(
                                          key: Key(
                                            'ReorderHandle_${contact.id.val}',
                                          ),
                                          index: i,
                                          enabled: !c.selecting.value,
                                          child: child,
                                        );
                                      }

                                      return RawGestureDetector(
                                        gestures: {
                                          DisableSecondaryButtonRecognizer:
                                              GestureRecognizerFactoryWithHandlers<
                                                  DisableSecondaryButtonRecognizer>(
                                            () =>
                                                DisableSecondaryButtonRecognizer(),
                                            (_) {},
                                          ),
                                        },
                                        child: ReorderableDragStartListener(
                                          key: Key(
                                            'ReorderHandle_${contact.id.val}',
                                          ),
                                          index: i,
                                          enabled: !c.selecting.value,

                                          // Use a dummy
                                          // [GestureDetector.onLongPress]
                                          // callback for discarding long
                                          // presses on the [child].
                                          child: GestureDetector(
                                            onLongPress: () {},
                                            child: child,
                                          ),
                                        ),
                                      );
                                    },
                                  );

                                  // Ignore the animation, if there's an ongoing
                                  // reordering happening.
                                  if (c.reordering.value) {
                                    return child;
                                  }

                                  return AnimationConfiguration.staggeredList(
                                    position: i,
                                    duration: const Duration(milliseconds: 375),
                                    child: SlideAnimation(
                                      horizontalOffset: 50,
                                      child: FadeInAnimation(child: child),
                                    ),
                                  );
                                }),
                              );
                            },
                            itemCount: c.favorites.length,
                            onReorder: (a, b) {
                              c.reorderContact(a, b);
                              c.reordering.value = false;
                            },
                          ),
                        ),
                        SliverPadding(
                          padding: const EdgeInsets.only(
                            bottom: CustomNavigationBar.height + 5,
                            left: 10,
                            right: 10,
                          ),
                          sliver: SliverList(
                            delegate: SliverChildListDelegate.fixed(
                              c.contacts.mapIndexed((i, e) {
                                return AnimationConfiguration.staggeredList(
                                  position: i,
                                  duration: const Duration(milliseconds: 375),
                                  child: SlideAnimation(
                                    horizontalOffset: 50,
                                    child: FadeInAnimation(
                                      child: _contact(context, e, c),
                                    ),
                                  ),
                                );
                              }).toList(),
                            ),
                          ),
                        ),
                      ],
                    ),
                  ),
                );
              }
            }

            return Stack(
              children: [
                Obx(() {
                  return AnimatedContainer(
                    duration: 200.milliseconds,
                    color: c.search.value != null
                        ? const Color(0xFFEBEBEB)
                        : const Color(0x00EBEBEB),
                  );
                }),
                Padding(
                  padding: const EdgeInsets.symmetric(vertical: 5),
                  child: ContextMenuInterceptor(
                    child: AnimatedSwitcher(
                      duration: const Duration(milliseconds: 250),
                      child: child,
                    ),
                  ),
                ),
              ],
            );
          }),
          bottomNavigationBar:
              c.selecting.value ? _selectButtons(context, c) : null,
        );
      }),
    );
  }

  /// Returns a [ListTile] with [contact]'s information.
  Widget _contact(
    BuildContext context,
    RxChatContact contact,
    ContactsTabController c, {
    Widget Function(Widget)? avatarBuilder,
  }) {
    final ColorScheme colors = Theme.of(context).colorScheme;

    return Obx(() {
      bool favorite = c.favorites.contains(contact);

      final bool selected = router.routes
              .lastWhereOrNull((e) => e.startsWith(Routes.user))
              ?.startsWith('${Routes.user}/${contact.user.value?.id}') ==
          true;

      final bool inverted = selected || c.selectedContacts.contains(contact.id);

      return ContactTile(
        key: Key('Contact_${contact.id}'),
        contact: contact,
        folded: favorite,
        selected: inverted,
        enableContextMenu: !c.selecting.value,
        avatarBuilder: c.selecting.value
            ? (child) => WidgetButton(
                  // TODO: Open [Routes.contact] page when it's implemented.
                  onPressed: () => router.user(contact.user.value!.id),
                  child: avatarBuilder?.call(child) ?? child,
                )
            : avatarBuilder,
        onTap: c.selecting.value
            ? () => c.selectContact(contact)
            : contact.contact.value.users.isNotEmpty
                // TODO: Open [Routes.contact] page when it's implemented.
                ? () => router.user(contact.user.value!.id)
                : null,
        actions: [
          favorite
              ? ContextMenuButton(
                  key: const Key('UnfavoriteContactButton'),
                  label: 'btn_delete_from_favorites'.l10n,
                  onPressed: () =>
                      c.unfavoriteContact(contact.contact.value.id),
                  trailing: const Icon(Icons.star_border),
                )
              : ContextMenuButton(
                  key: const Key('FavoriteContactButton'),
                  label: 'btn_add_to_favorites'.l10n,
                  onPressed: () => c.favoriteContact(contact.contact.value.id),
                  trailing: const Icon(Icons.star),
                ),
          ContextMenuButton(
            label: 'btn_delete'.l10n,
            onPressed: () => _removeFromContacts(c, context, contact),
            trailing: const Icon(Icons.delete),
          ),
          const ContextMenuDivider(),
          ContextMenuButton(
            key: const Key('SelectContactButton'),
            label: 'btn_select'.l10n,
            onPressed: c.toggleSelecting,
            trailing: const Icon(Icons.select_all),
          ),
        ],
        subtitle: [
          Padding(
            padding: const EdgeInsets.only(top: 5),
            child: Obx(() {
              final subtitle = contact.user.value?.user.value.getStatus();
              if (subtitle != null) {
                return Text(
                  subtitle,
                  style: TextStyle(
                    color: inverted ? colors.onSecondary : colors.primary,
                  ),
                );
              }

              return Container();
            }),
          ),
        ],
        trailing: [
          Obx(() {
            final dialog = contact.user.value?.dialog.value;

            if (dialog?.chat.value.muted == null ||
                contact.user.value?.user.value.isBlacklisted != null) {
              return const SizedBox();
            }

            return Padding(
              padding: const EdgeInsets.symmetric(horizontal: 5),
              child: SvgImage.asset(
                inverted
                    ? 'assets/icons/muted_light.svg'
                    : 'assets/icons/muted.svg',
                key: Key('MuteIndicator_${contact.id}'),
                width: 19.99,
                height: 15,
              ),
            );
          }),
          Obx(() {
            if (contact.user.value?.user.value.isBlacklisted == null) {
              return const SizedBox();
            }

            return Padding(
              padding: const EdgeInsets.symmetric(horizontal: 5),
              child: Icon(
                Icons.block,
                color: inverted ? colors.onSecondary : const Color(0xFFC0C0C0),
                size: 20,
              ),
            );
          }),
          Obx(() {
            if (!c.selecting.value) {
              return const SizedBox();
            }

            return Padding(
              padding: const EdgeInsets.symmetric(horizontal: 5),
              child: SelectedDot(
                selected: c.selectedContacts.contains(contact.id),
                size: 22,
              ),
            );
          }),
        ],
      );
    });
  }

  /// Returns the animated [OutlinedRoundedButton]s for multiple selected
  /// [ChatContacts]s manipulation.
  Widget _selectButtons(BuildContext context, ContactsTabController c) {
    const List<CustomBoxShadow> shadows = [
      CustomBoxShadow(
        blurRadius: 8,
        color: Color(0x22000000),
        blurStyle: BlurStyle.outer,
      ),
    ];

    return Padding(
      padding: EdgeInsets.fromLTRB(
        8,
        7,
        8,
        PlatformUtils.isMobile && !PlatformUtils.isWeb
            ? router.context!.mediaQuery.padding.bottom + 7
            : 12,
      ),
      child: Row(
        children: [
          Expanded(
            child: OutlinedRoundedButton(
              title: Text(
                'btn_close'.l10n,
                overflow: TextOverflow.ellipsis,
                maxLines: 1,
                style: const TextStyle(color: Colors.black),
              ),
              onPressed: c.toggleSelecting,
              color: Colors.white,
              shadows: shadows,
            ),
          ),
          const SizedBox(width: 10),
          Obx(() {
            return Expanded(
              child: OutlinedRoundedButton(
                key: const Key('DeleteContacts'),
                title: Text(
                  'btn_delete_count'
                      .l10nfmt({'count': c.selectedContacts.length}),
                  overflow: TextOverflow.ellipsis,
                  maxLines: 1,
                  style: TextStyle(
                    color: c.selectedContacts.isEmpty
                        ? Colors.black
                        : Colors.white,
                  ),
                ),
                onPressed: c.selectedContacts.isEmpty
                    ? null
                    : () => _removeContacts(context, c),
                color: Theme.of(context).colorScheme.secondary,
                shadows: shadows,
              ),
            );
          }),
        ],
      ),
    );
  }

  /// Opens a confirmation popup deleting the provided [contact] from address
  /// book.
  Future<void> _removeFromContacts(
    ContactsTabController c,
    BuildContext context,
    RxChatContact contact,
  ) async {
    final bool? result = await MessagePopup.alert(
      'label_delete_contact'.l10n,
      description: [
        TextSpan(text: 'alert_contact_will_be_removed1'.l10n),
        TextSpan(
          text: contact.contact.value.name.val,
          style: const TextStyle(color: Colors.black),
        ),
        TextSpan(text: 'alert_contact_will_be_removed2'.l10n),
      ],
    );

    if (result == true) {
      await c.deleteFromContacts(contact.contact.value);
    }
  }

  /// Opens a confirmation popup deleting the selected contacts.
  Future<void> _removeContacts(
    BuildContext context,
    ContactsTabController c,
  ) async {
    final bool? result = await MessagePopup.alert(
      'label_delete_contacts'.l10n,
      description: [
        TextSpan(
          text: 'alert_contacts_will_be_deleted'
              .l10nfmt({'count': c.selectedContacts.length}),
        ),
      ],
    );

    if (result == true) {
      await c.deleteContacts();
    }
  }
}<|MERGE_RESOLUTION|>--- conflicted
+++ resolved
@@ -186,15 +186,8 @@
                   child: Container(
                     padding: const EdgeInsets.only(left: 20, right: 12),
                     height: double.infinity,
-<<<<<<< HEAD
-                    child: SvgImage.asset(
-                      'assets/icons/search.svg',
-                      width: 17.77,
-                    ),
-=======
                     child:
                         SvgImage.asset('assets/icons/search.svg', width: 17.77),
->>>>>>> 57d4b5b8
                   ),
                 );
               }),
