--- conflicted
+++ resolved
@@ -527,22 +527,226 @@
     );
   }
 
+  /// Returns a [ListTile] with [contact]'s information.
+  Widget _contact(
+    BuildContext context,
+    RxChatContact contact,
+    ContactsTabController c, {
+    Widget Function(Widget)? avatarBuilder,
+  }) {
+    return Obx(() {
+      final (style, fonts) = Theme.of(context).styles;
+
+      bool favorite = c.favorites.contains(contact);
+
+      final bool selected = router.routes
+              .lastWhereOrNull((e) => e.startsWith(Routes.user))
+              ?.startsWith('${Routes.user}/${contact.user.value?.id}') ==
+          true;
+
+      final bool inverted = selected || c.selectedContacts.contains(contact.id);
+
+      return ContactTile(
+        key: Key('Contact_${contact.id}'),
+        contact: contact,
+        folded: favorite,
+        selected: inverted,
+        enableContextMenu: !c.selecting.value,
+        avatarBuilder: c.selecting.value
+            ? (child) => WidgetButton(
+                  // TODO: Open [Routes.contact] page when it's implemented.
+                  onPressed: () => router.user(contact.user.value!.id),
+                  child: avatarBuilder?.call(child) ?? child,
+                )
+            : avatarBuilder,
+        onTap: c.selecting.value
+            ? () => c.selectContact(contact)
+            : contact.contact.value.users.isNotEmpty
+                // TODO: Open [Routes.contact] page when it's implemented.
+                ? () => router.user(contact.user.value!.id)
+                : null,
+        actions: [
+          favorite
+              ? ContextMenuButton(
+                  key: const Key('UnfavoriteContactButton'),
+                  label: 'btn_delete_from_favorites'.l10n,
+                  onPressed: () =>
+                      c.unfavoriteContact(contact.contact.value.id),
+                  trailing: const Icon(Icons.star_border),
+                )
+              : ContextMenuButton(
+                  key: const Key('FavoriteContactButton'),
+                  label: 'btn_add_to_favorites'.l10n,
+                  onPressed: () => c.favoriteContact(contact.contact.value.id),
+                  trailing: const Icon(Icons.star),
+                ),
+          ContextMenuButton(
+            label: 'btn_delete'.l10n,
+            onPressed: () => _removeFromContacts(c, context, contact),
+            trailing: const Icon(Icons.delete),
+          ),
+          const ContextMenuDivider(),
+          ContextMenuButton(
+            key: const Key('SelectContactButton'),
+            label: 'btn_select'.l10n,
+            onPressed: c.toggleSelecting,
+            trailing: const Icon(Icons.select_all),
+          ),
+        ],
+        subtitle: [
+          Padding(
+            padding: const EdgeInsets.only(top: 5),
+            child: Obx(() {
+              final subtitle = contact.user.value?.user.value.getStatus();
+              if (subtitle != null) {
+                return Text(
+                  subtitle,
+                  style: fonts.labelMedium!.copyWith(
+                    color: inverted
+                        ? style.colors.onPrimary
+                        : style.colors.secondary,
+                  ),
+                );
+              }
+
+              return Container();
+            }),
+          ),
+        ],
+        trailing: [
+          Obx(() {
+            final dialog = contact.user.value?.dialog.value;
+
+            if (dialog?.chat.value.muted == null ||
+                contact.user.value?.user.value.isBlacklisted != null) {
+              return const SizedBox();
+            }
+
+            return Padding(
+              padding: const EdgeInsets.symmetric(horizontal: 5),
+              child: SvgImage.asset(
+                inverted
+                    ? 'assets/icons/muted_light.svg'
+                    : 'assets/icons/muted.svg',
+                key: Key('MuteIndicator_${contact.id}'),
+                width: 19.99,
+                height: 15,
+              ),
+            );
+          }),
+          Obx(() {
+            if (contact.user.value?.user.value.isBlacklisted == null) {
+              return const SizedBox();
+            }
+
+            return Padding(
+              padding: const EdgeInsets.symmetric(horizontal: 5),
+              child: Icon(
+                Icons.block,
+                color: inverted
+                    ? style.colors.onPrimary
+                    : style.colors.secondaryHighlightDarkest,
+                size: 20,
+              ),
+            );
+          }),
+          Obx(() {
+            if (!c.selecting.value) {
+              return const SizedBox();
+            }
+
+            return Padding(
+              padding: const EdgeInsets.symmetric(horizontal: 5),
+              child: SelectedDot(
+                selected: c.selectedContacts.contains(contact.id),
+                size: 22,
+              ),
+            );
+          }),
+        ],
+      );
+    });
+  }
+
+  /// Returns the animated [OutlinedRoundedButton]s for multiple selected
+  /// [ChatContacts]s manipulation.
+  Widget _selectButtons(BuildContext context, ContactsTabController c) {
+    final (style, fonts) = Theme.of(context).styles;
+
+    List<CustomBoxShadow> shadows = [
+      CustomBoxShadow(
+        blurRadius: 8,
+        color: style.colors.onBackgroundOpacity13,
+        blurStyle: BlurStyle.outer,
+      ),
+    ];
+
+    return Padding(
+      padding: EdgeInsets.fromLTRB(
+        8,
+        7,
+        8,
+        PlatformUtils.isMobile && !PlatformUtils.isWeb
+            ? router.context!.mediaQuery.padding.bottom + 7
+            : 12,
+      ),
+      child: Row(
+        children: [
+          Expanded(
+            child: OutlinedRoundedButton(
+              title: Text(
+                'btn_cancel'.l10n,
+                overflow: TextOverflow.ellipsis,
+                maxLines: 1,
+                style: fonts.titleLarge,
+              ),
+              onPressed: c.toggleSelecting,
+              shadows: shadows,
+            ),
+          ),
+          const SizedBox(width: 10),
+          Obx(() {
+            return Expanded(
+              child: OutlinedRoundedButton(
+                key: const Key('DeleteContacts'),
+                title: Text(
+                  'btn_delete_count'
+                      .l10nfmt({'count': c.selectedContacts.length}),
+                  overflow: TextOverflow.ellipsis,
+                  maxLines: 1,
+                  style: fonts.titleLarge!.copyWith(
+                    color: c.selectedContacts.isEmpty
+                        ? style.colors.onBackground
+                        : style.colors.onPrimary,
+                  ),
+                ),
+                onPressed: c.selectedContacts.isEmpty
+                    ? null
+                    : () => _removeContacts(context, c),
+                color: style.colors.primary,
+                shadows: shadows,
+              ),
+            );
+          }),
+        ],
+      ),
+    );
+  }
+
   /// Opens a confirmation popup deleting the provided [contact] from address
   /// book.
   Future<void> _removeFromContacts(
     ContactsTabController c,
     BuildContext context,
     RxChatContact contact,
-<<<<<<< HEAD
   ) async {
+    final fonts = Theme.of(context).fonts;
+
     final bool? result = await MessagePopup.alert(
       'label_delete_contact'.l10n,
       description: [
         TextSpan(text: 'alert_contact_will_be_removed1'.l10n),
-        TextSpan(
-          text: contact.contact.value.name.val,
-          style: const TextStyle(color: Colors.black),
-        ),
+        TextSpan(text: contact.contact.value.name.val, style: fonts.bodySmall),
         TextSpan(text: 'alert_contact_will_be_removed2'.l10n),
       ],
     );
@@ -625,15 +829,6 @@
   Widget build(BuildContext context) {
     return Obx(() {
       bool favorite = favorites.contains(contact);
-=======
-    ContactsTabController c, {
-    Widget Function(Widget)? avatarBuilder,
-  }) {
-    return Obx(() {
-      final (style, fonts) = Theme.of(context).styles;
-
-      bool favorite = c.favorites.contains(contact);
->>>>>>> ac5c0e55
 
       final bool selected = router.routes
               .lastWhereOrNull((e) => e.startsWith(Routes.user))
@@ -689,16 +884,8 @@
               if (subtitle != null) {
                 return Text(
                   subtitle,
-<<<<<<< HEAD
                   style:
                       TextStyle(color: Theme.of(context).colorScheme.primary),
-=======
-                  style: fonts.labelMedium!.copyWith(
-                    color: inverted
-                        ? style.colors.onPrimary
-                        : style.colors.secondary,
-                  ),
->>>>>>> ac5c0e55
                 );
               }
 
@@ -729,21 +916,9 @@
               return const SizedBox();
             }
 
-<<<<<<< HEAD
             return const Padding(
               padding: EdgeInsets.symmetric(horizontal: 5),
               child: Icon(Icons.block, color: Color(0xFFC0C0C0), size: 20),
-=======
-            return Padding(
-              padding: const EdgeInsets.symmetric(horizontal: 5),
-              child: Icon(
-                Icons.block,
-                color: inverted
-                    ? style.colors.onPrimary
-                    : style.colors.secondaryHighlightDarkest,
-                size: 20,
-              ),
->>>>>>> ac5c0e55
             );
           }),
           Obx(() {
@@ -778,7 +953,6 @@
   /// Reactive [List] of [ChatContactId]s of the selected [ChatContact]s.
   final RxList<ChatContactId> selectedContacts;
 
-<<<<<<< HEAD
   /// Toggles the [ChatContact]s selection.
   final void Function() toggleSelecting;
 
@@ -788,17 +962,9 @@
   @override
   Widget build(BuildContext context) {
     const List<CustomBoxShadow> shadows = [
-=======
-  /// Returns the animated [OutlinedRoundedButton]s for multiple selected
-  /// [ChatContacts]s manipulation.
-  Widget _selectButtons(BuildContext context, ContactsTabController c) {
-    final (style, fonts) = Theme.of(context).styles;
-
-    List<CustomBoxShadow> shadows = [
->>>>>>> ac5c0e55
       CustomBoxShadow(
         blurRadius: 8,
-        color: style.colors.onBackgroundOpacity13,
+        color: Color(0x22000000),
         blurStyle: BlurStyle.outer,
       ),
     ];
@@ -817,17 +983,13 @@
           Expanded(
             child: OutlinedRoundedButton(
               title: Text(
-                'btn_cancel'.l10n,
+                'btn_close'.l10n,
                 overflow: TextOverflow.ellipsis,
                 maxLines: 1,
-                style: fonts.titleLarge,
+                style: const TextStyle(color: Colors.black),
               ),
-<<<<<<< HEAD
               onPressed: toggleSelecting,
               color: Colors.white,
-=======
-              onPressed: c.toggleSelecting,
->>>>>>> ac5c0e55
               shadows: shadows,
             ),
           ),
@@ -841,7 +1003,6 @@
                       .l10nfmt({'count': selectedContacts.length}),
                   overflow: TextOverflow.ellipsis,
                   maxLines: 1,
-<<<<<<< HEAD
                   style: TextStyle(
                     color:
                         selectedContacts.isEmpty ? Colors.black : Colors.white,
@@ -850,18 +1011,6 @@
                 onPressed:
                     selectedContacts.isEmpty ? null : () => removeContacts,
                 color: Theme.of(context).colorScheme.secondary,
-=======
-                  style: fonts.titleLarge!.copyWith(
-                    color: c.selectedContacts.isEmpty
-                        ? style.colors.onBackground
-                        : style.colors.onPrimary,
-                  ),
-                ),
-                onPressed: c.selectedContacts.isEmpty
-                    ? null
-                    : () => _removeContacts(context, c),
-                color: style.colors.primary,
->>>>>>> ac5c0e55
                 shadows: shadows,
               ),
             );
@@ -870,50 +1019,4 @@
       ),
     );
   }
-<<<<<<< HEAD
-=======
-
-  /// Opens a confirmation popup deleting the provided [contact] from address
-  /// book.
-  Future<void> _removeFromContacts(
-    ContactsTabController c,
-    BuildContext context,
-    RxChatContact contact,
-  ) async {
-    final fonts = Theme.of(context).fonts;
-
-    final bool? result = await MessagePopup.alert(
-      'label_delete_contact'.l10n,
-      description: [
-        TextSpan(text: 'alert_contact_will_be_removed1'.l10n),
-        TextSpan(text: contact.contact.value.name.val, style: fonts.bodySmall),
-        TextSpan(text: 'alert_contact_will_be_removed2'.l10n),
-      ],
-    );
-
-    if (result == true) {
-      await c.deleteFromContacts(contact.contact.value);
-    }
-  }
-
-  /// Opens a confirmation popup deleting the selected contacts.
-  Future<void> _removeContacts(
-    BuildContext context,
-    ContactsTabController c,
-  ) async {
-    final bool? result = await MessagePopup.alert(
-      'label_delete_contacts'.l10n,
-      description: [
-        TextSpan(
-          text: 'alert_contacts_will_be_deleted'
-              .l10nfmt({'count': c.selectedContacts.length}),
-        ),
-      ],
-    );
-
-    if (result == true) {
-      await c.deleteContacts();
-    }
-  }
->>>>>>> ac5c0e55
 }