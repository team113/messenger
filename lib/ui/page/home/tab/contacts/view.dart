// Copyright © 2022-2023 IT ENGINEERING MANAGEMENT INC,
//                       <https://github.com/team113>
//
// This program is free software: you can redistribute it and/or modify it under
// the terms of the GNU Affero General Public License v3.0 as published by the
// Free Software Foundation, either version 3 of the License, or (at your
// option) any later version.
//
// This program is distributed in the hope that it will be useful, but WITHOUT
// ANY WARRANTY; without even the implied warranty of MERCHANTABILITY or FITNESS
// FOR A PARTICULAR PURPOSE. See the GNU Affero General Public License v3.0 for
// more details.
//
// You should have received a copy of the GNU Affero General Public License v3.0
// along with this program. If not, see
// <https://www.gnu.org/licenses/agpl-3.0.html>.

import 'dart:ui';

import 'package:animated_size_and_fade/animated_size_and_fade.dart';
import 'package:collection/collection.dart';
import 'package:flutter/material.dart';
import 'package:flutter_staggered_animations/flutter_staggered_animations.dart';
import 'package:get/get.dart';

import '/config.dart';
import '/domain/repository/contact.dart';
import '/l10n/l10n.dart';
import '/routes.dart';
import '/themes.dart';
import '/ui/page/home/page/chat/message_field/view.dart';
import '/ui/page/home/page/user/controller.dart';
import '/ui/page/home/tab/chats/controller.dart';
import '/ui/page/home/tab/chats/widget/search_user_tile.dart';
import '/ui/page/home/widget/app_bar.dart';
import '/ui/page/home/widget/bottom_padded_row.dart';
import '/ui/page/home/widget/contact_tile.dart';
import '/ui/page/home/widget/navigation_bar.dart';
import '/ui/page/home/widget/safe_scrollbar.dart';
import '/ui/page/home/widget/shadowed_rounded_button.dart';
import '/ui/widget/animated_button.dart';
import '/ui/widget/animated_delayed_switcher.dart';
import '/ui/widget/animated_switcher.dart';
import '/ui/widget/context_menu/menu.dart';
import '/ui/widget/context_menu/region.dart';
import '/ui/widget/menu_interceptor/menu_interceptor.dart';
import '/ui/widget/progress_indicator.dart';
import '/ui/widget/selected_dot.dart';
import '/ui/widget/svg/svg.dart';
import '/ui/widget/text_field.dart';
import '/ui/widget/widget_button.dart';
import '/util/message_popup.dart';
import '/util/platform_utils.dart';
import 'controller.dart';

/// View of the [HomeTab.contacts] tab.
class ContactsTabView extends StatelessWidget {
  const ContactsTabView({super.key});

  @override
  Widget build(BuildContext context) {
    final style = Theme.of(context).style;

    return GetBuilder(
      key: const Key('ContactsTab'),
      init: ContactsTabController(
        Get.find(),
        Get.find(),
        Get.find(),
        Get.find(),
      ),
      builder: (ContactsTabController c) => Obx(() {
        return Scaffold(
          appBar: CustomAppBar(
            border: c.search.value != null || c.selecting.value
                ? Border.all(color: style.colors.primary, width: 2)
                : null,
            title: Obx(() {
              final Widget child;

              if (c.search.value != null) {
                child = Theme(
                  data: MessageFieldView.theme(context),
                  child: Padding(
                    padding: const EdgeInsets.symmetric(horizontal: 10),
                    child: Transform.translate(
                      offset: const Offset(0, 1),
                      child: ReactiveTextField(
                        key: const Key('SearchField'),
                        state: c.search.value!.search,
                        hint: 'label_search'.l10n,
                        maxLines: 1,
                        filled: false,
                        dense: true,
                        padding: const EdgeInsets.symmetric(vertical: 8),
                        style: style.fonts.medium.regular.onBackground,
                        onChanged: () => c.search.value?.query.value =
                            c.search.value?.search.text ?? '',
                      ),
                    ),
                  ),
                );
              } else if (c.selecting.value) {
                child = Text('label_select_contacts'.l10n);
              } else {
                final Widget synchronization;

                if (c.fetching.value == null && c.status.value.isLoadingMore) {
                  synchronization = Padding(
                    padding: const EdgeInsets.only(top: 2),
                    child: Center(
                      child: Text(
                        'label_synchronization'.l10n,
                        style: style.fonts.small.regular.secondary,
                      ),
                    ),
                  );
                } else {
                  synchronization = const SizedBox.shrink();
                }

                child = Column(
                  mainAxisSize: MainAxisSize.min,
                  children: [
                    Text('label_contacts'.l10n),
                    AnimatedSizeAndFade(
                      sizeDuration: const Duration(milliseconds: 300),
                      fadeDuration: const Duration(milliseconds: 300),
                      child: synchronization,
                    ),
                  ],
                );
              }

              return SafeAnimatedSwitcher(
                duration: 250.milliseconds,
                child: child,
              );
            }),
            actions: [
              Obx(() {
                Widget? child;

                if (c.search.value != null) {
                  if (c.search.value?.search.isEmpty.value == false) {
                    child = const SvgIcon(
                      SvgIcons.searchExit,
                      key: Key('CloseSearch'),
                    );
                  }
                } else {
                  child = c.selecting.value
                      ? c.search.value != null
                          ? const SvgIcon(
                              SvgIcons.searchExit,
                              key: Key('CloseGroupSearching'),
                            )
                          : const SvgIcon(
                              SvgIcons.closePrimary,
                              key: Key('CloseGroupSearching'),
                            )
                      : null;
                }

                return Row(
                  mainAxisSize: MainAxisSize.min,
                  children: [
                    if (child != null)
                      AnimatedButton(
                        onPressed: () {
                          if (c.search.value != null) {
                            if (c.search.value?.search.isEmpty.value == false) {
                              c.search.value?.search.clear();
                              c.search.value?.query.value = '';
                              c.search.value?.search.focus.requestFocus();
                            }
                          } else if (c.selecting.value) {
                            c.toggleSelecting();
                          }
                        },
                        child: Container(
                          alignment: Alignment.center,
                          width: 29.69 + 12 + 18,
                          height: double.infinity,
                          child: Center(
                            child: SafeAnimatedSwitcher(
                              duration: 250.milliseconds,
                              child: child,
                            ),
                          ),
                        ),
                      ),
                    if (c.search.value == null && !c.selecting.value)
                      ContextMenuRegion(
                        key: const Key('ContactsMenu'),
                        alignment: Alignment.topRight,
                        enablePrimaryTap: true,
                        enableLongTap: false,
                        enableSecondaryTap: false,
                        selector: c.moreKey,
                        margin: const EdgeInsets.only(bottom: 4, right: 0),
                        actions: [
                          ContextMenuButton(
<<<<<<< HEAD
=======
                            label: c.sortByName
                                ? 'label_sort_by_visit'.l10n
                                : 'label_sort_by_name'.l10n,
                            onPressed: c.toggleSorting,
                            trailing: SvgIcon(
                              c.sortByName
                                  ? SvgIcons.sortAbcSmall
                                  : SvgIcons.sortTimeSmall,
                            ),
                          ),
                          ContextMenuButton(
>>>>>>> 643a4d37
                            key: const Key('SelectContactsButton'),
                            label: 'btn_select_and_delete'.l10n,
                            onPressed: c.toggleSelecting,
                            trailing: const SvgIcon(SvgIcons.select),
                          ),
                        ],
                        child: AnimatedButton(
                          decorator: (child) => Container(
                            key: c.moreKey,
                            padding: const EdgeInsets.only(left: 12, right: 18),
                            height: double.infinity,
                            child: child,
                          ),
                          child: Icon(
                            Icons.more_vert,
                            color: style.colors.primary,
                          ),
                        ),
                      ),
                  ],
                );
              }),
            ],
            leading: [
              Obx(() {
                if (c.selecting.value) {
                  final bool selected = c.contacts.isNotEmpty &&
                      c.contacts.every(
                        (e) => c.selectedContacts.any((m) => m == e.id),
                      );

                  return WidgetButton(
                    onPressed: () {
                      bool selected = c.contacts.every(
                        (e) => c.selectedContacts.any((m) => m == e.id),
                      );

                      if (selected) {
                        c.selectedContacts.clear();
                      } else {
                        for (var e in c.contacts) {
                          if (!c.selectedContacts.contains(e.id)) {
                            c.selectContact(e);
                          }
                        }
                      }
                    },
                    child: Container(
                      padding: const EdgeInsets.only(left: 20, right: 6),
                      height: double.infinity,
                      child: SelectedDot(
                        selected: selected,
                        inverted: false,
                        outlined: !selected,
                        size: 21,
                      ),
                    ),
                  );
                }

                return AnimatedButton(
                  key: c.search.value == null
                      ? const Key('SearchButton')
                      : const Key('CloseSearchButton'),
                  onPressed: c.search.value == null
                      ? () => c.toggleSearch(true)
                      : () => c.toggleSearch(false),
                  decorator: (child) {
                    return Container(
                      padding: const EdgeInsets.only(left: 20, right: 6),
                      height: double.infinity,
                      child: child,
                    );
                  },
                  child: SafeAnimatedSwitcher(
                    duration: 250.milliseconds,
                    child: c.search.value != null
                        ? Icon(
                            key: const Key('ArrowBack'),
                            Icons.arrow_back_ios_new,
                            size: 20,
                            color: style.colors.primary,
                          )
                        : const SvgIcon(SvgIcons.search),
                  ),
                );
              }),
            ],
          ),
          extendBodyBehindAppBar: true,
          body: Obx(() {
            if (c.status.value.isLoading) {
              return const Center(child: CustomProgressIndicator());
            }

            final Widget? child;

            if (c.search.value?.search.isEmpty.value == false) {
              if (c.search.value!.searchStatus.value.isLoading &&
                  c.elements.isEmpty) {
                child = Center(
                  key: UniqueKey(),
                  child: ColoredBox(
                    key: const Key('Loading'),
                    color: style.colors.transparent,
                    child: const CustomProgressIndicator(),
                  ),
                );
              } else if (c.elements.isNotEmpty) {
                child = SafeScrollbar(
                  controller: c.search.value!.scrollController,
                  child: AnimationLimiter(
                    key: const Key('Search'),
                    child: ListView.builder(
                      key: const Key('SearchScrollable'),
                      controller: c.search.value!.scrollController,
                      itemCount: c.elements.length,
                      itemBuilder: (_, i) {
                        ListElement? element;
                        if (i < c.elements.length) {
                          element = c.elements[i];
                        }

                        Widget child;

                        if (element is ContactElement) {
                          child = SearchUserTile(
                            key: Key('SearchContact_${element.contact.id}'),
                            contact: element.contact,
                            onTap: () => router.user(
                              (element as ContactElement)
                                  .contact
                                  .user
                                  .value!
                                  .id,
                            ),
                          );
                        } else if (element is UserElement) {
                          child = SearchUserTile(
                            key: Key('SearchUser_${element.user.id}'),
                            user: element.user,
                            onTap: () =>
                                router.user((element as UserElement).user.id),
                          );
                        } else if (element is DividerElement) {
                          child = Center(
                            child: Container(
                              margin: const EdgeInsets.fromLTRB(10, 2, 10, 2),
                              padding: const EdgeInsets.fromLTRB(12, 10, 12, 6),
                              width: double.infinity,
                              child: Center(
                                child: Text(
                                  element.category.name.capitalizeFirst!,
                                  style:
                                      style.fonts.normal.regular.onBackground,
                                ),
                              ),
                            ),
                          );
                        } else {
                          child = const SizedBox();
                        }

                        if (i == c.elements.length - 1) {
                          if (c.search.value?.hasNext.value == true) {
                            child = Column(
                              children: [
                                child,
                                const CustomProgressIndicator(),
                              ],
                            );
                          }
                        }

                        return AnimationConfiguration.staggeredList(
                          position: i,
                          duration: const Duration(milliseconds: 375),
                          child: SlideAnimation(
                            horizontalOffset: 50,
                            child: FadeInAnimation(child: child),
                          ),
                        );
                      },
                    ),
                  ),
                );
              } else {
                child = AnimatedDelayedSwitcher(
                  key: UniqueKey(),
                  delay: const Duration(milliseconds: 300),
                  child: Center(
                    key: const Key('NothingFound'),
                    child: Text(
                      'label_nothing_found'.l10n,
                      style: style.fonts.small.regular.onBackground,
                    ),
                  ),
                );
              }
            } else {
              if (c.contacts.isEmpty && c.favorites.isEmpty) {
                child = KeyedSubtree(
                  key: UniqueKey(),
                  child: Center(
                    key: const Key('NoContacts'),
                    child: Text('label_no_contacts'.l10n),
                  ),
                );
              } else {
                child = AnimationLimiter(
                  child: SafeScrollbar(
                    controller: c.scrollController,
                    child: CustomScrollView(
                      controller: c.scrollController,
                      slivers: [
                        SliverPadding(
                          padding: const EdgeInsets.only(
                            top: CustomAppBar.height - 4,
                            left: 10,
                            right: 10,
                          ),
                          sliver: SliverReorderableList(
                            onReorderStart: (_) => c.reordering.value = true,
                            proxyDecorator: (child, _, animation) {
                              return AnimatedBuilder(
                                animation: animation,
                                builder: (_, Widget? child) {
                                  final double t = Curves.easeInOut
                                      .transform(animation.value);
                                  final double elevation = lerpDouble(0, 6, t)!;
                                  final Color color = Color.lerp(
                                    style.colors.transparent,
                                    style.colors.onBackgroundOpacity20,
                                    t,
                                  )!;

                                  return Container(
                                    decoration: BoxDecoration(
                                      boxShadow: [
                                        CustomBoxShadow(
                                          color: color,
                                          blurRadius: elevation,
                                        ),
                                      ],
                                      borderRadius: style.cardRadius.copyWith(
                                        topLeft: Radius.circular(
                                          style.cardRadius.topLeft.x * 1.75,
                                        ),
                                      ),
                                    ),
                                    child: child,
                                  );
                                },
                                child: child,
                              );
                            },
                            itemBuilder: (_, i) {
                              if (c.favorites.isEmpty) {
                                // This builder is invoked for some reason when
                                // deleting all favorite contacts, so put a
                                // guard for that case.
                                return const SizedBox.shrink(key: Key('0'));
                              }

                              RxChatContact contact = c.favorites.elementAt(i);
                              return KeyedSubtree(
                                key: Key(contact.id.val),
                                child: Obx(() {
                                  final Widget child = _contact(
                                    context,
                                    contact,
                                    c,
                                    avatarBuilder: (child) {
                                      if (PlatformUtils.isMobile) {
                                        return ReorderableDelayedDragStartListener(
                                          key: Key(
                                            'ReorderHandle_${contact.id.val}',
                                          ),
                                          index: i,
                                          enabled: !c.selecting.value,
                                          child: child,
                                        );
                                      }

                                      return RawGestureDetector(
                                        gestures: {
                                          DisableSecondaryButtonRecognizer:
                                              GestureRecognizerFactoryWithHandlers<
                                                  DisableSecondaryButtonRecognizer>(
                                            () =>
                                                DisableSecondaryButtonRecognizer(),
                                            (_) {},
                                          ),
                                        },
                                        child: ReorderableDragStartListener(
                                          key: Key(
                                            'ReorderHandle_${contact.id.val}',
                                          ),
                                          index: i,
                                          enabled: !c.selecting.value,

                                          // Use a dummy
                                          // [GestureDetector.onLongPress]
                                          // callback for discarding long
                                          // presses on the [child].
                                          child: GestureDetector(
                                            onLongPress: () {},
                                            child: child,
                                          ),
                                        ),
                                      );
                                    },
                                  );

                                  // Ignore the animation, if there's an ongoing
                                  // reordering happening.
                                  if (c.reordering.value) {
                                    return child;
                                  }

                                  return AnimationConfiguration.staggeredList(
                                    position: i,
                                    duration: const Duration(milliseconds: 375),
                                    child: SlideAnimation(
                                      horizontalOffset: 50,
                                      child: FadeInAnimation(child: child),
                                    ),
                                  );
                                }),
                              );
                            },
                            itemCount: c.favorites.length,
                            onReorder: (a, b) {
                              c.reorderContact(a, b);
                              c.reordering.value = false;
                            },
                          ),
                        ),
                        SliverPadding(
                          padding: const EdgeInsets.only(
                            bottom: CustomNavigationBar.height,
                            left: 10,
                            right: 10,
                          ),
                          sliver: SliverList(
                            delegate: SliverChildListDelegate.fixed(
                              [
                                ...c.contacts.mapIndexed((i, e) {
                                  return AnimationConfiguration.staggeredList(
                                    position: c.favorites.length + i,
                                    duration: const Duration(milliseconds: 375),
                                    child: SlideAnimation(
                                      horizontalOffset: 50,
                                      child: FadeInAnimation(
                                        child: _contact(context, e, c),
                                      ),
                                    ),
                                  );
                                }),
                                if (c.hasNext.isTrue)
                                  Center(
                                    child: CustomProgressIndicator(
                                      key: const Key('ContactsLoading'),
                                      value: Config.disableInfiniteAnimations
                                          ? 0
                                          : null,
                                    ),
                                  ),
                              ],
                            ),
                          ),
                        ),
                      ],
                    ),
                  ),
                );
              }
            }

            return Stack(
              children: [
                Obx(() {
                  return AnimatedContainer(
                    duration: 200.milliseconds,
                    color: c.search.value != null
                        ? style.colors.secondaryHighlight
                        : style.colors.secondaryHighlight.withOpacity(0),
                  );
                }),
                ContextMenuInterceptor(
                  child: SafeAnimatedSwitcher(
                    duration: const Duration(milliseconds: 250),
                    child: child,
                  ),
                ),
              ],
            );
          }),
          bottomNavigationBar: Obx(() {
            if (c.selecting.value) {
              return BottomPaddedRow(
                children: [
                  ShadowedRoundedButton(
                    onPressed: c.toggleSelecting,
                    child: Text(
                      'btn_cancel'.l10n,
                      overflow: TextOverflow.ellipsis,
                      maxLines: 1,
                      style: style.fonts.medium.regular.onBackground,
                    ),
                  ),
                  ShadowedRoundedButton(
                    key: const Key('DeleteContacts'),
                    onPressed: c.selectedContacts.isEmpty
                        ? null
                        : () => _removeContacts(context, c),
                    color: style.colors.primary,
                    child: Text(
                      'btn_delete_count'.l10nfmt({
                        'count': c.selectedContacts.length,
                      }),
                      overflow: TextOverflow.ellipsis,
                      maxLines: 1,
                      style: c.selectedContacts.isEmpty
                          ? style.fonts.medium.regular.onBackground
                          : style.fonts.medium.regular.onPrimary,
                    ),
                  )
                ],
              );
            }

            return const SizedBox();
          }),
        );
      }),
    );
  }

  /// Returns a [ListTile] with [contact]'s information.
  Widget _contact(
    BuildContext context,
    RxChatContact contact,
    ContactsTabController c, {
    Widget Function(Widget)? avatarBuilder,
  }) {
    return Obx(() {
      final style = Theme.of(context).style;

      bool favorite = c.favorites.contains(contact);

      final bool selected = router.routes
              .lastWhereOrNull((e) => e.startsWith(Routes.user))
              ?.startsWith('${Routes.user}/${contact.user.value?.id}') ==
          true;

      final bool inverted = selected || c.selectedContacts.contains(contact.id);

      return ContactTile(
        key: Key('Contact_${contact.id}'),
        contact: contact,
        folded: favorite,
        selected: inverted,
        enableContextMenu: !c.selecting.value,
        avatarBuilder: c.selecting.value
            ? (child) => WidgetButton(
                  // TODO: Open [Routes.contact] page when it's implemented.
                  onPressed: () => router.user(contact.user.value!.id),
                  child: avatarBuilder?.call(child) ?? child,
                )
            : avatarBuilder,
        onTap: c.selecting.value
            ? () => c.selectContact(contact)
            : contact.contact.value.users.isNotEmpty
                // TODO: Open [Routes.contact] page when it's implemented.
                ? () => router.user(contact.user.value!.id)
                : null,
        actions: [
          favorite
              ? ContextMenuButton(
                  key: const Key('UnfavoriteContactButton'),
                  label: 'btn_delete_from_favorites'.l10n,
                  onPressed: () =>
                      c.unfavoriteContact(contact.contact.value.id),
                  trailing: const SvgIcon(SvgIcons.favoriteSmall),
                )
              : ContextMenuButton(
                  key: const Key('FavoriteContactButton'),
                  label: 'btn_add_to_favorites'.l10n,
                  onPressed: () => c.favoriteContact(contact.contact.value.id),
                  trailing: const SvgIcon(SvgIcons.unfavoriteSmall),
                ),
          ContextMenuButton(
            label: 'btn_delete'.l10n,
            onPressed: () => _removeFromContacts(c, context, contact),
            trailing: const SvgIcon(SvgIcons.deleteThick),
          ),
        ],
        subtitle: [
          Padding(
            padding: const EdgeInsets.only(top: 5),
            child: Obx(() {
              if (contact.user.value == null) {
                return const SizedBox();
              }

              final subtitle = contact.user.value?.user.value
                  .getStatus(contact.user.value?.lastSeen.value);

              if (subtitle != null) {
                return Text(
                  subtitle,
                  style: inverted
                      ? style.fonts.small.regular.onPrimary
                      : style.fonts.small.regular.secondary,
                );
              }

              return const SizedBox();
            }),
          ),
        ],
        trailing: [
          Obx(() {
            final dialog = contact.user.value?.dialog.value;

            if (dialog?.chat.value.muted == null ||
                contact.user.value?.user.value.isBlocked != null) {
              return const SizedBox();
            }

            return Padding(
              padding: const EdgeInsets.symmetric(horizontal: 5),
              child: SvgIcon(
                inverted ? SvgIcons.mutedWhite : SvgIcons.muted,
                key: Key('MuteIndicator_${contact.id}'),
              ),
            );
          }),
          Obx(() {
            if (contact.user.value?.user.value.isBlocked == null) {
              return const SizedBox();
            }

            return Padding(
              padding: const EdgeInsets.symmetric(horizontal: 5),
              child: Icon(
                Icons.block,
                color: inverted
                    ? style.colors.onPrimary
                    : style.colors.secondaryHighlightDarkest,
                size: 20,
              ),
            );
          }),
          Obx(() {
            if (!c.selecting.value) {
              return const SizedBox();
            }

            return Padding(
              padding: const EdgeInsets.symmetric(horizontal: 5),
              child: SelectedDot(
                selected: c.selectedContacts.contains(contact.id),
                size: 22,
              ),
            );
          }),
        ],
      );
    });
  }

  /// Opens a confirmation popup deleting the provided [contact] from address
  /// book.
  Future<void> _removeFromContacts(
    ContactsTabController c,
    BuildContext context,
    RxChatContact contact,
  ) async {
    final style = Theme.of(context).style;

    final bool? result = await MessagePopup.alert(
      'label_delete_contact'.l10n,
      description: [
        TextSpan(text: 'alert_contact_will_be_removed1'.l10n),
        TextSpan(
          text: contact.contact.value.name.val,
          style: style.fonts.small.regular.onBackground,
        ),
        TextSpan(text: 'alert_contact_will_be_removed2'.l10n),
      ],
    );

    if (result == true) {
      await c.deleteFromContacts(contact.contact.value);
    }
  }

  /// Opens a confirmation popup deleting the selected contacts.
  Future<void> _removeContacts(
    BuildContext context,
    ContactsTabController c,
  ) async {
    final bool? result = await MessagePopup.alert(
      'label_delete_contacts'.l10n,
      description: [
        TextSpan(
          text: 'alert_contacts_will_be_deleted'
              .l10nfmt({'count': c.selectedContacts.length}),
        ),
      ],
    );

    if (result == true) {
      await c.deleteContacts();
    }
  }
}<|MERGE_RESOLUTION|>--- conflicted
+++ resolved
@@ -201,20 +201,6 @@
                         margin: const EdgeInsets.only(bottom: 4, right: 0),
                         actions: [
                           ContextMenuButton(
-<<<<<<< HEAD
-=======
-                            label: c.sortByName
-                                ? 'label_sort_by_visit'.l10n
-                                : 'label_sort_by_name'.l10n,
-                            onPressed: c.toggleSorting,
-                            trailing: SvgIcon(
-                              c.sortByName
-                                  ? SvgIcons.sortAbcSmall
-                                  : SvgIcons.sortTimeSmall,
-                            ),
-                          ),
-                          ContextMenuButton(
->>>>>>> 643a4d37
                             key: const Key('SelectContactsButton'),
                             label: 'btn_select_and_delete'.l10n,
                             onPressed: c.toggleSelecting,
