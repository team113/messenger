// Copyright © 2022-2023 IT ENGINEERING MANAGEMENT INC,
//                       <https://github.com/team113>
//
// This program is free software: you can redistribute it and/or modify it under
// the terms of the GNU Affero General Public License v3.0 as published by the
// Free Software Foundation, either version 3 of the License, or (at your
// option) any later version.
//
// This program is distributed in the hope that it will be useful, but WITHOUT
// ANY WARRANTY; without even the implied warranty of MERCHANTABILITY or FITNESS
// FOR A PARTICULAR PURPOSE. See the GNU Affero General Public License v3.0 for
// more details.
//
// You should have received a copy of the GNU Affero General Public License v3.0
// along with this program. If not, see
// <https://www.gnu.org/licenses/agpl-3.0.html>.

import 'dart:ui';

import 'package:animated_size_and_fade/animated_size_and_fade.dart';
import 'package:collection/collection.dart';
import 'package:flutter/material.dart';
import 'package:flutter_staggered_animations/flutter_staggered_animations.dart';
import 'package:get/get.dart';

import '/domain/repository/contact.dart';
import '/l10n/l10n.dart';
import '/routes.dart';
import '/themes.dart';
import '/ui/page/home/page/chat/message_field/view.dart';
import '/ui/page/home/page/user/controller.dart';
import '/ui/page/home/tab/chats/controller.dart';
import '/ui/page/home/tab/chats/widget/search_user_tile.dart';
import '/ui/page/home/widget/app_bar.dart';
import '/ui/page/home/widget/contact_tile.dart';
import '/ui/page/home/widget/navigation_bar.dart';
import '/ui/page/home/widget/safe_scrollbar.dart';
import '/ui/widget/context_menu/menu.dart';
import '/ui/widget/menu_interceptor/menu_interceptor.dart';
import '/ui/widget/outlined_rounded_button.dart';
import '/ui/widget/progress_indicator.dart';
import '/ui/widget/selected_dot.dart';
import '/ui/widget/svg/svg.dart';
import '/ui/widget/text_field.dart';
import '/ui/widget/widget_button.dart';
import '/util/message_popup.dart';
import '/util/platform_utils.dart';
import 'controller.dart';

/// View of the `HomeTab.contacts` tab.
class ContactsTabView extends StatelessWidget {
  const ContactsTabView({Key? key}) : super(key: key);

  @override
  Widget build(BuildContext context) {
    final Style style = Theme.of(context).extension<Style>()!;
    final ColorScheme colors = Theme.of(context).colorScheme;

    return GetBuilder(
      key: const Key('ContactsTab'),
      init: ContactsTabController(
        Get.find(),
        Get.find(),
        Get.find(),
        Get.find(),
        Get.find(),
      ),
      builder: (ContactsTabController c) => Obx(() {
        return Scaffold(
          appBar: CustomAppBar(
            border: c.search.value != null || c.selecting.value
<<<<<<< HEAD
                ? Border.all(color: style.colors.primary, width: 2)
=======
                ? Border.all(color: colors.secondary, width: 2)
>>>>>>> 8d9b57e2
                : null,
            title: Obx(() {
              final Widget child;

              if (c.search.value != null) {
                child = Theme(
                  data: MessageFieldView.theme(context),
                  child: Padding(
                    padding: const EdgeInsets.symmetric(horizontal: 10),
                    child: Transform.translate(
                      offset: const Offset(0, 1),
                      child: ReactiveTextField(
                        key: const Key('SearchField'),
                        state: c.search.value!.search,
                        hint: 'label_search'.l10n,
                        maxLines: 1,
                        filled: false,
                        dense: true,
                        padding: const EdgeInsets.symmetric(vertical: 8),
                        style: style.boldBody.copyWith(fontSize: 17),
                        onChanged: () => c.search.value?.query.value =
                            c.search.value?.search.text ?? '',
                      ),
                    ),
                  ),
                );
              } else if (c.selecting.value) {
                child = Text('label_select_contacts'.l10n);
              } else {
                final Widget synchronization;

                if (c.fetching.value == null && c.status.value.isLoadingMore) {
                  synchronization = Padding(
                    padding: const EdgeInsets.only(top: 2),
                    child: Center(
                      child: Text(
                        'label_synchronization'.l10n,
                        style: TextStyle(fontSize: 13, color: colors.primary),
                      ),
                    ),
                  );
                } else {
                  synchronization = const SizedBox.shrink();
                }

                child = Column(
                  mainAxisSize: MainAxisSize.min,
                  children: [
                    Text('label_contacts'.l10n),
                    AnimatedSizeAndFade(
                      sizeDuration: const Duration(milliseconds: 300),
                      fadeDuration: const Duration(milliseconds: 300),
                      child: synchronization,
                    ),
                  ],
                );
              }

              return AnimatedSwitcher(duration: 250.milliseconds, child: child);
            }),
            actions: [
              Obx(() {
                final Widget child;

                if (c.search.value != null || c.selecting.value) {
                  child = SvgLoader.asset(
                    key: const Key('CloseSearch'),
                    'assets/icons/close_primary.svg',
                    height: 15,
                    width: 15,
                  );
                } else {
                  child = SvgLoader.asset(
                    'assets/icons/sort_${c.sortByName ? 'abc' : 'time'}.svg',
                    key: Key('SortBy${c.sortByName ? 'Abc' : 'Time'}'),
                    width: 29.69,
                    height: 21,
                  );
                }

                return WidgetButton(
                  onPressed: () {
                    if (c.selecting.value) {
                      c.toggleSelecting();
                    } else if (c.search.value != null) {
                      c.toggleSearch(false);
                    } else {
                      c.toggleSorting();
                    }
                  },
                  child: Container(
                    alignment: Alignment.center,
                    width: 29.69 + 12 + 18,
                    height: double.infinity,
                    child: Center(
                      child: AnimatedSwitcher(
                        duration: 250.milliseconds,
                        child: child,
                      ),
                    ),
                  ),
                );
              }),
            ],
            leading: [
              Obx(() {
                if (c.selecting.value) {
                  return const SizedBox(width: 49.77);
                }

                return WidgetButton(
                  key: const Key('SearchButton'),
                  onPressed: c.search.value != null ? null : c.toggleSearch,
                  child: Container(
                    padding: const EdgeInsets.only(left: 20, right: 12),
                    height: double.infinity,
                    child: SvgLoader.asset(
                      'assets/icons/search.svg',
                      width: 17.77,
                    ),
                  ),
                );
              }),
            ],
          ),
          extendBodyBehindAppBar: true,
          body: Obx(() {
            if (c.status.value.isLoading) {
              return const Center(child: CustomProgressIndicator());
            }

            final Widget? child;

            if (c.search.value?.search.isEmpty.value == false) {
              if (c.search.value!.searchStatus.value.isLoading &&
                  c.elements.isEmpty) {
                child = Center(
                  key: UniqueKey(),
                  child: ColoredBox(
                    key: const Key('Loading'),
                    color: style.colors.transparent,
                    child: const CustomProgressIndicator(),
                  ),
                );
              } else if (c.elements.isNotEmpty) {
                child = SafeScrollbar(
                  controller: c.scrollController,
                  child: AnimationLimiter(
                    key: const Key('Search'),
                    child: ListView.builder(
                      key: const Key('SearchScrollable'),
                      controller: c.scrollController,
                      itemCount: c.elements.length,
                      itemBuilder: (_, i) {
                        final ListElement element = c.elements[i];
                        final Widget child;

                        if (element is ContactElement) {
                          child = SearchUserTile(
                            key: Key('SearchContact_${element.contact.id}'),
                            contact: element.contact,
                            onTap: () =>
                                router.user(element.contact.user.value!.id),
                          );
                        } else if (element is UserElement) {
                          child = SearchUserTile(
                            key: Key('SearchUser_${element.user.id}'),
                            user: element.user,
                            onTap: () => router.user(element.user.id),
                          );
                        } else if (element is DividerElement) {
                          child = Center(
                            child: Container(
                              margin: const EdgeInsets.fromLTRB(10, 2, 10, 2),
                              padding: const EdgeInsets.fromLTRB(12, 10, 12, 6),
                              width: double.infinity,
                              child: Center(
                                child: Text(
                                  element.category.name.capitalizeFirst!,
                                  style: style.systemMessageStyle.copyWith(
                                    color: style.colors.onBackground,
                                    fontSize: 15,
                                  ),
                                ),
                              ),
                            ),
                          );
                        } else {
                          child = const SizedBox();
                        }

                        return AnimationConfiguration.staggeredList(
                          position: i,
                          duration: const Duration(milliseconds: 375),
                          child: SlideAnimation(
                            horizontalOffset: 50,
                            child: FadeInAnimation(child: child),
                          ),
                        );
                      },
                    ),
                  ),
                );
              } else {
                child = KeyedSubtree(
                  key: UniqueKey(),
                  child: Center(
                    key: const Key('NothingFound'),
                    child: Text('label_nothing_found'.l10n),
                  ),
                );
              }
            } else {
              if (c.contacts.isEmpty && c.favorites.isEmpty) {
                child = KeyedSubtree(
                  key: UniqueKey(),
                  child: Center(
                    key: const Key('NoContacts'),
                    child: Text('label_no_contacts'.l10n),
                  ),
                );
              } else {
                child = AnimationLimiter(
                  child: SafeScrollbar(
                    controller: c.scrollController,
                    child: CustomScrollView(
                      controller: c.scrollController,
                      slivers: [
                        SliverPadding(
                          padding: const EdgeInsets.only(
                            top: CustomAppBar.height,
                            left: 10,
                            right: 10,
                          ),
                          sliver: SliverReorderableList(
                            onReorderStart: (_) => c.reordering.value = true,
                            proxyDecorator: (child, _, animation) {
                              return AnimatedBuilder(
                                animation: animation,
                                builder: (_, Widget? child) {
                                  final double t = Curves.easeInOut
                                      .transform(animation.value);
                                  final double elevation = lerpDouble(0, 6, t)!;
                                  final Color color = Color.lerp(
                                    style.colors.transparent,
                                    style.colors.onBackgroundOpacity20,
                                    t,
                                  )!;

                                  return Container(
                                    decoration: BoxDecoration(
                                      boxShadow: [
                                        CustomBoxShadow(
                                          color: color,
                                          blurRadius: elevation,
                                        ),
                                      ],
                                      borderRadius: style.cardRadius.copyWith(
                                        topLeft: Radius.circular(
                                          style.cardRadius.topLeft.x * 1.75,
                                        ),
                                      ),
                                    ),
                                    child: child,
                                  );
                                },
                                child: child,
                              );
                            },
                            itemBuilder: (_, i) {
                              if (c.favorites.isEmpty) {
                                // This builder is invoked for some reason when
                                // deleting all favorite contacts, so put a
                                // guard for that case.
                                return const SizedBox.shrink(key: Key('0'));
                              }

                              RxChatContact contact = c.favorites.elementAt(i);
                              return KeyedSubtree(
                                key: Key(contact.id.val),
                                child: Obx(() {
                                  final Widget child = _contact(
                                    context,
                                    contact,
                                    c,
                                    avatarBuilder: (child) {
                                      if (PlatformUtils.isMobile) {
                                        return ReorderableDelayedDragStartListener(
                                          key: Key(
                                            'ReorderHandle_${contact.id.val}',
                                          ),
                                          index: i,
                                          enabled: !c.selecting.value,
                                          child: child,
                                        );
                                      }

                                      return RawGestureDetector(
                                        gestures: {
                                          DisableSecondaryButtonRecognizer:
                                              GestureRecognizerFactoryWithHandlers<
                                                  DisableSecondaryButtonRecognizer>(
                                            () =>
                                                DisableSecondaryButtonRecognizer(),
                                            (_) {},
                                          ),
                                        },
                                        child: ReorderableDragStartListener(
                                          key: Key(
                                            'ReorderHandle_${contact.id.val}',
                                          ),
                                          index: i,
                                          enabled: !c.selecting.value,

                                          // Use a dummy
                                          // [GestureDetector.onLongPress]
                                          // callback for discarding long
                                          // presses on the [child].
                                          child: GestureDetector(
                                            onLongPress: () {},
                                            child: child,
                                          ),
                                        ),
                                      );
                                    },
                                  );

                                  // Ignore the animation, if there's an ongoing
                                  // reordering happening.
                                  if (c.reordering.value) {
                                    return child;
                                  }

                                  return AnimationConfiguration.staggeredList(
                                    position: i,
                                    duration: const Duration(milliseconds: 375),
                                    child: SlideAnimation(
                                      horizontalOffset: 50,
                                      child: FadeInAnimation(child: child),
                                    ),
                                  );
                                }),
                              );
                            },
                            itemCount: c.favorites.length,
                            onReorder: (a, b) {
                              c.reorderContact(a, b);
                              c.reordering.value = false;
                            },
                          ),
                        ),
                        SliverPadding(
                          padding: const EdgeInsets.only(
                            bottom: CustomNavigationBar.height + 5,
                            left: 10,
                            right: 10,
                          ),
                          sliver: SliverList(
                            delegate: SliverChildListDelegate.fixed(
                              c.contacts.mapIndexed((i, e) {
                                return AnimationConfiguration.staggeredList(
                                  position: i,
                                  duration: const Duration(milliseconds: 375),
                                  child: SlideAnimation(
                                    horizontalOffset: 50,
                                    child: FadeInAnimation(
                                      child: _contact(context, e, c),
                                    ),
                                  ),
                                );
                              }).toList(),
                            ),
                          ),
                        ),
                      ],
                    ),
                  ),
                );
              }
            }

            return Stack(
              children: [
                Obx(() {
                  return AnimatedContainer(
                    duration: 200.milliseconds,
                    color: c.search.value != null
                        ? style.colors.secondaryHighlight
                        : style.colors.transparent,
                  );
                }),
                Padding(
                  padding: const EdgeInsets.symmetric(vertical: 5),
                  child: ContextMenuInterceptor(
                    child: AnimatedSwitcher(
                      duration: const Duration(milliseconds: 250),
                      child: child,
                    ),
                  ),
                ),
              ],
            );
          }),
          bottomNavigationBar:
              c.selecting.value ? _selectButtons(context, c) : null,
        );
      }),
    );
  }

  /// Returns a [ListTile] with [contact]'s information.
  Widget _contact(
    BuildContext context,
    RxChatContact contact,
    ContactsTabController c, {
    Widget Function(Widget)? avatarBuilder,
  }) {
<<<<<<< HEAD
    final Style style = Theme.of(context).extension<Style>()!;
=======
    final ColorScheme colors = Theme.of(context).colorScheme;
>>>>>>> 8d9b57e2

    return Obx(() {
      bool favorite = c.favorites.contains(contact);

      final bool selected = router.routes
              .lastWhereOrNull((e) => e.startsWith(Routes.user))
              ?.startsWith('${Routes.user}/${contact.user.value?.id}') ==
          true;

      final bool inverted = selected || c.selectedContacts.contains(contact.id);

      return ContactTile(
        key: Key('Contact_${contact.id}'),
        contact: contact,
        folded: favorite,
        selected: inverted,
        enableContextMenu: !c.selecting.value,
        avatarBuilder: c.selecting.value
            ? (child) => WidgetButton(
                  // TODO: Open [Routes.contact] page when it's implemented.
                  onPressed: () => router.user(contact.user.value!.id),
                  child: avatarBuilder?.call(child) ?? child,
                )
            : avatarBuilder,
        onTap: c.selecting.value
            ? () => c.selectContact(contact)
            : contact.contact.value.users.isNotEmpty
                // TODO: Open [Routes.contact] page when it's implemented.
                ? () => router.user(contact.user.value!.id)
                : null,
        actions: [
          favorite
              ? ContextMenuButton(
                  key: const Key('UnfavoriteContactButton'),
                  label: 'btn_delete_from_favorites'.l10n,
                  onPressed: () =>
                      c.unfavoriteContact(contact.contact.value.id),
                  trailing: const Icon(Icons.star_border),
                )
              : ContextMenuButton(
                  key: const Key('FavoriteContactButton'),
                  label: 'btn_add_to_favorites'.l10n,
                  onPressed: () => c.favoriteContact(contact.contact.value.id),
                  trailing: const Icon(Icons.star),
                ),
          ContextMenuButton(
            label: 'btn_delete'.l10n,
            onPressed: () => _removeFromContacts(c, context, contact),
            trailing: const Icon(Icons.delete),
          ),
          const ContextMenuDivider(),
          ContextMenuButton(
            key: const Key('SelectContactButton'),
            label: 'btn_select'.l10n,
            onPressed: c.toggleSelecting,
            trailing: const Icon(Icons.select_all),
          ),
        ],
        subtitle: [
          Padding(
            padding: const EdgeInsets.only(top: 5),
            child: Obx(() {
              final subtitle = contact.user.value?.user.value.getStatus();
              if (subtitle != null) {
                return Text(
                  subtitle,
<<<<<<< HEAD
                  style: TextStyle(color: style.colors.secondary),
=======
                  style: TextStyle(
                    color: inverted ? colors.onSecondary : colors.primary,
                  ),
>>>>>>> 8d9b57e2
                );
              }

              return Container();
            }),
          ),
        ],
        trailing: [
          Obx(() {
            final dialog = contact.user.value?.dialog.value;

            if (dialog?.chat.value.muted == null ||
                contact.user.value?.user.value.isBlacklisted != null) {
              return const SizedBox();
            }

            return Padding(
              padding: const EdgeInsets.symmetric(horizontal: 5),
              child: SvgLoader.asset(
                inverted
                    ? 'assets/icons/muted_light.svg'
                    : 'assets/icons/muted.svg',
                key: Key('MuteIndicator_${contact.id}'),
                width: 19.99,
                height: 15,
              ),
            );
          }),
          Obx(() {
            if (contact.user.value?.user.value.isBlacklisted == null) {
              return const SizedBox();
            }

            return Padding(
              padding: const EdgeInsets.symmetric(horizontal: 5),
              child: Icon(
                Icons.block,
<<<<<<< HEAD
                color: style.colors.secondaryHighlightDarkest,
=======
                color: inverted ? colors.onSecondary : const Color(0xFFC0C0C0),
>>>>>>> 8d9b57e2
                size: 20,
              ),
            );
          }),
          Obx(() {
            if (!c.selecting.value) {
              return const SizedBox();
            }

            return Padding(
              padding: const EdgeInsets.symmetric(horizontal: 5),
              child: SelectedDot(
                selected: c.selectedContacts.contains(contact.id),
                size: 22,
              ),
            );
          }),
        ],
      );
    });
  }

  /// Returns the animated [OutlinedRoundedButton]s for multiple selected
  /// [ChatContacts]s manipulation.
  Widget _selectButtons(BuildContext context, ContactsTabController c) {
    final Style style = Theme.of(context).extension<Style>()!;

    List<CustomBoxShadow> shadows = [
      CustomBoxShadow(
        blurRadius: 8,
        color: style.colors.onBackgroundOpacity13!,
        blurStyle: BlurStyle.outer,
      ),
    ];

    return Padding(
      padding: EdgeInsets.fromLTRB(
        8,
        7,
        8,
        PlatformUtils.isMobile && !PlatformUtils.isWeb
            ? router.context!.mediaQuery.padding.bottom + 7
            : 12,
      ),
      child: Row(
        children: [
          Expanded(
            child: OutlinedRoundedButton(
              title: Text(
                'btn_close'.l10n,
                overflow: TextOverflow.ellipsis,
                maxLines: 1,
                style: TextStyle(color: style.colors.onBackground),
              ),
              onPressed: c.toggleSelecting,
              color: style.colors.onPrimary,
              shadows: shadows,
            ),
          ),
          const SizedBox(width: 10),
          Obx(() {
            return Expanded(
              child: OutlinedRoundedButton(
                key: const Key('DeleteContacts'),
                title: Text(
                  'btn_delete_count'
                      .l10nfmt({'count': c.selectedContacts.length}),
                  overflow: TextOverflow.ellipsis,
                  maxLines: 1,
                  style: TextStyle(
                    color: c.selectedContacts.isEmpty
                        ? style.colors.onBackground
                        : style.colors.onPrimary,
                  ),
                ),
                onPressed: c.selectedContacts.isEmpty
                    ? null
                    : () => _removeContacts(context, c),
                color: style.colors.primary,
                shadows: shadows,
              ),
            );
          }),
        ],
      ),
    );
  }

  /// Opens a confirmation popup deleting the provided [contact] from address
  /// book.
  Future<void> _removeFromContacts(
    ContactsTabController c,
    BuildContext context,
    RxChatContact contact,
  ) async {
    final Style style = Theme.of(context).extension<Style>()!;

    final bool? result = await MessagePopup.alert(
      'label_delete_contact'.l10n,
      description: [
        TextSpan(text: 'alert_contact_will_be_removed1'.l10n),
        TextSpan(
          text: contact.contact.value.name.val,
          style: TextStyle(color: style.colors.onBackground),
        ),
        TextSpan(text: 'alert_contact_will_be_removed2'.l10n),
      ],
    );

    if (result == true) {
      await c.deleteFromContacts(contact.contact.value);
    }
  }

  /// Opens a confirmation popup deleting the selected contacts.
  Future<void> _removeContacts(
    BuildContext context,
    ContactsTabController c,
  ) async {
    final bool? result = await MessagePopup.alert(
      'label_delete_contacts'.l10n,
      description: [
        TextSpan(
          text: 'alert_contacts_will_be_deleted'
              .l10nfmt({'count': c.selectedContacts.length}),
        ),
      ],
    );

    if (result == true) {
      await c.deleteContacts();
    }
  }
}<|MERGE_RESOLUTION|>--- conflicted
+++ resolved
@@ -69,11 +69,7 @@
         return Scaffold(
           appBar: CustomAppBar(
             border: c.search.value != null || c.selecting.value
-<<<<<<< HEAD
-                ? Border.all(color: style.colors.primary, width: 2)
-=======
                 ? Border.all(color: colors.secondary, width: 2)
->>>>>>> 8d9b57e2
                 : null,
             title: Obx(() {
               final Widget child;
@@ -491,11 +487,7 @@
     ContactsTabController c, {
     Widget Function(Widget)? avatarBuilder,
   }) {
-<<<<<<< HEAD
-    final Style style = Theme.of(context).extension<Style>()!;
-=======
     final ColorScheme colors = Theme.of(context).colorScheme;
->>>>>>> 8d9b57e2
 
     return Obx(() {
       bool favorite = c.favorites.contains(contact);
@@ -562,13 +554,9 @@
               if (subtitle != null) {
                 return Text(
                   subtitle,
-<<<<<<< HEAD
-                  style: TextStyle(color: style.colors.secondary),
-=======
                   style: TextStyle(
                     color: inverted ? colors.onSecondary : colors.primary,
                   ),
->>>>>>> 8d9b57e2
                 );
               }
 
@@ -606,11 +594,7 @@
               padding: const EdgeInsets.symmetric(horizontal: 5),
               child: Icon(
                 Icons.block,
-<<<<<<< HEAD
-                color: style.colors.secondaryHighlightDarkest,
-=======
                 color: inverted ? colors.onSecondary : const Color(0xFFC0C0C0),
->>>>>>> 8d9b57e2
                 size: 20,
               ),
             );
