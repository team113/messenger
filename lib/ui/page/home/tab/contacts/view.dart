// Copyright © 2022-2023 IT ENGINEERING MANAGEMENT INC,
//                       <https://github.com/team113>
//
// This program is free software: you can redistribute it and/or modify it under
// the terms of the GNU Affero General Public License v3.0 as published by the
// Free Software Foundation, either version 3 of the License, or (at your
// option) any later version.
//
// This program is distributed in the hope that it will be useful, but WITHOUT
// ANY WARRANTY; without even the implied warranty of MERCHANTABILITY or FITNESS
// FOR A PARTICULAR PURPOSE. See the GNU Affero General Public License v3.0 for
// more details.
//
// You should have received a copy of the GNU Affero General Public License v3.0
// along with this program. If not, see
// <https://www.gnu.org/licenses/agpl-3.0.html>.

import 'dart:ui';

import 'package:collection/collection.dart';
import 'package:flutter/material.dart';
import 'package:flutter_staggered_animations/flutter_staggered_animations.dart';
import 'package:get/get.dart';

import '/domain/repository/contact.dart';
import '/l10n/l10n.dart';
import '/routes.dart';
import '/themes.dart';
import '/ui/page/home/page/user/controller.dart';
import '/ui/page/home/tab/chats/controller.dart';
import '/ui/page/home/tab/chats/widget/search_user_tile.dart';
import '/ui/page/home/widget/app_bar.dart';
import '/ui/page/home/widget/contact_tile.dart';
import '/ui/page/home/widget/navigation_bar.dart';
import '/ui/page/home/widget/safe_scrollbar.dart';
import '/ui/widget/context_menu/menu.dart';
import '/ui/widget/menu_interceptor/menu_interceptor.dart';
import '/ui/widget/svg/svg.dart';
import '/ui/widget/text_field.dart';
import '/ui/widget/widget_button.dart';
import '/util/message_popup.dart';
import '/util/platform_utils.dart';
import 'controller.dart';

/// View of the `HomeTab.contacts` tab.
class ContactsTabView extends StatelessWidget {
  const ContactsTabView({Key? key}) : super(key: key);

  @override
  Widget build(BuildContext context) {
    final Style style = Theme.of(context).extension<Style>()!;

    return GetBuilder(
      key: const Key('ContactsTab'),
      init: ContactsTabController(
        Get.find(),
        Get.find(),
        Get.find(),
        Get.find(),
        Get.find(),
      ),
      builder: (ContactsTabController c) => Obx(() {
        return Scaffold(
          appBar: CustomAppBar(
            border: c.search.value == null
                ? null
                : Border.all(
                    color: Theme.of(context).colorScheme.secondary,
                    width: 2,
                  ),
            title: Obx(() {
              final Widget child;

              if (c.search.value != null) {
                child = Theme(
                  data: Theme.of(context).copyWith(
                    shadowColor: const Color(0x55000000),
                    iconTheme: const IconThemeData(color: Colors.blue),
                    inputDecorationTheme: InputDecorationTheme(
                      border: OutlineInputBorder(
                        borderRadius: BorderRadius.circular(25),
                        borderSide: BorderSide.none,
                      ),
                      errorBorder: OutlineInputBorder(
                        borderRadius: BorderRadius.circular(25),
                        borderSide: BorderSide.none,
                      ),
                      enabledBorder: OutlineInputBorder(
                        borderRadius: BorderRadius.circular(25),
                        borderSide: BorderSide.none,
                      ),
                      focusedBorder: OutlineInputBorder(
                        borderRadius: BorderRadius.circular(25),
                        borderSide: BorderSide.none,
                      ),
                      disabledBorder: OutlineInputBorder(
                        borderRadius: BorderRadius.circular(25),
                        borderSide: BorderSide.none,
                      ),
                      focusedErrorBorder: OutlineInputBorder(
                        borderRadius: BorderRadius.circular(25),
                        borderSide: BorderSide.none,
                      ),
                      focusColor: Colors.white,
                      fillColor: Colors.white,
                      hoverColor: Colors.transparent,
                      filled: true,
                      isDense: true,
                      contentPadding: EdgeInsets.fromLTRB(
                        15,
                        PlatformUtils.isDesktop ? 30 : 23,
                        15,
                        0,
                      ),
                    ),
                  ),
                  child: Padding(
                    padding: const EdgeInsets.symmetric(horizontal: 10),
                    child: Transform.translate(
                      offset: const Offset(0, 1),
                      child: ReactiveTextField(
                        key: const Key('SearchField'),
                        state: c.search.value!.search,
                        hint: 'label_search'.l10n,
                        maxLines: 1,
                        filled: false,
                        dense: true,
                        padding: const EdgeInsets.symmetric(vertical: 8),
                        style: style.boldBody.copyWith(fontSize: 17),
                        onChanged: () => c.search.value?.query.value =
                            c.search.value?.search.text ?? '',
                      ),
                    ),
                  ),
                );
              } else {
                child = Text('label_contacts'.l10n);
              }

              return AnimatedSwitcher(duration: 250.milliseconds, child: child);
            }),
            actions: [
              Obx(() {
                final Widget child;

                if (c.search.value != null) {
                  child = WidgetButton(
                    key: const Key('CloseSearch'),
                    onPressed: () => c.toggleSearch(false),
                    child: SvgLoader.asset(
                      'assets/icons/close_primary.svg',
                      height: 15,
                      width: 15,
                    ),
                  );
                } else {
                  child = WidgetButton(
                    key: Key('SortBy${c.sortByName ? 'Abc' : 'Time'}'),
                    onPressed: c.toggleSorting,
                    child: SvgLoader.asset(
                      'assets/icons/sort_${c.sortByName ? 'abc' : 'time'}.svg',
                      width: 29.69,
                      height: 21,
                    ),
                  );
                }
                return Container(
                  alignment: Alignment.center,
                  width: 29.69,
                  height: 21,
                  margin: const EdgeInsets.only(left: 12, right: 18),
                  child: AnimatedSwitcher(
                    duration: 250.milliseconds,
                    child: child,
                  ),
                );
              }),
            ],
            leading: [
              Obx(() {
                return WidgetButton(
                  key: const Key('SearchButton'),
                  onPressed: c.search.value != null ? null : c.toggleSearch,
                  child: Container(
                    padding: const EdgeInsets.only(left: 20, right: 12),
                    height: double.infinity,
                    child: SvgLoader.asset(
                      'assets/icons/search.svg',
                      width: 17.77,
                    ),
                  ),
                );
              }),
            ],
          ),
          extendBodyBehindAppBar: true,
          body: Obx(() {
            if (!c.contactsReady.value) {
              return const Center(child: CircularProgressIndicator());
            }

            final Widget? child;

<<<<<<< HEAD
          if (c.search.value?.search.isEmpty.value == false) {
            if (c.search.value!.searchStatus.value.isLoading &&
                c.elements.isEmpty) {
              child = const Center(
                key: Key('Loading'),
                child: CircularProgressIndicator(),
              );
            } else if (c.elements.isNotEmpty) {
              child = SafeScrollbar(
                controller: c.scrollController,
                child: AnimationLimiter(
                  key: const Key('Search'),
                  child: ListView.builder(
=======
            if (c.search.value?.search.isEmpty.value == false) {
              if (c.search.value!.searchStatus.value.isLoading &&
                  c.elements.isEmpty) {
                child = const Center(
                  key: Key('Loading'),
                  child: CircularProgressIndicator(),
                );
              } else if (c.elements.isNotEmpty) {
                child = AnimationLimiter(
                  key: const Key('Search'),
                  child: Scrollbar(
>>>>>>> 93c6bc3b
                    controller: c.scrollController,
                    child: ListView.builder(
                      controller: c.scrollController,
                      itemCount: c.elements.length,
                      itemBuilder: (_, i) {
                        final ListElement element = c.elements[i];
                        final Widget child;

                        if (element is ContactElement) {
                          child = SearchUserTile(
                            key: Key('SearchContact_${element.contact.id}'),
                            contact: element.contact,
                            onTap: () =>
                                router.user(element.contact.user.value!.id),
                          );
                        } else if (element is UserElement) {
                          child = SearchUserTile(
                            key: Key('SearchUser_${element.user.id}'),
                            user: element.user,
                            onTap: () => router.user(element.user.id),
                          );
                        } else if (element is DividerElement) {
                          child = Center(
                            child: Container(
                              margin: const EdgeInsets.fromLTRB(10, 2, 10, 2),
                              padding: const EdgeInsets.fromLTRB(12, 10, 12, 6),
                              width: double.infinity,
                              child: Center(
                                child: Text(
                                  element.category.name.capitalizeFirst!,
                                  style: style.systemMessageStyle.copyWith(
                                    color: Colors.black,
                                    fontSize: 15,
                                  ),
                                ),
                              ),
                            ),
                          );
                        } else {
                          child = const SizedBox();
                        }

                        return AnimationConfiguration.staggeredList(
                          position: i,
                          duration: const Duration(milliseconds: 375),
                          child: SlideAnimation(
                            horizontalOffset: 50,
                            child: FadeInAnimation(child: child),
                          ),
                        );
                      },
                    ),
                  ),
                );
              } else {
                child = Center(
                  key: const Key('NothingFound'),
                  child: Text('label_nothing_found'.l10n),
                );
              }
            } else {
<<<<<<< HEAD
              child = AnimationLimiter(
                child: SafeScrollbar(
                  controller: c.scrollController,
                  child: CustomScrollView(
                    controller: c.scrollController,
                    slivers: [
                      SliverPadding(
                        padding: const EdgeInsets.only(
                          top: CustomAppBar.height,
                          left: 10,
                          right: 10,
                        ),
                        sliver: SliverReorderableList(
                          onReorderStart: (_) => c.reordering.value = true,
                          proxyDecorator: (child, _, animation) {
                            return AnimatedBuilder(
                              animation: animation,
                              builder: (_, Widget? child) {
                                final double t =
                                    Curves.easeInOut.transform(animation.value);
                                final double elevation = lerpDouble(0, 6, t)!;
                                final Color color = Color.lerp(
                                  const Color(0x00000000),
                                  const Color(0x33000000),
                                  t,
                                )!;
=======
              if (c.contacts.isEmpty && c.favorites.isEmpty) {
                child = Center(
                  key: const Key('NoContacts'),
                  child: Text('label_no_contacts'.l10n),
                );
              } else {
                child = AnimationLimiter(
                  child: Scrollbar(
                    controller: c.scrollController,
                    child: CustomScrollView(
                      controller: c.scrollController,
                      slivers: [
                        SliverPadding(
                          padding: EdgeInsets.only(
                            top: CustomAppBar.height +
                                MediaQuery.of(context).viewPadding.top,
                            left: 10,
                            right: 10,
                          ),
                          sliver: SliverReorderableList(
                            onReorderStart: (_) => c.reordering.value = true,
                            proxyDecorator: (child, _, animation) {
                              return AnimatedBuilder(
                                animation: animation,
                                builder: (_, Widget? child) {
                                  final double t = Curves.easeInOut
                                      .transform(animation.value);
                                  final double elevation = lerpDouble(0, 6, t)!;
                                  final Color color = Color.lerp(
                                    const Color(0x00000000),
                                    const Color(0x33000000),
                                    t,
                                  )!;
>>>>>>> 93c6bc3b

                                  return Container(
                                    decoration: BoxDecoration(
                                      boxShadow: [
                                        CustomBoxShadow(
                                          color: color,
                                          blurRadius: elevation,
                                        ),
                                      ],
                                      borderRadius: style.cardRadius.copyWith(
                                        topLeft: Radius.circular(
                                          style.cardRadius.topLeft.x * 1.75,
                                        ),
                                      ),
                                    ),
                                    child: child,
                                  );
                                },
                                child: child,
                              );
                            },
                            itemBuilder: (_, i) {
                              RxChatContact contact = c.favorites.elementAt(i);
                              return KeyedSubtree(
                                key: Key(contact.id.val),
                                child: Obx(() {
                                  final Widget child = _contact(
                                    context,
                                    contact,
                                    c,
                                    avatarBuilder: (child) {
                                      if (PlatformUtils.isMobile) {
                                        return ReorderableDelayedDragStartListener(
                                          key: Key(
                                              'ReorderHandle_${contact.id.val}'),
                                          index: i,
                                          child: child,
                                        );
                                      }

                                      return ReorderableDragStartListener(
                                        key: Key(
                                            'ReorderHandle_${contact.id.val}'),
                                        index: i,
                                        child: child,
                                      );
                                    },
                                  );

                                  // Ignore the animation, if there's an ongoing
                                  // reordering happening.
                                  if (c.reordering.value) {
                                    return child;
                                  }

                                  return AnimationConfiguration.staggeredList(
                                    position: i,
                                    duration: const Duration(milliseconds: 375),
                                    child: SlideAnimation(
                                      horizontalOffset: 50,
                                      child: FadeInAnimation(child: child),
                                    ),
                                  );
                                }),
                              );
                            },
                            itemCount: c.favorites.length,
                            onReorder: (a, b) {
                              c.reorderContact(a, b);
                              c.reordering.value = false;
                            },
                          ),
                        ),
                        SliverPadding(
                          padding: const EdgeInsets.only(
                            bottom: CustomNavigationBar.height + 5,
                            left: 10,
                            right: 10,
                          ),
                          sliver: SliverList(
                            delegate: SliverChildListDelegate.fixed(
                              c.contacts.mapIndexed((i, e) {
                                return AnimationConfiguration.staggeredList(
                                  position: i,
                                  duration: const Duration(milliseconds: 375),
                                  child: SlideAnimation(
                                    horizontalOffset: 50,
                                    child: FadeInAnimation(
                                      child: _contact(context, e, c),
                                    ),
                                  ),
                                );
                              }).toList(),
                            ),
                          ),
                        ),
                      ],
                    ),
                  ),
                );
              }
            }

<<<<<<< HEAD
          return ContextMenuInterceptor(
            child: AnimatedSwitcher(
              duration: const Duration(milliseconds: 250),
              child: child,
            ),
          );
        }),
      ),
=======
            return Stack(
              children: [
                Obx(() {
                  return AnimatedContainer(
                    duration: 200.milliseconds,
                    color: c.search.value != null
                        ? const Color(0xFFEBEBEB)
                        : const Color(0x00EBEBEB),
                  );
                }),
                Padding(
                  padding: const EdgeInsets.symmetric(vertical: 5),
                  child: ContextMenuInterceptor(
                    child: AnimatedSwitcher(
                      duration: const Duration(milliseconds: 250),
                      child: child,
                    ),
                  ),
                ),
              ],
            );
          }),
        );
      }),
>>>>>>> 93c6bc3b
    );
  }

  /// Returns a [ListTile] with [contact]'s information.
  Widget _contact(
    BuildContext context,
    RxChatContact contact,
    ContactsTabController c, {
    Widget Function(Widget)? avatarBuilder,
  }) {
    bool favorite = c.favorites.contains(contact);

    final bool selected = router.routes
            .lastWhereOrNull((e) => e.startsWith(Routes.user))
            ?.startsWith('${Routes.user}/${contact.user.value?.id}') ==
        true;

    return ContactTile(
      key: Key('Contact_${contact.id}'),
      contact: contact,
      folded: favorite,
      selected: selected,
      avatarBuilder: avatarBuilder,
      onTap: contact.contact.value.users.isNotEmpty
          // TODO: Open [Routes.contact] page when it's implemented.
          ? () => router.user(contact.user.value!.id)
          : null,
      actions: [
        favorite
            ? ContextMenuButton(
                key: const Key('UnfavoriteContactButton'),
                label: 'btn_delete_from_favorites'.l10n,
                onPressed: () => c.unfavoriteContact(contact.contact.value.id),
                trailing: const Icon(Icons.star_border),
              )
            : ContextMenuButton(
                key: const Key('FavoriteContactButton'),
                label: 'btn_add_to_favorites'.l10n,
                onPressed: () => c.favoriteContact(contact.contact.value.id),
                trailing: const Icon(Icons.star),
              ),
        ContextMenuButton(
          label: 'btn_delete'.l10n,
          onPressed: () => _removeFromContacts(c, context, contact),
          trailing: const Icon(Icons.delete),
        ),
        ContextMenuButton(
          label: 'btn_select'.l10n,
          trailing: const Icon(Icons.select_all),
        ),
      ],
      subtitle: [
        Padding(
          padding: const EdgeInsets.only(top: 5),
          child: Obx(() {
            final subtitle = contact.user.value?.user.value.getStatus();
            if (subtitle != null) {
              return Text(
                subtitle,
                style: TextStyle(color: Theme.of(context).colorScheme.primary),
              );
            }

            return Container();
          }),
        ),
      ],
      trailing: [
        Obx(() {
          if (contact.user.value?.user.value.isBlacklisted == false) {
            return const SizedBox();
          }

          return const Padding(
            padding: EdgeInsets.symmetric(horizontal: 5),
            child: Icon(
              Icons.block,
              color: Color(0xFFC0C0C0),
              size: 20,
            ),
          );
        }),
      ],
    );
  }

  /// Opens a confirmation popup deleting the provided [contact] from address
  /// book.
  Future<void> _removeFromContacts(
    ContactsTabController c,
    BuildContext context,
    RxChatContact contact,
  ) async {
    final bool? result = await MessagePopup.alert(
      'label_remove_from_contacts'.l10n,
      description: [
        TextSpan(text: 'alert_contact_will_be_removed1'.l10n),
        TextSpan(
          text: contact.contact.value.name.val,
          style: const TextStyle(color: Colors.black),
        ),
        TextSpan(text: 'alert_contact_will_be_removed2'.l10n),
      ],
    );

    if (result == true) {
      await c.deleteFromContacts(contact.contact.value);
    }
  }
}<|MERGE_RESOLUTION|>--- conflicted
+++ resolved
@@ -201,21 +201,6 @@
 
             final Widget? child;
 
-<<<<<<< HEAD
-          if (c.search.value?.search.isEmpty.value == false) {
-            if (c.search.value!.searchStatus.value.isLoading &&
-                c.elements.isEmpty) {
-              child = const Center(
-                key: Key('Loading'),
-                child: CircularProgressIndicator(),
-              );
-            } else if (c.elements.isNotEmpty) {
-              child = SafeScrollbar(
-                controller: c.scrollController,
-                child: AnimationLimiter(
-                  key: const Key('Search'),
-                  child: ListView.builder(
-=======
             if (c.search.value?.search.isEmpty.value == false) {
               if (c.search.value!.searchStatus.value.isLoading &&
                   c.elements.isEmpty) {
@@ -224,11 +209,10 @@
                   child: CircularProgressIndicator(),
                 );
               } else if (c.elements.isNotEmpty) {
-                child = AnimationLimiter(
+                child = SafeScrollbar(
+                controller: c.scrollController,
+                child: AnimationLimiter(
                   key: const Key('Search'),
-                  child: Scrollbar(
->>>>>>> 93c6bc3b
-                    controller: c.scrollController,
                     child: ListView.builder(
                       controller: c.scrollController,
                       itemCount: c.elements.length,
@@ -289,34 +273,6 @@
                 );
               }
             } else {
-<<<<<<< HEAD
-              child = AnimationLimiter(
-                child: SafeScrollbar(
-                  controller: c.scrollController,
-                  child: CustomScrollView(
-                    controller: c.scrollController,
-                    slivers: [
-                      SliverPadding(
-                        padding: const EdgeInsets.only(
-                          top: CustomAppBar.height,
-                          left: 10,
-                          right: 10,
-                        ),
-                        sliver: SliverReorderableList(
-                          onReorderStart: (_) => c.reordering.value = true,
-                          proxyDecorator: (child, _, animation) {
-                            return AnimatedBuilder(
-                              animation: animation,
-                              builder: (_, Widget? child) {
-                                final double t =
-                                    Curves.easeInOut.transform(animation.value);
-                                final double elevation = lerpDouble(0, 6, t)!;
-                                final Color color = Color.lerp(
-                                  const Color(0x00000000),
-                                  const Color(0x33000000),
-                                  t,
-                                )!;
-=======
               if (c.contacts.isEmpty && c.favorites.isEmpty) {
                 child = Center(
                   key: const Key('NoContacts'),
@@ -324,15 +280,14 @@
                 );
               } else {
                 child = AnimationLimiter(
-                  child: Scrollbar(
+                  child: SafeScrollbar(
                     controller: c.scrollController,
                     child: CustomScrollView(
                       controller: c.scrollController,
                       slivers: [
                         SliverPadding(
-                          padding: EdgeInsets.only(
-                            top: CustomAppBar.height +
-                                MediaQuery.of(context).viewPadding.top,
+                          padding: const EdgeInsets.only(
+                          top: CustomAppBar.height,
                             left: 10,
                             right: 10,
                           ),
@@ -350,7 +305,6 @@
                                     const Color(0x33000000),
                                     t,
                                   )!;
->>>>>>> 93c6bc3b
 
                                   return Container(
                                     decoration: BoxDecoration(
@@ -454,16 +408,6 @@
               }
             }
 
-<<<<<<< HEAD
-          return ContextMenuInterceptor(
-            child: AnimatedSwitcher(
-              duration: const Duration(milliseconds: 250),
-              child: child,
-            ),
-          );
-        }),
-      ),
-=======
             return Stack(
               children: [
                 Obx(() {
@@ -488,7 +432,6 @@
           }),
         );
       }),
->>>>>>> 93c6bc3b
     );
   }
 
