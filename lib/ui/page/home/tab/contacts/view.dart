--- conflicted
+++ resolved
@@ -23,32 +23,34 @@
 import 'package:flutter_staggered_animations/flutter_staggered_animations.dart';
 import 'package:get/get.dart';
 
-import '/domain/model/contact.dart';
 import '/domain/repository/contact.dart';
 import '/l10n/l10n.dart';
 import '/routes.dart';
 import '/themes.dart';
 import '/ui/page/home/page/chat/message_field/view.dart';
+import '/ui/page/home/page/user/controller.dart';
 import '/ui/page/home/tab/chats/controller.dart';
 import '/ui/page/home/tab/chats/widget/search_user_tile.dart';
 import '/ui/page/home/widget/app_bar.dart';
+import '/ui/page/home/widget/contact_tile.dart';
 import '/ui/page/home/widget/navigation_bar.dart';
 import '/ui/page/home/widget/safe_scrollbar.dart';
 import '/ui/widget/animated_delayed_switcher.dart';
+import '/ui/widget/context_menu/menu.dart';
 import '/ui/widget/menu_interceptor/menu_interceptor.dart';
+import '/ui/widget/outlined_rounded_button.dart';
 import '/ui/widget/progress_indicator.dart';
+import '/ui/widget/selected_dot.dart';
 import '/ui/widget/svg/svg.dart';
 import '/ui/widget/text_field.dart';
 import '/ui/widget/widget_button.dart';
 import '/util/message_popup.dart';
 import '/util/platform_utils.dart';
 import 'controller.dart';
-import 'widget/chat_select_buttons.dart';
-import 'widget/styled_contact_tile.dart';
 
 /// View of the `HomeTab.contacts` tab.
 class ContactsTabView extends StatelessWidget {
-  const ContactsTabView({super.key});
+  const ContactsTabView({Key? key}) : super(key: key);
 
   @override
   Widget build(BuildContext context) {
@@ -350,51 +352,10 @@
                               return KeyedSubtree(
                                 key: Key(contact.id.val),
                                 child: Obx(() {
-<<<<<<< HEAD
-                                  final Widget child = ContactTileWidget(
+                                  final Widget child = _contact(
+                                    context,
                                     contact,
-                                    favorites: c.favorites,
-                                    selectedContacts: c.selectedContacts,
-                                    selecting: c.selecting,
-=======
-                                  final bool selected = router.routes
-                                          .lastWhereOrNull(
-                                              (e) => e.startsWith(Routes.user))
-                                          ?.startsWith(
-                                              '${Routes.user}/${contact.user.value?.id}') ==
-                                      true;
-
-                                  final Widget child = StyledContactTile(
-                                    contact,
-                                    favorites: c.favorites,
-                                    selectedContacts: c.selectedContacts,
-                                    selecting: c.selecting.value,
-                                    inverted: selected ||
-                                        c.selectedContacts.contains(contact.id),
->>>>>>> 00aa2bcb
-                                    unfavoriteContact: () =>
-                                        c.unfavoriteContact(
-                                      contact.contact.value.id,
-                                    ),
-                                    favoriteContact: () => c.favoriteContact(
-                                      contact.contact.value.id,
-                                    ),
-                                    toggleSelecting: () => c.toggleSelecting(),
-                                    removeFromContacts: () =>
-                                        _removeFromContacts(
-                                            c, context, contact),
-                                    onTap: c.selecting.value
-                                        ? () => c.selectContact(contact)
-                                        : contact.contact.value.users.isNotEmpty
-<<<<<<< HEAD
-                                            // TODO: Open [Routes.contact] page when it's implemented.
-=======
-                                            // TODO: Open [Routes.contact] page
-                                            // when it's implemented.
->>>>>>> 00aa2bcb
-                                            ? () => router
-                                                .user(contact.user.value!.id)
-                                            : null,
+                                    c,
                                     avatarBuilder: (child) {
                                       if (PlatformUtils.isMobile) {
                                         return ReorderableDelayedDragStartListener(
@@ -470,59 +431,13 @@
                           sliver: SliverList(
                             delegate: SliverChildListDelegate.fixed(
                               c.contacts.mapIndexed((i, e) {
-                                final bool selected = router.routes
-                                        .lastWhereOrNull(
-                                            (e) => e.startsWith(Routes.user))
-                                        ?.startsWith(
-                                            '${Routes.user}/${e.user.value?.id}') ==
-                                    true;
-
                                 return AnimationConfiguration.staggeredList(
                                   position: i,
                                   duration: const Duration(milliseconds: 375),
                                   child: SlideAnimation(
                                     horizontalOffset: 50,
                                     child: FadeInAnimation(
-<<<<<<< HEAD
-                                      child: ContactTileWidget(
-                                        e,
-                                        favorites: c.favorites,
-                                        selectedContacts: c.selectedContacts,
-                                        selecting: c.selecting,
-=======
-                                      child: StyledContactTile(
-                                        e,
-                                        favorites: c.favorites,
-                                        selectedContacts: c.selectedContacts,
-                                        selecting: c.selecting.value,
-                                        inverted: selected ||
-                                            c.selectedContacts.contains(e.id),
->>>>>>> 00aa2bcb
-                                        unfavoriteContact: () =>
-                                            c.unfavoriteContact(
-                                          e.contact.value.id,
-                                        ),
-                                        favoriteContact: () =>
-                                            c.favoriteContact(
-                                          e.contact.value.id,
-                                        ),
-                                        toggleSelecting: () =>
-                                            c.toggleSelecting(),
-                                        removeFromContacts: () =>
-                                            _removeFromContacts(c, context, e),
-                                        onTap: c.selecting.value
-                                            ? () => c.selectContact(e)
-                                            : e.contact.value.users.isNotEmpty
-<<<<<<< HEAD
-                                                // TODO: Open [Routes.contact] page when it's implemented.
-=======
-                                                // TODO: Open [Routes.contact]
-                                                // page when it's implemented.
->>>>>>> 00aa2bcb
-                                                ? () => router
-                                                    .user(e.user.value!.id)
-                                                : null,
-                                      ),
+                                      child: _contact(context, e, c),
                                     ),
                                   ),
                                 );
@@ -556,23 +471,13 @@
               ],
             );
           }),
-          bottomNavigationBar: c.selecting.value
-              ? ChatSelectButtons(
-                  c.selectedContacts,
-<<<<<<< HEAD
-=======
-                  deleteCount: c.selectedContacts.length.toString(),
->>>>>>> 00aa2bcb
-                  toggleSelecting: c.toggleSelecting,
-                  removeContacts: () => _removeContacts(context, c),
-                )
-              : null,
+          bottomNavigationBar:
+              c.selecting.value ? _selectButtons(context, c) : null,
         );
       }),
     );
   }
 
-<<<<<<< HEAD
   /// Returns a [ListTile] with [contact]'s information.
   Widget _contact(
     BuildContext context,
@@ -779,8 +684,6 @@
     );
   }
 
-=======
->>>>>>> 00aa2bcb
   /// Opens a confirmation popup deleting the provided [contact] from address
   /// book.
   Future<void> _removeFromContacts(
@@ -823,248 +726,4 @@
       await c.deleteContacts();
     }
   }
-}
-
-/// [Widget] which returns a [ListTile] with [contact]'s information.
-class ContactTileWidget extends StatelessWidget {
-  const ContactTileWidget(
-    this.contact, {
-    super.key,
-    required this.favorites,
-    required this.selectedContacts,
-    required this.selecting,
-    this.unfavoriteContact,
-    this.favoriteContact,
-    this.removeFromContacts,
-    this.toggleSelecting,
-    this.avatarBuilder,
-    this.onTap,
-  });
-
-  /// Reactive favorited [ChatContact].
-  final RxChatContact contact;
-
-  /// Reactive [List] of favorited [ChatContact]s.
-  final RxList<RxChatContact> favorites;
-
-  /// Reactive [List] of [ChatContactId]s of the selected [ChatContact]s.
-  final RxList<ChatContactId> selectedContacts;
-
-  /// Indicator whether multiple [ChatContact]s selection is active.
-  final RxBool selecting;
-
-  /// Callback, called when this [ContactTileWidget] is tapped.
-  final void Function()? onTap;
-
-  /// Removes the specified [ChatContact] identified by its id from the
-  /// favorites.
-  final void Function()? unfavoriteContact;
-
-  /// Marks the specified [ChatContact] identified by its id as favorited.
-  final void Function()? favoriteContact;
-
-  /// Toggles the [ChatContact]s selection.
-  final void Function()? toggleSelecting;
-
-  /// Returns a [ListTile] with [contact]'s information.
-  final Widget Function(Widget)? avatarBuilder;
-
-  /// Opens a confirmation popup deleting the provided [contact] from address
-  /// book.
-  final void Function()? removeFromContacts;
-
-  @override
-  Widget build(BuildContext context) {
-    return Obx(() {
-      bool favorite = favorites.contains(contact);
-
-      final bool selected = router.routes
-              .lastWhereOrNull((e) => e.startsWith(Routes.user))
-              ?.startsWith('${Routes.user}/${contact.user.value?.id}') ==
-          true;
-
-      return ContactTile(
-        key: Key('Contact_${contact.id}'),
-        contact: contact,
-        folded: favorite,
-        selected: selected || selectedContacts.contains(contact.id),
-        enableContextMenu: !selecting.value,
-        avatarBuilder: selecting.value
-            ? (child) => WidgetButton(
-                  // TODO: Open [Routes.contact] page when it's implemented.
-                  onPressed: () => router.user(contact.user.value!.id),
-                  child: avatarBuilder?.call(child) ?? child,
-                )
-            : avatarBuilder,
-        onTap: onTap,
-        actions: [
-          favorite
-              ? ContextMenuButton(
-                  key: const Key('UnfavoriteContactButton'),
-                  label: 'btn_delete_from_favorites'.l10n,
-                  onPressed: unfavoriteContact,
-                  trailing: const Icon(Icons.star_border),
-                )
-              : ContextMenuButton(
-                  key: const Key('FavoriteContactButton'),
-                  label: 'btn_add_to_favorites'.l10n,
-                  onPressed: favoriteContact,
-                  trailing: const Icon(Icons.star),
-                ),
-          ContextMenuButton(
-            label: 'btn_delete'.l10n,
-            onPressed: removeFromContacts,
-            trailing: const Icon(Icons.delete),
-          ),
-          const ContextMenuDivider(),
-          ContextMenuButton(
-            key: const Key('SelectContactButton'),
-            label: 'btn_select'.l10n,
-            onPressed: toggleSelecting,
-            trailing: const Icon(Icons.select_all),
-          ),
-        ],
-        subtitle: [
-          Padding(
-            padding: const EdgeInsets.only(top: 5),
-            child: Obx(() {
-              final subtitle = contact.user.value?.user.value.getStatus();
-              if (subtitle != null) {
-                return Text(
-                  subtitle,
-                  style:
-                      TextStyle(color: Theme.of(context).colorScheme.primary),
-                );
-              }
-
-              return Container();
-            }),
-          ),
-        ],
-        trailing: [
-          Obx(() {
-            final dialog = contact.user.value?.dialog.value;
-
-            if (dialog?.chat.value.muted == null) {
-              return const SizedBox();
-            }
-
-            return Padding(
-              padding: const EdgeInsets.symmetric(horizontal: 5),
-              child: SvgImage.asset(
-                'assets/icons/muted.svg',
-                key: Key('MuteIndicator_${contact.id}'),
-                width: 19.99,
-                height: 15,
-              ),
-            );
-          }),
-          Obx(() {
-            if (contact.user.value?.user.value.isBlacklisted == null) {
-              return const SizedBox();
-            }
-
-            return const Padding(
-              padding: EdgeInsets.symmetric(horizontal: 5),
-              child: Icon(Icons.block, color: Color(0xFFC0C0C0), size: 20),
-            );
-          }),
-          Obx(() {
-            if (!selecting.value) {
-              return const SizedBox();
-            }
-
-            return Padding(
-              padding: const EdgeInsets.symmetric(horizontal: 5),
-              child: SelectedDot(
-                selected: selectedContacts.contains(contact.id),
-                size: 22,
-              ),
-            );
-          }),
-        ],
-      );
-    });
-  }
-}
-
-/// [Widget] which returns the animated [OutlinedRoundedButton]s for multiple
-/// selected chat contacts manipulation.
-class ChatSelectButtons extends StatelessWidget {
-  const ChatSelectButtons(
-    this.selectedContacts, {
-    super.key,
-    required this.removeContacts,
-    required this.toggleSelecting,
-  });
-
-  /// Reactive [List] of [ChatContactId]s of the selected [ChatContact]s.
-  final RxList<ChatContactId> selectedContacts;
-
-  /// Toggles the [ChatContact]s selection.
-  final void Function() toggleSelecting;
-
-  /// Opens a confirmation popup deleting the selected contacts.
-  final void Function() removeContacts;
-
-  @override
-  Widget build(BuildContext context) {
-    const List<CustomBoxShadow> shadows = [
-      CustomBoxShadow(
-        blurRadius: 8,
-        color: Color(0x22000000),
-        blurStyle: BlurStyle.outer,
-      ),
-    ];
-
-    return Padding(
-      padding: EdgeInsets.fromLTRB(
-        8,
-        7,
-        8,
-        PlatformUtils.isMobile && !PlatformUtils.isWeb
-            ? router.context!.mediaQuery.padding.bottom + 7
-            : 12,
-      ),
-      child: Row(
-        children: [
-          Expanded(
-            child: OutlinedRoundedButton(
-              title: Text(
-                'btn_close'.l10n,
-                overflow: TextOverflow.ellipsis,
-                maxLines: 1,
-                style: const TextStyle(color: Colors.black),
-              ),
-              onPressed: toggleSelecting,
-              color: Colors.white,
-              shadows: shadows,
-            ),
-          ),
-          const SizedBox(width: 10),
-          Obx(() {
-            return Expanded(
-              child: OutlinedRoundedButton(
-                key: const Key('DeleteContacts'),
-                title: Text(
-                  'btn_delete_count'
-                      .l10nfmt({'count': selectedContacts.length}),
-                  overflow: TextOverflow.ellipsis,
-                  maxLines: 1,
-                  style: TextStyle(
-                    color:
-                        selectedContacts.isEmpty ? Colors.black : Colors.white,
-                  ),
-                ),
-                onPressed:
-                    selectedContacts.isEmpty ? null : () => removeContacts,
-                color: Theme.of(context).colorScheme.secondary,
-                shadows: shadows,
-              ),
-            );
-          }),
-        ],
-      ),
-    );
-  }
 }