// Copyright © 2022-2023 IT ENGINEERING MANAGEMENT INC,
//                       <https://github.com/team113>
//
// This program is free software: you can redistribute it and/or modify it under
// the terms of the GNU Affero General Public License v3.0 as published by the
// Free Software Foundation, either version 3 of the License, or (at your
// option) any later version.
//
// This program is distributed in the hope that it will be useful, but WITHOUT
// ANY WARRANTY; without even the implied warranty of MERCHANTABILITY or FITNESS
// FOR A PARTICULAR PURPOSE. See the GNU Affero General Public License v3.0 for
// more details.
//
// You should have received a copy of the GNU Affero General Public License v3.0
// along with this program. If not, see
// <https://www.gnu.org/licenses/agpl-3.0.html>.

import 'dart:ui';

import 'package:animated_size_and_fade/animated_size_and_fade.dart';
import 'package:collection/collection.dart';
import 'package:flutter/material.dart';
import 'package:flutter_staggered_animations/flutter_staggered_animations.dart';
import 'package:get/get.dart';

import '/domain/repository/contact.dart';
import '/l10n/l10n.dart';
import '/routes.dart';
import '/themes.dart';
import '/ui/page/home/page/chat/message_field/view.dart';
import '/ui/page/home/page/user/controller.dart';
import '/ui/page/home/tab/chats/controller.dart';
import '/ui/page/home/tab/chats/widget/search_user_tile.dart';
import '/ui/page/home/widget/app_bar.dart';
import '/ui/page/home/widget/contact_tile.dart';
import '/ui/page/home/widget/navigation_bar.dart';
import '/ui/page/home/widget/safe_scrollbar.dart';
import '/ui/widget/context_menu/menu.dart';
import '/ui/widget/menu_interceptor/menu_interceptor.dart';
import '/ui/widget/outlined_rounded_button.dart';
import '/ui/widget/progress_indicator.dart';
import '/ui/widget/selected_dot.dart';
import '/ui/widget/svg/svg.dart';
import '/ui/widget/text_field.dart';
import '/ui/widget/widget_button.dart';
import '/util/message_popup.dart';
import '/util/platform_utils.dart';
import 'controller.dart';

/// View of the `HomeTab.contacts` tab.
class ContactsTabView extends StatelessWidget {
  const ContactsTabView({Key? key}) : super(key: key);

  @override
  Widget build(BuildContext context) {
    final Style style = Theme.of(context).extension<Style>()!;
    final ColorScheme colors = Theme.of(context).colorScheme;

    return GetBuilder(
      key: const Key('ContactsTab'),
      init: ContactsTabController(
        Get.find(),
        Get.find(),
        Get.find(),
        Get.find(),
        Get.find(),
      ),
      builder: (ContactsTabController c) => Obx(() {
        return Scaffold(
          appBar: CustomAppBar(
            border: c.search.value != null || c.selecting.value
                ? Border.all(color: colors.secondary, width: 2)
                : null,
            title: Obx(() {
              final Widget child;

              if (c.search.value != null) {
                child = Theme(
                  data: MessageFieldView.theme(context),
                  child: Padding(
                    padding: const EdgeInsets.symmetric(horizontal: 10),
                    child: Transform.translate(
                      offset: const Offset(0, 1),
                      child: ReactiveTextField(
                        key: const Key('SearchField'),
                        state: c.search.value!.search,
                        hint: 'label_search'.l10n,
                        maxLines: 1,
                        filled: false,
                        dense: true,
                        padding: const EdgeInsets.symmetric(vertical: 8),
                        style: style.boldBody.copyWith(fontSize: 17),
                        onChanged: () => c.search.value?.query.value =
                            c.search.value?.search.text ?? '',
                      ),
                    ),
                  ),
                );
              } else if (c.selecting.value) {
                child = Text('label_select_contacts'.l10n);
              } else {
                final Widget synchronization;

                if (c.fetching.value == null && c.status.value.isLoadingMore) {
                  synchronization = Padding(
                    padding: const EdgeInsets.only(top: 2),
                    child: Center(
                      child: Text(
                        'label_synchronization'.l10n,
                        style: TextStyle(fontSize: 13, color: colors.primary),
                      ),
                    ),
                  );
                } else {
                  synchronization = const SizedBox.shrink();
                }

                child = Column(
                  mainAxisSize: MainAxisSize.min,
                  children: [
                    Text('label_contacts'.l10n),
                    AnimatedSizeAndFade(
                      sizeDuration: const Duration(milliseconds: 300),
                      fadeDuration: const Duration(milliseconds: 300),
                      child: synchronization,
                    ),
                  ],
                );
              }

              return AnimatedSwitcher(duration: 250.milliseconds, child: child);
            }),
            actions: [
              Obx(() {
                final Widget child;

                if (c.search.value != null || c.selecting.value) {
                  child = SvgImage.asset(
                    'assets/icons/close_primary.svg',
                    key: const Key('CloseSearch'),
                    height: 15,
                    width: 15,
                  );
                } else {
                  child = SvgImage.asset(
                    'assets/icons/sort_${c.sortByName ? 'abc' : 'time'}.svg',
                    key: Key('SortBy${c.sortByName ? 'Abc' : 'Time'}'),
                    width: 29.69,
                    height: 21,
                  );
                }

                return WidgetButton(
                  onPressed: () {
                    if (c.selecting.value) {
                      c.toggleSelecting();
                    } else if (c.search.value != null) {
                      c.toggleSearch(false);
                    } else {
                      c.toggleSorting();
                    }
                  },
                  child: Container(
                    alignment: Alignment.center,
                    width: 29.69 + 12 + 18,
                    height: double.infinity,
                    child: Center(
                      child: AnimatedSwitcher(
                        duration: 250.milliseconds,
                        child: child,
                      ),
                    ),
                  ),
                );
              }),
            ],
            leading: [
              Obx(() {
                if (c.selecting.value) {
                  return const SizedBox(width: 49.77);
                }

                return WidgetButton(
                  key: const Key('SearchButton'),
                  onPressed: c.search.value != null ? null : c.toggleSearch,
                  child: Container(
                    padding: const EdgeInsets.only(left: 20, right: 12),
                    height: double.infinity,
                    child: SvgImage.asset(
                      'assets/icons/search.svg',
                      width: 17.77,
                    ),
                  ),
                );
              }),
            ],
          ),
          extendBodyBehindAppBar: true,
          body: Obx(() {
            if (c.status.value.isLoading) {
              return const Center(child: CustomProgressIndicator());
            }

            final Widget? child;

            if (c.search.value?.search.isEmpty.value == false) {
              if (c.search.value!.searchStatus.value.isLoading &&
                  c.elements.isEmpty) {
                child = Center(
                  key: UniqueKey(),
                  child: const ColoredBox(
                    key: Key('Loading'),
                    color: Colors.transparent,
                    child: CustomProgressIndicator(),
                  ),
                );
              } else if (c.elements.isNotEmpty) {
                child = SafeScrollbar(
                  controller: c.scrollController,
                  child: AnimationLimiter(
                    key: const Key('Search'),
                    child: ListView.builder(
                      key: const Key('SearchScrollable'),
                      controller: c.scrollController,
                      itemCount: c.elements.length,
                      itemBuilder: (_, i) {
                        final ListElement element = c.elements[i];
                        final Widget child;

                        if (element is ContactElement) {
                          child = SearchUserTile(
                            key: Key('SearchContact_${element.contact.id}'),
                            contact: element.contact,
                            onTap: () =>
                                router.user(element.contact.user.value!.id),
                          );
                        } else if (element is UserElement) {
                          child = SearchUserTile(
                            key: Key('SearchUser_${element.user.id}'),
                            user: element.user,
                            onTap: () => router.user(element.user.id),
                          );
                        } else if (element is DividerElement) {
                          child = Center(
                            child: Container(
                              margin: const EdgeInsets.fromLTRB(10, 2, 10, 2),
                              padding: const EdgeInsets.fromLTRB(12, 10, 12, 6),
                              width: double.infinity,
                              child: Center(
                                child: Text(
                                  element.category.name.capitalizeFirst!,
                                  style: style.systemMessageStyle.copyWith(
                                    color: Colors.black,
                                    fontSize: 15,
                                  ),
                                ),
                              ),
                            ),
                          );
                        } else {
                          child = const SizedBox();
                        }

                        return AnimationConfiguration.staggeredList(
                          position: i,
                          duration: const Duration(milliseconds: 375),
                          child: SlideAnimation(
                            horizontalOffset: 50,
                            child: FadeInAnimation(child: child),
                          ),
                        );
                      },
                    ),
                  ),
                );
              } else {
                child = KeyedSubtree(
                  key: UniqueKey(),
                  child: Center(
                    key: const Key('NothingFound'),
                    child: Text('label_nothing_found'.l10n),
                  ),
                );
              }
            } else {
              if (c.contacts.isEmpty && c.favorites.isEmpty) {
                child = KeyedSubtree(
                  key: UniqueKey(),
                  child: Center(
                    key: const Key('NoContacts'),
                    child: Text('label_no_contacts'.l10n),
                  ),
                );
              } else {
                child = AnimationLimiter(
                  child: SafeScrollbar(
                    controller: c.scrollController,
                    child: CustomScrollView(
                      controller: c.scrollController,
                      slivers: [
                        SliverPadding(
                          padding: const EdgeInsets.only(
                            top: CustomAppBar.height,
                            left: 10,
                            right: 10,
                          ),
                          sliver: SliverReorderableList(
                            onReorderStart: (_) => c.reordering.value = true,
                            proxyDecorator: (child, _, animation) {
                              return AnimatedBuilder(
                                animation: animation,
                                builder: (_, Widget? child) {
                                  final double t = Curves.easeInOut
                                      .transform(animation.value);
                                  final double elevation = lerpDouble(0, 6, t)!;
                                  final Color color = Color.lerp(
                                    const Color(0x00000000),
                                    const Color(0x33000000),
                                    t,
                                  )!;

                                  return Container(
                                    decoration: BoxDecoration(
                                      boxShadow: [
                                        CustomBoxShadow(
                                          color: color,
                                          blurRadius: elevation,
                                        ),
                                      ],
                                      borderRadius: style.cardRadius.copyWith(
                                        topLeft: Radius.circular(
                                          style.cardRadius.topLeft.x * 1.75,
                                        ),
                                      ),
                                    ),
                                    child: child,
                                  );
                                },
                                child: child,
                              );
                            },
                            itemBuilder: (_, i) {
                              if (c.favorites.isEmpty) {
                                // This builder is invoked for some reason when
                                // deleting all favorite contacts, so put a
                                // guard for that case.
                                return const SizedBox.shrink(key: Key('0'));
                              }

                              RxChatContact contact = c.favorites.elementAt(i);
                              return KeyedSubtree(
                                key: Key(contact.id.val),
                                child: Obx(() {
                                  final Widget child = _contact(
                                    context,
                                    contact,
                                    c,
                                    avatarBuilder: (child) {
                                      if (PlatformUtils.isMobile) {
                                        return ReorderableDelayedDragStartListener(
                                          key: Key(
                                            'ReorderHandle_${contact.id.val}',
                                          ),
                                          index: i,
                                          enabled: !c.selecting.value,
                                          child: child,
                                        );
                                      }

                                      return RawGestureDetector(
                                        gestures: {
                                          DisableSecondaryButtonRecognizer:
                                              GestureRecognizerFactoryWithHandlers<
                                                  DisableSecondaryButtonRecognizer>(
                                            () =>
                                                DisableSecondaryButtonRecognizer(),
                                            (_) {},
                                          ),
                                        },
                                        child: ReorderableDragStartListener(
                                          key: Key(
                                            'ReorderHandle_${contact.id.val}',
                                          ),
                                          index: i,
                                          enabled: !c.selecting.value,

                                          // Use a dummy
                                          // [GestureDetector.onLongPress]
                                          // callback for discarding long
                                          // presses on the [child].
                                          child: GestureDetector(
                                            onLongPress: () {},
                                            child: child,
                                          ),
                                        ),
                                      );
                                    },
                                  );

                                  // Ignore the animation, if there's an ongoing
                                  // reordering happening.
                                  if (c.reordering.value) {
                                    return child;
                                  }

                                  return AnimationConfiguration.staggeredList(
                                    position: i,
                                    duration: const Duration(milliseconds: 375),
                                    child: SlideAnimation(
                                      horizontalOffset: 50,
                                      child: FadeInAnimation(child: child),
                                    ),
                                  );
                                }),
                              );
                            },
                            itemCount: c.favorites.length,
                            onReorder: (a, b) {
                              c.reorderContact(a, b);
                              c.reordering.value = false;
                            },
                          ),
                        ),
                        SliverPadding(
                          padding: const EdgeInsets.only(
                            bottom: CustomNavigationBar.height + 5,
                            left: 10,
                            right: 10,
                          ),
                          sliver: SliverList(
                            delegate: SliverChildListDelegate.fixed(
                              c.contacts.mapIndexed((i, e) {
                                return AnimationConfiguration.staggeredList(
                                  position: i,
                                  duration: const Duration(milliseconds: 375),
                                  child: SlideAnimation(
                                    horizontalOffset: 50,
                                    child: FadeInAnimation(
                                      child: _contact(context, e, c),
                                    ),
                                  ),
                                );
                              }).toList(),
                            ),
                          ),
                        ),
                      ],
                    ),
                  ),
                );
              }
            }

            return Stack(
              children: [
                Obx(() {
                  return AnimatedContainer(
                    duration: 200.milliseconds,
                    color: c.search.value != null
                        ? const Color(0xFFEBEBEB)
                        : const Color(0x00EBEBEB),
                  );
                }),
                Padding(
                  padding: const EdgeInsets.symmetric(vertical: 5),
                  child: ContextMenuInterceptor(
                    child: AnimatedSwitcher(
                      duration: const Duration(milliseconds: 250),
                      child: child,
                    ),
                  ),
                ),
              ],
            );
          }),
          bottomNavigationBar:
              c.selecting.value ? _selectButtons(context, c) : null,
        );
      }),
    );
  }

  /// Returns a [ListTile] with [contact]'s information.
  Widget _contact(
    BuildContext context,
    RxChatContact contact,
    ContactsTabController c, {
    Widget Function(Widget)? avatarBuilder,
  }) {
    final ColorScheme colors = Theme.of(context).colorScheme;

    return Obx(() {
      bool favorite = c.favorites.contains(contact);

      final bool selected = router.routes
              .lastWhereOrNull((e) => e.startsWith(Routes.user))
              ?.startsWith('${Routes.user}/${contact.user.value?.id}') ==
          true;

      final bool inverted = selected || c.selectedContacts.contains(contact.id);

      return ContactTile(
        key: Key('Contact_${contact.id}'),
        contact: contact,
        folded: favorite,
        selected: inverted,
        enableContextMenu: !c.selecting.value,
        avatarBuilder: c.selecting.value
            ? (child) => WidgetButton(
                  // TODO: Open [Routes.contact] page when it's implemented.
                  onPressed: () => router.user(contact.user.value!.id),
                  child: avatarBuilder?.call(child) ?? child,
                )
            : avatarBuilder,
        onTap: c.selecting.value
            ? () => c.selectContact(contact)
            : contact.contact.value.users.isNotEmpty
                // TODO: Open [Routes.contact] page when it's implemented.
                ? () => router.user(contact.user.value!.id)
                : null,
        actions: [
          favorite
              ? ContextMenuButton(
                  key: const Key('UnfavoriteContactButton'),
                  label: 'btn_delete_from_favorites'.l10n,
                  onPressed: () =>
                      c.unfavoriteContact(contact.contact.value.id),
                  trailing: const Icon(Icons.star_border),
                )
              : ContextMenuButton(
                  key: const Key('FavoriteContactButton'),
                  label: 'btn_add_to_favorites'.l10n,
                  onPressed: () => c.favoriteContact(contact.contact.value.id),
                  trailing: const Icon(Icons.star),
                ),
          ContextMenuButton(
            label: 'btn_delete'.l10n,
            onPressed: () => _removeFromContacts(c, context, contact),
            trailing: const Icon(Icons.delete),
          ),
          const ContextMenuDivider(),
          ContextMenuButton(
            key: const Key('SelectContactButton'),
            label: 'btn_select'.l10n,
            onPressed: c.toggleSelecting,
            trailing: const Icon(Icons.select_all),
          ),
        ],
        subtitle: [
          Padding(
            padding: const EdgeInsets.only(top: 5),
            child: Obx(() {
              final subtitle = contact.user.value?.user.value.getStatus();
              if (subtitle != null) {
                return Text(
                  subtitle,
                  style: TextStyle(
                    color: inverted ? colors.onSecondary : colors.primary,
                  ),
                );
              }

              return Container();
            }),
          ),
        ],
        trailing: [
          Obx(() {
            final dialog = contact.user.value?.dialog.value;

            if (dialog?.chat.value.muted == null ||
                contact.user.value?.user.value.isBlacklisted != null) {
              return const SizedBox();
            }

            return Padding(
              padding: const EdgeInsets.symmetric(horizontal: 5),
<<<<<<< HEAD
              child: SvgImage.asset(
                'assets/icons/muted.svg',
=======
              child: SvgLoader.asset(
                inverted
                    ? 'assets/icons/muted_light.svg'
                    : 'assets/icons/muted.svg',
>>>>>>> 8d9b57e2
                key: Key('MuteIndicator_${contact.id}'),
                width: 19.99,
                height: 15,
              ),
            );
          }),
          Obx(() {
            if (contact.user.value?.user.value.isBlacklisted == null) {
              return const SizedBox();
            }

            return Padding(
              padding: const EdgeInsets.symmetric(horizontal: 5),
              child: Icon(
                Icons.block,
                color: inverted ? colors.onSecondary : const Color(0xFFC0C0C0),
                size: 20,
              ),
            );
          }),
          Obx(() {
            if (!c.selecting.value) {
              return const SizedBox();
            }

            return Padding(
              padding: const EdgeInsets.symmetric(horizontal: 5),
              child: SelectedDot(
                selected: c.selectedContacts.contains(contact.id),
                size: 22,
              ),
            );
          }),
        ],
      );
    });
  }

  /// Returns the animated [OutlinedRoundedButton]s for multiple selected
  /// [ChatContacts]s manipulation.
  Widget _selectButtons(BuildContext context, ContactsTabController c) {
    const List<CustomBoxShadow> shadows = [
      CustomBoxShadow(
        blurRadius: 8,
        color: Color(0x22000000),
        blurStyle: BlurStyle.outer,
      ),
    ];

    return Padding(
      padding: EdgeInsets.fromLTRB(
        8,
        7,
        8,
        PlatformUtils.isMobile && !PlatformUtils.isWeb
            ? router.context!.mediaQuery.padding.bottom + 7
            : 12,
      ),
      child: Row(
        children: [
          Expanded(
            child: OutlinedRoundedButton(
              title: Text(
                'btn_close'.l10n,
                overflow: TextOverflow.ellipsis,
                maxLines: 1,
                style: const TextStyle(color: Colors.black),
              ),
              onPressed: c.toggleSelecting,
              color: Colors.white,
              shadows: shadows,
            ),
          ),
          const SizedBox(width: 10),
          Obx(() {
            return Expanded(
              child: OutlinedRoundedButton(
                key: const Key('DeleteContacts'),
                title: Text(
                  'btn_delete_count'
                      .l10nfmt({'count': c.selectedContacts.length}),
                  overflow: TextOverflow.ellipsis,
                  maxLines: 1,
                  style: TextStyle(
                    color: c.selectedContacts.isEmpty
                        ? Colors.black
                        : Colors.white,
                  ),
                ),
                onPressed: c.selectedContacts.isEmpty
                    ? null
                    : () => _removeContacts(context, c),
                color: Theme.of(context).colorScheme.secondary,
                shadows: shadows,
              ),
            );
          }),
        ],
      ),
    );
  }

  /// Opens a confirmation popup deleting the provided [contact] from address
  /// book.
  Future<void> _removeFromContacts(
    ContactsTabController c,
    BuildContext context,
    RxChatContact contact,
  ) async {
    final bool? result = await MessagePopup.alert(
      'label_delete_contact'.l10n,
      description: [
        TextSpan(text: 'alert_contact_will_be_removed1'.l10n),
        TextSpan(
          text: contact.contact.value.name.val,
          style: const TextStyle(color: Colors.black),
        ),
        TextSpan(text: 'alert_contact_will_be_removed2'.l10n),
      ],
    );

    if (result == true) {
      await c.deleteFromContacts(contact.contact.value);
    }
  }

  /// Opens a confirmation popup deleting the selected contacts.
  Future<void> _removeContacts(
    BuildContext context,
    ContactsTabController c,
  ) async {
    final bool? result = await MessagePopup.alert(
      'label_delete_contacts'.l10n,
      description: [
        TextSpan(
          text: 'alert_contacts_will_be_deleted'
              .l10nfmt({'count': c.selectedContacts.length}),
        ),
      ],
    );

    if (result == true) {
      await c.deleteContacts();
    }
  }
}<|MERGE_RESOLUTION|>--- conflicted
+++ resolved
@@ -575,15 +575,10 @@
 
             return Padding(
               padding: const EdgeInsets.symmetric(horizontal: 5),
-<<<<<<< HEAD
-              child: SvgImage.asset(
-                'assets/icons/muted.svg',
-=======
               child: SvgLoader.asset(
                 inverted
                     ? 'assets/icons/muted_light.svg'
                     : 'assets/icons/muted.svg',
->>>>>>> 8d9b57e2
                 key: Key('MuteIndicator_${contact.id}'),
                 width: 19.99,
                 height: 15,
