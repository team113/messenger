--- conflicted
+++ resolved
@@ -88,16 +88,14 @@
   /// [BuildContext] of the [HomeView].
   final BuildContext? context;
 
-<<<<<<< HEAD
+  /// [GlobalKey] of a [AvatarWidget]s button in the navigation bar.
+  final GlobalKey avatarKey = GlobalKey();
+
   /// Balance of [MyUser] to display in [HomeTab.wallet].
   final RxDouble purse = RxDouble(0);
 
   /// Balance of [MyUser] to display in [HomeTab.partner].
   final RxDouble income = RxDouble(0);
-=======
-  /// [GlobalKey] of a [AvatarWidget]s button in the navigation bar.
-  final GlobalKey avatarKey = GlobalKey();
->>>>>>> 009dd9f8
 
   /// Authentication service to determine auth status.
   final AuthService _auth;
