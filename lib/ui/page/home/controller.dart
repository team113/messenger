// Copyright © 2022-2024 IT ENGINEERING MANAGEMENT INC,
//                       <https://github.com/team113>
//
// This program is free software: you can redistribute it and/or modify it under
// the terms of the GNU Affero General Public License v3.0 as published by the
// Free Software Foundation, either version 3 of the License, or (at your
// option) any later version.
//
// This program is distributed in the hope that it will be useful, but WITHOUT
// ANY WARRANTY; without even the implied warranty of MERCHANTABILITY or FITNESS
// FOR A PARTICULAR PURPOSE. See the GNU Affero General Public License v3.0 for
// more details.
//
// You should have received a copy of the GNU Affero General Public License v3.0
// along with this program. If not, see
// <https://www.gnu.org/licenses/agpl-3.0.html>.

import 'dart:async';
import 'dart:typed_data';

import 'package:flutter/material.dart';
import 'package:flutter/widgets.dart';
import 'package:get/get.dart';

import '/api/backend/schema.dart' show Presence;
import '/domain/model/application_settings.dart';
import '/domain/model/mute_duration.dart';
import '/domain/model/my_user.dart';
import '/domain/model/user.dart';
import '/domain/repository/settings.dart';
import '/domain/service/auth.dart';
import '/domain/service/my_user.dart';
import '/routes.dart';
import '/ui/page/home/introduction/view.dart';
import '/util/message_popup.dart';
import 'introduction/controller.dart';

export 'view.dart';

/// [Routes.home] page controller.
class HomeController extends GetxController {
  HomeController(
    this._auth,
    this._myUserService,
    this._settings, {
    this.signedUp = false,
    this.link,
  });

  /// Indicator whether the [IntroductionView] should be displayed with
  /// [IntroductionViewStage.signUp] initial stage.
  final bool signedUp;

  /// Maximal percentage of the screen's width which side bar can occupy.
  static const double sideBarMaxWidthPercentage = 0.5;

  /// Minimal width of the side bar.
  static const double sideBarMinWidth = 250;

  /// Current width of the side bar.
  late final RxDouble sideBarWidth;

  /// Controller of the [PageView] tab.
  late PageController pages;

  /// Current [pages] [HomeTab] value.
  late final Rx<HomeTab> page;

  /// Reactive [MyUser.unreadChatsCount] value.
  final RxInt unreadChats = RxInt(0);

  /// [GlobalKey] of a [Chat]s button in the navigation bar.
  final GlobalKey chatsKey = GlobalKey();

  /// [GlobalKey] of a [CustomNavigationBar] displayed.
  ///
  /// Used to position a status changing [Selector] properly.
  final GlobalKey panelKey = GlobalKey();

  /// [ChatDirectLinkSlug] to display [IntroductionView] with.
  final ChatDirectLinkSlug? link;

  /// Authentication service to determine auth status.
  final AuthService _auth;

  /// [MyUserService] to listen to the [MyUser] changes.
  final MyUserService _myUserService;

  /// [AbstractSettingsRepository] containing the [ApplicationSettings] used to
  /// determine whether an [IntroductionView] was already shown.
  final AbstractSettingsRepository _settings;

  /// Subscription to the [MyUser] changes.
  late final StreamSubscription _myUserSubscription;

  /// Returns user authentication status.
  Rx<RxStatus> get authStatus => _auth.status;

  /// Returns the currently authenticated [MyUser].
  Rx<MyUser?> get myUser => _myUserService.myUser;

  /// Returns the width side bar is allowed to occupy.
  double get sideBarAllowedWidth =>
      _settings.applicationSettings.value?.sideBarWidth ?? 350;

  /// Returns the background's [Uint8List].
  Rx<Uint8List?> get background => _settings.background;

  /// Returns the current [ApplicationSettings] value.
  Rx<ApplicationSettings?> get settings => _settings.applicationSettings;

  /// Returns the [List] of the [HomeTab]s to display.
  List<HomeTab> get tabs {
    final List<HomeTab> tabs = HomeTab.values.toList();

    if (settings.value?.workWithUsTabEnabled == false) {
      tabs.remove(HomeTab.work);
    }

    return tabs;
  }

  @override
  void onInit() {
    super.onInit();
    page = Rx<HomeTab>(router.tab);
    pages = PageController(initialPage: page.value.index, keepPage: true);

    unreadChats.value = _myUserService.myUser.value?.unreadChatsCount ?? 0;
    _myUserSubscription = _myUserService.myUser.listen(
      (u) => unreadChats.value = u?.unreadChatsCount ?? unreadChats.value,
    );

    sideBarWidth =
        RxDouble(_settings.applicationSettings.value?.sideBarWidth ?? 350);

    router.addListener(_onRouterChanged);
  }

  @override
  void onReady() {
    super.onReady();
    pages.jumpToPage(router.tab.index);
    refresh();

    if (_settings.applicationSettings.value?.showIntroduction ?? true) {
      if (_myUserService.myUser.value != null) {
        _displayIntroduction(_myUserService.myUser.value!);
      } else {
        Worker? worker;
        worker = ever(
          _myUserService.myUser,
          (MyUser? myUser) {
            if (myUser != null && worker != null) {
              _displayIntroduction(myUser);
              worker?.dispose();
              worker = null;
            }
          },
        );
      }
    }
  }

  @override
  void onClose() {
    super.onClose();
    router.removeListener(_onRouterChanged);
    _myUserSubscription.cancel();
  }

  /// Returns corrected according to the side bar constraints [width] value.
  double applySideBarWidth(double width) {
    double maxWidth = router.context!.width * sideBarMaxWidthPercentage;

    if (maxWidth < sideBarMinWidth) {
      maxWidth = sideBarMinWidth;
    }

    return width.clamp(sideBarMinWidth, maxWidth);
  }

  /// Sets the current [sideBarWidth] as the [sideBarAllowedWidth].
  Future<void> setSideBarWidth() =>
      _settings.setSideBarWidth(sideBarWidth.value);

  /// Sets the [MyUser.presence] to the provided value.
  Future<void> setPresence(Presence presence) =>
      _myUserService.updateUserPresence(presence);

  /// Toggles the [MyUser.muted] status.
  Future<void> toggleMute(bool enabled) async {
    try {
      await _myUserService.toggleMute(enabled ? null : MuteDuration.forever());
    } catch (e) {
      MessagePopup.error(e);
      rethrow;
    }
  }

  /// Refreshes the [MyUser] to be up to date.
  Future<void> updateAvatar() async {
    await _myUserService.refresh();
  }

  /// Sets the [ApplicationSettings.workWithUsTabEnabled] value.
  Future<void> setWorkWithUsTabEnabled(bool enabled) =>
      _settings.setWorkWithUsTabEnabled(enabled);

  /// Refreshes the controller on [router] change.
  ///
  /// Required in order for the [BottomNavigatorBar] to rebuild.
  void _onRouterChanged() {
    if (pages.hasClients) {
      if (pages.page?.round() != router.tab.index) {
        pages.jumpToPage(router.tab.index);
      }
      refresh();
    }
  }

  /// Displays an [IntroductionView] if [MyUser.hasPassword] is `false`.
  void _displayIntroduction(MyUser myUser) {
    IntroductionViewStage? stage;

    if (link != null) {
      stage = IntroductionViewStage.link;
<<<<<<< HEAD
    }
    if (signedUp) {
=======
    } else if (signedUp) {
>>>>>>> 69be9585
      stage = IntroductionViewStage.signUp;
    } else if (!myUser.hasPassword &&
        myUser.emails.confirmed.isEmpty &&
        myUser.phones.confirmed.isEmpty) {
      stage = IntroductionViewStage.oneTime;
    }

    if (stage != null) {
      IntroductionView.show(router.context!, initial: stage)
          .then((_) => _settings.setShowIntroduction(false));
    } else {
      _settings.setShowIntroduction(false);
    }
  }
}<|MERGE_RESOLUTION|>--- conflicted
+++ resolved
@@ -225,12 +225,7 @@
 
     if (link != null) {
       stage = IntroductionViewStage.link;
-<<<<<<< HEAD
-    }
-    if (signedUp) {
-=======
     } else if (signedUp) {
->>>>>>> 69be9585
       stage = IntroductionViewStage.signUp;
     } else if (!myUser.hasPassword &&
         myUser.emails.confirmed.isEmpty &&
