// Copyright © 2022 IT ENGINEERING MANAGEMENT INC, <https://github.com/team113>
//
// This program is free software: you can redistribute it and/or modify it under
// the terms of the GNU Affero General Public License v3.0 as published by the
// Free Software Foundation, either version 3 of the License, or (at your
// option) any later version.
//
// This program is distributed in the hope that it will be useful, but WITHOUT
// ANY WARRANTY; without even the implied warranty of MERCHANTABILITY or FITNESS
// FOR A PARTICULAR PURPOSE. See the GNU Affero General Public License v3.0 for
// more details.
//
// You should have received a copy of the GNU Affero General Public License v3.0
// along with this program. If not, see
// <https://www.gnu.org/licenses/agpl-3.0.html>.

import 'dart:async';
import 'dart:math';

import 'package:flutter/material.dart';
import 'package:flutter_webrtc/flutter_webrtc.dart' show VideoView;
import 'package:get/get.dart';
import 'package:medea_jason/medea_jason.dart';
import 'package:mutex/mutex.dart';
import 'package:sliding_up_panel/sliding_up_panel.dart';

import '/domain/model/chat.dart';
import '/domain/model/ongoing_call.dart';
import '/domain/model/user_call_cover.dart';
import '/domain/model/user.dart';
import '/domain/repository/chat.dart';
import '/domain/repository/user.dart';
import '/domain/service/call.dart';
import '/domain/service/chat.dart';
import '/domain/service/user.dart';
import '/l10n/l10n.dart';
import '/routes.dart';
import '/ui/page/home/page/chat/info/add_member/view.dart';
import '/ui/page/home/page/chat/widget/chat_item.dart';
import '/ui/widget/context_menu/overlay.dart';
import '/util/obs/obs.dart';
import '/util/platform_utils.dart';
import '/util/web/web_utils.dart';
import 'add_dialog_member/view.dart';
import 'settings/view.dart';

export 'view.dart';

/// Controller of an [OngoingCall] overlay.
class CallController extends GetxController {
  CallController(
    this._currentCall,
    this._calls,
    this._chatService,
    this._userService, {
    this.isPopup = false,
  });

  /// Indicator whether this call should be considered as a popup.
  final bool isPopup;

  /// Duration of the current ongoing call.
  final Rx<Duration> duration = Rx<Duration>(Duration.zero);

  /// Reactive [Chat] that this [OngoingCall] is happening in.
  final Rx<RxChat?> chat = Rx<RxChat?>(null);

  /// Indicator whether the view is minimized or maximized.
  late final RxBool minimized;

  /// Indicator whether the view is fullscreen or not.
  late final RxBool fullscreen;

  /// Indicator whether UI is shown or not.
  final RxBool showUi = RxBool(true);

  /// Local [Participant]s in `default` mode.
  final RxList<Participant> locals = RxList([]);

  /// Remote [Participant]s in `default` mode.
  final RxList<Participant> remotes = RxList([]);

  /// [Participant]s in `focus` mode.
  final RxList<Participant> focused = RxList([]);

  /// [Participant]s in `panel` mode.
  final RxList<Participant> paneled = RxList([]);

  /// Indicator whether the secondary view is being hovered.
  final RxBool secondaryHovered = RxBool(false);

  /// Indicator whether the secondary view is being dragged.
  final RxBool secondaryDragged = RxBool(false);

  /// [Participant] being dragged currently.
  final Rx<Participant?> draggedRenderer = Rx(null);

  /// [Participant] being dragged currently with its dough broken.
  final Rx<Participant?> doughDraggedRenderer = Rx(null);

  /// [Participant]s to display in the fit view.
  final RxList<Participant> primary = RxList();

  /// [Participant]s to display in the secondary view.
  final RxList<Participant> secondary = RxList();

  /// Indicator that secondary view is hovered by some participant view.
  final RxBool secondaryHovered = RxBool(false);

  /// Indicator that secondary view is dragged.
  final RxBool secondaryDragged = RxBool(false);

  /// Currently dragged [Participant].
  final Rx<Participant?> draggedRenderer = Rx(null);

  /// Currently dragged [Participant] that brake dough.
  final Rx<Participant?> doughDraggedRenderer = Rx(null);

  /// [Participant]s to display in a fit view.
  RxList<Participant> primary = RxList();

  /// [Participant]s to display in a secondary view.
  RxList<Participant> secondary = RxList();

  /// Indicator whether the view is mobile or desktop.
  late bool isMobile;

<<<<<<< HEAD
  /// Drag target of an empty secondary view.
  OverlayEntry? addToSecondaryEntry;
=======
  /// [OverlayEntry] of an empty secondary view.
  OverlayEntry? secondaryEntry;
>>>>>>> ec5d2e4d

  /// Count of a currently happening drags of the secondary videos used to
  /// determine if any drag happened at all.
  final RxInt secondaryDrags = RxInt(0);

  /// Count of a currently happening drags of the primary videos used to
  /// determine if any drag happened at all and to display secondary view hint.
  final RxInt primaryDrags = RxInt(0);

<<<<<<< HEAD
  /// Count of a currently active targets to drop [secondaryDrags].
  final RxInt primaryTargets = RxInt(0);

  /// Count of a currently active targets to drop [primaryDrags].
=======
  /// Count of [Participant]s to be accepted into the fit view.
  final RxInt primaryTargets = RxInt(0);

  /// Count of [Participant]s to be accepted into the secondary view.
>>>>>>> ec5d2e4d
  final RxInt secondaryTargets = RxInt(0);

  /// Indicator whether the camera was switched or not.
  final RxBool cameraSwitched = RxBool(false);

  /// Indicator whether the speaker was switched or not.
  final RxBool speakerSwitched = RxBool(true);

  /// Temporary indicator whether the hand was raised or not.
  final RxBool isHandRaised = RxBool(false);

  /// Indicator whether the buttons panel is open or not.
  final RxBool isPanelOpen = RxBool(false);

  /// Indicator whether the hint is dismissed or not.
  final RxBool isHintDismissed = RxBool(false);

  /// Indicator whether the cursor should be hidden or not.
  final RxBool isCursorHidden = RxBool(false);

  /// [PanelController] used to close the [SlidingUpPanel].
  final PanelController panelController = PanelController();

  /// Position of a [Listener.onPointerDown] callback used in
  /// [Listener.onPointerUp] since the latter does not provide this info.
  Offset downPosition = Offset.zero;

  /// Buttons that were pressed in a [Listener.onPointerDown] callback used in
  /// [Listener.onPointerUp] since the latter does not provide this info.
  int downButtons = 0;

  /// [Participant] that is hovered right now.
  final Rx<Participant?> hoveredRenderer = Rx<Participant?>(null);

  /// Timeout of a [hoveredRenderer] used to hide it.
  int hoveredRendererTimeout = 0;

  /// Temporary indicator whether the secondary view should always be on top.
  final RxBool panelUp = RxBool(false);

  /// Temporary indicator whether a left mouse button clicks on
  /// [RtcVideoRenderer]s should call [focus], [unfocus] and [center] or not.
  final RxBool handleLmb = RxBool(false);

  /// Timeout of a [handleLmb] used to decline any clicks happened after it
  /// reaches zero.
  int lmbTimeout = 7;

  /// Error happened in a call.
  final RxString error = RxString('');

  /// Timeout of a [error] being shown.
  final RxInt errorTimeout = RxInt(0);

  /// Minimized view current width.
  late final RxDouble width;

  /// Minimized view current height.
  late final RxDouble height;

  /// Minimized view current top position.
  late final RxDouble top;

  /// Minimized view current left position.
  late final RxDouble left;

  /// [AnimationController] of a [MinimizableView] used to change the
  /// [minimized] value.
  AnimationController? minimizedAnimation;

  /// Color of a call buttons that accept the call.
  static const Color acceptColor = Color(0x7F34B139);

  /// Color of a call buttons that end the call.
  static const Color endColor = Color(0x7FFF0000);

<<<<<<< HEAD
  /// Left coordinate of secondary view.
  final RxnDouble secondaryLeft = RxnDouble(null);

  /// Top coordinate of secondary view.
  final RxnDouble secondaryTop = RxnDouble(null);

  /// Right coordinate of secondary view.
  final RxnDouble secondaryRight = RxnDouble(10);

  /// Bottom coordinate of secondary view.
  final RxnDouble secondaryBottom = RxnDouble(10);

  /// Width of secondary view.
  late final RxDouble secondaryWidth;

  /// Height of secondary view.
  late final RxDouble secondaryHeight;

  /// [Alignment] of secondary view.
  final Rx<Alignment?> secondaryAlignment = Rx(null);

  /// Possible [Alignment] of secondary view.
  final Rx<Alignment?> possibleSecondaryAlignment = Rx(null);

  /// Offset of pan drag difference.
  final Rx<Offset?> panDragDifference = Rx<Offset?>(null);

  /// Global key of secondary video.
  final GlobalKey secondaryKey = GlobalKey();

  /// Height of title bar.
  final double titleBarHeight = 30;
=======
  /// Secondary view current left position.
  final RxnDouble secondaryLeft = RxnDouble(0);

  /// Secondary view current top position.
  final RxnDouble secondaryTop = RxnDouble(0);

  /// Secondary view current right position.
  final RxnDouble secondaryRight = RxnDouble(null);

  /// Secondary view current bottom position.
  final RxnDouble secondaryBottom = RxnDouble(null);

  /// Secondary view current width.
  late final RxDouble secondaryWidth;

  /// Secondary view current height.
  late final RxDouble secondaryHeight;

  /// [Alignment] of the secondary view.
  final Rx<Alignment?> secondaryAlignment = Rx(Alignment.centerRight);

  /// [Alignment] that might become the [secondaryAlignment] serving as a hint
  /// while dragging the secondary view.
  final Rx<Alignment?> possibleSecondaryAlignment = Rx(null);

  // TODO: Temporary solution.
  /// Indicator whether the secondary view should be attached to the
  /// [Alignment.bottomRight] part of the screen.
  final RxBool secondaryKeepAlignment = RxBool(false);
>>>>>>> ec5d2e4d

  /// Max width of the minimized view in percentage of the screen width.
  static const double _maxWidth = 0.99;

  /// Max height of the minimized view in percentage of the screen height.
  static const double _maxHeight = 0.99;

  /// Min width of the minimized view in pixels.
  static const double _minWidth = 500;

  /// Min height of the minimized view in pixels.
  static const double _minHeight = 500;

<<<<<<< HEAD
  /// Minimal height of secondary view.
  static const double _minSHeight = 100;

  /// Minimal width of secondary view.
  static const double _minSWidth = 100;

  /// Maximal height of secondary view in percent.
  static const double _maxSHeight = 0.95;

  /// Maximal width of secondary view in percent.
  static const double _maxSWidth = 0.95;
=======
  /// Max width of the secondary view in percentage of the call width.
  static const double _maxSWidth = 0.95;

  /// Max height of the secondary view in percentage of the call height.
  static const double _maxSHeight = 0.95;

  /// Min width of the secondary view in pixels.
  static const double _minSWidth = 100;

  /// Min height of the secondary view in pixels.
  static const double _minSHeight = 100;
>>>>>>> ec5d2e4d

  /// Duration of UI being opened in seconds.
  static const int _uiDuration = 4;

  /// Duration of an error being shown in seconds.
  static const int _errorDuration = 6;

  /// Mutex guarding [toggleHand].
  final Mutex _toggleHandGuard = Mutex();

  /// Service managing the [_currentCall].
  final CallService _calls;

  /// [Chat]s service used to fetch the[chat].
  final ChatService _chatService;

  /// Current [OngoingCall].
  final Rx<OngoingCall> _currentCall;

  /// [User]s service, used to fill a [Participant.user] field.
  final UserService _userService;

  /// Timer for updating [duration] of the call.
  ///
  /// Starts once the [state] becomes [OngoingCallState.active].
  Timer? _durationTimer;

  /// Timer to toggle [showUi] value.
  Timer? _uiTimer;

  /// Subscription for [PlatformUtils.onFullscreenChange], used to correct the
  /// [fullscreen] value.
  StreamSubscription? _onFullscreenChange;

  /// Subscription for [OngoingCall.errors] stream.
  StreamSubscription? _errorsSubscription;

  /// [Map] of [BoxFit]s that [RtcVideoRenderer] should explicitly have.
  final RxMap<String, BoxFit?> rendererBoxFit = RxMap<String, BoxFit?>();

  /// [Worker] for catching the [state] changes to start the [_durationTimer].
  late final Worker _stateWorker;

  /// Subscription for [OngoingCall.localVideos] changes.
  late final StreamSubscription _localsSubscription;

  /// Subscription for [OngoingCall.remoteVideos] changes.
  late final StreamSubscription _remotesSubscription;

  /// Subscription for [OngoingCall.remoteAudios] changes.
  late final StreamSubscription _audiosSubscription;

  /// Subscription for [OngoingCall.members] changes.
  late final StreamSubscription _membersSubscription;

<<<<<<< HEAD
  /// Subscription for [OngoingCall.members] changes to update title.
  StreamSubscription? _titleSubscription;

  /// Subscription for [duration] changes to update title.
=======
  /// Subscription for [OngoingCall.members] changes updating the title.
  StreamSubscription? _titleSubscription;

  /// Subscription for [duration] changes updating the title.
>>>>>>> ec5d2e4d
  StreamSubscription? _durationSubscription;

  /// [Worker] reacting on [OngoingCall.chatId] changes to fetch the new [chat].
  late final Worker _chatWorker;

  /// Returns the [ChatId] of the [Chat] this [OngoingCall] is taking place in.
  ChatId get chatId => _currentCall.value.chatId.value;

  /// State of the current [OngoingCall] progression.
  Rx<OngoingCallState> get state => _currentCall.value.state;

  /// Returns an [UserId] of the currently authorized [MyUser].
  UserId get me => _calls.me;

  /// Indicates whether the current authorized [MyUser] is the caller.
  bool get outgoing =>
      _calls.me == _currentCall.value.caller?.id ||
      _currentCall.value.caller == null;

  /// Indicates whether the current [OngoingCall] has started or not.
  bool get started => _currentCall.value.conversationStartedAt != null;

  /// Indicates whether the current [OngoingCall] is with video or not.
  bool get withVideo => _currentCall.value.withVideo ?? false;

  /// Returns remote audio track renderers.
  ObsList<RtcAudioRenderer> get audios => _currentCall.value.remoteAudios;

  /// Returns local audio stream enabled flag.
  Rx<LocalTrackState> get audioState => _currentCall.value.audioState;

  /// Returns local video stream enabled flag.
  Rx<LocalTrackState> get videoState => _currentCall.value.videoState;

  /// Returns local screen-sharing stream enabled flag.
  Rx<LocalTrackState> get screenShareState =>
      _currentCall.value.screenShareState;

  /// Returns an [UserCallCover] of the current call's caller.
  UserCallCover? get callCover => _currentCall.value.caller?.callCover;

  /// Returns a name of the current [OngoingCall]'s caller.
  String? get callerName =>
      _currentCall.value.caller?.name?.val ??
      _currentCall.value.caller?.num.val;

  /// Returns actual size of the call view.
  Size get size {
    if (!fullscreen.value && minimized.value) {
<<<<<<< HEAD
      return Size(width.value, height.value - titleBarHeight);
    } else if (PlatformUtils.isMobile && !PlatformUtils.isWeb) {
      var padding = router.context!.mediaQueryPadding;
      var size = router.context!.mediaQuerySize;
      return Size(size.width, size.height - padding.bottom - padding.top);
    } else {
      if (fullscreen.isTrue && !isPopup) {
        var size = router.context!.mediaQuerySize;
        return Size(size.width, size.height - titleBarHeight);
=======
      return Size(width.value, height.value - 30);
    } else if (PlatformUtils.isMobile && !PlatformUtils.isWeb) {
      // TODO: Account [BuildContext.mediaQueryPadding].
      return router.context!.mediaQuerySize;
    } else {
      // If not [WebUtils.isPopup], then subtract the title bar from the height.
      if (fullscreen.isTrue && !WebUtils.isPopup) {
        var size = router.context!.mediaQuerySize;
        return Size(size.width, size.height - 30);
>>>>>>> ec5d2e4d
      } else {
        return router.context!.mediaQuerySize;
      }
    }
  }

  /// Indicates whether the [chat] is a dialog.
  bool get isDialog => chat.value?.chat.value.isDialog ?? false;

  /// Indicates whether the [chat] is a group.
  bool get isGroup => chat.value?.chat.value.isGroup ?? false;

  /// Reactive map of the current call [RemoteMemberId]s.
  RxObsMap<RemoteMemberId, bool> get members => _currentCall.value.members;

  /// Indicator whether the inbound video in the current [OngoingCall] is
  /// enabled or not.
  RxBool get isRemoteVideoEnabled => _currentCall.value.isRemoteVideoEnabled;

  /// Indicator whether the inbound audio in the current [OngoingCall] is
<<<<<<< HEAD
  /// enabled or not.
=======
  /// enabled.
>>>>>>> ec5d2e4d
  RxBool get isRemoteAudioEnabled => _currentCall.value.isRemoteAudioEnabled;

  @override
  void onInit() {
    super.onInit();

    _currentCall.value.init(_chatService.me);

    Size size = router.context!.mediaQuerySize;

    if (router.context!.isMobile) {
      secondaryWidth = RxDouble(150);
      secondaryHeight = RxDouble(151);
    } else {
      secondaryWidth = RxDouble(200);
      secondaryHeight = RxDouble(200);
    }

<<<<<<< HEAD
    if (isPopup) {
      isSlidingPanelEnabled.value = true;
    }

=======
>>>>>>> ec5d2e4d
    fullscreen = RxBool(false);
    minimized = RxBool(!router.context!.isMobile);
    isMobile = router.context!.isMobile;

    width = RxDouble(
      min(
        max(
          min(
            500,
            size.shortestSide * _maxWidth,
          ),
          _minWidth,
        ),
        size.height * _maxHeight,
      ),
    );
    height = RxDouble(width.value);
    left = size.width - width.value - 50 > 0
        ? RxDouble(size.width - width.value - 50)
        : RxDouble(size.width / 2 - width.value / 2);
    top = height.value + 50 < size.height
        ? RxDouble(50)
        : RxDouble(size.height / 2 - height.value / 2);

    void _onChat(RxChat? v) {
      chat.value = v;

      _putParticipant(RemoteMemberId(me, null));
      _insureCorrectGrouping();

<<<<<<< HEAD
      if (!isGroup) {
        secondaryAlignment.value = null;
=======
      // TODO: Temporary solution.
      if (!isGroup) {
        secondaryAlignment.value = null;
        secondaryKeepAlignment.value = true;
>>>>>>> ec5d2e4d
        secondaryLeft.value = null;
        secondaryTop.value = null;
        secondaryRight.value = 10;
        secondaryBottom.value = 10;
      }

<<<<<<< HEAD
      if (isPopup) {
        if (v != null) {
          void _updateTitle() {
=======
      // Update the [WebUtils.title] if this call is in a popup.
      if (WebUtils.isPopup) {
        _titleSubscription?.cancel();
        _durationSubscription?.cancel();

        if (v != null) {
          void _updateTitle() {
            final Map<String, String> args = {
              'title': v.title.value,
              'state': state.value.name,
            };

>>>>>>> ec5d2e4d
            switch (state.value) {
              case OngoingCallState.local:
              case OngoingCallState.pending:
                bool isOutgoing =
                    (outgoing || state.value == OngoingCallState.local) &&
                        !started;
                if (isOutgoing) {
<<<<<<< HEAD
                  WebUtils.title(
                      '${v.title.value} | ${'label_call_calling'.tr}${'.'.tr * 3}');
                } else if (withVideo) {
                  WebUtils.title('${v.title.value} | ${'label_video_call'.tr}');
                } else {
                  WebUtils.title('${v.title.value} | ${'label_audio_call'.tr}');
                }
                break;

              case OngoingCallState.joining:
                WebUtils.title(
                    '${v.title.value} | ${'label_call_joining'.tr}${'.'.tr * 3}');
                break;

=======
                  args['type'] = 'outgoing';
                } else if (withVideo) {
                  args['type'] = 'video';
                } else {
                  args['type'] = 'audio';
                }
                break;

>>>>>>> ec5d2e4d
              case OngoingCallState.active:
                var actualMembers = _currentCall.value.members.keys
                    .map((k) => k.userId)
                    .toSet();
<<<<<<< HEAD
                WebUtils.title(
                  '\u205f​​​ \u205f​​​${v.title.value} | ${1 + actualMembers.length} ${'label_of'.tr} ${v.chat.value.members.length} | ${duration.value.hhMmSs()} \u205f​​​ \u205f​​​',
                );
                break;

              case OngoingCallState.ended:
                break;
            }
          }

          _updateTitle();

          _titleSubscription?.cancel();
          _titleSubscription =
              _currentCall.value.members.listen((_) => _updateTitle());
          _durationSubscription?.cancel();
          _durationSubscription = duration.listen((_) => _updateTitle());
        }
      }
    }
=======
                args['members'] = '${actualMembers.length + 1}';
                args['allMembers'] = '${v.chat.value.members.length}';
                args['duration'] = duration.value.hhMmSs();
                break;

              case OngoingCallState.joining:
              case OngoingCallState.ended:
                // No-op.
                break;
            }

            WebUtils.title(
              '\u205f​​​ \u205f​​​${'label_call_title'.l10nfmt(args)}\u205f​​​ \u205f​​​',
            );
          }

          _updateTitle();
>>>>>>> ec5d2e4d

          _titleSubscription =
              _currentCall.value.members.listen((_) => _updateTitle());
          _durationSubscription = duration.listen((_) => _updateTitle());
        }
      }
    }

    _chatService.get(_currentCall.value.chatId.value).then(_onChat);
    _chatWorker = ever(
      _currentCall.value.chatId,
      (ChatId id) => _chatService.get(id).then(_onChat),
    );

    _chatService.get(_currentCall.value.chatId.value).then(_onChat);

    _stateWorker = ever(state, (OngoingCallState state) {
      if (state == OngoingCallState.active && _durationTimer == null) {
        DateTime begunAt = DateTime.now();
        _durationTimer = Timer.periodic(
          const Duration(seconds: 1),
          (timer) {
            duration.value = DateTime.now().difference(begunAt);
            if (hoveredRendererTimeout > 0) {
              --hoveredRendererTimeout;
              if (hoveredRendererTimeout == 0) {
                hoveredRenderer.value = null;
                isCursorHidden.value = true;
              }
            }

            if (lmbTimeout > 0) {
              --lmbTimeout;
            }

            if (errorTimeout.value > 0) {
              --errorTimeout.value;
            }
          },
        );

        keepUi();
      }

      refresh();
    });

    _onFullscreenChange = PlatformUtils.onFullscreenChange
        .listen((bool v) {
          fullscreen.value = v;
          applySecondaryConstraints();
        });

    _errorsSubscription = _currentCall.value.errors.listen((e) {
      error.value = e;
      errorTimeout.value = _errorDuration;
    });

    _membersSubscription = _currentCall.value.members.changes.listen((e) {
      switch (e.op) {
        case OperationKind.added:
          _putParticipant(e.key!, handRaised: e.value);
          _insureCorrectGrouping();
          break;

        case OperationKind.removed:
          bool wasNotEmpty = primary.isNotEmpty;
          paneled.removeWhere((m) => m.id == e.key);
          locals.removeWhere((m) => m.id == e.key);
          focused.removeWhere((m) => m.id == e.key);
          remotes.removeWhere((m) => m.id == e.key);
          _insureCorrectGrouping();
          if (wasNotEmpty && primary.isEmpty) {
            focusAll();
          }

          break;

        case OperationKind.updated:
          _putParticipant(e.key!, handRaised: e.value);
          _insureCorrectGrouping();
          break;
      }
    });

    _localsSubscription = _currentCall.value.localVideos.changes.listen((e) {
      switch (e.op) {
        case OperationKind.added:
          _putParticipant(e.element.memberId, video: e.element);
          _insureCorrectGrouping();
          break;

        case OperationKind.removed:
          rendererBoxFit.remove(e.element.track.id);
          _removeParticipant(e.element.memberId, video: e.element);
          _insureCorrectGrouping();
          Future.delayed(1.seconds, e.element.inner.dispose);
          break;

        case OperationKind.updated:
          findParticipant(e.element.memberId, e.element.source)
              ?.video
              .refresh();
          break;
      }
    });

    _remotesSubscription = _currentCall.value.remoteVideos.changes.listen((e) {
      switch (e.op) {
        case OperationKind.added:
          _putParticipant(e.element.memberId, video: e.element);
          _insureCorrectGrouping();
          break;

        case OperationKind.removed:
          bool wasNotEmpty = primary.isNotEmpty;
          rendererBoxFit.remove(e.element.track.id);
          _removeParticipant(e.element.memberId, video: e.element);
          _insureCorrectGrouping();
          if (wasNotEmpty && primary.isEmpty) {
            focusAll();
          }

          Future.delayed(1.seconds, e.element.inner.dispose);
          break;

        case OperationKind.updated:
          findParticipant(e.element.memberId, e.element.source)
              ?.video
              .refresh();
          break;
      }
    });

    _audiosSubscription = _currentCall.value.remoteAudios.changes.listen((e) {
      switch (e.op) {
        case OperationKind.added:
          _putParticipant(e.element.memberId, audio: e.element);
          _insureCorrectGrouping();
          break;

        case OperationKind.removed:
          _removeParticipant(e.element.memberId, audio: e.element);
          _insureCorrectGrouping();
          e.element.inner.dispose();
          break;

        case OperationKind.updated:
          findParticipant(e.element.memberId, e.element.source)
              ?.audio
              .refresh();
          break;
      }
    });
  }

  @override
  void onClose() {
    super.onClose();
    _durationTimer?.cancel();
    _uiTimer?.cancel();
    _stateWorker.dispose();
    _chatWorker.dispose();
    _onFullscreenChange?.cancel();
    _errorsSubscription?.cancel();
    _titleSubscription?.cancel();
    _durationSubscription?.cancel();
<<<<<<< HEAD
=======

    secondaryEntry?.remove();
>>>>>>> ec5d2e4d

    if (fullscreen.value) {
      PlatformUtils.exitFullscreen();
    }

    Future.delayed(Duration.zero, ContextMenuOverlay.of(router.context!).hide);

    _localsSubscription.cancel();
    _remotesSubscription.cancel();
    _audiosSubscription.cancel();
    _membersSubscription.cancel();
  }

  /// Drops the call.
  void drop() => _currentCall.value.leave(_calls);

  /// Declines the call.
  void decline() => _currentCall.value.decline(_calls);

  /// Joins the call.
  void join({
    bool withAudio = true,
    bool withVideo = true,
    bool withScreen = false,
  }) =>
      _currentCall.value.join(
        _calls,
        withAudio: withAudio,
        withVideo: withVideo,
        withScreen: withScreen,
      );

  /// Toggles local screen-sharing stream on and off.
  Future<void> toggleScreenShare() async {
    keepUi();
    await _currentCall.value.toggleScreenShare();
  }

  /// Toggles local audio stream on and off.
  Future<void> toggleAudio() async {
    keepUi();
    await _currentCall.value.toggleAudio();
  }

  /// Toggles local video stream on and off.
  Future<void> toggleVideo() async {
    keepUi();
    await _currentCall.value.toggleVideo();
  }

  /// Changes the local video device to the next one from the
  /// [OngoingCall.devices] list.
  Future<void> switchCamera() async {
    keepUi();

    List<MediaDeviceInfo> cameras = _currentCall.value.devices.video().toList();
    if (cameras.length > 1) {
      int selected = _currentCall.value.videoDevice.value == null
          ? 0
          : cameras.indexWhere(
              (e) => e.deviceId() == _currentCall.value.videoDevice.value!);
      selected += 1;
      cameraSwitched.toggle();
      await _currentCall.value.setVideoDevice(
        cameras[(selected) % cameras.length].deviceId(),
      );
    }
  }

  /// Toggles speaker on and off.
  Future<void> toggleSpeaker() async {
    keepUi();

    if (PlatformUtils.isAndroid && !PlatformUtils.isWeb) {
      List<MediaDeviceInfo> outputs =
          _currentCall.value.devices.output().toList();
      if (outputs.length > 1) {
        int selected = _currentCall.value.outputDevice.value == null
            ? 0
            : outputs.indexWhere(
                (e) => e.deviceId() == _currentCall.value.outputDevice.value!);
        selected += 1;
        var deviceId = outputs[(selected) % outputs.length].deviceId();
        speakerSwitched.value = deviceId == 'speakerphone';
        await _currentCall.value.setOutputDevice(deviceId);
      }
    } else {
<<<<<<< HEAD
=======
      // TODO: Ensure `flutter_webrtc` supports iOS and Web output device
      //       switching.
>>>>>>> ec5d2e4d
      speakerSwitched.toggle();
    }
  }

  /// Raises/lowers a hand.
  Future<void> toggleHand() async {
    keepUi();
    isHandRaised.toggle();
    _putParticipant(RemoteMemberId(me, null), handRaised: isHandRaised.value);
    await _toggleHand();
  }

  /// Invokes a [CallService.toggleHand] if the [_toggleHandGuard] is not
  /// locked.
  Future<void> _toggleHand() async {
    if (!_toggleHandGuard.isLocked) {
      var raised = isHandRaised.value;
      await _toggleHandGuard.protect(() async {
        await _calls.toggleHand(chatId, raised);
      });

      if (raised != isHandRaised.value) {
        _toggleHand();
      }
    }
  }

  /// Toggles fullscreen on and off.
  void toggleFullscreen() {
    if (fullscreen.isTrue) {
      fullscreen.value = false;
      PlatformUtils.exitFullscreen();
    } else {
      fullscreen.value = true;
      PlatformUtils.enterFullscreen();
    }
  }

  /// Toggles inbound video in the current [OngoingCall] on and off.
  Future<void> toggleRemoteVideos() => _currentCall.value.toggleRemoteVideo();

  /// Toggles inbound audio in the current [OngoingCall] on and off.
  Future<void> toggleRemoteAudios() => _currentCall.value.toggleRemoteAudio();

  /// Toggles the provided [renderer]'s enabled status on and off.
  Future<void> toggleRendererEnabled(Rx<RtcVideoRenderer?> renderer) async {
    if (renderer.value != null) {
      await renderer.value!.setEnabled(!renderer.value!.isEnabled);
      renderer.refresh();
    }
  }

  /// Keeps UI open for some amount of time and then hides it if [enabled] is
  /// `null`, otherwise toggles its state immediately to [enabled].
  void keepUi([bool? enabled]) {
    _uiTimer?.cancel();
    showUi.value = isPanelOpen.value || (enabled ?? true);
    if (state.value == OngoingCallState.active &&
        enabled == null &&
        !isPanelOpen.value) {
      _uiTimer = Timer(
        const Duration(seconds: _uiDuration),
        () => showUi.value = false,
      );
    }
  }

  /// Returns a [Participant] identified by an [id] and a [source].
  Participant? findParticipant(RemoteMemberId id, MediaSourceKind source) {
    return locals.firstWhereOrNull((e) => e.id == id && e.source == source) ??
        remotes.firstWhereOrNull((e) => e.id == id && e.source == source) ??
        paneled.firstWhereOrNull((e) => e.id == id && e.source == source) ??
        focused.firstWhereOrNull((e) => e.id == id && e.source == source);
  }

  /// Centers the [participant], which means [focus]ing the [participant] and
  /// [unfocus]ing every participant in [focused].
  void center(Participant participant) {
    if (participant.owner == MediaOwnerKind.local &&
        participant.source == MediaSourceKind.Display) {
      // Movement of a local [MediaSourceKind.Display] is prohibited.
      return;
    }

    paneled.remove(participant);
    locals.remove(participant);
    remotes.remove(participant);
    focused.remove(participant);

    for (Participant r in List.from(focused, growable: false)) {
      _putVideoFrom(r, focused);
    }
    focused.add(participant);
    _insureCorrectGrouping();
  }

  /// Focuses [participant], which means putting in to the [focused].
  ///
  /// If [participant] is [paneled], then it will be placed to the [focused] if
  /// it's not empty, or to its `default` group otherwise.
  void focus(Participant participant) {
    if (participant.owner == MediaOwnerKind.local &&
        participant.source == MediaSourceKind.Display) {
      // Movement of a local [MediaSourceKind.Display] is prohibited.
      return;
    }

    if (focused.isNotEmpty) {
      if (paneled.contains(participant)) {
        focused.add(participant);
        paneled.remove(participant);
      } else {
        _putVideoTo(participant, focused);
      }
      _insureCorrectGrouping();
    } else {
      if (paneled.contains(participant)) {
        _putVideoFrom(participant, paneled);
        _insureCorrectGrouping();
      }
    }
  }

  /// Unfocuses [participant], which means putting it in its `default` group.
  void unfocus(Participant participant) {
    if (participant.owner == MediaOwnerKind.local &&
        participant.source == MediaSourceKind.Display) {
      // Movement of a local [MediaSourceKind.Display] is prohibited.
      return;
    }

    if (focused.contains(participant)) {
      _putVideoFrom(participant, focused);
      if (focused.isEmpty) {
        unfocusAll();
      }
      _insureCorrectGrouping();
    } else {
      if (!paneled.contains(participant)) {
        _putVideoTo(participant, paneled);
        _insureCorrectGrouping();
      }
    }
  }

<<<<<<< HEAD
  /// Unfocuses all [Participant]s, which means putting them in theirs `default`
  /// groups.
  void unfocusAll() {
    if (focused.isEmpty) {
      for (Participant r in List.from(paneled, growable: false)) {
        focus(r);
      }
    } else {
      for (Participant r in List.from(focused, growable: false)) {
        unfocus(r);
      }
    }
  }

  /// Highlights the [participant].
  void highlight(Participant? participant) {
    highlighted.value = participant;
    keepUi(false);
=======
  /// [focus]es all [Participant]s, which means putting them in theirs `default`
  /// groups.
  void focusAll() {
    for (Participant r in List.from(paneled, growable: false)) {
      _putVideoFrom(r, paneled);
    }

    for (Participant r in List.from(focused, growable: false)) {
      _putVideoFrom(r, focused);
    }

    _insureCorrectGrouping();
  }

  /// [unfocus]es all [Participant]s, which means putting them in the [paneled]
  /// group.
  void unfocusAll() {
    for (Participant r
        in List.from([...focused, ...locals, ...remotes], growable: false)) {
      _putVideoTo(r, paneled);
    }

    _insureCorrectGrouping();
>>>>>>> ec5d2e4d
  }

  /// Minimizes the view.
  void minimize() {
    if (isMobile) {
      minimizedAnimation?.forward(from: minimizedAnimation?.value);
      if (panelController.isAttached) {
        panelController.close();
      }
    } else {
      minimized.value = true;
    }
  }

  /// Maximizes the view.
  void maximize() {
    if (isMobile) {
      minimizedAnimation?.reverse(from: minimizedAnimation?.value);
      if (panelController.isAttached) {
        panelController.close();
      }
    } else {
      minimized.value = false;
    }
  }

  /// Returns a result of [showDialog] that builds [CallSettingsView].
  Future<dynamic> openSettings(BuildContext context) {
    return showDialog(
      context: context,
      builder: (_) => CallSettingsView(
        _currentCall,
        lmbValue: handleLmb.value,
        onLmbChanged: (b) {
          lmbTimeout = 7;
          handleLmb.value = b ?? false;
        },
        panelValue: panelUp.value,
        onPanelChanged: (b) => panelUp.value = b ?? false,
      ),
    );
  }

  /// Returns a result of the [showDialog] building an [AddChatMemberView] or an
  /// [AddDialogMemberView].
  Future<dynamic> openAddMember(BuildContext context) {
    if (isGroup) {
      return showDialog(
        context: context,
        builder: (_) => AddChatMemberView(chat.value!.chat.value.id),
      );
    } else if (isDialog) {
      return showDialog(
        context: context,
        builder: (_) =>
            AddDialogMemberView(chat.value!.chat.value.id, _currentCall),
      );
    }

    return Future.value();
  }

  /// Returns an [User] from the [UserService] by the provided [id].
  Future<RxUser?> getUser(UserId id) => _userService.get(id);

  /// Applies constraints to the [width], [height], [left] and [top].
  void applyConstraints(BuildContext context) {
    width.value = _applyWidth(context, width.value);
    height.value = _applyHeight(context, height.value);
    left.value = _applyLeft(context, left.value);
    top.value = _applyTop(context, top.value);
  }

<<<<<<< HEAD
  /// Attaches secondary view to nearest corner.
  void updateSecondaryAttach() {
    Map<Alignment, double> points = {};

    secondaryLeft.value ??=
        size.width - secondaryWidth.value - (secondaryRight.value ?? 0);
    secondaryTop.value ??=
        size.height - secondaryHeight.value - (secondaryBottom.value ?? 0);

    points[Alignment.topLeft] = Point(
      secondaryLeft.value!,
      secondaryTop.value!,
    ).distanceTo(
      const Point(0, 0),
    );
    points[Alignment.bottomRight] = Point(
      secondaryLeft.value! + secondaryWidth.value,
      secondaryTop.value! + secondaryHeight.value,
    ).distanceTo(
      Point(size.width, size.height),
    );
    points[Alignment.bottomLeft] = Point(
      secondaryLeft.value!,
      secondaryTop.value! + secondaryHeight.value,
    ).distanceTo(
      Point(0, size.height),
    );
    points[Alignment.topRight] = Point(
      secondaryLeft.value! + secondaryWidth.value,
      secondaryTop.value!,
    ).distanceTo(
      Point(size.width, 0),
    );

    Alignment align = Map.fromEntries(points.entries.toList()
          ..sort((e1, e2) => e1.value.compareTo(e2.value)))
        .keys
        .first;

    var top = secondaryTop.value!;
    var left = secondaryLeft.value!;
    secondaryTop.value = null;
    secondaryLeft.value = null;
    secondaryRight.value = null;
    secondaryBottom.value = null;

    if (align == Alignment.topLeft) {
      secondaryTop.value = top;
      secondaryLeft.value = left;
    } else if (align == Alignment.topRight) {
      secondaryTop.value = top;
      if (secondaryWidth.value + left <= size.width) {
        secondaryRight.value = size.width - left - secondaryWidth.value;
      } else {
        secondaryRight.value = 0;
      }
    } else if (align == Alignment.bottomLeft) {
      secondaryLeft.value = left;
      if (top + secondaryHeight.value <= size.height) {
        secondaryBottom.value = size.height - top - secondaryHeight.value;
      } else {
        secondaryBottom.value = 0;
      }
    } else if (align == Alignment.bottomRight) {
      if (top + secondaryHeight.value <= size.height) {
        secondaryBottom.value = size.height - top - secondaryHeight.value;
      } else {
        secondaryBottom.value = 0;
      }
      if (secondaryWidth.value + left <= size.width) {
        secondaryRight.value = size.width - left - secondaryWidth.value;
      } else {
        secondaryRight.value = 0;
      }
    }
  }

  /// Applies secondary coordinates.
  void updateSecondaryCoordinates(Offset offset) {
    if (fullscreen.isTrue) {
      secondaryLeft.value = offset.dx - panDragDifference.value!.dx;
      secondaryTop.value = offset.dy -
          ((isPopup) ? 0 : titleBarHeight) -
          panDragDifference.value!.dy;
    } else if (isPopup) {
      secondaryLeft.value = offset.dx - panDragDifference.value!.dx;
      secondaryTop.value = offset.dy - panDragDifference.value!.dy;
    } else {
      secondaryLeft.value = offset.dx -
          ((PlatformUtils.isMobile) ? 0 : left.value) -
          panDragDifference.value!.dx;
      secondaryTop.value = offset.dy -
          ((PlatformUtils.isMobile) ? 0 : top.value + titleBarHeight) -
          panDragDifference.value!.dy -
          router.context!.mediaQueryPadding.top;
    }

    if (secondaryLeft.value! < 0) {
      secondaryLeft.value = 0;
    }
    if (secondaryTop.value! < 0) {
      secondaryTop.value = 0;
    }
  }

  /// Applies constraints to the [secondaryWidth], [secondaryHeight],
  /// [secondaryLeft] and [secondaryTop].
  void applySecondaryConstraints() {
=======
  /// Applies constraints to the [secondaryWidth], [secondaryHeight],
  /// [secondaryLeft] and [secondaryTop].
  void applySecondaryConstraints(BuildContext context) {
>>>>>>> ec5d2e4d
    if (secondaryAlignment.value == Alignment.centerRight ||
        secondaryAlignment.value == Alignment.centerLeft) {
      secondaryLeft.value = size.width / 2;
    } else if (secondaryAlignment.value == Alignment.topCenter ||
        secondaryAlignment.value == Alignment.bottomCenter) {
      secondaryTop.value = size.height / 2;
    }

<<<<<<< HEAD
    secondaryWidth.value = _applySWidth(secondaryWidth.value);
    secondaryHeight.value = _applySHeight(secondaryHeight.value);
    secondaryLeft.value = _applySLeft(secondaryLeft.value);
    secondaryTop.value = _applySTop(secondaryTop.value);

=======
    secondaryWidth.value = _applySWidth(context, secondaryWidth.value);
    secondaryHeight.value = _applySHeight(context, secondaryHeight.value);
    secondaryLeft.value = _applySLeft(context, secondaryLeft.value);
    secondaryTop.value = _applySTop(context, secondaryTop.value);

    // Limit the width and height if docked.
>>>>>>> ec5d2e4d
    if (secondaryAlignment.value == Alignment.centerRight ||
        secondaryAlignment.value == Alignment.centerLeft) {
      secondaryWidth.value = min(secondaryWidth.value, size.width / 2);
    } else if (secondaryAlignment.value == Alignment.topCenter ||
        secondaryAlignment.value == Alignment.bottomCenter) {
      secondaryHeight.value = min(secondaryHeight.value, size.height / 2);
    }

<<<<<<< HEAD
=======
    // Determine the [possibleSecondaryAlignment].
>>>>>>> ec5d2e4d
    possibleSecondaryAlignment.value = null;
    if (secondaryDragged.value) {
      if (secondaryLeft.value != null) {
        if (secondaryLeft.value! <= 0) {
          possibleSecondaryAlignment.value = Alignment.centerLeft;
        } else if (secondaryLeft.value! >= size.width - secondaryWidth.value) {
          possibleSecondaryAlignment.value = Alignment.centerRight;
        }
      }

      if (secondaryTop.value != null) {
        if (secondaryTop.value! <= 0) {
          possibleSecondaryAlignment.value = Alignment.topCenter;
        } else if (secondaryTop.value! >= size.height - secondaryHeight.value) {
          possibleSecondaryAlignment.value = Alignment.bottomCenter;
        }
      }
    }
  }

  /// Resizes the minimized view along [x] by [dx] and/or [y] by [dy] axis.
  void resize(BuildContext context,
      {ScaleModeY? y, ScaleModeX? x, double? dx, double? dy}) {
    switch (x) {
      case ScaleModeX.left:
        double w = _applyWidth(context, width.value - dx!);
        if (width.value - dx == w) {
          double l = _applyLeft(context, left.value + (width.value - w));
          if (left.value + (width.value - w) == l) {
            left.value = l;
            width.value = w;
          } else if (l == context.mediaQuerySize.width - width.value) {
            left.value = context.mediaQuerySize.width - w;
            width.value = w;
          }
        }
        break;
      case ScaleModeX.right:
        double w = _applyWidth(context, width.value - dx!);
        if (width.value - dx == w) {
          double r = left.value + w;
          if (r < context.mediaQuerySize.width) {
            width.value = w;
          }
        }
        break;
      default:
        break;
    }

    switch (y) {
      case ScaleModeY.top:
        double h = _applyHeight(context, height.value - dy!);
        if (height.value - dy == h) {
          double t = _applyTop(context, top.value + (height.value - h));
          if (top.value + (height.value - h) == t) {
            top.value = t;
            height.value = h;
          } else if (t == context.mediaQuerySize.height - height.value) {
            top.value = context.mediaQuerySize.height - h;
            height.value = h;
          }
        }
        break;
      case ScaleModeY.bottom:
        double h = _applyHeight(context, height.value - dy!);
        if (height.value - dy == h) {
          double b = top.value + h;
          if (b < context.mediaQuerySize.height) {
            height.value = h;
          }
        }
        break;
      default:
        break;
    }

<<<<<<< HEAD
    updateSecondaryAttach();
    applySecondaryConstraints();
  }

  /// Resizes the minimized view along [x] by [dx] and/or [y] by [dy] axis.
  void resizeSecondary(BuildContext context,
      {ScaleModeY? y, ScaleModeX? x, double? dx, double? dy}) {
    secondaryLeft.value ??=
        size.width - secondaryWidth.value - (secondaryRight.value ?? 0);
    secondaryTop.value ??=
        size.height - secondaryHeight.value - (secondaryBottom.value ?? 0);

    switch (x) {
      case ScaleModeX.left:
        double width = _applySWidth(secondaryWidth.value - dx!);
        if (secondaryWidth.value - dx == width) {
          double? left = _applySLeft(
=======
    applySecondaryConstraints(context);
  }

  /// Resizes the secondary view along [x] by [dx] and/or [y] by [dy] axis.
  void resizeSecondary(BuildContext context,
      {ScaleModeY? y, ScaleModeX? x, double? dx, double? dy}) {
    if (secondaryLeft.value == null || secondaryTop.value == null) {
      return;
    }

    switch (x) {
      case ScaleModeX.left:
        double width = _applySWidth(context, secondaryWidth.value - dx!);
        if (secondaryWidth.value - dx == width) {
          double? left = _applySLeft(
            context,
>>>>>>> ec5d2e4d
            secondaryLeft.value! + (secondaryWidth.value - width),
          );

          if (secondaryLeft.value! + (secondaryWidth.value - width) == left) {
            secondaryLeft.value = left;
            secondaryWidth.value = width;
          } else if (left == size.width - secondaryWidth.value) {
            secondaryLeft.value = size.width - width;
            secondaryWidth.value = width;
          }
        }
        break;
<<<<<<< HEAD
      case ScaleModeX.right:
        double width = _applySWidth(secondaryWidth.value - dx!);
=======

      case ScaleModeX.right:
        double width = _applySWidth(context, secondaryWidth.value - dx!);
>>>>>>> ec5d2e4d
        if (secondaryWidth.value - dx == width) {
          double right = secondaryLeft.value! + width;
          if (right < size.width) {
            secondaryWidth.value = width;
          }
        }
        break;
<<<<<<< HEAD
=======

>>>>>>> ec5d2e4d
      default:
        break;
    }

    switch (y) {
      case ScaleModeY.top:
<<<<<<< HEAD
        double height = _applySHeight(secondaryHeight.value - dy!);
        if (secondaryHeight.value - dy == height) {
          double? top = _applySTop(
=======
        double height = _applySHeight(context, secondaryHeight.value - dy!);
        if (secondaryHeight.value - dy == height) {
          double? top = _applySTop(
            context,
>>>>>>> ec5d2e4d
            secondaryTop.value! + (secondaryHeight.value - height),
          );

          if (secondaryTop.value! + (secondaryHeight.value - height) == top) {
            secondaryTop.value = top;
            secondaryHeight.value = height;
          } else if (top == size.height - secondaryHeight.value) {
            secondaryTop.value = size.height - height;
            secondaryHeight.value = height;
          }
        }
        break;
<<<<<<< HEAD
      case ScaleModeY.bottom:
        double height = _applySHeight(secondaryHeight.value - dy!);
=======

      case ScaleModeY.bottom:
        double height = _applySHeight(context, secondaryHeight.value - dy!);
>>>>>>> ec5d2e4d
        if (secondaryHeight.value - dy == height) {
          double bottom = secondaryTop.value! + height;
          if (bottom < size.height) {
            secondaryHeight.value = height;
          }
        }
        break;
<<<<<<< HEAD
=======

>>>>>>> ec5d2e4d
      default:
        break;
    }

<<<<<<< HEAD
    applySecondaryConstraints();
    updateSecondaryAttach();
  }

  /// Returns corrected according to constraints [width] value.
  double _applySWidth(double width) {
=======
    applySecondaryConstraints(context);
  }

  /// Returns corrected according to secondary constraints [width] value.
  double _applySWidth(BuildContext context, double width) {
>>>>>>> ec5d2e4d
    if (_minSWidth > size.width * _maxSWidth) {
      return size.width * _maxSWidth;
    } else if (width > size.width * _maxSWidth) {
      return (size.width * _maxSWidth);
    } else if (width < _minSWidth) {
      return _minSWidth;
    }
    return width;
  }

<<<<<<< HEAD
  /// Returns corrected according to constraints [height] value.
  double _applySHeight(double height) {
=======
  /// Returns corrected according to secondary constraints [height] value.
  double _applySHeight(BuildContext context, double height) {
>>>>>>> ec5d2e4d
    if (_minSHeight > size.height * _maxSHeight) {
      return size.height * _maxSHeight;
    } else if (height > size.height * _maxSHeight) {
      return size.height * _maxSHeight;
    } else if (height < _minSHeight) {
      return _minSHeight;
    }
    return height;
  }

<<<<<<< HEAD
  /// Returns corrected according to constraints [left] value.
  double? _applySLeft(double? left) {
=======
  /// Returns corrected according to secondary constraints [left] value.
  double? _applySLeft(BuildContext context, double? left) {
>>>>>>> ec5d2e4d
    if (left != null) {
      if (left + secondaryWidth.value > size.width) {
        return size.width - secondaryWidth.value;
      } else if (left < 0) {
        return 0;
      }
    }

    return left;
  }

<<<<<<< HEAD
  /// Returns corrected according to constraints [top] value.
  double? _applySTop(double? top) {
=======
  /// Returns corrected according to secondary constraints [top] value.
  double? _applySTop(BuildContext context, double? top) {
>>>>>>> ec5d2e4d
    if (top != null) {
      if (top + secondaryHeight.value > size.height) {
        return size.height - secondaryHeight.value;
      } else if (top < 0) {
        return 0;
      }
    }

    return top;
  }

  /// Returns corrected according to constraints [width] value.
  double _applyWidth(BuildContext context, double width) {
    if (_minWidth > context.mediaQuerySize.width * _maxWidth) {
      return context.mediaQuerySize.width * _maxWidth;
    } else if (width > context.mediaQuerySize.width * _maxWidth) {
      return (context.mediaQuerySize.width * _maxWidth);
    } else if (width < _minWidth) {
      return _minWidth;
    }
    return width;
  }

  /// Returns corrected according to constraints [height] value.
  double _applyHeight(BuildContext context, double height) {
    if (_minHeight > context.mediaQuerySize.height * _maxHeight) {
      return context.mediaQuerySize.height * _maxHeight;
    } else if (height > context.mediaQuerySize.height * _maxHeight) {
      return context.mediaQuerySize.height * _maxHeight;
    } else if (height < _minHeight) {
      return _minHeight;
    }
    return height;
  }

  /// Returns corrected according to constraints [left] value.
  double _applyLeft(BuildContext context, double left) {
    if (left + width.value > context.mediaQuerySize.width) {
      return context.mediaQuerySize.width - width.value;
    } else if (left < 0) {
      return 0;
    }
    return left;
  }

  /// Returns corrected according to constraints [top] value.
  double _applyTop(BuildContext context, double top) {
    if (top + height.value > context.mediaQuerySize.height) {
      return context.mediaQuerySize.height - height.value;
    } else if (top < 0) {
      return 0;
    }
    return top;
  }

  /// Puts [participant] from its `default` group to [list].
  void _putVideoTo(Participant participant, RxList<Participant> list) {
    if (participant.owner == MediaOwnerKind.local &&
        participant.source == MediaSourceKind.Display) {
      // Movement of a local [MediaSourceKind.Display] is prohibited.
      return;
    }

    locals.remove(participant);
    remotes.remove(participant);
    focused.remove(participant);
    paneled.remove(participant);
    list.add(participant);
  }

  /// Puts [participant] from [list] to its `default` group.
  void _putVideoFrom(Participant participant, RxList<Participant> list) {
    switch (participant.owner) {
      case MediaOwnerKind.local:
        // Movement of [MediaSourceKind.Display] to [locals] is prohibited.
        if (participant.source == MediaSourceKind.Display) {
          break;
        }

        locals.addIf(!locals.contains(participant), participant);
        list.remove(participant);
        break;

      case MediaOwnerKind.remote:
        remotes.addIf(!remotes.contains(participant), participant);
        list.remove(participant);
        break;
    }
  }

  /// Insures the [paneled] and [focused] are in correct state, and fixes the
  /// state if not.
  void _insureCorrectGrouping() {
    if (locals.isEmpty && remotes.isEmpty) {
      // If every [RtcVideoRenderer] is in focus, then put everyone outside of
      // it.
      if (paneled.isEmpty && focused.isNotEmpty) {
        List<Participant> copy = List.from(focused, growable: false);
        for (Participant r in copy) {
          _putVideoFrom(r, focused);
        }
      }
    }

    locals.refresh();
    remotes.refresh();
    paneled.refresh();
    focused.refresh();

    primary.value = focused.isNotEmpty ? focused : [...locals, ...remotes];
    secondary.value =
        focused.isNotEmpty ? [...locals, ...paneled, ...remotes] : paneled;
  }

  /// Returns all [Participant]s identified by an [id].
  Iterable<Participant> _findParticipants(RemoteMemberId id) {
    return [
      ...locals.where((e) => e.id == id),
      ...remotes.where((e) => e.id == id),
      ...paneled.where((e) => e.id == id),
      ...focused.where((e) => e.id == id),
    ];
  }

  /// Puts a [video] and/or [audio] renderers to [Participant] identified by an
  /// [id] with the same [MediaSourceKind] as a [video] or [audio].
  ///
  /// Defaults to [MediaSourceKind.Device] if no [video] and [audio] is
  /// provided.
  ///
  /// Creates a new [Participant] if it doesn't exist.
  void _putParticipant(
    RemoteMemberId id, {
    RtcVideoRenderer? video,
    RtcAudioRenderer? audio,
    bool? handRaised,
  }) {
    Participant? participant = findParticipant(
      id,
      video?.source ?? audio?.source ?? MediaSourceKind.Device,
    );

    if (participant == null) {
      MediaOwnerKind owner;

      if (id.userId == me && id.deviceId == null) {
        owner = MediaOwnerKind.local;
      } else {
        owner = MediaOwnerKind.remote;
      }

      participant = Participant(
        id,
        owner,
        video: video,
        audio: audio,
        handRaised: handRaised,
      );

      _userService
          .get(id.userId)
          .then((u) => participant?.user.value = u ?? participant.user.value);

      switch (owner) {
        case MediaOwnerKind.local:
          if (isGroup) {
            switch (participant.source) {
              case MediaSourceKind.Device:
                locals.add(participant);
                break;

              case MediaSourceKind.Display:
                paneled.add(participant);
                break;
            }
          } else {
            paneled.add(participant);
          }
          break;

        case MediaOwnerKind.remote:
          switch (participant.source) {
            case MediaSourceKind.Device:
              remotes.add(participant);
              break;

            case MediaSourceKind.Display:
              focused.add(participant);
              break;
          }
          break;
      }
    } else {
      participant.audio.value = audio ?? participant.audio.value;
      participant.video.value = video ?? participant.video.value;
      participant.handRaised.value = handRaised ?? participant.handRaised.value;
    }
  }

  /// Removes [video] and/or [audio] renderers from [Participant] identified by
  /// an [id].
  ///
  /// Removes the specified [Participant] from a corresponding list if it is
  /// [MediaSourceKind.Display] and has no non-`null` renderers.
  void _removeParticipant(
    RemoteMemberId id, {
    RtcVideoRenderer? video,
    RtcAudioRenderer? audio,
  }) {
    for (var participant in _findParticipants(id)) {
      if (participant.audio.value == audio) {
        participant.audio.value = null;
      }

      if (participant.video.value == video) {
        participant.video.value = null;
      }

      if (participant.source == MediaSourceKind.Display &&
          participant.video.value == null &&
          participant.audio.value == null) {
        locals.remove(participant);
        remotes.remove(participant);
        paneled.remove(participant);
        focused.remove(participant);
      }
    }
  }
}

/// X-axis scale mode.
enum ScaleModeX { left, right }

/// Y-axis scale mode.
enum ScaleModeY { top, bottom }

/// Separate call entity participating in a call.
class Participant {
  Participant(
    this.id,
    this.owner, {
    RxUser? user,
    RtcVideoRenderer? video,
    RtcAudioRenderer? audio,
    bool? handRaised,
  })  : video = Rx(video),
        audio = Rx(audio),
        handRaised = Rx(handRaised ?? false),
        user = Rx(user),
        source = video?.source ?? audio?.source ?? MediaSourceKind.Device;

  /// [RemoteMemberId] of the [User] this [Participant] represents.
  final RemoteMemberId id;

  /// [User] this [Participant] represents.
  final Rx<RxUser?> user;

  /// Indicator whether this [Participant] raised a hand.
  final Rx<bool> handRaised;

  /// Media ownership kind of this [Participant].
  final MediaOwnerKind owner;

  /// Media source kind of this [Participant].
  final MediaSourceKind source;

  /// Reactive video renderer of this [Participant].
  late final Rx<RtcVideoRenderer?> video;

  /// Reactive audio renderer of this [Participant].
  late final Rx<RtcAudioRenderer?> audio;

  /// [GlobalKey] of this [Participant]'s [VideoView].
  final GlobalKey videoKey = GlobalKey();
}<|MERGE_RESOLUTION|>--- conflicted
+++ resolved
@@ -104,34 +104,11 @@
   /// [Participant]s to display in the secondary view.
   final RxList<Participant> secondary = RxList();
 
-  /// Indicator that secondary view is hovered by some participant view.
-  final RxBool secondaryHovered = RxBool(false);
-
-  /// Indicator that secondary view is dragged.
-  final RxBool secondaryDragged = RxBool(false);
-
-  /// Currently dragged [Participant].
-  final Rx<Participant?> draggedRenderer = Rx(null);
-
-  /// Currently dragged [Participant] that brake dough.
-  final Rx<Participant?> doughDraggedRenderer = Rx(null);
-
-  /// [Participant]s to display in a fit view.
-  RxList<Participant> primary = RxList();
-
-  /// [Participant]s to display in a secondary view.
-  RxList<Participant> secondary = RxList();
-
   /// Indicator whether the view is mobile or desktop.
   late bool isMobile;
 
-<<<<<<< HEAD
-  /// Drag target of an empty secondary view.
-  OverlayEntry? addToSecondaryEntry;
-=======
   /// [OverlayEntry] of an empty secondary view.
   OverlayEntry? secondaryEntry;
->>>>>>> ec5d2e4d
 
   /// Count of a currently happening drags of the secondary videos used to
   /// determine if any drag happened at all.
@@ -141,17 +118,10 @@
   /// determine if any drag happened at all and to display secondary view hint.
   final RxInt primaryDrags = RxInt(0);
 
-<<<<<<< HEAD
-  /// Count of a currently active targets to drop [secondaryDrags].
-  final RxInt primaryTargets = RxInt(0);
-
-  /// Count of a currently active targets to drop [primaryDrags].
-=======
   /// Count of [Participant]s to be accepted into the fit view.
   final RxInt primaryTargets = RxInt(0);
 
   /// Count of [Participant]s to be accepted into the secondary view.
->>>>>>> ec5d2e4d
   final RxInt secondaryTargets = RxInt(0);
 
   /// Indicator whether the camera was switched or not.
@@ -228,40 +198,6 @@
   /// Color of a call buttons that end the call.
   static const Color endColor = Color(0x7FFF0000);
 
-<<<<<<< HEAD
-  /// Left coordinate of secondary view.
-  final RxnDouble secondaryLeft = RxnDouble(null);
-
-  /// Top coordinate of secondary view.
-  final RxnDouble secondaryTop = RxnDouble(null);
-
-  /// Right coordinate of secondary view.
-  final RxnDouble secondaryRight = RxnDouble(10);
-
-  /// Bottom coordinate of secondary view.
-  final RxnDouble secondaryBottom = RxnDouble(10);
-
-  /// Width of secondary view.
-  late final RxDouble secondaryWidth;
-
-  /// Height of secondary view.
-  late final RxDouble secondaryHeight;
-
-  /// [Alignment] of secondary view.
-  final Rx<Alignment?> secondaryAlignment = Rx(null);
-
-  /// Possible [Alignment] of secondary view.
-  final Rx<Alignment?> possibleSecondaryAlignment = Rx(null);
-
-  /// Offset of pan drag difference.
-  final Rx<Offset?> panDragDifference = Rx<Offset?>(null);
-
-  /// Global key of secondary video.
-  final GlobalKey secondaryKey = GlobalKey();
-
-  /// Height of title bar.
-  final double titleBarHeight = 30;
-=======
   /// Secondary view current left position.
   final RxnDouble secondaryLeft = RxnDouble(0);
 
@@ -274,7 +210,7 @@
   /// Secondary view current bottom position.
   final RxnDouble secondaryBottom = RxnDouble(null);
 
-  /// Secondary view current width.
+ /// Secondary view current width.
   late final RxDouble secondaryWidth;
 
   /// Secondary view current height.
@@ -287,11 +223,14 @@
   /// while dragging the secondary view.
   final Rx<Alignment?> possibleSecondaryAlignment = Rx(null);
 
-  // TODO: Temporary solution.
-  /// Indicator whether the secondary view should be attached to the
-  /// [Alignment.bottomRight] part of the screen.
-  final RxBool secondaryKeepAlignment = RxBool(false);
->>>>>>> ec5d2e4d
+  /// Offset of pan drag difference.
+  final Rx<Offset?> panDragDifference = Rx<Offset?>(null);
+
+  /// Global key of secondary view.
+  final GlobalKey secondaryKey = GlobalKey();
+
+  /// Height of title bar.
+  final double titleBarHeight = 30;
 
   /// Max width of the minimized view in percentage of the screen width.
   static const double _maxWidth = 0.99;
@@ -305,19 +244,6 @@
   /// Min height of the minimized view in pixels.
   static const double _minHeight = 500;
 
-<<<<<<< HEAD
-  /// Minimal height of secondary view.
-  static const double _minSHeight = 100;
-
-  /// Minimal width of secondary view.
-  static const double _minSWidth = 100;
-
-  /// Maximal height of secondary view in percent.
-  static const double _maxSHeight = 0.95;
-
-  /// Maximal width of secondary view in percent.
-  static const double _maxSWidth = 0.95;
-=======
   /// Max width of the secondary view in percentage of the call width.
   static const double _maxSWidth = 0.95;
 
@@ -329,7 +255,6 @@
 
   /// Min height of the secondary view in pixels.
   static const double _minSHeight = 100;
->>>>>>> ec5d2e4d
 
   /// Duration of UI being opened in seconds.
   static const int _uiDuration = 4;
@@ -385,17 +310,10 @@
   /// Subscription for [OngoingCall.members] changes.
   late final StreamSubscription _membersSubscription;
 
-<<<<<<< HEAD
-  /// Subscription for [OngoingCall.members] changes to update title.
-  StreamSubscription? _titleSubscription;
-
-  /// Subscription for [duration] changes to update title.
-=======
   /// Subscription for [OngoingCall.members] changes updating the title.
   StreamSubscription? _titleSubscription;
 
   /// Subscription for [duration] changes updating the title.
->>>>>>> ec5d2e4d
   StreamSubscription? _durationSubscription;
 
   /// [Worker] reacting on [OngoingCall.chatId] changes to fetch the new [chat].
@@ -445,18 +363,7 @@
   /// Returns actual size of the call view.
   Size get size {
     if (!fullscreen.value && minimized.value) {
-<<<<<<< HEAD
       return Size(width.value, height.value - titleBarHeight);
-    } else if (PlatformUtils.isMobile && !PlatformUtils.isWeb) {
-      var padding = router.context!.mediaQueryPadding;
-      var size = router.context!.mediaQuerySize;
-      return Size(size.width, size.height - padding.bottom - padding.top);
-    } else {
-      if (fullscreen.isTrue && !isPopup) {
-        var size = router.context!.mediaQuerySize;
-        return Size(size.width, size.height - titleBarHeight);
-=======
-      return Size(width.value, height.value - 30);
     } else if (PlatformUtils.isMobile && !PlatformUtils.isWeb) {
       // TODO: Account [BuildContext.mediaQueryPadding].
       return router.context!.mediaQuerySize;
@@ -464,8 +371,7 @@
       // If not [WebUtils.isPopup], then subtract the title bar from the height.
       if (fullscreen.isTrue && !WebUtils.isPopup) {
         var size = router.context!.mediaQuerySize;
-        return Size(size.width, size.height - 30);
->>>>>>> ec5d2e4d
+        return Size(size.width, size.height - titleBarHeight);
       } else {
         return router.context!.mediaQuerySize;
       }
@@ -486,11 +392,7 @@
   RxBool get isRemoteVideoEnabled => _currentCall.value.isRemoteVideoEnabled;
 
   /// Indicator whether the inbound audio in the current [OngoingCall] is
-<<<<<<< HEAD
-  /// enabled or not.
-=======
   /// enabled.
->>>>>>> ec5d2e4d
   RxBool get isRemoteAudioEnabled => _currentCall.value.isRemoteAudioEnabled;
 
   @override
@@ -509,13 +411,6 @@
       secondaryHeight = RxDouble(200);
     }
 
-<<<<<<< HEAD
-    if (isPopup) {
-      isSlidingPanelEnabled.value = true;
-    }
-
-=======
->>>>>>> ec5d2e4d
     fullscreen = RxBool(false);
     minimized = RxBool(!router.context!.isMobile);
     isMobile = router.context!.isMobile;
@@ -546,26 +441,15 @@
       _putParticipant(RemoteMemberId(me, null));
       _insureCorrectGrouping();
 
-<<<<<<< HEAD
-      if (!isGroup) {
-        secondaryAlignment.value = null;
-=======
       // TODO: Temporary solution.
       if (!isGroup) {
         secondaryAlignment.value = null;
-        secondaryKeepAlignment.value = true;
->>>>>>> ec5d2e4d
         secondaryLeft.value = null;
         secondaryTop.value = null;
         secondaryRight.value = 10;
         secondaryBottom.value = 10;
       }
 
-<<<<<<< HEAD
-      if (isPopup) {
-        if (v != null) {
-          void _updateTitle() {
-=======
       // Update the [WebUtils.title] if this call is in a popup.
       if (WebUtils.isPopup) {
         _titleSubscription?.cancel();
@@ -578,7 +462,6 @@
               'state': state.value.name,
             };
 
->>>>>>> ec5d2e4d
             switch (state.value) {
               case OngoingCallState.local:
               case OngoingCallState.pending:
@@ -586,22 +469,6 @@
                     (outgoing || state.value == OngoingCallState.local) &&
                         !started;
                 if (isOutgoing) {
-<<<<<<< HEAD
-                  WebUtils.title(
-                      '${v.title.value} | ${'label_call_calling'.tr}${'.'.tr * 3}');
-                } else if (withVideo) {
-                  WebUtils.title('${v.title.value} | ${'label_video_call'.tr}');
-                } else {
-                  WebUtils.title('${v.title.value} | ${'label_audio_call'.tr}');
-                }
-                break;
-
-              case OngoingCallState.joining:
-                WebUtils.title(
-                    '${v.title.value} | ${'label_call_joining'.tr}${'.'.tr * 3}');
-                break;
-
-=======
                   args['type'] = 'outgoing';
                 } else if (withVideo) {
                   args['type'] = 'video';
@@ -610,33 +477,10 @@
                 }
                 break;
 
->>>>>>> ec5d2e4d
               case OngoingCallState.active:
                 var actualMembers = _currentCall.value.members.keys
                     .map((k) => k.userId)
                     .toSet();
-<<<<<<< HEAD
-                WebUtils.title(
-                  '\u205f​​​ \u205f​​​${v.title.value} | ${1 + actualMembers.length} ${'label_of'.tr} ${v.chat.value.members.length} | ${duration.value.hhMmSs()} \u205f​​​ \u205f​​​',
-                );
-                break;
-
-              case OngoingCallState.ended:
-                break;
-            }
-          }
-
-          _updateTitle();
-
-          _titleSubscription?.cancel();
-          _titleSubscription =
-              _currentCall.value.members.listen((_) => _updateTitle());
-          _durationSubscription?.cancel();
-          _durationSubscription = duration.listen((_) => _updateTitle());
-        }
-      }
-    }
-=======
                 args['members'] = '${actualMembers.length + 1}';
                 args['allMembers'] = '${v.chat.value.members.length}';
                 args['duration'] = duration.value.hhMmSs();
@@ -654,7 +498,6 @@
           }
 
           _updateTitle();
->>>>>>> ec5d2e4d
 
           _titleSubscription =
               _currentCall.value.members.listen((_) => _updateTitle());
@@ -822,11 +665,8 @@
     _errorsSubscription?.cancel();
     _titleSubscription?.cancel();
     _durationSubscription?.cancel();
-<<<<<<< HEAD
-=======
 
     secondaryEntry?.remove();
->>>>>>> ec5d2e4d
 
     if (fullscreen.value) {
       PlatformUtils.exitFullscreen();
@@ -914,11 +754,8 @@
         await _currentCall.value.setOutputDevice(deviceId);
       }
     } else {
-<<<<<<< HEAD
-=======
       // TODO: Ensure `flutter_webrtc` supports iOS and Web output device
       //       switching.
->>>>>>> ec5d2e4d
       speakerSwitched.toggle();
     }
   }
@@ -1064,26 +901,6 @@
     }
   }
 
-<<<<<<< HEAD
-  /// Unfocuses all [Participant]s, which means putting them in theirs `default`
-  /// groups.
-  void unfocusAll() {
-    if (focused.isEmpty) {
-      for (Participant r in List.from(paneled, growable: false)) {
-        focus(r);
-      }
-    } else {
-      for (Participant r in List.from(focused, growable: false)) {
-        unfocus(r);
-      }
-    }
-  }
-
-  /// Highlights the [participant].
-  void highlight(Participant? participant) {
-    highlighted.value = participant;
-    keepUi(false);
-=======
   /// [focus]es all [Participant]s, which means putting them in theirs `default`
   /// groups.
   void focusAll() {
@@ -1107,7 +924,6 @@
     }
 
     _insureCorrectGrouping();
->>>>>>> ec5d2e4d
   }
 
   /// Minimizes the view.
@@ -1181,7 +997,6 @@
     top.value = _applyTop(context, top.value);
   }
 
-<<<<<<< HEAD
   /// Attaches secondary view to nearest corner.
   void updateSecondaryAttach() {
     Map<Alignment, double> points = {};
@@ -1290,11 +1105,6 @@
   /// Applies constraints to the [secondaryWidth], [secondaryHeight],
   /// [secondaryLeft] and [secondaryTop].
   void applySecondaryConstraints() {
-=======
-  /// Applies constraints to the [secondaryWidth], [secondaryHeight],
-  /// [secondaryLeft] and [secondaryTop].
-  void applySecondaryConstraints(BuildContext context) {
->>>>>>> ec5d2e4d
     if (secondaryAlignment.value == Alignment.centerRight ||
         secondaryAlignment.value == Alignment.centerLeft) {
       secondaryLeft.value = size.width / 2;
@@ -1303,20 +1113,11 @@
       secondaryTop.value = size.height / 2;
     }
 
-<<<<<<< HEAD
     secondaryWidth.value = _applySWidth(secondaryWidth.value);
     secondaryHeight.value = _applySHeight(secondaryHeight.value);
     secondaryLeft.value = _applySLeft(secondaryLeft.value);
     secondaryTop.value = _applySTop(secondaryTop.value);
 
-=======
-    secondaryWidth.value = _applySWidth(context, secondaryWidth.value);
-    secondaryHeight.value = _applySHeight(context, secondaryHeight.value);
-    secondaryLeft.value = _applySLeft(context, secondaryLeft.value);
-    secondaryTop.value = _applySTop(context, secondaryTop.value);
-
-    // Limit the width and height if docked.
->>>>>>> ec5d2e4d
     if (secondaryAlignment.value == Alignment.centerRight ||
         secondaryAlignment.value == Alignment.centerLeft) {
       secondaryWidth.value = min(secondaryWidth.value, size.width / 2);
@@ -1325,10 +1126,7 @@
       secondaryHeight.value = min(secondaryHeight.value, size.height / 2);
     }
 
-<<<<<<< HEAD
-=======
     // Determine the [possibleSecondaryAlignment].
->>>>>>> ec5d2e4d
     possibleSecondaryAlignment.value = null;
     if (secondaryDragged.value) {
       if (secondaryLeft.value != null) {
@@ -1406,7 +1204,6 @@
         break;
     }
 
-<<<<<<< HEAD
     updateSecondaryAttach();
     applySecondaryConstraints();
   }
@@ -1424,24 +1221,6 @@
         double width = _applySWidth(secondaryWidth.value - dx!);
         if (secondaryWidth.value - dx == width) {
           double? left = _applySLeft(
-=======
-    applySecondaryConstraints(context);
-  }
-
-  /// Resizes the secondary view along [x] by [dx] and/or [y] by [dy] axis.
-  void resizeSecondary(BuildContext context,
-      {ScaleModeY? y, ScaleModeX? x, double? dx, double? dy}) {
-    if (secondaryLeft.value == null || secondaryTop.value == null) {
-      return;
-    }
-
-    switch (x) {
-      case ScaleModeX.left:
-        double width = _applySWidth(context, secondaryWidth.value - dx!);
-        if (secondaryWidth.value - dx == width) {
-          double? left = _applySLeft(
-            context,
->>>>>>> ec5d2e4d
             secondaryLeft.value! + (secondaryWidth.value - width),
           );
 
@@ -1454,14 +1233,9 @@
           }
         }
         break;
-<<<<<<< HEAD
+
       case ScaleModeX.right:
         double width = _applySWidth(secondaryWidth.value - dx!);
-=======
-
-      case ScaleModeX.right:
-        double width = _applySWidth(context, secondaryWidth.value - dx!);
->>>>>>> ec5d2e4d
         if (secondaryWidth.value - dx == width) {
           double right = secondaryLeft.value! + width;
           if (right < size.width) {
@@ -1469,26 +1243,16 @@
           }
         }
         break;
-<<<<<<< HEAD
-=======
-
->>>>>>> ec5d2e4d
+
       default:
         break;
     }
 
     switch (y) {
       case ScaleModeY.top:
-<<<<<<< HEAD
         double height = _applySHeight(secondaryHeight.value - dy!);
         if (secondaryHeight.value - dy == height) {
           double? top = _applySTop(
-=======
-        double height = _applySHeight(context, secondaryHeight.value - dy!);
-        if (secondaryHeight.value - dy == height) {
-          double? top = _applySTop(
-            context,
->>>>>>> ec5d2e4d
             secondaryTop.value! + (secondaryHeight.value - height),
           );
 
@@ -1501,14 +1265,9 @@
           }
         }
         break;
-<<<<<<< HEAD
+
       case ScaleModeY.bottom:
         double height = _applySHeight(secondaryHeight.value - dy!);
-=======
-
-      case ScaleModeY.bottom:
-        double height = _applySHeight(context, secondaryHeight.value - dy!);
->>>>>>> ec5d2e4d
         if (secondaryHeight.value - dy == height) {
           double bottom = secondaryTop.value! + height;
           if (bottom < size.height) {
@@ -1516,28 +1275,17 @@
           }
         }
         break;
-<<<<<<< HEAD
-=======
-
->>>>>>> ec5d2e4d
+
       default:
         break;
     }
 
-<<<<<<< HEAD
     applySecondaryConstraints();
     updateSecondaryAttach();
   }
 
-  /// Returns corrected according to constraints [width] value.
+  /// Returns corrected according to secondary constraints [width] value.
   double _applySWidth(double width) {
-=======
-    applySecondaryConstraints(context);
-  }
-
-  /// Returns corrected according to secondary constraints [width] value.
-  double _applySWidth(BuildContext context, double width) {
->>>>>>> ec5d2e4d
     if (_minSWidth > size.width * _maxSWidth) {
       return size.width * _maxSWidth;
     } else if (width > size.width * _maxSWidth) {
@@ -1548,13 +1296,8 @@
     return width;
   }
 
-<<<<<<< HEAD
-  /// Returns corrected according to constraints [height] value.
+  /// Returns corrected according to secondary constraints [height] value.
   double _applySHeight(double height) {
-=======
-  /// Returns corrected according to secondary constraints [height] value.
-  double _applySHeight(BuildContext context, double height) {
->>>>>>> ec5d2e4d
     if (_minSHeight > size.height * _maxSHeight) {
       return size.height * _maxSHeight;
     } else if (height > size.height * _maxSHeight) {
@@ -1565,13 +1308,8 @@
     return height;
   }
 
-<<<<<<< HEAD
-  /// Returns corrected according to constraints [left] value.
+  /// Returns corrected according to secondary constraints [left] value.
   double? _applySLeft(double? left) {
-=======
-  /// Returns corrected according to secondary constraints [left] value.
-  double? _applySLeft(BuildContext context, double? left) {
->>>>>>> ec5d2e4d
     if (left != null) {
       if (left + secondaryWidth.value > size.width) {
         return size.width - secondaryWidth.value;
@@ -1583,13 +1321,8 @@
     return left;
   }
 
-<<<<<<< HEAD
-  /// Returns corrected according to constraints [top] value.
+  /// Returns corrected according to secondary constraints [top] value.
   double? _applySTop(double? top) {
-=======
-  /// Returns corrected according to secondary constraints [top] value.
-  double? _applySTop(BuildContext context, double? top) {
->>>>>>> ec5d2e4d
     if (top != null) {
       if (top + secondaryHeight.value > size.height) {
         return size.height - secondaryHeight.value;
