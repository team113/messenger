// Copyright © 2022 IT ENGINEERING MANAGEMENT INC, <https://github.com/team113>
//
// This program is free software: you can redistribute it and/or modify it under
// the terms of the GNU Affero General Public License v3.0 as published by the
// Free Software Foundation, either version 3 of the License, or (at your
// option) any later version.
//
// This program is distributed in the hope that it will be useful, but WITHOUT
// ANY WARRANTY; without even the implied warranty of MERCHANTABILITY or FITNESS
// FOR A PARTICULAR PURPOSE. See the GNU Affero General Public License v3.0 for
// more details.
//
// You should have received a copy of the GNU Affero General Public License v3.0
// along with this program. If not, see
// <https://www.gnu.org/licenses/agpl-3.0.html>.

import 'dart:async';
import 'dart:math';

import 'package:flutter/material.dart';
import 'package:flutter_webrtc/flutter_webrtc.dart' show VideoView;
import 'package:get/get.dart';
import 'package:medea_jason/medea_jason.dart';
import 'package:mutex/mutex.dart';
import 'package:sliding_up_panel/sliding_up_panel.dart';

import '/domain/model/chat.dart';
import '/domain/model/ongoing_call.dart';
import '/domain/model/user_call_cover.dart';
import '/domain/model/user.dart';
import '/domain/repository/chat.dart';
import '/domain/repository/user.dart';
import '/domain/service/call.dart';
import '/domain/service/chat.dart';
import '/domain/service/user.dart';
import '/l10n/l10n.dart';
import '/routes.dart';
import '/ui/page/home/page/chat/info/add_member/view.dart';
import '/ui/page/home/page/chat/widget/chat_item.dart';
import '/ui/widget/context_menu/overlay.dart';
import '/util/obs/obs.dart';
import '/util/platform_utils.dart';
import '/util/web/web_utils.dart';
import 'add_dialog_member/view.dart';
import 'settings/view.dart';

export 'view.dart';

/// Controller of an [OngoingCall] overlay.
class CallController extends GetxController {
  CallController(
    this._currentCall,
    this._calls,
    this._chatService,
    this._userService,
  );

  /// Duration of the current ongoing call.
  final Rx<Duration> duration = Rx<Duration>(Duration.zero);

  /// Reactive [Chat] that this [OngoingCall] is happening in.
  final Rx<RxChat?> chat = Rx<RxChat?>(null);

  /// Indicator whether the view is minimized or maximized.
  late final RxBool minimized;

  /// Indicator whether the view is fullscreen or not.
  late final RxBool fullscreen;

  /// Indicator whether UI is shown or not.
  final RxBool showUi = RxBool(true);

  /// Local [Participant]s in `default` mode.
  final RxList<Participant> locals = RxList([]);

  /// Remote [Participant]s in `default` mode.
  final RxList<Participant> remotes = RxList([]);

  /// [Participant]s in `focus` mode.
  final RxList<Participant> focused = RxList([]);

  /// [Participant]s in `panel` mode.
  final RxList<Participant> paneled = RxList([]);

  /// Indicator whether the secondary view is being hovered.
  final RxBool secondaryHovered = RxBool(false);

  /// Indicator whether the secondary view is being dragged.
  final RxBool secondaryDragged = RxBool(false);

  /// [Participant] being dragged currently.
  final Rx<Participant?> draggedRenderer = Rx(null);

  /// [Participant] being dragged currently with its dough broken.
  final Rx<Participant?> doughDraggedRenderer = Rx(null);

  /// [Participant]s to display in the fit view.
  final RxList<Participant> primary = RxList();

  /// [Participant]s to display in the secondary view.
  final RxList<Participant> secondary = RxList();

  /// Indicator whether the view is mobile or desktop.
  late bool isMobile;

  /// [OverlayEntry] of an empty secondary view.
  OverlayEntry? secondaryEntry;

  /// Count of a currently happening drags of the secondary videos used to
  /// determine if any drag happened at all.
  final RxInt secondaryDrags = RxInt(0);

  /// Count of a currently happening drags of the primary videos used to
  /// determine if any drag happened at all and to display secondary view hint.
  final RxInt primaryDrags = RxInt(0);

  /// Count of [Participant]s to be accepted into the fit view.
  final RxInt primaryTargets = RxInt(0);

  /// Count of [Participant]s to be accepted into the secondary view.
  final RxInt secondaryTargets = RxInt(0);

  /// Indicator whether the camera was switched or not.
  final RxBool cameraSwitched = RxBool(false);

  /// Indicator whether the speaker was switched or not.
  final RxBool speakerSwitched = RxBool(true);

  /// Temporary indicator whether the hand was raised or not.
  final RxBool isHandRaised = RxBool(false);

  /// Indicator whether the buttons panel is open or not.
  final RxBool isPanelOpen = RxBool(false);

  /// Indicator whether the hint is dismissed or not.
  final RxBool isHintDismissed = RxBool(false);

  /// Indicator whether the cursor should be hidden or not.
  final RxBool isCursorHidden = RxBool(false);

  /// [PanelController] used to close the [SlidingUpPanel].
  final PanelController panelController = PanelController();

  /// Position of a [Listener.onPointerDown] callback used in
  /// [Listener.onPointerUp] since the latter does not provide this info.
  Offset downPosition = Offset.zero;

  /// Buttons that were pressed in a [Listener.onPointerDown] callback used in
  /// [Listener.onPointerUp] since the latter does not provide this info.
  int downButtons = 0;

  /// [Participant] that is hovered right now.
  final Rx<Participant?> hoveredRenderer = Rx<Participant?>(null);

  /// Timeout of a [hoveredRenderer] used to hide it.
  int hoveredRendererTimeout = 0;

  /// Temporary indicator whether the secondary view should always be on top.
  final RxBool panelUp = RxBool(false);

  /// Temporary indicator whether a left mouse button clicks on
  /// [RtcVideoRenderer]s should call [focus], [unfocus] and [center] or not.
  final RxBool handleLmb = RxBool(false);

  /// Timeout of a [handleLmb] used to decline any clicks happened after it
  /// reaches zero.
  int lmbTimeout = 7;

  /// Error happened in a call.
  final RxString error = RxString('');

  /// Timeout of a [error] being shown.
  final RxInt errorTimeout = RxInt(0);

  /// Minimized view current width.
  late final RxDouble width;

  /// Minimized view current height.
  late final RxDouble height;

  /// Minimized view current top position.
  late final RxDouble top;

  /// Minimized view current left position.
  late final RxDouble left;

  /// [AnimationController] of a [MinimizableView] used to change the
  /// [minimized] value.
  AnimationController? minimizedAnimation;

  /// Color of a call buttons that accept the call.
  static const Color acceptColor = Color(0x7F34B139);

  /// Color of a call buttons that end the call.
  static const Color endColor = Color(0x7FFF0000);

  /// Secondary view current left position.
  final RxnDouble secondaryLeft = RxnDouble(0);

  /// Secondary view current top position.
  final RxnDouble secondaryTop = RxnDouble(0);

  /// Secondary view current right position.
  final RxnDouble secondaryRight = RxnDouble(null);

  /// Secondary view current bottom position.
  final RxnDouble secondaryBottom = RxnDouble(null);

  /// Secondary view current width.
  late final RxDouble secondaryWidth;

  /// Secondary view current height.
  late final RxDouble secondaryHeight;

  /// [Alignment] of the secondary view.
  final Rx<Alignment?> secondaryAlignment = Rx(Alignment.centerRight);

  /// [Alignment] that might become the [secondaryAlignment] serving as a hint
  /// while dragging the secondary view.
  final Rx<Alignment?> possibleSecondaryAlignment = Rx(null);

<<<<<<< HEAD
  /// Global key of animated slider buttons panel.
  final GlobalKey animatedSliderButtonsPanelKey = GlobalKey();
=======
  /// [Offset] difference between global positions of secondary view and pan
  /// start position.
  final Rx<Offset?> panDragDifference = Rx<Offset?>(null);
>>>>>>> a1b3e282

  /// Global key of secondary view.
  final GlobalKey secondaryKey = GlobalKey();

  /// [StreamController] of showing bottom animation stream.
  final StreamController bottomAnimationStream = StreamController();

  /// Offset of pan drag delta self video.
  final Rx<Offset?> panDragDelta = Rx<Offset?>(null);

  /// Offset of pan drag difference.
  final Rx<Offset?> panDragDifference = Rx<Offset?>(null);

  /// Indicator whether self video was replaced by bottom bar or not.
  final RxBool selfVideoWasReplacedByBottomBar = RxBool(false);

  /// Initial top position of video before changing position by bottom bar.
  final RxDouble selfVideoTopBeforeChangingByBottomBar = RxDouble(0);

  /// Indicator whether [showBottomUi] was true when secondary video was start
  /// dragged or not.
  final RxBool showUiBeforeDragging = RxBool(false);

  /// Height of title bar.
  final double titleBarHeight = 30;

  /// Max width of the minimized view in percentage of the screen width.
  static const double _maxWidth = 0.99;

  /// Max height of the minimized view in percentage of the screen height.
  static const double _maxHeight = 0.99;

  /// Min width of the minimized view in pixels.
  static const double _minWidth = 500;

  /// Min height of the minimized view in pixels.
  static const double _minHeight = 500;

  /// Max width of the secondary view in percentage of the call width.
  static const double _maxSWidth = 0.95;

  /// Max height of the secondary view in percentage of the call height.
  static const double _maxSHeight = 0.95;

  /// Min width of the secondary view in pixels.
  static const double _minSWidth = 100;

  /// Min height of the secondary view in pixels.
  static const double _minSHeight = 100;

  /// Duration of UI being opened in seconds.
  static const int _uiDuration = 4;

  /// Duration of an error being shown in seconds.
  static const int _errorDuration = 6;

  /// Mutex guarding [toggleHand].
  final Mutex _toggleHandGuard = Mutex();

  /// Service managing the [_currentCall].
  final CallService _calls;

  /// [Chat]s service used to fetch the[chat].
  final ChatService _chatService;

  /// Current [OngoingCall].
  final Rx<OngoingCall> _currentCall;

  /// [User]s service, used to fill a [Participant.user] field.
  final UserService _userService;

  /// Timer for updating [duration] of the call.
  ///
  /// Starts once the [state] becomes [OngoingCallState.active].
  Timer? _durationTimer;

  /// Timer to toggle [showUi] value.
  Timer? _uiTimer;

  /// Subscription for [PlatformUtils.onFullscreenChange], used to correct the
  /// [fullscreen] value.
  StreamSubscription? _onFullscreenChange;

  /// Subscription for [OngoingCall.errors] stream.
  StreamSubscription? _errorsSubscription;

  /// [Map] of [BoxFit]s that [RtcVideoRenderer] should explicitly have.
  final RxMap<String, BoxFit?> rendererBoxFit = RxMap<String, BoxFit?>();

  /// [Worker] for catching the [state] changes to start the [_durationTimer].
  late final Worker _stateWorker;

  /// Subscription for [OngoingCall.localVideos] changes.
  late final StreamSubscription _localsSubscription;

  /// Subscription for [OngoingCall.remoteVideos] changes.
  late final StreamSubscription _remotesSubscription;

  /// Subscription for [OngoingCall.remoteAudios] changes.
  late final StreamSubscription _audiosSubscription;

  /// Subscription for [OngoingCall.members] changes.
  late final StreamSubscription _membersSubscription;

  /// Subscription for [OngoingCall.members] changes updating the title.
  StreamSubscription? _titleSubscription;

  /// Subscription for [duration] changes updating the title.
  StreamSubscription? _durationSubscription;

  /// [Worker] reacting on [OngoingCall.chatId] changes to fetch the new [chat].
  late final Worker _chatWorker;

  /// Returns the [ChatId] of the [Chat] this [OngoingCall] is taking place in.
  ChatId get chatId => _currentCall.value.chatId.value;

  /// State of the current [OngoingCall] progression.
  Rx<OngoingCallState> get state => _currentCall.value.state;

  /// Returns an [UserId] of the currently authorized [MyUser].
  UserId get me => _calls.me;

  /// Indicates whether the current authorized [MyUser] is the caller.
  bool get outgoing =>
      _calls.me == _currentCall.value.caller?.id ||
      _currentCall.value.caller == null;

  /// Indicates whether the current [OngoingCall] has started or not.
  bool get started => _currentCall.value.conversationStartedAt != null;

  /// Indicates whether the current [OngoingCall] is with video or not.
  bool get withVideo => _currentCall.value.withVideo ?? false;

  /// Returns remote audio track renderers.
  ObsList<RtcAudioRenderer> get audios => _currentCall.value.remoteAudios;

  /// Returns local audio stream enabled flag.
  Rx<LocalTrackState> get audioState => _currentCall.value.audioState;

  /// Returns local video stream enabled flag.
  Rx<LocalTrackState> get videoState => _currentCall.value.videoState;

  /// Returns local screen-sharing stream enabled flag.
  Rx<LocalTrackState> get screenShareState =>
      _currentCall.value.screenShareState;

  /// Returns an [UserCallCover] of the current call's caller.
  UserCallCover? get callCover => _currentCall.value.caller?.callCover;

  /// Returns a name of the current [OngoingCall]'s caller.
  String? get callerName =>
      _currentCall.value.caller?.name?.val ??
      _currentCall.value.caller?.num.val;

  /// Returns actual size of the call view.
  Size get size {
    if (!fullscreen.value && minimized.value) {
      return Size(width.value, height.value - titleBarHeight);
    } else if (PlatformUtils.isMobile && !PlatformUtils.isWeb) {
      // TODO: Account [BuildContext.mediaQueryPadding].
      return router.context!.mediaQuerySize;
    } else {
      // If not [WebUtils.isPopup], then subtract the title bar from the height.
      if (fullscreen.isTrue && !WebUtils.isPopup) {
        var size = router.context!.mediaQuerySize;
        return Size(size.width, size.height - titleBarHeight);
      } else {
        return router.context!.mediaQuerySize;
      }
    }
  }

  /// Indicates whether the [chat] is a dialog.
  bool get isDialog => chat.value?.chat.value.isDialog ?? false;

  /// Indicates whether the [chat] is a group.
  bool get isGroup => chat.value?.chat.value.isGroup ?? false;

  /// Reactive map of the current call [RemoteMemberId]s.
  RxObsMap<RemoteMemberId, bool> get members => _currentCall.value.members;

  /// Indicator whether the inbound video in the current [OngoingCall] is
  /// enabled or not.
  RxBool get isRemoteVideoEnabled => _currentCall.value.isRemoteVideoEnabled;

  /// Indicator whether the inbound audio in the current [OngoingCall] is
  /// enabled.
  RxBool get isRemoteAudioEnabled => _currentCall.value.isRemoteAudioEnabled;

  @override
  void onInit() {
    super.onInit();

    bottomAnimationStream.stream.listen(recountSelfVideoPosition);

    _currentCall.value.init(_chatService.me);

    Size size = router.context!.mediaQuerySize;

    if (router.context!.isMobile) {
      secondaryWidth = RxDouble(150);
      secondaryHeight = RxDouble(151);
    } else {
      secondaryWidth = RxDouble(200);
      secondaryHeight = RxDouble(200);
    }

    fullscreen = RxBool(false);
    minimized = RxBool(!router.context!.isMobile);
    isMobile = router.context!.isMobile;

    width = RxDouble(
      min(
        max(
          min(
            500,
            size.shortestSide * _maxWidth,
          ),
          _minWidth,
        ),
        size.height * _maxHeight,
      ),
    );
    height = RxDouble(width.value);
    left = size.width - width.value - 50 > 0
        ? RxDouble(size.width - width.value - 50)
        : RxDouble(size.width / 2 - width.value / 2);
    top = height.value + 50 < size.height
        ? RxDouble(50)
        : RxDouble(size.height / 2 - height.value / 2);

    void _onChat(RxChat? v) {
      chat.value = v;

      _putParticipant(RemoteMemberId(me, null));
      _insureCorrectGrouping();

      // TODO: Temporary solution.
      if (!isGroup) {
        secondaryAlignment.value = null;
        secondaryLeft.value = null;
        secondaryTop.value = null;
        secondaryRight.value = 10;
        secondaryBottom.value = 10;
      }

      // Update the [WebUtils.title] if this call is in a popup.
      if (WebUtils.isPopup) {
        _titleSubscription?.cancel();
        _durationSubscription?.cancel();

        if (v != null) {
          void _updateTitle() {
            final Map<String, String> args = {
              'title': v.title.value,
              'state': state.value.name,
            };

            switch (state.value) {
              case OngoingCallState.local:
              case OngoingCallState.pending:
                bool isOutgoing =
                    (outgoing || state.value == OngoingCallState.local) &&
                        !started;
                if (isOutgoing) {
                  args['type'] = 'outgoing';
                } else if (withVideo) {
                  args['type'] = 'video';
                } else {
                  args['type'] = 'audio';
                }
                break;

              case OngoingCallState.active:
                var actualMembers = _currentCall.value.members.keys
                    .map((k) => k.userId)
                    .toSet();
                args['members'] = '${actualMembers.length + 1}';
                args['allMembers'] = '${v.chat.value.members.length}';
                args['duration'] = duration.value.hhMmSs();
                break;

              case OngoingCallState.joining:
              case OngoingCallState.ended:
                // No-op.
                break;
            }

            WebUtils.title(
              '\u205f​​​ \u205f​​​${'label_call_title'.l10nfmt(args)}\u205f​​​ \u205f​​​',
            );
          }

          _updateTitle();

          _titleSubscription =
              _currentCall.value.members.listen((_) => _updateTitle());
          _durationSubscription = duration.listen((_) => _updateTitle());
        }
      }
    }

    _chatService.get(_currentCall.value.chatId.value).then(_onChat);
    _chatWorker = ever(
      _currentCall.value.chatId,
      (ChatId id) => _chatService.get(id).then(_onChat),
    );

    _stateWorker = ever(state, (OngoingCallState state) {
      if (state == OngoingCallState.active && _durationTimer == null) {
        DateTime begunAt = DateTime.now();
        _durationTimer = Timer.periodic(
          const Duration(seconds: 1),
          (timer) {
            duration.value = DateTime.now().difference(begunAt);
            if (hoveredRendererTimeout > 0) {
              --hoveredRendererTimeout;
              if (hoveredRendererTimeout == 0) {
                hoveredRenderer.value = null;
                isCursorHidden.value = true;
              }
            }

            if (lmbTimeout > 0) {
              --lmbTimeout;
            }

            if (errorTimeout.value > 0) {
              --errorTimeout.value;
            }
          },
        );

        keepUi();
      }

      refresh();
    });

    _onFullscreenChange = PlatformUtils.onFullscreenChange.listen((bool v) {
      fullscreen.value = v;
      applySecondaryConstraints();
    });

    _errorsSubscription = _currentCall.value.errors.listen((e) {
      error.value = e;
      errorTimeout.value = _errorDuration;
    });

    _membersSubscription = _currentCall.value.members.changes.listen((e) {
      switch (e.op) {
        case OperationKind.added:
          _putParticipant(e.key!, handRaised: e.value);
          _insureCorrectGrouping();
          break;

        case OperationKind.removed:
          bool wasNotEmpty = primary.isNotEmpty;
          paneled.removeWhere((m) => m.id == e.key);
          locals.removeWhere((m) => m.id == e.key);
          focused.removeWhere((m) => m.id == e.key);
          remotes.removeWhere((m) => m.id == e.key);
          _insureCorrectGrouping();
          if (wasNotEmpty && primary.isEmpty) {
            focusAll();
          }

          break;

        case OperationKind.updated:
          _putParticipant(e.key!, handRaised: e.value);
          _insureCorrectGrouping();
          break;
      }
    });

    _localsSubscription = _currentCall.value.localVideos.changes.listen((e) {
      switch (e.op) {
        case OperationKind.added:
          _putParticipant(e.element.memberId, video: e.element);
          _insureCorrectGrouping();
          break;

        case OperationKind.removed:
          rendererBoxFit.remove(e.element.track.id);
          _removeParticipant(e.element.memberId, video: e.element);
          _insureCorrectGrouping();
          Future.delayed(1.seconds, e.element.inner.dispose);
          break;

        case OperationKind.updated:
          findParticipant(e.element.memberId, e.element.source)
              ?.video
              .refresh();
          break;
      }
    });

    _remotesSubscription = _currentCall.value.remoteVideos.changes.listen((e) {
      switch (e.op) {
        case OperationKind.added:
          _putParticipant(e.element.memberId, video: e.element);
          _insureCorrectGrouping();
          break;

        case OperationKind.removed:
          bool wasNotEmpty = primary.isNotEmpty;
          rendererBoxFit.remove(e.element.track.id);
          _removeParticipant(e.element.memberId, video: e.element);
          _insureCorrectGrouping();
          if (wasNotEmpty && primary.isEmpty) {
            focusAll();
          }

          Future.delayed(1.seconds, e.element.inner.dispose);
          break;

        case OperationKind.updated:
          findParticipant(e.element.memberId, e.element.source)
              ?.video
              .refresh();
          break;
      }
    });

    _audiosSubscription = _currentCall.value.remoteAudios.changes.listen((e) {
      switch (e.op) {
        case OperationKind.added:
          _putParticipant(e.element.memberId, audio: e.element);
          _insureCorrectGrouping();
          break;

        case OperationKind.removed:
          _removeParticipant(e.element.memberId, audio: e.element);
          _insureCorrectGrouping();
          e.element.inner.dispose();
          break;

        case OperationKind.updated:
          findParticipant(e.element.memberId, e.element.source)
              ?.audio
              .refresh();
          break;
      }
    });
  }

  @override
  void onClose() {
    super.onClose();
    bottomAnimationStream.close();
    _durationTimer?.cancel();
    _uiTimer?.cancel();
    _stateWorker.dispose();
    _chatWorker.dispose();
    _onFullscreenChange?.cancel();
    _errorsSubscription?.cancel();
    _titleSubscription?.cancel();
    _durationSubscription?.cancel();

    secondaryEntry?.remove();

    if (fullscreen.value) {
      PlatformUtils.exitFullscreen();
    }

    Future.delayed(Duration.zero, ContextMenuOverlay.of(router.context!).hide);

    _localsSubscription.cancel();
    _remotesSubscription.cancel();
    _audiosSubscription.cancel();
    _membersSubscription.cancel();
  }

  /// Drops the call.
  void drop() => _currentCall.value.leave(_calls);

  /// Declines the call.
  void decline() => _currentCall.value.decline(_calls);

  /// Joins the call.
  void join({
    bool withAudio = true,
    bool withVideo = true,
    bool withScreen = false,
  }) =>
      _currentCall.value.join(
        _calls,
        withAudio: withAudio,
        withVideo: withVideo,
        withScreen: withScreen,
      );

  /// Toggles local screen-sharing stream on and off.
  Future<void> toggleScreenShare() async {
    keepUi();
    await _currentCall.value.toggleScreenShare();
  }

  /// Toggles local audio stream on and off.
  Future<void> toggleAudio() async {
    keepUi();
    await _currentCall.value.toggleAudio();
  }

  /// Toggles local video stream on and off.
  Future<void> toggleVideo() async {
    keepUi();
    await _currentCall.value.toggleVideo();
  }

  /// Changes the local video device to the next one from the
  /// [OngoingCall.devices] list.
  Future<void> switchCamera() async {
    keepUi();

    List<MediaDeviceInfo> cameras = _currentCall.value.devices.video().toList();
    if (cameras.length > 1) {
      int selected = _currentCall.value.videoDevice.value == null
          ? 0
          : cameras.indexWhere(
              (e) => e.deviceId() == _currentCall.value.videoDevice.value!);
      selected += 1;
      cameraSwitched.toggle();
      await _currentCall.value.setVideoDevice(
        cameras[(selected) % cameras.length].deviceId(),
      );
    }
  }

  /// Toggles speaker on and off.
  Future<void> toggleSpeaker() async {
    keepUi();

    if (PlatformUtils.isAndroid && !PlatformUtils.isWeb) {
      List<MediaDeviceInfo> outputs =
          _currentCall.value.devices.output().toList();
      if (outputs.length > 1) {
        int selected = _currentCall.value.outputDevice.value == null
            ? 0
            : outputs.indexWhere(
                (e) => e.deviceId() == _currentCall.value.outputDevice.value!);
        selected += 1;
        var deviceId = outputs[(selected) % outputs.length].deviceId();
        speakerSwitched.value = deviceId == 'speakerphone';
        await _currentCall.value.setOutputDevice(deviceId);
      }
    } else {
      // TODO: Ensure `flutter_webrtc` supports iOS and Web output device
      //       switching.
      speakerSwitched.toggle();
    }
  }

  /// Raises/lowers a hand.
  Future<void> toggleHand() async {
    keepUi();
    isHandRaised.toggle();
    _putParticipant(RemoteMemberId(me, null), handRaised: isHandRaised.value);
    await _toggleHand();
  }

  /// Invokes a [CallService.toggleHand] if the [_toggleHandGuard] is not
  /// locked.
  Future<void> _toggleHand() async {
    if (!_toggleHandGuard.isLocked) {
      var raised = isHandRaised.value;
      await _toggleHandGuard.protect(() async {
        await _calls.toggleHand(chatId, raised);
      });

      if (raised != isHandRaised.value) {
        _toggleHand();
      }
    }
  }

  /// Toggles fullscreen on and off.
  void toggleFullscreen() {
    if (fullscreen.isTrue) {
      fullscreen.value = false;
      PlatformUtils.exitFullscreen();
    } else {
      fullscreen.value = true;
      PlatformUtils.enterFullscreen();
    }
  }

  /// Toggles inbound video in the current [OngoingCall] on and off.
  Future<void> toggleRemoteVideos() => _currentCall.value.toggleRemoteVideo();

  /// Toggles inbound audio in the current [OngoingCall] on and off.
  Future<void> toggleRemoteAudios() => _currentCall.value.toggleRemoteAudio();

  /// Toggles the provided [renderer]'s enabled status on and off.
  Future<void> toggleRendererEnabled(Rx<RtcVideoRenderer?> renderer) async {
    if (renderer.value != null) {
      await renderer.value!.setEnabled(!renderer.value!.isEnabled);
      renderer.refresh();
    }
  }

  /// Keeps UI open for some amount of time and then hides it if [enabled] is
  /// `null`, otherwise toggles its state immediately to [enabled].
  void keepUi([bool? enabled]) {
    _uiTimer?.cancel();
    showUi.value = isPanelOpen.value || (enabled ?? true);
    if (state.value == OngoingCallState.active &&
        enabled == null &&
        !isPanelOpen.value) {
      _uiTimer = Timer(
        const Duration(seconds: _uiDuration),
        () => showUi.value = false,
      );
    }
  }

  /// Returns a [Participant] identified by an [id] and a [source].
  Participant? findParticipant(RemoteMemberId id, MediaSourceKind source) {
    return locals.firstWhereOrNull((e) => e.id == id && e.source == source) ??
        remotes.firstWhereOrNull((e) => e.id == id && e.source == source) ??
        paneled.firstWhereOrNull((e) => e.id == id && e.source == source) ??
        focused.firstWhereOrNull((e) => e.id == id && e.source == source);
  }

  /// Centers the [participant], which means [focus]ing the [participant] and
  /// [unfocus]ing every participant in [focused].
  void center(Participant participant) {
    if (participant.owner == MediaOwnerKind.local &&
        participant.source == MediaSourceKind.Display) {
      // Movement of a local [MediaSourceKind.Display] is prohibited.
      return;
    }

    paneled.remove(participant);
    locals.remove(participant);
    remotes.remove(participant);
    focused.remove(participant);

    for (Participant r in List.from(focused, growable: false)) {
      _putVideoFrom(r, focused);
    }
    focused.add(participant);
    _insureCorrectGrouping();
  }

  /// Focuses [participant], which means putting in to the [focused].
  ///
  /// If [participant] is [paneled], then it will be placed to the [focused] if
  /// it's not empty, or to its `default` group otherwise.
  void focus(Participant participant) {
    if (participant.owner == MediaOwnerKind.local &&
        participant.source == MediaSourceKind.Display) {
      // Movement of a local [MediaSourceKind.Display] is prohibited.
      return;
    }

    if (focused.isNotEmpty) {
      if (paneled.contains(participant)) {
        focused.add(participant);
        paneled.remove(participant);
      } else {
        _putVideoTo(participant, focused);
      }
      _insureCorrectGrouping();
    } else {
      if (paneled.contains(participant)) {
        _putVideoFrom(participant, paneled);
        _insureCorrectGrouping();
      }
    }
  }

  /// Unfocuses [participant], which means putting it in its `default` group.
  void unfocus(Participant participant) {
    if (participant.owner == MediaOwnerKind.local &&
        participant.source == MediaSourceKind.Display) {
      // Movement of a local [MediaSourceKind.Display] is prohibited.
      return;
    }

    if (focused.contains(participant)) {
      _putVideoFrom(participant, focused);
      if (focused.isEmpty) {
        unfocusAll();
      }
      _insureCorrectGrouping();
    } else {
      if (!paneled.contains(participant)) {
        _putVideoTo(participant, paneled);
        _insureCorrectGrouping();
      }
    }
  }

  /// [focus]es all [Participant]s, which means putting them in theirs `default`
  /// groups.
  void focusAll() {
    for (Participant r in List.from(paneled, growable: false)) {
      _putVideoFrom(r, paneled);
    }

    for (Participant r in List.from(focused, growable: false)) {
      _putVideoFrom(r, focused);
    }

    _insureCorrectGrouping();
  }

  /// [unfocus]es all [Participant]s, which means putting them in the [paneled]
  /// group.
  void unfocusAll() {
    for (Participant r
        in List.from([...focused, ...locals, ...remotes], growable: false)) {
      _putVideoTo(r, paneled);
    }

    _insureCorrectGrouping();
  }

  /// Minimizes the view.
  void minimize() {
    if (isMobile) {
      minimizedAnimation?.forward(from: minimizedAnimation?.value);
      if (panelController.isAttached) {
        panelController.close();
      }
    } else {
      minimized.value = true;
    }
  }

  /// Maximizes the view.
  void maximize() {
    if (isMobile) {
      minimizedAnimation?.reverse(from: minimizedAnimation?.value);
      if (panelController.isAttached) {
        panelController.close();
      }
    } else {
      minimized.value = false;
    }
  }

  /// Returns a result of [showDialog] that builds [CallSettingsView].
  Future<dynamic> openSettings(BuildContext context) {
    return showDialog(
      context: context,
      builder: (_) => CallSettingsView(
        _currentCall,
        lmbValue: handleLmb.value,
        onLmbChanged: (b) {
          lmbTimeout = 7;
          handleLmb.value = b ?? false;
        },
        panelValue: panelUp.value,
        onPanelChanged: (b) => panelUp.value = b ?? false,
      ),
    );
  }

  /// Returns a result of the [showDialog] building an [AddChatMemberView] or an
  /// [AddDialogMemberView].
  Future<dynamic> openAddMember(BuildContext context) {
    if (isGroup) {
      return showDialog(
        context: context,
        builder: (_) => AddChatMemberView(chat.value!.chat.value.id),
      );
    } else if (isDialog) {
      return showDialog(
        context: context,
        builder: (_) =>
            AddDialogMemberView(chat.value!.chat.value.id, _currentCall),
      );
    }

    return Future.value();
  }

  /// Returns an [User] from the [UserService] by the provided [id].
  Future<RxUser?> getUser(UserId id) => _userService.get(id);

  /// Applies constraints to the [width], [height], [left] and [top].
  void applyConstraints(BuildContext context) {
    width.value = _applyWidth(context, width.value);
    height.value = _applyHeight(context, height.value);
    left.value = _applyLeft(context, left.value);
    top.value = _applyTop(context, top.value);
  }

  /// Recounts self video position.
  void recountSelfVideoPosition(_) {
    if (animatedSliderButtonsPanelKey.currentContext?.findRenderObject() !=
        null) {
      var box = (animatedSliderButtonsPanelKey.currentContext!
          .findRenderObject() as RenderBox);
      Offset position = box.localToGlobal(Offset.zero);
      if (!isPopup && fullscreen.isTrue && PlatformUtils.isDesktop) {
        position = Offset(position.dx, position.dy - titleBarHeight);
      } else if (PlatformUtils.isMobile) {
        position = Offset(position.dx, position.dy);
      }
      double start = 0, end = 0;
      if (!isPopup && fullscreen.isFalse && PlatformUtils.isDesktop) {
        start = position.dx - left.value;
        end = position.dx + box.size.width - left.value;
      } else {
        start = position.dx;
        end = position.dx + box.size.width;
      }
      if ((PlatformUtils.isMobile && isPanelOpen.isFalse) ||
          PlatformUtils.isDesktop) {
        if (position.dy <
            secondaryTop.value! +
                secondaryHeight.value +
                ((isPopup || PlatformUtils.isMobile)
                    ? 0
                    : ((fullscreen.isTrue) ? 0 : titleBarHeight + top.value))) {
          if ((start < secondaryLeft.value! && end > secondaryLeft.value!) ||
              (start < secondaryLeft.value! + secondaryWidth.value &&
                  end > secondaryLeft.value! + secondaryWidth.value)) {
            if (selfVideoTopBeforeChangingByBottomBar.value == 0) {
              selfVideoTopBeforeChangingByBottomBar.value = secondaryTop.value!;
            }
            selfVideoWasReplacedByBottomBar.value = true;
            secondaryTop.value = position.dy -
                ((!isPopup && fullscreen.isFalse && PlatformUtils.isDesktop)
                    ? titleBarHeight + top.value + secondaryHeight.value
                    : secondaryHeight.value);
          }
        } else {
          if (selfVideoWasReplacedByBottomBar.value &&
              selfVideoTopBeforeChangingByBottomBar.value > 0) {
            if (selfVideoTopBeforeChangingByBottomBar.value >
                secondaryTop.value!) {
              double newValue = position.dy -
                  ((!isPopup && fullscreen.isFalse && PlatformUtils.isDesktop)
                      ? top.value + secondaryHeight.value + titleBarHeight
                      : secondaryHeight.value);
              if (PlatformUtils.isMobile) {
                secondaryTop.value = newValue;
              } else if (newValue +
                  secondaryHeight.value -
                  ((!isPopup && fullscreen.isFalse)
                      ? top.value - titleBarHeight
                      : 0) <
                  size.height) {
                secondaryTop.value = newValue;
              }
            } else {
              secondaryTop.value = selfVideoTopBeforeChangingByBottomBar.value;
              selfVideoTopBeforeChangingByBottomBar.value = 0;
            }
          }
        }
      }
    }
  }

  /// Attaches secondary view to nearest corner.
  void updateSecondaryAttach() {
    Map<Alignment, double> points = {};

    secondaryLeft.value ??=
        size.width - secondaryWidth.value - (secondaryRight.value ?? 0);
    secondaryTop.value ??=
        size.height - secondaryHeight.value - (secondaryBottom.value ?? 0);

    points[Alignment.topLeft] = Point(
      secondaryLeft.value!,
      secondaryTop.value!,
    ).distanceTo(
      const Point(0, 0),
    );
    points[Alignment.bottomRight] = Point(
      secondaryLeft.value! + secondaryWidth.value,
      secondaryTop.value! + secondaryHeight.value,
    ).distanceTo(
      Point(size.width, size.height),
    );
    points[Alignment.bottomLeft] = Point(
      secondaryLeft.value!,
      secondaryTop.value! + secondaryHeight.value,
    ).distanceTo(
      Point(0, size.height),
    );
    points[Alignment.topRight] = Point(
      secondaryLeft.value! + secondaryWidth.value,
      secondaryTop.value!,
    ).distanceTo(
      Point(size.width, 0),
    );

    Alignment align = Map.fromEntries(points.entries.toList()
          ..sort((e1, e2) => e1.value.compareTo(e2.value)))
        .keys
        .first;

    var top = secondaryTop.value!;
    var left = secondaryLeft.value!;
    secondaryTop.value = null;
    secondaryLeft.value = null;
    secondaryRight.value = null;
    secondaryBottom.value = null;

    if (align == Alignment.topLeft) {
      secondaryTop.value = top;
      secondaryLeft.value = left;
    } else if (align == Alignment.topRight) {
      secondaryTop.value = top;
      if (secondaryWidth.value + left <= size.width) {
        secondaryRight.value = size.width - left - secondaryWidth.value;
      } else {
        secondaryRight.value = 0;
      }
    } else if (align == Alignment.bottomLeft) {
      secondaryLeft.value = left;
      if (top + secondaryHeight.value <= size.height) {
        secondaryBottom.value = size.height - top - secondaryHeight.value;
      } else {
        secondaryBottom.value = 0;
      }
    } else if (align == Alignment.bottomRight) {
      if (top + secondaryHeight.value <= size.height) {
        secondaryBottom.value = size.height - top - secondaryHeight.value;
      } else {
        secondaryBottom.value = 0;
      }
      if (secondaryWidth.value + left <= size.width) {
        secondaryRight.value = size.width - left - secondaryWidth.value;
      } else {
        secondaryRight.value = 0;
      }
    }
  }

  /// Applies secondary coordinates.
  void updateSecondaryCoordinates(Offset offset) {
    if (fullscreen.isTrue) {
      secondaryLeft.value = offset.dx - panDragDifference.value!.dx;
      secondaryTop.value = offset.dy -
          ((WebUtils.isPopup || PlatformUtils.isMobile) ? 0 : titleBarHeight) -
          panDragDifference.value!.dy;
    } else if (WebUtils.isPopup) {
      secondaryLeft.value = offset.dx - panDragDifference.value!.dx;
      secondaryTop.value = offset.dy - panDragDifference.value!.dy;
    } else {
      secondaryLeft.value = offset.dx -
          ((PlatformUtils.isMobile) ? 0 : left.value) -
          panDragDifference.value!.dx;
      secondaryTop.value = offset.dy -
          ((PlatformUtils.isMobile) ? 0 : top.value + titleBarHeight) -
          panDragDifference.value!.dy;
    }

    if (secondaryLeft.value! < 0) {
      secondaryLeft.value = 0;
    }
    if (secondaryTop.value! < 0) {
      secondaryTop.value = 0;
    }
  }

  /// Applies constraints to the [secondaryWidth], [secondaryHeight],
  /// [secondaryLeft] and [secondaryTop].
  void applySecondaryConstraints() {
    if (secondaryAlignment.value == Alignment.centerRight ||
        secondaryAlignment.value == Alignment.centerLeft) {
      secondaryLeft.value = size.width / 2;
    } else if (secondaryAlignment.value == Alignment.topCenter ||
        secondaryAlignment.value == Alignment.bottomCenter) {
      secondaryTop.value = size.height / 2;
    }

    secondaryWidth.value = _applySWidth(secondaryWidth.value);
    secondaryHeight.value = _applySHeight(secondaryHeight.value);
    secondaryLeft.value = _applySLeft(secondaryLeft.value);
    secondaryTop.value = _applySTop(secondaryTop.value);

    // Limit the width and height if docked.
    if (secondaryAlignment.value == Alignment.centerRight ||
        secondaryAlignment.value == Alignment.centerLeft) {
      secondaryWidth.value = min(secondaryWidth.value, size.width / 2);
    } else if (secondaryAlignment.value == Alignment.topCenter ||
        secondaryAlignment.value == Alignment.bottomCenter) {
      secondaryHeight.value = min(secondaryHeight.value, size.height / 2);
    }

    // Determine the [possibleSecondaryAlignment].
    possibleSecondaryAlignment.value = null;
    if (secondaryDragged.value) {
      if (secondaryLeft.value != null) {
        if (secondaryLeft.value! <= 0) {
          possibleSecondaryAlignment.value = Alignment.centerLeft;
        } else if (secondaryLeft.value! >= size.width - secondaryWidth.value) {
          possibleSecondaryAlignment.value = Alignment.centerRight;
        }
      }

      if (secondaryTop.value != null) {
        if (secondaryTop.value! <= 0) {
          possibleSecondaryAlignment.value = Alignment.topCenter;
        } else if (secondaryTop.value! >= size.height - secondaryHeight.value) {
          possibleSecondaryAlignment.value = Alignment.bottomCenter;
        }
      }
    }
  }

  /// Resizes the minimized view along [x] by [dx] and/or [y] by [dy] axis.
  void resize(BuildContext context,
      {ScaleModeY? y, ScaleModeX? x, double? dx, double? dy}) {
    switch (x) {
      case ScaleModeX.left:
        double w = _applyWidth(context, width.value - dx!);
        if (width.value - dx == w) {
          double l = _applyLeft(context, left.value + (width.value - w));
          if (left.value + (width.value - w) == l) {
            left.value = l;
            width.value = w;
          } else if (l == context.mediaQuerySize.width - width.value) {
            left.value = context.mediaQuerySize.width - w;
            width.value = w;
          }
        }
        break;
      case ScaleModeX.right:
        double w = _applyWidth(context, width.value - dx!);
        if (width.value - dx == w) {
          double r = left.value + w;
          if (r < context.mediaQuerySize.width) {
            width.value = w;
          }
        }
        break;
      default:
        break;
    }

    switch (y) {
      case ScaleModeY.top:
        double h = _applyHeight(context, height.value - dy!);
        if (height.value - dy == h) {
          double t = _applyTop(context, top.value + (height.value - h));
          if (top.value + (height.value - h) == t) {
            top.value = t;
            height.value = h;
          } else if (t == context.mediaQuerySize.height - height.value) {
            top.value = context.mediaQuerySize.height - h;
            height.value = h;
          }
        }
        break;
      case ScaleModeY.bottom:
        double h = _applyHeight(context, height.value - dy!);
        if (height.value - dy == h) {
          double b = top.value + h;
          if (b < context.mediaQuerySize.height) {
            height.value = h;
          }
        }
        break;
      default:
        break;
    }

    updateSecondaryAttach();
    applySecondaryConstraints();
  }

  /// Resizes the secondary view along [x] by [dx] and/or [y] by [dy] axis.
  void resizeSecondary(BuildContext context,
      {ScaleModeY? y, ScaleModeX? x, double? dx, double? dy}) {
    secondaryLeft.value ??=
        size.width - secondaryWidth.value - (secondaryRight.value ?? 0);
    secondaryTop.value ??=
        size.height - secondaryHeight.value - (secondaryBottom.value ?? 0);

    switch (x) {
      case ScaleModeX.left:
        double width = _applySWidth(secondaryWidth.value - dx!);
        if (secondaryWidth.value - dx == width) {
          double? left = _applySLeft(
            secondaryLeft.value! + (secondaryWidth.value - width),
          );

          if (secondaryLeft.value! + (secondaryWidth.value - width) == left) {
            secondaryLeft.value = left;
            secondaryWidth.value = width;
          } else if (left == size.width - secondaryWidth.value) {
            secondaryLeft.value = size.width - width;
            secondaryWidth.value = width;
          }
        }
        break;

      case ScaleModeX.right:
        double width = _applySWidth(secondaryWidth.value - dx!);
        if (secondaryWidth.value - dx == width) {
          double right = secondaryLeft.value! + width;
          if (right < size.width) {
            secondaryWidth.value = width;
          }
        }
        break;

      default:
        break;
    }

    switch (y) {
      case ScaleModeY.top:
        double height = _applySHeight(secondaryHeight.value - dy!);
        if (secondaryHeight.value - dy == height) {
          double? top = _applySTop(
            secondaryTop.value! + (secondaryHeight.value - height),
          );

          if (secondaryTop.value! + (secondaryHeight.value - height) == top) {
            secondaryTop.value = top;
            secondaryHeight.value = height;
          } else if (top == size.height - secondaryHeight.value) {
            secondaryTop.value = size.height - height;
            secondaryHeight.value = height;
          }
        }
        break;

      case ScaleModeY.bottom:
        double height = _applySHeight(secondaryHeight.value - dy!);
        if (secondaryHeight.value - dy == height) {
          double bottom = secondaryTop.value! + height;
          if (bottom < size.height) {
            secondaryHeight.value = height;
          }
        }
        break;

      default:
        break;
    }

    applySecondaryConstraints();
    updateSecondaryAttach();
  }

  /// Returns corrected according to secondary constraints [width] value.
  double _applySWidth(double width) {
    if (_minSWidth > size.width * _maxSWidth) {
      return size.width * _maxSWidth;
    } else if (width > size.width * _maxSWidth) {
      return (size.width * _maxSWidth);
    } else if (width < _minSWidth) {
      return _minSWidth;
    }
    return width;
  }

  /// Returns corrected according to secondary constraints [height] value.
  double _applySHeight(double height) {
    if (_minSHeight > size.height * _maxSHeight) {
      return size.height * _maxSHeight;
    } else if (height > size.height * _maxSHeight) {
      return size.height * _maxSHeight;
    } else if (height < _minSHeight) {
      return _minSHeight;
    }
    return height;
  }

  /// Returns corrected according to secondary constraints [left] value.
  double? _applySLeft(double? left) {
    if (left != null) {
      if (left + secondaryWidth.value > size.width) {
        return size.width - secondaryWidth.value;
      } else if (left < 0) {
        return 0;
      }
    }

    return left;
  }

  /// Returns corrected according to secondary constraints [top] value.
  double? _applySTop(double? top) {
    if (top != null) {
      if (top + secondaryHeight.value > size.height) {
        return size.height - secondaryHeight.value;
      } else if (top < 0) {
        return 0;
      }
    }

    return top;
  }

  /// Returns corrected according to constraints [width] value.
  double _applyWidth(BuildContext context, double width) {
    if (_minWidth > context.mediaQuerySize.width * _maxWidth) {
      return context.mediaQuerySize.width * _maxWidth;
    } else if (width > context.mediaQuerySize.width * _maxWidth) {
      return (context.mediaQuerySize.width * _maxWidth);
    } else if (width < _minWidth) {
      return _minWidth;
    }
    return width;
  }

  /// Returns corrected according to constraints [height] value.
  double _applyHeight(BuildContext context, double height) {
    if (_minHeight > context.mediaQuerySize.height * _maxHeight) {
      return context.mediaQuerySize.height * _maxHeight;
    } else if (height > context.mediaQuerySize.height * _maxHeight) {
      return context.mediaQuerySize.height * _maxHeight;
    } else if (height < _minHeight) {
      return _minHeight;
    }
    return height;
  }

  /// Returns corrected according to constraints [left] value.
  double _applyLeft(BuildContext context, double left) {
    if (left + width.value > context.mediaQuerySize.width) {
      return context.mediaQuerySize.width - width.value;
    } else if (left < 0) {
      return 0;
    }
    return left;
  }

  /// Returns corrected according to constraints [top] value.
  double _applyTop(BuildContext context, double top) {
    if (top + height.value > context.mediaQuerySize.height) {
      return context.mediaQuerySize.height - height.value;
    } else if (top < 0) {
      return 0;
    }
    return top;
  }

  /// Puts [participant] from its `default` group to [list].
  void _putVideoTo(Participant participant, RxList<Participant> list) {
    if (participant.owner == MediaOwnerKind.local &&
        participant.source == MediaSourceKind.Display) {
      // Movement of a local [MediaSourceKind.Display] is prohibited.
      return;
    }

    locals.remove(participant);
    remotes.remove(participant);
    focused.remove(participant);
    paneled.remove(participant);
    list.add(participant);
  }

  /// Puts [participant] from [list] to its `default` group.
  void _putVideoFrom(Participant participant, RxList<Participant> list) {
    switch (participant.owner) {
      case MediaOwnerKind.local:
        // Movement of [MediaSourceKind.Display] to [locals] is prohibited.
        if (participant.source == MediaSourceKind.Display) {
          break;
        }

        locals.addIf(!locals.contains(participant), participant);
        list.remove(participant);
        break;

      case MediaOwnerKind.remote:
        remotes.addIf(!remotes.contains(participant), participant);
        list.remove(participant);
        break;
    }
  }

  /// Insures the [paneled] and [focused] are in correct state, and fixes the
  /// state if not.
  void _insureCorrectGrouping() {
    if (locals.isEmpty && remotes.isEmpty) {
      // If every [RtcVideoRenderer] is in focus, then put everyone outside of
      // it.
      if (paneled.isEmpty && focused.isNotEmpty) {
        List<Participant> copy = List.from(focused, growable: false);
        for (Participant r in copy) {
          _putVideoFrom(r, focused);
        }
      }
    }

    locals.refresh();
    remotes.refresh();
    paneled.refresh();
    focused.refresh();

    primary.value = focused.isNotEmpty ? focused : [...locals, ...remotes];
    secondary.value =
        focused.isNotEmpty ? [...locals, ...paneled, ...remotes] : paneled;
  }

  /// Returns all [Participant]s identified by an [id].
  Iterable<Participant> _findParticipants(RemoteMemberId id) {
    return [
      ...locals.where((e) => e.id == id),
      ...remotes.where((e) => e.id == id),
      ...paneled.where((e) => e.id == id),
      ...focused.where((e) => e.id == id),
    ];
  }

  /// Puts a [video] and/or [audio] renderers to [Participant] identified by an
  /// [id] with the same [MediaSourceKind] as a [video] or [audio].
  ///
  /// Defaults to [MediaSourceKind.Device] if no [video] and [audio] is
  /// provided.
  ///
  /// Creates a new [Participant] if it doesn't exist.
  void _putParticipant(
    RemoteMemberId id, {
    RtcVideoRenderer? video,
    RtcAudioRenderer? audio,
    bool? handRaised,
  }) {
    Participant? participant = findParticipant(
      id,
      video?.source ?? audio?.source ?? MediaSourceKind.Device,
    );

    if (participant == null) {
      MediaOwnerKind owner;

      if (id.userId == me && id.deviceId == null) {
        owner = MediaOwnerKind.local;
      } else {
        owner = MediaOwnerKind.remote;
      }

      participant = Participant(
        id,
        owner,
        video: video,
        audio: audio,
        handRaised: handRaised,
      );

      _userService
          .get(id.userId)
          .then((u) => participant?.user.value = u ?? participant.user.value);

      switch (owner) {
        case MediaOwnerKind.local:
          if (isGroup) {
            switch (participant.source) {
              case MediaSourceKind.Device:
                locals.add(participant);
                break;

              case MediaSourceKind.Display:
                paneled.add(participant);
                break;
            }
          } else {
            paneled.add(participant);
          }
          break;

        case MediaOwnerKind.remote:
          switch (participant.source) {
            case MediaSourceKind.Device:
              remotes.add(participant);
              break;

            case MediaSourceKind.Display:
              focused.add(participant);
              break;
          }
          break;
      }
    } else {
      participant.audio.value = audio ?? participant.audio.value;
      participant.video.value = video ?? participant.video.value;
      participant.handRaised.value = handRaised ?? participant.handRaised.value;
    }
  }

  /// Removes [video] and/or [audio] renderers from [Participant] identified by
  /// an [id].
  ///
  /// Removes the specified [Participant] from a corresponding list if it is
  /// [MediaSourceKind.Display] and has no non-`null` renderers.
  void _removeParticipant(
    RemoteMemberId id, {
    RtcVideoRenderer? video,
    RtcAudioRenderer? audio,
  }) {
    for (var participant in _findParticipants(id)) {
      if (participant.audio.value == audio) {
        participant.audio.value = null;
      }

      if (participant.video.value == video) {
        participant.video.value = null;
      }

      if (participant.source == MediaSourceKind.Display &&
          participant.video.value == null &&
          participant.audio.value == null) {
        locals.remove(participant);
        remotes.remove(participant);
        paneled.remove(participant);
        focused.remove(participant);
      }
    }
  }
}

/// X-axis scale mode.
enum ScaleModeX { left, right }

/// Y-axis scale mode.
enum ScaleModeY { top, bottom }

/// Separate call entity participating in a call.
class Participant {
  Participant(
    this.id,
    this.owner, {
    RxUser? user,
    RtcVideoRenderer? video,
    RtcAudioRenderer? audio,
    bool? handRaised,
  })  : video = Rx(video),
        audio = Rx(audio),
        handRaised = Rx(handRaised ?? false),
        user = Rx(user),
        source = video?.source ?? audio?.source ?? MediaSourceKind.Device;

  /// [RemoteMemberId] of the [User] this [Participant] represents.
  final RemoteMemberId id;

  /// [User] this [Participant] represents.
  final Rx<RxUser?> user;

  /// Indicator whether this [Participant] raised a hand.
  final Rx<bool> handRaised;

  /// Media ownership kind of this [Participant].
  final MediaOwnerKind owner;

  /// Media source kind of this [Participant].
  final MediaSourceKind source;

  /// Reactive video renderer of this [Participant].
  late final Rx<RtcVideoRenderer?> video;

  /// Reactive audio renderer of this [Participant].
  late final Rx<RtcAudioRenderer?> audio;

  /// [GlobalKey] of this [Participant]'s [VideoView].
  final GlobalKey videoKey = GlobalKey();
}<|MERGE_RESOLUTION|>--- conflicted
+++ resolved
@@ -219,14 +219,12 @@
   /// while dragging the secondary view.
   final Rx<Alignment?> possibleSecondaryAlignment = Rx(null);
 
-<<<<<<< HEAD
   /// Global key of animated slider buttons panel.
   final GlobalKey animatedSliderButtonsPanelKey = GlobalKey();
-=======
+  
   /// [Offset] difference between global positions of secondary view and pan
   /// start position.
   final Rx<Offset?> panDragDifference = Rx<Offset?>(null);
->>>>>>> a1b3e282
 
   /// Global key of secondary view.
   final GlobalKey secondaryKey = GlobalKey();
