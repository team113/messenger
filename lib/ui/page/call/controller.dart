// Copyright © 2022 IT ENGINEERING MANAGEMENT INC, <https://github.com/team113>
//
// This program is free software: you can redistribute it and/or modify it under
// the terms of the GNU Affero General Public License v3.0 as published by the
// Free Software Foundation, either version 3 of the License, or (at your
// option) any later version.
//
// This program is distributed in the hope that it will be useful, but WITHOUT
// ANY WARRANTY; without even the implied warranty of MERCHANTABILITY or FITNESS
// FOR A PARTICULAR PURPOSE. See the GNU Affero General Public License v3.0 for
// more details.
//
// You should have received a copy of the GNU Affero General Public License v3.0
// along with this program. If not, see
// <https://www.gnu.org/licenses/agpl-3.0.html>.

import 'dart:async';
import 'dart:math';

import 'package:flutter/material.dart';
import 'package:flutter_webrtc/flutter_webrtc.dart' show VideoView;
import 'package:get/get.dart';
import 'package:medea_jason/medea_jason.dart';
import 'package:mutex/mutex.dart';
import 'package:sliding_up_panel/sliding_up_panel.dart';

import '/domain/model/chat.dart';
import '/domain/model/ongoing_call.dart';
import '/domain/model/user_call_cover.dart';
import '/domain/model/user.dart';
import '/domain/repository/chat.dart';
import '/domain/repository/user.dart';
import '/domain/service/call.dart';
import '/domain/service/chat.dart';
import '/domain/service/user.dart';
import '/l10n/l10n.dart';
import '/routes.dart';
import '/ui/page/home/page/chat/info/add_member/view.dart';
import '/ui/page/home/page/chat/widget/chat_item.dart';
import '/ui/widget/context_menu/overlay.dart';
import '/util/obs/obs.dart';
import '/util/platform_utils.dart';
import '/util/web/web_utils.dart';
import 'add_dialog_member/view.dart';
import 'settings/view.dart';

export 'view.dart';

/// Controller of an [OngoingCall] overlay.
class CallController extends GetxController {
  CallController(
    this._currentCall,
    this._calls,
    this._chatService,
    this._userService, {
    this.isPopup = false,
  });

  /// Indicator whether this call should be considered as a popup.
  final bool isPopup;

  /// Duration of the current ongoing call.
  final Rx<Duration> duration = Rx<Duration>(Duration.zero);

  /// Reactive [Chat] that this [OngoingCall] is happening in.
  final Rx<RxChat?> chat = Rx<RxChat?>(null);

  /// Indicator whether the view is minimized or maximized.
  late final RxBool minimized;

  /// Indicator whether the view is fullscreen or not.
  late final RxBool fullscreen;

  /// Indicator whether UI is shown or not.
  final RxBool showUi = RxBool(true);

  /// Local [Participant]s in `default` mode.
  final RxList<Participant> locals = RxList([]);

  /// Remote [Participant]s in `default` mode.
  final RxList<Participant> remotes = RxList([]);

  /// [Participant]s in `focus` mode.
  final RxList<Participant> focused = RxList([]);

  /// [Participant]s in `panel` mode.
  final RxList<Participant> paneled = RxList([]);

  /// [Participant] that should be highlighted over the others.
  final Rx<Participant?> highlighted = Rx(null);

<<<<<<< HEAD
  /// Indicator that secondary view is hovered by some participant view.
  final RxBool secondaryHovered = RxBool(false);

  /// Indicator that secondary view is dragged.
  final RxBool secondaryDragged = RxBool(false);

  /// Currently dragged [Participant].
  final Rx<Participant?> draggedRenderer = Rx(null);

  /// Currently dragged [Participant] that brake dough.
  final Rx<Participant?> doughDraggedRenderer = Rx(null);

  /// [Participant]s to display in a fit view.
  RxList<Participant> primary = RxList();

  /// [Participant]s to display in a secondary view.
  RxList<Participant> secondary = RxList();
=======
  /// Indicator whether the secondary view is being hovered.
  final RxBool secondaryHovered = RxBool(false);

  /// Indicator whether the secondary view is being dragged.
  final RxBool secondaryDragged = RxBool(false);

  /// [Participant] being dragged currently.
  final Rx<Participant?> draggedRenderer = Rx(null);

  /// [Participant] being dragged currently with its dough broken.
  final Rx<Participant?> doughDraggedRenderer = Rx(null);

  /// [Participant]s to display in the fit view.
  final RxList<Participant> primary = RxList();

  /// [Participant]s to display in the secondary view.
  final RxList<Participant> secondary = RxList();
>>>>>>> 0cd91e7c

  /// Indicator whether the view is mobile or desktop.
  late bool isMobile;

  /// Drag target of an empty secondary view.
  OverlayEntry? addToSecondaryEntry;

  /// Count of a currently happening drags of the secondary videos used to
  /// determine if any drag happened at all.
  final RxInt secondaryDrags = RxInt(0);

  /// Count of a currently happening drags of the primary videos used to
  /// determine if any drag happened at all and to display secondary view hint.
  final RxInt primaryDrags = RxInt(0);

<<<<<<< HEAD
  /// Count of a currently active targets to drop [secondaryDrags].
  final RxInt primaryTargets = RxInt(0);

  /// Count of a currently active targets to drop [primaryDrags].
=======
  /// Count of [Participant]s to be accepted into the fit view.
  final RxInt primaryTargets = RxInt(0);

  /// Count of [Participant]s to be accepted into the secondary view.
>>>>>>> 0cd91e7c
  final RxInt secondaryTargets = RxInt(0);

  /// Indicator whether the camera was switched or not.
  final RxBool cameraSwitched = RxBool(false);

  /// Indicator whether the speaker was switched or not.
  final RxBool speakerSwitched = RxBool(true);

  /// Temporary indicator whether the hand was raised or not.
  final RxBool isHandRaised = RxBool(false);

  /// Indicator whether the buttons panel is open or not.
  final RxBool isPanelOpen = RxBool(false);

  /// Indicator whether the hint is dismissed or not.
  final RxBool isHintDismissed = RxBool(false);

  /// Indicator whether the cursor should be hidden or not.
  final RxBool isCursorHidden = RxBool(false);

  /// Indicator whether the [SlidingUpPanel] is on screen or not.
  final RxBool isSlidingPanelEnabled = RxBool(false);

  /// [PanelController] used to close the [SlidingUpPanel].
  final PanelController panelController = PanelController();

  /// Position of a [Listener.onPointerDown] callback used in
  /// [Listener.onPointerUp] since the latter does not provide this info.
  Offset downPosition = Offset.zero;

  /// Buttons that were pressed in a [Listener.onPointerDown] callback used in
  /// [Listener.onPointerUp] since the latter does not provide this info.
  int downButtons = 0;

  /// [Participant] that is hovered right now.
  final Rx<Participant?> hoveredRenderer = Rx<Participant?>(null);

  /// Timeout of a [hoveredRenderer] used to hide it.
  int hoveredRendererTimeout = 0;

  /// Temporary indicator whether the secondary view should always be on top.
  final RxBool panelUp = RxBool(false);

  /// Temporary indicator whether a left mouse button clicks on
  /// [RtcVideoRenderer]s should call [focus], [unfocus] and [center] or not.
  final RxBool handleLmb = RxBool(false);

  /// Timeout of a [handleLmb] used to decline any clicks happened after it
  /// reaches zero.
  int lmbTimeout = 7;

  /// Error happened in a call.
  final RxString error = RxString('');

  /// Timeout of a [error] being shown.
  final RxInt errorTimeout = RxInt(0);

  /// Minimized view current width.
  late final RxDouble width;

  /// Minimized view current height.
  late final RxDouble height;

  /// Minimized view current top position.
  late final RxDouble top;

  /// Minimized view current left position.
  late final RxDouble left;

  /// [GlobalKey] of a self view used in [applySelfConstraints].
  final GlobalKey selfKey = GlobalKey();

  /// Minimized self view right offset.
  final Rx<double> selfRight = Rx<double>(10);

  /// Minimized self view bottom offset.
  final Rx<double> selfBottom = Rx<double>(10);

  /// Indicator whether the minimized self view is being panned or not.
  final RxBool isSelfPanning = RxBool(false);

  /// [AnimationController] of a [MinimizableView] used to change the
  /// [minimized] value.
  AnimationController? minimizedAnimation;

  /// View padding of the screen.
  EdgeInsets padding = EdgeInsets.zero;

  /// Color of a call buttons that accept the call.
  static const Color acceptColor = Color(0x7F34B139);

  /// Color of a call buttons that end the call.
  static const Color endColor = Color(0x7FFF0000);

<<<<<<< HEAD
  /// Left coordinate of secondary view.
  final RxnDouble secondaryLeft = RxnDouble(null);

  /// Top coordinate of secondary view.
  final RxnDouble secondaryTop = RxnDouble(null);

  /// Right coordinate of secondary view.
  final RxnDouble secondaryRight = RxnDouble(10);

  /// Bottom coordinate of secondary view.
  final RxnDouble secondaryBottom = RxnDouble(10);

  /// Width of secondary view.
  late final RxDouble secondaryWidth;

  /// Height of secondary view.
  late final RxDouble secondaryHeight;

  /// [Alignment] of secondary view.
  final Rx<Alignment?> secondaryAlignment = Rx(null);

  /// Possible [Alignment] of secondary view.
  final Rx<Alignment?> possibleSecondaryAlignment = Rx(null);

  /// Indicator whether secondary view attached to bottom right corner.
  final RxBool secondaryKeepAlignment = RxBool(true);
=======
  /// Secondary view current left position.
  final RxnDouble secondaryLeft = RxnDouble(0);

  /// Secondary view current top position.
  final RxnDouble secondaryTop = RxnDouble(0);

  /// Secondary view current right position.
  final RxnDouble secondaryRight = RxnDouble(null);

  /// Secondary view current bottom position.
  final RxnDouble secondaryBottom = RxnDouble(null);

  /// Secondary view current width.
  late final RxDouble secondaryWidth;

  /// Secondary view current height.
  late final RxDouble secondaryHeight;

  /// [Alignment] of the secondary view.
  final Rx<Alignment?> secondaryAlignment = Rx(Alignment.centerRight);

  /// [Alignment] that might become the [secondaryAlignment] serving as a hint
  /// while dragging the secondary view.
  final Rx<Alignment?> possibleSecondaryAlignment = Rx(null);

  // TODO: Temporary solution.
  /// Indicator whether the secondary view should be attached to the
  /// [Alignment.bottomRight] part of the screen.
  final RxBool secondaryKeepAlignment = RxBool(false);
>>>>>>> 0cd91e7c

  /// Max width of the minimized view in percentage of the screen width.
  static const double _maxWidth = 0.99;

  /// Max height of the minimized view in percentage of the screen height.
  static const double _maxHeight = 0.99;

  /// Min width of the minimized view in pixels.
  static const double _minWidth = 500;

  /// Min height of the minimized view in pixels.
  static const double _minHeight = 500;

<<<<<<< HEAD
  /// Minimal height of secondary view.
  static const double _minSHeight = 100;

  /// Minimal width of secondary view.
  static const double _minSWidth = 100;

  /// Maximal height of secondary view in percent.
  static const double _maxSHeight = 0.95;

  /// Maximal width of secondary view in percent.
  static const double _maxSWidth = 0.95;
=======
  /// Max width of the secondary view in percentage of the call width.
  static const double _maxSWidth = 0.95;

  /// Max height of the secondary view in percentage of the call height.
  static const double _maxSHeight = 0.95;

  /// Min width of the secondary view in pixels.
  static const double _minSWidth = 100;

  /// Min height of the secondary view in pixels.
  static const double _minSHeight = 100;
>>>>>>> 0cd91e7c

  /// Duration of UI being opened in seconds.
  static const int _uiDuration = 4;

  /// Duration of an error being shown in seconds.
  static const int _errorDuration = 6;

  /// Mutex guarding [toggleHand].
  final Mutex _toggleHandGuard = Mutex();

  /// Service managing the [_currentCall].
  final CallService _calls;

  /// [Chat]s service used to fetch the[chat].
  final ChatService _chatService;

  /// Current [OngoingCall].
  final Rx<OngoingCall> _currentCall;

  /// [User]s service, used to fill a [Participant.user] field.
  final UserService _userService;

  /// Timer for updating [duration] of the call.
  ///
  /// Starts once the [state] becomes [OngoingCallState.active].
  Timer? _durationTimer;

  /// Timer to toggle [showUi] value.
  Timer? _uiTimer;

  /// Subscription for [PlatformUtils.onFullscreenChange], used to correct the
  /// [fullscreen] value.
  StreamSubscription? _onFullscreenChange;

  /// Subscription for [OngoingCall.errors] stream.
  StreamSubscription? _errorsSubscription;

  /// [Map] of [BoxFit]s that [RtcVideoRenderer] should explicitly have.
  final RxMap<String, BoxFit?> rendererBoxFit = RxMap<String, BoxFit?>();

  /// [Worker] for catching the [state] changes to start the [_durationTimer].
  late final Worker _stateWorker;

  /// Subscription for [OngoingCall.localVideos] changes.
  late final StreamSubscription _localsSubscription;

  /// Subscription for [OngoingCall.remoteVideos] changes.
  late final StreamSubscription _remotesSubscription;

  /// Subscription for [OngoingCall.remoteAudios] changes.
  late final StreamSubscription _audiosSubscription;

  /// Subscription for [OngoingCall.members] changes.
  late final StreamSubscription _membersSubscription;

<<<<<<< HEAD
  /// Subscription for [OngoingCall.members] changes to update title.
  StreamSubscription? _titleSubscription;

  /// Subscription for [duration] changes to update title.
=======
  /// Subscription for [OngoingCall.members] changes updating the title.
  StreamSubscription? _titleSubscription;

  /// Subscription for [duration] changes updating the title.
>>>>>>> 0cd91e7c
  StreamSubscription? _durationSubscription;

  /// [Worker] reacting on [OngoingCall.chatId] changes to fetch the new [chat].
  late final Worker _chatWorker;

  /// Returns the [ChatId] of the [Chat] this [OngoingCall] is taking place in.
  ChatId get chatId => _currentCall.value.chatId.value;

  /// State of the current [OngoingCall] progression.
  Rx<OngoingCallState> get state => _currentCall.value.state;

  /// Returns an [UserId] of the currently authorized [MyUser].
  UserId get me => _calls.me;

  /// Indicates whether the current authorized [MyUser] is the caller.
  bool get outgoing =>
      _calls.me == _currentCall.value.caller?.id ||
      _currentCall.value.caller == null;

  /// Indicates whether the current [OngoingCall] has started or not.
  bool get started => _currentCall.value.conversationStartedAt != null;

  /// Indicates whether the current [OngoingCall] is with video or not.
  bool get withVideo => _currentCall.value.withVideo ?? false;

  /// Returns remote audio track renderers.
  ObsList<RtcAudioRenderer> get audios => _currentCall.value.remoteAudios;

  /// Returns local audio stream enabled flag.
  Rx<LocalTrackState> get audioState => _currentCall.value.audioState;

  /// Returns local video stream enabled flag.
  Rx<LocalTrackState> get videoState => _currentCall.value.videoState;

  /// Returns local screen-sharing stream enabled flag.
  Rx<LocalTrackState> get screenShareState =>
      _currentCall.value.screenShareState;

  /// Returns an [UserCallCover] of the current call's caller.
  UserCallCover? get callCover => _currentCall.value.caller?.callCover;

  /// Returns a name of the current [OngoingCall]'s caller.
  String? get callerName =>
      _currentCall.value.caller?.name?.val ??
      _currentCall.value.caller?.num.val;

  /// Returns actual size of the call view.
<<<<<<< HEAD
  Size get size {
    if (!fullscreen.value && minimized.value) {
      return Size(width.value, height.value - 30);
    } else if (PlatformUtils.isMobile && !PlatformUtils.isWeb) {
      var padding = router.context!.mediaQueryPadding;
      var size = router.context!.mediaQuerySize;
      return Size(size.width, size.height - padding.bottom - padding.top);
    } else {
      if (fullscreen.isTrue && !isPopup) {
        var size = router.context!.mediaQuerySize;
        return Size(size.width, size.height - 30);
      } else {
        return router.context!.mediaQuerySize;
      }
    }
  }
=======
  Size get size => !fullscreen.value && minimized.value
      ? Size(width.value, height.value - 30)
      : router.context!.mediaQuerySize;
>>>>>>> 0cd91e7c

  /// Indicates whether the [chat] is a dialog.
  bool get isDialog => chat.value?.chat.value.isDialog ?? false;

  /// Indicates whether the [chat] is a group.
  bool get isGroup => chat.value?.chat.value.isGroup ?? false;

  /// Reactive map of the current call [RemoteMemberId]s.
  RxObsMap<RemoteMemberId, bool> get members => _currentCall.value.members;

  /// Indicator whether the inbound video in the current [OngoingCall] is
  /// enabled or not.
  RxBool get isRemoteVideoEnabled => _currentCall.value.isRemoteVideoEnabled;

  /// Indicator whether the inbound audio in the current [OngoingCall] is
<<<<<<< HEAD
  /// enabled or not.
=======
  /// enabled.
>>>>>>> 0cd91e7c
  RxBool get isRemoteAudioEnabled => _currentCall.value.isRemoteAudioEnabled;

  @override
  void onInit() {
    super.onInit();

    _currentCall.value.init(_chatService.me);

    Size size = router.context!.mediaQuerySize;

    if (router.context!.isMobile) {
      secondaryWidth = RxDouble(150);
      secondaryHeight = RxDouble(151);
    } else {
      secondaryWidth = RxDouble(200);
      secondaryHeight = RxDouble(200);
    }

<<<<<<< HEAD
    if (isPopup) {
=======
    if (WebUtils.isPopup) {
>>>>>>> 0cd91e7c
      isSlidingPanelEnabled.value = true;
      selfBottom.value = 85;
    }

    fullscreen = RxBool(false);
    minimized = RxBool(!router.context!.isMobile);
    isMobile = router.context!.isMobile;

    width = RxDouble(
      min(
        max(
          min(
            500,
            size.shortestSide * _maxWidth,
          ),
          _minWidth,
        ),
        size.height * _maxHeight,
      ),
    );
    height = RxDouble(width.value);
    left = size.width - width.value - 50 > 0
        ? RxDouble(size.width - width.value - 50)
        : RxDouble(size.width / 2 - width.value / 2);
    top = height.value + 50 < size.height
        ? RxDouble(50)
        : RxDouble(size.height / 2 - height.value / 2);

    void _onChat(RxChat? v) {
      chat.value = v;

      _putParticipant(RemoteMemberId(me, null));
      _insureCorrectGrouping();

<<<<<<< HEAD
=======
      // TODO: Temporary solution.
>>>>>>> 0cd91e7c
      if (!isGroup) {
        secondaryAlignment.value = null;
        secondaryKeepAlignment.value = true;
        secondaryLeft.value = null;
        secondaryTop.value = null;
        secondaryRight.value = 10;
        secondaryBottom.value = 10;
      }

<<<<<<< HEAD
      if (isPopup) {
        if (v != null) {
          void _updateTitle() {
=======
      // Update the [WebUtils.title] if this call is in a popup.
      if (WebUtils.isPopup) {
        _titleSubscription?.cancel();
        _durationSubscription?.cancel();

        if (v != null) {
          void _updateTitle() {
            final Map<String, String> args = {
              'title': v.title.value,
              'state': state.value.name,
            };

>>>>>>> 0cd91e7c
            switch (state.value) {
              case OngoingCallState.local:
              case OngoingCallState.pending:
                bool isOutgoing =
                    (outgoing || state.value == OngoingCallState.local) &&
                        !started;
                if (isOutgoing) {
<<<<<<< HEAD
                  WebUtils.title(
                      '${v.title.value} | ${'label_call_calling'.tr}${'.'.tr * 3}');
                } else if (withVideo) {
                  WebUtils.title('${v.title.value} | ${'label_video_call'.tr}');
                } else {
                  WebUtils.title('${v.title.value} | ${'label_audio_call'.tr}');
                }
                break;

              case OngoingCallState.joining:
                WebUtils.title(
                    '${v.title.value} | ${'label_call_joining'.tr}${'.'.tr * 3}');
                break;

=======
                  args['type'] = 'outgoing';
                } else if (withVideo) {
                  args['type'] = 'video';
                } else {
                  args['type'] = 'audio';
                }
                break;

>>>>>>> 0cd91e7c
              case OngoingCallState.active:
                var actualMembers = _currentCall.value.members.keys
                    .map((k) => k.userId)
                    .toSet();
<<<<<<< HEAD
                WebUtils.title(
                  '\u205f​​​ \u205f​​​${v.title.value} | ${1 + actualMembers.length} ${'label_of'.tr} ${v.chat.value.members.length} | ${duration.value.hhMmSs()} \u205f​​​ \u205f​​​',
                );
                break;

              case OngoingCallState.ended:
                break;
            }
=======
                args['members'] = '${actualMembers.length + 1}';
                args['allMembers'] = '${v.chat.value.members.length}';
                args['duration'] = duration.value.hhMmSs();
                break;

              case OngoingCallState.joining:
              case OngoingCallState.ended:
                // No-op.
                break;
            }

            WebUtils.title(
              '\u205f​​​ \u205f​​​${'label_call_title'.l10nfmt(args)}\u205f​​​ \u205f​​​',
            );
>>>>>>> 0cd91e7c
          }

          _updateTitle();

<<<<<<< HEAD
          _titleSubscription?.cancel();
          _titleSubscription =
              _currentCall.value.members.listen((_) => _updateTitle());
          _durationSubscription?.cancel();
=======
          _titleSubscription =
              _currentCall.value.members.listen((_) => _updateTitle());
>>>>>>> 0cd91e7c
          _durationSubscription = duration.listen((_) => _updateTitle());
        }
      }
    }

    _chatService.get(_currentCall.value.chatId.value).then(_onChat);
    _chatWorker = ever(
      _currentCall.value.chatId,
      (ChatId id) => _chatService.get(id).then(_onChat),
    );

    _chatService.get(_currentCall.value.chatId.value).then(_onChat);

    _stateWorker = ever(state, (OngoingCallState state) {
      if (state == OngoingCallState.active && _durationTimer == null) {
        DateTime begunAt = DateTime.now();
        _durationTimer = Timer.periodic(
          const Duration(seconds: 1),
          (timer) {
            duration.value = DateTime.now().difference(begunAt);
            if (hoveredRendererTimeout > 0) {
              --hoveredRendererTimeout;
              if (hoveredRendererTimeout == 0) {
                hoveredRenderer.value = null;
                isCursorHidden.value = true;
              }
            }

            if (lmbTimeout > 0) {
              --lmbTimeout;
            }

            if (errorTimeout.value > 0) {
              --errorTimeout.value;
            }
          },
        );

        keepUi();
      }

      refresh();
    });

    _onFullscreenChange = PlatformUtils.onFullscreenChange
        .listen((bool v) => fullscreen.value = v);

    _errorsSubscription = _currentCall.value.errors.listen((e) {
      error.value = e;
      errorTimeout.value = _errorDuration;
    });

    _membersSubscription = _currentCall.value.members.changes.listen((e) {
      switch (e.op) {
        case OperationKind.added:
          _putParticipant(e.key!, handRaised: e.value);
          _insureCorrectGrouping();
          break;

        case OperationKind.removed:
          bool wasNotEmpty = primary.isNotEmpty;
          paneled.removeWhere((m) => m.id == e.key);
          locals.removeWhere((m) => m.id == e.key);
          focused.removeWhere((m) => m.id == e.key);
          remotes.removeWhere((m) => m.id == e.key);
          _insureCorrectGrouping();
          if (wasNotEmpty && primary.isEmpty) {
            focusAll();
          }

          if (highlighted.value?.id == e.key) {
            highlighted.value = null;
          }
          break;

        case OperationKind.updated:
          _putParticipant(e.key!, handRaised: e.value);
          _insureCorrectGrouping();
          break;
      }
    });

    _localsSubscription = _currentCall.value.localVideos.changes.listen((e) {
      switch (e.op) {
        case OperationKind.added:
          _putParticipant(e.element.memberId, video: e.element);
          _insureCorrectGrouping();
          break;

        case OperationKind.removed:
          rendererBoxFit.remove(e.element.track.id);
          _removeParticipant(e.element.memberId, video: e.element);
          _insureCorrectGrouping();
          Future.delayed(1.seconds, e.element.inner.dispose);
          break;

        case OperationKind.updated:
          findParticipant(e.element.memberId, e.element.source)
              ?.video
              .refresh();
          break;
      }
    });

    _remotesSubscription = _currentCall.value.remoteVideos.changes.listen((e) {
      switch (e.op) {
        case OperationKind.added:
          _putParticipant(e.element.memberId, video: e.element);
          _insureCorrectGrouping();
          break;

        case OperationKind.removed:
          bool wasNotEmpty = primary.isNotEmpty;
          rendererBoxFit.remove(e.element.track.id);
          _removeParticipant(e.element.memberId, video: e.element);
          _insureCorrectGrouping();
          if (wasNotEmpty && primary.isEmpty) {
            focusAll();
          }

          Future.delayed(1.seconds, e.element.inner.dispose);
          break;

        case OperationKind.updated:
          findParticipant(e.element.memberId, e.element.source)
              ?.video
              .refresh();
          break;
      }
    });

    _audiosSubscription = _currentCall.value.remoteAudios.changes.listen((e) {
      switch (e.op) {
        case OperationKind.added:
          _putParticipant(e.element.memberId, audio: e.element);
          _insureCorrectGrouping();
          break;

        case OperationKind.removed:
          _removeParticipant(e.element.memberId, audio: e.element);
          _insureCorrectGrouping();
          e.element.inner.dispose();
          break;

        case OperationKind.updated:
          findParticipant(e.element.memberId, e.element.source)
              ?.audio
              .refresh();
          break;
      }
    });
  }

  @override
  void onClose() {
    super.onClose();
    _durationTimer?.cancel();
    _uiTimer?.cancel();
    _stateWorker.dispose();
    _chatWorker.dispose();
    _onFullscreenChange?.cancel();
    _errorsSubscription?.cancel();
    _titleSubscription?.cancel();
    _durationSubscription?.cancel();

    if (fullscreen.value) {
      PlatformUtils.exitFullscreen();
    }

    Future.delayed(Duration.zero, ContextMenuOverlay.of(router.context!).hide);

    _localsSubscription.cancel();
    _remotesSubscription.cancel();
    _audiosSubscription.cancel();
    _membersSubscription.cancel();
  }

  /// Drops the call.
  void drop() => _currentCall.value.leave(_calls);

  /// Declines the call.
  void decline() => _currentCall.value.decline(_calls);

  /// Joins the call.
  void join({
    bool withAudio = true,
    bool withVideo = true,
    bool withScreen = false,
  }) =>
      _currentCall.value.join(
        _calls,
        withAudio: withAudio,
        withVideo: withVideo,
        withScreen: withScreen,
      );

  /// Toggles local screen-sharing stream on and off.
  Future<void> toggleScreenShare() async {
    keepUi();
    await _currentCall.value.toggleScreenShare();
  }

  /// Toggles local audio stream on and off.
  Future<void> toggleAudio() async {
    keepUi();
    await _currentCall.value.toggleAudio();
  }

  /// Toggles local video stream on and off.
  Future<void> toggleVideo() async {
    keepUi();
    await _currentCall.value.toggleVideo();
  }

  /// Changes the local video device to the next one from the
  /// [OngoingCall.devices] list.
  Future<void> switchCamera() async {
    keepUi();

    List<MediaDeviceInfo> cameras = _currentCall.value.devices.video().toList();
    if (cameras.length > 1) {
      int selected = _currentCall.value.videoDevice.value == null
          ? 0
          : cameras.indexWhere(
              (e) => e.deviceId() == _currentCall.value.videoDevice.value!);
      selected += 1;
      cameraSwitched.toggle();
      await _currentCall.value.setVideoDevice(
        cameras[(selected) % cameras.length].deviceId(),
      );
    }
  }

  Future<void> toggleSpeaker() async {
    keepUi();

    if (PlatformUtils.isAndroid && !PlatformUtils.isWeb) {
      List<MediaDeviceInfo> outputs =
          _currentCall.value.devices.output().toList();
      if (outputs.length > 1) {
        int selected = _currentCall.value.outputDevice.value == null
            ? 0
            : outputs.indexWhere(
                (e) => e.deviceId() == _currentCall.value.outputDevice.value!);
        selected += 1;
        var deviceId = outputs[(selected) % outputs.length].deviceId();
        speakerSwitched.value = deviceId == 'speakerphone';
        await _currentCall.value.setOutputDevice(deviceId);
      }
    } else {
<<<<<<< HEAD
=======
      // TODO: Ensure `flutter_webrtc` supports iOS and Web output device
      //       switching.
>>>>>>> 0cd91e7c
      speakerSwitched.toggle();
    }
  }

  /// Raises/lowers a hand.
  Future<void> toggleHand() async {
    keepUi();
    isHandRaised.toggle();
    _putParticipant(RemoteMemberId(me, null), handRaised: isHandRaised.value);
    await _toggleHand();
  }

  /// Invokes a [CallService.toggleHand] if the [_toggleHandGuard] is not
  /// locked.
  Future<void> _toggleHand() async {
    if (!_toggleHandGuard.isLocked) {
      var raised = isHandRaised.value;
      await _toggleHandGuard.protect(() async {
        await _calls.toggleHand(chatId, raised);
      });

      if (raised != isHandRaised.value) {
        _toggleHand();
      }
    }
  }

  /// Toggles fullscreen on and off.
  void toggleFullscreen() {
    if (fullscreen.isTrue) {
      fullscreen.value = false;
      PlatformUtils.exitFullscreen();
    } else {
      fullscreen.value = true;
      PlatformUtils.enterFullscreen();
    }
  }

  /// Toggles inbound video in the current [OngoingCall] on and off.
  Future<void> toggleRemoteVideos() => _currentCall.value.toggleRemoteVideo();

  /// Toggles inbound audio in the current [OngoingCall] on and off.
  Future<void> toggleRemoteAudios() => _currentCall.value.toggleRemoteAudio();

  /// Toggles the provided [renderer]'s enabled status on and off.
  Future<void> toggleRendererEnabled(Rx<RtcVideoRenderer?> renderer) async {
    if (renderer.value != null) {
      await renderer.value!.setEnabled(!renderer.value!.isEnabled);
      renderer.refresh();
    }
  }

  /// Keeps UI open for some amount of time and then hides it if [enabled] is
  /// `null`, otherwise toggles its state immediately to [enabled].
  void keepUi([bool? enabled]) {
    _uiTimer?.cancel();
    showUi.value = isPanelOpen.value || (enabled ?? true);
    if (state.value == OngoingCallState.active &&
        enabled == null &&
        !isPanelOpen.value) {
      _uiTimer = Timer(
        const Duration(seconds: _uiDuration),
        () => showUi.value = false,
      );
    }
  }

  /// Returns a [Participant] identified by an [id] and a [source].
  Participant? findParticipant(RemoteMemberId id, MediaSourceKind source) {
    return locals.firstWhereOrNull((e) => e.id == id && e.source == source) ??
        remotes.firstWhereOrNull((e) => e.id == id && e.source == source) ??
        paneled.firstWhereOrNull((e) => e.id == id && e.source == source) ??
        focused.firstWhereOrNull((e) => e.id == id && e.source == source);
  }

  /// Centers the [participant], which means [focus]ing the [participant] and
  /// [unfocus]ing every participant in [focused].
  void center(Participant participant) {
    if (participant.owner == MediaOwnerKind.local &&
        participant.source == MediaSourceKind.Display) {
      // Movement of a local [MediaSourceKind.Display] is prohibited.
      return;
    }

    paneled.remove(participant);
    locals.remove(participant);
    remotes.remove(participant);
    focused.remove(participant);

    for (Participant r in List.from(focused, growable: false)) {
      _putVideoFrom(r, focused);
    }
    focused.add(participant);
    _insureCorrectGrouping();
  }

  /// Focuses [participant], which means putting in to the [focused].
  ///
  /// If [participant] is [paneled], then it will be placed to the [focused] if
  /// it's not empty, or to its `default` group otherwise.
  void focus(Participant participant) {
    if (participant.owner == MediaOwnerKind.local &&
        participant.source == MediaSourceKind.Display) {
      // Movement of a local [MediaSourceKind.Display] is prohibited.
      return;
    }

    if (focused.isNotEmpty) {
      if (paneled.contains(participant)) {
        focused.add(participant);
        paneled.remove(participant);
      } else {
        _putVideoTo(participant, focused);
      }
      _insureCorrectGrouping();
    } else {
      if (paneled.contains(participant)) {
        _putVideoFrom(participant, paneled);
        _insureCorrectGrouping();
      }
    }
  }

  /// Unfocuses [participant], which means putting it in its `default` group.
  void unfocus(Participant participant) {
    if (participant.owner == MediaOwnerKind.local &&
        participant.source == MediaSourceKind.Display) {
      // Movement of a local [MediaSourceKind.Display] is prohibited.
      return;
    }

    if (focused.contains(participant)) {
      _putVideoFrom(participant, focused);
      if (focused.isEmpty) {
        unfocusAll();
      }
      _insureCorrectGrouping();
    } else {
      if (!paneled.contains(participant)) {
        _putVideoTo(participant, paneled);
        _insureCorrectGrouping();
      }
    }
  }

<<<<<<< HEAD
  /// Unfocuses all [Participant]s, which means putting them in theirs `default`
  /// groups.
  void unfocusAll() {
    if (focused.isEmpty) {
      for (Participant r in List.from(paneled, growable: false)) {
        focus(r);
      }
    } else {
      for (Participant r in List.from(focused, growable: false)) {
        unfocus(r);
      }
    }
=======
  /// [focus]es all [Participant]s, which means putting them in theirs `default`
  /// groups.
  void focusAll() {
    for (Participant r in List.from(paneled, growable: false)) {
      _putVideoFrom(r, paneled);
    }

    for (Participant r in List.from(focused, growable: false)) {
      _putVideoFrom(r, focused);
    }

    _insureCorrectGrouping();
  }

  /// [unfocus]es all [Participant]s, which means putting them in the [paneled]
  /// group.
  void unfocusAll() {
    for (Participant r
        in List.from([...focused, ...locals, ...remotes], growable: false)) {
      _putVideoTo(r, paneled);
    }

    _insureCorrectGrouping();
>>>>>>> 0cd91e7c
  }

  /// Highlights the [participant].
  void highlight(Participant? participant) {
    highlighted.value = participant;
    keepUi(false);
  }

  /// Minimizes the view.
  void minimize() {
    if (isMobile) {
      minimizedAnimation?.forward(from: minimizedAnimation?.value);
      if (panelController.isAttached) {
        panelController.close();
      }
    } else {
      minimized.value = true;
    }
  }

  /// Maximizes the view.
  void maximize() {
    if (isMobile) {
      minimizedAnimation?.reverse(from: minimizedAnimation?.value);
      if (panelController.isAttached) {
        panelController.close();
      }
    } else {
      minimized.value = false;
    }
  }

  /// Returns a result of [showDialog] that builds [CallSettingsView].
  Future<dynamic> openSettings(BuildContext context) {
    return showDialog(
      context: context,
      builder: (_) => CallSettingsView(
        _currentCall,
        lmbValue: handleLmb.value,
        onLmbChanged: (b) {
          lmbTimeout = 7;
          handleLmb.value = b ?? false;
        },
        panelValue: panelUp.value,
        onPanelChanged: (b) => panelUp.value = b ?? false,
      ),
    );
  }

  /// Returns a result of the [showDialog] building an [AddChatMemberView] or an
  /// [AddDialogMemberView].
  Future<dynamic> openAddMember(BuildContext context) {
    if (isGroup) {
      return showDialog(
        context: context,
        builder: (_) => AddChatMemberView(chat.value!.chat.value.id),
      );
    } else if (isDialog) {
      return showDialog(
        context: context,
        builder: (_) =>
            AddDialogMemberView(chat.value!.chat.value.id, _currentCall),
      );
    }

    return Future.value();
  }

  /// Returns an [User] from the [UserService] by the provided [id].
  Future<RxUser?> getUser(UserId id) => _userService.get(id);

  /// Applies constraints to the [width], [height], [left] and [top].
  void applyConstraints(BuildContext context) {
    width.value = _applyWidth(context, width.value);
    height.value = _applyHeight(context, height.value);
    left.value = _applyLeft(context, left.value);
    top.value = _applyTop(context, top.value);
  }

  /// Applies constraints to the [selfRight] and [selfBottom].
  void applySelfConstraints(BuildContext context) {
    final keyContext = selfKey.currentContext;
    if (keyContext != null) {
      final box = keyContext.findRenderObject() as RenderBox;

      if (selfRight.value < 0) {
        selfRight.value = 0;
      } else if (selfRight.value > size.width - box.size.width) {
        selfRight.value = size.width - box.size.width;
      }

      if (selfBottom.value < 0) {
        selfBottom.value = 0;
      } else if (selfBottom.value >
          size.height - box.size.height - padding.bottom - padding.top) {
        selfBottom.value =
            size.height - box.size.height - padding.bottom - padding.top;
      }
    }
  }

<<<<<<< HEAD
  /// Applies constraints to the [width], [height], [left] and [top].
=======
  /// Applies constraints to the [secondaryWidth], [secondaryHeight],
  /// [secondaryLeft] and [secondaryTop].
>>>>>>> 0cd91e7c
  void applySecondaryConstraints(BuildContext context) {
    if (secondaryAlignment.value == Alignment.centerRight ||
        secondaryAlignment.value == Alignment.centerLeft) {
      secondaryLeft.value = size.width / 2;
    } else if (secondaryAlignment.value == Alignment.topCenter ||
        secondaryAlignment.value == Alignment.bottomCenter) {
      secondaryTop.value = size.height / 2;
    }

    secondaryWidth.value = _applySWidth(context, secondaryWidth.value);
    secondaryHeight.value = _applySHeight(context, secondaryHeight.value);
    secondaryLeft.value = _applySLeft(context, secondaryLeft.value);
    secondaryTop.value = _applySTop(context, secondaryTop.value);

<<<<<<< HEAD
=======
    // Limit the width and height if docked.
>>>>>>> 0cd91e7c
    if (secondaryAlignment.value == Alignment.centerRight ||
        secondaryAlignment.value == Alignment.centerLeft) {
      secondaryWidth.value = min(secondaryWidth.value, size.width / 2);
    } else if (secondaryAlignment.value == Alignment.topCenter ||
        secondaryAlignment.value == Alignment.bottomCenter) {
      secondaryHeight.value = min(secondaryHeight.value, size.height / 2);
    }

<<<<<<< HEAD
=======
    // Determine the [possibleSecondaryAlignment].
>>>>>>> 0cd91e7c
    possibleSecondaryAlignment.value = null;
    if (secondaryDragged.value) {
      if (secondaryLeft.value != null) {
        if (secondaryLeft.value! <= 0) {
          possibleSecondaryAlignment.value = Alignment.centerLeft;
        } else if (secondaryLeft.value! >= size.width - secondaryWidth.value) {
          possibleSecondaryAlignment.value = Alignment.centerRight;
        }
      }

      if (secondaryTop.value != null) {
        if (secondaryTop.value! <= 0) {
          possibleSecondaryAlignment.value = Alignment.topCenter;
        } else if (secondaryTop.value! >= size.height - secondaryHeight.value) {
          possibleSecondaryAlignment.value = Alignment.bottomCenter;
        }
      }
    }
  }

  /// Resizes the minimized view along [x] by [dx] and/or [y] by [dy] axis.
  void resize(BuildContext context,
      {ScaleModeY? y, ScaleModeX? x, double? dx, double? dy}) {
    switch (x) {
      case ScaleModeX.left:
        double w = _applyWidth(context, width.value - dx!);
        if (width.value - dx == w) {
          double l = _applyLeft(context, left.value + (width.value - w));
          if (left.value + (width.value - w) == l) {
            left.value = l;
            width.value = w;
          } else if (l == context.mediaQuerySize.width - width.value) {
            left.value = context.mediaQuerySize.width - w;
            width.value = w;
          }
        }
        break;
      case ScaleModeX.right:
        double w = _applyWidth(context, width.value - dx!);
        if (width.value - dx == w) {
          double r = left.value + w;
          if (r < context.mediaQuerySize.width) {
            width.value = w;
          }
        }
        break;
      default:
        break;
    }

    switch (y) {
      case ScaleModeY.top:
        double h = _applyHeight(context, height.value - dy!);
        if (height.value - dy == h) {
          double t = _applyTop(context, top.value + (height.value - h));
          if (top.value + (height.value - h) == t) {
            top.value = t;
            height.value = h;
          } else if (t == context.mediaQuerySize.height - height.value) {
            top.value = context.mediaQuerySize.height - h;
            height.value = h;
          }
        }
        break;
      case ScaleModeY.bottom:
        double h = _applyHeight(context, height.value - dy!);
        if (height.value - dy == h) {
          double b = top.value + h;
          if (b < context.mediaQuerySize.height) {
            height.value = h;
          }
        }
        break;
      default:
        break;
    }

    applySecondaryConstraints(context);
  }

<<<<<<< HEAD
  /// Resizes the minimized view along [x] by [dx] and/or [y] by [dy] axis.
=======
  /// Resizes the secondary view along [x] by [dx] and/or [y] by [dy] axis.
>>>>>>> 0cd91e7c
  void resizeSecondary(BuildContext context,
      {ScaleModeY? y, ScaleModeX? x, double? dx, double? dy}) {
    if (secondaryLeft.value == null || secondaryTop.value == null) {
      return;
    }

    switch (x) {
      case ScaleModeX.left:
        double width = _applySWidth(context, secondaryWidth.value - dx!);
        if (secondaryWidth.value - dx == width) {
          double? left = _applySLeft(
            context,
            secondaryLeft.value! + (secondaryWidth.value - width),
          );

          if (secondaryLeft.value! + (secondaryWidth.value - width) == left) {
            secondaryLeft.value = left;
            secondaryWidth.value = width;
          } else if (left == size.width - secondaryWidth.value) {
            secondaryLeft.value = size.width - width;
            secondaryWidth.value = width;
          }
        }
        break;
<<<<<<< HEAD
=======

>>>>>>> 0cd91e7c
      case ScaleModeX.right:
        double width = _applySWidth(context, secondaryWidth.value - dx!);
        if (secondaryWidth.value - dx == width) {
          double right = secondaryLeft.value! + width;
          if (right < size.width) {
            secondaryWidth.value = width;
          }
        }
        break;
<<<<<<< HEAD
=======

>>>>>>> 0cd91e7c
      default:
        break;
    }

    switch (y) {
      case ScaleModeY.top:
        double height = _applySHeight(context, secondaryHeight.value - dy!);
        if (secondaryHeight.value - dy == height) {
          double? top = _applySTop(
            context,
            secondaryTop.value! + (secondaryHeight.value - height),
          );

          if (secondaryTop.value! + (secondaryHeight.value - height) == top) {
            secondaryTop.value = top;
            secondaryHeight.value = height;
          } else if (top == size.height - secondaryHeight.value) {
            secondaryTop.value = size.height - height;
            secondaryHeight.value = height;
          }
        }
        break;
<<<<<<< HEAD
=======

>>>>>>> 0cd91e7c
      case ScaleModeY.bottom:
        double height = _applySHeight(context, secondaryHeight.value - dy!);
        if (secondaryHeight.value - dy == height) {
          double bottom = secondaryTop.value! + height;
          if (bottom < size.height) {
            secondaryHeight.value = height;
          }
        }
        break;
<<<<<<< HEAD
=======

>>>>>>> 0cd91e7c
      default:
        break;
    }

    applySecondaryConstraints(context);
  }

<<<<<<< HEAD
  /// Returns corrected according to constraints [width] value.
=======
  /// Returns corrected according to secondary constraints [width] value.
>>>>>>> 0cd91e7c
  double _applySWidth(BuildContext context, double width) {
    if (_minSWidth > size.width * _maxSWidth) {
      return size.width * _maxSWidth;
    } else if (width > size.width * _maxSWidth) {
      return (size.width * _maxSWidth);
    } else if (width < _minSWidth) {
      return _minSWidth;
    }
    return width;
  }

<<<<<<< HEAD
  /// Returns corrected according to constraints [height] value.
=======
  /// Returns corrected according to secondary constraints [height] value.
>>>>>>> 0cd91e7c
  double _applySHeight(BuildContext context, double height) {
    if (_minSHeight > size.height * _maxSHeight) {
      return size.height * _maxSHeight;
    } else if (height > size.height * _maxSHeight) {
      return size.height * _maxSHeight;
    } else if (height < _minSHeight) {
      return _minSHeight;
    }
    return height;
  }

<<<<<<< HEAD
  /// Returns corrected according to constraints [left] value.
=======
  /// Returns corrected according to secondary constraints [left] value.
>>>>>>> 0cd91e7c
  double? _applySLeft(BuildContext context, double? left) {
    if (left != null) {
      if (left + secondaryWidth.value > size.width) {
        return size.width - secondaryWidth.value;
      } else if (left < 0) {
        return 0;
      }
    }

    return left;
  }

<<<<<<< HEAD
  /// Returns corrected according to constraints [top] value.
=======
  /// Returns corrected according to secondary constraints [top] value.
>>>>>>> 0cd91e7c
  double? _applySTop(BuildContext context, double? top) {
    if (top != null) {
      if (top + secondaryHeight.value > size.height) {
        return size.height - secondaryHeight.value;
      } else if (top < 0) {
        return 0;
      }
    }

    return top;
  }

  /// Returns corrected according to constraints [width] value.
  double _applyWidth(BuildContext context, double width) {
    if (_minWidth > context.mediaQuerySize.width * _maxWidth) {
      return context.mediaQuerySize.width * _maxWidth;
    } else if (width > context.mediaQuerySize.width * _maxWidth) {
      return (context.mediaQuerySize.width * _maxWidth);
    } else if (width < _minWidth) {
      return _minWidth;
    }
    return width;
  }

  /// Returns corrected according to constraints [height] value.
  double _applyHeight(BuildContext context, double height) {
    if (_minHeight > context.mediaQuerySize.height * _maxHeight) {
      return context.mediaQuerySize.height * _maxHeight;
    } else if (height > context.mediaQuerySize.height * _maxHeight) {
      return context.mediaQuerySize.height * _maxHeight;
    } else if (height < _minHeight) {
      return _minHeight;
    }
    return height;
  }

  /// Returns corrected according to constraints [left] value.
  double _applyLeft(BuildContext context, double left) {
    if (left + width.value > context.mediaQuerySize.width) {
      return context.mediaQuerySize.width - width.value;
    } else if (left < 0) {
      return 0;
    }
    return left;
  }

  /// Returns corrected according to constraints [top] value.
  double _applyTop(BuildContext context, double top) {
    if (top + height.value > context.mediaQuerySize.height) {
      return context.mediaQuerySize.height - height.value;
    } else if (top < 0) {
      return 0;
    }
    return top;
  }

  /// Puts [participant] from its `default` group to [list].
  void _putVideoTo(Participant participant, RxList<Participant> list) {
    if (participant.owner == MediaOwnerKind.local &&
        participant.source == MediaSourceKind.Display) {
      // Movement of a local [MediaSourceKind.Display] is prohibited.
      return;
    }

    locals.remove(participant);
    remotes.remove(participant);
    focused.remove(participant);
    paneled.remove(participant);
    list.add(participant);
  }

  /// Puts [participant] from [list] to its `default` group.
  void _putVideoFrom(Participant participant, RxList<Participant> list) {
    switch (participant.owner) {
      case MediaOwnerKind.local:
        // Movement of [MediaSourceKind.Display] to [locals] is prohibited.
        if (participant.source == MediaSourceKind.Display) {
          break;
        }

        locals.addIf(!locals.contains(participant), participant);
        list.remove(participant);
        break;

      case MediaOwnerKind.remote:
        remotes.addIf(!remotes.contains(participant), participant);
        list.remove(participant);
        break;
    }
  }

  /// Insures the [paneled] and [focused] are in correct state, and fixes the
  /// state if not.
  void _insureCorrectGrouping() {
    if (locals.isEmpty && remotes.isEmpty) {
      // If every [RtcVideoRenderer] is in focus, then put everyone outside of
      // it.
      if (paneled.isEmpty && focused.isNotEmpty) {
        List<Participant> copy = List.from(focused, growable: false);
        for (Participant r in copy) {
          _putVideoFrom(r, focused);
        }
      }
    }

    locals.refresh();
    remotes.refresh();
    paneled.refresh();
    focused.refresh();

    primary.value = focused.isNotEmpty ? focused : [...locals, ...remotes];
    secondary.value =
        focused.isNotEmpty ? [...locals, ...paneled, ...remotes] : paneled;
  }

  /// Returns all [Participant]s identified by an [id].
  Iterable<Participant> _findParticipants(RemoteMemberId id) {
    return [
      ...locals.where((e) => e.id == id),
      ...remotes.where((e) => e.id == id),
      ...paneled.where((e) => e.id == id),
      ...focused.where((e) => e.id == id),
    ];
  }

  /// Puts a [video] and/or [audio] renderers to [Participant] identified by an
  /// [id] with the same [MediaSourceKind] as a [video] or [audio].
  ///
  /// Defaults to [MediaSourceKind.Device] if no [video] and [audio] is
  /// provided.
  ///
  /// Creates a new [Participant] if it doesn't exist.
  void _putParticipant(
    RemoteMemberId id, {
    RtcVideoRenderer? video,
    RtcAudioRenderer? audio,
    bool? handRaised,
  }) {
    Participant? participant = findParticipant(
      id,
      video?.source ?? audio?.source ?? MediaSourceKind.Device,
    );

    if (participant == null) {
      MediaOwnerKind owner;

      if (id.userId == me && id.deviceId == null) {
        owner = MediaOwnerKind.local;
      } else {
        owner = MediaOwnerKind.remote;
      }

      participant = Participant(
        id,
        owner,
        video: video,
        audio: audio,
        handRaised: handRaised,
      );

      _userService
          .get(id.userId)
          .then((u) => participant?.user.value = u ?? participant.user.value);

      switch (owner) {
        case MediaOwnerKind.local:
          if (isGroup) {
            switch (participant.source) {
              case MediaSourceKind.Device:
                locals.add(participant);
                break;

              case MediaSourceKind.Display:
                paneled.add(participant);
                break;
            }
          } else {
            paneled.add(participant);
          }
          break;

        case MediaOwnerKind.remote:
          switch (participant.source) {
            case MediaSourceKind.Device:
              remotes.add(participant);
              break;

            case MediaSourceKind.Display:
              focused.add(participant);
              break;
          }
          break;
      }
    } else {
      participant.audio.value = audio ?? participant.audio.value;
      participant.video.value = video ?? participant.video.value;
      participant.handRaised.value = handRaised ?? participant.handRaised.value;
    }
  }

  /// Removes [video] and/or [audio] renderers from [Participant] identified by
  /// an [id].
  ///
  /// Removes the specified [Participant] from a corresponding list if it is
  /// [MediaSourceKind.Display] and has no non-`null` renderers.
  void _removeParticipant(
    RemoteMemberId id, {
    RtcVideoRenderer? video,
    RtcAudioRenderer? audio,
  }) {
    for (var participant in _findParticipants(id)) {
      if (participant.audio.value == audio) {
        participant.audio.value = null;
      }

      if (participant.video.value == video) {
        participant.video.value = null;
      }

      if (participant.source == MediaSourceKind.Display &&
          participant.video.value == null &&
          participant.audio.value == null) {
        locals.remove(participant);
        remotes.remove(participant);
        paneled.remove(participant);
        focused.remove(participant);

        if (highlighted.value == participant) {
          highlighted.value = null;
        }
      }
    }
  }
}

/// X-axis scale mode.
enum ScaleModeX { left, right }

/// Y-axis scale mode.
enum ScaleModeY { top, bottom }

/// Separate call entity participating in a call.
class Participant {
  Participant(
    this.id,
    this.owner, {
    RxUser? user,
    RtcVideoRenderer? video,
    RtcAudioRenderer? audio,
    bool? handRaised,
  })  : video = Rx(video),
        audio = Rx(audio),
        handRaised = Rx(handRaised ?? false),
        user = Rx(user),
        source = video?.source ?? audio?.source ?? MediaSourceKind.Device;

  /// [RemoteMemberId] of the [User] this [Participant] represents.
  final RemoteMemberId id;

  /// [User] this [Participant] represents.
  final Rx<RxUser?> user;

  /// Indicator whether this [Participant] raised a hand.
  final Rx<bool> handRaised;

  /// Media ownership kind of this [Participant].
  final MediaOwnerKind owner;

  /// Media source kind of this [Participant].
  final MediaSourceKind source;

  /// Reactive video renderer of this [Participant].
  late final Rx<RtcVideoRenderer?> video;

  /// Reactive audio renderer of this [Participant].
  late final Rx<RtcAudioRenderer?> audio;

  /// [GlobalKey] of this [Participant]'s [VideoView].
  final GlobalKey videoKey = GlobalKey();
}<|MERGE_RESOLUTION|>--- conflicted
+++ resolved
@@ -89,25 +89,6 @@
   /// [Participant] that should be highlighted over the others.
   final Rx<Participant?> highlighted = Rx(null);
 
-<<<<<<< HEAD
-  /// Indicator that secondary view is hovered by some participant view.
-  final RxBool secondaryHovered = RxBool(false);
-
-  /// Indicator that secondary view is dragged.
-  final RxBool secondaryDragged = RxBool(false);
-
-  /// Currently dragged [Participant].
-  final Rx<Participant?> draggedRenderer = Rx(null);
-
-  /// Currently dragged [Participant] that brake dough.
-  final Rx<Participant?> doughDraggedRenderer = Rx(null);
-
-  /// [Participant]s to display in a fit view.
-  RxList<Participant> primary = RxList();
-
-  /// [Participant]s to display in a secondary view.
-  RxList<Participant> secondary = RxList();
-=======
   /// Indicator whether the secondary view is being hovered.
   final RxBool secondaryHovered = RxBool(false);
 
@@ -125,7 +106,6 @@
 
   /// [Participant]s to display in the secondary view.
   final RxList<Participant> secondary = RxList();
->>>>>>> 0cd91e7c
 
   /// Indicator whether the view is mobile or desktop.
   late bool isMobile;
@@ -141,17 +121,10 @@
   /// determine if any drag happened at all and to display secondary view hint.
   final RxInt primaryDrags = RxInt(0);
 
-<<<<<<< HEAD
-  /// Count of a currently active targets to drop [secondaryDrags].
-  final RxInt primaryTargets = RxInt(0);
-
-  /// Count of a currently active targets to drop [primaryDrags].
-=======
   /// Count of [Participant]s to be accepted into the fit view.
   final RxInt primaryTargets = RxInt(0);
 
   /// Count of [Participant]s to be accepted into the secondary view.
->>>>>>> 0cd91e7c
   final RxInt secondaryTargets = RxInt(0);
 
   /// Indicator whether the camera was switched or not.
@@ -246,34 +219,6 @@
   /// Color of a call buttons that end the call.
   static const Color endColor = Color(0x7FFF0000);
 
-<<<<<<< HEAD
-  /// Left coordinate of secondary view.
-  final RxnDouble secondaryLeft = RxnDouble(null);
-
-  /// Top coordinate of secondary view.
-  final RxnDouble secondaryTop = RxnDouble(null);
-
-  /// Right coordinate of secondary view.
-  final RxnDouble secondaryRight = RxnDouble(10);
-
-  /// Bottom coordinate of secondary view.
-  final RxnDouble secondaryBottom = RxnDouble(10);
-
-  /// Width of secondary view.
-  late final RxDouble secondaryWidth;
-
-  /// Height of secondary view.
-  late final RxDouble secondaryHeight;
-
-  /// [Alignment] of secondary view.
-  final Rx<Alignment?> secondaryAlignment = Rx(null);
-
-  /// Possible [Alignment] of secondary view.
-  final Rx<Alignment?> possibleSecondaryAlignment = Rx(null);
-
-  /// Indicator whether secondary view attached to bottom right corner.
-  final RxBool secondaryKeepAlignment = RxBool(true);
-=======
   /// Secondary view current left position.
   final RxnDouble secondaryLeft = RxnDouble(0);
 
@@ -303,7 +248,6 @@
   /// Indicator whether the secondary view should be attached to the
   /// [Alignment.bottomRight] part of the screen.
   final RxBool secondaryKeepAlignment = RxBool(false);
->>>>>>> 0cd91e7c
 
   /// Max width of the minimized view in percentage of the screen width.
   static const double _maxWidth = 0.99;
@@ -317,19 +261,6 @@
   /// Min height of the minimized view in pixels.
   static const double _minHeight = 500;
 
-<<<<<<< HEAD
-  /// Minimal height of secondary view.
-  static const double _minSHeight = 100;
-
-  /// Minimal width of secondary view.
-  static const double _minSWidth = 100;
-
-  /// Maximal height of secondary view in percent.
-  static const double _maxSHeight = 0.95;
-
-  /// Maximal width of secondary view in percent.
-  static const double _maxSWidth = 0.95;
-=======
   /// Max width of the secondary view in percentage of the call width.
   static const double _maxSWidth = 0.95;
 
@@ -341,7 +272,6 @@
 
   /// Min height of the secondary view in pixels.
   static const double _minSHeight = 100;
->>>>>>> 0cd91e7c
 
   /// Duration of UI being opened in seconds.
   static const int _uiDuration = 4;
@@ -397,17 +327,10 @@
   /// Subscription for [OngoingCall.members] changes.
   late final StreamSubscription _membersSubscription;
 
-<<<<<<< HEAD
-  /// Subscription for [OngoingCall.members] changes to update title.
-  StreamSubscription? _titleSubscription;
-
-  /// Subscription for [duration] changes to update title.
-=======
   /// Subscription for [OngoingCall.members] changes updating the title.
   StreamSubscription? _titleSubscription;
 
   /// Subscription for [duration] changes updating the title.
->>>>>>> 0cd91e7c
   StreamSubscription? _durationSubscription;
 
   /// [Worker] reacting on [OngoingCall.chatId] changes to fetch the new [chat].
@@ -455,7 +378,6 @@
       _currentCall.value.caller?.num.val;
 
   /// Returns actual size of the call view.
-<<<<<<< HEAD
   Size get size {
     if (!fullscreen.value && minimized.value) {
       return Size(width.value, height.value - 30);
@@ -472,11 +394,6 @@
       }
     }
   }
-=======
-  Size get size => !fullscreen.value && minimized.value
-      ? Size(width.value, height.value - 30)
-      : router.context!.mediaQuerySize;
->>>>>>> 0cd91e7c
 
   /// Indicates whether the [chat] is a dialog.
   bool get isDialog => chat.value?.chat.value.isDialog ?? false;
@@ -492,11 +409,7 @@
   RxBool get isRemoteVideoEnabled => _currentCall.value.isRemoteVideoEnabled;
 
   /// Indicator whether the inbound audio in the current [OngoingCall] is
-<<<<<<< HEAD
-  /// enabled or not.
-=======
   /// enabled.
->>>>>>> 0cd91e7c
   RxBool get isRemoteAudioEnabled => _currentCall.value.isRemoteAudioEnabled;
 
   @override
@@ -515,11 +428,7 @@
       secondaryHeight = RxDouble(200);
     }
 
-<<<<<<< HEAD
-    if (isPopup) {
-=======
     if (WebUtils.isPopup) {
->>>>>>> 0cd91e7c
       isSlidingPanelEnabled.value = true;
       selfBottom.value = 85;
     }
@@ -554,10 +463,7 @@
       _putParticipant(RemoteMemberId(me, null));
       _insureCorrectGrouping();
 
-<<<<<<< HEAD
-=======
       // TODO: Temporary solution.
->>>>>>> 0cd91e7c
       if (!isGroup) {
         secondaryAlignment.value = null;
         secondaryKeepAlignment.value = true;
@@ -567,11 +473,6 @@
         secondaryBottom.value = 10;
       }
 
-<<<<<<< HEAD
-      if (isPopup) {
-        if (v != null) {
-          void _updateTitle() {
-=======
       // Update the [WebUtils.title] if this call is in a popup.
       if (WebUtils.isPopup) {
         _titleSubscription?.cancel();
@@ -584,7 +485,6 @@
               'state': state.value.name,
             };
 
->>>>>>> 0cd91e7c
             switch (state.value) {
               case OngoingCallState.local:
               case OngoingCallState.pending:
@@ -592,22 +492,6 @@
                     (outgoing || state.value == OngoingCallState.local) &&
                         !started;
                 if (isOutgoing) {
-<<<<<<< HEAD
-                  WebUtils.title(
-                      '${v.title.value} | ${'label_call_calling'.tr}${'.'.tr * 3}');
-                } else if (withVideo) {
-                  WebUtils.title('${v.title.value} | ${'label_video_call'.tr}');
-                } else {
-                  WebUtils.title('${v.title.value} | ${'label_audio_call'.tr}');
-                }
-                break;
-
-              case OngoingCallState.joining:
-                WebUtils.title(
-                    '${v.title.value} | ${'label_call_joining'.tr}${'.'.tr * 3}');
-                break;
-
-=======
                   args['type'] = 'outgoing';
                 } else if (withVideo) {
                   args['type'] = 'video';
@@ -616,21 +500,10 @@
                 }
                 break;
 
->>>>>>> 0cd91e7c
               case OngoingCallState.active:
                 var actualMembers = _currentCall.value.members.keys
                     .map((k) => k.userId)
                     .toSet();
-<<<<<<< HEAD
-                WebUtils.title(
-                  '\u205f​​​ \u205f​​​${v.title.value} | ${1 + actualMembers.length} ${'label_of'.tr} ${v.chat.value.members.length} | ${duration.value.hhMmSs()} \u205f​​​ \u205f​​​',
-                );
-                break;
-
-              case OngoingCallState.ended:
-                break;
-            }
-=======
                 args['members'] = '${actualMembers.length + 1}';
                 args['allMembers'] = '${v.chat.value.members.length}';
                 args['duration'] = duration.value.hhMmSs();
@@ -645,20 +518,12 @@
             WebUtils.title(
               '\u205f​​​ \u205f​​​${'label_call_title'.l10nfmt(args)}\u205f​​​ \u205f​​​',
             );
->>>>>>> 0cd91e7c
           }
 
           _updateTitle();
 
-<<<<<<< HEAD
-          _titleSubscription?.cancel();
           _titleSubscription =
               _currentCall.value.members.listen((_) => _updateTitle());
-          _durationSubscription?.cancel();
-=======
-          _titleSubscription =
-              _currentCall.value.members.listen((_) => _updateTitle());
->>>>>>> 0cd91e7c
           _durationSubscription = duration.listen((_) => _updateTitle());
         }
       }
@@ -909,11 +774,8 @@
         await _currentCall.value.setOutputDevice(deviceId);
       }
     } else {
-<<<<<<< HEAD
-=======
       // TODO: Ensure `flutter_webrtc` supports iOS and Web output device
       //       switching.
->>>>>>> 0cd91e7c
       speakerSwitched.toggle();
     }
   }
@@ -1059,20 +921,6 @@
     }
   }
 
-<<<<<<< HEAD
-  /// Unfocuses all [Participant]s, which means putting them in theirs `default`
-  /// groups.
-  void unfocusAll() {
-    if (focused.isEmpty) {
-      for (Participant r in List.from(paneled, growable: false)) {
-        focus(r);
-      }
-    } else {
-      for (Participant r in List.from(focused, growable: false)) {
-        unfocus(r);
-      }
-    }
-=======
   /// [focus]es all [Participant]s, which means putting them in theirs `default`
   /// groups.
   void focusAll() {
@@ -1096,7 +944,6 @@
     }
 
     _insureCorrectGrouping();
->>>>>>> 0cd91e7c
   }
 
   /// Highlights the [participant].
@@ -1198,12 +1045,8 @@
     }
   }
 
-<<<<<<< HEAD
-  /// Applies constraints to the [width], [height], [left] and [top].
-=======
   /// Applies constraints to the [secondaryWidth], [secondaryHeight],
   /// [secondaryLeft] and [secondaryTop].
->>>>>>> 0cd91e7c
   void applySecondaryConstraints(BuildContext context) {
     if (secondaryAlignment.value == Alignment.centerRight ||
         secondaryAlignment.value == Alignment.centerLeft) {
@@ -1218,10 +1061,7 @@
     secondaryLeft.value = _applySLeft(context, secondaryLeft.value);
     secondaryTop.value = _applySTop(context, secondaryTop.value);
 
-<<<<<<< HEAD
-=======
     // Limit the width and height if docked.
->>>>>>> 0cd91e7c
     if (secondaryAlignment.value == Alignment.centerRight ||
         secondaryAlignment.value == Alignment.centerLeft) {
       secondaryWidth.value = min(secondaryWidth.value, size.width / 2);
@@ -1230,10 +1070,7 @@
       secondaryHeight.value = min(secondaryHeight.value, size.height / 2);
     }
 
-<<<<<<< HEAD
-=======
     // Determine the [possibleSecondaryAlignment].
->>>>>>> 0cd91e7c
     possibleSecondaryAlignment.value = null;
     if (secondaryDragged.value) {
       if (secondaryLeft.value != null) {
@@ -1314,11 +1151,7 @@
     applySecondaryConstraints(context);
   }
 
-<<<<<<< HEAD
-  /// Resizes the minimized view along [x] by [dx] and/or [y] by [dy] axis.
-=======
   /// Resizes the secondary view along [x] by [dx] and/or [y] by [dy] axis.
->>>>>>> 0cd91e7c
   void resizeSecondary(BuildContext context,
       {ScaleModeY? y, ScaleModeX? x, double? dx, double? dy}) {
     if (secondaryLeft.value == null || secondaryTop.value == null) {
@@ -1343,10 +1176,6 @@
           }
         }
         break;
-<<<<<<< HEAD
-=======
-
->>>>>>> 0cd91e7c
       case ScaleModeX.right:
         double width = _applySWidth(context, secondaryWidth.value - dx!);
         if (secondaryWidth.value - dx == width) {
@@ -1356,10 +1185,6 @@
           }
         }
         break;
-<<<<<<< HEAD
-=======
-
->>>>>>> 0cd91e7c
       default:
         break;
     }
@@ -1382,10 +1207,6 @@
           }
         }
         break;
-<<<<<<< HEAD
-=======
-
->>>>>>> 0cd91e7c
       case ScaleModeY.bottom:
         double height = _applySHeight(context, secondaryHeight.value - dy!);
         if (secondaryHeight.value - dy == height) {
@@ -1395,10 +1216,6 @@
           }
         }
         break;
-<<<<<<< HEAD
-=======
-
->>>>>>> 0cd91e7c
       default:
         break;
     }
@@ -1406,11 +1223,7 @@
     applySecondaryConstraints(context);
   }
 
-<<<<<<< HEAD
-  /// Returns corrected according to constraints [width] value.
-=======
   /// Returns corrected according to secondary constraints [width] value.
->>>>>>> 0cd91e7c
   double _applySWidth(BuildContext context, double width) {
     if (_minSWidth > size.width * _maxSWidth) {
       return size.width * _maxSWidth;
@@ -1422,11 +1235,7 @@
     return width;
   }
 
-<<<<<<< HEAD
-  /// Returns corrected according to constraints [height] value.
-=======
   /// Returns corrected according to secondary constraints [height] value.
->>>>>>> 0cd91e7c
   double _applySHeight(BuildContext context, double height) {
     if (_minSHeight > size.height * _maxSHeight) {
       return size.height * _maxSHeight;
@@ -1438,11 +1247,7 @@
     return height;
   }
 
-<<<<<<< HEAD
-  /// Returns corrected according to constraints [left] value.
-=======
   /// Returns corrected according to secondary constraints [left] value.
->>>>>>> 0cd91e7c
   double? _applySLeft(BuildContext context, double? left) {
     if (left != null) {
       if (left + secondaryWidth.value > size.width) {
@@ -1455,11 +1260,7 @@
     return left;
   }
 
-<<<<<<< HEAD
-  /// Returns corrected according to constraints [top] value.
-=======
   /// Returns corrected according to secondary constraints [top] value.
->>>>>>> 0cd91e7c
   double? _applySTop(BuildContext context, double? top) {
     if (top != null) {
       if (top + secondaryHeight.value > size.height) {
