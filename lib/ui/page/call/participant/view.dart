// Copyright © 2022-2023 IT ENGINEERING MANAGEMENT INC,
//                       <https://github.com/team113>
//
// This program is free software: you can redistribute it and/or modify it under
// the terms of the GNU Affero General Public License v3.0 as published by the
// Free Software Foundation, either version 3 of the License, or (at your
// option) any later version.
//
// This program is distributed in the hope that it will be useful, but WITHOUT
// ANY WARRANTY; without even the implied warranty of MERCHANTABILITY or FITNESS
// FOR A PARTICULAR PURPOSE. See the GNU Affero General Public License v3.0 for
// more details.
//
// You should have received a copy of the GNU Affero General Public License v3.0
// along with this program. If not, see
// <https://www.gnu.org/licenses/agpl-3.0.html>.

import 'package:animated_size_and_fade/animated_size_and_fade.dart';
import 'package:collection/collection.dart';
import 'package:flutter/material.dart';
import 'package:get/get.dart';

import '/domain/model/ongoing_call.dart';
import '/domain/model/user.dart';
import '/domain/repository/user.dart';
import '/l10n/l10n.dart';
import '/themes.dart';
import '/ui/page/call/search/controller.dart';
import '/ui/page/home/widget/contact_tile.dart';
import '/ui/widget/modal_popup.dart';
import '/ui/widget/outlined_rounded_button.dart';
import '/ui/widget/progress_indicator.dart';
import '/ui/widget/svg/svg.dart';
import '/ui/widget/widget_button.dart';
import '/util/message_popup.dart';
import 'controller.dart';

/// [OngoingCall.members] enumeration and administration view.
///
/// Intended to be displayed with the [show] method.
class ParticipantView extends StatelessWidget {
  const ParticipantView({
    super.key,
    required this.call,
    required this.duration,
  });

  /// [OngoingCall] this modal is bound to.
  final Rx<OngoingCall> call;

  /// Duration of the [call].
  final Rx<Duration> duration;

  /// Displays a [ParticipantView] wrapped in a [ModalPopup].
  static Future<T?> show<T>(
    BuildContext context, {
    required Rx<OngoingCall> call,
    required Rx<Duration> duration,
  }) {
    return ModalPopup.show(
      context: context,
      mobilePadding: const EdgeInsets.all(0),
      child: ParticipantView(call: call, duration: duration),
    );
  }

  @override
  Widget build(BuildContext context) {
<<<<<<< HEAD
=======
    final Style style = Theme.of(context).extension<Style>()!;

    final TextStyle? thin = Theme.of(context).textTheme.bodyLarge?.copyWith(
          color: style.colors.onBackground,
        );

>>>>>>> 455d01f2
    return GetBuilder(
      init: ParticipantController(
        call,
        Get.find(),
        Get.find(),
        pop: Navigator.of(context).pop,
      ),
      builder: (ParticipantController c) {
        return Obx(() {
          if (c.chat.value == null) {
            return const Center(child: CustomProgressIndicator());
          }

          final Widget child;

          switch (c.stage.value) {
            case ParticipantsFlowStage.search:
              child = Obx(() {
                return SearchView(
                  categories: const [
                    SearchCategory.recent,
                    SearchCategory.contact,
                    SearchCategory.user,
                  ],
                  title: 'label_add_participants'.l10n,
                  onBack: () =>
                      c.stage.value = ParticipantsFlowStage.participants,
                  submit: 'btn_add'.l10n,
                  onSubmit: c.addMembers,
                  enabled: c.status.value.isEmpty,
                  chat: c.chat.value,
                );
              });
              break;

            case ParticipantsFlowStage.participants:
              final Set<UserId> ids = call.value.members.keys
                  .where((e) => e.deviceId != null)
                  .map((k) => k.userId)
                  .toSet();

              child = Container(
                margin: const EdgeInsets.symmetric(horizontal: 2),
                constraints: const BoxConstraints(maxHeight: 650),
                child: Column(
                  mainAxisSize: MainAxisSize.max,
                  children: [
                    ModalPopupHeader(
                      text: 'label_participants_of'.l10nfmt({
                        'a': ids.length,
                        'b': c.chat.value?.members.length ?? 1,
                      }),
                    ),
                    const SizedBox(height: 12),
                    Expanded(
                      child: Scrollbar(
                        controller: c.scrollController,
                        child: ListView(
                          controller: c.scrollController,
                          padding: const EdgeInsets.symmetric(horizontal: 10),
                          children: c.chat.value!.members.values
                              .map((e) => CallMemberTile(
                                    user: e,
                                    call: call,
                                    me: c.me,
                                    removeChatMember: () =>
                                        c.removeChatMember(e.id),
                                    redialChatCallMember: () =>
                                        c.redialChatCallMember(e.id),
                                    removeChatCallMember: () =>
                                        c.removeChatCallMember(e.id),
                                  ))
                              .toList(),
                        ),
                      ),
                    ),
                    const SizedBox(height: 18),
                    Padding(
                      padding: const EdgeInsets.symmetric(horizontal: 10),
                      child: OutlinedRoundedButton(
                        maxWidth: double.infinity,
                        title: Text(
                          'btn_add_participants'.l10n,
                          overflow: TextOverflow.ellipsis,
                          maxLines: 1,
                          style: TextStyle(color: style.colors.onPrimary),
                        ),
                        onPressed: () {
                          c.status.value = RxStatus.empty();
                          c.stage.value = ParticipantsFlowStage.search;
                        },
                        color: style.colors.primary,
                      ),
                    ),
                    const SizedBox(height: 12),
                  ],
                ),
              );
              break;
          }

          return AnimatedSizeAndFade(
            fadeDuration: const Duration(milliseconds: 250),
            sizeDuration: const Duration(milliseconds: 250),
            child: KeyedSubtree(
              key: Key('${c.stage.value.name.capitalizeFirst}Stage'),
              child: child,
            ),
          );
        });
      },
    );
  }
}

/// [User] contact tile with various functionalities such as initiating a call,
/// removing the member from the chat, and leaving the group.
class CallMemberTile extends StatelessWidget {
  const CallMemberTile({
    super.key,
    required this.call,
    required this.user,
    required this.removeChatMember,
    required this.removeChatCallMember,
    required this.redialChatCallMember,
    this.me,
  });

  /// [OngoingCall] this modal is bound to.
  final Rx<OngoingCall> call;

  /// [RxUser], representing the user who is the subject of this
  /// [CallMemberTile].
  final RxUser user;

  /// [UserId] that is currently logged in.
  final UserId? me;

  /// [Function] that removes a member from the chat.
  final Future<void> Function() removeChatMember;

  /// [Function] that removes a member from the ongoing call.
  final void Function() removeChatCallMember;

  /// [Function] that redials a member from the ongoing call.
  final void Function() redialChatCallMember;

  @override
  Widget build(BuildContext context) {
    return Obx(() {
      bool inCall = false;
      bool isRedialed = false;

      const double width = 30;
      const double height = 30;
      final bool isMe = user.id == me;
      final BorderRadius borderRadius = BorderRadius.circular(60);

      CallMember? member = call.value.members.values
          .firstWhereOrNull((e) => e.id.userId == user.id);

      if (member != null) {
        inCall = true;
        isRedialed = member.isRedialing.isTrue;
      }

      final Style style = Theme.of(context).extension<Style>()!;

      return ContactTile(
        user: user,
        dense: true,
        onTap: () {
          // TODO: Open the [Routes.user] page.
        },
        darken: 0.05,
        trailing: [
          if (!isMe)
            Padding(
              padding: const EdgeInsets.fromLTRB(8, 0, 16, 0),
              child: AnimatedSwitcher(
                duration: const Duration(milliseconds: 300),
                child: inCall
                    ? Material(
                        color: isRedialed ? Colors.grey : Colors.red,
                        type: MaterialType.circle,
                        child: InkWell(
                          onTap: isRedialed ? null : removeChatCallMember,
                          borderRadius: borderRadius,
                          child: SizedBox(
                            width: width,
                            height: height,
                            child: Center(
                              child:
                                  SvgImage.asset('assets/icons/call_end.svg'),
                            ),
                          ),
                        ),
                      )
                    : Material(
                        color: Theme.of(context).colorScheme.secondary,
                        type: MaterialType.circle,
                        child: InkWell(
                          onTap: redialChatCallMember,
                          borderRadius: borderRadius,
                          child: SizedBox(
                            width: width,
                            height: height,
                            child: Center(
                              child: SvgImage.asset(
                                'assets/icons/audio_call_start.svg',
                                width: 13,
                                height: 13,
                              ),
                            ),
                          ),
                        ),
                      ),
              ),
            ),
          WidgetButton(
            onPressed: () async {
              final bool? result = await MessagePopup.alert(
                user.id == me
                    ? 'label_leave_group'.l10n
                    : 'label_remove_member'.l10n,
                description: [
                  if (me == user.id)
                    TextSpan(text: 'alert_you_will_leave_group'.l10n)
                  else ...[
                    TextSpan(text: 'alert_user_will_be_removed1'.l10n),
                    TextSpan(
                      text:
                          user.user.value.name?.val ?? user.user.value.num.val,
                      style: TextStyle(color: style.colors.onBackground),
                    ),
                    TextSpan(text: 'alert_user_will_be_removed2'.l10n),
                  ],
                ],
              );

              if (result == true) {
                await removeChatMember();
              }
            },
            child: user.id == me
                ? Text(
                    'btn_leave'.l10n,
                    style: TextStyle(color: style.colors.primary, fontSize: 15),
                  )
                : SvgImage.asset('assets/icons/delete.svg', height: 14 * 1.5),
          ),
          const SizedBox(width: 6),
        ],
      );
    });
  }
}<|MERGE_RESOLUTION|>--- conflicted
+++ resolved
@@ -66,15 +66,8 @@
 
   @override
   Widget build(BuildContext context) {
-<<<<<<< HEAD
-=======
     final Style style = Theme.of(context).extension<Style>()!;
 
-    final TextStyle? thin = Theme.of(context).textTheme.bodyLarge?.copyWith(
-          color: style.colors.onBackground,
-        );
-
->>>>>>> 455d01f2
     return GetBuilder(
       init: ParticipantController(
         call,
