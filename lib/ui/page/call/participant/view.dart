// Copyright © 2022-2023 IT ENGINEERING MANAGEMENT INC,
//                       <https://github.com/team113>
//
// This program is free software: you can redistribute it and/or modify it under
// the terms of the GNU Affero General Public License v3.0 as published by the
// Free Software Foundation, either version 3 of the License, or (at your
// option) any later version.
//
// This program is distributed in the hope that it will be useful, but WITHOUT
// ANY WARRANTY; without even the implied warranty of MERCHANTABILITY or FITNESS
// FOR A PARTICULAR PURPOSE. See the GNU Affero General Public License v3.0 for
// more details.
//
// You should have received a copy of the GNU Affero General Public License v3.0
// along with this program. If not, see
// <https://www.gnu.org/licenses/agpl-3.0.html>.

import 'package:animated_size_and_fade/animated_size_and_fade.dart';
import 'package:collection/collection.dart';
import 'package:flutter/material.dart';
import 'package:get/get.dart';

import '/domain/model/ongoing_call.dart';
import '/domain/model/user.dart';
import '/domain/repository/user.dart';
import '/l10n/l10n.dart';
import '/themes.dart';
import '/ui/page/call/search/controller.dart';
import '/ui/page/home/widget/contact_tile.dart';
import '/ui/widget/modal_popup.dart';
import '/ui/widget/outlined_rounded_button.dart';
import '/ui/widget/progress_indicator.dart';
import '/ui/widget/svg/svg.dart';
import '/ui/widget/widget_button.dart';
import '/util/message_popup.dart';
import 'controller.dart';

/// [OngoingCall.members] enumeration and administration view.
///
/// Intended to be displayed with the [show] method.
class ParticipantView extends StatelessWidget {
  const ParticipantView({
    super.key,
    required this.call,
    required this.duration,
  });

  /// [OngoingCall] this modal is bound to.
  final Rx<OngoingCall> call;

  /// Duration of the [call].
  final Rx<Duration> duration;

  /// Displays a [ParticipantView] wrapped in a [ModalPopup].
  static Future<T?> show<T>(
    BuildContext context, {
    required Rx<OngoingCall> call,
    required Rx<Duration> duration,
  }) {
    return ModalPopup.show(
      context: context,
      mobilePadding: const EdgeInsets.all(0),
      child: ParticipantView(call: call, duration: duration),
    );
  }

  @override
  Widget build(BuildContext context) {
    final Style style = Theme.of(context).extension<Style>()!;

    final TextStyle? thin = Theme.of(context).textTheme.bodyLarge?.copyWith(
          color: style.colors.onBackground,
        );

    return GetBuilder(
      init: ParticipantController(
        call,
        Get.find(),
        Get.find(),
        pop: Navigator.of(context).pop,
      ),
      builder: (ParticipantController c) {
        return Obx(() {
          if (c.chat.value == null) {
            return const Center(child: CustomProgressIndicator());
          }

          final Widget child;

          switch (c.stage.value) {
            case ParticipantsFlowStage.search:
              child = Obx(() {
                return SearchView(
                  categories: const [
                    SearchCategory.recent,
                    SearchCategory.contact,
                    SearchCategory.user,
                  ],
                  title: 'label_add_participants'.l10n,
                  onBack: () =>
                      c.stage.value = ParticipantsFlowStage.participants,
                  submit: 'btn_add'.l10n,
                  onSubmit: c.addMembers,
                  enabled: c.status.value.isEmpty,
                  chat: c.chat.value,
                );
              });
              break;

            case ParticipantsFlowStage.participants:
              final Set<UserId> ids = call.value.members.keys
                  .where((e) => e.deviceId != null)
                  .map((k) => k.userId)
                  .toSet();

              child = Container(
                margin: const EdgeInsets.symmetric(horizontal: 2),
                constraints: const BoxConstraints(maxHeight: 650),
                child: Column(
                  mainAxisSize: MainAxisSize.max,
                  children: [
                    ModalPopupHeader(
                      header: Center(
                        child: Text(
                          'label_participants_of'.l10nfmt({
                            'a': ids.length,
                            'b': c.chat.value?.members.length ?? 1,
                          }),
                          style: thin?.copyWith(fontSize: 18),
                        ),
                      ),
                    ),
                    const SizedBox(height: 12),
                    Expanded(
                      child: Scrollbar(
                        controller: c.scrollController,
                        child: ListView(
                          controller: c.scrollController,
                          padding: const EdgeInsets.symmetric(horizontal: 10),
                          children: c.chat.value!.members.values
                              .map((e) => CallMemberTile(
                                    user: e,
                                    call: call,
                                    me: c.me,
<<<<<<< HEAD
                                    removeChatMember: c.removeChatMember,
                                    redialChatCallMember:
                                        c.redialChatCallMember,
                                    removeChatCallMember:
                                        c.removeChatCallMember,
=======
                                    removeChatMember: () =>
                                        c.removeChatMember(e.id),
                                    redialChatCallMember: () =>
                                        c.redialChatCallMember(e.id),
                                    removeChatCallMember: () =>
                                        c.removeChatCallMember(e.id),
>>>>>>> 974f0a6a
                                  ))
                              .toList(),
                        ),
                      ),
                    ),
                    const SizedBox(height: 18),
                    Padding(
                      padding: const EdgeInsets.symmetric(horizontal: 10),
                      child: OutlinedRoundedButton(
                        maxWidth: double.infinity,
                        title: Text(
                          'btn_add_participants'.l10n,
                          overflow: TextOverflow.ellipsis,
                          maxLines: 1,
                          style: TextStyle(color: style.colors.onPrimary),
                        ),
                        onPressed: () {
                          c.status.value = RxStatus.empty();
                          c.stage.value = ParticipantsFlowStage.search;
                        },
                        color: style.colors.primary,
                      ),
                    ),
                    const SizedBox(height: 12),
                  ],
                ),
              );
              break;
          }

          return AnimatedSizeAndFade(
            fadeDuration: const Duration(milliseconds: 250),
            sizeDuration: const Duration(milliseconds: 250),
            child: KeyedSubtree(
              key: Key('${c.stage.value.name.capitalizeFirst}Stage'),
              child: child,
            ),
          );
        });
      },
    );
  }
}
<<<<<<< HEAD

/// [User] contact tile with various functionalities such as initiating a call,
/// removing the member from the chat, and leaving the group.
class CallMemberTile extends StatelessWidget {
  const CallMemberTile({
    super.key,
    required this.call,
    required this.user,
    required this.removeChatMember,
    required this.removeChatCallMember,
    required this.redialChatCallMember,
    this.me,
  });

  /// [OngoingCall] this modal is bound to.
  final Rx<OngoingCall> call;

  /// Unified reactive [User].
  final RxUser user;

  /// [UserId] that is currently logged in.
  final UserId? me;

  /// [Function] that removes a member from the chat.
  final Future<void> Function(UserId userId) removeChatMember;

  /// [Function] that removes a member from the ongoing call.
  final Future<void> Function(UserId userId) removeChatCallMember;

  /// [Function] that redials a member from the ongoing call.
  final Future<void> Function(UserId memberId) redialChatCallMember;
=======

/// [User] contact tile with various functionalities such as initiating a call,
/// removing the member from the chat, and leaving the group.
class CallMemberTile extends StatelessWidget {
  const CallMemberTile({
    super.key,
    required this.call,
    required this.user,
    required this.removeChatMember,
    required this.removeChatCallMember,
    required this.redialChatCallMember,
    this.me,
  });

  /// [OngoingCall] this modal is bound to.
  final Rx<OngoingCall> call;

  /// [RxUser], representing the user who is the subject of this
  /// [CallMemberTile].
  final RxUser user;

  /// [UserId] that is currently logged in.
  final UserId? me;

  /// [Function] that removes a member from the chat.
  final Future<void> Function() removeChatMember;

  /// [Function] that removes a member from the ongoing call.
  final void Function() removeChatCallMember;

  /// [Function] that redials a member from the ongoing call.
  final void Function() redialChatCallMember;
>>>>>>> 974f0a6a

  @override
  Widget build(BuildContext context) {
    return Obx(() {
      bool inCall = false;
      bool isRedialed = false;

      const double width = 30;
      const double height = 30;
      final bool isMe = user.id == me;
      final BorderRadius borderRadius = BorderRadius.circular(60);

      CallMember? member = call.value.members.values
          .firstWhereOrNull((e) => e.id.userId == user.id);

      if (member != null) {
        inCall = true;
        isRedialed = member.isRedialing.isTrue;
      }

      return ContactTile(
        user: user,
        dense: true,
        onTap: () {
          // TODO: Open the [Routes.user] page.
        },
        darken: 0.05,
        trailing: [
          if (!isMe)
            Padding(
              padding: const EdgeInsets.fromLTRB(8, 0, 16, 0),
              child: AnimatedSwitcher(
                duration: const Duration(milliseconds: 300),
                child: inCall
                    ? Material(
                        color: isRedialed ? Colors.grey : Colors.red,
                        type: MaterialType.circle,
                        child: InkWell(
<<<<<<< HEAD
                          onTap: isRedialed
                              ? null
                              : () => removeChatCallMember(user.id),
=======
                          onTap: isRedialed ? null : removeChatCallMember,
>>>>>>> 974f0a6a
                          borderRadius: borderRadius,
                          child: SizedBox(
                            width: width,
                            height: height,
                            child: Center(
                              child:
                                  SvgImage.asset('assets/icons/call_end.svg'),
                            ),
                          ),
                        ),
                      )
                    : Material(
                        color: Theme.of(context).colorScheme.secondary,
                        type: MaterialType.circle,
                        child: InkWell(
<<<<<<< HEAD
                          onTap: () => redialChatCallMember(user.id),
=======
                          onTap: redialChatCallMember,
>>>>>>> 974f0a6a
                          borderRadius: borderRadius,
                          child: SizedBox(
                            width: width,
                            height: height,
                            child: Center(
                              child: SvgImage.asset(
                                'assets/icons/audio_call_start.svg',
                                width: 13,
                                height: 13,
                              ),
                            ),
                          ),
                        ),
                      ),
              ),
            ),
          WidgetButton(
            onPressed: () async {
              final bool? result = await MessagePopup.alert(
                user.id == me
                    ? 'label_leave_group'.l10n
                    : 'label_remove_member'.l10n,
                description: [
                  if (me == user.id)
                    TextSpan(text: 'alert_you_will_leave_group'.l10n)
                  else ...[
                    TextSpan(text: 'alert_user_will_be_removed1'.l10n),
                    TextSpan(
                      text:
                          user.user.value.name?.val ?? user.user.value.num.val,
                      style: TextStyle(color: style.colors.onBackground),
                    ),
                    TextSpan(text: 'alert_user_will_be_removed2'.l10n),
                  ],
                ],
              );

              if (result == true) {
<<<<<<< HEAD
                await removeChatMember(user.id);
=======
                await removeChatMember();
>>>>>>> 974f0a6a
              }
            },
            child: user.id == me
                ? Text(
                    'btn_leave'.l10n,
                    style: TextStyle(color: style.colors.primary, fontSize: 15),
                  )
                : SvgImage.asset('assets/icons/delete.svg', height: 14 * 1.5),
          ),
          const SizedBox(width: 6),
        ],
      );
    });
  }
}<|MERGE_RESOLUTION|>--- conflicted
+++ resolved
@@ -142,20 +142,12 @@
                                     user: e,
                                     call: call,
                                     me: c.me,
-<<<<<<< HEAD
-                                    removeChatMember: c.removeChatMember,
-                                    redialChatCallMember:
-                                        c.redialChatCallMember,
-                                    removeChatCallMember:
-                                        c.removeChatCallMember,
-=======
                                     removeChatMember: () =>
                                         c.removeChatMember(e.id),
                                     redialChatCallMember: () =>
                                         c.redialChatCallMember(e.id),
                                     removeChatCallMember: () =>
                                         c.removeChatCallMember(e.id),
->>>>>>> 974f0a6a
                                   ))
                               .toList(),
                         ),
@@ -199,7 +191,6 @@
     );
   }
 }
-<<<<<<< HEAD
 
 /// [User] contact tile with various functionalities such as initiating a call,
 /// removing the member from the chat, and leaving the group.
@@ -217,38 +208,6 @@
   /// [OngoingCall] this modal is bound to.
   final Rx<OngoingCall> call;
 
-  /// Unified reactive [User].
-  final RxUser user;
-
-  /// [UserId] that is currently logged in.
-  final UserId? me;
-
-  /// [Function] that removes a member from the chat.
-  final Future<void> Function(UserId userId) removeChatMember;
-
-  /// [Function] that removes a member from the ongoing call.
-  final Future<void> Function(UserId userId) removeChatCallMember;
-
-  /// [Function] that redials a member from the ongoing call.
-  final Future<void> Function(UserId memberId) redialChatCallMember;
-=======
-
-/// [User] contact tile with various functionalities such as initiating a call,
-/// removing the member from the chat, and leaving the group.
-class CallMemberTile extends StatelessWidget {
-  const CallMemberTile({
-    super.key,
-    required this.call,
-    required this.user,
-    required this.removeChatMember,
-    required this.removeChatCallMember,
-    required this.redialChatCallMember,
-    this.me,
-  });
-
-  /// [OngoingCall] this modal is bound to.
-  final Rx<OngoingCall> call;
-
   /// [RxUser], representing the user who is the subject of this
   /// [CallMemberTile].
   final RxUser user;
@@ -264,7 +223,6 @@
 
   /// [Function] that redials a member from the ongoing call.
   final void Function() redialChatCallMember;
->>>>>>> 974f0a6a
 
   @override
   Widget build(BuildContext context) {
@@ -303,13 +261,7 @@
                         color: isRedialed ? Colors.grey : Colors.red,
                         type: MaterialType.circle,
                         child: InkWell(
-<<<<<<< HEAD
-                          onTap: isRedialed
-                              ? null
-                              : () => removeChatCallMember(user.id),
-=======
                           onTap: isRedialed ? null : removeChatCallMember,
->>>>>>> 974f0a6a
                           borderRadius: borderRadius,
                           child: SizedBox(
                             width: width,
@@ -325,11 +277,7 @@
                         color: Theme.of(context).colorScheme.secondary,
                         type: MaterialType.circle,
                         child: InkWell(
-<<<<<<< HEAD
-                          onTap: () => redialChatCallMember(user.id),
-=======
                           onTap: redialChatCallMember,
->>>>>>> 974f0a6a
                           borderRadius: borderRadius,
                           child: SizedBox(
                             width: width,
@@ -368,11 +316,7 @@
               );
 
               if (result == true) {
-<<<<<<< HEAD
-                await removeChatMember(user.id);
-=======
                 await removeChatMember();
->>>>>>> 974f0a6a
               }
             },
             child: user.id == me
