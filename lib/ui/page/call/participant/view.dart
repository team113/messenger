--- conflicted
+++ resolved
@@ -269,14 +269,7 @@
                       fontSize: 15,
                     ),
                   )
-<<<<<<< HEAD
-                : SvgImage.asset(
-                    'assets/icons/delete.svg',
-                    height: 14 * 1.5,
-                  ),
-=======
                 : SvgImage.asset('assets/icons/delete.svg', height: 14 * 1.5),
->>>>>>> 57d4b5b8
           ),
           const SizedBox(width: 6),
         ],
