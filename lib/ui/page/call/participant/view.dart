--- conflicted
+++ resolved
@@ -179,6 +179,8 @@
     return Obx(() {
       final bool inCall =
           call.value.members.keys.where((e) => e.userId == user.id).isNotEmpty;
+          bool isRedialed =
+                call.value.redialedMembers.any((e) => e == user.id);
 
       return ContactTile(
         user: user,
@@ -188,26 +190,6 @@
         },
         darken: 0.05,
         trailing: [
-<<<<<<< HEAD
-          Obx(() {
-            bool inCall =
-                call.value.members.keys.any((e) => e.userId == user.id);
-            bool isRedialed =
-                call.value.redialedMembers.any((e) => e == user.id);
-
-            if (!inCall) {
-              return Padding(
-                padding: const EdgeInsets.symmetric(horizontal: 8),
-                child: Material(
-                  color: isRedialed
-                      ? Colors.grey
-                      : Theme.of(context).colorScheme.secondary,
-                  type: MaterialType.circle,
-                  child: InkWell(
-                    onTap: isRedialed
-                        ? null
-                        : () => c.redialChatCallMember(user.id),
-=======
           if (user.id != c.me)
             Padding(
               padding: const EdgeInsets.fromLTRB(8, 0, 16, 0),
@@ -222,7 +204,6 @@
                   child: InkWell(
                     onTap:
                         inCall ? () {} : () => c.redialChatCallMember(user.id),
->>>>>>> 391e82a8
                     borderRadius: BorderRadius.circular(60),
                     child: SizedBox(
                       width: 30,
