--- conflicted
+++ resolved
@@ -62,11 +62,7 @@
 
   @override
   Widget build(BuildContext context) {
-<<<<<<< HEAD
-    final Style style = Theme.of(context).extension<Style>()!;
-=======
     final (style, fonts) = Theme.of(context).styles;
->>>>>>> ac5c0e55
 
     return GetBuilder(
       init: ParticipantController(
@@ -116,22 +112,10 @@
                   mainAxisSize: MainAxisSize.max,
                   children: [
                     ModalPopupHeader(
-<<<<<<< HEAD
                       text: 'label_participants_of'.l10nfmt({
                         'a': ids.length,
                         'b': c.chat.value?.members.length ?? 1,
                       }),
-=======
-                      header: Center(
-                        child: Text(
-                          'label_participants_of'.l10nfmt({
-                            'a': ids.length,
-                            'b': c.chat.value?.members.length ?? 1,
-                          }),
-                          style: fonts.headlineMedium,
-                        ),
-                      ),
->>>>>>> ac5c0e55
                     ),
                     const SizedBox(height: 12),
                     Expanded(
@@ -217,108 +201,4 @@
       },
     );
   }
-<<<<<<< HEAD
-=======
-
-  /// Returns a visual representation of the provided [user].
-  Widget _user(BuildContext context, ParticipantController c, RxUser user) {
-    final (style, fonts) = Theme.of(context).styles;
-
-    return Obx(() {
-      bool inCall = false;
-      bool isRedialed = false;
-
-      CallMember? member = call.value.members.values
-          .firstWhereOrNull((e) => e.id.userId == user.id);
-
-      if (member != null) {
-        inCall = true;
-        isRedialed = member.isDialing.isTrue;
-      }
-
-      return ContactTile(
-        user: user,
-        dense: true,
-        onTap: () {
-          // TODO: Open the [Routes.user] page.
-        },
-        darken: 0.05,
-        trailing: [
-          if (user.id != c.me)
-            Padding(
-              padding: const EdgeInsets.fromLTRB(8, 0, 16, 0),
-              child: AnimatedSwitcher(
-                duration: const Duration(milliseconds: 300),
-                child: Material(
-                  key: Key(inCall ? 'inCall' : 'NotInCall'),
-                  color: inCall
-                      ? isRedialed
-                          ? style.colors.secondaryBackgroundLightest
-                          : style.colors.dangerColor
-                      : style.colors.primary,
-                  type: MaterialType.circle,
-                  child: InkWell(
-                    onTap: inCall
-                        ? isRedialed
-                            ? null
-                            : () => c.removeChatCallMember(user.id)
-                        : () => c.redialChatCallMember(user.id),
-                    borderRadius: BorderRadius.circular(60),
-                    child: SizedBox(
-                      width: 30,
-                      height: 30,
-                      child: Center(
-                        child: inCall && !isRedialed
-                            ? SvgImage.asset('assets/icons/call_end.svg')
-                            : SvgImage.asset(
-                                'assets/icons/audio_call_start.svg',
-                                width: 13,
-                                height: 13,
-                              ),
-                      ),
-                    ),
-                  ),
-                ),
-              ),
-            ),
-          WidgetButton(
-            onPressed: () async {
-              final bool? result = await MessagePopup.alert(
-                user.id == c.me
-                    ? 'label_leave_group'.l10n
-                    : 'label_remove_member'.l10n,
-                description: [
-                  if (c.me == user.id)
-                    TextSpan(text: 'alert_you_will_leave_group'.l10n)
-                  else ...[
-                    TextSpan(text: 'alert_user_will_be_removed1'.l10n),
-                    TextSpan(
-                      text:
-                          user.user.value.name?.val ?? user.user.value.num.val,
-                      style: fonts.labelLarge,
-                    ),
-                    TextSpan(text: 'alert_user_will_be_removed2'.l10n),
-                  ],
-                ],
-              );
-
-              if (result == true) {
-                await c.removeChatMember(user.id);
-              }
-            },
-            child: user.id == c.me
-                ? Text(
-                    'btn_leave'.l10n,
-                    style: fonts.labelLarge!.copyWith(
-                      color: style.colors.primary,
-                    ),
-                  )
-                : SvgImage.asset('assets/icons/delete.svg', height: 14 * 1.5),
-          ),
-          const SizedBox(width: 6),
-        ],
-      );
-    });
-  }
->>>>>>> ac5c0e55
 }