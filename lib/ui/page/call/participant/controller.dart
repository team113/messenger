--- conflicted
+++ resolved
@@ -31,11 +31,8 @@
 import '/domain/repository/user.dart';
 import '/domain/service/call.dart';
 import '/domain/service/chat.dart';
-<<<<<<< HEAD
 import '/domain/service/my_user.dart';
-=======
 import '/domain/service/user.dart';
->>>>>>> f1af2b64
 import '/l10n/l10n.dart';
 import '/provider/gql/exceptions.dart'
     show
@@ -63,11 +60,8 @@
     this._call,
     this._chatService,
     this._callService,
-<<<<<<< HEAD
+    this._userService,
     this._myUserService, {
-=======
-    this._userService, {
->>>>>>> f1af2b64
     this.pop,
     ParticipantsFlowStage initial = ParticipantsFlowStage.participants,
   }) : stage = Rx(initial);
@@ -108,13 +102,11 @@
   /// [CallService] transforming the [_call] into a group-call.
   final CallService _callService;
 
-<<<<<<< HEAD
+  /// [UserService] fetching [User]s to display in [MessagePopup]s.
+  final UserService _userService;
+  
   /// [MyUserService] maintaining the [myUser].
   final MyUserService _myUserService;
-=======
-  /// [UserService] fetching [User]s to display in [MessagePopup]s.
-  final UserService _userService;
->>>>>>> f1af2b64
 
   /// Subscription for the [ChatService.chats] changes.
   StreamSubscription? _chatsSubscription;
