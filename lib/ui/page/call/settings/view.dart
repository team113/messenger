--- conflicted
+++ resolved
@@ -56,6 +56,7 @@
     );
 
     return GetBuilder(
+      key: const Key('CallSettings'),
       init: CallSettingsController(
         _call,
         Get.find(),
@@ -64,86 +65,6 @@
       builder: (CallSettingsController c) {
         return Stack(
           children: [
-<<<<<<< HEAD
-            Theme(
-              data: Theme.of(context)
-                  .copyWith(unselectedWidgetColor: Colors.black),
-              child: Checkbox(value: value, onChanged: onChanged),
-            ),
-            Text(
-              label,
-              style: context.textTheme.subtitle2
-                  ?.copyWith(fontSize: 9, color: Colors.black),
-              maxLines: 1,
-            ),
-          ],
-        );
-
-    return MediaQuery.removeViewInsets(
-      key: const Key('CallSettings'),
-      removeLeft: true,
-      removeTop: true,
-      removeRight: true,
-      removeBottom: true,
-      context: context,
-      child: Center(
-        child: ConstrainedBox(
-          constraints: const BoxConstraints(
-            maxWidth: 600,
-            maxHeight: 592,
-          ),
-          child: Material(
-            color: const Color(0xCCFFFFFF),
-            elevation: 8,
-            shape:
-                RoundedRectangleBorder(borderRadius: BorderRadius.circular(10)),
-            type: MaterialType.card,
-            child: GetBuilder(
-              init: CallSettingsController(
-                widget._call,
-                Get.find(),
-                onPop: Navigator.of(context).pop,
-              ),
-              builder: (CallSettingsController c) => Obx(
-                () => Column(
-                  children: [
-                    const SizedBox(height: 5),
-                    Padding(
-                      padding: const EdgeInsets.fromLTRB(18, 0, 5, 0),
-                      child: Row(
-                        children: [
-                          Text('label_media_settings'.l10n, style: font17),
-                          const Spacer(),
-                          if (PlatformUtils.isDesktop) ...[
-                            checkbox(
-                              label: 'LMB',
-                              value: _lmbValue,
-                              onChanged: (b) {
-                                setState(() => _lmbValue = b ?? false);
-                                widget.onLmbChanged?.call(b);
-                              },
-                            ),
-                            const SizedBox(width: 5),
-                            checkbox(
-                              label: 'Panel up',
-                              value: _panelValue,
-                              onChanged: (b) {
-                                setState(() => _panelValue = b ?? false);
-                                widget.onPanelChanged?.call(b);
-                              },
-                            ),
-                            const SizedBox(width: 16),
-                          ],
-                          IconButton(
-                            key: const Key('CloseButton'),
-                            hoverColor: Colors.transparent,
-                            highlightColor: Colors.transparent,
-                            splashColor: Colors.transparent,
-                            onPressed: Navigator.of(context).pop,
-                            icon: const Icon(Icons.close, size: 20),
-                          ),
-                        ],
-=======
             Scrollbar(
               controller: c.scrollController,
               child: ListView(
@@ -180,7 +101,6 @@
                             style: style.fonts.titleMediumPrimary,
                           );
                         }),
->>>>>>> 1f8c474f
                       ),
                     ),
                   ),
