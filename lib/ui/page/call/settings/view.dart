// Copyright © 2022-2023 IT ENGINEERING MANAGEMENT INC,
//                       <https://github.com/team113>
//
// This program is free software: you can redistribute it and/or modify it under
// the terms of the GNU Affero General Public License v3.0 as published by the
// Free Software Foundation, either version 3 of the License, or (at your
// option) any later version.
//
// This program is distributed in the hope that it will be useful, but WITHOUT
// ANY WARRANTY; without even the implied warranty of MERCHANTABILITY or FITNESS
// FOR A PARTICULAR PURPOSE. See the GNU Affero General Public License v3.0 for
// more details.
//
// You should have received a copy of the GNU Affero General Public License v3.0
// along with this program. If not, see
// <https://www.gnu.org/licenses/agpl-3.0.html>.

import 'package:collection/collection.dart';
import 'package:flutter/material.dart';
import 'package:get/get.dart';

import '/domain/model/ongoing_call.dart';
import '/l10n/l10n.dart';
import '/themes.dart';
import '/ui/page/home/page/my_profile/call_window_switch/view.dart';
import '/ui/page/home/page/my_profile/camera_switch/view.dart';
import '/ui/page/home/page/my_profile/microphone_switch/view.dart';
import '/ui/page/home/page/my_profile/output_switch/view.dart';
import '/ui/widget/modal_popup.dart';
import '/ui/widget/text_field.dart';
import '/ui/widget/widget_button.dart';
import 'controller.dart';

/// View of the call overlay settings.
class CallSettingsView extends StatelessWidget {
  const CallSettingsView(this._call, {super.key});

  /// The [OngoingCall] that this settings are bound to.
  final Rx<OngoingCall> _call;

  /// Displays a [CallSettingsView] wrapped in a [ModalPopup].
  static Future<T?> show<T>(
    BuildContext context, {
    required Rx<OngoingCall> call,
  }) {
    return ModalPopup.show(context: context, child: CallSettingsView(call));
  }

  @override
  Widget build(BuildContext context) {
<<<<<<< HEAD
    final Style style = Theme.of(context).extension<Style>()!;

=======
>>>>>>> 974f0a6a
    return GetBuilder(
      init: CallSettingsController(
        _call,
        Get.find(),
        onPop: Navigator.of(context).pop,
      ),
      builder: (CallSettingsController c) {
        return Stack(
          children: [
            Scrollbar(
              controller: c.scrollController,
              child: ListView(
                controller: c.scrollController,
                shrinkWrap: true,
                children: [
                  const SizedBox(height: 12),
<<<<<<< HEAD
                  HeaderWidget(text: 'label_media'.l10n),
                  DenseWidget(
=======
                  SettingsHeader(text: 'label_media'.l10n),
                  _Dense(
>>>>>>> 974f0a6a
                    child: WidgetButton(
                      onPressed: () async {
                        await CameraSwitchView.show(
                          context,
                          onChanged: (device) => c.setVideoDevice(device),
                          camera: c.camera.value,
                        );

                        if (c.devices.video().isEmpty) {
                          await c.enumerateDevices();
                        }
                      },
                      child: IgnorePointer(
                        child: Obx(() {
                          return ReactiveTextField(
                            label: 'label_media_camera'.l10n,
                            state: TextFieldState(
                              text: (c.devices.video().firstWhereOrNull((e) =>
                                              e.deviceId() == c.camera.value) ??
                                          c.devices.video().firstOrNull)
                                      ?.label() ??
                                  'label_media_no_device_available'.l10n,
                              editable: false,
                            ),
                            style: TextStyle(color: style.colors.primary),
                          );
                        }),
                      ),
                    ),
                  ),
                  const SizedBox(height: 16),
<<<<<<< HEAD
                  DenseWidget(
=======
                  _Dense(
>>>>>>> 974f0a6a
                    child: WidgetButton(
                      onPressed: () async {
                        await MicrophoneSwitchView.show(
                          context,
                          onChanged: (device) => c.setAudioDevice(device),
                          mic: c.mic.value,
                        );

                        if (c.devices.audio().isEmpty) {
                          await c.enumerateDevices();
                        }
                      },
                      child: IgnorePointer(
                        child: Obx(() {
                          return ReactiveTextField(
                            label: 'label_media_microphone'.l10n,
                            state: TextFieldState(
                              text: (c.devices.audio().firstWhereOrNull((e) =>
                                              e.deviceId() == c.mic.value) ??
                                          c.devices.audio().firstOrNull)
                                      ?.label() ??
                                  'label_media_no_device_available'.l10n,
                              editable: false,
                            ),
                            style: TextStyle(color: style.colors.primary),
                          );
                        }),
                      ),
                    ),
                  ),
                  const SizedBox(height: 16),
<<<<<<< HEAD
                  DenseWidget(
=======
                  _Dense(
>>>>>>> 974f0a6a
                    child: WidgetButton(
                      onPressed: () async {
                        await OutputSwitchView.show(
                          context,
                          onChanged: (device) => c.setOutputDevice(device),
                          output: c.output.value,
                        );

                        if (c.devices.output().isEmpty) {
                          await c.enumerateDevices();
                        }
                      },
                      child: IgnorePointer(
                        child: Obx(() {
                          return ReactiveTextField(
                            label: 'label_media_output'.l10n,
                            state: TextFieldState(
                              text: (c.devices.output().firstWhereOrNull((e) =>
                                              e.deviceId() == c.output.value) ??
                                          c.devices.output().firstOrNull)
                                      ?.label() ??
                                  'label_media_no_device_available'.l10n,
                              editable: false,
                            ),
                            style: TextStyle(color: style.colors.primary),
                          );
                        }),
                      ),
                    ),
                  ),
                  const SizedBox(height: 16),
<<<<<<< HEAD
                  HeaderWidget(text: 'label_calls'.l10n),
                  DenseWidget(
=======
                  SettingsHeader(text: 'label_calls'.l10n),
                  _Dense(
>>>>>>> 974f0a6a
                    child: WidgetButton(
                      onPressed: () => CallWindowSwitchView.show(context),
                      child: IgnorePointer(
                        child: ReactiveTextField(
                          state: TextFieldState(
                            text: (c.settings.value?.enablePopups ?? true)
                                ? 'label_open_calls_in_window'.l10n
                                : 'label_open_calls_in_app'.l10n,
                          ),
                          maxLines: null,
                          style: TextStyle(color: style.colors.primary),
                        ),
                      ),
                    ),
                  ),
                  const SizedBox(height: 16),
                ],
              ),
            ),
            const ModalPopupHeader(),
          ],
        );
      },
    );
  }
}

<<<<<<< HEAD
/// [Widget] for displaying a header with a text in the settings screen.
class HeaderWidget extends StatelessWidget {
  const HeaderWidget({
=======
/// [Widget] for displaying a header with a [text] in the settings screen.
class SettingsHeader extends StatelessWidget {
  const SettingsHeader({
>>>>>>> 974f0a6a
    super.key,
    required this.text,
    this.padding = const EdgeInsets.fromLTRB(0, 0, 0, 12),
  });

<<<<<<< HEAD
  /// [Text] to be displayed in the [HeaderWidget].
  final String text;

  /// Padding around the [HeaderWidget].
  final EdgeInsetsGeometry padding;

  @override
  Widget build(BuildContext context) {
    final Style style = Theme.of(context).extension<Style>()!;

=======
  /// [Text] to be displayed in this [SettingsHeader].
  final String text;

  /// Padding around this [SettingsHeader].
  final EdgeInsetsGeometry padding;

  @override
  Widget build(BuildContext context) {
    final Style style = Theme.of(context).extension<Style>()!;

>>>>>>> 974f0a6a
    return Padding(
      padding: padding,
      child: Center(
        child: Container(
          padding: const EdgeInsets.symmetric(horizontal: 12, vertical: 6),
          child: Text(
            text,
            style: style.systemMessageStyle
                .copyWith(color: Colors.black, fontSize: 18),
          ),
        ),
      ),
    );
  }
}

/// Dense [Padding] wrapper.
<<<<<<< HEAD
class DenseWidget extends StatelessWidget {
  const DenseWidget({super.key, this.child});

  /// [Widget] to be displayed inside the [DenseWidget].
=======
class _Dense extends StatelessWidget {
  const _Dense({this.child});

  /// [Widget] to be displayed inside this [_Dense].
>>>>>>> 974f0a6a
  final Widget? child;

  @override
  Widget build(BuildContext context) {
    return Padding(
      padding: ModalPopup.padding(context)
          .add(const EdgeInsets.fromLTRB(8, 4, 8, 4)),
      child: child,
    );
  }
}<|MERGE_RESOLUTION|>--- conflicted
+++ resolved
@@ -48,11 +48,8 @@
 
   @override
   Widget build(BuildContext context) {
-<<<<<<< HEAD
     final Style style = Theme.of(context).extension<Style>()!;
 
-=======
->>>>>>> 974f0a6a
     return GetBuilder(
       init: CallSettingsController(
         _call,
@@ -69,13 +66,8 @@
                 shrinkWrap: true,
                 children: [
                   const SizedBox(height: 12),
-<<<<<<< HEAD
-                  HeaderWidget(text: 'label_media'.l10n),
-                  DenseWidget(
-=======
                   SettingsHeader(text: 'label_media'.l10n),
                   _Dense(
->>>>>>> 974f0a6a
                     child: WidgetButton(
                       onPressed: () async {
                         await CameraSwitchView.show(
@@ -107,11 +99,7 @@
                     ),
                   ),
                   const SizedBox(height: 16),
-<<<<<<< HEAD
-                  DenseWidget(
-=======
-                  _Dense(
->>>>>>> 974f0a6a
+                  _Dense(
                     child: WidgetButton(
                       onPressed: () async {
                         await MicrophoneSwitchView.show(
@@ -143,11 +131,7 @@
                     ),
                   ),
                   const SizedBox(height: 16),
-<<<<<<< HEAD
-                  DenseWidget(
-=======
-                  _Dense(
->>>>>>> 974f0a6a
+                  _Dense(
                     child: WidgetButton(
                       onPressed: () async {
                         await OutputSwitchView.show(
@@ -179,13 +163,8 @@
                     ),
                   ),
                   const SizedBox(height: 16),
-<<<<<<< HEAD
-                  HeaderWidget(text: 'label_calls'.l10n),
-                  DenseWidget(
-=======
                   SettingsHeader(text: 'label_calls'.l10n),
                   _Dense(
->>>>>>> 974f0a6a
                     child: WidgetButton(
                       onPressed: () => CallWindowSwitchView.show(context),
                       child: IgnorePointer(
@@ -213,43 +192,24 @@
   }
 }
 
-<<<<<<< HEAD
-/// [Widget] for displaying a header with a text in the settings screen.
-class HeaderWidget extends StatelessWidget {
-  const HeaderWidget({
-=======
 /// [Widget] for displaying a header with a [text] in the settings screen.
 class SettingsHeader extends StatelessWidget {
   const SettingsHeader({
->>>>>>> 974f0a6a
     super.key,
     required this.text,
     this.padding = const EdgeInsets.fromLTRB(0, 0, 0, 12),
   });
 
-<<<<<<< HEAD
-  /// [Text] to be displayed in the [HeaderWidget].
+  /// [Text] to be displayed in this [SettingsHeader].
   final String text;
 
-  /// Padding around the [HeaderWidget].
+  /// Padding around this [SettingsHeader].
   final EdgeInsetsGeometry padding;
 
   @override
   Widget build(BuildContext context) {
     final Style style = Theme.of(context).extension<Style>()!;
 
-=======
-  /// [Text] to be displayed in this [SettingsHeader].
-  final String text;
-
-  /// Padding around this [SettingsHeader].
-  final EdgeInsetsGeometry padding;
-
-  @override
-  Widget build(BuildContext context) {
-    final Style style = Theme.of(context).extension<Style>()!;
-
->>>>>>> 974f0a6a
     return Padding(
       padding: padding,
       child: Center(
@@ -267,17 +227,10 @@
 }
 
 /// Dense [Padding] wrapper.
-<<<<<<< HEAD
-class DenseWidget extends StatelessWidget {
-  const DenseWidget({super.key, this.child});
-
-  /// [Widget] to be displayed inside the [DenseWidget].
-=======
 class _Dense extends StatelessWidget {
   const _Dense({this.child});
 
   /// [Widget] to be displayed inside this [_Dense].
->>>>>>> 974f0a6a
   final Widget? child;
 
   @override
