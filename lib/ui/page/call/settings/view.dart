--- conflicted
+++ resolved
@@ -51,26 +51,9 @@
   Widget build(BuildContext context) {
     final (style, fonts) = Theme.of(context).styles;
 
-<<<<<<< HEAD
     final EdgeInsetsGeometry padding = Insets.dense.add(
       const EdgeInsets.symmetric(horizontal: 30),
     );
-=======
-    Widget header(
-      String text, {
-      EdgeInsets padding = const EdgeInsets.fromLTRB(0, 0, 0, 12),
-    }) {
-      return Padding(
-        padding: padding,
-        child: Center(
-          child: Container(
-            padding: const EdgeInsets.symmetric(horizontal: 12, vertical: 6),
-            child: Text(text, style: fonts.headlineMedium),
-          ),
-        ),
-      );
-    }
->>>>>>> ac5c0e55
 
     return GetBuilder(
       init: CallSettingsController(
