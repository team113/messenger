// Copyright © 2022-2023 IT ENGINEERING MANAGEMENT INC,
//                       <https://github.com/team113>
//
// This program is free software: you can redistribute it and/or modify it under
// the terms of the GNU Affero General Public License v3.0 as published by the
// Free Software Foundation, either version 3 of the License, or (at your
// option) any later version.
//
// This program is distributed in the hope that it will be useful, but WITHOUT
// ANY WARRANTY; without even the implied warranty of MERCHANTABILITY or FITNESS
// FOR A PARTICULAR PURPOSE. See the GNU Affero General Public License v3.0 for
// more details.
//
// You should have received a copy of the GNU Affero General Public License v3.0
// along with this program. If not, see
// <https://www.gnu.org/licenses/agpl-3.0.html>.

import 'package:flutter/material.dart';
import 'package:get/get.dart';

import '/domain/model/ongoing_call.dart';
import '/util/platform_utils.dart';
import '/util/web/web_utils.dart';
import 'component/desktop.dart';
import 'component/mobile.dart';
import 'controller.dart';

/// View of an [OngoingCall] overlay.
class CallView extends StatelessWidget {
  const CallView(this._call, {Key? key}) : super(key: key);

  /// Current [OngoingCall].
  final Rx<OngoingCall> _call;

  @override
  Widget build(BuildContext context) {
    return GetBuilder(
      init: CallController(
        _call,
        Get.find(),
        Get.find(),
        Get.find(),
        Get.find(),
      ),
      tag: key?.hashCode.toString(),
      builder: (CallController c) {
        if (WebUtils.isPopup) {
          c.minimized.value = false;
          return Stack(
            clipBehavior: Clip.hardEdge,
<<<<<<< HEAD
            children: [DesktopCall(c)],
=======
            children: [DesktopCall(call: _call)],
>>>>>>> 9931b368
          );
        }

        if (c.isMobile != context.isMobile) {
          c.isMobile = context.isMobile;
          if (context.isMobile) {
            c.minimized.value = false;
          } else {
            c.minimized.value = true;
          }
        }

        if (c.isMobile) {
          return MobileCall(c);
        } else {
<<<<<<< HEAD
          return DesktopCall(c);
=======
          return DesktopCall(call: _call);
>>>>>>> 9931b368
        }
      },
    );
  }
}<|MERGE_RESOLUTION|>--- conflicted
+++ resolved
@@ -48,11 +48,7 @@
           c.minimized.value = false;
           return Stack(
             clipBehavior: Clip.hardEdge,
-<<<<<<< HEAD
-            children: [DesktopCall(c)],
-=======
             children: [DesktopCall(call: _call)],
->>>>>>> 9931b368
           );
         }
 
@@ -68,11 +64,7 @@
         if (c.isMobile) {
           return MobileCall(c);
         } else {
-<<<<<<< HEAD
-          return DesktopCall(c);
-=======
           return DesktopCall(call: _call);
->>>>>>> 9931b368
         }
       },
     );
