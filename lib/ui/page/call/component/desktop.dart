--- conflicted
+++ resolved
@@ -150,25 +150,10 @@
                             child = _primaryView(c);
                           } else {
                             if (c.isDialog) {
-<<<<<<< HEAD
-                              final User? user = c.chat.value?.members.values
-                                      .firstWhereOrNull(
-                                        (e) => e.user.id != c.me.id.userId,
-                                      )
-                                      ?.user
-                                      .user
-                                      .value ??
-                                  c.chat.value?.chat.value.members
-                                      .firstWhereOrNull(
-                                        (e) => e.user.id != c.me.id.userId,
-                                      )
-                                      ?.user;
-=======
                               final RxUser? user =
                                   c.chat.value?.members.values.firstWhereOrNull(
-                                (e) => e.id != c.me.id.userId,
-                              );
->>>>>>> 3ad08b36
+                                (e) => e.user.id != c.me.id.userId,
+                              ).user;
 
                               child = CallCoverWidget(
                                 c.chat.value?.callCover,
