// Copyright © 2022-2023 IT ENGINEERING MANAGEMENT INC,
//                       <https://github.com/team113>
//
// This program is free software: you can redistribute it and/or modify it under
// the terms of the GNU Affero General Public License v3.0 as published by the
// Free Software Foundation, either version 3 of the License, or (at your
// option) any later version.
//
// This program is distributed in the hope that it will be useful, but WITHOUT
// ANY WARRANTY; without even the implied warranty of MERCHANTABILITY or FITNESS
// FOR A PARTICULAR PURPOSE. See the GNU Affero General Public License v3.0 for
// more details.
//
// You should have received a copy of the GNU Affero General Public License v3.0
// along with this program. If not, see
// <https://www.gnu.org/licenses/agpl-3.0.html>.

import 'dart:math';
import 'dart:ui';

import 'package:collection/collection.dart';
import 'package:flutter/gestures.dart';
import 'package:flutter/material.dart';
import 'package:flutter_spinkit/flutter_spinkit.dart';
import 'package:get/get.dart';
import 'package:medea_jason/medea_jason.dart';

import '../controller.dart';
import '../widget/call_cover.dart';
import '../widget/conditional_backdrop.dart';
import '../widget/desktop/dock_decorator.dart';
import '../widget/desktop/launchpad.dart';
import '../widget/desktop/drop_box.dart';
import '../widget/desktop/secondary_target.dart';
import '../widget/desktop/secondary_decorator.dart';
import '../widget/desktop/title_bar.dart';
import '../widget/dock.dart';
import '../widget/hint.dart';
import '../widget/notification.dart';
import '../widget/participant/decorator.dart';
import '../widget/participant/overlay.dart';
import '../widget/participant/widget.dart';
import '../widget/reorderable_fit.dart';
import '../widget/scaler.dart';
import '../widget/video_view.dart';
import '/domain/model/avatar.dart';
import '/domain/model/chat.dart';
import '/domain/model/ongoing_call.dart';
import '/domain/model/user.dart';
import '/domain/model/user_call_cover.dart';
import '/l10n/l10n.dart';
import '/routes.dart';
import '/themes.dart';
import '/ui/page/home/widget/animated_slider.dart';
import '/ui/widget/animated_delayed_switcher.dart';
import '/ui/widget/context_menu/menu.dart';
import '/ui/widget/context_menu/region.dart';
import '/ui/widget/svg/svg.dart';
import '/util/platform_utils.dart';
import '/util/web/web_utils.dart';
import 'common.dart';

/// Returns a desktop design of a [CallView].
Widget desktopCall(CallController c, BuildContext context) {
  final style = Theme.of(context).style;

  return LayoutBuilder(
    builder: (context, constraints) {
      // Call stackable content.
      List<Widget> content = [
        const SvgImage.asset(
          'assets/images/background_dark.svg',
          width: double.infinity,
          height: double.infinity,
          fit: BoxFit.cover,
        ),
      ];

      // Secondary view possible alignment.
      Widget possibleContainer() {
        return Obx(() {
          Alignment? alignment = c.possibleSecondaryAlignment.value;
          if (alignment == null) {
            return Container();
          }

          double width = 10;
          double height = 10;

          if (alignment == Alignment.topCenter ||
              alignment == Alignment.bottomCenter) {
            width = double.infinity;
          } else {
            height = double.infinity;
          }

          return Align(
            alignment: alignment,
            child: ConditionalBackdropFilter(
              child: Container(
                height: height,
                width: width,
                color: style.colors.primaryAuxiliaryOpacity25,
              ),
            ),
          );
        });
      }

      content.addAll([
        // Call's primary view.
        Column(
          children: [
            Obx(() => SizedBox(
                  width: double.infinity,
                  height: c.secondary.isNotEmpty &&
                          c.secondaryAlignment.value == Alignment.topCenter
                      ? c.secondaryHeight.value
                      : 0,
                )),
            Expanded(
              child: Row(
                children: [
                  Obx(() => SizedBox(
                        height: double.infinity,
                        width: c.secondary.isNotEmpty &&
                                c.secondaryAlignment.value ==
                                    Alignment.centerLeft
                            ? c.secondaryWidth.value
                            : 0,
                      )),
                  Expanded(
                    child: Stack(
                      children: [
                        Obx(() {
                          final bool isOutgoing = (c.outgoing ||
                                  c.state.value == OngoingCallState.local) &&
                              !c.started;

                          final bool isIncoming =
                              c.state.value != OngoingCallState.active &&
                                  c.state.value != OngoingCallState.joining &&
                                  !isOutgoing;

                          final bool isDialog =
                              c.chat.value?.chat.value.isDialog == true;

                          final Widget child;

                          if (!isIncoming) {
                            child = _primaryView(c);
                          } else {
                            if (isDialog) {
                              final User? user = c.chat.value?.members.values
                                      .firstWhereOrNull(
                                        (e) => e.id != c.me.id.userId,
                                      )
                                      ?.user
                                      .value ??
                                  c.chat.value?.chat.value.members
                                      .firstWhereOrNull(
                                        (e) => e.user.id != c.me.id.userId,
                                      )
                                      ?.user;

                              child = CallCoverWidget(
                                c.chat.value?.callCover,
                                user: user,
                              );
                            } else {
                              if (c.chat.value?.avatar.value != null) {
                                final Avatar avatar =
                                    c.chat.value!.avatar.value!;
                                child = CallCoverWidget(
                                  UserCallCover(
                                    full: avatar.full,
                                    original: avatar.original,
                                    square: avatar.full,
                                    vertical: avatar.full,
                                  ),
                                );
                              } else {
                                child = const SizedBox();
                              }
                            }
                          }

                          return AnimatedSwitcher(
                            duration: 400.milliseconds,
                            child: child,
                          );
                        }),
                        Obx(() => MouseRegion(
                              opaque: false,
                              cursor: c.isCursorHidden.value
                                  ? SystemMouseCursors.none
                                  : SystemMouseCursors.basic,
                            )),
                      ],
                    ),
                  ),
                  Obx(() => SizedBox(
                        height: double.infinity,
                        width: c.secondary.isNotEmpty &&
                                c.secondaryAlignment.value ==
                                    Alignment.centerRight
                            ? c.secondaryWidth.value
                            : 0,
                      )),
                ],
              ),
            ),
            Obx(() => SizedBox(
                  width: double.infinity,
                  height: c.secondary.isNotEmpty &&
                          c.secondaryAlignment.value == Alignment.bottomCenter
                      ? c.secondaryHeight.value
                      : 0,
                )),
          ],
        ),

        // Dim the primary view in a non-active call.
        Obx(() {
          final Widget child;

          if (c.state.value == OngoingCallState.active) {
            child = const SizedBox();
          } else {
            child = IgnorePointer(
              child: Container(
                width: double.infinity,
                height: double.infinity,
                color: style.colors.onBackgroundOpacity40,
              ),
            );
          }

          return AnimatedSwitcher(duration: 200.milliseconds, child: child);
        }),

        // Reconnection indicator.
        Obx(() {
          final Widget child = IgnorePointer(
            child: Container(
              width: double.infinity,
              height: double.infinity,
              color: style.colors.onBackgroundOpacity70,
              padding: const EdgeInsets.all(21.0),
              child: Center(
                child: Column(
                  mainAxisSize: MainAxisSize.min,
                  children: [
                    SpinKitDoubleBounce(
                      color: style.colors.secondaryHighlightDark,
                      size: 100 / 1.5,
                      duration: const Duration(milliseconds: 4500),
                    ),
                    const SizedBox(height: 16),
                    Text(
                      'label_reconnecting_ellipsis'.l10n,
                      style: style.fonts.bodyMediumOnPrimary,
                    ),
                  ],
                ),
              ),
            ),
          );

          return AnimatedOpacity(
            opacity: c.connectionLost.isTrue ? 1 : 0,
            duration: 200.milliseconds,
            child: child,
          );
        }),

        possibleContainer(),

        // Makes UI appear on click.
        Listener(
          behavior: HitTestBehavior.translucent,
          onPointerDown: (d) {
            c.downPosition = d.localPosition;
            c.downButtons = d.buttons;
          },
          onPointerUp: (d) {
            if (c.downButtons & kPrimaryButton != 0 &&
                (d.localPosition.distanceSquared -
                            c.downPosition.distanceSquared)
                        .abs() <=
                    1500) {
              if (c.primaryDrags.value == 0 && c.secondaryDrags.value == 0) {
                if (c.state.value == OngoingCallState.active) {
                  if (!c.showUi.value) {
                    c.keepUi();
                  } else {
                    c.keepUi(false);
                  }
                }
              }
            }
          },
        ),

        // Empty drop zone if [secondary] is empty.
        Obx(() {
          final Axis secondaryAxis =
              c.size.width >= c.size.height ? Axis.horizontal : Axis.vertical;

          /// Pre-calculate the [ReorderableFit]'s size.
          final double panelSize = max(
            ReorderableFit.calculateSize(
              maxSize: c.size.shortestSide / 4,
              constraints: Size(c.size.width, c.size.height - 45),
              axis: c.size.width >= c.size.height
                  ? Axis.horizontal
                  : Axis.vertical,
              length: c.secondary.length,
            ),
            130,
          );
<<<<<<< HEAD
=======
        });
      }

      /// Builds the more panel containing the [CallController.panel].
      Widget launchpad() {
        Widget builder(
          BuildContext context,
          List<CallButton?> candidate,
          List<dynamic> rejected,
        ) {
          return Obx(() {
            bool enabled = c.displayMore.isTrue &&
                c.primaryDrags.value == 0 &&
                c.secondaryDrags.value == 0;

            return MouseRegion(
              onEnter: enabled ? (d) => c.keepUi(true) : null,
              onHover: enabled ? (d) => c.keepUi(true) : null,
              onExit: enabled ? (d) => c.keepUi() : null,
              child: Container(
                decoration: BoxDecoration(
                  color: style.colors.transparent,
                  borderRadius: BorderRadius.circular(30),
                  boxShadow: [
                    CustomBoxShadow(
                      color: style.colors.onBackgroundOpacity20,
                      blurRadius: 8,
                      blurStyle: BlurStyle.outer,
                    )
                  ],
                ),
                margin: const EdgeInsets.all(2),
                child: ConditionalBackdropFilter(
                  borderRadius: BorderRadius.circular(30),
                  filter: ImageFilter.blur(sigmaX: 15, sigmaY: 15),
                  child: Obx(() {
                    return AnimatedContainer(
                      duration: const Duration(milliseconds: 150),
                      decoration: BoxDecoration(
                        color: candidate.any((e) => e?.c == c)
                            ? style.colors.onSecondaryOpacity88
                            : style.colors.onSecondaryOpacity60,
                        borderRadius: BorderRadius.circular(30),
                      ),
                      padding: const EdgeInsets.symmetric(horizontal: 20),
                      child: ConstrainedBox(
                        constraints: const BoxConstraints(maxWidth: 440),
                        child: Column(
                          mainAxisSize: MainAxisSize.min,
                          children: [
                            const SizedBox(height: 35),
                            Wrap(
                              crossAxisAlignment: WrapCrossAlignment.start,
                              alignment: WrapAlignment.center,
                              spacing: 4,
                              runSpacing: 21,
                              children: c.panel.map((e) {
                                return SizedBox(
                                  width: 100,
                                  height: 100,
                                  child: Column(
                                    children: [
                                      DelayedDraggable(
                                        feedback: Transform.translate(
                                          offset: const Offset(
                                            CallController.buttonSize / 2 * -1,
                                            CallController.buttonSize / 2 * -1,
                                          ),
                                          child: SizedBox(
                                            height: CallController.buttonSize,
                                            width: CallController.buttonSize,
                                            child: e.build(),
                                          ),
                                        ),
                                        data: e,
                                        onDragStarted: () {
                                          c.showDragAndDropButtonsHint = false;
                                          c.draggedButton.value = e;
                                        },
                                        onDragCompleted: () =>
                                            c.draggedButton.value = null,
                                        onDragEnd: (_) =>
                                            c.draggedButton.value = null,
                                        onDraggableCanceled: (_, __) =>
                                            c.draggedButton.value = null,
                                        maxSimultaneousDrags:
                                            e.isRemovable ? null : 0,
                                        dragAnchorStrategy:
                                            pointerDragAnchorStrategy,
                                        child: e.build(hinted: false),
                                      ),
                                      const SizedBox(height: 6),
                                      Text(
                                        e.hint,
                                        style: style.fonts.labelSmallOnPrimary,
                                        textAlign: TextAlign.center,
                                      )
                                    ],
                                  ),
                                );
                              }).toList(),
                            ),
                            const SizedBox(height: 20),
                          ],
                        ),
                      ),
                    );
                  }),
                ),
              ),
            );
          });
        }
>>>>>>> d4bf71d6

          return AnimatedSwitcher(
            key: const Key('SecondaryTargetAnimatedSwitcher'),
            duration: 200.milliseconds,
            child: c.secondary.isEmpty && c.doughDraggedRenderer.value != null
                ? SecondaryTarget(
                    size: panelSize,
                    axis: secondaryAxis,
                    opacity: c.primaryDrags.value >= 1 ? 1 : 0,
                    onWillAccept: (d) => d?.chatId == c.chatId.value,
                    onAccept: (DragData d) {
                      if (secondaryAxis == Axis.horizontal) {
                        c.secondaryAlignment.value = Alignment.centerRight;
                      } else {
                        c.secondaryAlignment.value = Alignment.topCenter;
                      }
                      c.unfocus(d.participant);
                    },
                  )
                : const SizedBox(),
          );
        })
      ]);

      // Footer part of the call with buttons.
      List<Widget> footer = [
        // Animated bottom buttons.
        Align(
          alignment: Alignment.bottomCenter,
          child: Column(
            mainAxisSize: MainAxisSize.min,
            mainAxisAlignment: MainAxisAlignment.center,
            crossAxisAlignment: CrossAxisAlignment.center,
            children: [
              Flexible(
                child: Column(
                  mainAxisSize: MainAxisSize.min,
                  verticalDirection: VerticalDirection.up,
                  children: [
                    Obx(() {
                      final bool isOutgoing = (c.outgoing ||
                              c.state.value == OngoingCallState.local) &&
                          !c.started;

                      bool showBottomUi = (c.showUi.isTrue ||
                          c.draggedButton.value != null ||
                          c.state.value != OngoingCallState.active ||
                          (c.state.value == OngoingCallState.active &&
                              c.locals.isEmpty &&
                              c.remotes.isEmpty &&
                              c.focused.isEmpty &&
                              c.paneled.isEmpty));

                      final bool answer =
                          (c.state.value != OngoingCallState.joining &&
                              c.state.value != OngoingCallState.active &&
                              !isOutgoing);

                      return DockDecorator(
                        globalKey: c.dockKey,
                        showChild: showBottomUi,
                        listener: () =>
                            Future.delayed(Duration.zero, c.relocateSecondary),
                        onEnter: (d) => c.keepUi(true),
                        onHover: (d) => c.keepUi(true),
                        onExit: c.showUi.value && !c.displayMore.value
                            ? (d) => c.keepUi(false)
                            : (d) => c.keepUi(),
                        child: answer
                            ? Row(
                                mainAxisSize: MainAxisSize.min,
                                children: [
                                  const SizedBox(width: 11),
                                  SizedBox.square(
                                    dimension: CallController.buttonSize,
                                    child: AcceptAudioButton(
                                      c,
                                      highlight: !c.withVideo,
                                    ).build(),
                                  ),
                                  const SizedBox(width: 24),
                                  SizedBox.square(
                                    dimension: CallController.buttonSize,
                                    child: AcceptVideoButton(
                                      c,
                                      highlight: c.withVideo,
                                    ).build(),
                                  ),
                                  const SizedBox(width: 24),
                                  SizedBox.square(
                                    dimension: CallController.buttonSize,
                                    child: DeclineButton(c).build(),
                                  ),
                                  const SizedBox(width: 11),
                                ],
                              )
                            : Dock<CallButton>(
                                items: c.buttons,
                                itemWidth: CallController.buttonSize,
                                itemBuilder: (e) => e.build(
                                  hinted: c.draggedButton.value == null,
                                ),
                                onReorder: (buttons) {
                                  c.buttons.clear();
                                  c.buttons.addAll(buttons);
                                  c.relocateSecondary();
                                },
                                onDragStarted: (b) {
                                  c.showDragAndDropButtonsHint = false;
                                  c.draggedButton.value = b;
                                },
                                onDragEnded: (_) =>
                                    c.draggedButton.value = null,
                                onLeave: (_) => c.displayMore.value = true,
                                onWillAccept: (d) => d?.c == c,
                              ),
                      );
                    }),
                    Obx(() {
                      bool enabled = c.displayMore.isTrue &&
                          c.primaryDrags.value == 0 &&
                          c.secondaryDrags.value == 0;

                      return AnimatedOpacity(
                        duration: const Duration(milliseconds: 150),
                        opacity: c.displayMore.value ? 1 : 0,
                        child: c.displayMore.value
                            ? Launchpad(
                                items: c.panel,
                                feedbackSize: CallController.buttonSize,
                                onEnter: enabled ? (d) => c.keepUi(true) : null,
                                onHover: enabled ? (d) => c.keepUi(true) : null,
                                onExit: enabled ? (d) => c.keepUi() : null,
                                onAccept: (CallButton data) {
                                  c.buttons.remove(data);
                                  c.draggedButton.value = null;
                                },
                                onWillAccept: (CallButton? a) =>
                                    a?.c == c && a?.isRemovable == true,
                                onDragStarted: (e) {
                                  c.showDragAndDropButtonsHint = false;
                                  c.draggedButton.value = e;
                                },
                                onDragEnd: () => c.draggedButton.value = null,
                              )
                            : const SizedBox(),
                      );
                    }),
                  ],
                ),
              ),
            ],
          ),
        ),

        // Display the more hint, if not dismissed.
        Obx(() {
          return AnimatedSwitcher(
            duration: 150.milliseconds,
            child: c.showDragAndDropButtonsHint && c.displayMore.value
                ? Align(
                    alignment: Alignment.bottomCenter,
                    child: Column(
                      mainAxisSize: MainAxisSize.min,
                      children: [
                        AnimatedDelayedSwitcher(
                          delay: const Duration(milliseconds: 500),
                          duration: const Duration(milliseconds: 200),
                          child: Align(
                            alignment: Alignment.topCenter,
                            child: Container(
                              width: 290,
                              padding: EdgeInsets.only(
                                  top: 10 +
                                      (WebUtils.isPopup
                                          ? 0
                                          : CallController.titleHeight)),
                              child: HintWidget(
                                text: 'label_hint_drag_n_drop_buttons'.l10n,
                                onTap: () =>
                                    c.showDragAndDropButtonsHint = false,
                              ),
                            ),
                          ),
                        ),
                        const Flexible(child: SizedBox(height: 420)),
                      ],
                    ),
                  )
                : Container(),
          );
        }),
      ];

      List<Widget> ui = [
        IgnorePointer(
          child: Obx(() {
            bool preferTitle = c.state.value != OngoingCallState.active;
            return AnimatedSwitcher(
              duration: const Duration(milliseconds: 300),
              child: preferTitle &&
                      c.primary
                          .where((e) => e.video.value?.renderer.value != null)
                          .isNotEmpty
                  ? Container(color: style.colors.onBackgroundOpacity27)
                  : null,
            );
          }),
        ),

        Obx(() {
          bool preferTitle = c.state.value != OngoingCallState.active;
          return GestureDetector(
            behavior: HitTestBehavior.translucent,
            onDoubleTap: c.toggleFullscreen,
            onPanUpdate: preferTitle
                ? (d) {
                    c.left.value = c.left.value + d.delta.dx;
                    c.top.value = c.top.value + d.delta.dy;
                    c.applyConstraints(context);
                  }
                : null,
          );
        }),

        // Sliding from the top title bar.
        Obx(() {
          final bool isOutgoing =
              (c.outgoing || c.state.value == OngoingCallState.local) &&
                  !c.started;

          final bool preferTitle =
              c.state.value != OngoingCallState.active && !isOutgoing;

          return AnimatedSwitcher(
            key: const Key('AnimatedSwitcherCallTitle'),
            duration: const Duration(milliseconds: 200),
            child: preferTitle
                ? Align(
                    key: const Key('CallTitlePadding'),
                    alignment: Alignment.topCenter,
                    child: Padding(
                      padding: EdgeInsets.only(
                        left: 10,
                        right: 10,
                        top: c.size.height * 0.05,
                      ),
                      child: callTitle(c),
                    ),
                  )
                : Container(key: UniqueKey()),
          );
        }),

        // Sliding from the top info header.
        if (WebUtils.isPopup)
          Obx(() {
            if (!c.fullscreen.value) {
              return const SizedBox();
            }

            return Align(
              alignment: Alignment.topCenter,
              child: AnimatedSlider(
                duration: 400.milliseconds,
                translate: false,
                beginOffset: const Offset(0, -1),
                endOffset: const Offset(0, 0),
                isOpen: c.state.value == OngoingCallState.active &&
                    c.showHeader.value,
                child: Container(
                  decoration: BoxDecoration(
                    borderRadius: BorderRadius.circular(30),
                    boxShadow: [
                      CustomBoxShadow(
                        color: style.colors.onBackgroundOpacity20,
                        blurRadius: 8,
                        blurStyle: BlurStyle.outer,
                      )
                    ],
                  ),
                  margin: const EdgeInsets.fromLTRB(10, 5, 10, 2),
                  child: ConditionalBackdropFilter(
                    borderRadius: BorderRadius.circular(30),
                    filter: ImageFilter.blur(
                      sigmaX: 15,
                      sigmaY: 15,
                    ),
                    child: Container(
                      decoration: BoxDecoration(
                        color: style.colors.primaryAuxiliaryOpacity25,
                        borderRadius: BorderRadius.circular(30),
                      ),
                      padding: const EdgeInsets.symmetric(
                        vertical: 8,
                        horizontal: 10,
                      ),
                      child: Text(
                        'label_call_title'.l10nfmt(c.titleArguments),
                        style: style.fonts.labelMediumOnPrimary,
                        overflow: TextOverflow.ellipsis,
                      ),
                    ),
                  ),
                ),
              ),
            );
          }),

        // Bottom [MouseRegion] that toggles UI on hover.
        Obx(() {
          final bool enabled =
              c.primaryDrags.value == 0 && c.secondaryDrags.value == 0;
          return Align(
            alignment: Alignment.bottomCenter,
            child: SizedBox(
              height: 100,
              width: double.infinity,
              child: MouseRegion(
                opaque: false,
                onEnter: enabled ? (d) => c.keepUi(true) : null,
                onHover: enabled ? (d) => c.keepUi(true) : null,
                onExit: c.showUi.value && enabled
                    ? (d) {
                        if (c.displayMore.isTrue) {
                          c.keepUi();
                        } else {
                          c.keepUi(false);
                        }
                      }
                    : null,
              ),
            ),
          );
        }),

        // Top [MouseRegion] that toggles info header on hover.
        Align(
          alignment: Alignment.topCenter,
          child: SizedBox(
            height: 100,
            width: double.infinity,
            child: MouseRegion(
              opaque: false,
              onEnter: (_) => c.showHeader.value = true,
              onHover: (_) => c.showHeader.value = true,
              onExit: (_) => c.showHeader.value = false,
            ),
          ),
        ),

        // Secondary panel itself.
        Obx(() {
          final bool isIncoming = c.state.value != OngoingCallState.active &&
              c.state.value != OngoingCallState.joining &&
              !(c.outgoing || c.state.value == OngoingCallState.local);

          if (isIncoming) {
            return const SizedBox();
          }

          return LayoutBuilder(builder: (_, constraints) {
            // Scale the secondary panel after this frame is displayed, as
            // otherwise it invokes re-drawing twice in a frame, resulting in an
            // error.
            WidgetsBinding.instance.addPostFrameCallback((_) {
              c.scaleSecondary(constraints);
              WidgetsBinding.instance
                  .addPostFrameCallback((_) => c.relocateSecondary());
            });

            return _secondaryView(c, context);
          });
        }),

        // Show a hint if any renderer is draggable.
        Obx(() {
          final bool hideSecondary = c.size.width < 500 && c.size.height < 500;
          final bool mayDragVideo = !hideSecondary &&
              (c.focused.length > 1 ||
                  (c.focused.isEmpty &&
                      c.primary.length + c.secondary.length > 1));

          return AnimatedSwitcher(
            duration: 150.milliseconds,
            child: c.showDragAndDropVideosHint && mayDragVideo
                ? Padding(
                    padding: EdgeInsets.only(
                      top: c.secondary.isNotEmpty &&
                              c.secondaryAlignment.value == Alignment.topCenter
                          ? 10 + c.secondaryHeight.value
                          : 10,
                      right: c.secondary.isNotEmpty &&
                              c.secondaryAlignment.value ==
                                  Alignment.centerRight
                          ? 10 + c.secondaryWidth.value
                          : 10,
                    ),
                    child: Align(
                      alignment: Alignment.topRight,
                      child: SizedBox(
                        width: 320,
                        child: HintWidget(
                          text: 'label_hint_drag_n_drop_video'.l10n,
                          onTap: () => c.showDragAndDropVideosHint = false,
                        ),
                      ),
                    ),
                  )
                : const SizedBox(),
          );
        }),

        // If there's any notifications to show, display them.
        Align(
          alignment: Alignment.topCenter,
          child: Padding(
            padding: const EdgeInsets.only(top: 8),
            child: Obx(() {
              if (c.notifications.isEmpty) {
                return const SizedBox();
              }

              return Column(
                mainAxisSize: MainAxisSize.min,
                children: c.notifications.reversed.take(3).map((e) {
                  return CallNotificationWidget(
                    e,
                    onClose: () => c.notifications.remove(e),
                  );
                }).toList(),
              );
            }),
          ),
        ),

        Obx(() {
          if (c.minimized.value && !c.fullscreen.value) {
            return Container();
          }

          return Stack(children: footer);
        }),
      ];

      // Combines all the stackable content into [Scaffold].
      Widget scaffold = Scaffold(
        backgroundColor: style.colors.onBackground,
        body: Column(
          mainAxisSize: MainAxisSize.min,
          children: [
            if (!WebUtils.isPopup)
              GestureDetector(
                behavior: HitTestBehavior.translucent,
                onPanUpdate: (d) {
                  c.left.value = c.left.value + d.delta.dx;
                  c.top.value = c.top.value + d.delta.dy;
                  c.applyConstraints(context);
                },
                child: Container(
                  decoration: BoxDecoration(
                    color: style.colors.transparent,
                    borderRadius: BorderRadius.circular(30),
                    boxShadow: [
                      CustomBoxShadow(
                        color: style.colors.onBackgroundOpacity20,
                        blurRadius: 8,
                        blurStyle: BlurStyle.outer,
                      )
                    ],
                  ),
                  child: Obx(
                    () => TitleBar(
                      chat: c.chat.value,
                      titleArguments: () => c.titleArguments,
                      fullscreen: c.fullscreen.value,
                      height: CallController.titleHeight,
                      toggleFullscreen: c.toggleFullscreen,
                      onTap: WebUtils.isPopup
                          ? null
                          : () {
                              router.chat(c.chatId.value);
                              if (c.fullscreen.value) {
                                c.toggleFullscreen();
                              }
                            },
                    ),
                  ),
                ),
              ),
            Expanded(child: Stack(children: [...content, ...ui])),
          ],
        ),
      );

      if (c.minimized.value && !c.fullscreen.value) {
        // Applies constraints on every rebuild.
        // This includes the screen size changes.
        c.applyConstraints(context);

        // Returns a [Scaler] scaling the minimized view.
        Widget scaler({
          Key? key,
          MouseCursor cursor = MouseCursor.defer,
          required Function(double, double) onDrag,
          double? width,
          double? height,
        }) {
          return MouseRegion(
            cursor: cursor,
            child: Scaler(
              key: key,
              onDragUpdate: onDrag,
              onDragEnd: (_) {
                c.updateSecondaryAttach();
              },
              width: width ?? Scaler.size,
              height: height ?? Scaler.size,
            ),
          );
        }

        // Returns a stack of draggable [Scaler]s on each of the sides:
        //
        // +-------+
        // |       |
        // |       |
        // |       |
        // +-------+
        //
        // 1) + is a cornered scale point;
        // 2) | is a horizontal scale point;
        // 3) - is a vertical scale point;
        return Stack(
          children: [
            // top middle
            Obx(() {
              return Positioned(
                top: c.top.value - Scaler.size / 2,
                left: c.left.value + Scaler.size / 2,
                child: scaler(
                  cursor: SystemMouseCursors.resizeUpDown,
                  width: c.width.value - Scaler.size,
                  onDrag: (dx, dy) => c.resize(
                    context,
                    y: ScaleModeY.top,
                    dy: dy,
                  ),
                ),
              );
            }),
            // center left
            Obx(() {
              return Positioned(
                top: c.top.value + Scaler.size / 2,
                left: c.left.value - Scaler.size / 2,
                child: scaler(
                  cursor: SystemMouseCursors.resizeLeftRight,
                  height: c.height.value - Scaler.size,
                  onDrag: (dx, dy) => c.resize(
                    context,
                    x: ScaleModeX.left,
                    dx: dx,
                  ),
                ),
              );
            }),
            // center right
            Obx(() {
              return Positioned(
                top: c.top.value + Scaler.size / 2,
                left: c.left.value + c.width.value - Scaler.size / 2,
                child: scaler(
                  cursor: SystemMouseCursors.resizeLeftRight,
                  height: c.height.value - Scaler.size,
                  onDrag: (dx, dy) => c.resize(
                    context,
                    x: ScaleModeX.right,
                    dx: -dx,
                  ),
                ),
              );
            }),
            // bottom center
            Obx(() {
              return Positioned(
                top: c.top.value + c.height.value - Scaler.size / 2,
                left: c.left.value + Scaler.size / 2,
                child: scaler(
                  cursor: SystemMouseCursors.resizeUpDown,
                  width: c.width.value - Scaler.size,
                  onDrag: (dx, dy) => c.resize(
                    context,
                    y: ScaleModeY.bottom,
                    dy: -dy,
                  ),
                ),
              );
            }),

            // top left
            Obx(() {
              return Positioned(
                top: c.top.value - Scaler.size / 2,
                left: c.left.value - Scaler.size / 2,
                child: scaler(
                  // TODO: https://github.com/flutter/flutter/issues/89351
                  cursor: PlatformUtils.isMacOS && !PlatformUtils.isWeb
                      ? SystemMouseCursors.resizeRow
                      : SystemMouseCursors.resizeUpLeftDownRight,
                  width: Scaler.size * 2,
                  height: Scaler.size * 2,
                  onDrag: (dx, dy) => c.resize(
                    context,
                    y: ScaleModeY.top,
                    x: ScaleModeX.left,
                    dx: dx,
                    dy: dy,
                  ),
                ),
              );
            }),
            // top right
            Obx(() {
              return Positioned(
                top: c.top.value - Scaler.size / 2,
                left: c.left.value + c.width.value - 3 * Scaler.size / 2,
                child: scaler(
                  cursor: PlatformUtils.isMacOS && !PlatformUtils.isWeb
                      ? SystemMouseCursors.resizeRow
                      : SystemMouseCursors.resizeUpRightDownLeft,
                  width: Scaler.size * 2,
                  height: Scaler.size * 2,
                  onDrag: (dx, dy) => c.resize(
                    context,
                    y: ScaleModeY.top,
                    x: ScaleModeX.right,
                    dx: -dx,
                    dy: dy,
                  ),
                ),
              );
            }),
            // bottom left
            Obx(() {
              return Positioned(
                top: c.top.value + c.height.value - 3 * Scaler.size / 2,
                left: c.left.value - Scaler.size / 2,
                child: scaler(
                  cursor: PlatformUtils.isMacOS && !PlatformUtils.isWeb
                      ? SystemMouseCursors.resizeRow
                      : SystemMouseCursors.resizeUpRightDownLeft,
                  width: Scaler.size * 2,
                  height: Scaler.size * 2,
                  onDrag: (dx, dy) => c.resize(
                    context,
                    y: ScaleModeY.bottom,
                    x: ScaleModeX.left,
                    dx: dx,
                    dy: -dy,
                  ),
                ),
              );
            }),
            // bottom right
            Obx(() {
              return Positioned(
                top: c.top.value + c.height.value - 3 * Scaler.size / 2,
                left: c.left.value + c.width.value - 3 * Scaler.size / 2,
                child: scaler(
                  // TODO: https://github.com/flutter/flutter/issues/89351
                  cursor: PlatformUtils.isMacOS && !PlatformUtils.isWeb
                      ? SystemMouseCursors.resizeRow
                      : SystemMouseCursors.resizeUpLeftDownRight,
                  width: Scaler.size * 2,
                  height: Scaler.size * 2,
                  onDrag: (dx, dy) => c.resize(
                    context,
                    y: ScaleModeY.bottom,
                    x: ScaleModeX.right,
                    dx: -dx,
                    dy: -dy,
                  ),
                ),
              );
            }),

            Obx(() {
              return Positioned(
                left: c.left.value,
                top: c.top.value,
                width: c.width.value,
                height: c.height.value,
                child: Material(
                  type: MaterialType.card,
                  borderRadius: BorderRadius.circular(10),
                  elevation: 10,
                  child: Stack(
                    children: [
                      ClipRRect(
                        borderRadius: BorderRadius.circular(10),
                        child: scaffold,
                      ),
                      ClipRect(child: Stack(children: footer)),
                    ],
                  ),
                ),
              );
            }),
          ],
        );
      }

      // If the call popup is not [minimized], then return the [scaffold].
      return scaffold;
    },
  );
}

<<<<<<< HEAD
=======
/// Title bar of the call containing information about the call and control
/// buttons.
Widget _titleBar(BuildContext context, CallController c) => Obx(() {
      final style = Theme.of(context).style;

      return Container(
        key: const ValueKey('TitleBar'),
        color: style.colors.backgroundAuxiliaryLight,
        height: CallController.titleHeight,
        child: Stack(
          alignment: Alignment.center,
          children: [
            // Handles double tap to toggle fullscreen.
            GestureDetector(
              behavior: HitTestBehavior.translucent,
              onDoubleTap: c.toggleFullscreen,
            ),

            // Left part of the title bar that displays the recipient or
            // the caller, its avatar and the call's state.
            Align(
              alignment: Alignment.centerLeft,
              child: ConstrainedBox(
                constraints: BoxConstraints(maxWidth: c.size.width - 60),
                child: InkWell(
                  onTap: WebUtils.isPopup
                      ? null
                      : () {
                          router.chat(c.chatId.value);
                          if (c.fullscreen.value) {
                            c.toggleFullscreen();
                          }
                        },
                  child: Row(
                    mainAxisSize: MainAxisSize.min,
                    children: [
                      const SizedBox(width: 10),
                      AvatarWidget.fromRxChat(c.chat.value, radius: 8),
                      const SizedBox(width: 8),
                      Flexible(
                        child: Text(
                          'label_call_title'.l10nfmt(c.titleArguments),
                          style: style.fonts.labelMediumOnPrimary,
                          overflow: TextOverflow.ellipsis,
                        ),
                      ),
                    ],
                  ),
                ),
              ),
            ),

            // Right part of the title bar that displays buttons.
            Align(
              alignment: Alignment.centerRight,
              child: Padding(
                padding: const EdgeInsets.only(right: 3),
                child: Row(
                  mainAxisSize: MainAxisSize.min,
                  children: [
                    TooltipButton(
                      onTap: c.toggleFullscreen,
                      hint: c.fullscreen.value
                          ? 'btn_fullscreen_exit'.l10n
                          : 'btn_fullscreen_enter'.l10n,
                      child: SvgImage.asset(
                        'assets/icons/fullscreen_${c.fullscreen.value ? 'exit' : 'enter'}.svg',
                        width: 12,
                      ),
                    ),
                    const SizedBox(width: 10),
                  ],
                ),
              ),
            ),
          ],
        ),
      );
    });

>>>>>>> d4bf71d6
/// [ReorderableFit] of the [CallController.primary] participants.
Widget _primaryView(CallController c) {
  void onDragEnded(DragData d) {
    c.primaryDrags.value = 0;
    c.draggedRenderer.value = null;
    c.doughDraggedRenderer.value = null;
    c.hoveredRenderer.value = d.participant;
    c.hoveredRendererTimeout = 5;
    c.isCursorHidden.value = false;
  }

  return Stack(
    children: [
      Obx(() {
        return ReorderableFit<DragData>(
          key: const Key('PrimaryFitView'),
          allowEmptyTarget: true,
          onAdded: (d, i) => c.focus(d.participant),
          onWillAccept: (d) {
            if (d?.chatId == c.chatId.value) {
              if (d?.participant.member.id.userId != c.me.id.userId ||
                  d?.participant.video.value?.source !=
                      MediaSourceKind.display) {
                c.primaryTargets.value = 1;
              }

              return true;
            }

            return false;
          },
          onLeave: (b) => c.primaryTargets.value = 0,
          onDragStarted: (r) {
            c.draggedRenderer.value = r.participant;
            c.showDragAndDropVideosHint = false;
            c.primaryDrags.value = 1;
            c.keepUi(false);
          },
          onOffset: () {
            if (c.minimized.value && !c.fullscreen.value) {
              return Offset(-c.left.value, -c.top.value - 30);
            } else if (!WebUtils.isPopup) {
              return const Offset(0, -30);
            }

            return Offset.zero;
          },
          onDoughBreak: (r) => c.doughDraggedRenderer.value = r.participant,
          onDragEnd: onDragEnded,
          onDragCompleted: onDragEnded,
          onDraggableCanceled: onDragEnded,
          overlayBuilder: (DragData data) {
            var participant = data.participant;

            return LayoutBuilder(builder: (context, constraints) {
              return Obx(() {
                bool? muted = participant.member.owner == MediaOwnerKind.local
                    ? !c.audioState.value.isEnabled
                    : null;

                bool anyDragIsHappening = c.secondaryDrags.value != 0 ||
                    c.primaryDrags.value != 0 ||
                    c.secondaryDragged.value;

                bool isHovered = c.hoveredRenderer.value == participant &&
                    !anyDragIsHappening;

                BoxFit? fit = participant.video.value?.renderer.value == null
                    ? null
                    : c.rendererBoxFit[participant
                            .video.value?.renderer.value!.track
                            .id()] ??
                        RtcVideoView.determineBoxFit(
                          participant.video.value?.renderer.value
                              as RtcVideoRenderer,
                          participant.source,
                          constraints,
                          context,
                        );

                return MouseRegion(
                  opaque: false,
                  onEnter: (d) {
                    if (c.draggedRenderer.value == null) {
                      c.hoveredRenderer.value = data.participant;
                      c.hoveredRendererTimeout = 5;
                      c.isCursorHidden.value = false;
                    }
                  },
                  onHover: (d) {
                    if (c.draggedRenderer.value == null) {
                      c.hoveredRenderer.value = data.participant;
                      c.hoveredRendererTimeout = 5;
                      c.isCursorHidden.value = false;
                    }
                  },
                  onExit: (d) {
                    c.hoveredRendererTimeout = 0;
                    c.hoveredRenderer.value = null;
                    c.isCursorHidden.value = false;
                  },
                  child: AnimatedOpacity(
                    duration: 200.milliseconds,
                    opacity:
                        c.draggedRenderer.value == data.participant ? 0 : 1,
                    child: ContextMenuRegion(
                      key: ObjectKey(participant),
                      preventContextMenu: true,
                      actions: [
                        if (participant.video.value?.renderer.value !=
                            null) ...[
                          if (participant.source == MediaSourceKind.device)
                            ContextMenuButton(
                              label: fit == null || fit == BoxFit.cover
                                  ? 'btn_call_do_not_cut_video'.l10n
                                  : 'btn_call_cut_video'.l10n,
                              onPressed: () {
                                c.rendererBoxFit[participant
                                        .video.value!.renderer.value!.track
                                        .id()] =
                                    fit == null || fit == BoxFit.cover
                                        ? BoxFit.contain
                                        : BoxFit.cover;
                                if (c.focused.isNotEmpty) {
                                  c.focused.refresh();
                                } else {
                                  c.remotes.refresh();
                                  c.locals.refresh();
                                }
                              },
                            ),
                        ],
                        if (c.primary.length == 1)
                          ContextMenuButton(
                            label: 'btn_call_uncenter'.l10n,
                            onPressed: c.focusAll,
                          )
                        else
                          ContextMenuButton(
                            label: 'btn_call_center'.l10n,
                            onPressed: () => c.center(participant),
                          ),
                        if (participant.member.id != c.me.id) ...[
                          if (participant
                                  .video.value?.direction.value.isEmitting ??
                              false)
                            ContextMenuButton(
                              label: participant.video.value?.renderer.value !=
                                      null
                                  ? 'btn_call_disable_video'.l10n
                                  : 'btn_call_enable_video'.l10n,
                              onPressed: () =>
                                  c.toggleVideoEnabled(participant),
                            ),
                          if (participant
                                  .audio.value?.direction.value.isEmitting ??
                              false)
                            ContextMenuButton(
                              label: (participant.audio.value?.direction.value
                                          .isEnabled ==
                                      true)
                                  ? 'btn_call_disable_audio'.l10n
                                  : 'btn_call_enable_audio'.l10n,
                              onPressed: () =>
                                  c.toggleAudioEnabled(participant),
                            ),
                          if (participant.member.isDialing.isFalse)
                            ContextMenuButton(
                              label: 'btn_call_remove_participant'.l10n,
                              onPressed: () => c.removeChatCallMember(
                                participant.member.id.userId,
                              ),
                            ),
                        ] else ...[
                          ContextMenuButton(
                            label: c.videoState.value.isEnabled
                                ? 'btn_call_video_off'.l10n
                                : 'btn_call_video_on'.l10n,
                            onPressed: c.toggleVideo,
                          ),
                          ContextMenuButton(
                            label: c.audioState.value.isEnabled
                                ? 'btn_call_audio_off'.l10n
                                : 'btn_call_audio_on'.l10n,
                            onPressed: c.toggleAudio,
                          ),
                        ],
                      ],
                      child: IgnorePointer(
                        child: ParticipantOverlayWidget(
                          participant,
                          key: ObjectKey(participant),
                          muted: muted,
                          hovered: isHovered,
                          preferBackdrop:
                              !c.minimized.value || c.fullscreen.value,
                        ),
                      ),
                    ),
                  ),
                );
              });
            });
          },
          decoratorBuilder: (_) => const ParticipantDecoratorWidget(),
          itemConstraints: (DragData data) {
            final double size = (c.size.longestSide * 0.33).clamp(100, 250);
            return BoxConstraints(maxWidth: size, maxHeight: size);
          },
          itemBuilder: (DragData data) {
            var participant = data.participant;
            return Obx(() {
              return ParticipantWidget(
                participant,
                key: ObjectKey(participant),
                offstageUntilDetermined: true,
                respectAspectRatio: true,
                borderRadius: BorderRadius.zero,
                onSizeDetermined: participant.video.value?.renderer.refresh,
                fit: c.rendererBoxFit[
                    participant.video.value?.renderer.value?.track.id() ?? ''],
              );
            });
          },
          children: c.primary.map((e) => DragData(e, c.chatId.value)).toList(),
        );
      }),
      Obx(() {
        return IgnorePointer(
          child: AnimatedOpacity(
            opacity: c.secondaryDrags.value != 0 && c.primaryTargets.value != 0
                ? 1
                : 0,
            duration: const Duration(milliseconds: 300),
            child: DropBox(withBlur: !c.minimized.value || c.fullscreen.value),
          ),
        );
      }),
    ],
  );
}

/// [ReorderableFit] of the [CallController.secondary] participants.
Widget _secondaryView(CallController c, BuildContext context) {
<<<<<<< HEAD
  void onDragEnded(DragData d) {
    c.secondaryDrags.value = 0;
    c.draggedRenderer.value = null;
    c.doughDraggedRenderer.value = null;
    c.hoveredRenderer.value = d.participant;
    c.hoveredRendererTimeout = 5;
    c.isCursorHidden.value = false;
  }
=======
  final style = Theme.of(context).style;
>>>>>>> d4bf71d6

  return MediaQuery(
    data: MediaQuery.of(context).copyWith(size: c.size),
    child: Obx(() {
      if (c.secondary.isEmpty) {
        return Container();
      }

      double? left, right;
      double? top, bottom;
      Axis? axis;

      if (c.secondaryAlignment.value == Alignment.centerRight) {
        top = 0;
        right = 0;
        axis = Axis.horizontal;
      } else if (c.secondaryAlignment.value == Alignment.centerLeft) {
        top = 0;
        left = 0;
        axis = Axis.horizontal;
      } else if (c.secondaryAlignment.value == Alignment.topCenter) {
        top = 0;
        left = 0;
        axis = Axis.vertical;
      } else if (c.secondaryAlignment.value == Alignment.bottomCenter) {
        bottom = 0;
        left = 0;
        axis = Axis.vertical;
      } else {
        left = c.secondaryLeft.value;
        top = c.secondaryTop.value;
        right = c.secondaryRight.value;
        bottom = c.secondaryBottom.value;

        axis = null;
      }

      double width, height;
      if (axis == Axis.horizontal) {
        width = c.secondaryWidth.value;
        height = c.size.height;
      } else if (axis == Axis.vertical) {
        width = c.size.width;
        height = c.secondaryHeight.value;
      } else {
        width = c.secondaryWidth.value;
        height = c.secondaryHeight.value;
      }

      return SecondaryDecorator(
        globalKey: c.secondaryKey,
        height: height,
        width: width,
        left: left,
        right: right,
        top: top,
        bottom: bottom,
        withBlur: !c.minimized.value || c.fullscreen.value,
        showTitleBar: c.primaryDrags.value == 0,
        changeCursor: c.draggedRenderer.value == null,
        showDragTarget:
            c.primaryDrags.value != 0 && c.secondaryTargets.value != 0,
        isHover: c.secondaryHovered.value || c.primaryDrags.value != 0,
        alignment: c.secondaryAlignment.value,
        onTap: c.focusAll,
        onScaleEnd: (_) {
          c.updateSecondaryAttach();
        },
        onPanStart: (d) {
          c.secondaryBottomShifted = null;
          c.secondaryDragged.value = true;
          c.displayMore.value = false;
          c.keepUi(false);

          c.calculateSecondaryPanning(d.globalPosition);

          if (c.secondaryAlignment.value != null) {
            c.secondaryAlignment.value = null;
            c.updateSecondaryOffset(d.globalPosition);
          } else {
            c.secondaryLeft.value ??= c.size.width -
                c.secondaryWidth.value -
                (c.secondaryRight.value ?? 0);
            c.secondaryTop.value ??= c.size.height -
                c.secondaryHeight.value -
                (c.secondaryBottom.value ?? 0);
            c.applySecondaryConstraints();
          }

          c.secondaryRight.value = null;
          c.secondaryBottom.value = null;
        },
        onPanUpdate: (d) {
          c.updateSecondaryOffset(d.globalPosition);
          c.applySecondaryConstraints();
        },
        onPanEnd: (d) {
          c.secondaryDragged.value = false;
          if (c.possibleSecondaryAlignment.value != null) {
            c.secondaryAlignment.value = c.possibleSecondaryAlignment.value;
            c.possibleSecondaryAlignment.value = null;
            c.applySecondaryConstraints();
          } else {
            c.updateSecondaryAttach();
          }
        },
        onEnter: (p) => c.secondaryHovered.value = true,
        onHover: (p) => c.secondaryHovered.value = true,
        onExit: (p) => c.secondaryHovered.value = false,
        onScaleCenterLeft: (dx, dy) => c.resizeSecondary(
          context,
          x: ScaleModeX.left,
          dx: dx,
        ),
        onScaleCenterRight: (dx, dy) => c.resizeSecondary(
          context,
          x: ScaleModeX.right,
          dx: -dx,
        ),
        onScaleBottomCenter: (dx, dy) => c.resizeSecondary(
          context,
          y: ScaleModeY.bottom,
          dy: -dy,
        ),
        onScaleTopCenter: (dx, dy) => c.resizeSecondary(
          context,
          y: ScaleModeY.top,
          dy: dy,
        ),
        onScaleTopLeft: (dx, dy) => c.resizeSecondary(
          context,
          y: ScaleModeY.top,
          x: ScaleModeX.left,
          dx: dx,
          dy: dy,
        ),
        onScaleTopRight: (dx, dy) => c.resizeSecondary(
          context,
          y: ScaleModeY.top,
          x: ScaleModeX.right,
          dx: -dx,
          dy: dy,
        ),
        onScaleBottomLeft: (dx, dy) => c.resizeSecondary(
          context,
          y: ScaleModeY.bottom,
          x: ScaleModeX.left,
          dx: dx,
          dy: -dy,
        ),
        onScaleBottomRight: (dx, dy) => c.resizeSecondary(
          context,
          y: ScaleModeY.bottom,
          x: ScaleModeX.right,
          dx: -dx,
          dy: -dy,
        ),
        child: ReorderableFit<DragData>(
          key: const Key('SecondaryFitView'),
          onAdded: (d, i) => c.unfocus(d.participant),
          onWillAccept: (d) {
            if (d?.chatId == c.chatId.value) {
              c.secondaryTargets.value = 1;
              return true;
            }

            return false;
          },
          onLeave: (b) => c.secondaryTargets.value = 0,
          onDragStarted: (r) {
            c.draggedRenderer.value = r.participant;
            c.showDragAndDropVideosHint = false;
            c.secondaryDrags.value = 1;
            c.displayMore.value = false;
            c.keepUi(false);
          },
          onDoughBreak: (r) => c.doughDraggedRenderer.value = r.participant,
          onDragEnd: onDragEnded,
          onDragCompleted: onDragEnded,
          onDraggableCanceled: onDragEnded,
          axis: axis,
          width: width,
          height: height,
          left: left,
          top: top,
          right: right,
          bottom: bottom,
          onOffset: () {
            if (c.minimized.value && !c.fullscreen.value) {
              return Offset(-c.left.value, -c.top.value - 30);
            } else if (!WebUtils.isPopup) {
              return const Offset(0, -30);
            }

            return Offset.zero;
          },
          overlayBuilder: (DragData data) {
            var participant = data.participant;

            return Obx(() {
              bool? muted = participant.member.owner == MediaOwnerKind.local
                  ? !c.audioState.value.isEnabled
                  : null;

              bool anyDragIsHappening = c.secondaryDrags.value != 0 ||
                  c.primaryDrags.value != 0 ||
                  c.secondaryDragged.value;

              bool isHovered =
                  c.hoveredRenderer.value == participant && !anyDragIsHappening;

<<<<<<< HEAD
              return MouseRegion(
                opaque: false,
                onEnter: (d) {
                  if (c.draggedRenderer.value == null) {
                    c.hoveredRenderer.value = data.participant;
                    c.hoveredRendererTimeout = 5;
                    c.isCursorHidden.value = false;
=======
          // Secondary panel background.
          Positioned(
            left: left,
            right: right,
            top: top,
            bottom: bottom,
            child: IgnorePointer(
              child: SizedBox(
                width: width,
                height: height,
                child: Obx(() {
                  if (c.secondaryAlignment.value == null) {
                    return IgnorePointer(
                      child: ClipRRect(
                        borderRadius: borderRadius,
                        child: Stack(
                          children: [
                            Container(color: style.colors.backgroundAuxiliary),
                            const SvgImage.asset(
                              'assets/images/background_dark.svg',
                              width: double.infinity,
                              height: double.infinity,
                              fit: BoxFit.cover,
                            ),
                            Container(color: style.colors.onPrimaryOpacity7),
                          ],
                        ),
                      ),
                    );
>>>>>>> d4bf71d6
                  }
                },
                onHover: (d) {
                  if (c.draggedRenderer.value == null) {
                    c.hoveredRenderer.value = data.participant;
                    c.hoveredRendererTimeout = 5;
                    c.isCursorHidden.value = false;
                  }
                },
                onExit: (d) {
                  c.hoveredRendererTimeout = 0;
                  c.hoveredRenderer.value = null;
                  c.isCursorHidden.value = false;
                },
                child: AnimatedSwitcher(
                  duration: 200.milliseconds,
                  child: c.draggedRenderer.value == data.participant
                      ? Container()
                      : ContextMenuRegion(
                          key: ObjectKey(participant),
                          preventContextMenu: true,
                          actions: [
                            ContextMenuButton(
                              label: 'btn_call_center'.l10n,
                              onPressed: () => c.center(participant),
                            ),
                            if (participant.member.id != c.me.id) ...[
                              if (participant.video.value?.direction.value
                                      .isEmitting ??
                                  false)
                                ContextMenuButton(
                                  label:
                                      participant.video.value?.renderer.value !=
                                              null
                                          ? 'btn_call_disable_video'.l10n
                                          : 'btn_call_enable_video'.l10n,
                                  onPressed: () =>
                                      c.toggleVideoEnabled(participant),
                                ),
                              if (participant.audio.value?.direction.value
                                      .isEmitting ??
                                  false)
                                ContextMenuButton(
                                  label: (participant.audio.value?.direction
                                              .value.isEnabled ==
                                          true)
                                      ? 'btn_call_disable_audio'.l10n
                                      : 'btn_call_enable_audio'.l10n,
                                  onPressed: () =>
                                      c.toggleAudioEnabled(participant),
                                ),
<<<<<<< HEAD
                              if (participant.member.isDialing.isFalse)
                                ContextMenuButton(
                                  label: 'btn_call_remove_participant'.l10n,
                                  onPressed: () => c.removeChatCallMember(
                                    participant.member.id.userId,
                                  ),
=======
                              ],
                            ],
                            child: IgnorePointer(
                              child: ParticipantOverlayWidget(
                                participant,
                                key: ObjectKey(participant),
                                muted: muted,
                                hovered: isHovered,
                                preferBackdrop:
                                    !c.minimized.value || c.fullscreen.value,
                              ),
                            ),
                          ),
                  ),
                );
              });
            },
            decoratorBuilder: (_) => const ParticipantDecoratorWidget(),
            itemConstraints: (_DragData data) {
              final double size = (c.size.longestSide * 0.33).clamp(100, 250);
              return BoxConstraints(maxWidth: size, maxHeight: size);
            },
            itemBuilder: (_DragData data) {
              return ParticipantWidget(
                data.participant,
                key: ObjectKey(data.participant),
                offstageUntilDetermined: true,
                respectAspectRatio: true,
                borderRadius: BorderRadius.zero,
              );
            },
            children:
                c.secondary.map((e) => _DragData(e, c.chatId.value)).toList(),
            borderRadius:
                c.secondaryAlignment.value == null ? borderRadius : null,
          ),

          // Discards the pointer when hovered over videos.
          Positioned(
            left: left,
            right: right,
            top: top,
            bottom: bottom,
            child: MouseRegion(
              opaque: false,
              cursor: SystemMouseCursors.basic,
              child:
                  IgnorePointer(child: SizedBox(width: width, height: height)),
            ),
          ),

          // Sliding from top draggable title bar.
          Positioned(
            key: c.secondaryKey,
            left: left,
            right: right,
            top: top,
            bottom: bottom,
            child: Obx(() {
              bool isAnyDrag =
                  c.secondaryDrags.value != 0 || c.primaryDrags.value != 0;

              return SizedBox(
                width: width,
                height: height,
                child: Align(
                  alignment: Alignment.topCenter,
                  child: SizedBox(
                    height: 30,
                    child: MouseRegion(
                      cursor: isAnyDrag
                          ? MouseCursor.defer
                          : SystemMouseCursors.grab,
                      child: GestureDetector(
                        onPanStart: (d) {
                          c.secondaryBottomShifted = null;
                          c.secondaryDragged.value = true;
                          c.displayMore.value = false;
                          c.keepUi(false);

                          c.calculateSecondaryPanning(d.globalPosition);

                          if (c.secondaryAlignment.value != null) {
                            c.secondaryAlignment.value = null;
                            c.updateSecondaryOffset(d.globalPosition);
                          } else {
                            c.secondaryLeft.value ??= c.size.width -
                                c.secondaryWidth.value -
                                (c.secondaryRight.value ?? 0);
                            c.secondaryTop.value ??= c.size.height -
                                c.secondaryHeight.value -
                                (c.secondaryBottom.value ?? 0);
                            c.applySecondaryConstraints();
                          }

                          c.secondaryRight.value = null;
                          c.secondaryBottom.value = null;
                        },
                        onPanUpdate: (d) {
                          c.updateSecondaryOffset(d.globalPosition);
                          c.applySecondaryConstraints();
                        },
                        onPanEnd: (d) {
                          c.secondaryDragged.value = false;
                          if (c.possibleSecondaryAlignment.value != null) {
                            c.secondaryAlignment.value =
                                c.possibleSecondaryAlignment.value;
                            c.possibleSecondaryAlignment.value = null;
                            c.applySecondaryConstraints();
                          } else {
                            c.updateSecondaryAttach();
                          }
                        },
                        child: AnimatedOpacity(
                          duration: 200.milliseconds,
                          key: const ValueKey('TitleBar'),
                          opacity: c.secondaryHovered.value ? 1 : 0,
                          child: ClipRRect(
                            borderRadius: c.secondaryAlignment.value == null
                                ? BorderRadius.only(
                                    topLeft: borderRadius.topLeft,
                                    topRight: borderRadius.topRight,
                                  )
                                : BorderRadius.zero,
                            child: ConditionalBackdropFilter(
                              condition: PlatformUtils.isWeb &&
                                  (c.minimized.isFalse || c.fullscreen.isTrue),
                              child: Container(
                                color: PlatformUtils.isWeb
                                    ? style.colors.onSecondaryOpacity60
                                    : style.colors.onSecondaryOpacity88,
                                child: Row(
                                  children: [
                                    const SizedBox(width: 7),
                                    Expanded(
                                      child: Text(
                                        'Draggable',
                                        style: style.fonts.labelMediumOnPrimary,
                                        maxLines: 1,
                                        overflow: TextOverflow.ellipsis,
                                      ),
                                    ),
                                    InkResponse(
                                      onTap: isAnyDrag ? null : c.focusAll,
                                      child: const SvgImage.asset(
                                        'assets/icons/close.svg',
                                        height: 10.25,
                                      ),
                                    ),
                                    const SizedBox(width: 7),
                                  ],
>>>>>>> d4bf71d6
                                ),
                            ] else ...[
                              ContextMenuButton(
                                label: c.videoState.value.isEnabled
                                    ? 'btn_call_video_off'.l10n
                                    : 'btn_call_video_on'.l10n,
                                onPressed: c.toggleVideo,
                              ),
                              ContextMenuButton(
                                label: c.audioState.value.isEnabled
                                    ? 'btn_call_audio_off'.l10n
                                    : 'btn_call_audio_on'.l10n,
                                onPressed: c.toggleAudio,
                              ),
                            ],
                          ],
                          child: IgnorePointer(
                            child: ParticipantOverlayWidget(
                              participant,
                              key: ObjectKey(participant),
                              muted: muted,
                              hovered: isHovered,
                              preferBackdrop:
                                  !c.minimized.value || c.fullscreen.value,
                            ),
                          ),
                        ),
                ),
              );
            });
          },
          decoratorBuilder: (_) => const ParticipantDecoratorWidget(),
          itemConstraints: (DragData data) {
            final double size = (c.size.longestSide * 0.33).clamp(100, 250);
            return BoxConstraints(maxWidth: size, maxHeight: size);
          },
          itemBuilder: (DragData data) {
            return ParticipantWidget(
              data.participant,
              key: ObjectKey(data.participant),
              offstageUntilDetermined: true,
              respectAspectRatio: true,
              borderRadius: BorderRadius.zero,
            );
          },
          children:
              c.secondary.map((e) => DragData(e, c.chatId.value)).toList(),
          borderRadius: c.secondaryAlignment.value == null
              ? BorderRadius.circular(10)
              : null,
        ),
      );
    }),
  );
}

/// [Draggable] data consisting of a [participant] and its [chatId].
class DragData {
  const DragData(this.participant, this.chatId);

  /// [Participant] this [DragData] represents.
  final Participant participant;

  /// [ChatId] of the [CallView] this [participant] takes place in.
  final ChatId chatId;

  @override
  bool operator ==(Object other) =>
      other is DragData &&
      participant == other.participant &&
      chatId == other.chatId;

  @override
  int get hashCode => participant.hashCode;
}<|MERGE_RESOLUTION|>--- conflicted
+++ resolved
@@ -319,122 +319,6 @@
             ),
             130,
           );
-<<<<<<< HEAD
-=======
-        });
-      }
-
-      /// Builds the more panel containing the [CallController.panel].
-      Widget launchpad() {
-        Widget builder(
-          BuildContext context,
-          List<CallButton?> candidate,
-          List<dynamic> rejected,
-        ) {
-          return Obx(() {
-            bool enabled = c.displayMore.isTrue &&
-                c.primaryDrags.value == 0 &&
-                c.secondaryDrags.value == 0;
-
-            return MouseRegion(
-              onEnter: enabled ? (d) => c.keepUi(true) : null,
-              onHover: enabled ? (d) => c.keepUi(true) : null,
-              onExit: enabled ? (d) => c.keepUi() : null,
-              child: Container(
-                decoration: BoxDecoration(
-                  color: style.colors.transparent,
-                  borderRadius: BorderRadius.circular(30),
-                  boxShadow: [
-                    CustomBoxShadow(
-                      color: style.colors.onBackgroundOpacity20,
-                      blurRadius: 8,
-                      blurStyle: BlurStyle.outer,
-                    )
-                  ],
-                ),
-                margin: const EdgeInsets.all(2),
-                child: ConditionalBackdropFilter(
-                  borderRadius: BorderRadius.circular(30),
-                  filter: ImageFilter.blur(sigmaX: 15, sigmaY: 15),
-                  child: Obx(() {
-                    return AnimatedContainer(
-                      duration: const Duration(milliseconds: 150),
-                      decoration: BoxDecoration(
-                        color: candidate.any((e) => e?.c == c)
-                            ? style.colors.onSecondaryOpacity88
-                            : style.colors.onSecondaryOpacity60,
-                        borderRadius: BorderRadius.circular(30),
-                      ),
-                      padding: const EdgeInsets.symmetric(horizontal: 20),
-                      child: ConstrainedBox(
-                        constraints: const BoxConstraints(maxWidth: 440),
-                        child: Column(
-                          mainAxisSize: MainAxisSize.min,
-                          children: [
-                            const SizedBox(height: 35),
-                            Wrap(
-                              crossAxisAlignment: WrapCrossAlignment.start,
-                              alignment: WrapAlignment.center,
-                              spacing: 4,
-                              runSpacing: 21,
-                              children: c.panel.map((e) {
-                                return SizedBox(
-                                  width: 100,
-                                  height: 100,
-                                  child: Column(
-                                    children: [
-                                      DelayedDraggable(
-                                        feedback: Transform.translate(
-                                          offset: const Offset(
-                                            CallController.buttonSize / 2 * -1,
-                                            CallController.buttonSize / 2 * -1,
-                                          ),
-                                          child: SizedBox(
-                                            height: CallController.buttonSize,
-                                            width: CallController.buttonSize,
-                                            child: e.build(),
-                                          ),
-                                        ),
-                                        data: e,
-                                        onDragStarted: () {
-                                          c.showDragAndDropButtonsHint = false;
-                                          c.draggedButton.value = e;
-                                        },
-                                        onDragCompleted: () =>
-                                            c.draggedButton.value = null,
-                                        onDragEnd: (_) =>
-                                            c.draggedButton.value = null,
-                                        onDraggableCanceled: (_, __) =>
-                                            c.draggedButton.value = null,
-                                        maxSimultaneousDrags:
-                                            e.isRemovable ? null : 0,
-                                        dragAnchorStrategy:
-                                            pointerDragAnchorStrategy,
-                                        child: e.build(hinted: false),
-                                      ),
-                                      const SizedBox(height: 6),
-                                      Text(
-                                        e.hint,
-                                        style: style.fonts.labelSmallOnPrimary,
-                                        textAlign: TextAlign.center,
-                                      )
-                                    ],
-                                  ),
-                                );
-                              }).toList(),
-                            ),
-                            const SizedBox(height: 20),
-                          ],
-                        ),
-                      ),
-                    );
-                  }),
-                ),
-              ),
-            );
-          });
-        }
->>>>>>> d4bf71d6
 
           return AnimatedSwitcher(
             key: const Key('SecondaryTargetAnimatedSwitcher'),
@@ -1154,89 +1038,6 @@
   );
 }
 
-<<<<<<< HEAD
-=======
-/// Title bar of the call containing information about the call and control
-/// buttons.
-Widget _titleBar(BuildContext context, CallController c) => Obx(() {
-      final style = Theme.of(context).style;
-
-      return Container(
-        key: const ValueKey('TitleBar'),
-        color: style.colors.backgroundAuxiliaryLight,
-        height: CallController.titleHeight,
-        child: Stack(
-          alignment: Alignment.center,
-          children: [
-            // Handles double tap to toggle fullscreen.
-            GestureDetector(
-              behavior: HitTestBehavior.translucent,
-              onDoubleTap: c.toggleFullscreen,
-            ),
-
-            // Left part of the title bar that displays the recipient or
-            // the caller, its avatar and the call's state.
-            Align(
-              alignment: Alignment.centerLeft,
-              child: ConstrainedBox(
-                constraints: BoxConstraints(maxWidth: c.size.width - 60),
-                child: InkWell(
-                  onTap: WebUtils.isPopup
-                      ? null
-                      : () {
-                          router.chat(c.chatId.value);
-                          if (c.fullscreen.value) {
-                            c.toggleFullscreen();
-                          }
-                        },
-                  child: Row(
-                    mainAxisSize: MainAxisSize.min,
-                    children: [
-                      const SizedBox(width: 10),
-                      AvatarWidget.fromRxChat(c.chat.value, radius: 8),
-                      const SizedBox(width: 8),
-                      Flexible(
-                        child: Text(
-                          'label_call_title'.l10nfmt(c.titleArguments),
-                          style: style.fonts.labelMediumOnPrimary,
-                          overflow: TextOverflow.ellipsis,
-                        ),
-                      ),
-                    ],
-                  ),
-                ),
-              ),
-            ),
-
-            // Right part of the title bar that displays buttons.
-            Align(
-              alignment: Alignment.centerRight,
-              child: Padding(
-                padding: const EdgeInsets.only(right: 3),
-                child: Row(
-                  mainAxisSize: MainAxisSize.min,
-                  children: [
-                    TooltipButton(
-                      onTap: c.toggleFullscreen,
-                      hint: c.fullscreen.value
-                          ? 'btn_fullscreen_exit'.l10n
-                          : 'btn_fullscreen_enter'.l10n,
-                      child: SvgImage.asset(
-                        'assets/icons/fullscreen_${c.fullscreen.value ? 'exit' : 'enter'}.svg',
-                        width: 12,
-                      ),
-                    ),
-                    const SizedBox(width: 10),
-                  ],
-                ),
-              ),
-            ),
-          ],
-        ),
-      );
-    });
-
->>>>>>> d4bf71d6
 /// [ReorderableFit] of the [CallController.primary] participants.
 Widget _primaryView(CallController c) {
   void onDragEnded(DragData d) {
@@ -1481,7 +1282,6 @@
 
 /// [ReorderableFit] of the [CallController.secondary] participants.
 Widget _secondaryView(CallController c, BuildContext context) {
-<<<<<<< HEAD
   void onDragEnded(DragData d) {
     c.secondaryDrags.value = 0;
     c.draggedRenderer.value = null;
@@ -1490,9 +1290,6 @@
     c.hoveredRendererTimeout = 5;
     c.isCursorHidden.value = false;
   }
-=======
-  final style = Theme.of(context).style;
->>>>>>> d4bf71d6
 
   return MediaQuery(
     data: MediaQuery.of(context).copyWith(size: c.size),
@@ -1704,7 +1501,6 @@
               bool isHovered =
                   c.hoveredRenderer.value == participant && !anyDragIsHappening;
 
-<<<<<<< HEAD
               return MouseRegion(
                 opaque: false,
                 onEnter: (d) {
@@ -1712,37 +1508,6 @@
                     c.hoveredRenderer.value = data.participant;
                     c.hoveredRendererTimeout = 5;
                     c.isCursorHidden.value = false;
-=======
-          // Secondary panel background.
-          Positioned(
-            left: left,
-            right: right,
-            top: top,
-            bottom: bottom,
-            child: IgnorePointer(
-              child: SizedBox(
-                width: width,
-                height: height,
-                child: Obx(() {
-                  if (c.secondaryAlignment.value == null) {
-                    return IgnorePointer(
-                      child: ClipRRect(
-                        borderRadius: borderRadius,
-                        child: Stack(
-                          children: [
-                            Container(color: style.colors.backgroundAuxiliary),
-                            const SvgImage.asset(
-                              'assets/images/background_dark.svg',
-                              width: double.infinity,
-                              height: double.infinity,
-                              fit: BoxFit.cover,
-                            ),
-                            Container(color: style.colors.onPrimaryOpacity7),
-                          ],
-                        ),
-                      ),
-                    );
->>>>>>> d4bf71d6
                   }
                 },
                 onHover: (d) {
@@ -1794,166 +1559,12 @@
                                   onPressed: () =>
                                       c.toggleAudioEnabled(participant),
                                 ),
-<<<<<<< HEAD
                               if (participant.member.isDialing.isFalse)
                                 ContextMenuButton(
                                   label: 'btn_call_remove_participant'.l10n,
                                   onPressed: () => c.removeChatCallMember(
                                     participant.member.id.userId,
                                   ),
-=======
-                              ],
-                            ],
-                            child: IgnorePointer(
-                              child: ParticipantOverlayWidget(
-                                participant,
-                                key: ObjectKey(participant),
-                                muted: muted,
-                                hovered: isHovered,
-                                preferBackdrop:
-                                    !c.minimized.value || c.fullscreen.value,
-                              ),
-                            ),
-                          ),
-                  ),
-                );
-              });
-            },
-            decoratorBuilder: (_) => const ParticipantDecoratorWidget(),
-            itemConstraints: (_DragData data) {
-              final double size = (c.size.longestSide * 0.33).clamp(100, 250);
-              return BoxConstraints(maxWidth: size, maxHeight: size);
-            },
-            itemBuilder: (_DragData data) {
-              return ParticipantWidget(
-                data.participant,
-                key: ObjectKey(data.participant),
-                offstageUntilDetermined: true,
-                respectAspectRatio: true,
-                borderRadius: BorderRadius.zero,
-              );
-            },
-            children:
-                c.secondary.map((e) => _DragData(e, c.chatId.value)).toList(),
-            borderRadius:
-                c.secondaryAlignment.value == null ? borderRadius : null,
-          ),
-
-          // Discards the pointer when hovered over videos.
-          Positioned(
-            left: left,
-            right: right,
-            top: top,
-            bottom: bottom,
-            child: MouseRegion(
-              opaque: false,
-              cursor: SystemMouseCursors.basic,
-              child:
-                  IgnorePointer(child: SizedBox(width: width, height: height)),
-            ),
-          ),
-
-          // Sliding from top draggable title bar.
-          Positioned(
-            key: c.secondaryKey,
-            left: left,
-            right: right,
-            top: top,
-            bottom: bottom,
-            child: Obx(() {
-              bool isAnyDrag =
-                  c.secondaryDrags.value != 0 || c.primaryDrags.value != 0;
-
-              return SizedBox(
-                width: width,
-                height: height,
-                child: Align(
-                  alignment: Alignment.topCenter,
-                  child: SizedBox(
-                    height: 30,
-                    child: MouseRegion(
-                      cursor: isAnyDrag
-                          ? MouseCursor.defer
-                          : SystemMouseCursors.grab,
-                      child: GestureDetector(
-                        onPanStart: (d) {
-                          c.secondaryBottomShifted = null;
-                          c.secondaryDragged.value = true;
-                          c.displayMore.value = false;
-                          c.keepUi(false);
-
-                          c.calculateSecondaryPanning(d.globalPosition);
-
-                          if (c.secondaryAlignment.value != null) {
-                            c.secondaryAlignment.value = null;
-                            c.updateSecondaryOffset(d.globalPosition);
-                          } else {
-                            c.secondaryLeft.value ??= c.size.width -
-                                c.secondaryWidth.value -
-                                (c.secondaryRight.value ?? 0);
-                            c.secondaryTop.value ??= c.size.height -
-                                c.secondaryHeight.value -
-                                (c.secondaryBottom.value ?? 0);
-                            c.applySecondaryConstraints();
-                          }
-
-                          c.secondaryRight.value = null;
-                          c.secondaryBottom.value = null;
-                        },
-                        onPanUpdate: (d) {
-                          c.updateSecondaryOffset(d.globalPosition);
-                          c.applySecondaryConstraints();
-                        },
-                        onPanEnd: (d) {
-                          c.secondaryDragged.value = false;
-                          if (c.possibleSecondaryAlignment.value != null) {
-                            c.secondaryAlignment.value =
-                                c.possibleSecondaryAlignment.value;
-                            c.possibleSecondaryAlignment.value = null;
-                            c.applySecondaryConstraints();
-                          } else {
-                            c.updateSecondaryAttach();
-                          }
-                        },
-                        child: AnimatedOpacity(
-                          duration: 200.milliseconds,
-                          key: const ValueKey('TitleBar'),
-                          opacity: c.secondaryHovered.value ? 1 : 0,
-                          child: ClipRRect(
-                            borderRadius: c.secondaryAlignment.value == null
-                                ? BorderRadius.only(
-                                    topLeft: borderRadius.topLeft,
-                                    topRight: borderRadius.topRight,
-                                  )
-                                : BorderRadius.zero,
-                            child: ConditionalBackdropFilter(
-                              condition: PlatformUtils.isWeb &&
-                                  (c.minimized.isFalse || c.fullscreen.isTrue),
-                              child: Container(
-                                color: PlatformUtils.isWeb
-                                    ? style.colors.onSecondaryOpacity60
-                                    : style.colors.onSecondaryOpacity88,
-                                child: Row(
-                                  children: [
-                                    const SizedBox(width: 7),
-                                    Expanded(
-                                      child: Text(
-                                        'Draggable',
-                                        style: style.fonts.labelMediumOnPrimary,
-                                        maxLines: 1,
-                                        overflow: TextOverflow.ellipsis,
-                                      ),
-                                    ),
-                                    InkResponse(
-                                      onTap: isAnyDrag ? null : c.focusAll,
-                                      child: const SvgImage.asset(
-                                        'assets/icons/close.svg',
-                                        height: 10.25,
-                                      ),
-                                    ),
-                                    const SizedBox(width: 7),
-                                  ],
->>>>>>> d4bf71d6
                                 ),
                             ] else ...[
                               ContextMenuButton(
