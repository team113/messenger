--- conflicted
+++ resolved
@@ -24,20 +24,14 @@
 import 'package:medea_jason/medea_jason.dart';
 
 import '../controller.dart';
-<<<<<<< HEAD
 import '../widget/animated_delayed.dart';
+import '../widget/animated_delayed_scale.dart';
 import '../widget/dock.dart';
-=======
-import '../widget/animated_delayed_scale.dart';
->>>>>>> 0cd91e7c
 import '../widget/call_cover.dart';
 import '../widget/conditional_backdrop.dart';
 import '../widget/hint.dart';
 import '../widget/participant.dart';
-<<<<<<< HEAD
-=======
 import '../widget/reorderable_fit.dart';
->>>>>>> 0cd91e7c
 import '../widget/scaler.dart';
 import '../widget/tooltip_button.dart';
 import '../widget/video_view.dart';
@@ -161,27 +155,6 @@
             ],
           ),
 
-<<<<<<< HEAD
-          // Empty drop zone if [secondary] is empty.
-          Container(
-            child: secondaryWidgets.isEmpty
-                ? secondaryAxis == Axis.horizontal
-                    ? Align(
-                        alignment: Alignment.centerRight,
-                        child: SizedBox(
-                          width: panelSize,
-                          child: _secondaryTarget(c, panelSize),
-                        ),
-                      )
-                    : Align(
-                        alignment: Alignment.topCenter,
-                        child: SizedBox(
-                          height: panelSize,
-                          child: _secondaryTarget(c, panelSize),
-                        ),
-                      )
-                : null,
-=======
           _possibleContainer(),
 
           // Makes UI appear on click.
@@ -212,7 +185,6 @@
                 }
               }
             },
->>>>>>> 0cd91e7c
           ),
 
           // Secondary panel itself.
@@ -343,7 +315,6 @@
       _padding(Widget child) => Padding(
           padding: const EdgeInsets.symmetric(horizontal: 2), child: child);
 
-<<<<<<< HEAD
       /// Widget that displays bottom dock buttons while call is pending.
       Widget _pendingButtons() => Obx(() {
             bool isOutgoing =
@@ -367,43 +338,6 @@
                     _padding(acceptVideoButton(c)),
                     _padding(declineButton(c)),
                   ];
-=======
-      bool isOutgoing =
-          (c.outgoing || c.state.value == OngoingCallState.local) && !c.started;
-
-      List<Widget> buttons = c.state.value == OngoingCallState.active ||
-              c.state.value == OngoingCallState.joining
-          ? [
-              if (PlatformUtils.isDesktop) _padding(screenButton(c, 0.8)),
-              if (PlatformUtils.isMobile)
-                _padding(
-                  c.videoState.value.isEnabled()
-                      ? switchButton(c, 0.8)
-                      : speakerButton(c, 0.8),
-                ),
-              _padding(videoButton(c, 0.8)),
-              _padding(dropButton(c, 0.8)),
-              _padding(audioButton(c, 0.8)),
-              _padding(handButton(c, 0.8)),
-            ]
-          : isOutgoing
-              ? [
-                  if (PlatformUtils.isMobile)
-                    _padding(
-                      c.videoState.value.isEnabled()
-                          ? switchButton(c)
-                          : speakerButton(c),
-                    ),
-                  _padding(videoButton(c)),
-                  _padding(cancelButton(c)),
-                  _padding(audioButton(c)),
-                ]
-              : [
-                  _padding(acceptAudioButton(c)),
-                  _padding(acceptVideoButton(c)),
-                  _padding(declineButton(c)),
-                ];
->>>>>>> 0cd91e7c
 
             return ConstrainedBox(
               constraints: BoxConstraints(maxWidth: isOutgoing ? 270 : 380),
@@ -688,88 +622,37 @@
       // Footer part of the call with buttons.
       List<Widget> footer = [
         // Animated bottom buttons.
-<<<<<<< HEAD
-        Align(
-          alignment: Alignment.bottomCenter,
-          child: Column(
-            mainAxisSize: MainAxisSize.min,
-            mainAxisAlignment: MainAxisAlignment.center,
-            crossAxisAlignment: CrossAxisAlignment.center,
-            children: [
-              Flexible(
-                child: GestureDetector(
-                  behavior: HitTestBehavior.deferToChild,
-                  onTap: () {
-                    if (c.state.value == OngoingCallState.active) {
-                      if (c.displayMore.value) {
-                        c.displayMore.value = false;
-                        c.keepUi(false);
-                      } else {
-                        if (c.showUi.isFalse) {
-                          c.keepUi();
-                        } else {
-                          c.keepUi(false);
-                        }
-                      }
-                    }
-                  },
-                  child: Column(
-                    mainAxisSize: MainAxisSize.min,
-                    verticalDirection: VerticalDirection.up,
-                    children: [
-                      _dock(),
-                      _launchpad(),
-                    ],
-                  ),
-                ),
-              ),
-            ],
-          ),
-        ),
-
-=======
         Obx(() {
-          return Center(
+          return Align(
+            alignment: Alignment.bottomCenter,
             child: Column(
+              mainAxisSize: MainAxisSize.min,
               mainAxisAlignment: MainAxisAlignment.center,
               crossAxisAlignment: CrossAxisAlignment.center,
               children: [
-                const Spacer(),
-                Padding(
-                  padding: EdgeInsets.only(bottom: isDocked ? 5 : 30),
-                  child: AnimatedSlider(
-                    isOpen: c.state.value != OngoingCallState.active ||
-                        c.showUi.value,
-                    duration: const Duration(milliseconds: 400),
-                    translate: false,
-                    child: Stack(
-                      alignment: Alignment.center,
+                Flexible(
+                  child: GestureDetector(
+                    behavior: HitTestBehavior.deferToChild,
+                    onTap: () {
+                      if (c.state.value == OngoingCallState.active) {
+                        if (c.displayMore.value) {
+                          c.displayMore.value = false;
+                          c.keepUi(false);
+                        } else {
+                          if (c.showUi.isFalse) {
+                            c.keepUi();
+                          } else {
+                            c.keepUi(false);
+                          }
+                        }
+                      }
+                    },
+                    child: Column(
+                      mainAxisSize: MainAxisSize.min,
+                      verticalDirection: VerticalDirection.up,
                       children: [
-                        // Draw a blurred dock with the invisible [_activeButtons]
-                        // if [isDocked].
-                        if (isDocked)
-                          ConditionalBackdropFilter(
-                            borderRadius: BorderRadius.circular(30),
-                            filter: ImageFilter.blur(sigmaX: 15, sigmaY: 15),
-                            child: Container(
-                              decoration: BoxDecoration(
-                                color: const Color(0x55000000),
-                                borderRadius: BorderRadius.circular(30),
-                              ),
-                              padding: const EdgeInsets.symmetric(
-                                vertical: 13,
-                                horizontal: 5,
-                              ),
-                              child: Visibility(
-                                visible: false,
-                                maintainSize: true,
-                                maintainAnimation: true,
-                                maintainState: true,
-                                child: _activeButtons(),
-                              ),
-                            ),
-                          ),
-                        _activeButtons(),
+                        _dock(),
+                        _launchpad(),
                       ],
                     ),
                   ),
@@ -778,7 +661,7 @@
             ),
           );
         }),
->>>>>>> 0cd91e7c
+
         // Bottom [MouseRegion] that toggles UI on hover.
         Obx(() {
           bool enabled = !c.isSelfPanning.value &&
