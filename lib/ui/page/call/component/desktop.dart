--- conflicted
+++ resolved
@@ -879,20 +879,9 @@
                       fullscreen: c.fullscreen.value,
                       height: CallController.titleHeight,
                       toggleFullscreen: c.toggleFullscreen,
-<<<<<<< HEAD
                       onPrimary: c.layoutAsPrimary,
                       onFloating: () => c.layoutAsSecondary(floating: true),
                       onSecondary: () => c.layoutAsSecondary(floating: false),
-                      onTap: WebUtils.isPopup
-                          ? null
-                          : () {
-                              router.chat(c.chatId.value);
-                              if (c.fullscreen.value) {
-                                c.toggleFullscreen();
-                              }
-                            },
-=======
->>>>>>> 17e2000f
                     ),
                   ),
                 ),
