--- conflicted
+++ resolved
@@ -1705,35 +1705,9 @@
                           : SystemMouseCursors.grab,
                       child: GestureDetector(
                         onPanStart: (d) {
-<<<<<<< HEAD
                           c.secondaryBottomBeforeShift.value = null;
                           c.showUiBeforeDragging.value = c.showUi.value;
                           c.showUi.value = false;
-                          Offset block = (c.secondaryKey.currentContext
-                                  ?.findRenderObject() as RenderBox)
-                              .localToGlobal(Offset.zero);
-
-                          if (c.secondaryAlignment.value ==
-                                  Alignment.centerRight ||
-                              c.secondaryAlignment.value ==
-                                  Alignment.centerLeft ||
-                              c.secondaryAlignment.value == null) {
-                            c.panDragDifference.value = Offset(
-                              d.globalPosition.dx - block.dx,
-                              d.globalPosition.dy - block.dy,
-                            );
-                          } else if (c.secondaryAlignment.value ==
-                                  Alignment.bottomCenter ||
-                              c.secondaryAlignment.value ==
-                                  Alignment.topCenter) {
-                            c.panDragDifference.value = Offset(
-                              c.secondaryWidth.value / 2,
-                              d.globalPosition.dy - block.dy,
-                            );
-                          }
-
-=======
->>>>>>> 2e9b5cf7
                           c.secondaryDragged.value = true;
 
                           c.calculateSecondaryPanning(d.globalPosition);
