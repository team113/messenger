// Copyright © 2022 IT ENGINEERING MANAGEMENT INC, <https://github.com/team113>
//
// This program is free software: you can redistribute it and/or modify it under
// the terms of the GNU Affero General Public License v3.0 as published by the
// Free Software Foundation, either version 3 of the License, or (at your
// option) any later version.
//
// This program is distributed in the hope that it will be useful, but WITHOUT
// ANY WARRANTY; without even the implied warranty of MERCHANTABILITY or FITNESS
// FOR A PARTICULAR PURPOSE. See the GNU Affero General Public License v3.0 for
// more details.
//
// You should have received a copy of the GNU Affero General Public License v3.0
// along with this program. If not, see
// <https://www.gnu.org/licenses/agpl-3.0.html>.

import 'dart:math';
import 'dart:ui';

import 'package:collection/collection.dart';
import 'package:flutter/gestures.dart';
import 'package:flutter/material.dart';
import 'package:get/get.dart';
import 'package:medea_jason/medea_jason.dart';

import '../controller.dart';
import '../widget/animated_delayed_scale.dart';
import '../widget/animated_delayed_switcher.dart';
import '../widget/dock.dart';
import '../widget/call_cover.dart';
import '../widget/conditional_backdrop.dart';
import '../widget/hint.dart';
import '../widget/participant.dart';
import '../widget/reorderable_fit.dart';
import '../widget/scaler.dart';
import '../widget/tooltip_button.dart';
import '../widget/video_view.dart';
import '/domain/model/chat.dart';
import '/domain/model/ongoing_call.dart';
import '/l10n/l10n.dart';
import '/routes.dart';
import '/themes.dart';
import '/ui/page/home/page/chat/widget/chat_item.dart';
import '/ui/page/home/widget/animated_slider.dart';
import '/ui/page/home/widget/avatar.dart';
import '/ui/widget/context_menu/menu.dart';
import '/ui/widget/context_menu/region.dart';
import '/ui/widget/svg/svg.dart';
import '/util/platform_utils.dart';
import '/util/web/web_utils.dart';
import 'common.dart';

/// Returns a desktop design of a [CallView].
Widget desktopCall(CallController c, BuildContext context) {
  return LayoutBuilder(
    builder: (context, constraints) {
      // Call stackable content.
      List<Widget> content = [
        SvgLoader.asset(
          'assets/images/background_dark.svg',
          width: double.infinity,
          height: double.infinity,
          fit: BoxFit.cover,
        ),
      ];

      // Active call.
      if (c.state.value == OngoingCallState.active) {
        // Secondary view possible alignment.
        Widget _possibleContainer() {
          return Obx(() {
            Alignment? alignment = c.possibleSecondaryAlignment.value;
            if (alignment == null) {
              return Container();
            }

            double width = 10;
            double height = 10;

            if (alignment == Alignment.topCenter ||
                alignment == Alignment.bottomCenter) {
              width = double.infinity;
            } else {
              height = double.infinity;
            }

            return Align(
              alignment: alignment,
              child: ConditionalBackdropFilter(
                child: Container(
                  height: height,
                  width: width,
                  color: const Color(0x4D165084),
                ),
              ),
            );
          });
        }

        content.addAll([
          // Call's primary view.
          Column(
            children: [
              Obx(() => SizedBox(
                    width: double.infinity,
                    height: c.secondary.isNotEmpty &&
                            c.secondaryAlignment.value == Alignment.topCenter
                        ? c.secondaryHeight.value
                        : 0,
                  )),
              Expanded(
                child: Row(
                  children: [
                    Obx(() => SizedBox(
                          height: double.infinity,
                          width: c.secondary.isNotEmpty &&
                                  c.secondaryAlignment.value ==
                                      Alignment.centerLeft
                              ? c.secondaryWidth.value
                              : 0,
                        )),
                    Expanded(
                      child: Stack(
                        children: [
                          _primaryView(c),
                          Obx(
                            () => MouseRegion(
                              opaque: false,
                              cursor: c.isCursorHidden.value
                                  ? SystemMouseCursors.none
                                  : SystemMouseCursors.basic,
                            ),
                          ),
                        ],
                      ),
                    ),
                    Obx(() => SizedBox(
                          height: double.infinity,
                          width: c.secondary.isNotEmpty &&
                                  c.secondaryAlignment.value ==
                                      Alignment.centerRight
                              ? c.secondaryWidth.value
                              : 0,
                        )),
                  ],
                ),
              ),
              Obx(() => SizedBox(
                    width: double.infinity,
                    height: c.secondary.isNotEmpty &&
                            c.secondaryAlignment.value == Alignment.bottomCenter
                        ? c.secondaryHeight.value
                        : 0,
                  )),
            ],
          ),

          _possibleContainer(),

          // Makes UI appear on click.
          Listener(
            behavior: HitTestBehavior.translucent,
            onPointerDown: (d) {
              if ((d.kind != PointerDeviceKind.mouse &&
                      d.kind != PointerDeviceKind.stylus) ||
                  !c.handleLmb.value) {
                c.downPosition = d.localPosition;
                c.downButtons = d.buttons;
              }
            },
            onPointerUp: (d) {
              if (c.downButtons & kPrimaryButton != 0 &&
                  (d.localPosition.distanceSquared -
                              c.downPosition.distanceSquared)
                          .abs() <=
                      1500) {
                if (c.primaryDrags.value == 0 && c.secondaryDrags.value == 0) {
                  if (c.state.value == OngoingCallState.active) {
                    if (!c.showUi.value) {
                      c.keepUi();
                    } else {
                      c.keepUi(false);
                    }
                  }
                }
              }
            },
          ),

          // Secondary panel itself.
          _secondaryView(c, context),

          // Empty drop zone if [secondary] is empty.
          _secondaryTarget(c),
        ]);

        // Show a hint if any renderer is draggable.
        content.add(Obx(() {
          bool hideSecondary = c.size.width < 500 && c.size.height < 500;
          bool mayDragVideo = !hideSecondary &&
              (c.focused.length > 1 ||
                  (c.focused.isEmpty &&
                      c.primary.length + c.secondary.length > 1));

          return AnimatedSwitcher(
            duration: 150.milliseconds,
            child: !c.isHintDismissed.value && mayDragVideo
                ? Padding(
                    padding: EdgeInsets.only(
                      top: c.secondary.isNotEmpty &&
                              c.secondaryAlignment.value == Alignment.topCenter
                          ? 10 + c.secondaryHeight.value
                          : 10,
                      right: c.secondary.isNotEmpty &&
                              c.secondaryAlignment.value ==
                                  Alignment.centerRight
                          ? 10 + c.secondaryWidth.value
                          : 10,
                    ),
                    child: Align(
                      alignment: Alignment.topRight,
                      child: SizedBox(
                        width: 320,
                        child: HintWidget(
                          text: 'label_hint_drag_n_drop_video'.l10n,
                          onTap: c.isHintDismissed.toggle,
                        ),
                      ),
                    ),
                  )
                : Container(),
          );
        }));
      } else {
        // Call is not active.
        content.add(Obx(() {
          RtcVideoRenderer? local = c.locals.firstOrNull?.video.value ??
              c.paneled.firstOrNull?.video.value;
          var callCover = c.chat.value?.callCover;

          return c.videoState.value == LocalTrackState.disabled || local == null
              ? CallCoverWidget(callCover)
              : RtcVideoView(local, mirror: true, fit: BoxFit.cover);
        }));

        // Display a caller's name if the call is not outgoing and the chat is
        // a group.
        content.add(
          Obx(() {
            bool isOutgoing =
                (c.outgoing || c.state.value == OngoingCallState.local) &&
                    !c.started;
            bool preferTitle = c.state.value != OngoingCallState.active;

            if (!preferTitle &&
                !isOutgoing &&
                c.chat.value?.chat.value.isGroup == true) {
              return Align(
                alignment: Alignment.topCenter,
                child: Padding(
                  padding: EdgeInsets.only(
                      top: (c.minimized.value && !c.fullscreen.value ? 0 : 45) +
                          8),
                  child: Text(
                    c.callerName ?? 'dot'.l10n * 3,
                    style: context.textTheme.bodyText1?.copyWith(
                      color: const Color(0xFFBBBBBB),
                      fontSize: 20,
                    ),
                  ),
                ),
              );
            }

            return Container();
          }),
        );
      }

      // If there's any error to show, display it.
      content.add(Obx(() {
        return AnimatedSwitcher(
          duration: 150.milliseconds,
          child: c.errorTimeout.value != 0
              ? Align(
                  alignment: Alignment.topRight,
                  child: Padding(
                    padding: EdgeInsets.only(
                      top: c.secondary.isNotEmpty &&
                              c.secondaryAlignment.value == Alignment.topCenter
                          ? 10 + c.secondaryHeight.value
                          : 10,
                      right: c.secondary.isNotEmpty &&
                              c.secondaryAlignment.value ==
                                  Alignment.centerRight
                          ? 10 + c.secondaryWidth.value
                          : 10,
                    ),
                    child: SizedBox(
                      width: 320,
                      child: HintWidget(
                        text: '${c.error}.',
                        onTap: () {
                          c.errorTimeout.value = 0;
                        },
                        isError: true,
                      ),
                    ),
                  ),
                )
              : Container(),
        );
      }));

      _padding(Widget child) => Padding(
          padding: const EdgeInsets.symmetric(horizontal: 2), child: child);

      /// Widget that displays bottom dock buttons while call is pending.
      Widget _pendingButtons() => Obx(() {
            bool isOutgoing =
                (c.outgoing || c.state.value == OngoingCallState.local) &&
                    !c.started;

            List<Widget> buttons = isOutgoing
                ? [
                    if (PlatformUtils.isMobile)
                      _padding(
                        c.videoState.value.isEnabled()
                            ? switchButton(c)
                            : speakerButton(c),
                      ),
                    _padding(videoButton(c)),
                    _padding(cancelButton(c)),
                    _padding(audioButton(c)),
                  ]
                : [
                    _padding(acceptAudioButton(c)),
                    _padding(acceptVideoButton(c)),
                    _padding(declineButton(c)),
                  ];

            return ConstrainedBox(
              constraints: BoxConstraints(maxWidth: isOutgoing ? 270 : 380),
              child: Row(
                mainAxisAlignment: MainAxisAlignment.center,
                crossAxisAlignment: CrossAxisAlignment.start,
                children: buttons.map((e) => Expanded(child: e)).toList(),
              ),
            );
          });

      /// Widget that displays bottom dock buttons.
      Widget _dock() {
        return Obx(() {
          bool isDocked = c.state.value == OngoingCallState.active ||
              c.state.value == OngoingCallState.joining;

          bool showBottomUi = (c.showUi.isTrue ||
              c.draggedButton.value != null ||
              c.state.value != OngoingCallState.active ||
              (c.state.value == OngoingCallState.active &&
                  c.locals.isEmpty &&
                  c.remotes.isEmpty &&
                  c.focused.isEmpty &&
                  c.paneled.isEmpty));

          return AnimatedPadding(
            key: const Key('DockedAnimatedPadding'),
            padding: isDocked
                ? const EdgeInsets.only(bottom: 5)
                : const EdgeInsets.only(bottom: 30),
            curve: Curves.ease,
            duration: 200.milliseconds,
            child: AnimatedSwitcher(
              key: const Key('DockedAnimatedSwitcher'),
              duration: 200.milliseconds,
              child: isDocked
                  ? AnimatedSlider(
                      key: const Key('DockedPanelPadding'),
                      isOpen: showBottomUi,
                      duration: 400.milliseconds,
                      translate: false,
                      child: Padding(
                        padding: const EdgeInsets.symmetric(horizontal: 8.0),
                        child: Stack(
                          alignment: Alignment.center,
                          children: [
                            // Draw a blurred dock with the invisible [_activeButtons]
                            // if [isDocked].
                            if (isDocked)
                              Container(
                                decoration: BoxDecoration(
                                  color: Colors.transparent,
                                  borderRadius: BorderRadius.circular(30),
                                  boxShadow: const [
                                    CustomBoxShadow(
                                      color: Color(0x33000000),
                                      blurRadius: 8,
                                      blurStyle: BlurStyle.outer,
                                    )
                                  ],
                                ),
                                padding: const EdgeInsets.all(2),
                                child: ConditionalBackdropFilter(
                                  borderRadius: BorderRadius.circular(30),
                                  filter: ImageFilter.blur(
                                    sigmaX: 15,
                                    sigmaY: 15,
                                  ),
                                  child: AnimatedContainer(
                                    decoration: BoxDecoration(
                                      color: const Color(0x301D6AAE),
                                      borderRadius: BorderRadius.circular(30),
                                    ),
                                    padding: const EdgeInsets.symmetric(
                                      vertical: 13,
                                      horizontal: 5,
                                    ),
                                    duration: const Duration(milliseconds: 150),
                                    child: Dock<CallButton>(
                                      items: c.buttons,
                                      itemSize: CallController.buttonSize,
                                      itemBuilder: (context, item) => item
                                          .build(context, true, small: true),
                                      onChange: (buttons) {
                                        c.buttons.clear();
                                        c.buttons.addAll(buttons);
                                      },
                                      onDragStarted: (b) {
                                        c.draggedButton.value = b;
                                        c.hideHint.value = true;
                                      },
                                      onDragEnded: () {
                                        c.hideHint.value = false;
                                        c.draggedButton.value = null;
                                      },
                                      onLeave: () => c.displayMore.value = true,
                                      onWillAccept: (d) =>
                                          d.c.chatId == c.chatId,
                                    ),
                                  ),
                                ),
                              ),
                          ],
                        ),
                      ),
                    )
                  : Padding(
                      padding: const EdgeInsets.only(left: 13, right: 13),
                      child: _pendingButtons(),
                    ),
            ),
          );
        });
      }

      /// Widget that displays more buttons.
      Widget _launchpad() {
        Widget _builder(
          BuildContext context,
          List<CallButton?> candidate,
          List<dynamic> rejected,
        ) {
          return Container(
            decoration: BoxDecoration(
              color: Colors.transparent,
              borderRadius: BorderRadius.circular(30),
              boxShadow: const [
                CustomBoxShadow(
                  color: Color(0x33000000),
                  blurRadius: 8,
                  blurStyle: BlurStyle.outer,
                )
              ],
            ),
            padding: const EdgeInsets.all(2),
            child: ConditionalBackdropFilter(
              borderRadius: BorderRadius.circular(30),
              filter: ImageFilter.blur(sigmaX: 15, sigmaY: 15),
              child: Obx(() {
                return AnimatedContainer(
                  duration: const Duration(milliseconds: 150),
                  decoration: BoxDecoration(
                    color: candidate.any((e) => e?.c.chatId == c.chatId)
                        ? const Color.fromARGB(47, 34, 128, 209)
                        : const Color(0x9D165084),
                    borderRadius: BorderRadius.circular(30),
                  ),
                  padding: const EdgeInsets.symmetric(horizontal: 20),
                  child: ConstrainedBox(
                    constraints: const BoxConstraints(maxWidth: 440),
                    child: Column(
                      mainAxisSize: MainAxisSize.min,
                      children: [
                        const SizedBox(height: 35),
                        Wrap(
                          crossAxisAlignment: WrapCrossAlignment.start,
                          alignment: WrapAlignment.center,
                          spacing: 4,
                          runSpacing: 21,
                          children: c.panel.map(
                            (e) {
                              return SizedBox(
                                width: 100,
                                height: 100,
                                child: Column(
                                  children: [
                                    Draggable(
                                      feedback: Transform.translate(
                                        offset: const Offset(
                                          CallController.buttonSize / 2 * -1,
                                          CallController.buttonSize / 2 * -1,
                                        ),
                                        child: SizedBox(
                                          height: CallController.buttonSize,
                                          width: CallController.buttonSize,
                                          child: e.build(
                                            context,
                                            true,
                                            small: true,
                                          ),
                                        ),
                                      ),
                                      data: e,
                                      onDragStarted: () {
                                        c.draggedButton.value = e;
                                        c.hideHint.value = true;
                                      },
                                      onDragCompleted: () =>
                                          c.draggedButton.value = null,
                                      onDragEnd: (_) =>
                                          c.draggedButton.value = null,
                                      onDraggableCanceled: (_, __) {
                                        c.draggedButton.value = null;
                                        c.hideHint.value = false;
                                      },
                                      maxSimultaneousDrags:
                                          e.isRemovable ? null : 0,
                                      dragAnchorStrategy:
                                          pointerDragAnchorStrategy,
                                      child: e.build(context, false),
                                    ),
                                    const SizedBox(height: 6),
                                    Text(
                                      e.hint,
                                      style: const TextStyle(
                                        fontSize: 11,
                                        color: Colors.white,
                                      ),
                                      textAlign: TextAlign.center,
                                    )
                                  ],
                                ),
                              );
                            },
                          ).toList(),
                        ),
                        const SizedBox(height: 20),
                      ],
                    ),
                  ),
                );
              }),
            ),
          );
        }

        return Padding(
          padding: const EdgeInsets.only(bottom: 30),
          child: Obx(() {
            bool isDocked = c.state.value == OngoingCallState.active ||
                c.state.value == OngoingCallState.joining;
            bool displayMore = c.displayMore.value;

            return AnimatedSwitcher(
              duration: const Duration(milliseconds: 150),
              child: isDocked && displayMore
                  ? Column(
                      mainAxisSize: MainAxisSize.min,
                      children: [
                        DragTarget<CallButton>(
                          onAccept: (CallButton data) {
                            c.buttons.remove(data);
                            c.hideHint.value = false;
                            c.draggedButton.value = null;
                          },
                          onWillAccept: (a) => (a != null &&
                                  a.c.chatId == c.chatId &&
                                  a.isRemovable)
                              ? true
                              : false,
                          builder: _builder,
                        )
                      ],
                    )
                  : Container(),
            );
          }),
        );
      }

      // Footer part of the call with buttons.
      List<Widget> footer = [
        // Animated bottom buttons.
        Align(
          alignment: Alignment.bottomCenter,
          child: Column(
            mainAxisSize: MainAxisSize.min,
            mainAxisAlignment: MainAxisAlignment.center,
            crossAxisAlignment: CrossAxisAlignment.center,
            children: [
              Flexible(
                child: GestureDetector(
                  behavior: HitTestBehavior.deferToChild,
                  onTap: () {
                    if (c.state.value == OngoingCallState.active) {
                      if (c.displayMore.value) {
                        c.displayMore.value = false;
                        c.keepUi(false);
                      } else {
                        if (c.showUi.isFalse) {
                          c.keepUi();
                        } else {
                          c.keepUi(false);
                        }
                      }
                    }
                  },
                  child: Column(
                    mainAxisSize: MainAxisSize.min,
                    verticalDirection: VerticalDirection.up,
                    children: [
                      _dock(),
                      _launchpad(),
                    ],
                  ),
                ),
              ),
            ],
          ),
        ),

        // Bottom [MouseRegion] that toggles UI on hover.
        Obx(() {
          bool enabled = !c.isSelfPanning.value &&
              !c.displayMore.value &&
              c.primaryDrags.value == 0 &&
              c.secondaryDrags.value == 0;
          return Align(
            alignment: Alignment.bottomCenter,
            child: SizedBox(
              height: 100,
              width: double.infinity,
              child: MouseRegion(
                opaque: false,
                onEnter: (d) {
                  if (enabled) {
                    c.keepUi(true);
                  }
                },
                onHover: (d) {
                  if (enabled) {
                    c.keepUi(true);
                  }
                },
                onExit: (d) {
                  if (c.showUi.value && enabled) {
                    c.keepUi(false);
                  }
                },
              ),
            ),
          );
        }),

        // If need to show bottom dock hint, display it.
        Obx(() {
          bool isDocked = c.state.value == OngoingCallState.active ||
              c.state.value == OngoingCallState.joining;
          bool displayMore = c.displayMore.value;

          return AnimatedSwitcher(
            duration: 150.milliseconds,
            child: isDocked && displayMore && !c.isMoreHintDismissed.value
                ? AnimatedDelayedSwitcher(
                    delay: const Duration(milliseconds: 500),
                    duration: const Duration(milliseconds: 200),
                    child: Align(
                      alignment: Alignment.topCenter,
                      child: Padding(
                        padding: EdgeInsets.only(
                          top: 10 + (c.minimized.value ? 30 : 0),
                        ),
                        child: SizedBox(
                          width: 290,
                          child: HintWidget(
                            text: 'label_hint_drag_n_drop_buttons'.l10n,
                            onTap: () => c.isMoreHintDismissed.value = true,
                          ),
                        ),
                      ),
                    ),
                  )
                : Container(),
          );
        }),
      ];

      List<Widget> ui = [
        IgnorePointer(
          child: Obx(() {
            bool preferTitle = c.state.value != OngoingCallState.active;
            return AnimatedSwitcher(
              duration: const Duration(milliseconds: 300),
              child: preferTitle &&
                      c.primary.where((e) => e.video.value != null).isNotEmpty
                  ? Container(color: const Color(0x55000000))
                  : null,
            );
          }),
        ),

        Obx(() {
          bool preferTitle = c.state.value != OngoingCallState.active;
          return GestureDetector(
            behavior: HitTestBehavior.translucent,
            onDoubleTap: c.toggleFullscreen,
            onPanUpdate: preferTitle
                ? (d) {
                    c.left.value = c.left.value + d.delta.dx;
                    c.top.value = c.top.value + d.delta.dy;
                    c.applyConstraints(context);
                  }
                : null,
          );
        }),

        // Settings button on the top right if call [isOutgoing].
        Obx(() {
          bool isOutgoing =
              (c.outgoing || c.state.value == OngoingCallState.local) &&
                  !c.started;

          if (isOutgoing &&
              c.state.value != OngoingCallState.active &&
              c.state.value != OngoingCallState.joining) {
            return Align(
              alignment: Alignment.topRight,
              child: Padding(
                padding: const EdgeInsets.only(top: 8, right: 8),
                child: TooltipButton(
                  verticalOffset: 8,
                  hint: 'btn_call_settings'.l10n,
                  onTap: () => c.openSettings(context),
                  child: SvgLoader.asset(
                    'assets/icons/settings.svg',
                    width: 16,
                    height: 16,
                  ),
                ),
              ),
            );
          }

          return Container();
        }),

        // Sliding from the top title bar.
        Obx(() {
          bool preferTitle = c.state.value != OngoingCallState.active;
          return AnimatedSwitcher(
            key: const Key('AnimatedSwitcherCallTitle'),
            duration: const Duration(milliseconds: 200),
            child: preferTitle
                ? Align(
                    key: const Key('CallTitlePadding'),
                    alignment: Alignment.topCenter,
                    child: Padding(
                      padding: EdgeInsets.only(
                        left: 10,
                        right: 10,
                        top: c.size.height * 0.05,
                      ),
                      child: callTitle(c),
                    ),
                  )
                : Container(key: UniqueKey()),
          );
        }),

<<<<<<< HEAD
=======
        // Top [MouseRegion] that toggles UI on hover.
        Obx(() {
          bool hideSecondary = c.size.width < 500 && c.size.height < 500;
          bool mayDragVideo = !hideSecondary &&
              (c.focused.length > 1 ||
                  (c.focused.isEmpty &&
                      c.primary.length + c.secondary.length > 1));
          bool anyHintIsDisplayed = c.errorTimeout.value != 0 ||
              (c.isHintDismissed.value || mayDragVideo);

          return SizedBox(
            height: anyHintIsDisplayed || c.secondaryHovered.value ? 110 : 45,
            width: double.infinity,
            child: c.primaryDrags.value == 0 && c.secondaryDrags.value == 0
                ? MouseRegion(
                    opaque: false,
                    onEnter: (d) => c.keepUi(true),
                    onExit: (d) {
                      if (c.showUi.value) {
                        c.keepUi(false);
                      }
                    },
                  )
                : null,
          );
        }),

>>>>>>> ec5d2e4d
        // Sliding from the bottom buttons.
        Obx(() {
          if (c.minimized.value && !c.fullscreen.value) {
            return Container();
          }

          return Stack(children: footer);
        }),
      ];

      // Combines all the stackable content into [Scaffold].
      Widget scaffold = Scaffold(
        backgroundColor: Colors.black,
        body: Column(
          mainAxisSize: MainAxisSize.min,
          children: [
            if (!WebUtils.isPopup)
              GestureDetector(
                behavior: HitTestBehavior.translucent,
                onPanUpdate: (d) {
                  c.left.value = c.left.value + d.delta.dx;
                  c.top.value = c.top.value + d.delta.dy;
                  c.applyConstraints(context);
                },
                child: Container(
                  decoration: BoxDecoration(
                    color: Colors.transparent,
                    borderRadius: BorderRadius.circular(30),
                    boxShadow: const [
                      CustomBoxShadow(
                        color: Color(0x33000000),
                        blurRadius: 8,
                        blurStyle: BlurStyle.outer,
                      )
                    ],
                  ),
                  child: _titleBar(context, c),
                ),
              ),
            Expanded(child: Stack(children: [...content, ...ui])),
          ],
        ),
      );

      c.applySecondaryConstraints(context);

      if (c.minimized.value && !c.fullscreen.value) {
        // Applies constraints on every rebuild.
        // This includes the screen size changes.
        c.applyConstraints(context);

        // Returns a stack of draggable [Scaler]s on each of the sides:
        //
        // +-------+
        // |       |
        // |       |
        // |       |
        // +-------+
        //
        // 1) + is a cornered scale point;
        // 2) | is a horizontal scale point;
        // 3) - is a vertical scale point;
        return Stack(
          children: [
            // top middle
            Obx(() {
              return Positioned(
                top: c.top.value - Scaler.size / 2,
                left: c.left.value + Scaler.size / 2,
                child: MouseRegion(
                  cursor: SystemMouseCursors.resizeUpDown,
                  child: Scaler(
                    width: c.width.value - Scaler.size,
                    onDrag: (dx, dy) => c.resize(
                      context,
                      y: ScaleModeY.top,
                      dy: dy,
                    ),
                  ),
                ),
              );
            }),
            // center left
            Obx(() {
              return Positioned(
                top: c.top.value + Scaler.size / 2,
                left: c.left.value - Scaler.size / 2,
                child: MouseRegion(
                  cursor: SystemMouseCursors.resizeLeftRight,
                  child: Scaler(
                    height: c.height.value - Scaler.size,
                    onDrag: (dx, dy) => c.resize(
                      context,
                      x: ScaleModeX.left,
                      dx: dx,
                    ),
                  ),
                ),
              );
            }),
            // center right
            Obx(() {
              return Positioned(
                top: c.top.value + Scaler.size / 2,
                left: c.left.value + c.width.value - Scaler.size / 2,
                child: MouseRegion(
                  cursor: SystemMouseCursors.resizeLeftRight,
                  child: Scaler(
                    height: c.height.value - Scaler.size,
                    onDrag: (dx, dy) => c.resize(
                      context,
                      x: ScaleModeX.right,
                      dx: -dx,
                    ),
                  ),
                ),
              );
            }),
            // bottom center
            Obx(() {
              return Positioned(
                top: c.top.value + c.height.value - Scaler.size / 2,
                left: c.left.value + Scaler.size / 2,
                child: MouseRegion(
                  cursor: SystemMouseCursors.resizeUpDown,
                  child: Scaler(
                    width: c.width.value - Scaler.size,
                    onDrag: (dx, dy) => c.resize(
                      context,
                      y: ScaleModeY.bottom,
                      dy: -dy,
                    ),
                  ),
                ),
              );
            }),

            // top left
            Obx(() {
              return Positioned(
                top: c.top.value - Scaler.size / 2,
                left: c.left.value - Scaler.size / 2,
                child: MouseRegion(
                  cursor: SystemMouseCursors.resizeUpLeftDownRight,
                  child: Scaler(
                    width: Scaler.size * 2,
                    height: Scaler.size * 2,
                    onDrag: (dx, dy) => c.resize(
                      context,
                      y: ScaleModeY.top,
                      x: ScaleModeX.left,
                      dx: dx,
                      dy: dy,
                    ),
                  ),
                ),
              );
            }),
            // top right
            Obx(() {
              return Positioned(
                top: c.top.value - Scaler.size / 2,
                left: c.left.value + c.width.value - 3 * Scaler.size / 2,
                child: MouseRegion(
                  cursor: SystemMouseCursors.resizeUpRightDownLeft,
                  child: Scaler(
                    width: Scaler.size * 2,
                    height: Scaler.size * 2,
                    onDrag: (dx, dy) => c.resize(
                      context,
                      y: ScaleModeY.top,
                      x: ScaleModeX.right,
                      dx: -dx,
                      dy: dy,
                    ),
                  ),
                ),
              );
            }),
            // bottom left
            Obx(() {
              return Positioned(
                top: c.top.value + c.height.value - 3 * Scaler.size / 2,
                left: c.left.value - Scaler.size / 2,
                child: MouseRegion(
                  cursor: SystemMouseCursors.resizeUpRightDownLeft,
                  child: Scaler(
                    width: Scaler.size * 2,
                    height: Scaler.size * 2,
                    onDrag: (dx, dy) => c.resize(
                      context,
                      y: ScaleModeY.bottom,
                      x: ScaleModeX.left,
                      dx: dx,
                      dy: -dy,
                    ),
                  ),
                ),
              );
            }),
            // bottom right
            Obx(() {
              return Positioned(
                top: c.top.value + c.height.value - 3 * Scaler.size / 2,
                left: c.left.value + c.width.value - 3 * Scaler.size / 2,
                child: MouseRegion(
                  cursor: SystemMouseCursors.resizeUpLeftDownRight,
                  child: Scaler(
                    width: Scaler.size * 2,
                    height: Scaler.size * 2,
                    onDrag: (dx, dy) => c.resize(
                      context,
                      y: ScaleModeY.bottom,
                      x: ScaleModeX.right,
                      dx: -dx,
                      dy: -dy,
                    ),
                  ),
                ),
              );
            }),

            Obx(() {
              return Positioned(
                left: c.left.value,
                top: c.top.value,
                width: c.width.value,
                height: c.height.value,
                child: Material(
                  type: MaterialType.card,
                  borderRadius: BorderRadius.circular(10),
                  elevation: 10,
                  child: Stack(
                    children: [
                      ClipRRect(
                        borderRadius: BorderRadius.circular(10),
                        child: scaffold,
                      ),
                      ClipRect(child: Stack(children: footer)),
                    ],
                  ),
                ),
              );
            }),
          ],
        );
      }

      // If the call popup is not [minimized], then return the [scaffold].
      return scaffold;
    },
  );
}

/// Title bar of the call containing information about the call and control
/// buttons.
Widget _titleBar(BuildContext context, CallController c) => Obx(() {
      final Map<String, String> args = {
        'title': c.chat.value?.title.value ?? ('dot'.l10n * 3),
        'state': c.state.value.name,
      };

      switch (c.state.value) {
        case OngoingCallState.local:
        case OngoingCallState.pending:
          bool isOutgoing =
              (c.outgoing || c.state.value == OngoingCallState.local) &&
                  !c.started;
          if (isOutgoing) {
            args['type'] = 'outgoing';
          } else if (c.withVideo) {
            args['type'] = 'video';
          } else {
            args['type'] = 'audio';
          }
          break;

        case OngoingCallState.active:
          var actualMembers = c.members.keys.map((k) => k.userId).toSet();
          args['members'] = '${actualMembers.length + 1}';
          args['allMembers'] = '${c.chat.value?.members.length}';
          args['duration'] = c.duration.value.hhMmSs();
          break;

        case OngoingCallState.joining:
        case OngoingCallState.ended:
          // No-op.
          break;
      }

      return Container(
        key: const ValueKey('TitleBar'),
        color: const Color(0xFF162636),
        height: 30,
        child: Stack(
          alignment: Alignment.center,
          children: [
            // Handles double tap to toggle fullscreen.
            GestureDetector(
              behavior: HitTestBehavior.translucent,
              onDoubleTap: c.toggleFullscreen,
            ),

            // Left part of the title bar that displays the recipient or
            // the caller, its avatar and the call's state.
            Align(
              alignment: Alignment.centerLeft,
              child: ConstrainedBox(
                constraints: BoxConstraints(maxWidth: c.size.width / 2),
                child: InkWell(
                  onTap: WebUtils.isPopup
                      ? null
                      : () {
                          router.chat(c.chatId);
                          if (c.fullscreen.value) {
                            c.toggleFullscreen();
                          }
                        },
                  child: Row(
                    mainAxisSize: MainAxisSize.min,
                    children: [
                      const SizedBox(width: 10),
                      AvatarWidget.fromRxChat(c.chat.value, radius: 8),
                      const SizedBox(width: 8),
                      Flexible(
                        child: Text(
                          'label_call_title'.l10nfmt(args),
                          style: context.textTheme.bodyText1?.copyWith(
                            fontSize: 13,
                            color: const Color(0xFFFFFFFF),
                          ),
                          overflow: TextOverflow.ellipsis,
                        ),
                      ),
                    ],
                  ),
                ),
              ),
            ),

            // Right part of the title bar that displays buttons.
            Align(
              alignment: Alignment.centerRight,
              child: Padding(
                padding: const EdgeInsets.only(right: 3),
                child: Row(
                  mainAxisSize: MainAxisSize.min,
                  children: [
                    TooltipButton(
                      onTap: c.toggleFullscreen,
                      hint: c.fullscreen.value
                          ? 'btn_fullscreen_exit'.l10n
                          : 'btn_fullscreen_enter'.l10n,
                      child: SvgLoader.asset(
                        'assets/icons/fullscreen_${c.fullscreen.value ? 'exit' : 'enter'}.svg',
                        width: 12,
                      ),
                    ),
                    const SizedBox(width: 10),
                  ],
                ),
              ),
            ),
          ],
        ),
      );
    });

/// [ReorderableFit] of the [CallController.primary] participants.
Widget _primaryView(CallController c) {
  return Obx(() {
    List<Participant> primary = List.from(c.primary);
    if (!c.isGroup) {
      Participant? self = [...c.primary, ...c.secondary]
          .where((e) =>
              e.owner == MediaOwnerKind.local &&
              e.source == MediaSourceKind.Device)
          .firstOrNull;

      if (self != null) {
        if (self.video.value == null) {
          primary.removeWhere((e) =>
              e.owner == MediaOwnerKind.local &&
              e.source == MediaSourceKind.Device);
        }
      }
    }

    void _onDragEnded(_DragData d) {
      c.primaryDrags.value = 0;
      c.draggedRenderer.value = null;
      c.doughDraggedRenderer.value = null;
      c.hoveredRenderer.value = d.participant;
      c.hoveredRendererTimeout = 5;
      c.isCursorHidden.value = false;
    }

    return Stack(
      children: [
        ReorderableFit<_DragData>(
          key: const Key('PrimaryFitView'),
          allowEmptyTarget: true,
          onAdded: (d, i) => c.focus(d.participant),
          onWillAccept: (d) {
            if (d?.chatId == c.chatId) {
              if (d?.participant.user.value?.id != c.me ||
                  d?.participant.source != MediaSourceKind.Display) {
                c.primaryTargets.value = 1;
              }

              return true;
            }

            return false;
          },
          onLeave: (b) => c.primaryTargets.value = 0,
          onDragStarted: (r) {
            c.draggedRenderer.value = r.participant;
            c.isHintDismissed.value = true;
            c.primaryDrags.value = 1;
            c.keepUi(false);
          },
          onOffset: () {
            if (c.minimized.value && !c.fullscreen.value) {
              return Offset(-c.left.value, -c.top.value - 30);
            } else if (!WebUtils.isPopup) {
              return const Offset(0, -30);
            }

            return Offset.zero;
          },
          onDoughBreak: (r) => c.doughDraggedRenderer.value = r.participant,
          onDragEnd: _onDragEnded,
          onDragCompleted: _onDragEnded,
          onDraggableCanceled: _onDragEnded,
          overlayBuilder: (_DragData data) {
            var participant = data.participant;

            return LayoutBuilder(builder: (context, constraints) {
              return Obx(() {
                bool? muted = participant.owner == MediaOwnerKind.local
                    ? !c.audioState.value.isEnabled()
                    : participant.source == MediaSourceKind.Display
                        ? c
                            .findParticipant(
                                participant.id, MediaSourceKind.Device)
                            ?.audio
                            .value
                            ?.muted
                        : null;

                bool anyDragIsHappening = c.secondaryDrags.value != 0 ||
                    c.primaryDrags.value != 0 ||
                    c.secondaryDragged.value;

                bool isHovered = c.hoveredRenderer.value == participant &&
                    !anyDragIsHappening;

                BoxFit? fit = participant.video.value == null
                    ? null
                    : c.rendererBoxFit[participant.video.value!.track.id()] ??
                        RtcVideoView.determineBoxFit(
                          participant.video.value!,
                          constraints,
                          context,
                        );

                return MouseRegion(
                  opaque: false,
                  onEnter: (d) {
                    if (c.draggedRenderer.value == null) {
                      c.hoveredRenderer.value = data.participant;
                      c.hoveredRendererTimeout = 5;
                      c.isCursorHidden.value = false;
                    }
                  },
                  onHover: (d) {
                    if (c.draggedRenderer.value == null) {
                      c.hoveredRenderer.value = data.participant;
                      c.hoveredRendererTimeout = 5;
                      c.isCursorHidden.value = false;
                    }
                  },
                  onExit: (d) {
                    c.hoveredRendererTimeout = 0;
                    c.hoveredRenderer.value = null;
                    c.isCursorHidden.value = false;
                  },
                  child: AnimatedSwitcher(
                    duration: 200.milliseconds,
                    child: c.draggedRenderer.value == data.participant
                        ? Container()
                        : ContextMenuRegion(
                            key: ObjectKey(participant),
                            preventContextMenu: true,
                            menu: ContextMenu(
                              key: ObjectKey(participant),
                              actions: [
                                if (participant.video.value?.isEnabled ==
                                    true) ...[
                                  if (participant.source ==
                                      MediaSourceKind.Device)
                                    ContextMenuButton(
                                      label: fit == null || fit == BoxFit.cover
                                          ? 'btn_call_do_not_cut_video'.l10n
                                          : 'btn_call_cut_video'.l10n,
                                      onPressed: () {
                                        c.rendererBoxFit[participant
                                                .video.value!.track
                                                .id()] =
                                            fit == null || fit == BoxFit.cover
                                                ? BoxFit.contain
                                                : BoxFit.cover;
                                        if (c.focused.isNotEmpty) {
                                          c.focused.refresh();
                                        } else {
                                          c.remotes.refresh();
                                          c.locals.refresh();
                                        }
                                      },
                                    ),
                                  ContextMenuButton(
                                    label: 'btn_call_center_video'.l10n,
                                    onPressed: () => c.center(participant),
                                  ),
                                ],
                                if (participant.video.value != null)
                                  ContextMenuButton(
                                    label: participant.video.value?.isEnabled ==
                                            true
                                        ? 'btn_call_disable_video'.l10n
                                        : 'btn_call_enable_video'.l10n,
                                    onPressed: () => c.toggleRendererEnabled(
                                        participant.video),
                                  ),
                              ],
                            ),
                            child: IgnorePointer(
                              child: ParticipantOverlayWidget(
                                participant,
                                key: ObjectKey(participant),
                                muted: muted,
                                hovered: isHovered,
                                preferBackdrop:
                                    !c.minimized.value || c.fullscreen.value,
                              ),
                            ),
                          ),
                  ),
                );
              });
            });
          },
          decoratorBuilder: (_) => const ParticipantDecoratorWidget(),
          itemBuilder: (_DragData data) {
            var participant = data.participant;
            return Obx(() {
              return ParticipantWidget(
                participant,
                key: ObjectKey(participant),
                offstageUntilDetermined: true,
                useCallCover: true,
                respectAspectRatio: true,
                borderRadius: BorderRadius.zero,
                onSizeDetermined: participant.video.refresh,
                fit:
                    c.rendererBoxFit[participant.video.value?.track.id() ?? ''],
                expanded: c.doughDraggedRenderer.value == participant,
              );
            });
          },
          children: c.primary.map((e) => _DragData(e, c.chatId)).toList(),
        ),
        IgnorePointer(
          child: Obx(() {
            return AnimatedSwitcher(
              duration: 200.milliseconds,
              child: c.secondaryDrags.value != 0 && c.primaryTargets.value != 0
                  ? Container(
                      color: const Color(0x40000000),
                      child: Center(
                        child: AnimatedDelayedScale(
                          duration: const Duration(milliseconds: 300),
                          beginScale: 1,
                          endScale: 1.06,
                          child: ConditionalBackdropFilter(
                            condition: !c.minimized.value || c.fullscreen.value,
                            borderRadius: BorderRadius.circular(16),
                            child: Container(
                              decoration: BoxDecoration(
                                borderRadius: BorderRadius.circular(16),
                                color: !c.minimized.value || c.fullscreen.value
                                    ? const Color(0x40000000)
                                    : const Color(0x90000000),
                              ),
                              child: const Padding(
                                padding: EdgeInsets.all(16),
                                child: Icon(
                                  Icons.add_rounded,
                                  size: 50,
                                  color: Colors.white,
                                ),
                              ),
                            ),
                          ),
                        ),
                      ),
                    )
                  : null,
            );
          }),
        ),
      ],
    );
  });
}

/// [ReorderableFit] of the [CallController.secondary] participants.
Widget _secondaryView(CallController c, BuildContext context) {
  return MediaQuery(
    data: MediaQuery.of(context).copyWith(size: c.size),
    child: Obx(() {
      if (c.secondary.isEmpty) {
        return Container();
      }

      double? left, right;
      double? top, bottom;
      Axis? axis;

      if (c.secondaryAlignment.value == Alignment.centerRight) {
        top = 0;
        right = 0;
        axis = Axis.horizontal;
      } else if (c.secondaryAlignment.value == Alignment.centerLeft) {
        top = 0;
        left = 0;
        axis = Axis.horizontal;
      } else if (c.secondaryAlignment.value == Alignment.topCenter) {
        top = 0;
        left = 0;
        axis = Axis.vertical;
      } else if (c.secondaryAlignment.value == Alignment.bottomCenter) {
        bottom = 0;
        left = 0;
        axis = Axis.vertical;
      } else {
        left = c.secondaryLeft.value;
        top = c.secondaryTop.value;
        right = c.secondaryRight.value;
        bottom = c.secondaryBottom.value;

        axis = null;
      }

      double width, height;
      if (axis == Axis.horizontal) {
        width = c.secondaryWidth.value;
        height = c.size.height;
      } else if (axis == Axis.vertical) {
        width = c.size.width;
        height = c.secondaryHeight.value;
      } else {
        width = c.secondaryWidth.value;
        height = c.secondaryHeight.value;
      }

      Widget _buildDragHandle(Alignment alignment) {
        Widget widget = Container();

        if (alignment == Alignment.centerLeft) {
          widget = MouseRegion(
            cursor: SystemMouseCursors.resizeLeftRight,
            child: Scaler(
              height: height - Scaler.size,
              onDrag: (dx, dy) => c.resizeSecondary(
                context,
                x: ScaleModeX.left,
                dx: dx,
              ),
            ),
          );
        } else if (alignment == Alignment.centerRight) {
          widget = MouseRegion(
            cursor: SystemMouseCursors.resizeLeftRight,
            child: Scaler(
              height: height - Scaler.size,
              onDrag: (dx, dy) => c.resizeSecondary(
                context,
                x: ScaleModeX.right,
                dx: -dx,
              ),
            ),
          );
        } else if (alignment == Alignment.bottomCenter) {
          widget = MouseRegion(
            cursor: SystemMouseCursors.resizeUpDown,
            child: Scaler(
              width: width - Scaler.size,
              onDrag: (dx, dy) => c.resizeSecondary(
                context,
                y: ScaleModeY.bottom,
                dy: -dy,
              ),
            ),
          );
        } else if (alignment == Alignment.topCenter) {
          widget = MouseRegion(
            cursor: SystemMouseCursors.resizeUpDown,
            child: Scaler(
              width: width - Scaler.size,
              onDrag: (dx, dy) => c.resizeSecondary(
                context,
                y: ScaleModeY.top,
                dy: dy,
              ),
            ),
          );
        } else if (alignment == Alignment.topLeft) {
          widget = MouseRegion(
            cursor: SystemMouseCursors.resizeUpLeftDownRight,
            child: Scaler(
              width: Scaler.size * 2,
              height: Scaler.size * 2,
              onDrag: (dx, dy) => c.resizeSecondary(
                context,
                y: ScaleModeY.top,
                x: ScaleModeX.left,
                dx: dx,
                dy: dy,
              ),
            ),
          );
        } else if (alignment == Alignment.topRight) {
          widget = MouseRegion(
            cursor: SystemMouseCursors.resizeUpRightDownLeft,
            child: Scaler(
              width: Scaler.size * 2,
              height: Scaler.size * 2,
              onDrag: (dx, dy) => c.resizeSecondary(
                context,
                y: ScaleModeY.top,
                x: ScaleModeX.right,
                dx: -dx,
                dy: dy,
              ),
            ),
          );
        } else if (alignment == Alignment.bottomLeft) {
          widget = MouseRegion(
            cursor: SystemMouseCursors.resizeUpRightDownLeft,
            child: Scaler(
              width: Scaler.size * 2,
              height: Scaler.size * 2,
              onDrag: (dx, dy) => c.resizeSecondary(
                context,
                y: ScaleModeY.bottom,
                x: ScaleModeX.left,
                dx: dx,
                dy: -dy,
              ),
            ),
          );
        } else if (alignment == Alignment.bottomRight) {
          widget = MouseRegion(
            cursor: SystemMouseCursors.resizeUpLeftDownRight,
            child: Scaler(
              width: Scaler.size * 2,
              height: Scaler.size * 2,
              onDrag: (dx, dy) => c.resizeSecondary(
                context,
                y: ScaleModeY.bottom,
                x: ScaleModeX.right,
                dx: -dx,
                dy: -dy,
              ),
            ),
          );
        }

        return Align(alignment: alignment, child: widget);
      }

      Widget _positionedBoilerplate(Widget child) {
        return Positioned(
          left: left == null ? null : (left - Scaler.size / 2),
          right: right == null ? null : (right - Scaler.size / 2),
          top: top == null ? null : (top - Scaler.size / 2),
          bottom: bottom == null ? null : (bottom - Scaler.size / 2),
          child: SizedBox(
            width: width + Scaler.size,
            height: height + Scaler.size,
            child: child,
          ),
        );
      }

      void _onDragEnded(_DragData d) {
        c.secondaryDrags.value = 0;
        c.draggedRenderer.value = null;
        c.doughDraggedRenderer.value = null;
        c.hoveredRenderer.value = d.participant;
        c.hoveredRendererTimeout = 5;
        c.isCursorHidden.value = false;
      }

      return Stack(
        fit: StackFit.expand,
        children: [
          Positioned(
            left: left,
            right: right,
            top: top,
            bottom: bottom,
            child: IgnorePointer(
              child: Obx(() {
                if (c.secondaryAlignment.value == null) {
                  return Container(
                    width: width,
                    height: height,
                    decoration: const BoxDecoration(
                      boxShadow: [
                        CustomBoxShadow(
                          color: Color(0x44000000),
                          blurRadius: 9,
                          blurStyle: BlurStyle.outer,
                        )
                      ],
                    ),
                  );
                }

                return Container();
              }),
            ),
          ),

          Positioned(
            left: left,
            right: right,
            top: top,
            bottom: bottom,
            child: IgnorePointer(
              child: SizedBox(
                width: width,
                height: height,
                child: Obx(() {
                  if (c.secondaryAlignment.value == null) {
                    return IgnorePointer(
                      child: Stack(
                        children: [
                          SvgLoader.asset(
                            'assets/images/background_dark.svg',
                            width: double.infinity,
                            height: double.infinity,
                            fit: BoxFit.cover,
                          ),
                          Container(color: const Color(0x11FFFFFF)),
                        ],
                      ),
                    );
                  }

                  return Container();
                }),
              ),
            ),
          ),

          _positionedBoilerplate(Obx(
            () => c.secondaryAlignment.value == null
                ? _buildDragHandle(Alignment.centerLeft)
                : Container(),
          )),

          _positionedBoilerplate(Obx(
            () => c.secondaryAlignment.value == null
                ? _buildDragHandle(Alignment.centerRight)
                : Container(),
          )),

          _positionedBoilerplate(Obx(
            () => c.secondaryAlignment.value == null
                ? _buildDragHandle(Alignment.bottomCenter)
                : Container(),
          )),

          _positionedBoilerplate(Obx(
            () => c.secondaryAlignment.value == null
                ? _buildDragHandle(Alignment.topCenter)
                : Container(),
          )),

          _positionedBoilerplate(Obx(
            () => c.secondaryAlignment.value == null
                ? _buildDragHandle(Alignment.topLeft)
                : Container(),
          )),

          _positionedBoilerplate(Obx(
            () => c.secondaryAlignment.value == null
                ? _buildDragHandle(Alignment.topRight)
                : Container(),
          )),

          _positionedBoilerplate(Obx(
            () => c.secondaryAlignment.value == null
                ? _buildDragHandle(Alignment.bottomLeft)
                : Container(),
          )),

          _positionedBoilerplate(Obx(
            () => c.secondaryAlignment.value == null
                ? _buildDragHandle(Alignment.bottomRight)
                : Container(),
          )),

          ReorderableFit<_DragData>(
            key: const Key('SecondaryFitView'),
            onAdded: (d, i) => c.unfocus(d.participant),
            onWillAccept: (d) {
              if (d?.chatId == c.chatId) {
                c.secondaryTargets.value = 1;
                return true;
              }

              return false;
            },
            onLeave: (b) => c.secondaryTargets.value = 0,
            onDragStarted: (r) {
              c.draggedRenderer.value = r.participant;
              c.isHintDismissed.value = true;
              c.secondaryDrags.value = 1;
              c.keepUi(false);
            },
            onDoughBreak: (r) => c.doughDraggedRenderer.value = r.participant,
            onDragEnd: _onDragEnded,
            onDragCompleted: _onDragEnded,
            onDraggableCanceled: _onDragEnded,
            axis: axis,
            width: width,
            height: height,
            left: left,
            top: top,
            right: right,
            bottom: bottom,
            onOffset: () {
              if (c.minimized.value && !c.fullscreen.value) {
                return Offset(-c.left.value, -c.top.value - 30);
              } else if (!WebUtils.isPopup) {
                return const Offset(0, -30);
              }

              return Offset.zero;
            },
            overlayBuilder: (_DragData data) {
              var participant = data.participant;

              return Obx(() {
                bool? muted = participant.owner == MediaOwnerKind.local
                    ? !c.audioState.value.isEnabled()
                    : participant.source == MediaSourceKind.Display
                        ? c
                            .findParticipant(
                                participant.id, MediaSourceKind.Device)
                            ?.audio
                            .value
                            ?.muted
                        : null;

                bool anyDragIsHappening = c.secondaryDrags.value != 0 ||
                    c.primaryDrags.value != 0 ||
                    c.secondaryDragged.value;

                bool isHovered = c.hoveredRenderer.value == participant &&
                    !anyDragIsHappening;

                return MouseRegion(
                  opaque: false,
                  onEnter: (d) {
                    if (c.draggedRenderer.value == null) {
                      c.hoveredRenderer.value = data.participant;
                      c.hoveredRendererTimeout = 5;
                      c.isCursorHidden.value = false;
                    }
                  },
                  onHover: (d) {
                    if (c.draggedRenderer.value == null) {
                      c.hoveredRenderer.value = data.participant;
                      c.hoveredRendererTimeout = 5;
                      c.isCursorHidden.value = false;
                    }
                  },
                  onExit: (d) {
                    c.hoveredRendererTimeout = 0;
                    c.hoveredRenderer.value = null;
                    c.isCursorHidden.value = false;
                  },
                  child: AnimatedSwitcher(
                    duration: 200.milliseconds,
                    child: c.draggedRenderer.value == data.participant
                        ? Container()
                        : ContextMenuRegion(
                            key: ObjectKey(participant),
                            preventContextMenu: true,
                            menu: ContextMenu(
                              actions: [
                                if ((participant.owner !=
                                            MediaOwnerKind.local ||
                                        participant.source !=
                                            MediaSourceKind.Display) &&
                                    participant.video.value?.isEnabled == true)
                                  ContextMenuButton(
                                    label: 'btn_call_center_video'.l10n,
                                    onPressed: () => c.center(participant),
                                  ),
                                if (participant.video.value != null)
                                  ContextMenuButton(
                                    label: participant.video.value?.isEnabled ==
                                            true
                                        ? 'btn_call_disable_video'.l10n
                                        : 'btn_call_enable_video'.l10n,
                                    onPressed: () => c.toggleRendererEnabled(
                                        participant.video),
                                  )
                              ],
                            ),
                            child: IgnorePointer(
                              child: ParticipantOverlayWidget(
                                participant,
                                key: ObjectKey(participant),
                                muted: muted,
                                hovered: isHovered,
                                preferBackdrop:
                                    !c.minimized.value || c.fullscreen.value,
                              ),
                            ),
                          ),
                  ),
                );
              });
            },
            decoratorBuilder: (_DragData item) =>
                const ParticipantDecoratorWidget(),
            itemBuilder: (_DragData data) {
              var participant = data.participant;
              return Obx(
                () => ParticipantWidget(
                  participant,
                  key: ObjectKey(participant),
                  offstageUntilDetermined: true,
                  respectAspectRatio: true,
                  useCallCover: true,
                  borderRadius: BorderRadius.zero,
                  expanded: c.doughDraggedRenderer.value == participant,
                ),
              );
            },
            children: c.secondary.map((e) => _DragData(e, c.chatId)).toList(),
          ),

          // Discards the pointer when hovered over videos.
          Positioned(
            left: left,
            right: right,
            top: top,
            bottom: bottom,
            child: MouseRegion(
              opaque: false,
              cursor: SystemMouseCursors.basic,
              child:
                  IgnorePointer(child: SizedBox(width: width, height: height)),
            ),
          ),

          // Sliding from top draggable title bar.
          Positioned(
            left: left,
            right: right,
            top: top,
            bottom: bottom,
            child: Obx(() {
              bool isAnyDrag =
                  c.secondaryDrags.value != 0 || c.primaryDrags.value != 0;

              return SizedBox(
                width: width,
                height: height,
                child: Align(
                  alignment: Alignment.topCenter,
                  child: SizedBox(
                    height: 30,
                    child: MouseRegion(
                      cursor: isAnyDrag
                          ? MouseCursor.defer
                          : SystemMouseCursors.grab,
                      child: GestureDetector(
                        onPanStart: (d) {
                          c.secondaryDragged.value = true;
                          c.secondaryRight.value = null;
                          c.secondaryBottom.value = null;

                          if (c.secondaryAlignment.value != null ||
                              c.secondaryKeepAlignment.value == true) {
                            c.secondaryAlignment.value = null;

                            if (c.minimized.value) {
                              c.secondaryLeft.value =
                                  d.globalPosition.dx - c.left.value;
                              c.secondaryTop.value =
                                  d.globalPosition.dy - 35 - c.top.value;
                            } else {
                              c.secondaryLeft.value = d.globalPosition.dx;
                              c.secondaryTop.value = d.globalPosition.dy - 15;
                            }
                            c.applySecondaryConstraints(context);
                          }

                          c.secondaryKeepAlignment.value = false;
                        },
                        onPanUpdate: (d) {
                          c.secondaryDragged.value = true;
                          c.secondaryLeft.value =
                              c.secondaryLeft.value! + d.delta.dx;
                          c.secondaryTop.value =
                              c.secondaryTop.value! + d.delta.dy;
                          c.applySecondaryConstraints(context);
                        },
                        onPanEnd: (d) {
                          c.secondaryDragged.value = false;
                          if (c.possibleSecondaryAlignment.value != null) {
                            c.secondaryAlignment.value =
                                c.possibleSecondaryAlignment.value;
                            c.possibleSecondaryAlignment.value = null;
                            c.applySecondaryConstraints(context);
                          }
                        },
                        child: AnimatedOpacity(
                          duration: 200.milliseconds,
                          key: const ValueKey('TitleBar'),
                          opacity: c.secondaryHovered.value ? 1 : 0,
                          child: ConditionalBackdropFilter(
                            child: Container(
                              color: const Color(0x9D165084),
                              child: Row(
                                children: [
                                  const SizedBox(width: 7),
                                  const Expanded(
                                    child: Text(
                                      'Draggable',
                                      style: TextStyle(color: Colors.white),
                                      maxLines: 1,
                                      overflow: TextOverflow.ellipsis,
                                    ),
                                  ),
                                  InkResponse(
                                    onTap: isAnyDrag ? null : c.focusAll,
                                    child: SvgLoader.asset(
                                      'assets/icons/close.svg',
                                      height: 10.25,
                                    ),
                                  ),
                                  const SizedBox(width: 7),
                                ],
                              ),
                            ),
                          ),
                        ),
                      ),
                    ),
                  ),
                ),
              );
            }),
          ),

          _positionedBoilerplate(Obx(
            () => c.secondaryAlignment.value == Alignment.centerRight
                ? _buildDragHandle(Alignment.centerLeft)
                : Container(),
          )),

          _positionedBoilerplate(Obx(
            () => c.secondaryAlignment.value == Alignment.centerLeft
                ? _buildDragHandle(Alignment.centerRight)
                : Container(),
          )),

          _positionedBoilerplate(Obx(
            () => c.secondaryAlignment.value == Alignment.topCenter
                ? _buildDragHandle(Alignment.bottomCenter)
                : Container(),
          )),

          _positionedBoilerplate(Obx(
            () => c.secondaryAlignment.value == Alignment.bottomCenter
                ? _buildDragHandle(Alignment.topCenter)
                : Container(),
          )),

          Positioned(
            left: left,
            right: right,
            top: top,
            bottom: bottom,
            child: IgnorePointer(
              child: SizedBox(
                width: width,
                height: height,
                child: Obx(() {
                  return AnimatedSwitcher(
                    duration: 200.milliseconds,
                    child: c.primaryDrags.value != 0 &&
                            c.secondaryTargets.value != 0
                        ? Container(
                            color: const Color(0x40000000),
                            child: Center(
                              child: AnimatedDelayedScale(
                                duration: const Duration(
                                  milliseconds: 300,
                                ),
                                beginScale: 1,
                                endScale: 1.06,
                                child: ConditionalBackdropFilter(
                                  condition:
                                      !c.minimized.value || c.fullscreen.value,
                                  borderRadius: BorderRadius.circular(16),
                                  child: Container(
                                    decoration: BoxDecoration(
                                      borderRadius: BorderRadius.circular(16),
                                      color: !c.minimized.value ||
                                              c.fullscreen.value
                                          ? const Color(0x40000000)
                                          : const Color(0x90000000),
                                    ),
                                    child: const Padding(
                                      padding: EdgeInsets.all(16),
                                      child: Icon(
                                        Icons.add_rounded,
                                        size: 50,
                                        color: Colors.white,
                                      ),
                                    ),
                                  ),
                                ),
                              ),
                            ),
                          )
                        : null,
                  );
                }),
              ),
            ),
          ),

          Positioned(
            left: left == null ? null : (left - Scaler.size / 2),
            right: right == null ? null : (right - Scaler.size / 2),
            top: top == null ? null : (top - Scaler.size / 2),
            bottom: bottom == null ? null : (bottom - Scaler.size / 2),
            child: MouseRegion(
              opaque: false,
              onEnter: (p) => c.secondaryHovered.value = true,
              onHover: (p) => c.secondaryHovered.value = true,
              onExit: (p) => c.secondaryHovered.value = false,
              child: SizedBox(
                width: width + Scaler.size,
                height: height + Scaler.size,
                child: Obx(() {
                  return Stack(
                    children: [
                      IgnorePointer(
                        child: AnimatedContainer(
                          duration: 200.milliseconds,
                          margin: const EdgeInsets.all(Scaler.size / 2),
                          decoration: BoxDecoration(
                            border: c.secondaryHovered.value
                                ? c.secondaryAlignment.value == null
                                    ? Border.all(
                                        color: const Color(0xFF888888),
                                        width: 1,
                                      )
                                    : Border(
                                        top: c.secondaryAlignment.value ==
                                                Alignment.bottomCenter
                                            ? const BorderSide(
                                                color: Color(0xFF888888),
                                                width: 1,
                                              )
                                            : BorderSide.none,
                                        left: c.secondaryAlignment.value ==
                                                Alignment.centerRight
                                            ? const BorderSide(
                                                color: Color(0xFF888888),
                                                width: 1,
                                              )
                                            : BorderSide.none,
                                        right: c.secondaryAlignment.value ==
                                                Alignment.centerLeft
                                            ? const BorderSide(
                                                color: Color(0xFF888888),
                                                width: 1,
                                              )
                                            : BorderSide.none,
                                        bottom: c.secondaryAlignment.value ==
                                                Alignment.topCenter
                                            ? const BorderSide(
                                                color: Color(0xFF888888),
                                                width: 1,
                                              )
                                            : BorderSide.none,
                                      )
                                : Border.all(
                                    color: const Color(0x00888888),
                                    width: 1,
                                  ),
                          ),
                        ),
                      ),
                    ],
                  );
                }),
              ),
            ),
          ),
        ],
      );
    }),
  );
}

/// [DragTarget] of an empty [_secondaryView].
Widget _secondaryTarget(CallController c) {
  return Obx(() {
    Axis secondaryAxis =
        c.size.width >= c.size.height ? Axis.horizontal : Axis.vertical;

    // Pre-calculate the [ReorderableFit]'s size.
    double panelSize = max(
      ReorderableFit.calculateSize(
        maxSize: c.size.shortestSide / 4,
        constraints: Size(c.size.width, c.size.height - 45),
        axis: c.size.width >= c.size.height ? Axis.horizontal : Axis.vertical,
        length: c.secondary.length,
      ),
      130,
    );

    return AnimatedSwitcher(
      key: const Key('SecondaryTargetAnimatedSwitcher'),
      duration: 200.milliseconds,
      child: c.secondary.isEmpty && c.doughDraggedRenderer.value != null
          ? Align(
              alignment: secondaryAxis == Axis.horizontal
                  ? Alignment.centerRight
                  : Alignment.topCenter,
              child: SizedBox(
                width: secondaryAxis == Axis.horizontal
                    ? panelSize / 1.6
                    : double.infinity,
                height: secondaryAxis == Axis.horizontal
                    ? double.infinity
                    : panelSize / 1.6,
                child: DragTarget<_DragData>(
                  onWillAccept: (d) => d?.chatId == c.chatId,
                  onAccept: (_DragData d) {
                    if (secondaryAxis == Axis.horizontal) {
                      c.secondaryAlignment.value = Alignment.centerRight;
                    } else {
                      c.secondaryAlignment.value = Alignment.topCenter;
                    }
                    c.unfocus(d.participant);
                  },
                  builder: (context, candidate, rejected) {
                    return Obx(() {
                      return IgnorePointer(
                        child: AnimatedSwitcher(
                          key: const Key('SecondaryTargetAnimatedSwitcher'),
                          duration: 200.milliseconds,
                          child: c.primaryDrags.value >= 1
                              ? Container(
                                  decoration: const BoxDecoration(
                                    boxShadow: [
                                      CustomBoxShadow(
                                        color: Color(0x33000000),
                                        blurRadius: 8,
                                        blurStyle: BlurStyle.outer,
                                      )
                                    ],
                                  ),
                                  child: ConditionalBackdropFilter(
                                    child: Container(
                                      color: const Color(0x30000000),
                                      child: Center(
                                        child: SizedBox(
                                          width:
                                              secondaryAxis == Axis.horizontal
                                                  ? min(panelSize, 150 + 44)
                                                  : null,
                                          height:
                                              secondaryAxis == Axis.horizontal
                                                  ? null
                                                  : min(panelSize, 150 + 44),
                                          child: Column(
                                            crossAxisAlignment:
                                                CrossAxisAlignment.center,
                                            mainAxisAlignment:
                                                MainAxisAlignment.center,
                                            mainAxisSize: MainAxisSize.min,
                                            children: [
                                              AnimatedScale(
                                                duration: const Duration(
                                                    milliseconds: 300),
                                                curve: Curves.ease,
                                                scale: candidate.isNotEmpty
                                                    ? 1.06
                                                    : 1,
                                                child: Container(
                                                  decoration: BoxDecoration(
                                                    color:
                                                        const Color(0x40000000),
                                                    borderRadius:
                                                        BorderRadius.circular(
                                                            16),
                                                  ),
                                                  child: const Padding(
                                                    padding: EdgeInsets.all(10),
                                                    child: Icon(
                                                      Icons.add_rounded,
                                                      size: 35,
                                                      color: Colors.white,
                                                    ),
                                                  ),
                                                ),
                                              ),
                                            ],
                                          ),
                                        ),
                                      ),
                                    ),
                                  ),
                                )
                              : Container(key: UniqueKey()),
                        ),
                      );
                    });
                  },
                ),
              ),
            )
          : Container(),
    );
  });
}

/// [Draggable] data consisting of a [participant] and its [chatId].
class _DragData {
  const _DragData(this.participant, this.chatId);

  /// [Participant] this [_DragData] represents.
  final Participant participant;

  /// [ChatId] of the [CallView] this [participant] takes place in.
  final ChatId chatId;

  @override
  bool operator ==(Object other) =>
      other is _DragData &&
      participant == other.participant &&
      chatId == other.chatId;

  @override
  int get hashCode => participant.hashCode;
}<|MERGE_RESOLUTION|>--- conflicted
+++ resolved
@@ -642,8 +642,7 @@
 
         // Bottom [MouseRegion] that toggles UI on hover.
         Obx(() {
-          bool enabled = !c.isSelfPanning.value &&
-              !c.displayMore.value &&
+          bool enabled = !c.displayMore.value &&
               c.primaryDrags.value == 0 &&
               c.secondaryDrags.value == 0;
           return Align(
@@ -788,36 +787,6 @@
           );
         }),
 
-<<<<<<< HEAD
-=======
-        // Top [MouseRegion] that toggles UI on hover.
-        Obx(() {
-          bool hideSecondary = c.size.width < 500 && c.size.height < 500;
-          bool mayDragVideo = !hideSecondary &&
-              (c.focused.length > 1 ||
-                  (c.focused.isEmpty &&
-                      c.primary.length + c.secondary.length > 1));
-          bool anyHintIsDisplayed = c.errorTimeout.value != 0 ||
-              (c.isHintDismissed.value || mayDragVideo);
-
-          return SizedBox(
-            height: anyHintIsDisplayed || c.secondaryHovered.value ? 110 : 45,
-            width: double.infinity,
-            child: c.primaryDrags.value == 0 && c.secondaryDrags.value == 0
-                ? MouseRegion(
-                    opaque: false,
-                    onEnter: (d) => c.keepUi(true),
-                    onExit: (d) {
-                      if (c.showUi.value) {
-                        c.keepUi(false);
-                      }
-                    },
-                  )
-                : null,
-          );
-        }),
-
->>>>>>> ec5d2e4d
         // Sliding from the bottom buttons.
         Obx(() {
           if (c.minimized.value && !c.fullscreen.value) {
