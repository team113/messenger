--- conflicted
+++ resolved
@@ -366,6 +366,10 @@
           // Sliding from the top info header.
           if (WebUtils.isPopup)
             Obx(() {
+              if (!c.fullscreen.value) {
+                return const SizedBox();
+              }
+
               return Align(
                 alignment: Alignment.topCenter,
                 child: AnimatedSlider(
@@ -374,8 +378,7 @@
                   beginOffset: const Offset(0, -1),
                   endOffset: const Offset(0, 0),
                   isOpen: c.state.value == OngoingCallState.active &&
-                      c.showHeader.value &&
-                      c.fullscreen.value,
+                      c.showHeader.value,
                   child: Container(
                     decoration: BoxDecoration(
                       borderRadius: BorderRadius.circular(30),
@@ -420,7 +423,6 @@
 
           // Bottom [MouseRegion] that toggles UI on hover.
           Obx(() {
-<<<<<<< HEAD
             final bool enabled =
                 c.primaryDrags.value == 0 && c.secondaryDrags.value == 0;
             return Align(
@@ -441,58 +443,6 @@
                           }
                         }
                       : null,
-=======
-            if (!c.fullscreen.value) {
-              return const SizedBox();
-            }
-
-            return Align(
-              alignment: Alignment.topCenter,
-              child: AnimatedSlider(
-                duration: 400.milliseconds,
-                translate: false,
-                beginOffset: const Offset(0, -1),
-                endOffset: const Offset(0, 0),
-                isOpen: c.state.value == OngoingCallState.active &&
-                    c.showHeader.value,
-                child: Container(
-                  decoration: BoxDecoration(
-                    borderRadius: BorderRadius.circular(30),
-                    boxShadow: const [
-                      CustomBoxShadow(
-                        color: Color(0x33000000),
-                        blurRadius: 8,
-                        blurStyle: BlurStyle.outer,
-                      )
-                    ],
-                  ),
-                  margin: const EdgeInsets.fromLTRB(10, 5, 10, 2),
-                  child: ConditionalBackdropFilter(
-                    borderRadius: BorderRadius.circular(30),
-                    filter: ImageFilter.blur(
-                      sigmaX: 15,
-                      sigmaY: 15,
-                    ),
-                    child: Container(
-                      decoration: BoxDecoration(
-                        color: const Color(0x301D6AAE),
-                        borderRadius: BorderRadius.circular(30),
-                      ),
-                      padding: const EdgeInsets.symmetric(
-                        vertical: 8,
-                        horizontal: 10,
-                      ),
-                      child: Text(
-                        'label_call_title'.l10nfmt(c.titleArguments),
-                        style: context.textTheme.bodyLarge?.copyWith(
-                          fontSize: 13,
-                          color: const Color(0xFFFFFFFF),
-                        ),
-                        overflow: TextOverflow.ellipsis,
-                      ),
-                    ),
-                  ),
->>>>>>> 4d90167b
                 ),
               ),
             );
