// Copyright © 2022 IT ENGINEERING MANAGEMENT INC, <https://github.com/team113>
//
// This program is free software: you can redistribute it and/or modify it under
// the terms of the GNU Affero General Public License v3.0 as published by the
// Free Software Foundation, either version 3 of the License, or (at your
// option) any later version.
//
// This program is distributed in the hope that it will be useful, but WITHOUT
// ANY WARRANTY; without even the implied warranty of MERCHANTABILITY or FITNESS
// FOR A PARTICULAR PURPOSE. See the GNU Affero General Public License v3.0 for
// more details.
//
// You should have received a copy of the GNU Affero General Public License v3.0
// along with this program. If not, see
// <https://www.gnu.org/licenses/agpl-3.0.html>.

import 'dart:math';
import 'dart:ui';

import 'package:collection/collection.dart';
import 'package:flutter/gestures.dart';
import 'package:flutter/material.dart';
import 'package:get/get.dart';
import 'package:medea_jason/medea_jason.dart';

import '../controller.dart';
import '../widget/animated_delayed_scale.dart';
import '../widget/call_cover.dart';
import '../widget/conditional_backdrop.dart';
import '../widget/fit_view.dart';
import '../widget/fit_wrap.dart';
import '../widget/hint.dart';
import '../widget/participant.dart';
import '../widget/reorderable_fit_wrap.dart';
import '../widget/scaler.dart';
import '../widget/tooltip_button.dart';
import '../widget/video_view.dart';
import '/domain/model/chat.dart';
import '/domain/model/ongoing_call.dart';
import '/l10n/l10n.dart';
import '/routes.dart';
import '/themes.dart';
import '/ui/page/home/page/chat/widget/chat_item.dart';
import '/ui/page/home/widget/animated_slider.dart';
import '/ui/page/home/widget/avatar.dart';
import '/ui/widget/context_menu/menu.dart';
import '/ui/widget/context_menu/region.dart';
import '/ui/widget/svg/svg.dart';
import '/util/platform_utils.dart';
import '/util/web/web_utils.dart';
import 'common.dart';

/// Returns a desktop design of a [CallView].
Widget desktopCall(CallController c, BuildContext context) {
  return LayoutBuilder(
    builder: (context, constraints) {
      // Call stackable content.
      List<Widget> content = [
        SvgLoader.asset(
          'assets/images/background_dark.svg',
          width: double.infinity,
          height: double.infinity,
          fit: BoxFit.cover,
        ),
      ];

      // Active call.
      if (c.state.value == OngoingCallState.active) {
        // Secondary view possible alignment.
        Widget _possibleContainer() {
          return Obx(() {
            Alignment? alignment = c.possibleSecondaryAlignment.value;
            if (alignment == null) {
              return Container();
            }

            double width = 10;
            double height = 10;

            if (alignment == Alignment.topCenter ||
                alignment == Alignment.bottomCenter) {
              width = double.infinity;
            } else {
              height = double.infinity;
            }

            return Align(
              alignment: alignment,
              child: ConditionalBackdropFilter(
                child: Container(
                  height: height,
                  width: width,
                  color: const Color(0x4D165084),
                ),
              ),
            );
          });
        }

        content.addAll([
          // Call's primary view.
          Column(
            children: [
              Obx(() => SizedBox(
                    width: double.infinity,
                    height: c.secondary.isNotEmpty &&
                            c.secondaryAlignment.value == Alignment.topCenter
                        ? c.secondaryHeight.value
                        : 0,
                  )),
              Expanded(
                child: Row(
                  children: [
                    Obx(() => SizedBox(
                          height: double.infinity,
                          width: c.secondary.isNotEmpty &&
                                  c.secondaryAlignment.value ==
                                      Alignment.centerLeft
                              ? c.secondaryWidth.value
                              : 0,
                        )),
                    Expanded(
                      child: Stack(
                        children: [
                          _primaryView(c),
                          Obx(
                            () => MouseRegion(
                              opaque: false,
                              cursor: c.isCursorHidden.value
                                  ? SystemMouseCursors.none
                                  : SystemMouseCursors.basic,
                            ),
                          ),
                        ],
                      ),
                    ),
                    Obx(() => SizedBox(
                          height: double.infinity,
                          width: c.secondary.isNotEmpty &&
                                  c.secondaryAlignment.value ==
                                      Alignment.centerRight
                              ? c.secondaryWidth.value
                              : 0,
                        )),
                  ],
                ),
              ),
              Obx(() => SizedBox(
                    width: double.infinity,
                    height: c.secondary.isNotEmpty &&
                            c.secondaryAlignment.value == Alignment.bottomCenter
                        ? c.secondaryHeight.value
                        : 0,
                  )),
            ],
          ),

          _possibleContainer(),

          // Makes UI appear on click.
          //
          // Also, if [showTitle] is `false`, allows dragging the window.
          Listener(
            behavior: HitTestBehavior.translucent,
            onPointerDown: (d) {
              if ((d.kind != PointerDeviceKind.mouse &&
                      d.kind != PointerDeviceKind.stylus) ||
                  !c.handleLmb.value) {
                c.downPosition = d.localPosition;
                c.downButtons = d.buttons;
              }
            },
            onPointerUp: (d) {
              if (c.downButtons & kPrimaryButton != 0 &&
                  (d.localPosition.distanceSquared -
                              c.downPosition.distanceSquared)
                          .abs() <=
                      1500) {
                if (c.primaryDrags.value == 0 && c.secondaryDrags.value == 0) {
                  if (c.state.value == OngoingCallState.active) {
                    if (!c.showUi.value) {
                      c.keepUi();
                    } else {
                      c.keepUi(false);
                    }
                  }
                }
              }
            },
          ),

          // Secondary panel itself.
          _secondaryView(c, context),

          // Empty drop zone if [secondary] is empty.
          _secondaryTarget(c),
        ]);

        // Show a hint if any renderer is draggable.
<<<<<<< HEAD
        content.add(Obx(() {
          bool hideSecondary = c.size.width < 500 && c.size.height < 500;
          bool mayDragVideo = !hideSecondary &&
              (c.focused.length > 1 ||
                  (c.focused.isEmpty &&
                      c.primary.length + c.secondary.length > 1));

          return AnimatedSwitcher(
            duration: 150.milliseconds,
            child: !c.isHintDismissed.value && mayDragVideo
                ? Padding(
                    padding: EdgeInsets.only(
                      top: c.secondary.isNotEmpty &&
                              c.secondaryAlignment.value == Alignment.topCenter
                          ? 10 + c.secondaryHeight.value
                          : 10,
                      right: c.secondary.isNotEmpty &&
                              c.secondaryAlignment.value ==
                                  Alignment.centerRight
                          ? 10 + c.secondaryWidth.value
                          : 10,
                    ),
                    child: Align(
                      alignment: Alignment.topRight,
                      child: SizedBox(
                        width: 320,
                        child: HintWidget(
                          text: 'label_hint_drag_n_drop_video'.tr,
                          onTap: c.isHintDismissed.toggle,
                        ),
                      ),
                    ),
                  )
                : Container(),
=======
        if (!c.isHintDismissed.value && mayDragVideo) {
          content.add(
            Align(
              alignment: Alignment.topRight,
              child: Transform.translate(
                offset: secondaryWidgets.isNotEmpty
                    ? Offset(
                        secondaryAxis == Axis.horizontal ? -panelSize : 0,
                        secondaryAxis == Axis.horizontal ? 0 : panelSize,
                      )
                    : Offset.zero,
                child: SizedBox(
                  width: 240,
                  height: 110,
                  child: HintWidget(
                    text: 'label_hint_drag_n_drop_video'.l10n,
                    onTap: c.isHintDismissed.toggle,
                  ),
                ),
              ),
            ),
>>>>>>> fc3a7df6
          );
        }));
      } else {
        // Call is not active.
        content.add(Obx(() {
          RtcVideoRenderer? local = c.locals.firstOrNull?.video.value ??
              c.paneled.firstOrNull?.video.value;
          var callCover = c.chat.value?.callCover;

          return c.videoState.value == LocalTrackState.disabled || local == null
              ? CallCoverWidget(callCover)
              : RtcVideoView(local, mirror: true, fit: BoxFit.cover);
        }));

        // Display a caller's name if the call is not outgoing and the chat is
        // a group.
        content.add(
          Obx(() {
            bool isOutgoing =
                (c.outgoing || c.state.value == OngoingCallState.local) &&
                    !c.started;
            bool preferTitle = c.state.value != OngoingCallState.active;

            if (!preferTitle &&
                !isOutgoing &&
                c.chat.value?.chat.value.isGroup == true) {
              return Align(
                alignment: Alignment.topCenter,
                child: Padding(
                  padding: EdgeInsets.only(
                      top: (c.minimized.value && !c.fullscreen.value ? 0 : 45) +
                          8),
                  child: Text(
                    c.callerName ?? '...',
                    style: context.textTheme.bodyText1?.copyWith(
                      color: const Color(0xFFBBBBBB),
                      fontSize: 20,
                    ),
                  ),
                ),
              );
            }

            return Container();
          }),
        );
      }

      // If there's any error to show, display it.
      content.add(Obx(() {
        return AnimatedSwitcher(
          duration: 150.milliseconds,
          child: c.errorTimeout.value != 0
              ? Align(
                  alignment: Alignment.topRight,
                  child: Padding(
                    padding: EdgeInsets.only(
                      top: c.secondary.isNotEmpty &&
                              c.secondaryAlignment.value == Alignment.topCenter
                          ? 10 + c.secondaryHeight.value
                          : 10,
                      right: c.secondary.isNotEmpty &&
                              c.secondaryAlignment.value ==
                                  Alignment.centerRight
                          ? 10 + c.secondaryWidth.value
                          : 10,
                    ),
                    child: SizedBox(
                      width: 320,
                      child: HintWidget(
                        text: '${c.error}.',
                        onTap: () {
                          c.errorTimeout.value = 0;
                        },
                        isError: true,
                      ),
                    ),
                  ),
                )
              : Container(),
        );
      }));

      _padding(Widget child) => Padding(
          padding: const EdgeInsets.symmetric(horizontal: 2), child: child);

      bool isOutgoing =
          (c.outgoing || c.state.value == OngoingCallState.local) && !c.started;

      List<Widget> buttons = c.state.value == OngoingCallState.active ||
              c.state.value == OngoingCallState.joining
          ? [
              if (PlatformUtils.isDesktop) _padding(screenButton(c, 0.8)),
              if (PlatformUtils.isMobile)
                _padding(
                  c.videoState.value.isEnabled()
                      ? switchButton(c, 0.8)
                      : speakerButton(c, 0.8),
                ),
              _padding(videoButton(c, 0.8)),
              _padding(dropButton(c, 0.8)),
              _padding(audioButton(c, 0.8)),
              _padding(handButton(c, 0.8)),
            ]
          : isOutgoing
              ? [
                  if (PlatformUtils.isMobile)
                    _padding(
                      c.videoState.value.isEnabled()
                          ? switchButton(c)
                          : speakerButton(c),
                    ),
                  _padding(videoButton(c)),
                  _padding(cancelButton(c)),
                  _padding(audioButton(c)),
                ]
              : [
                  _padding(acceptAudioButton(c)),
                  _padding(acceptVideoButton(c)),
                  _padding(declineButton(c)),
                ];

      // Indicator whether the [_activeButtons] should be in a dock or not.
      bool isDocked = c.state.value == OngoingCallState.active ||
          c.state.value == OngoingCallState.joining;

      Widget _activeButtons() => ConstrainedBox(
            constraints: BoxConstraints(
              maxWidth: isDocked
                  ? 330
                  : isOutgoing
                      ? 270
                      : 380,
            ),
            child: Row(
              crossAxisAlignment: isDocked
                  ? CrossAxisAlignment.center
                  : CrossAxisAlignment.start,
              children: buttons.map((e) => Expanded(child: e)).toList(),
            ),
          );

      // Footer part of the call with buttons.
      List<Widget> footer = [
        // Animated bottom buttons.
        Obx(
          () => Center(
            child: Column(
              mainAxisAlignment: MainAxisAlignment.center,
              crossAxisAlignment: CrossAxisAlignment.center,
              children: [
                const Spacer(),
                Padding(
                  padding: EdgeInsets.only(bottom: isDocked ? 5 : 30),
                  child: AnimatedSlider(
                    isOpen: c.state.value != OngoingCallState.active ||
                        c.showUi.value,
                    duration: const Duration(milliseconds: 400),
                    translate: false,
                    child: Stack(
                      alignment: Alignment.center,
                      children: [
                        // Draw a blurred dock with the invisible [_activeButtons]
                        // if [isDocked].
                        if (isDocked)
                          ConditionalBackdropFilter(
                            borderRadius: BorderRadius.circular(30),
                            filter: ImageFilter.blur(sigmaX: 15, sigmaY: 15),
                            child: Container(
                              decoration: BoxDecoration(
                                color: const Color(0x55000000),
                                borderRadius: BorderRadius.circular(30),
                              ),
                              padding: const EdgeInsets.symmetric(
                                vertical: 13,
                                horizontal: 5,
                              ),
                              child: Visibility(
                                visible: false,
                                maintainSize: true,
                                maintainAnimation: true,
                                maintainState: true,
                                child: _activeButtons(),
                              ),
                            ),
                          ),
                        _activeButtons(),
                      ],
                    ),
                  ),
                ),
              ],
            ),
          ),
        ),
        // Bottom [MouseRegion] that toggles UI on hover.
        Align(
          alignment: Alignment.bottomCenter,
          child: SizedBox(
            height: 100,
            width: double.infinity,
            child: MouseRegion(
              opaque: false,
              onEnter: (d) {
                c.isPanelOpen.value = true;
                c.keepUi(true);
              },
              onExit: (d) {
                c.isPanelOpen.value = false;
                if (c.showUi.value) {
                  c.keepUi(false);
                }
              },
            ),
          ),
        ),
      ];

      List<Widget> ui = [
        IgnorePointer(
          child: Obx(() {
            bool preferTitle = c.state.value != OngoingCallState.active;
            return AnimatedSwitcher(
              duration: const Duration(milliseconds: 300),
              child: preferTitle &&
                      c.primary.where((e) => e.video.value != null).isNotEmpty
                  ? Container(color: const Color(0x55000000))
                  : null,
            );
          }),
        ),

        Obx(() {
          bool preferTitle = c.state.value != OngoingCallState.active;
          return GestureDetector(
            behavior: HitTestBehavior.translucent,
            onDoubleTap: c.toggleFullscreen,
            onPanUpdate: preferTitle
                ? (d) {
                    c.left.value = c.left.value + d.delta.dx;
                    c.top.value = c.top.value + d.delta.dy;
                    c.applyConstraints(context);
                  }
                : null,
          );
        }),

        // Settings button on the top right if call [isOutgoing].
<<<<<<< HEAD
        Obx(() {
          bool isOutgoing =
              (c.outgoing || c.state.value == OngoingCallState.local) &&
                  !c.started;

          if (isOutgoing &&
              c.state.value != OngoingCallState.active &&
              c.state.value != OngoingCallState.joining) {
            return Align(
              alignment: Alignment.topRight,
              child: Padding(
                padding: const EdgeInsets.only(top: 8, right: 8),
                child: TooltipButton(
                  verticalOffset: 8,
                  hint: 'btn_call_settings'.tr,
                  onTap: () => c.openSettings(context),
                  child: SvgLoader.asset(
                    'assets/icons/settings.svg',
                    width: 16,
                    height: 16,
                  ),
=======
        if (isOutgoing &&
            c.state.value != OngoingCallState.active &&
            c.state.value != OngoingCallState.joining)
          Align(
            alignment: Alignment.topRight,
            child: Padding(
              padding: const EdgeInsets.only(top: 8, right: 8),
              child: TooltipButton(
                verticalOffset: 8,
                hint: 'btn_call_settings'.l10n,
                onTap: () => c.openSettings(context),
                child: SvgLoader.asset(
                  'assets/icons/settings.svg',
                  width: 16,
                  height: 16,
>>>>>>> fc3a7df6
                ),
              ),
            );
          }

          return Container();
        }),

        // Sliding from the top title bar.
        Obx(() {
          bool preferTitle = c.state.value != OngoingCallState.active;
          return AnimatedSwitcher(
            key: const Key('AnimatedSwitcherCallTitle'),
            duration: const Duration(milliseconds: 200),
            child: preferTitle
                ? Align(
                    key: const Key('CallTitlePadding'),
                    alignment: Alignment.topCenter,
                    child: Padding(
                      padding: EdgeInsets.only(
                        left: 10,
                        right: 10,
                        top: c.size.height * 0.05,
                      ),
                      child: callTitle(c),
                    ),
                  )
                : Container(key: UniqueKey()),
          );
        }),

        // Top [MouseRegion] that toggles UI on hover.
        Obx(() {
          bool hideSecondary = c.size.width < 500 && c.size.height < 500;
          bool mayDragVideo = !hideSecondary &&
              (c.focused.length > 1 ||
                  (c.focused.isEmpty &&
                      c.primary.length + c.secondary.length > 1));
          bool anyHintIsDisplayed = c.errorTimeout.value != 0 ||
              (c.isHintDismissed.value || mayDragVideo);

          return SizedBox(
            height: anyHintIsDisplayed || c.secondaryHovered.value ? 110 : 45,
            width: double.infinity,
            child: !c.isSelfPanning.value &&
                    c.primaryDrags.value == 0 &&
                    c.secondaryDrags.value == 0
                ? MouseRegion(
                    opaque: false,
                    onEnter: (d) {
                      c.keepUi(true);
                    },
                    onExit: (d) {
                      if (c.showUi.value) {
                        c.keepUi(false);
                      }
                    },
                  )
                : null,
          );
        }),

        // Sliding from the bottom buttons.
        Obx(() {
          if (c.minimized.value && !c.fullscreen.value) {
            return Container();
          }

          return Stack(children: footer);
        }),
      ];

      // Combines all the stackable content into [Scaffold].
      Widget scaffold = Scaffold(
        backgroundColor: Colors.black,
        body: Column(
          mainAxisSize: MainAxisSize.min,
          children: [
            if (!WebUtils.isPopup)
              GestureDetector(
                behavior: HitTestBehavior.translucent,
                onPanUpdate: (d) {
                  c.left.value = c.left.value + d.delta.dx;
                  c.top.value = c.top.value + d.delta.dy;
                  c.applyConstraints(context);
                },
                child: Container(
                  decoration: BoxDecoration(
                    color: Colors.transparent,
                    borderRadius: BorderRadius.circular(30),
                    boxShadow: const [
                      CustomBoxShadow(
                        color: Color(0x33000000),
                        blurRadius: 8,
                        blurStyle: BlurStyle.outer,
                      )
                    ],
                  ),
                  child: _titleBar(context, c),
                ),
              ),
            Expanded(child: Stack(children: [...content, ...ui])),
          ],
        ),
      );

      c.applySecondaryConstraints(context);

      if (c.minimized.value && !c.fullscreen.value) {
        // Applies constraints on every rebuild.
        // This includes the screen size changes.
        c.applyConstraints(context);

        // Returns a stack of draggable [Scaler]s on each of the sides:
        //
        // +-------+
        // |       |
        // |       |
        // |       |
        // +-------+
        //
        // 1) + is a cornered scale point;
        // 2) | is a horizontal scale point;
        // 3) - is a vertical scale point;
        return Stack(
          children: [
            // top middle
            Obx(() {
              return Positioned(
                top: c.top.value - Scaler.size / 2,
                left: c.left.value + Scaler.size / 2,
                child: MouseRegion(
                  cursor: SystemMouseCursors.resizeUpDown,
                  child: Scaler(
                    width: c.width.value - Scaler.size,
                    onDrag: (dx, dy) => c.resize(
                      context,
                      y: ScaleModeY.top,
                      dy: dy,
                    ),
                  ),
                ),
              );
            }),
            // center left
            Obx(() {
              return Positioned(
                top: c.top.value + Scaler.size / 2,
                left: c.left.value - Scaler.size / 2,
                child: MouseRegion(
                  cursor: SystemMouseCursors.resizeLeftRight,
                  child: Scaler(
                    height: c.height.value - Scaler.size,
                    onDrag: (dx, dy) => c.resize(
                      context,
                      x: ScaleModeX.left,
                      dx: dx,
                    ),
                  ),
                ),
              );
            }),
            // center right
            Obx(() {
              return Positioned(
                top: c.top.value + Scaler.size / 2,
                left: c.left.value + c.width.value - Scaler.size / 2,
                child: MouseRegion(
                  cursor: SystemMouseCursors.resizeLeftRight,
                  child: Scaler(
                    height: c.height.value - Scaler.size,
                    onDrag: (dx, dy) => c.resize(
                      context,
                      x: ScaleModeX.right,
                      dx: -dx,
                    ),
                  ),
                ),
              );
            }),
            // bottom center
            Obx(() {
              return Positioned(
                top: c.top.value + c.height.value - Scaler.size / 2,
                left: c.left.value + Scaler.size / 2,
                child: MouseRegion(
                  cursor: SystemMouseCursors.resizeUpDown,
                  child: Scaler(
                    width: c.width.value - Scaler.size,
                    onDrag: (dx, dy) => c.resize(
                      context,
                      y: ScaleModeY.bottom,
                      dy: -dy,
                    ),
                  ),
                ),
              );
            }),

            // top left
            Obx(() {
              return Positioned(
                top: c.top.value - Scaler.size / 2,
                left: c.left.value - Scaler.size / 2,
                child: MouseRegion(
                  cursor: SystemMouseCursors.resizeUpLeftDownRight,
                  child: Scaler(
                    width: Scaler.size * 2,
                    height: Scaler.size * 2,
                    onDrag: (dx, dy) => c.resize(
                      context,
                      y: ScaleModeY.top,
                      x: ScaleModeX.left,
                      dx: dx,
                      dy: dy,
                    ),
                  ),
                ),
              );
            }),
            // top right
            Obx(() {
              return Positioned(
                top: c.top.value - Scaler.size / 2,
                left: c.left.value + c.width.value - 3 * Scaler.size / 2,
                child: MouseRegion(
                  cursor: SystemMouseCursors.resizeUpRightDownLeft,
                  child: Scaler(
                    width: Scaler.size * 2,
                    height: Scaler.size * 2,
                    onDrag: (dx, dy) => c.resize(
                      context,
                      y: ScaleModeY.top,
                      x: ScaleModeX.right,
                      dx: -dx,
                      dy: dy,
                    ),
                  ),
                ),
              );
            }),
            // bottom left
            Obx(() {
              return Positioned(
                top: c.top.value + c.height.value - 3 * Scaler.size / 2,
                left: c.left.value - Scaler.size / 2,
                child: MouseRegion(
                  cursor: SystemMouseCursors.resizeUpRightDownLeft,
                  child: Scaler(
                    width: Scaler.size * 2,
                    height: Scaler.size * 2,
                    onDrag: (dx, dy) => c.resize(
                      context,
                      y: ScaleModeY.bottom,
                      x: ScaleModeX.left,
                      dx: dx,
                      dy: -dy,
                    ),
                  ),
                ),
              );
            }),
            // bottom right
            Obx(() {
              return Positioned(
                top: c.top.value + c.height.value - 3 * Scaler.size / 2,
                left: c.left.value + c.width.value - 3 * Scaler.size / 2,
                child: MouseRegion(
                  cursor: SystemMouseCursors.resizeUpLeftDownRight,
                  child: Scaler(
                    width: Scaler.size * 2,
                    height: Scaler.size * 2,
                    onDrag: (dx, dy) => c.resize(
                      context,
                      y: ScaleModeY.bottom,
                      x: ScaleModeX.right,
                      dx: -dx,
                      dy: -dy,
                    ),
                  ),
                ),
              );
            }),

            Obx(() {
              return Positioned(
                left: c.left.value,
                top: c.top.value,
                width: c.width.value,
                height: c.height.value,
                child: Material(
                  type: MaterialType.card,
                  borderRadius: BorderRadius.circular(10),
                  elevation: 10,
                  child: Stack(
                    children: [
                      ClipRRect(
                        borderRadius: BorderRadius.circular(10),
                        child: scaffold,
                      ),
                      ClipRect(child: Stack(children: footer)),
                    ],
                  ),
                ),
              );
            }),
          ],
        );
      }

      // If the call popup is not [minimized], then return the [scaffold].
      return scaffold;
    },
  );
}

/// Title bar of the call containing information about the call and control
/// buttons.
<<<<<<< HEAD
Widget _titleBar(BuildContext context, CallController c) => Obx(() {
      bool isOutgoing =
          (c.outgoing || c.state.value == OngoingCallState.local) && !c.started;
      String state = c.state.value == OngoingCallState.active
          ? c.duration.value.hhMmSs()
          : c.state.value == OngoingCallState.joining
              ? 'label_call_joining'.tr
              : isOutgoing
                  ? 'label_call_calling'.tr
                  : c.withVideo == true
                      ? 'label_video_call'.tr
                      : 'label_audio_call'.tr;

      String title = c.chat.value?.title.value ?? ('.'.tr * 3);

      String? subtitle;
      if (c.isGroup) {
        var actualMembers = c.members.keys.map((k) => k.userId).toSet();
        subtitle =
            ' | ${1 + actualMembers.length} ${'label_of'.tr} ${c.chat.value?.members.length}';
      }

      return Container(
        key: const ValueKey('TitleBar'),
        color: const Color.fromARGB(255, 22, 38, 54),
        height: 30,
        child: Stack(
          alignment: Alignment.center,
          children: [
            // Handles double tap to toggle fullscreen.
            GestureDetector(
              behavior: HitTestBehavior.translucent,
              onDoubleTap: c.toggleFullscreen,
            ),

            // Left part of the title bar that displays the recipient or
            // the caller and its avatar.
            Align(
              alignment: Alignment.centerLeft,
              child: ConstrainedBox(
                constraints: BoxConstraints(maxWidth: c.size.width / 2),
                child: InkWell(
                  onTap: WebUtils.isPopup
                      ? null
                      : () {
                          router.chat(c.chatId);
                          if (c.fullscreen.value) {
                            c.toggleFullscreen();
                          }
                        },
                  child: Row(
                    mainAxisSize: MainAxisSize.min,
                    children: [
                      const SizedBox(width: 10),
                      AvatarWidget.fromRxChat(c.chat.value, radius: 8),
                      const SizedBox(width: 8),
                      Flexible(
                        child: ConstrainedBox(
                          constraints: const BoxConstraints(maxWidth: 110),
                          child: Text(
                            title,
                            style: context.textTheme.bodyText1?.copyWith(
                              fontSize: 13,
                              color: const Color(0xFFFFFFFF),
                            ),
                            overflow: TextOverflow.ellipsis,
                          ),
                        ),
=======
Widget _titleBar(
  BuildContext context,
  CallController c, {
  bool isPopup = false,
}) =>
    Obx(
      () {
        bool isOutgoing =
            (c.outgoing || c.state.value == OngoingCallState.local) &&
                !c.started;
        String state = c.state.value == OngoingCallState.active
            ? c.duration.value.localizedString()
            : c.state.value == OngoingCallState.joining
                ? 'label_call_joining'.l10n
                : isOutgoing
                    ? 'label_call_calling'.l10n
                    : c.withVideo == true
                        ? 'label_video_call'.l10n
                        : 'label_audio_call'.l10n;

        return Container(
          key: const ValueKey('TitleBar'),
          color: const Color(0xFF222222),
          height: 45,
          child: Material(
            color: const Color(0xFF222222),
            child: Stack(
              alignment: Alignment.center,
              children: [
                // Handles double tap to toggle fullscreen.
                GestureDetector(
                  behavior: HitTestBehavior.translucent,
                  onDoubleTap: c.toggleFullscreen,
                ),
                // Left part of the title bar that displays the recipient or
                // the caller and its avatar.
                Align(
                  alignment: Alignment.centerLeft,
                  child: ConstrainedBox(
                    constraints: BoxConstraints(maxWidth: c.size.width / 2),
                    child: InkWell(
                      onTap: isPopup
                          ? null
                          : () {
                              router.chat(c.chatId);
                              if (c.fullscreen.value) {
                                c.toggleFullscreen();
                              }
                            },
                      child: Row(
                        mainAxisSize: MainAxisSize.min,
                        children: [
                          const SizedBox(width: 10),
                          AvatarWidget.fromRxChat(c.chat.value, radius: 15),
                          const SizedBox(width: 8),
                          Flexible(
                            child: ConstrainedBox(
                              constraints: const BoxConstraints(maxWidth: 160),
                              child: Text(
                                c.chat.value?.title.value ?? ('dot'.l10n * 3),
                                style: context.textTheme.bodyText1?.copyWith(
                                  fontSize: 17,
                                  color: const Color(0xFFBBBBBB),
                                ),
                                overflow: TextOverflow.ellipsis,
                              ),
                            ),
                          ),
                        ],
                      ),
                    ),
                  ),
                ),
                // Center part of the title bar that displays the call state.
                IgnorePointer(
                  child: Container(
                    height: double.infinity,
                    padding: const EdgeInsets.symmetric(horizontal: 90),
                    decoration: const BoxDecoration(
                      gradient: LinearGradient(
                        colors: [
                          Color(0x00222222),
                          Color(0xFF222222),
                          Color(0xFF222222),
                          Color(0xFF222222),
                          Color(0xFF222222),
                          Color(0xFF222222),
                          Color(0xFF222222),
                          Color(0xFF222222),
                          Color(0x00222222),
                        ],
>>>>>>> fc3a7df6
                      ),
                      if (subtitle != null)
                        Text(
                          subtitle,
                          style: context.textTheme.bodyText1?.copyWith(
                            fontSize: 13,
                            color: const Color(0xFFFFFFFF),
                          ),
                          overflow: TextOverflow.ellipsis,
                        ),
                    ],
                  ),
                ),
<<<<<<< HEAD
              ),
            ),

            // Center part of the title bar that displays the call state.
            IgnorePointer(
              child: Container(
                height: double.infinity,
                padding: const EdgeInsets.symmetric(horizontal: 90),
                child: Column(
                  mainAxisAlignment: MainAxisAlignment.center,
                  children: [
                    Text(
                      state,
                      style: context.textTheme.bodyText1?.copyWith(
                        fontSize: 13,
                        color: const Color(0xFFFFFFFF),
                      ),
                      overflow: TextOverflow.ellipsis,
                      textAlign: TextAlign.center,
                    ),
                  ],
                ),
              ),
            ),

            // Right part of the title bar that displays buttons.
            Align(
              alignment: Alignment.centerRight,
              child: Padding(
                padding: const EdgeInsets.only(right: 3),
                child: Row(
                  mainAxisSize: MainAxisSize.min,
                  children: [
                    TooltipButton(
                      onTap: c.toggleFullscreen,
                      hint: c.fullscreen.value
                          ? 'btn_fullscreen_exit'.tr
                          : 'btn_fullscreen_enter'.tr,
                      child: SvgLoader.asset(
                        'assets/icons/fullscreen_${c.fullscreen.value ? 'exit' : 'enter'}.svg',
                        width: 12,
                      ),
                    ),
                    const SizedBox(width: 10),
                  ],
                ),
              ),
            ),
          ],
        ),
      );
    });

/// [FitView] of the [CallController.primary] participants.
Widget _primaryView(CallController c) {
  return Obx(() {
    List<Participant> primary = List.from(c.primary);
    if (!c.isGroup) {
      Participant? self = [...c.primary, ...c.secondary]
          .where((e) =>
              e.owner == MediaOwnerKind.local &&
              e.source == MediaSourceKind.Device)
          .firstOrNull;

      if (self != null) {
        if (self.video.value == null) {
          primary.removeWhere((e) =>
              e.owner == MediaOwnerKind.local &&
              e.source == MediaSourceKind.Device);
        }
      }
    }

    void _onDragEnded(_DragData d) {
      c.primaryDrags.value = 0;
      c.draggedRenderer.value = null;
      c.doughDraggedRenderer.value = null;
      c.hoveredRenderer.value = d.participant;
      c.hoveredRendererTimeout = 5;
      c.isCursorHidden.value = false;
    }

    return Stack(
      children: [
        ReorderableFitWrap<_DragData>(
          key: const Key('PrimaryFitView'),
          showDragTargetWhenEmpty: true,
          onAdded: (d, i) => c.focus(d.participant),
          onWillAccept: (d) {
            if (d?.id == c.chatId) {
              if (c.draggedRenderer.value?.user.value?.user.value.id != c.me ||
                  c.draggedRenderer.value?.source != MediaSourceKind.Display) {
                c.primaryTargets.value = 1;
              }
              return true;
            }
            return false;
          },
          onLeave: (b) => c.primaryTargets.value = 0,
          onDragStarted: (r) {
            c.draggedRenderer.value = r.participant;
            c.isHintDismissed.value = true;
            c.primaryDrags.value = 1;
            c.keepUi(false);
          },
          onOffset: () {
            if (c.minimized.value && !c.fullscreen.value) {
              return Offset(-c.left.value, -c.top.value - 30);
            } else if (!WebUtils.isPopup) {
              return const Offset(0, -30);
            }

            return Offset.zero;
          },
          onDoughBreak: (r) => c.doughDraggedRenderer.value = r.participant,
          onDragEnd: _onDragEnded,
          onDragCompleted: _onDragEnded,
          onDraggableCanceled: _onDragEnded,
          overlayBuilder: (_DragData data) {
            var participant = data.participant;

            return LayoutBuilder(builder: (context, constraints) {
              return Obx(() {
                bool? muted = participant.owner == MediaOwnerKind.local
                    ? !c.audioState.value.isEnabled()
                    : participant.source == MediaSourceKind.Display
                        ? c
                            .findParticipant(
                                participant.id, MediaSourceKind.Device)
                            ?.audio
                            .value
                            ?.muted
                        : null;

                bool anyDragIsHappening = c.secondaryDrags.value != 0 ||
                    c.primaryDrags.value != 0 ||
                    c.secondaryDragged.value;

                bool isHovered = c.hoveredRenderer.value == participant &&
                    !anyDragIsHappening;

                BoxFit? fit = participant.video.value == null
                    ? null
                    : c.rendererBoxFit[participant.video.value!.track.id()] ??
                        RtcVideoView.determineBoxFit(
                          participant.video.value!,
                          constraints,
                          context,
                        );

                return MouseRegion(
                  opaque: false,
                  onEnter: (d) {
                    if (c.draggedRenderer.value == null) {
                      c.hoveredRenderer.value = data.participant;
                      c.hoveredRendererTimeout = 5;
                      c.isCursorHidden.value = false;
                    }
                  },
                  onHover: (d) {
                    if (c.draggedRenderer.value == null) {
                      c.hoveredRenderer.value = data.participant;
                      c.hoveredRendererTimeout = 5;
                      c.isCursorHidden.value = false;
                    }
                  },
                  onExit: (d) {
                    c.hoveredRendererTimeout = 0;
                    c.hoveredRenderer.value = null;
                    c.isCursorHidden.value = false;
                  },
                  child: AnimatedSwitcher(
                    duration: 200.milliseconds,
                    child: c.draggedRenderer.value == data.participant
                        ? Container()
                        : ContextMenuRegion(
                            key: ObjectKey(participant),
                            preventContextMenu: true,
                            menu: ContextMenu(
                              key: ObjectKey(participant),
                              actions: [
                                if (participant.video.value?.isEnabled ==
                                    true) ...[
                                  if (participant.source ==
                                      MediaSourceKind.Device)
                                    ContextMenuButton(
                                      label: fit == null || fit == BoxFit.cover
                                          ? 'btn_call_do_not_cut_video'.tr
                                          : 'btn_call_cut_video'.tr,
                                      onPressed: () {
                                        c.rendererBoxFit[participant
                                                .video.value!.track
                                                .id()] =
                                            fit == null || fit == BoxFit.cover
                                                ? BoxFit.contain
                                                : BoxFit.cover;
                                        if (c.focused.isNotEmpty) {
                                          c.focused.refresh();
                                        } else {
                                          c.remotes.refresh();
                                          c.locals.refresh();
                                        }
                                      },
                                    ),
                                  ContextMenuButton(
                                    label: 'btn_call_center_video'.tr,
                                    onPressed: () => c.center(participant),
                                  ),
                                ],
                                if (participant.video.value != null)
                                  ContextMenuButton(
                                    label: participant.video.value?.isEnabled ==
                                            true
                                        ? 'btn_call_disable_video'.tr
                                        : 'btn_call_enable_video'.tr,
                                    onPressed: () => c.toggleRendererEnabled(
                                        participant.video),
                                  ),
                              ],
                            ),
                            child: IgnorePointer(
                              child: ParticipantOverlayWidget(
                                participant,
                                key: ObjectKey(participant),
                                muted: muted,
                                hovered: isHovered,
                                preferBackdrop:
                                    !c.minimized.value || c.fullscreen.value,
                              ),
                            ),
                          ),
                  ),
                );
              });
            });
          },
          decoratorBuilder: (_DragData item) =>
              const ParticipantDecoratorWidget(),
          itemBuilder: (_DragData data) {
            var participant = data.participant;
            return Obx(() {
              return ParticipantWidget(
                participant,
                key: ObjectKey(participant),
                offstageUntilDetermined: true,
                useCallCover: true,
                respectAspectRatio: true,
                borderRadius: BorderRadius.zero,
                onSizeDetermined: participant.video.refresh,
                fit:
                    c.rendererBoxFit[participant.video.value?.track.id() ?? ''],
                expanded: c.doughDraggedRenderer.value == participant,
              );
            });
          },
          children: c.primary.map((e) => _DragData(e, c.chatId)).toList(),
        ),
        IgnorePointer(
          child: Obx(() {
            return AnimatedSwitcher(
              duration: 200.milliseconds,
              child: c.secondaryDrags.value != 0 && c.primaryTargets.value != 0
                  ? Container(
                      color: const Color(0x40000000),
                      child: Center(
                        child: AnimatedDelayedScale(
                          duration: const Duration(milliseconds: 300),
                          beginScale: 1,
                          endScale: 1.06,
                          child: ConditionalBackdropFilter(
                            borderRadius: BorderRadius.circular(16),
                            child: Container(
                              decoration: const BoxDecoration(
                                color: Color(0x40000000),
                              ),
                              child: const Padding(
                                padding: EdgeInsets.all(16),
                                child: Icon(
                                  Icons.add_rounded,
                                  size: 50,
                                  color: Colors.white,
                                ),
                              ),
                            ),
=======
                // Right part of the title bar that displays buttons.
                Align(
                  alignment: Alignment.centerRight,
                  child: Padding(
                    padding: const EdgeInsets.only(right: 3),
                    child: Row(
                      mainAxisSize: MainAxisSize.min,
                      children: [
                        if (c.state.value == OngoingCallState.active) ...[
                          TooltipButton(
                            onTap: c.toggleRemoteVideos,
                            hint: c.isRemoteVideoEnabled.value
                                ? 'btn_call_disable_video'.l10n
                                : 'btn_call_enable_video'.l10n,
                            child: Icon(
                              c.isRemoteVideoEnabled.value
                                  ? Icons.videocam
                                  : Icons.videocam_off,
                              color: const Color(0xFFBBBBBB),
                              size: 21,
                            ),
                          ),
                          const SizedBox(width: 12),
                          TooltipButton(
                            onTap: () => c.openAddMember(context),
                            hint: 'btn_add_participant'.l10n,
                            child: Padding(
                              padding: const EdgeInsets.only(top: 2),
                              child: SvgLoader.asset(
                                'assets/icons/add_user.svg',
                                color: const Color(0xFFBBBBBB),
                                width: 19,
                              ),
                            ),
                          ),
                          const SizedBox(width: 10),
                        ],
                        TooltipButton(
                          onTap: () => c.openSettings(context),
                          hint: 'btn_call_settings'.l10n,
                          child: SvgLoader.asset(
                            'assets/icons/settings.svg',
                            color: const Color(0xFFBBBBBB),
                            width: 16,
                          ),
                        ),
                        const SizedBox(width: 12),
                        TooltipButton(
                          onTap: c.toggleFullscreen,
                          hint: c.fullscreen.value
                              ? 'btn_fullscreen_exit'.l10n
                              : 'btn_fullscreen_enter'.l10n,
                          child: SvgLoader.asset(
                            'assets/icons/fullscreen_${c.fullscreen.value ? 'exit' : 'enter'}.svg',
                            width: 14,
>>>>>>> fc3a7df6
                          ),
                        ),
                      ),
                    )
                  : null,
            );
          }),
        ),
      ],
    );
  });
}

/// [FitWrap] of the [CallController.secondary] participants.
Widget _secondaryView(CallController c, BuildContext context) {
  return MediaQuery(
    data: MediaQuery.of(context).copyWith(size: c.size),
    child: Obx(() {
      if (c.secondary.isEmpty) {
        return Container();
      }

      double? left, right;
      double? top, bottom;
      Axis? axis;

      if (c.secondaryAlignment.value == Alignment.centerRight) {
        top = 0;
        right = 0;
        axis = Axis.horizontal;
      } else if (c.secondaryAlignment.value == Alignment.centerLeft) {
        top = 0;
        left = 0;
        axis = Axis.horizontal;
      } else if (c.secondaryAlignment.value == Alignment.topCenter) {
        top = 0;
        left = 0;
        axis = Axis.vertical;
      } else if (c.secondaryAlignment.value == Alignment.bottomCenter) {
        bottom = 0;
        left = 0;
        axis = Axis.vertical;
      } else {
        left = c.secondaryLeft.value;
        top = c.secondaryTop.value;
        right = c.secondaryRight.value;
        bottom = c.secondaryBottom.value;

        axis = null;
      }

      double width, height;
      if (axis == Axis.horizontal) {
        width = c.secondaryWidth.value;
        height = c.size.height;
      } else if (axis == Axis.vertical) {
        width = c.size.width;
        height = c.secondaryHeight.value;
      } else {
        width = c.secondaryWidth.value;
        height = c.secondaryHeight.value;
      }

      Widget _buildDragHandle(Alignment alignment) {
        Widget widget = Container();

        if (alignment == Alignment.centerLeft) {
          widget = MouseRegion(
            cursor: SystemMouseCursors.resizeLeftRight,
            child: Scaler(
              height: height - Scaler.size,
              onDrag: (dx, dy) => c.resizeSecondary(
                context,
                x: ScaleModeX.left,
                dx: dx,
              ),
            ),
          );
        } else if (alignment == Alignment.centerRight) {
          widget = MouseRegion(
            cursor: SystemMouseCursors.resizeLeftRight,
            child: Scaler(
              height: height - Scaler.size,
              onDrag: (dx, dy) => c.resizeSecondary(
                context,
                x: ScaleModeX.right,
                dx: -dx,
              ),
            ),
          );
        } else if (alignment == Alignment.bottomCenter) {
          widget = MouseRegion(
            cursor: SystemMouseCursors.resizeUpDown,
            child: Scaler(
              width: width - Scaler.size,
              onDrag: (dx, dy) => c.resizeSecondary(
                context,
                y: ScaleModeY.bottom,
                dy: -dy,
              ),
            ),
          );
        } else if (alignment == Alignment.topCenter) {
          widget = MouseRegion(
            cursor: SystemMouseCursors.resizeUpDown,
            child: Scaler(
              width: width - Scaler.size,
              onDrag: (dx, dy) => c.resizeSecondary(
                context,
                y: ScaleModeY.top,
                dy: dy,
              ),
            ),
          );
        } else if (alignment == Alignment.topLeft) {
          widget = MouseRegion(
            cursor: SystemMouseCursors.resizeUpLeftDownRight,
            child: Scaler(
              width: Scaler.size * 2,
              height: Scaler.size * 2,
              onDrag: (dx, dy) => c.resizeSecondary(
                context,
                y: ScaleModeY.top,
                x: ScaleModeX.left,
                dx: dx,
                dy: dy,
              ),
            ),
          );
        } else if (alignment == Alignment.topRight) {
          widget = MouseRegion(
            cursor: SystemMouseCursors.resizeUpRightDownLeft,
            child: Scaler(
              width: Scaler.size * 2,
              height: Scaler.size * 2,
              onDrag: (dx, dy) => c.resizeSecondary(
                context,
                y: ScaleModeY.top,
                x: ScaleModeX.right,
                dx: -dx,
                dy: dy,
              ),
            ),
          );
        } else if (alignment == Alignment.bottomLeft) {
          widget = MouseRegion(
            cursor: SystemMouseCursors.resizeUpRightDownLeft,
            child: Scaler(
              width: Scaler.size * 2,
              height: Scaler.size * 2,
              onDrag: (dx, dy) => c.resizeSecondary(
                context,
                y: ScaleModeY.bottom,
                x: ScaleModeX.left,
                dx: dx,
                dy: -dy,
              ),
            ),
          );
        } else if (alignment == Alignment.bottomRight) {
          widget = MouseRegion(
            cursor: SystemMouseCursors.resizeUpLeftDownRight,
            child: Scaler(
              width: Scaler.size * 2,
              height: Scaler.size * 2,
              onDrag: (dx, dy) => c.resizeSecondary(
                context,
                y: ScaleModeY.bottom,
                x: ScaleModeX.right,
                dx: -dx,
                dy: -dy,
              ),
            ),
          );
        }

        return Align(alignment: alignment, child: widget);
      }

      Widget _positionedBoilerplate(Widget child) {
        return Positioned(
          left: left == null ? null : (left - Scaler.size / 2),
          right: right == null ? null : (right - Scaler.size / 2),
          top: top == null ? null : (top - Scaler.size / 2),
          bottom: bottom == null ? null : (bottom - Scaler.size / 2),
          child: SizedBox(
            width: width + Scaler.size,
            height: height + Scaler.size,
            child: child,
          ),
        );
      }

      void _onDragEnded(_DragData d) {
        c.secondaryDrags.value = 0;
        c.draggedRenderer.value = null;
        c.doughDraggedRenderer.value = null;
        c.hoveredRenderer.value = d.participant;
        c.hoveredRendererTimeout = 5;
        c.isCursorHidden.value = false;
      }

      return Stack(
        fit: StackFit.expand,
        children: [
          Positioned(
            left: left,
            right: right,
            top: top,
            bottom: bottom,
            child: IgnorePointer(
              child: Obx(() {
                if (c.secondaryAlignment.value == null) {
                  return Container(
                    width: width,
                    height: height,
                    decoration: const BoxDecoration(
                      boxShadow: [
                        CustomBoxShadow(
                          color: Color(0x44000000),
                          blurRadius: 9,
                          blurStyle: BlurStyle.outer,
                        )
                      ],
                    ),
                  );
                }

                return Container();
              }),
            ),
          ),

          Positioned(
            left: left,
            right: right,
            top: top,
            bottom: bottom,
            child: IgnorePointer(
              child: SizedBox(
                width: width,
                height: height,
                child: Obx(() {
                  if (c.secondaryAlignment.value == null) {
                    return IgnorePointer(
                      child: Stack(
                        children: [
                          SvgLoader.asset(
                            'assets/images/background_dark.svg',
                            width: double.infinity,
                            height: double.infinity,
                            fit: BoxFit.cover,
                          ),
                          Container(color: const Color(0x11FFFFFF)),
                        ],
                      ),
                    );
                  }

                  return Container();
                }),
              ),
            ),
          ),

          _positionedBoilerplate(Obx(
            () => c.secondaryAlignment.value == null
                ? _buildDragHandle(Alignment.centerLeft)
                : Container(),
          )),

          _positionedBoilerplate(Obx(
            () => c.secondaryAlignment.value == null
                ? _buildDragHandle(Alignment.centerRight)
                : Container(),
          )),

          _positionedBoilerplate(Obx(
            () => c.secondaryAlignment.value == null
                ? _buildDragHandle(Alignment.bottomCenter)
                : Container(),
          )),

          _positionedBoilerplate(Obx(
            () => c.secondaryAlignment.value == null
                ? _buildDragHandle(Alignment.topCenter)
                : Container(),
          )),

<<<<<<< HEAD
          _positionedBoilerplate(Obx(
            () => c.secondaryAlignment.value == null
                ? _buildDragHandle(Alignment.topLeft)
                : Container(),
          )),

          _positionedBoilerplate(Obx(
            () => c.secondaryAlignment.value == null
                ? _buildDragHandle(Alignment.topRight)
                : Container(),
          )),

          _positionedBoilerplate(Obx(
            () => c.secondaryAlignment.value == null
                ? _buildDragHandle(Alignment.bottomLeft)
                : Container(),
          )),

          _positionedBoilerplate(Obx(
            () => c.secondaryAlignment.value == null
                ? _buildDragHandle(Alignment.bottomRight)
                : Container(),
          )),

          ReorderableFitWrap<_DragData>(
            key: const Key('SecondaryFitView'),
            onAdded: (d, i) => c.unfocus(d.participant),
            onWillAccept: (d) {
              if (d?.id == c.chatId) {
                c.secondaryTargets.value = 1;
                return true;
              }
              return false;
            },
            onLeave: (b) => c.secondaryTargets.value = 0,
            onDragStarted: (r) {
              c.draggedRenderer.value = r.participant;
              c.isHintDismissed.value = true;
              c.secondaryDrags.value = 1;
              c.keepUi(false);
            },
            onDoughBreak: (r) => c.doughDraggedRenderer.value = r.participant,
            onDragEnd: _onDragEnded,
            onDragCompleted: _onDragEnded,
            onDraggableCanceled: _onDragEnded,
            wrapAxis: axis,
            width: width,
            height: height,
            left: left,
            top: top,
            right: right,
            bottom: bottom,
            onOffset: () {
              if (c.minimized.value && !c.fullscreen.value) {
                return Offset(-c.left.value, -c.top.value - 30);
              } else if (!WebUtils.isPopup) {
                return const Offset(0, -30);
              }

              return Offset.zero;
            },
            overlayBuilder: (_DragData data) {
              var participant = data.participant;

              return Obx(() {
                bool? muted = participant.owner == MediaOwnerKind.local
                    ? !c.audioState.value.isEnabled()
                    : participant.source == MediaSourceKind.Display
                        ? c
                            .findParticipant(
                                participant.id, MediaSourceKind.Device)
                            ?.audio
                            .value
                            ?.muted
                        : null;

                bool anyDragIsHappening = c.secondaryDrags.value != 0 ||
                    c.primaryDrags.value != 0 ||
                    c.secondaryDragged.value;

                bool isHovered = c.hoveredRenderer.value == participant &&
                    !anyDragIsHappening;

                return MouseRegion(
                  opaque: false,
                  onEnter: (d) {
                    if (c.draggedRenderer.value == null) {
                      c.hoveredRenderer.value = data.participant;
                      c.hoveredRendererTimeout = 5;
                      c.isCursorHidden.value = false;
                    }
                  },
                  onHover: (d) {
                    if (c.draggedRenderer.value == null) {
                      c.hoveredRenderer.value = data.participant;
                      c.hoveredRendererTimeout = 5;
                      c.isCursorHidden.value = false;
                    }
                  },
                  onExit: (d) {
                    c.hoveredRendererTimeout = 0;
                    c.hoveredRenderer.value = null;
                    c.isCursorHidden.value = false;
                  },
                  child: AnimatedSwitcher(
                    duration: 200.milliseconds,
                    child: c.draggedRenderer.value == data.participant
                        ? Container()
                        : IgnorePointer(
                            child: ParticipantOverlayWidget(
                              participant,
                              key: ObjectKey(participant),
                              muted: muted,
                              hovered: isHovered,
                              preferBackdrop:
                                  !c.minimized.value || c.fullscreen.value,
                            ),
=======
                return ContextMenuRegion(
                  preventContextMenu: false,
                  enabled: participant.video.value != null,
                  menu: ContextMenu(
                    actions: [
                      if (participant.video.value?.isEnabled == true) ...[
                        if (participant.source == MediaSourceKind.Device)
                          ContextMenuButton(
                            label: fit == null || fit == BoxFit.cover
                                ? 'btn_call_do_not_cut_video'.l10n
                                : 'btn_call_cut_video'.l10n,
                            onPressed: () {
                              c.rendererBoxFit[
                                      participant.video.value!.track.id()] =
                                  fit == null || fit == BoxFit.cover
                                      ? BoxFit.contain
                                      : BoxFit.cover;
                              if (c.focused.isNotEmpty) {
                                c.focused.refresh();
                              } else {
                                c.remotes.refresh();
                                c.locals.refresh();
                              }
                            },
                          ),
                        if (mayDragVideo)
                          ContextMenuButton(
                            label: 'btn_call_center_video'.l10n,
                            onPressed: () => c.center(participant),
>>>>>>> fc3a7df6
                          ),
                  ),
                );
              });
            },
            decoratorBuilder: (_DragData item) =>
                const ParticipantDecoratorWidget(),
            itemBuilder: (_DragData data) {
              var participant = data.participant;

              return ContextMenuRegion(
                preventContextMenu: true,
                menu: ContextMenu(
                  actions: [
                    if ((participant.owner != MediaOwnerKind.local ||
                            participant.source != MediaSourceKind.Display) &&
                        participant.video.value?.isEnabled == true)
                      ContextMenuButton(
                        label: 'btn_call_center_video'.tr,
                        onPressed: () => c.center(participant),
                      ),
                    if (participant.video.value != null)
                      ContextMenuButton(
                        label: participant.video.value?.isEnabled == true
                            ? 'btn_call_disable_video'.l10n
                            : 'btn_call_enable_video'.l10n,
                        onPressed: () =>
                            c.toggleRendererEnabled(participant.video),
                      )
                  ],
                ),
                child: Obx(
                  () => ParticipantWidget(
                    participant,
                    key: ObjectKey(participant),
                    offstageUntilDetermined: true,
                    respectAspectRatio: true,
                    useCallCover: true,
                    borderRadius: BorderRadius.zero,
                    expanded: c.doughDraggedRenderer.value == participant,
                  ),
                ),
              );
            },
            children: c.secondary.map((e) => _DragData(e, c.chatId)).toList(),
          ),
<<<<<<< HEAD

          // Discards the pointer when hovered over videos.
          Positioned(
            left: left,
            right: right,
            top: top,
            bottom: bottom,
            child: MouseRegion(
              opaque: false,
              cursor: SystemMouseCursors.basic,
              child:
                  IgnorePointer(child: SizedBox(width: width, height: height)),
=======
          childWhenDragging: const SizedBox(height: 0, width: 0),
          child: Container(
            margin: const EdgeInsets.fromLTRB(1, 1, 1, 1),
            height: panelSize,
            width: panelSize,
            child: ContextMenuRegion(
              preventContextMenu: false,
              enabled: participant.video.value != null,
              menu: ContextMenu(
                actions: [
                  if ((participant.owner != MediaOwnerKind.local ||
                          participant.source != MediaSourceKind.Display) &&
                      participant.video.value?.isEnabled == true)
                    ContextMenuButton(
                      label: 'btn_call_center_video'.l10n,
                      onPressed: () => c.center(participant),
                    ),
                  ContextMenuButton(
                    label: participant.video.value?.isEnabled == true
                        ? 'btn_call_disable_video'.l10n
                        : 'btn_call_enable_video'.l10n,
                    onPressed: () => c.toggleRendererEnabled(participant.video),
                  )
                ],
              ),
              child: ParticipantWidget(
                participant,
                fit: fit,
                outline: participant.owner == MediaOwnerKind.local &&
                        participant.source == MediaSourceKind.Display
                    ? Colors.red
                    : null,
                muted: muted,
                hovered: c.hoveredRenderer.value == participant,
                enableContextMenu: c.isTitleBarShown.value,
              ),
>>>>>>> fc3a7df6
            ),
          ),

          // Sliding from top draggable title bar.
          Positioned(
            left: left,
            right: right,
            top: top,
            bottom: bottom,
            child: Obx(() {
              bool isAnyDrag =
                  c.secondaryDrags.value != 0 || c.primaryDrags.value != 0;

              return SizedBox(
                width: width,
                height: height,
                child: Align(
                  alignment: Alignment.topCenter,
                  child: SizedBox(
                    height: 30,
                    child: MouseRegion(
                      cursor: isAnyDrag
                          ? MouseCursor.defer
                          : SystemMouseCursors.grab,
                      child: GestureDetector(
                        onPanStart: (d) {
                          c.secondaryDragged.value = true;
                          c.secondaryRight.value = null;
                          c.secondaryBottom.value = null;

                          if (c.secondaryAlignment.value != null ||
                              c.secondaryKeepAlignment.value == true) {
                            c.secondaryAlignment.value = null;

                            if (c.minimized.value) {
                              c.secondaryLeft.value =
                                  d.globalPosition.dx - c.left.value;
                              c.secondaryTop.value =
                                  d.globalPosition.dy - 35 - c.top.value;
                            } else {
                              c.secondaryLeft.value = d.globalPosition.dx;
                              c.secondaryTop.value = d.globalPosition.dy - 15;
                            }
                            c.applySecondaryConstraints(context);
                          }

                          c.secondaryKeepAlignment.value = false;
                        },
                        onPanUpdate: (d) {
                          c.secondaryDragged.value = true;
                          c.secondaryLeft.value =
                              c.secondaryLeft.value! + d.delta.dx;
                          c.secondaryTop.value =
                              c.secondaryTop.value! + d.delta.dy;
                          c.applySecondaryConstraints(context);
                        },
                        onPanEnd: (d) {
                          c.secondaryDragged.value = false;
                          if (c.possibleSecondaryAlignment.value != null) {
                            c.secondaryAlignment.value =
                                c.possibleSecondaryAlignment.value;
                            c.possibleSecondaryAlignment.value = null;
                            c.applySecondaryConstraints(context);
                          }
                        },
                        child: AnimatedOpacity(
                          duration: 200.milliseconds,
                          key: const ValueKey('TitleBar'),
                          opacity: c.secondaryHovered.value ? 1 : 0,
                          child: ConditionalBackdropFilter(
                            child: Container(
                              color: const Color(0x9D165084),
                              child: Row(
                                children: [
                                  const SizedBox(width: 7),
                                  const Expanded(
                                    child: Text(
                                      'Draggable',
                                      style: TextStyle(color: Colors.white),
                                      maxLines: 1,
                                      overflow: TextOverflow.ellipsis,
                                    ),
                                  ),
                                  InkResponse(
                                    onTap: isAnyDrag ? null : c.unfocusAll,
                                    child: SvgLoader.asset(
                                      'assets/icons/close.svg',
                                      height: 10.25,
                                    ),
                                  ),
                                  const SizedBox(width: 7),
                                ],
                              ),
                            ),
                          ),
                        ),
                      ),
                    ),
                  ),
                ),
              );
            }),
          ),

          _positionedBoilerplate(Obx(
            () => c.secondaryAlignment.value == Alignment.centerRight
                ? _buildDragHandle(Alignment.centerLeft)
                : Container(),
          )),

          _positionedBoilerplate(Obx(
            () => c.secondaryAlignment.value == Alignment.centerLeft
                ? _buildDragHandle(Alignment.centerRight)
                : Container(),
          )),

          _positionedBoilerplate(Obx(
            () => c.secondaryAlignment.value == Alignment.topCenter
                ? _buildDragHandle(Alignment.bottomCenter)
                : Container(),
          )),

          _positionedBoilerplate(Obx(
            () => c.secondaryAlignment.value == Alignment.bottomCenter
                ? _buildDragHandle(Alignment.topCenter)
                : Container(),
          )),

          Positioned(
            left: left,
            right: right,
            top: top,
            bottom: bottom,
            child: IgnorePointer(
              child: SizedBox(
                width: width,
                height: height,
                child: Obx(() {
                  return AnimatedSwitcher(
                    duration: 200.milliseconds,
                    child: c.primaryDrags.value != 0 &&
                            c.secondaryTargets.value != 0
                        ? Container(
                            color: const Color(0x40000000),
                            child: Center(
                              child: AnimatedDelayedScale(
                                duration: const Duration(
                                  milliseconds: 300,
                                ),
                                beginScale: 1,
                                endScale: 1.06,
                                child: ConditionalBackdropFilter(
                                  borderRadius: BorderRadius.circular(16),
                                  child: Container(
                                    decoration: const BoxDecoration(
                                      color: Color(0x40000000),
                                    ),
                                    child: const Padding(
                                      padding: EdgeInsets.all(16),
                                      child: Icon(
                                        Icons.add_rounded,
                                        size: 50,
                                        color: Colors.white,
                                      ),
                                    ),
                                  ),
                                ),
                              ),
                            ),
                          )
                        : null,
                  );
                }),
              ),
            ),
          ),

          Positioned(
            left: left == null ? null : (left - Scaler.size / 2),
            right: right == null ? null : (right - Scaler.size / 2),
            top: top == null ? null : (top - Scaler.size / 2),
            bottom: bottom == null ? null : (bottom - Scaler.size / 2),
            child: MouseRegion(
              opaque: false,
              onEnter: (p) => c.secondaryHovered.value = true,
              onHover: (p) => c.secondaryHovered.value = true,
              onExit: (p) => c.secondaryHovered.value = false,
              child: SizedBox(
                width: width + Scaler.size,
                height: height + Scaler.size,
                child: Obx(() {
                  return Stack(
                    children: [
                      IgnorePointer(
                        child: AnimatedContainer(
                          duration: 200.milliseconds,
                          margin: const EdgeInsets.all(Scaler.size / 2),
                          decoration: BoxDecoration(
                            border: c.secondaryHovered.value
                                ? c.secondaryAlignment.value == null
                                    ? Border.all(
                                        color: const Color(0xFF888888),
                                        width: 1,
                                      )
                                    : Border(
                                        top: c.secondaryAlignment.value ==
                                                Alignment.bottomCenter
                                            ? const BorderSide(
                                                color: Color(0xFF888888),
                                                width: 1,
                                              )
                                            : BorderSide.none,
                                        left: c.secondaryAlignment.value ==
                                                Alignment.centerRight
                                            ? const BorderSide(
                                                color: Color(0xFF888888),
                                                width: 1,
                                              )
                                            : BorderSide.none,
                                        right: c.secondaryAlignment.value ==
                                                Alignment.centerLeft
                                            ? const BorderSide(
                                                color: Color(0xFF888888),
                                                width: 1,
                                              )
                                            : BorderSide.none,
                                        bottom: c.secondaryAlignment.value ==
                                                Alignment.topCenter
                                            ? const BorderSide(
                                                color: Color(0xFF888888),
                                                width: 1,
                                              )
                                            : BorderSide.none,
                                      )
                                : Border.all(
                                    color: const Color(0x00888888),
                                    width: 1,
                                  ),
                          ),
                        ),
                      ),
                    ],
                  );
                }),
              ),
            ),
          ),
        ],
      );
    }),
  );
}

/// [DragTarget] of an empty [_secondaryView].
Widget _secondaryTarget(CallController c) {
  return Obx(() {
    Axis secondaryAxis =
        c.size.width >= c.size.height ? Axis.horizontal : Axis.vertical;

    // Pre-calculate the [FitWrap]'s size.
    double panelSize = max(
      FitWrap.calculateSize(
        maxSize: c.size.shortestSide / 4,
        constraints: Size(c.size.width, c.size.height - 45),
        axis: c.size.width >= c.size.height ? Axis.horizontal : Axis.vertical,
        length: c.secondary.length,
      ),
      130,
    );

    return AnimatedSwitcher(
      key: const Key('SecondaryTargetAnimatedSwitcher'),
      duration: 200.milliseconds,
      child: c.secondary.isEmpty && c.doughDraggedRenderer.value != null
          ? Align(
              alignment: secondaryAxis == Axis.horizontal
                  ? Alignment.centerRight
                  : Alignment.topCenter,
              child: SizedBox(
                width: secondaryAxis == Axis.horizontal
                    ? panelSize / 1.6
                    : double.infinity,
                height: secondaryAxis == Axis.horizontal
                    ? double.infinity
                    : panelSize / 1.6,
                child: DragTarget<_DragData>(
                  onWillAccept: (d) {
                    if (d?.id == c.chatId) {
                      return true;
                    }
                    return false;
                  },
                  onAccept: (_DragData d) {
                    if (secondaryAxis == Axis.horizontal) {
                      c.secondaryAlignment.value = Alignment.centerRight;
                    } else {
                      c.secondaryAlignment.value = Alignment.topCenter;
                    }
                    c.unfocus(d.participant);
                  },
                  builder: (context, candidate, rejected) {
                    return Obx(() {
                      return IgnorePointer(
                        child: AnimatedSwitcher(
                          key: const Key('SecondaryTargetAnimatedSwitcher'),
                          duration: 200.milliseconds,
                          child: c.primaryDrags.value >= 1
                              ? Container(
                                  decoration: const BoxDecoration(
                                    boxShadow: [
                                      CustomBoxShadow(
                                        color: Color(0x33000000),
                                        blurRadius: 8,
                                        blurStyle: BlurStyle.outer,
                                      )
                                    ],
                                  ),
                                  child: ConditionalBackdropFilter(
                                    child: Container(
                                      color: const Color(0x30000000),
                                      child: Center(
                                        child: SizedBox(
                                          width:
                                              secondaryAxis == Axis.horizontal
                                                  ? min(panelSize, 150 + 44)
                                                  : null,
                                          height:
                                              secondaryAxis == Axis.horizontal
                                                  ? null
                                                  : min(panelSize, 150 + 44),
                                          child: Column(
                                            crossAxisAlignment:
                                                CrossAxisAlignment.center,
                                            mainAxisAlignment:
                                                MainAxisAlignment.center,
                                            mainAxisSize: MainAxisSize.min,
                                            children: [
                                              AnimatedScale(
                                                duration: const Duration(
                                                    milliseconds: 300),
                                                curve: Curves.ease,
                                                scale: candidate.isNotEmpty
                                                    ? 1.06
                                                    : 1,
                                                child: Container(
                                                  decoration: BoxDecoration(
                                                    color:
                                                        const Color(0x40000000),
                                                    borderRadius:
                                                        BorderRadius.circular(
                                                            16),
                                                  ),
                                                  child: const Padding(
                                                    padding: EdgeInsets.all(10),
                                                    child: Icon(
                                                      Icons.add_rounded,
                                                      size: 35,
                                                      color: Colors.white,
                                                    ),
                                                  ),
                                                ),
                                              ),
                                            ],
                                          ),
                                        ),
                                      ),
                                    ),
                                  ),
                                )
<<<<<<< HEAD
                              : Container(key: UniqueKey()),
                        ),
                      );
                    });
                  },
                ),
              ),
            )
          : Container(),
=======
                              : SvgLoader.asset(
                                  'assets/icons/drag_n_drop.svg',
                                  width: 44,
                                ),
                          const SizedBox(height: 5),
                          Text(
                            'btn_call_drop_video_here'.l10n,
                            style: context.textTheme.subtitle1?.copyWith(
                              color: const Color(0xFFBBBBBB),
                            ),
                            textAlign: TextAlign.center,
                          ),
                        ],
                      ),
                    ),
                  ),
                )
              : Container(),
        ),
      ),
>>>>>>> fc3a7df6
    );
  });
}

/// Drag data of an call [Participant].
class _DragData {
  const _DragData(this.participant, this.id);

  /// [Participant] to focus.
  final Participant participant;

  /// [ChatId] this [_DragData] placed.
  final ChatId id;

  @override
  bool operator ==(Object other) =>
      other is _DragData && participant == other.participant;

  @override
  int get hashCode => participant.hashCode;
}<|MERGE_RESOLUTION|>--- conflicted
+++ resolved
@@ -197,7 +197,6 @@
         ]);
 
         // Show a hint if any renderer is draggable.
-<<<<<<< HEAD
         content.add(Obx(() {
           bool hideSecondary = c.size.width < 500 && c.size.height < 500;
           bool mayDragVideo = !hideSecondary &&
@@ -225,36 +224,13 @@
                       child: SizedBox(
                         width: 320,
                         child: HintWidget(
-                          text: 'label_hint_drag_n_drop_video'.tr,
+                          text: 'label_hint_drag_n_drop_video'.l10n,
                           onTap: c.isHintDismissed.toggle,
                         ),
                       ),
                     ),
                   )
                 : Container(),
-=======
-        if (!c.isHintDismissed.value && mayDragVideo) {
-          content.add(
-            Align(
-              alignment: Alignment.topRight,
-              child: Transform.translate(
-                offset: secondaryWidgets.isNotEmpty
-                    ? Offset(
-                        secondaryAxis == Axis.horizontal ? -panelSize : 0,
-                        secondaryAxis == Axis.horizontal ? 0 : panelSize,
-                      )
-                    : Offset.zero,
-                child: SizedBox(
-                  width: 240,
-                  height: 110,
-                  child: HintWidget(
-                    text: 'label_hint_drag_n_drop_video'.l10n,
-                    onTap: c.isHintDismissed.toggle,
-                  ),
-                ),
-              ),
-            ),
->>>>>>> fc3a7df6
           );
         }));
       } else {
@@ -503,7 +479,6 @@
         }),
 
         // Settings button on the top right if call [isOutgoing].
-<<<<<<< HEAD
         Obx(() {
           bool isOutgoing =
               (c.outgoing || c.state.value == OngoingCallState.local) &&
@@ -518,30 +493,13 @@
                 padding: const EdgeInsets.only(top: 8, right: 8),
                 child: TooltipButton(
                   verticalOffset: 8,
-                  hint: 'btn_call_settings'.tr,
+                  hint: 'btn_call_settings'.l10n,
                   onTap: () => c.openSettings(context),
                   child: SvgLoader.asset(
                     'assets/icons/settings.svg',
                     width: 16,
                     height: 16,
                   ),
-=======
-        if (isOutgoing &&
-            c.state.value != OngoingCallState.active &&
-            c.state.value != OngoingCallState.joining)
-          Align(
-            alignment: Alignment.topRight,
-            child: Padding(
-              padding: const EdgeInsets.only(top: 8, right: 8),
-              child: TooltipButton(
-                verticalOffset: 8,
-                hint: 'btn_call_settings'.l10n,
-                onTap: () => c.openSettings(context),
-                child: SvgLoader.asset(
-                  'assets/icons/settings.svg',
-                  width: 16,
-                  height: 16,
->>>>>>> fc3a7df6
                 ),
               ),
             );
@@ -860,27 +818,26 @@
 
 /// Title bar of the call containing information about the call and control
 /// buttons.
-<<<<<<< HEAD
 Widget _titleBar(BuildContext context, CallController c) => Obx(() {
       bool isOutgoing =
           (c.outgoing || c.state.value == OngoingCallState.local) && !c.started;
       String state = c.state.value == OngoingCallState.active
           ? c.duration.value.hhMmSs()
           : c.state.value == OngoingCallState.joining
-              ? 'label_call_joining'.tr
+              ? 'label_call_joining'.l10n
               : isOutgoing
-                  ? 'label_call_calling'.tr
+                  ? 'label_call_calling'.l10n
                   : c.withVideo == true
-                      ? 'label_video_call'.tr
-                      : 'label_audio_call'.tr;
-
-      String title = c.chat.value?.title.value ?? ('.'.tr * 3);
+                      ? 'label_video_call'.l10n
+                      : 'label_audio_call'.l10n;
+
+      String title = c.chat.value?.title.value ?? ('dot'.l10n * 3);
 
       String? subtitle;
       if (c.isGroup) {
         var actualMembers = c.members.keys.map((k) => k.userId).toSet();
         subtitle =
-            ' | ${1 + actualMembers.length} ${'label_of'.tr} ${c.chat.value?.members.length}';
+            ' | ${1 + actualMembers.length} ${'label_of'.l10n} ${c.chat.value?.members.length}';
       }
 
       return Container(
@@ -929,99 +886,6 @@
                             overflow: TextOverflow.ellipsis,
                           ),
                         ),
-=======
-Widget _titleBar(
-  BuildContext context,
-  CallController c, {
-  bool isPopup = false,
-}) =>
-    Obx(
-      () {
-        bool isOutgoing =
-            (c.outgoing || c.state.value == OngoingCallState.local) &&
-                !c.started;
-        String state = c.state.value == OngoingCallState.active
-            ? c.duration.value.localizedString()
-            : c.state.value == OngoingCallState.joining
-                ? 'label_call_joining'.l10n
-                : isOutgoing
-                    ? 'label_call_calling'.l10n
-                    : c.withVideo == true
-                        ? 'label_video_call'.l10n
-                        : 'label_audio_call'.l10n;
-
-        return Container(
-          key: const ValueKey('TitleBar'),
-          color: const Color(0xFF222222),
-          height: 45,
-          child: Material(
-            color: const Color(0xFF222222),
-            child: Stack(
-              alignment: Alignment.center,
-              children: [
-                // Handles double tap to toggle fullscreen.
-                GestureDetector(
-                  behavior: HitTestBehavior.translucent,
-                  onDoubleTap: c.toggleFullscreen,
-                ),
-                // Left part of the title bar that displays the recipient or
-                // the caller and its avatar.
-                Align(
-                  alignment: Alignment.centerLeft,
-                  child: ConstrainedBox(
-                    constraints: BoxConstraints(maxWidth: c.size.width / 2),
-                    child: InkWell(
-                      onTap: isPopup
-                          ? null
-                          : () {
-                              router.chat(c.chatId);
-                              if (c.fullscreen.value) {
-                                c.toggleFullscreen();
-                              }
-                            },
-                      child: Row(
-                        mainAxisSize: MainAxisSize.min,
-                        children: [
-                          const SizedBox(width: 10),
-                          AvatarWidget.fromRxChat(c.chat.value, radius: 15),
-                          const SizedBox(width: 8),
-                          Flexible(
-                            child: ConstrainedBox(
-                              constraints: const BoxConstraints(maxWidth: 160),
-                              child: Text(
-                                c.chat.value?.title.value ?? ('dot'.l10n * 3),
-                                style: context.textTheme.bodyText1?.copyWith(
-                                  fontSize: 17,
-                                  color: const Color(0xFFBBBBBB),
-                                ),
-                                overflow: TextOverflow.ellipsis,
-                              ),
-                            ),
-                          ),
-                        ],
-                      ),
-                    ),
-                  ),
-                ),
-                // Center part of the title bar that displays the call state.
-                IgnorePointer(
-                  child: Container(
-                    height: double.infinity,
-                    padding: const EdgeInsets.symmetric(horizontal: 90),
-                    decoration: const BoxDecoration(
-                      gradient: LinearGradient(
-                        colors: [
-                          Color(0x00222222),
-                          Color(0xFF222222),
-                          Color(0xFF222222),
-                          Color(0xFF222222),
-                          Color(0xFF222222),
-                          Color(0xFF222222),
-                          Color(0xFF222222),
-                          Color(0xFF222222),
-                          Color(0x00222222),
-                        ],
->>>>>>> fc3a7df6
                       ),
                       if (subtitle != null)
                         Text(
@@ -1035,7 +899,6 @@
                     ],
                   ),
                 ),
-<<<<<<< HEAD
               ),
             ),
 
@@ -1072,8 +935,8 @@
                     TooltipButton(
                       onTap: c.toggleFullscreen,
                       hint: c.fullscreen.value
-                          ? 'btn_fullscreen_exit'.tr
-                          : 'btn_fullscreen_enter'.tr,
+                          ? 'btn_fullscreen_exit'.l10n
+                          : 'btn_fullscreen_enter'.l10n,
                       child: SvgLoader.asset(
                         'assets/icons/fullscreen_${c.fullscreen.value ? 'exit' : 'enter'}.svg',
                         width: 12,
@@ -1223,8 +1086,8 @@
                                       MediaSourceKind.Device)
                                     ContextMenuButton(
                                       label: fit == null || fit == BoxFit.cover
-                                          ? 'btn_call_do_not_cut_video'.tr
-                                          : 'btn_call_cut_video'.tr,
+                                          ? 'btn_call_do_not_cut_video'.l10n
+                                          : 'btn_call_cut_video'.l10n,
                                       onPressed: () {
                                         c.rendererBoxFit[participant
                                                 .video.value!.track
@@ -1241,7 +1104,7 @@
                                       },
                                     ),
                                   ContextMenuButton(
-                                    label: 'btn_call_center_video'.tr,
+                                    label: 'btn_call_center_video'.l10n,
                                     onPressed: () => c.center(participant),
                                   ),
                                 ],
@@ -1249,8 +1112,8 @@
                                   ContextMenuButton(
                                     label: participant.video.value?.isEnabled ==
                                             true
-                                        ? 'btn_call_disable_video'.tr
-                                        : 'btn_call_enable_video'.tr,
+                                        ? 'btn_call_disable_video'.l10n
+                                        : 'btn_call_enable_video'.l10n,
                                     onPressed: () => c.toggleRendererEnabled(
                                         participant.video),
                                   ),
@@ -1320,63 +1183,6 @@
                                 ),
                               ),
                             ),
-=======
-                // Right part of the title bar that displays buttons.
-                Align(
-                  alignment: Alignment.centerRight,
-                  child: Padding(
-                    padding: const EdgeInsets.only(right: 3),
-                    child: Row(
-                      mainAxisSize: MainAxisSize.min,
-                      children: [
-                        if (c.state.value == OngoingCallState.active) ...[
-                          TooltipButton(
-                            onTap: c.toggleRemoteVideos,
-                            hint: c.isRemoteVideoEnabled.value
-                                ? 'btn_call_disable_video'.l10n
-                                : 'btn_call_enable_video'.l10n,
-                            child: Icon(
-                              c.isRemoteVideoEnabled.value
-                                  ? Icons.videocam
-                                  : Icons.videocam_off,
-                              color: const Color(0xFFBBBBBB),
-                              size: 21,
-                            ),
-                          ),
-                          const SizedBox(width: 12),
-                          TooltipButton(
-                            onTap: () => c.openAddMember(context),
-                            hint: 'btn_add_participant'.l10n,
-                            child: Padding(
-                              padding: const EdgeInsets.only(top: 2),
-                              child: SvgLoader.asset(
-                                'assets/icons/add_user.svg',
-                                color: const Color(0xFFBBBBBB),
-                                width: 19,
-                              ),
-                            ),
-                          ),
-                          const SizedBox(width: 10),
-                        ],
-                        TooltipButton(
-                          onTap: () => c.openSettings(context),
-                          hint: 'btn_call_settings'.l10n,
-                          child: SvgLoader.asset(
-                            'assets/icons/settings.svg',
-                            color: const Color(0xFFBBBBBB),
-                            width: 16,
-                          ),
-                        ),
-                        const SizedBox(width: 12),
-                        TooltipButton(
-                          onTap: c.toggleFullscreen,
-                          hint: c.fullscreen.value
-                              ? 'btn_fullscreen_exit'.l10n
-                              : 'btn_fullscreen_enter'.l10n,
-                          child: SvgLoader.asset(
-                            'assets/icons/fullscreen_${c.fullscreen.value ? 'exit' : 'enter'}.svg',
-                            width: 14,
->>>>>>> fc3a7df6
                           ),
                         ),
                       ),
@@ -1666,7 +1472,6 @@
                 : Container(),
           )),
 
-<<<<<<< HEAD
           _positionedBoilerplate(Obx(
             () => c.secondaryAlignment.value == null
                 ? _buildDragHandle(Alignment.topLeft)
@@ -1784,37 +1589,6 @@
                               preferBackdrop:
                                   !c.minimized.value || c.fullscreen.value,
                             ),
-=======
-                return ContextMenuRegion(
-                  preventContextMenu: false,
-                  enabled: participant.video.value != null,
-                  menu: ContextMenu(
-                    actions: [
-                      if (participant.video.value?.isEnabled == true) ...[
-                        if (participant.source == MediaSourceKind.Device)
-                          ContextMenuButton(
-                            label: fit == null || fit == BoxFit.cover
-                                ? 'btn_call_do_not_cut_video'.l10n
-                                : 'btn_call_cut_video'.l10n,
-                            onPressed: () {
-                              c.rendererBoxFit[
-                                      participant.video.value!.track.id()] =
-                                  fit == null || fit == BoxFit.cover
-                                      ? BoxFit.contain
-                                      : BoxFit.cover;
-                              if (c.focused.isNotEmpty) {
-                                c.focused.refresh();
-                              } else {
-                                c.remotes.refresh();
-                                c.locals.refresh();
-                              }
-                            },
-                          ),
-                        if (mayDragVideo)
-                          ContextMenuButton(
-                            label: 'btn_call_center_video'.l10n,
-                            onPressed: () => c.center(participant),
->>>>>>> fc3a7df6
                           ),
                   ),
                 );
@@ -1833,7 +1607,7 @@
                             participant.source != MediaSourceKind.Display) &&
                         participant.video.value?.isEnabled == true)
                       ContextMenuButton(
-                        label: 'btn_call_center_video'.tr,
+                        label: 'btn_call_center_video'.l10n,
                         onPressed: () => c.center(participant),
                       ),
                     if (participant.video.value != null)
@@ -1861,7 +1635,6 @@
             },
             children: c.secondary.map((e) => _DragData(e, c.chatId)).toList(),
           ),
-<<<<<<< HEAD
 
           // Discards the pointer when hovered over videos.
           Positioned(
@@ -1874,44 +1647,6 @@
               cursor: SystemMouseCursors.basic,
               child:
                   IgnorePointer(child: SizedBox(width: width, height: height)),
-=======
-          childWhenDragging: const SizedBox(height: 0, width: 0),
-          child: Container(
-            margin: const EdgeInsets.fromLTRB(1, 1, 1, 1),
-            height: panelSize,
-            width: panelSize,
-            child: ContextMenuRegion(
-              preventContextMenu: false,
-              enabled: participant.video.value != null,
-              menu: ContextMenu(
-                actions: [
-                  if ((participant.owner != MediaOwnerKind.local ||
-                          participant.source != MediaSourceKind.Display) &&
-                      participant.video.value?.isEnabled == true)
-                    ContextMenuButton(
-                      label: 'btn_call_center_video'.l10n,
-                      onPressed: () => c.center(participant),
-                    ),
-                  ContextMenuButton(
-                    label: participant.video.value?.isEnabled == true
-                        ? 'btn_call_disable_video'.l10n
-                        : 'btn_call_enable_video'.l10n,
-                    onPressed: () => c.toggleRendererEnabled(participant.video),
-                  )
-                ],
-              ),
-              child: ParticipantWidget(
-                participant,
-                fit: fit,
-                outline: participant.owner == MediaOwnerKind.local &&
-                        participant.source == MediaSourceKind.Display
-                    ? Colors.red
-                    : null,
-                muted: muted,
-                hovered: c.hoveredRenderer.value == participant,
-                enableContextMenu: c.isTitleBarShown.value,
-              ),
->>>>>>> fc3a7df6
             ),
           ),
 
@@ -2281,7 +2016,6 @@
                                     ),
                                   ),
                                 )
-<<<<<<< HEAD
                               : Container(key: UniqueKey()),
                         ),
                       );
@@ -2291,28 +2025,6 @@
               ),
             )
           : Container(),
-=======
-                              : SvgLoader.asset(
-                                  'assets/icons/drag_n_drop.svg',
-                                  width: 44,
-                                ),
-                          const SizedBox(height: 5),
-                          Text(
-                            'btn_call_drop_video_here'.l10n,
-                            style: context.textTheme.subtitle1?.copyWith(
-                              color: const Color(0xFFBBBBBB),
-                            ),
-                            textAlign: TextAlign.center,
-                          ),
-                        ],
-                      ),
-                    ),
-                  ),
-                )
-              : Container(),
-        ),
-      ),
->>>>>>> fc3a7df6
     );
   });
 }
