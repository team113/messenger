// Copyright © 2022 IT ENGINEERING MANAGEMENT INC, <https://github.com/team113>
//
// This program is free software: you can redistribute it and/or modify it under
// the terms of the GNU Affero General Public License v3.0 as published by the
// Free Software Foundation, either version 3 of the License, or (at your
// option) any later version.
//
// This program is distributed in the hope that it will be useful, but WITHOUT
// ANY WARRANTY; without even the implied warranty of MERCHANTABILITY or FITNESS
// FOR A PARTICULAR PURPOSE. See the GNU Affero General Public License v3.0 for
// more details.
//
// You should have received a copy of the GNU Affero General Public License v3.0
// along with this program. If not, see
// <https://www.gnu.org/licenses/agpl-3.0.html>.

import 'dart:math';
import 'dart:ui';

import 'package:collection/collection.dart';
import 'package:flutter/gestures.dart';
import 'package:flutter/material.dart';
import 'package:get/get.dart';
import 'package:medea_jason/medea_jason.dart';

import '../controller.dart';
import '../widget/animated_delayed_scale.dart';
import '../widget/call_cover.dart';
import '../widget/conditional_backdrop.dart';
import '../widget/hint.dart';
import '../widget/participant.dart';
<<<<<<< HEAD
import '../widget/reorderable_fit_view.dart';
import '../widget/reorderable_fit_wrap.dart';
=======
import '../widget/reorderable_fit.dart';
>>>>>>> 0cd91e7c
import '../widget/scaler.dart';
import '../widget/tooltip_button.dart';
import '../widget/video_view.dart';
import '/domain/model/chat.dart';
import '/domain/model/ongoing_call.dart';
import '/l10n/l10n.dart';
import '/routes.dart';
import '/themes.dart';
import '/ui/page/home/page/chat/widget/chat_item.dart';
import '/ui/page/home/widget/animated_slider.dart';
import '/ui/page/home/widget/avatar.dart';
import '/ui/widget/context_menu/menu.dart';
import '/ui/widget/context_menu/region.dart';
import '/ui/widget/svg/svg.dart';
import '/util/platform_utils.dart';
import '/util/web/web_utils.dart';
import 'common.dart';

/// Returns a desktop design of a [CallView].
<<<<<<< HEAD
Widget desktopCall(
  CallController c,
  BuildContext context, {
  bool isPopup = false,
}) {
=======
Widget desktopCall(CallController c, BuildContext context) {
>>>>>>> 0cd91e7c
  return LayoutBuilder(
    builder: (context, constraints) {
      // Call stackable content.
      List<Widget> content = [
        SvgLoader.asset(
          'assets/images/background_dark.svg',
          width: double.infinity,
          height: double.infinity,
          fit: BoxFit.cover,
        ),
      ];

      // Active call.
      if (c.state.value == OngoingCallState.active) {
        // Secondary view possible alignment.
        Widget _possibleContainer() {
          return Obx(() {
            Alignment? alignment = c.possibleSecondaryAlignment.value;
            if (alignment == null) {
              return Container();
            }

            double width = 10;
            double height = 10;

            if (alignment == Alignment.topCenter ||
                alignment == Alignment.bottomCenter) {
              width = double.infinity;
            } else {
              height = double.infinity;
            }

            return Align(
              alignment: alignment,
              child: ConditionalBackdropFilter(
                child: Container(
                  height: height,
                  width: width,
                  color: const Color(0x4D165084),
                ),
              ),
            );
          });
        }

        content.addAll([
          // Call's primary view.
          Column(
            children: [
              Obx(() => SizedBox(
                    width: double.infinity,
                    height: c.secondary.isNotEmpty &&
                            c.secondaryAlignment.value == Alignment.topCenter
                        ? c.secondaryHeight.value
                        : 0,
                  )),
              Expanded(
                child: Row(
                  children: [
                    Obx(() => SizedBox(
                          height: double.infinity,
                          width: c.secondary.isNotEmpty &&
                                  c.secondaryAlignment.value ==
                                      Alignment.centerLeft
                              ? c.secondaryWidth.value
                              : 0,
                        )),
                    Expanded(
                      child: Stack(
                        children: [
                          _primaryView(c),
                          Obx(
                            () => MouseRegion(
                              opaque: false,
                              cursor: c.isCursorHidden.value
                                  ? SystemMouseCursors.none
                                  : SystemMouseCursors.basic,
                            ),
                          ),
                        ],
                      ),
                    ),
                    Obx(() => SizedBox(
                          height: double.infinity,
                          width: c.secondary.isNotEmpty &&
                                  c.secondaryAlignment.value ==
                                      Alignment.centerRight
                              ? c.secondaryWidth.value
                              : 0,
                        )),
                  ],
                ),
              ),
              Obx(() => SizedBox(
                    width: double.infinity,
                    height: c.secondary.isNotEmpty &&
                            c.secondaryAlignment.value == Alignment.bottomCenter
                        ? c.secondaryHeight.value
                        : 0,
                  )),
            ],
          ),

          _possibleContainer(),

          // Makes UI appear on click.
<<<<<<< HEAD
          //
          // Also, if [showTitle] is `false`, allows dragging the window.
=======
>>>>>>> 0cd91e7c
          Listener(
            behavior: HitTestBehavior.translucent,
            onPointerDown: (d) {
              if ((d.kind != PointerDeviceKind.mouse &&
                      d.kind != PointerDeviceKind.stylus) ||
                  !c.handleLmb.value) {
                c.downPosition = d.localPosition;
                c.downButtons = d.buttons;
              }
            },
            onPointerUp: (d) {
              if (c.downButtons & kPrimaryButton != 0 &&
                  (d.localPosition.distanceSquared -
                              c.downPosition.distanceSquared)
                          .abs() <=
                      1500) {
                if (c.primaryDrags.value == 0 && c.secondaryDrags.value == 0) {
                  if (c.state.value == OngoingCallState.active) {
                    if (!c.showUi.value) {
                      c.keepUi();
                    } else {
                      c.keepUi(false);
                    }
                  }
                }
              }
            },
          ),

          // Secondary panel itself.
          _secondaryView(c, context),

          // Empty drop zone if [secondary] is empty.
          _secondaryTarget(c),
        ]);

        // Show a hint if any renderer is draggable.
        content.add(Obx(() {
          bool hideSecondary = c.size.width < 500 && c.size.height < 500;
          bool mayDragVideo = !hideSecondary &&
              (c.focused.length > 1 ||
                  (c.focused.isEmpty &&
                      c.primary.length + c.secondary.length > 1));

          return AnimatedSwitcher(
            duration: 150.milliseconds,
            child: !c.isHintDismissed.value && mayDragVideo
                ? Padding(
                    padding: EdgeInsets.only(
                      top: c.secondary.isNotEmpty &&
                              c.secondaryAlignment.value == Alignment.topCenter
                          ? 10 + c.secondaryHeight.value
                          : 10,
                      right: c.secondary.isNotEmpty &&
                              c.secondaryAlignment.value ==
                                  Alignment.centerRight
                          ? 10 + c.secondaryWidth.value
                          : 10,
                    ),
                    child: Align(
                      alignment: Alignment.topRight,
                      child: SizedBox(
                        width: 320,
                        child: HintWidget(
<<<<<<< HEAD
                          text: 'label_hint_drag_n_drop_video'.tr,
=======
                          text: 'label_hint_drag_n_drop_video'.l10n,
>>>>>>> 0cd91e7c
                          onTap: c.isHintDismissed.toggle,
                        ),
                      ),
                    ),
                  )
                : Container(),
          );
        }));
      } else {
        // Call is not active.
        content.add(Obx(() {
          RtcVideoRenderer? local = c.locals.firstOrNull?.video.value ??
              c.paneled.firstOrNull?.video.value;
          var callCover = c.chat.value?.callCover;

          return c.videoState.value == LocalTrackState.disabled || local == null
              ? CallCoverWidget(callCover)
              : RtcVideoView(local, mirror: true, fit: BoxFit.cover);
        }));

        // Display a caller's name if the call is not outgoing and the chat is
        // a group.
        content.add(
          Obx(() {
            bool isOutgoing =
                (c.outgoing || c.state.value == OngoingCallState.local) &&
                    !c.started;
            bool preferTitle = c.state.value != OngoingCallState.active;

            if (!preferTitle &&
                !isOutgoing &&
                c.chat.value?.chat.value.isGroup == true) {
              return Align(
                alignment: Alignment.topCenter,
                child: Padding(
                  padding: EdgeInsets.only(
                      top: (c.minimized.value && !c.fullscreen.value ? 0 : 45) +
                          8),
                  child: Text(
                    c.callerName ?? '...',
                    style: context.textTheme.bodyText1?.copyWith(
                      color: const Color(0xFFBBBBBB),
                      fontSize: 20,
                    ),
                  ),
                ),
              );
            }

            return Container();
          }),
        );
      }

      // If there's any error to show, display it.
      content.add(Obx(() {
        return AnimatedSwitcher(
          duration: 150.milliseconds,
          child: c.errorTimeout.value != 0
              ? Align(
                  alignment: Alignment.topRight,
                  child: Padding(
                    padding: EdgeInsets.only(
                      top: c.secondary.isNotEmpty &&
                              c.secondaryAlignment.value == Alignment.topCenter
                          ? 10 + c.secondaryHeight.value
                          : 10,
                      right: c.secondary.isNotEmpty &&
                              c.secondaryAlignment.value ==
                                  Alignment.centerRight
                          ? 10 + c.secondaryWidth.value
                          : 10,
                    ),
                    child: SizedBox(
                      width: 320,
                      child: HintWidget(
                        text: '${c.error}.',
                        onTap: () {
                          c.errorTimeout.value = 0;
                        },
                        isError: true,
                      ),
                    ),
                  ),
                )
              : Container(),
        );
      }));

      _padding(Widget child) => Padding(
          padding: const EdgeInsets.symmetric(horizontal: 2), child: child);

      bool isOutgoing =
          (c.outgoing || c.state.value == OngoingCallState.local) && !c.started;

      List<Widget> buttons = c.state.value == OngoingCallState.active ||
              c.state.value == OngoingCallState.joining
          ? [
              if (PlatformUtils.isDesktop) _padding(screenButton(c, 0.8)),
              if (PlatformUtils.isMobile)
                _padding(
                  c.videoState.value.isEnabled()
                      ? switchButton(c, 0.8)
                      : speakerButton(c, 0.8),
                ),
              _padding(videoButton(c, 0.8)),
              _padding(dropButton(c, 0.8)),
              _padding(audioButton(c, 0.8)),
              _padding(handButton(c, 0.8)),
            ]
          : isOutgoing
              ? [
                  if (PlatformUtils.isMobile)
                    _padding(
                      c.videoState.value.isEnabled()
                          ? switchButton(c)
                          : speakerButton(c),
                    ),
                  _padding(videoButton(c)),
                  _padding(cancelButton(c)),
                  _padding(audioButton(c)),
                ]
              : [
                  _padding(acceptAudioButton(c)),
                  _padding(acceptVideoButton(c)),
                  _padding(declineButton(c)),
                ];

      // Indicator whether the [_activeButtons] should be in a dock or not.
      bool isDocked = c.state.value == OngoingCallState.active ||
          c.state.value == OngoingCallState.joining;

      Widget _activeButtons() => ConstrainedBox(
            constraints: BoxConstraints(
              maxWidth: isDocked
                  ? 330
                  : isOutgoing
                      ? 270
                      : 380,
            ),
            child: Row(
              crossAxisAlignment: isDocked
                  ? CrossAxisAlignment.center
                  : CrossAxisAlignment.start,
              children: buttons.map((e) => Expanded(child: e)).toList(),
            ),
          );

      // Footer part of the call with buttons.
      List<Widget> footer = [
        // Animated bottom buttons.
<<<<<<< HEAD
        Obx(
          () => Center(
=======
        Obx(() {
          return Center(
>>>>>>> 0cd91e7c
            child: Column(
              mainAxisAlignment: MainAxisAlignment.center,
              crossAxisAlignment: CrossAxisAlignment.center,
              children: [
                const Spacer(),
                Padding(
                  padding: EdgeInsets.only(bottom: isDocked ? 5 : 30),
                  child: AnimatedSlider(
                    isOpen: c.state.value != OngoingCallState.active ||
                        c.showUi.value,
                    duration: const Duration(milliseconds: 400),
                    translate: false,
                    child: Stack(
                      alignment: Alignment.center,
                      children: [
                        // Draw a blurred dock with the invisible [_activeButtons]
                        // if [isDocked].
                        if (isDocked)
                          ConditionalBackdropFilter(
                            borderRadius: BorderRadius.circular(30),
                            filter: ImageFilter.blur(sigmaX: 15, sigmaY: 15),
                            child: Container(
                              decoration: BoxDecoration(
                                color: const Color(0x55000000),
                                borderRadius: BorderRadius.circular(30),
                              ),
                              padding: const EdgeInsets.symmetric(
                                vertical: 13,
                                horizontal: 5,
                              ),
                              child: Visibility(
                                visible: false,
                                maintainSize: true,
                                maintainAnimation: true,
                                maintainState: true,
                                child: _activeButtons(),
                              ),
                            ),
                          ),
                        _activeButtons(),
                      ],
                    ),
                  ),
                ),
              ],
            ),
<<<<<<< HEAD
          ),
        ),
=======
          );
        }),
>>>>>>> 0cd91e7c
        // Bottom [MouseRegion] that toggles UI on hover.
        Align(
          alignment: Alignment.bottomCenter,
          child: SizedBox(
            height: 100,
            width: double.infinity,
            child: MouseRegion(
              opaque: false,
              onEnter: (d) {
                c.isPanelOpen.value = true;
                c.keepUi(true);
              },
              onExit: (d) {
                c.isPanelOpen.value = false;
                if (c.showUi.value) {
                  c.keepUi(false);
                }
              },
            ),
          ),
        ),
      ];

      List<Widget> ui = [
        IgnorePointer(
          child: Obx(() {
            bool preferTitle = c.state.value != OngoingCallState.active;
            return AnimatedSwitcher(
              duration: const Duration(milliseconds: 300),
              child: preferTitle &&
                      c.primary.where((e) => e.video.value != null).isNotEmpty
                  ? Container(color: const Color(0x55000000))
                  : null,
            );
          }),
        ),

        Obx(() {
          bool preferTitle = c.state.value != OngoingCallState.active;
          return GestureDetector(
            behavior: HitTestBehavior.translucent,
            onDoubleTap: c.toggleFullscreen,
            onPanUpdate: preferTitle
                ? (d) {
                    c.left.value = c.left.value + d.delta.dx;
                    c.top.value = c.top.value + d.delta.dy;
                    c.applyConstraints(context);
                  }
                : null,
          );
        }),

        // Settings button on the top right if call [isOutgoing].
        Obx(() {
          bool isOutgoing =
              (c.outgoing || c.state.value == OngoingCallState.local) &&
                  !c.started;

          if (isOutgoing &&
              c.state.value != OngoingCallState.active &&
              c.state.value != OngoingCallState.joining) {
            return Align(
              alignment: Alignment.topRight,
              child: Padding(
                padding: const EdgeInsets.only(top: 8, right: 8),
                child: TooltipButton(
                  verticalOffset: 8,
<<<<<<< HEAD
                  hint: 'btn_call_settings'.tr,
=======
                  hint: 'btn_call_settings'.l10n,
>>>>>>> 0cd91e7c
                  onTap: () => c.openSettings(context),
                  child: SvgLoader.asset(
                    'assets/icons/settings.svg',
                    width: 16,
                    height: 16,
                  ),
                ),
              ),
            );
          }

          return Container();
        }),

        // Sliding from the top title bar.
        Obx(() {
          bool preferTitle = c.state.value != OngoingCallState.active;
          return AnimatedSwitcher(
            key: const Key('AnimatedSwitcherCallTitle'),
            duration: const Duration(milliseconds: 200),
            child: preferTitle
                ? Align(
                    key: const Key('CallTitlePadding'),
                    alignment: Alignment.topCenter,
                    child: Padding(
                      padding: EdgeInsets.only(
                        left: 10,
                        right: 10,
                        top: c.size.height * 0.05,
                      ),
                      child: callTitle(c),
                    ),
                  )
                : Container(key: UniqueKey()),
          );
        }),

        // Top [MouseRegion] that toggles UI on hover.
        Obx(() {
          bool hideSecondary = c.size.width < 500 && c.size.height < 500;
          bool mayDragVideo = !hideSecondary &&
              (c.focused.length > 1 ||
                  (c.focused.isEmpty &&
                      c.primary.length + c.secondary.length > 1));
          bool anyHintIsDisplayed = c.errorTimeout.value != 0 ||
              (c.isHintDismissed.value || mayDragVideo);

          return SizedBox(
            height: anyHintIsDisplayed || c.secondaryHovered.value ? 110 : 45,
            width: double.infinity,
            child: !c.isSelfPanning.value &&
                    c.primaryDrags.value == 0 &&
                    c.secondaryDrags.value == 0
                ? MouseRegion(
                    opaque: false,
<<<<<<< HEAD
                    onEnter: (d) {
                      c.keepUi(true);
                    },
=======
                    onEnter: (d) => c.keepUi(true),
>>>>>>> 0cd91e7c
                    onExit: (d) {
                      if (c.showUi.value) {
                        c.keepUi(false);
                      }
                    },
                  )
                : null,
          );
        }),

        // Sliding from the bottom buttons.
        Obx(() {
          if (c.minimized.value && !c.fullscreen.value) {
            return Container();
          }

          return Stack(children: footer);
        }),
      ];

      // Combines all the stackable content into [Scaffold].
      Widget scaffold = Scaffold(
        backgroundColor: Colors.black,
        body: Column(
          mainAxisSize: MainAxisSize.min,
          children: [
<<<<<<< HEAD
            if (!isPopup)
=======
            if (!WebUtils.isPopup)
>>>>>>> 0cd91e7c
              GestureDetector(
                behavior: HitTestBehavior.translucent,
                onPanUpdate: (d) {
                  c.left.value = c.left.value + d.delta.dx;
                  c.top.value = c.top.value + d.delta.dy;
                  c.applyConstraints(context);
                },
                child: Container(
                  decoration: BoxDecoration(
                    color: Colors.transparent,
                    borderRadius: BorderRadius.circular(30),
                    boxShadow: const [
                      CustomBoxShadow(
                        color: Color(0x33000000),
                        blurRadius: 8,
                        blurStyle: BlurStyle.outer,
                      )
                    ],
                  ),
<<<<<<< HEAD
                  child: _titleBar(context, c, isPopup),
=======
                  child: _titleBar(context, c),
>>>>>>> 0cd91e7c
                ),
              ),
            Expanded(child: Stack(children: [...content, ...ui])),
          ],
        ),
      );

      c.applySecondaryConstraints(context);

      if (c.minimized.value && !c.fullscreen.value) {
        // Applies constraints on every rebuild.
        // This includes the screen size changes.
        c.applyConstraints(context);

        // Returns a stack of draggable [Scaler]s on each of the sides:
        //
        // +-------+
        // |       |
        // |       |
        // |       |
        // +-------+
        //
        // 1) + is a cornered scale point;
        // 2) | is a horizontal scale point;
        // 3) - is a vertical scale point;
        return Stack(
          children: [
            // top middle
            Obx(() {
              return Positioned(
                top: c.top.value - Scaler.size / 2,
                left: c.left.value + Scaler.size / 2,
                child: MouseRegion(
                  cursor: SystemMouseCursors.resizeUpDown,
                  child: Scaler(
                    width: c.width.value - Scaler.size,
                    onDrag: (dx, dy) => c.resize(
                      context,
                      y: ScaleModeY.top,
                      dy: dy,
                    ),
                  ),
                ),
              );
            }),
            // center left
            Obx(() {
              return Positioned(
                top: c.top.value + Scaler.size / 2,
                left: c.left.value - Scaler.size / 2,
                child: MouseRegion(
                  cursor: SystemMouseCursors.resizeLeftRight,
                  child: Scaler(
                    height: c.height.value - Scaler.size,
                    onDrag: (dx, dy) => c.resize(
                      context,
                      x: ScaleModeX.left,
                      dx: dx,
                    ),
                  ),
                ),
              );
            }),
            // center right
            Obx(() {
              return Positioned(
                top: c.top.value + Scaler.size / 2,
                left: c.left.value + c.width.value - Scaler.size / 2,
                child: MouseRegion(
                  cursor: SystemMouseCursors.resizeLeftRight,
                  child: Scaler(
                    height: c.height.value - Scaler.size,
                    onDrag: (dx, dy) => c.resize(
                      context,
                      x: ScaleModeX.right,
                      dx: -dx,
                    ),
                  ),
                ),
              );
            }),
            // bottom center
            Obx(() {
              return Positioned(
                top: c.top.value + c.height.value - Scaler.size / 2,
                left: c.left.value + Scaler.size / 2,
                child: MouseRegion(
                  cursor: SystemMouseCursors.resizeUpDown,
                  child: Scaler(
                    width: c.width.value - Scaler.size,
                    onDrag: (dx, dy) => c.resize(
                      context,
                      y: ScaleModeY.bottom,
                      dy: -dy,
                    ),
                  ),
                ),
              );
            }),

            // top left
            Obx(() {
              return Positioned(
                top: c.top.value - Scaler.size / 2,
                left: c.left.value - Scaler.size / 2,
                child: MouseRegion(
                  cursor: SystemMouseCursors.resizeUpLeftDownRight,
                  child: Scaler(
                    width: Scaler.size * 2,
                    height: Scaler.size * 2,
                    onDrag: (dx, dy) => c.resize(
                      context,
                      y: ScaleModeY.top,
                      x: ScaleModeX.left,
                      dx: dx,
                      dy: dy,
                    ),
                  ),
                ),
              );
            }),
            // top right
            Obx(() {
              return Positioned(
                top: c.top.value - Scaler.size / 2,
                left: c.left.value + c.width.value - 3 * Scaler.size / 2,
                child: MouseRegion(
                  cursor: SystemMouseCursors.resizeUpRightDownLeft,
                  child: Scaler(
                    width: Scaler.size * 2,
                    height: Scaler.size * 2,
                    onDrag: (dx, dy) => c.resize(
                      context,
                      y: ScaleModeY.top,
                      x: ScaleModeX.right,
                      dx: -dx,
                      dy: dy,
                    ),
                  ),
                ),
              );
            }),
            // bottom left
            Obx(() {
              return Positioned(
                top: c.top.value + c.height.value - 3 * Scaler.size / 2,
                left: c.left.value - Scaler.size / 2,
                child: MouseRegion(
                  cursor: SystemMouseCursors.resizeUpRightDownLeft,
                  child: Scaler(
                    width: Scaler.size * 2,
                    height: Scaler.size * 2,
                    onDrag: (dx, dy) => c.resize(
                      context,
                      y: ScaleModeY.bottom,
                      x: ScaleModeX.left,
                      dx: dx,
                      dy: -dy,
                    ),
                  ),
                ),
              );
            }),
            // bottom right
            Obx(() {
              return Positioned(
                top: c.top.value + c.height.value - 3 * Scaler.size / 2,
                left: c.left.value + c.width.value - 3 * Scaler.size / 2,
                child: MouseRegion(
                  cursor: SystemMouseCursors.resizeUpLeftDownRight,
                  child: Scaler(
                    width: Scaler.size * 2,
                    height: Scaler.size * 2,
                    onDrag: (dx, dy) => c.resize(
                      context,
                      y: ScaleModeY.bottom,
                      x: ScaleModeX.right,
                      dx: -dx,
                      dy: -dy,
                    ),
                  ),
                ),
              );
            }),

            Obx(() {
              return Positioned(
                left: c.left.value,
                top: c.top.value,
                width: c.width.value,
                height: c.height.value,
                child: Material(
                  type: MaterialType.card,
                  borderRadius: BorderRadius.circular(10),
                  elevation: 10,
                  child: Stack(
                    children: [
                      ClipRRect(
                        borderRadius: BorderRadius.circular(10),
                        child: scaffold,
                      ),
                      ClipRect(child: Stack(children: footer)),
                    ],
                  ),
                ),
              );
            }),
          ],
        );
      }

      // If the call popup is not [minimized], then return the [scaffold].
      return scaffold;
    },
  );
}

/// Title bar of the call containing information about the call and control
/// buttons.
<<<<<<< HEAD
Widget _titleBar(
  BuildContext context,
  CallController c, [
  bool isPopup = false,
]) =>
    Obx(() {
      bool isOutgoing =
          (c.outgoing || c.state.value == OngoingCallState.local) && !c.started;
      String state = c.state.value == OngoingCallState.active
          ? c.duration.value.hhMmSs()
          : c.state.value == OngoingCallState.joining
              ? 'label_call_joining'.tr
              : isOutgoing
                  ? 'label_call_calling'.tr
                  : c.withVideo == true
                      ? 'label_video_call'.tr
                      : 'label_audio_call'.tr;

      String title = c.chat.value?.title.value ?? ('.'.tr * 3);

      String? subtitle;
      if (c.isGroup) {
        var actualMembers = c.members.keys.map((k) => k.userId).toSet();
        subtitle =
            ' | ${1 + actualMembers.length} ${'label_of'.tr} ${c.chat.value?.members.length}';
=======
Widget _titleBar(BuildContext context, CallController c) => Obx(() {
      final Map<String, String> args = {
        'title': c.chat.value?.title.value ?? ('dot'.l10n * 3),
        'state': c.state.value.name,
      };

      switch (c.state.value) {
        case OngoingCallState.local:
        case OngoingCallState.pending:
          bool isOutgoing =
              (c.outgoing || c.state.value == OngoingCallState.local) &&
                  !c.started;
          if (isOutgoing) {
            args['type'] = 'outgoing';
          } else if (c.withVideo) {
            args['type'] = 'video';
          } else {
            args['type'] = 'audio';
          }
          break;

        case OngoingCallState.active:
          var actualMembers = c.members.keys.map((k) => k.userId).toSet();
          args['members'] = '${actualMembers.length + 1}';
          args['allMembers'] = '${c.chat.value?.members.length}';
          args['duration'] = c.duration.value.hhMmSs();
          break;

        case OngoingCallState.joining:
        case OngoingCallState.ended:
          // No-op.
          break;
>>>>>>> 0cd91e7c
      }

      return Container(
        key: const ValueKey('TitleBar'),
<<<<<<< HEAD
        color: const Color.fromARGB(255, 22, 38, 54),
=======
        color: const Color(0xFF162636),
>>>>>>> 0cd91e7c
        height: 30,
        child: Stack(
          alignment: Alignment.center,
          children: [
            // Handles double tap to toggle fullscreen.
            GestureDetector(
              behavior: HitTestBehavior.translucent,
              onDoubleTap: c.toggleFullscreen,
            ),

            // Left part of the title bar that displays the recipient or
<<<<<<< HEAD
            // the caller and its avatar.
=======
            // the caller, its avatar and the call's state.
>>>>>>> 0cd91e7c
            Align(
              alignment: Alignment.centerLeft,
              child: ConstrainedBox(
                constraints: BoxConstraints(maxWidth: c.size.width / 2),
                child: InkWell(
<<<<<<< HEAD
                  onTap: isPopup
=======
                  onTap: WebUtils.isPopup
>>>>>>> 0cd91e7c
                      ? null
                      : () {
                          router.chat(c.chatId);
                          if (c.fullscreen.value) {
                            c.toggleFullscreen();
                          }
                        },
                  child: Row(
                    mainAxisSize: MainAxisSize.min,
                    children: [
                      const SizedBox(width: 10),
                      AvatarWidget.fromRxChat(c.chat.value, radius: 8),
                      const SizedBox(width: 8),
                      Flexible(
<<<<<<< HEAD
                        child: ConstrainedBox(
                          constraints: const BoxConstraints(maxWidth: 110),
                          child: Text(
                            title,
                            style: context.textTheme.bodyText1?.copyWith(
                              fontSize: 13,
                              color: const Color(0xFFFFFFFF),
                            ),
                            overflow: TextOverflow.ellipsis,
                          ),
                        ),
                      ),
                      if (subtitle != null)
                        Text(
                          subtitle,
=======
                        child: Text(
                          'label_call_title'.l10nfmt(args),
>>>>>>> 0cd91e7c
                          style: context.textTheme.bodyText1?.copyWith(
                            fontSize: 13,
                            color: const Color(0xFFFFFFFF),
                          ),
                          overflow: TextOverflow.ellipsis,
                        ),
<<<<<<< HEAD
                    ],
                  ),
                ),
              ),
            ),

            // Center part of the title bar that displays the call state.
            IgnorePointer(
              child: Container(
                height: double.infinity,
                padding: const EdgeInsets.symmetric(horizontal: 90),
                child: Column(
                  mainAxisAlignment: MainAxisAlignment.center,
                  children: [
                    Text(
                      state,
                      style: context.textTheme.bodyText1?.copyWith(
                        fontSize: 13,
                        color: const Color(0xFFFFFFFF),
                      ),
                      overflow: TextOverflow.ellipsis,
                      textAlign: TextAlign.center,
                    ),
                  ],
                ),
              ),
            ),

=======
                      ),
                    ],
                  ),
                ),
              ),
            ),

>>>>>>> 0cd91e7c
            // Right part of the title bar that displays buttons.
            Align(
              alignment: Alignment.centerRight,
              child: Padding(
                padding: const EdgeInsets.only(right: 3),
                child: Row(
                  mainAxisSize: MainAxisSize.min,
                  children: [
                    TooltipButton(
                      onTap: c.toggleFullscreen,
                      hint: c.fullscreen.value
<<<<<<< HEAD
                          ? 'btn_fullscreen_exit'.tr
                          : 'btn_fullscreen_enter'.tr,
=======
                          ? 'btn_fullscreen_exit'.l10n
                          : 'btn_fullscreen_enter'.l10n,
>>>>>>> 0cd91e7c
                      child: SvgLoader.asset(
                        'assets/icons/fullscreen_${c.fullscreen.value ? 'exit' : 'enter'}.svg',
                        width: 12,
                      ),
<<<<<<< HEAD
                    ),
                    const SizedBox(width: 10),
                  ],
                ),
              ),
            ),
          ],
        ),
      );
    });

/// [FitView] of the [CallController.primary] participants.
Widget _primaryView(CallController c) {
  return Obx(() {
    List<Participant> primary = List.from(c.primary);
    if (!c.isGroup) {
      Participant? self = [...c.primary, ...c.secondary]
          .where((e) =>
              e.owner == MediaOwnerKind.local &&
              e.source == MediaSourceKind.Device)
          .firstOrNull;

      if (self != null) {
        if (self.video.value == null) {
          primary.removeWhere((e) =>
              e.owner == MediaOwnerKind.local &&
              e.source == MediaSourceKind.Device);
        }
      }
    }

    void _onDragEnded(_DragData d) {
      c.primaryDrags.value = 0;
      c.draggedRenderer.value = null;
      c.doughDraggedRenderer.value = null;
      c.hoveredRenderer.value = d.participant;
      c.hoveredRendererTimeout = 5;
      c.isCursorHidden.value = false;
    }

    return Stack(
      children: [
        ReorderableFitView<_DragData>(
          key: const Key('PrimaryFitView'),
          onAdded: (d, i) => c.focus(d.participant),
          onWillAccept: (b) {
            if (c.draggedRenderer.value?.user.value?.value.id != c.me ||
                c.draggedRenderer.value?.source != MediaSourceKind.Display) {
              c.primaryTargets.value = 1;
            }
          },
          onLeave: (b) => c.primaryTargets.value = 0,
          onDragStarted: (r) {
            c.draggedRenderer.value = r.participant;
            c.isHintDismissed.value = true;
            c.primaryDrags.value = 1;
            c.keepUi(false);
          },
          onOffset: () {
            if (c.minimized.value && !c.fullscreen.value) {
              return Offset(-c.left.value, -c.top.value - 30);
            } else if (!c.isPopup) {
              return const Offset(0, -30);
            }

            return Offset.zero;
          },
          onDoughBreak: (r) => c.doughDraggedRenderer.value = r.participant,
          onDragEnd: _onDragEnded,
          onDragCompleted: _onDragEnded,
          onDraggableCanceled: _onDragEnded,
          overlayBuilder: (_DragData data) {
            var participant = data.participant;

            return LayoutBuilder(builder: (context, constraints) {
              return Obx(() {
                bool? muted = participant.owner == MediaOwnerKind.local
                    ? !c.audioState.value.isEnabled()
                    : participant.source == MediaSourceKind.Display
                        ? c
                            .findParticipant(
                                participant.id, MediaSourceKind.Device)
                            ?.audio
                            .value
                            ?.muted
                        : null;

                bool anyDragIsHappening = c.secondaryDrags.value != 0 ||
                    c.primaryDrags.value != 0 ||
                    c.secondaryDragged.value;

                bool isHovered = c.hoveredRenderer.value == participant &&
                    !anyDragIsHappening;

                BoxFit? fit = participant.video.value == null
                    ? null
                    : c.rendererBoxFit[participant.video.value!.track.id()] ??
                        RtcVideoView.determineBoxFit(
                          participant.video.value!,
                          constraints,
                          context,
                        );

                return MouseRegion(
                  opaque: false,
                  onEnter: (d) {
                    if (c.draggedRenderer.value == null) {
                      c.hoveredRenderer.value = data.participant;
                      c.hoveredRendererTimeout = 5;
                      c.isCursorHidden.value = false;
                    }
                  },
                  onHover: (d) {
                    if (c.draggedRenderer.value == null) {
                      c.hoveredRenderer.value = data.participant;
                      c.hoveredRendererTimeout = 5;
                      c.isCursorHidden.value = false;
                    }
                  },
                  onExit: (d) {
                    c.hoveredRendererTimeout = 0;
                    c.hoveredRenderer.value = null;
                    c.isCursorHidden.value = false;
                  },
                  child: AnimatedSwitcher(
                    duration: 200.milliseconds,
                    child: c.draggedRenderer.value == data.participant
                        ? Container()
                        : ContextMenuRegion(
                            key: ObjectKey(participant),
                            preventContextMenu: true,
                            menu: ContextMenu(
                              key: ObjectKey(participant),
                              actions: [
                                if (participant.video.value?.isEnabled ==
                                    true) ...[
                                  if (participant.source ==
                                      MediaSourceKind.Device)
                                    ContextMenuButton(
                                      label: fit == null || fit == BoxFit.cover
                                          ? 'btn_call_do_not_cut_video'.tr
                                          : 'btn_call_cut_video'.tr,
                                      onPressed: () {
                                        c.rendererBoxFit[participant
                                                .video.value!.track
                                                .id()] =
                                            fit == null || fit == BoxFit.cover
                                                ? BoxFit.contain
                                                : BoxFit.cover;
                                        if (c.focused.isNotEmpty) {
                                          c.focused.refresh();
                                        } else {
                                          c.remotes.refresh();
                                          c.locals.refresh();
                                        }
                                      },
                                    ),
                                  ContextMenuButton(
                                    label: 'btn_call_center_video'.tr,
                                    onPressed: () => c.center(participant),
                                  ),
                                ],
                                if (participant.video.value != null)
                                  ContextMenuButton(
                                    label: participant.video.value?.isEnabled ==
                                            true
                                        ? 'btn_call_disable_video'.tr
                                        : 'btn_call_enable_video'.tr,
                                    onPressed: () => c.toggleRendererEnabled(
                                        participant.video),
                                  ),
                              ],
                            ),
                            child: IgnorePointer(
                              child: ParticipantOverlayWidget(
                                participant,
                                key: ObjectKey(participant),
                                muted: muted,
                                hovered: isHovered,
                                preferBackdrop:
                                    !c.minimized.value || c.fullscreen.value,
                              ),
                            ),
                          ),
                  ),
                );
              });
            });
          },
          decoratorBuilder: (_DragData item) =>
              const ParticipantDecoratorWidget(),
          itemBuilder: (_DragData data) {
            var participant = data.participant;
            return Obx(() {
              return ParticipantWidget(
                participant,
                key: ObjectKey(participant),
                offstageUntilDetermined: true,
                useCallCover: true,
                respectAspectRatio: true,
                borderRadius: BorderRadius.zero,
                onSizeDetermined: participant.video.refresh,
                fit:
                    c.rendererBoxFit[participant.video.value?.track.id() ?? ''],
                isDragging: c.doughDraggedRenderer.value == participant,
              );
            });
          },
          children: c.primary.map((e) => _DragData(e, c.chatId)).toList(),
        ),
        IgnorePointer(
          child: Obx(() {
            return AnimatedSwitcher(
              duration: 200.milliseconds,
              child: c.secondaryDrags.value != 0 && c.primaryTargets.value != 0
                  ? Container(
                      color: const Color(0x40000000),
                      child: Center(
                        child: AnimatedDelayedScale(
                          duration: const Duration(milliseconds: 300),
                          beginScale: 1,
                          endScale: 1.06,
                          child: ConditionalBackdropFilter(
                            borderRadius: BorderRadius.circular(16),
                            child: Container(
                              decoration: const BoxDecoration(
                                color: Color(0x40000000),
                              ),
                              child: const Padding(
                                padding: EdgeInsets.all(16),
                                child: Icon(
                                  Icons.add_rounded,
                                  size: 50,
                                  color: Colors.white,
                                ),
                              ),
                            ),
                          ),
                        ),
                      ),
                    )
                  : null,
            );
          }),
        ),
      ],
    );
  });
}

/// [FitWrap] of the [CallController.secondary] participants.
Widget _secondaryView(CallController c, BuildContext context) {
  return MediaQuery(
    data: MediaQuery.of(context).copyWith(size: c.size),
    child: Obx(() {
      if (c.secondary.isEmpty) {
        return Container();
      }

      double? left, right;
      double? top, bottom;
      Axis? axis;

      if (c.secondaryAlignment.value == Alignment.centerRight) {
        top = 0;
        right = 0;
        axis = Axis.horizontal;
      } else if (c.secondaryAlignment.value == Alignment.centerLeft) {
        top = 0;
        left = 0;
        axis = Axis.horizontal;
      } else if (c.secondaryAlignment.value == Alignment.topCenter) {
        top = 0;
        left = 0;
        axis = Axis.vertical;
      } else if (c.secondaryAlignment.value == Alignment.bottomCenter) {
        bottom = 0;
        left = 0;
        axis = Axis.vertical;
      } else {
        left = c.secondaryLeft.value;
        top = c.secondaryTop.value;
        right = c.secondaryRight.value;
        bottom = c.secondaryBottom.value;

        axis = null;
      }

      double width, height;
      if (axis == Axis.horizontal) {
        width = c.secondaryWidth.value;
        height = c.size.height;
      } else if (axis == Axis.vertical) {
        width = c.size.width;
        height = c.secondaryHeight.value;
      } else {
        width = c.secondaryWidth.value;
        height = c.secondaryHeight.value;
      }

      Widget _buildDragHandle(Alignment alignment) {
        Widget widget = Container();

        if (alignment == Alignment.centerLeft) {
          widget = MouseRegion(
            cursor: SystemMouseCursors.resizeLeftRight,
            child: Scaler(
              height: height - Scaler.size,
              onDrag: (dx, dy) => c.resizeSecondary(
                context,
                x: ScaleModeX.left,
                dx: dx,
              ),
            ),
          );
        } else if (alignment == Alignment.centerRight) {
          widget = MouseRegion(
            cursor: SystemMouseCursors.resizeLeftRight,
            child: Scaler(
              height: height - Scaler.size,
              onDrag: (dx, dy) => c.resizeSecondary(
                context,
                x: ScaleModeX.right,
                dx: -dx,
              ),
            ),
          );
        } else if (alignment == Alignment.bottomCenter) {
          widget = MouseRegion(
            cursor: SystemMouseCursors.resizeUpDown,
            child: Scaler(
              width: width - Scaler.size,
              onDrag: (dx, dy) => c.resizeSecondary(
                context,
                y: ScaleModeY.bottom,
                dy: -dy,
              ),
            ),
          );
        } else if (alignment == Alignment.topCenter) {
          widget = MouseRegion(
            cursor: SystemMouseCursors.resizeUpDown,
            child: Scaler(
              width: width - Scaler.size,
              onDrag: (dx, dy) => c.resizeSecondary(
                context,
                y: ScaleModeY.top,
                dy: dy,
              ),
            ),
          );
        } else if (alignment == Alignment.topLeft) {
          widget = MouseRegion(
            cursor: SystemMouseCursors.resizeUpLeftDownRight,
            child: Scaler(
              width: Scaler.size * 2,
              height: Scaler.size * 2,
              onDrag: (dx, dy) => c.resizeSecondary(
                context,
                y: ScaleModeY.top,
                x: ScaleModeX.left,
                dx: dx,
                dy: dy,
              ),
            ),
          );
        } else if (alignment == Alignment.topRight) {
          widget = MouseRegion(
            cursor: SystemMouseCursors.resizeUpRightDownLeft,
            child: Scaler(
              width: Scaler.size * 2,
              height: Scaler.size * 2,
              onDrag: (dx, dy) => c.resizeSecondary(
                context,
                y: ScaleModeY.top,
                x: ScaleModeX.right,
                dx: -dx,
                dy: dy,
              ),
            ),
          );
        } else if (alignment == Alignment.bottomLeft) {
          widget = MouseRegion(
            cursor: SystemMouseCursors.resizeUpRightDownLeft,
            child: Scaler(
              width: Scaler.size * 2,
              height: Scaler.size * 2,
              onDrag: (dx, dy) => c.resizeSecondary(
                context,
                y: ScaleModeY.bottom,
                x: ScaleModeX.left,
                dx: dx,
                dy: -dy,
              ),
            ),
          );
        } else if (alignment == Alignment.bottomRight) {
          widget = MouseRegion(
            cursor: SystemMouseCursors.resizeUpLeftDownRight,
            child: Scaler(
              width: Scaler.size * 2,
              height: Scaler.size * 2,
              onDrag: (dx, dy) => c.resizeSecondary(
                context,
                y: ScaleModeY.bottom,
                x: ScaleModeX.right,
                dx: -dx,
                dy: -dy,
              ),
            ),
          );
        }

        return Align(alignment: alignment, child: widget);
      }

      Widget _positionedBoilerplate(Widget child) {
        return Positioned(
          left: left == null ? null : (left - Scaler.size / 2),
          right: right == null ? null : (right - Scaler.size / 2),
          top: top == null ? null : (top - Scaler.size / 2),
          bottom: bottom == null ? null : (bottom - Scaler.size / 2),
          child: SizedBox(
            width: width + Scaler.size,
            height: height + Scaler.size,
            child: child,
          ),
        );
      }

      void _onDragEnded(_DragData d) {
        c.secondaryDrags.value = 0;
        c.draggedRenderer.value = null;
        c.doughDraggedRenderer.value = null;
        c.hoveredRenderer.value = d.participant;
        c.hoveredRendererTimeout = 5;
        c.isCursorHidden.value = false;
      }

      return Stack(
        fit: StackFit.expand,
        children: [
          Positioned(
            left: left,
            right: right,
            top: top,
            bottom: bottom,
            child: IgnorePointer(
              child: Obx(() {
                if (c.secondaryAlignment.value == null) {
                  return Container(
                    width: width,
                    height: height,
                    decoration: const BoxDecoration(
                      boxShadow: [
                        CustomBoxShadow(
                          color: Color(0x44000000),
                          blurRadius: 9,
                          blurStyle: BlurStyle.outer,
                        )
                      ],
                    ),
                  );
                }

                return Container();
              }),
            ),
          ),

          Positioned(
            left: left,
            right: right,
            top: top,
            bottom: bottom,
            child: IgnorePointer(
              child: SizedBox(
                width: width,
                height: height,
                child: Obx(() {
                  if (c.secondaryAlignment.value == null) {
                    return IgnorePointer(
                      child: Stack(
                        children: [
                          SvgLoader.asset(
                            'assets/images/background_dark.svg',
                            width: double.infinity,
                            height: double.infinity,
                            fit: BoxFit.cover,
                          ),
                          Container(color: const Color(0x11FFFFFF)),
                        ],
                      ),
                    );
                  }

                  return Container();
                }),
              ),
            ),
          ),

          _positionedBoilerplate(Obx(
            () => c.secondaryAlignment.value == null
                ? _buildDragHandle(Alignment.centerLeft)
                : Container(),
          )),

          _positionedBoilerplate(Obx(
            () => c.secondaryAlignment.value == null
                ? _buildDragHandle(Alignment.centerRight)
                : Container(),
          )),

          _positionedBoilerplate(Obx(
            () => c.secondaryAlignment.value == null
                ? _buildDragHandle(Alignment.bottomCenter)
                : Container(),
          )),

          _positionedBoilerplate(Obx(
            () => c.secondaryAlignment.value == null
                ? _buildDragHandle(Alignment.topCenter)
                : Container(),
          )),

          _positionedBoilerplate(Obx(
            () => c.secondaryAlignment.value == null
                ? _buildDragHandle(Alignment.topLeft)
                : Container(),
          )),

          _positionedBoilerplate(Obx(
            () => c.secondaryAlignment.value == null
                ? _buildDragHandle(Alignment.topRight)
                : Container(),
          )),

          _positionedBoilerplate(Obx(
            () => c.secondaryAlignment.value == null
                ? _buildDragHandle(Alignment.bottomLeft)
                : Container(),
          )),

          _positionedBoilerplate(Obx(
            () => c.secondaryAlignment.value == null
                ? _buildDragHandle(Alignment.bottomRight)
                : Container(),
          )),

          ReorderableFitWrap<_DragData>(
            key: const Key('SecondaryFitView'),
            onAdded: (d, i) => c.unfocus(d.participant),
            onWillAccept: (b) => c.secondaryTargets.value = 1,
            onLeave: (b) => c.secondaryTargets.value = 0,
            onDragStarted: (r) {
              c.draggedRenderer.value = r.participant;
              c.isHintDismissed.value = true;
              c.secondaryDrags.value = 1;
              c.keepUi(false);
            },
            onDoughBreak: (r) => c.doughDraggedRenderer.value = r.participant,
            onDragEnd: _onDragEnded,
            onDragCompleted: _onDragEnded,
            onDraggableCanceled: _onDragEnded,
            wrapAxis: axis,
            width: width,
            height: height,
            left: left,
            top: top,
            right: right,
            bottom: bottom,
            onOffset: () {
              if (c.minimized.value && !c.fullscreen.value) {
                return Offset(-c.left.value, -c.top.value - 30);
              } else if (!c.isPopup) {
                return const Offset(0, -30);
              }

              return Offset.zero;
            },
            overlayBuilder: (_DragData data) {
              var participant = data.participant;

              return Obx(() {
                bool? muted = participant.owner == MediaOwnerKind.local
                    ? !c.audioState.value.isEnabled()
                    : participant.source == MediaSourceKind.Display
                        ? c
                            .findParticipant(
                                participant.id, MediaSourceKind.Device)
                            ?.audio
                            .value
                            ?.muted
                        : null;

                bool anyDragIsHappening = c.secondaryDrags.value != 0 ||
                    c.primaryDrags.value != 0 ||
                    c.secondaryDragged.value;

                bool isHovered = c.hoveredRenderer.value == participant &&
                    !anyDragIsHappening;

=======
                    ),
                    const SizedBox(width: 10),
                  ],
                ),
              ),
            ),
          ],
        ),
      );
    });

/// [ReorderableFit] of the [CallController.primary] participants.
Widget _primaryView(CallController c) {
  return Obx(() {
    List<Participant> primary = List.from(c.primary);
    if (!c.isGroup) {
      Participant? self = [...c.primary, ...c.secondary]
          .where((e) =>
              e.owner == MediaOwnerKind.local &&
              e.source == MediaSourceKind.Device)
          .firstOrNull;

      if (self != null) {
        if (self.video.value == null) {
          primary.removeWhere((e) =>
              e.owner == MediaOwnerKind.local &&
              e.source == MediaSourceKind.Device);
        }
      }
    }

    void _onDragEnded(_DragData d) {
      c.primaryDrags.value = 0;
      c.draggedRenderer.value = null;
      c.doughDraggedRenderer.value = null;
      c.hoveredRenderer.value = d.participant;
      c.hoveredRendererTimeout = 5;
      c.isCursorHidden.value = false;
    }

    return Stack(
      children: [
        ReorderableFit<_DragData>(
          key: const Key('PrimaryFitView'),
          allowEmptyTarget: true,
          onAdded: (d, i) => c.focus(d.participant),
          onWillAccept: (d) {
            if (d?.chatId == c.chatId) {
              if (d?.participant.user.value?.id != c.me ||
                  d?.participant.source != MediaSourceKind.Display) {
                c.primaryTargets.value = 1;
              }

              return true;
            }

            return false;
          },
          onLeave: (b) => c.primaryTargets.value = 0,
          onDragStarted: (r) {
            c.draggedRenderer.value = r.participant;
            c.isHintDismissed.value = true;
            c.primaryDrags.value = 1;
            c.keepUi(false);
          },
          onOffset: () {
            if (c.minimized.value && !c.fullscreen.value) {
              return Offset(-c.left.value, -c.top.value - 30);
            } else if (!WebUtils.isPopup) {
              return const Offset(0, -30);
            }

            return Offset.zero;
          },
          onDoughBreak: (r) => c.doughDraggedRenderer.value = r.participant,
          onDragEnd: _onDragEnded,
          onDragCompleted: _onDragEnded,
          onDraggableCanceled: _onDragEnded,
          overlayBuilder: (_DragData data) {
            var participant = data.participant;

            return LayoutBuilder(builder: (context, constraints) {
              return Obx(() {
                bool? muted = participant.owner == MediaOwnerKind.local
                    ? !c.audioState.value.isEnabled()
                    : participant.source == MediaSourceKind.Display
                        ? c
                            .findParticipant(
                                participant.id, MediaSourceKind.Device)
                            ?.audio
                            .value
                            ?.muted
                        : null;

                bool anyDragIsHappening = c.secondaryDrags.value != 0 ||
                    c.primaryDrags.value != 0 ||
                    c.secondaryDragged.value;

                bool isHovered = c.hoveredRenderer.value == participant &&
                    !anyDragIsHappening;

                BoxFit? fit = participant.video.value == null
                    ? null
                    : c.rendererBoxFit[participant.video.value!.track.id()] ??
                        RtcVideoView.determineBoxFit(
                          participant.video.value!,
                          constraints,
                          context,
                        );

>>>>>>> 0cd91e7c
                return MouseRegion(
                  opaque: false,
                  onEnter: (d) {
                    if (c.draggedRenderer.value == null) {
                      c.hoveredRenderer.value = data.participant;
                      c.hoveredRendererTimeout = 5;
                      c.isCursorHidden.value = false;
                    }
                  },
                  onHover: (d) {
                    if (c.draggedRenderer.value == null) {
                      c.hoveredRenderer.value = data.participant;
                      c.hoveredRendererTimeout = 5;
                      c.isCursorHidden.value = false;
                    }
                  },
                  onExit: (d) {
                    c.hoveredRendererTimeout = 0;
                    c.hoveredRenderer.value = null;
                    c.isCursorHidden.value = false;
                  },
                  child: AnimatedSwitcher(
                    duration: 200.milliseconds,
                    child: c.draggedRenderer.value == data.participant
                        ? Container()
<<<<<<< HEAD
                        : IgnorePointer(
                            child: ParticipantOverlayWidget(
                              participant,
                              key: ObjectKey(participant),
                              muted: muted,
                              hovered: isHovered,
                              preferBackdrop:
                                  !c.minimized.value || c.fullscreen.value,
                            ),
                          ),
                  ),
                );
              });
            },
            decoratorBuilder: (_DragData item) =>
                const ParticipantDecoratorWidget(),
            itemBuilder: (_DragData data) {
              var participant = data.participant;

              return ContextMenuRegion(
                preventContextMenu: true,
                menu: ContextMenu(
                  actions: [
                    if ((participant.owner != MediaOwnerKind.local ||
                            participant.source != MediaSourceKind.Display) &&
                        participant.video.value?.isEnabled == true)
                      ContextMenuButton(
                        label: 'btn_call_center_video'.tr,
                        onPressed: () => c.center(participant),
                      ),
                    if (participant.video.value != null)
                      ContextMenuButton(
                        label: participant.video.value?.isEnabled == true
                            ? 'btn_call_disable_video'.tr
                            : 'btn_call_enable_video'.tr,
                        onPressed: () =>
                            c.toggleRendererEnabled(participant.video),
                      )
                  ],
                ),
                child: Obx(
                  () => ParticipantWidget(
                    participant,
                    key: ObjectKey(participant),
                    offstageUntilDetermined: true,
                    respectAspectRatio: true,
                    useCallCover: true,
                    borderRadius: BorderRadius.zero,
                    isDragging: c.doughDraggedRenderer.value == participant,
                  ),
                ),
              );
            },
            children: c.secondary.map((e) => _DragData(e, c.chatId)).toList(),
          ),

          // Discards the pointer when hovered over videos.
          Positioned(
            left: left,
            right: right,
            top: top,
            bottom: bottom,
            child: MouseRegion(
              opaque: false,
              cursor: SystemMouseCursors.basic,
              child:
                  IgnorePointer(child: SizedBox(width: width, height: height)),
=======
                        : ContextMenuRegion(
                            key: ObjectKey(participant),
                            preventContextMenu: true,
                            menu: ContextMenu(
                              key: ObjectKey(participant),
                              actions: [
                                if (participant.video.value?.isEnabled ==
                                    true) ...[
                                  if (participant.source ==
                                      MediaSourceKind.Device)
                                    ContextMenuButton(
                                      label: fit == null || fit == BoxFit.cover
                                          ? 'btn_call_do_not_cut_video'.l10n
                                          : 'btn_call_cut_video'.l10n,
                                      onPressed: () {
                                        c.rendererBoxFit[participant
                                                .video.value!.track
                                                .id()] =
                                            fit == null || fit == BoxFit.cover
                                                ? BoxFit.contain
                                                : BoxFit.cover;
                                        if (c.focused.isNotEmpty) {
                                          c.focused.refresh();
                                        } else {
                                          c.remotes.refresh();
                                          c.locals.refresh();
                                        }
                                      },
                                    ),
                                  ContextMenuButton(
                                    label: 'btn_call_center_video'.l10n,
                                    onPressed: () => c.center(participant),
                                  ),
                                ],
                                if (participant.video.value != null)
                                  ContextMenuButton(
                                    label: participant.video.value?.isEnabled ==
                                            true
                                        ? 'btn_call_disable_video'.l10n
                                        : 'btn_call_enable_video'.l10n,
                                    onPressed: () => c.toggleRendererEnabled(
                                        participant.video),
                                  ),
                              ],
                            ),
                            child: IgnorePointer(
                              child: ParticipantOverlayWidget(
                                participant,
                                key: ObjectKey(participant),
                                muted: muted,
                                hovered: isHovered,
                                preferBackdrop:
                                    !c.minimized.value || c.fullscreen.value,
                              ),
                            ),
                          ),
                  ),
                );
              });
            });
          },
          decoratorBuilder: (_) => const ParticipantDecoratorWidget(),
          itemBuilder: (_DragData data) {
            var participant = data.participant;
            return Obx(() {
              return ParticipantWidget(
                participant,
                key: ObjectKey(participant),
                offstageUntilDetermined: true,
                useCallCover: true,
                respectAspectRatio: true,
                borderRadius: BorderRadius.zero,
                onSizeDetermined: participant.video.refresh,
                fit:
                    c.rendererBoxFit[participant.video.value?.track.id() ?? ''],
                expanded: c.doughDraggedRenderer.value == participant,
              );
            });
          },
          children: c.primary.map((e) => _DragData(e, c.chatId)).toList(),
        ),
        IgnorePointer(
          child: Obx(() {
            return AnimatedSwitcher(
              duration: 200.milliseconds,
              child: c.secondaryDrags.value != 0 && c.primaryTargets.value != 0
                  ? Container(
                      color: const Color(0x40000000),
                      child: Center(
                        child: AnimatedDelayedScale(
                          duration: const Duration(milliseconds: 300),
                          beginScale: 1,
                          endScale: 1.06,
                          child: ConditionalBackdropFilter(
                            condition: !c.minimized.value || c.fullscreen.value,
                            borderRadius: BorderRadius.circular(16),
                            child: Container(
                              decoration: BoxDecoration(
                                borderRadius: BorderRadius.circular(16),
                                color: !c.minimized.value || c.fullscreen.value
                                    ? const Color(0x40000000)
                                    : const Color(0x90000000),
                              ),
                              child: const Padding(
                                padding: EdgeInsets.all(16),
                                child: Icon(
                                  Icons.add_rounded,
                                  size: 50,
                                  color: Colors.white,
                                ),
                              ),
                            ),
                          ),
                        ),
                      ),
                    )
                  : null,
            );
          }),
        ),
      ],
    );
  });
}

/// [ReorderableFit] of the [CallController.secondary] participants.
Widget _secondaryView(CallController c, BuildContext context) {
  return MediaQuery(
    data: MediaQuery.of(context).copyWith(size: c.size),
    child: Obx(() {
      if (c.secondary.isEmpty) {
        return Container();
      }

      double? left, right;
      double? top, bottom;
      Axis? axis;

      if (c.secondaryAlignment.value == Alignment.centerRight) {
        top = 0;
        right = 0;
        axis = Axis.horizontal;
      } else if (c.secondaryAlignment.value == Alignment.centerLeft) {
        top = 0;
        left = 0;
        axis = Axis.horizontal;
      } else if (c.secondaryAlignment.value == Alignment.topCenter) {
        top = 0;
        left = 0;
        axis = Axis.vertical;
      } else if (c.secondaryAlignment.value == Alignment.bottomCenter) {
        bottom = 0;
        left = 0;
        axis = Axis.vertical;
      } else {
        left = c.secondaryLeft.value;
        top = c.secondaryTop.value;
        right = c.secondaryRight.value;
        bottom = c.secondaryBottom.value;

        axis = null;
      }

      double width, height;
      if (axis == Axis.horizontal) {
        width = c.secondaryWidth.value;
        height = c.size.height;
      } else if (axis == Axis.vertical) {
        width = c.size.width;
        height = c.secondaryHeight.value;
      } else {
        width = c.secondaryWidth.value;
        height = c.secondaryHeight.value;
      }

      Widget _buildDragHandle(Alignment alignment) {
        Widget widget = Container();

        if (alignment == Alignment.centerLeft) {
          widget = MouseRegion(
            cursor: SystemMouseCursors.resizeLeftRight,
            child: Scaler(
              height: height - Scaler.size,
              onDrag: (dx, dy) => c.resizeSecondary(
                context,
                x: ScaleModeX.left,
                dx: dx,
              ),
            ),
          );
        } else if (alignment == Alignment.centerRight) {
          widget = MouseRegion(
            cursor: SystemMouseCursors.resizeLeftRight,
            child: Scaler(
              height: height - Scaler.size,
              onDrag: (dx, dy) => c.resizeSecondary(
                context,
                x: ScaleModeX.right,
                dx: -dx,
              ),
            ),
          );
        } else if (alignment == Alignment.bottomCenter) {
          widget = MouseRegion(
            cursor: SystemMouseCursors.resizeUpDown,
            child: Scaler(
              width: width - Scaler.size,
              onDrag: (dx, dy) => c.resizeSecondary(
                context,
                y: ScaleModeY.bottom,
                dy: -dy,
              ),
            ),
          );
        } else if (alignment == Alignment.topCenter) {
          widget = MouseRegion(
            cursor: SystemMouseCursors.resizeUpDown,
            child: Scaler(
              width: width - Scaler.size,
              onDrag: (dx, dy) => c.resizeSecondary(
                context,
                y: ScaleModeY.top,
                dy: dy,
              ),
            ),
          );
        } else if (alignment == Alignment.topLeft) {
          widget = MouseRegion(
            cursor: SystemMouseCursors.resizeUpLeftDownRight,
            child: Scaler(
              width: Scaler.size * 2,
              height: Scaler.size * 2,
              onDrag: (dx, dy) => c.resizeSecondary(
                context,
                y: ScaleModeY.top,
                x: ScaleModeX.left,
                dx: dx,
                dy: dy,
              ),
            ),
          );
        } else if (alignment == Alignment.topRight) {
          widget = MouseRegion(
            cursor: SystemMouseCursors.resizeUpRightDownLeft,
            child: Scaler(
              width: Scaler.size * 2,
              height: Scaler.size * 2,
              onDrag: (dx, dy) => c.resizeSecondary(
                context,
                y: ScaleModeY.top,
                x: ScaleModeX.right,
                dx: -dx,
                dy: dy,
              ),
            ),
          );
        } else if (alignment == Alignment.bottomLeft) {
          widget = MouseRegion(
            cursor: SystemMouseCursors.resizeUpRightDownLeft,
            child: Scaler(
              width: Scaler.size * 2,
              height: Scaler.size * 2,
              onDrag: (dx, dy) => c.resizeSecondary(
                context,
                y: ScaleModeY.bottom,
                x: ScaleModeX.left,
                dx: dx,
                dy: -dy,
              ),
>>>>>>> 0cd91e7c
            ),
          );
        } else if (alignment == Alignment.bottomRight) {
          widget = MouseRegion(
            cursor: SystemMouseCursors.resizeUpLeftDownRight,
            child: Scaler(
              width: Scaler.size * 2,
              height: Scaler.size * 2,
              onDrag: (dx, dy) => c.resizeSecondary(
                context,
                y: ScaleModeY.bottom,
                x: ScaleModeX.right,
                dx: -dx,
                dy: -dy,
              ),
            ),
          );
        }

        return Align(alignment: alignment, child: widget);
      }

      Widget _positionedBoilerplate(Widget child) {
        return Positioned(
          left: left == null ? null : (left - Scaler.size / 2),
          right: right == null ? null : (right - Scaler.size / 2),
          top: top == null ? null : (top - Scaler.size / 2),
          bottom: bottom == null ? null : (bottom - Scaler.size / 2),
          child: SizedBox(
            width: width + Scaler.size,
            height: height + Scaler.size,
            child: child,
          ),
<<<<<<< HEAD

          // Sliding from top draggable title bar.
=======
        );
      }

      void _onDragEnded(_DragData d) {
        c.secondaryDrags.value = 0;
        c.draggedRenderer.value = null;
        c.doughDraggedRenderer.value = null;
        c.hoveredRenderer.value = d.participant;
        c.hoveredRendererTimeout = 5;
        c.isCursorHidden.value = false;
      }

      return Stack(
        fit: StackFit.expand,
        children: [
>>>>>>> 0cd91e7c
          Positioned(
            left: left,
            right: right,
            top: top,
            bottom: bottom,
<<<<<<< HEAD
            child: Obx(() {
              bool isAnyDrag =
                  c.secondaryDrags.value != 0 || c.primaryDrags.value != 0;

              return SizedBox(
                width: width,
                height: height,
                child: Align(
                  alignment: Alignment.topCenter,
                  child: SizedBox(
                    height: 30,
                    child: MouseRegion(
                      cursor: isAnyDrag
                          ? MouseCursor.defer
                          : SystemMouseCursors.grab,
                      child: GestureDetector(
                        onPanStart: (d) {
                          c.secondaryDragged.value = true;
                          var right = c.secondaryRight.value ?? 0;
                          var bottom = c.secondaryBottom.value ?? 0;
                          c.secondaryRight.value = null;
                          c.secondaryBottom.value = null;

                          if (c.secondaryAlignment.value != null) {
                            c.secondaryAlignment.value = null;

                            if (c.minimized.value) {
                              c.secondaryLeft.value =
                                  d.globalPosition.dx - c.left.value;
                              c.secondaryTop.value =
                                  d.globalPosition.dy - 35 - c.top.value;
                            } else {
                              c.secondaryLeft.value = d.globalPosition.dx;
                              c.secondaryTop.value = d.globalPosition.dy - 15;
                            }
                          }

                          if (c.secondaryKeepAlignment.value == true) {
                            c.secondaryKeepAlignment.value = false;

                            var size = c.size;
                            c.secondaryLeft.value =
                                size.width - c.secondaryWidth.value - right;
                            c.secondaryTop.value =
                                size.height - c.secondaryHeight.value - bottom;
                            c.applySecondaryConstraints(context);
                          }
                        },
                        onPanUpdate: (d) {
                          c.secondaryDragged.value = true;
                          c.secondaryLeft.value =
                              c.secondaryLeft.value! + d.delta.dx;
                          c.secondaryTop.value =
                              c.secondaryTop.value! + d.delta.dy;
                          c.applySecondaryConstraints(context);
                        },
                        onPanEnd: (d) {
                          c.secondaryDragged.value = false;
                          if (c.possibleSecondaryAlignment.value != null) {
                            c.secondaryAlignment.value =
                                c.possibleSecondaryAlignment.value;
                            c.possibleSecondaryAlignment.value = null;
                            c.applySecondaryConstraints(context);
                          }
                        },
                        child: AnimatedOpacity(
                          duration: 200.milliseconds,
                          key: const ValueKey('TitleBar'),
                          opacity: c.secondaryHovered.value ? 1 : 0,
                          child: ConditionalBackdropFilter(
                            child: Container(
                              color: const Color(0x9D165084),
                              child: Row(
                                children: [
                                  const SizedBox(width: 7),
                                  const Expanded(
                                    child: Text(
                                      'Draggable',
                                      style: TextStyle(color: Colors.white),
                                      maxLines: 1,
                                      overflow: TextOverflow.ellipsis,
                                    ),
                                  ),
                                  InkResponse(
                                    onTap: isAnyDrag ? null : c.unfocusAll,
                                    child: SvgLoader.asset(
                                      'assets/icons/close.svg',
                                      height: 10.25,
                                    ),
                                  ),
                                  const SizedBox(width: 7),
                                ],
                              ),
                            ),
                          ),
                        ),
                      ),
                    ),
                  ),
                ),
              );
            }),
          ),

          _positionedBoilerplate(Obx(
            () => c.secondaryAlignment.value == Alignment.centerRight
                ? _buildDragHandle(Alignment.centerLeft)
                : Container(),
          )),

          _positionedBoilerplate(Obx(
            () => c.secondaryAlignment.value == Alignment.centerLeft
                ? _buildDragHandle(Alignment.centerRight)
                : Container(),
          )),

          _positionedBoilerplate(Obx(
            () => c.secondaryAlignment.value == Alignment.topCenter
                ? _buildDragHandle(Alignment.bottomCenter)
                : Container(),
          )),

          _positionedBoilerplate(Obx(
            () => c.secondaryAlignment.value == Alignment.bottomCenter
                ? _buildDragHandle(Alignment.topCenter)
                : Container(),
          )),
=======
            child: IgnorePointer(
              child: Obx(() {
                if (c.secondaryAlignment.value == null) {
                  return Container(
                    width: width,
                    height: height,
                    decoration: const BoxDecoration(
                      boxShadow: [
                        CustomBoxShadow(
                          color: Color(0x44000000),
                          blurRadius: 9,
                          blurStyle: BlurStyle.outer,
                        )
                      ],
                    ),
                  );
                }

                return Container();
              }),
            ),
          ),
>>>>>>> 0cd91e7c

          Positioned(
            left: left,
            right: right,
            top: top,
            bottom: bottom,
            child: IgnorePointer(
              child: SizedBox(
                width: width,
                height: height,
                child: Obx(() {
<<<<<<< HEAD
                  return AnimatedSwitcher(
                    duration: 200.milliseconds,
                    child: c.primaryDrags.value != 0 &&
                            c.secondaryTargets.value != 0
                        ? Container(
                            color: const Color(0x40000000),
                            child: Center(
                              child: AnimatedDelayedScale(
                                duration: const Duration(
                                  milliseconds: 300,
                                ),
                                beginScale: 1,
                                endScale: 1.06,
                                child: ConditionalBackdropFilter(
                                  borderRadius: BorderRadius.circular(16),
                                  child: Container(
                                    decoration: const BoxDecoration(
                                      color: Color(0x40000000),
                                    ),
                                    child: const Padding(
                                      padding: EdgeInsets.all(16),
                                      child: Icon(
                                        Icons.add_rounded,
                                        size: 50,
                                        color: Colors.white,
                                      ),
                                    ),
                                  ),
                                ),
                              ),
                            ),
                          )
                        : null,
                  );
                }),
              ),
            ),
          ),

          Positioned(
            left: left == null ? null : (left - Scaler.size / 2),
            right: right == null ? null : (right - Scaler.size / 2),
            top: top == null ? null : (top - Scaler.size / 2),
            bottom: bottom == null ? null : (bottom - Scaler.size / 2),
            child: MouseRegion(
              opaque: false,
              onEnter: (p) => c.secondaryHovered.value = true,
              onHover: (p) => c.secondaryHovered.value = true,
              onExit: (p) => c.secondaryHovered.value = false,
              child: SizedBox(
                width: width + Scaler.size,
                height: height + Scaler.size,
                child: Obx(() {
                  return Stack(
                    children: [
                      IgnorePointer(
                        child: AnimatedContainer(
                          duration: 200.milliseconds,
                          margin: const EdgeInsets.all(Scaler.size / 2),
                          decoration: BoxDecoration(
                            border: c.secondaryHovered.value
                                ? c.secondaryAlignment.value == null
                                    ? Border.all(
                                        color: const Color(0xFF888888),
                                        width: 1,
                                      )
                                    : Border(
                                        top: c.secondaryAlignment.value ==
                                                Alignment.bottomCenter
                                            ? const BorderSide(
                                                color: Color(0xFF888888),
                                                width: 1,
                                              )
                                            : BorderSide.none,
                                        left: c.secondaryAlignment.value ==
                                                Alignment.centerRight
                                            ? const BorderSide(
                                                color: Color(0xFF888888),
                                                width: 1,
                                              )
                                            : BorderSide.none,
                                        right: c.secondaryAlignment.value ==
                                                Alignment.centerLeft
                                            ? const BorderSide(
                                                color: Color(0xFF888888),
                                                width: 1,
                                              )
                                            : BorderSide.none,
                                        bottom: c.secondaryAlignment.value ==
                                                Alignment.topCenter
                                            ? const BorderSide(
                                                color: Color(0xFF888888),
                                                width: 1,
                                              )
                                            : BorderSide.none,
                                      )
                                : Border.all(
                                    color: const Color(0x00888888),
                                    width: 1,
                                  ),
                          ),
                        ),
                      ),
                    ],
                  );
                }),
              ),
            ),
          ),
        ],
      );
    }),
  );
}

/// [DragTarget] of an empty [_secondaryView].
Widget _secondaryTarget(CallController c) {
  return Obx(() {
    Axis secondaryAxis =
        c.size.width >= c.size.height ? Axis.horizontal : Axis.vertical;

    // Pre-calculate the [FitWrap]'s size.
    double panelSize = max(
      FitWrap.calculateSize(
        maxSize: c.size.shortestSide / 4,
        constraints: Size(c.size.width, c.size.height - 45),
        axis: c.size.width >= c.size.height ? Axis.horizontal : Axis.vertical,
        length: c.secondary.length,
      ),
      130,
    );

    return AnimatedSwitcher(
      key: const Key('SecondaryTargetAnimatedSwitcher'),
      duration: 200.milliseconds,
      child: c.secondary.isEmpty && c.doughDraggedRenderer.value != null
          ? Align(
              alignment: secondaryAxis == Axis.horizontal
                  ? Alignment.centerRight
                  : Alignment.topCenter,
              child: SizedBox(
                width: secondaryAxis == Axis.horizontal
                    ? panelSize / 1.6
                    : double.infinity,
                height: secondaryAxis == Axis.horizontal
                    ? double.infinity
                    : panelSize / 1.6,
                child: DragTarget<_DragData>(
                  onWillAccept: (d) {
                    if (d?.id == c.chatId) {
                      return true;
                    }
                    return false;
                  },
                  onAccept: (_DragData d) {
                    if (secondaryAxis == Axis.horizontal) {
                      c.secondaryAlignment.value = Alignment.centerRight;
                    } else {
                      c.secondaryAlignment.value = Alignment.topCenter;
                    }
                    c.unfocus(d.participant);
                  },
                  builder: (context, candidate, rejected) {
                    return Obx(() {
                      return IgnorePointer(
                        child: AnimatedSwitcher(
                          key: const Key('SecondaryTargetAnimatedSwitcher'),
                          duration: 200.milliseconds,
                          child: c.primaryDrags.value >= 1
                              ? Container(
                                  decoration: const BoxDecoration(
                                    boxShadow: [
                                      CustomBoxShadow(
                                        color: Color(0x33000000),
                                        blurRadius: 8,
                                        blurStyle: BlurStyle.outer,
                                      )
                                    ],
                                  ),
                                  child: ConditionalBackdropFilter(
                                    child: Container(
                                      color: const Color(0x30000000),
                                      child: Center(
                                        child: SizedBox(
                                          width:
                                              secondaryAxis == Axis.horizontal
                                                  ? min(panelSize, 150 + 44)
                                                  : null,
                                          height:
                                              secondaryAxis == Axis.horizontal
                                                  ? null
                                                  : min(panelSize, 150 + 44),
                                          child: Column(
                                            crossAxisAlignment:
                                                CrossAxisAlignment.center,
                                            mainAxisAlignment:
                                                MainAxisAlignment.center,
                                            mainAxisSize: MainAxisSize.min,
                                            children: [
                                              AnimatedScale(
                                                duration: const Duration(
                                                    milliseconds: 300),
                                                curve: Curves.ease,
                                                scale: candidate.isNotEmpty
                                                    ? 1.06
                                                    : 1,
                                                child: Container(
                                                  decoration: BoxDecoration(
                                                    color:
                                                        const Color(0x40000000),
                                                    borderRadius:
                                                        BorderRadius.circular(
                                                            16),
                                                  ),
                                                  child: const Padding(
                                                    padding: EdgeInsets.all(10),
                                                    child: Icon(
                                                      Icons.add_rounded,
                                                      size: 35,
                                                      color: Colors.white,
                                                    ),
                                                  ),
                                                ),
                                              ),
                                            ],
                                          ),
                                        ),
                                      ),
                                    ),
                                  ),
                                )
                              : Container(key: UniqueKey()),
                        ),
                      );
                    });
                  },
                ),
              ),
            )
          : Container(),
=======
                  if (c.secondaryAlignment.value == null) {
                    return IgnorePointer(
                      child: Stack(
                        children: [
                          SvgLoader.asset(
                            'assets/images/background_dark.svg',
                            width: double.infinity,
                            height: double.infinity,
                            fit: BoxFit.cover,
                          ),
                          Container(color: const Color(0x11FFFFFF)),
                        ],
                      ),
                    );
                  }

                  return Container();
                }),
              ),
            ),
          ),

          _positionedBoilerplate(Obx(
            () => c.secondaryAlignment.value == null
                ? _buildDragHandle(Alignment.centerLeft)
                : Container(),
          )),

          _positionedBoilerplate(Obx(
            () => c.secondaryAlignment.value == null
                ? _buildDragHandle(Alignment.centerRight)
                : Container(),
          )),

          _positionedBoilerplate(Obx(
            () => c.secondaryAlignment.value == null
                ? _buildDragHandle(Alignment.bottomCenter)
                : Container(),
          )),

          _positionedBoilerplate(Obx(
            () => c.secondaryAlignment.value == null
                ? _buildDragHandle(Alignment.topCenter)
                : Container(),
          )),

          _positionedBoilerplate(Obx(
            () => c.secondaryAlignment.value == null
                ? _buildDragHandle(Alignment.topLeft)
                : Container(),
          )),

          _positionedBoilerplate(Obx(
            () => c.secondaryAlignment.value == null
                ? _buildDragHandle(Alignment.topRight)
                : Container(),
          )),

          _positionedBoilerplate(Obx(
            () => c.secondaryAlignment.value == null
                ? _buildDragHandle(Alignment.bottomLeft)
                : Container(),
          )),

          _positionedBoilerplate(Obx(
            () => c.secondaryAlignment.value == null
                ? _buildDragHandle(Alignment.bottomRight)
                : Container(),
          )),

          ReorderableFit<_DragData>(
            key: const Key('SecondaryFitView'),
            onAdded: (d, i) => c.unfocus(d.participant),
            onWillAccept: (d) {
              if (d?.chatId == c.chatId) {
                c.secondaryTargets.value = 1;
                return true;
              }

              return false;
            },
            onLeave: (b) => c.secondaryTargets.value = 0,
            onDragStarted: (r) {
              c.draggedRenderer.value = r.participant;
              c.isHintDismissed.value = true;
              c.secondaryDrags.value = 1;
              c.keepUi(false);
            },
            onDoughBreak: (r) => c.doughDraggedRenderer.value = r.participant,
            onDragEnd: _onDragEnded,
            onDragCompleted: _onDragEnded,
            onDraggableCanceled: _onDragEnded,
            axis: axis,
            width: width,
            height: height,
            left: left,
            top: top,
            right: right,
            bottom: bottom,
            onOffset: () {
              if (c.minimized.value && !c.fullscreen.value) {
                return Offset(-c.left.value, -c.top.value - 30);
              } else if (!WebUtils.isPopup) {
                return const Offset(0, -30);
              }

              return Offset.zero;
            },
            overlayBuilder: (_DragData data) {
              var participant = data.participant;

              return Obx(() {
                bool? muted = participant.owner == MediaOwnerKind.local
                    ? !c.audioState.value.isEnabled()
                    : participant.source == MediaSourceKind.Display
                        ? c
                            .findParticipant(
                                participant.id, MediaSourceKind.Device)
                            ?.audio
                            .value
                            ?.muted
                        : null;

                bool anyDragIsHappening = c.secondaryDrags.value != 0 ||
                    c.primaryDrags.value != 0 ||
                    c.secondaryDragged.value;

                bool isHovered = c.hoveredRenderer.value == participant &&
                    !anyDragIsHappening;

                return MouseRegion(
                  opaque: false,
                  onEnter: (d) {
                    if (c.draggedRenderer.value == null) {
                      c.hoveredRenderer.value = data.participant;
                      c.hoveredRendererTimeout = 5;
                      c.isCursorHidden.value = false;
                    }
                  },
                  onHover: (d) {
                    if (c.draggedRenderer.value == null) {
                      c.hoveredRenderer.value = data.participant;
                      c.hoveredRendererTimeout = 5;
                      c.isCursorHidden.value = false;
                    }
                  },
                  onExit: (d) {
                    c.hoveredRendererTimeout = 0;
                    c.hoveredRenderer.value = null;
                    c.isCursorHidden.value = false;
                  },
                  child: AnimatedSwitcher(
                    duration: 200.milliseconds,
                    child: c.draggedRenderer.value == data.participant
                        ? Container()
                        : ContextMenuRegion(
                            key: ObjectKey(participant),
                            preventContextMenu: true,
                            menu: ContextMenu(
                              actions: [
                                if ((participant.owner !=
                                            MediaOwnerKind.local ||
                                        participant.source !=
                                            MediaSourceKind.Display) &&
                                    participant.video.value?.isEnabled == true)
                                  ContextMenuButton(
                                    label: 'btn_call_center_video'.l10n,
                                    onPressed: () => c.center(participant),
                                  ),
                                if (participant.video.value != null)
                                  ContextMenuButton(
                                    label: participant.video.value?.isEnabled ==
                                            true
                                        ? 'btn_call_disable_video'.l10n
                                        : 'btn_call_enable_video'.l10n,
                                    onPressed: () => c.toggleRendererEnabled(
                                        participant.video),
                                  )
                              ],
                            ),
                            child: IgnorePointer(
                              child: ParticipantOverlayWidget(
                                participant,
                                key: ObjectKey(participant),
                                muted: muted,
                                hovered: isHovered,
                                preferBackdrop:
                                    !c.minimized.value || c.fullscreen.value,
                              ),
                            ),
                          ),
                  ),
                );
              });
            },
            decoratorBuilder: (_DragData item) =>
                const ParticipantDecoratorWidget(),
            itemBuilder: (_DragData data) {
              var participant = data.participant;
              return Obx(
                () => ParticipantWidget(
                  participant,
                  key: ObjectKey(participant),
                  offstageUntilDetermined: true,
                  respectAspectRatio: true,
                  useCallCover: true,
                  borderRadius: BorderRadius.zero,
                  expanded: c.doughDraggedRenderer.value == participant,
                ),
              );
            },
            children: c.secondary.map((e) => _DragData(e, c.chatId)).toList(),
          ),

          // Discards the pointer when hovered over videos.
          Positioned(
            left: left,
            right: right,
            top: top,
            bottom: bottom,
            child: MouseRegion(
              opaque: false,
              cursor: SystemMouseCursors.basic,
              child:
                  IgnorePointer(child: SizedBox(width: width, height: height)),
            ),
          ),

          // Sliding from top draggable title bar.
          Positioned(
            left: left,
            right: right,
            top: top,
            bottom: bottom,
            child: Obx(() {
              bool isAnyDrag =
                  c.secondaryDrags.value != 0 || c.primaryDrags.value != 0;

              return SizedBox(
                width: width,
                height: height,
                child: Align(
                  alignment: Alignment.topCenter,
                  child: SizedBox(
                    height: 30,
                    child: MouseRegion(
                      cursor: isAnyDrag
                          ? MouseCursor.defer
                          : SystemMouseCursors.grab,
                      child: GestureDetector(
                        onPanStart: (d) {
                          c.secondaryDragged.value = true;
                          c.secondaryRight.value = null;
                          c.secondaryBottom.value = null;

                          if (c.secondaryAlignment.value != null ||
                              c.secondaryKeepAlignment.value == true) {
                            c.secondaryAlignment.value = null;

                            if (c.minimized.value) {
                              c.secondaryLeft.value =
                                  d.globalPosition.dx - c.left.value;
                              c.secondaryTop.value =
                                  d.globalPosition.dy - 35 - c.top.value;
                            } else {
                              c.secondaryLeft.value = d.globalPosition.dx;
                              c.secondaryTop.value = d.globalPosition.dy - 15;
                            }
                            c.applySecondaryConstraints(context);
                          }

                          c.secondaryKeepAlignment.value = false;
                        },
                        onPanUpdate: (d) {
                          c.secondaryDragged.value = true;
                          c.secondaryLeft.value =
                              c.secondaryLeft.value! + d.delta.dx;
                          c.secondaryTop.value =
                              c.secondaryTop.value! + d.delta.dy;
                          c.applySecondaryConstraints(context);
                        },
                        onPanEnd: (d) {
                          c.secondaryDragged.value = false;
                          if (c.possibleSecondaryAlignment.value != null) {
                            c.secondaryAlignment.value =
                                c.possibleSecondaryAlignment.value;
                            c.possibleSecondaryAlignment.value = null;
                            c.applySecondaryConstraints(context);
                          }
                        },
                        child: AnimatedOpacity(
                          duration: 200.milliseconds,
                          key: const ValueKey('TitleBar'),
                          opacity: c.secondaryHovered.value ? 1 : 0,
                          child: ConditionalBackdropFilter(
                            child: Container(
                              color: const Color(0x9D165084),
                              child: Row(
                                children: [
                                  const SizedBox(width: 7),
                                  const Expanded(
                                    child: Text(
                                      'Draggable',
                                      style: TextStyle(color: Colors.white),
                                      maxLines: 1,
                                      overflow: TextOverflow.ellipsis,
                                    ),
                                  ),
                                  InkResponse(
                                    onTap: isAnyDrag ? null : c.focusAll,
                                    child: SvgLoader.asset(
                                      'assets/icons/close.svg',
                                      height: 10.25,
                                    ),
                                  ),
                                  const SizedBox(width: 7),
                                ],
                              ),
                            ),
                          ),
                        ),
                      ),
                    ),
                  ),
                ),
              );
            }),
          ),

          _positionedBoilerplate(Obx(
            () => c.secondaryAlignment.value == Alignment.centerRight
                ? _buildDragHandle(Alignment.centerLeft)
                : Container(),
          )),

          _positionedBoilerplate(Obx(
            () => c.secondaryAlignment.value == Alignment.centerLeft
                ? _buildDragHandle(Alignment.centerRight)
                : Container(),
          )),

          _positionedBoilerplate(Obx(
            () => c.secondaryAlignment.value == Alignment.topCenter
                ? _buildDragHandle(Alignment.bottomCenter)
                : Container(),
          )),

          _positionedBoilerplate(Obx(
            () => c.secondaryAlignment.value == Alignment.bottomCenter
                ? _buildDragHandle(Alignment.topCenter)
                : Container(),
          )),

          Positioned(
            left: left,
            right: right,
            top: top,
            bottom: bottom,
            child: IgnorePointer(
              child: SizedBox(
                width: width,
                height: height,
                child: Obx(() {
                  return AnimatedSwitcher(
                    duration: 200.milliseconds,
                    child: c.primaryDrags.value != 0 &&
                            c.secondaryTargets.value != 0
                        ? Container(
                            color: const Color(0x40000000),
                            child: Center(
                              child: AnimatedDelayedScale(
                                duration: const Duration(
                                  milliseconds: 300,
                                ),
                                beginScale: 1,
                                endScale: 1.06,
                                child: ConditionalBackdropFilter(
                                  condition:
                                      !c.minimized.value || c.fullscreen.value,
                                  borderRadius: BorderRadius.circular(16),
                                  child: Container(
                                    decoration: BoxDecoration(
                                      borderRadius: BorderRadius.circular(16),
                                      color: !c.minimized.value ||
                                              c.fullscreen.value
                                          ? const Color(0x40000000)
                                          : const Color(0x90000000),
                                    ),
                                    child: const Padding(
                                      padding: EdgeInsets.all(16),
                                      child: Icon(
                                        Icons.add_rounded,
                                        size: 50,
                                        color: Colors.white,
                                      ),
                                    ),
                                  ),
                                ),
                              ),
                            ),
                          )
                        : null,
                  );
                }),
              ),
            ),
          ),

          Positioned(
            left: left == null ? null : (left - Scaler.size / 2),
            right: right == null ? null : (right - Scaler.size / 2),
            top: top == null ? null : (top - Scaler.size / 2),
            bottom: bottom == null ? null : (bottom - Scaler.size / 2),
            child: MouseRegion(
              opaque: false,
              onEnter: (p) => c.secondaryHovered.value = true,
              onHover: (p) => c.secondaryHovered.value = true,
              onExit: (p) => c.secondaryHovered.value = false,
              child: SizedBox(
                width: width + Scaler.size,
                height: height + Scaler.size,
                child: Obx(() {
                  return Stack(
                    children: [
                      IgnorePointer(
                        child: AnimatedContainer(
                          duration: 200.milliseconds,
                          margin: const EdgeInsets.all(Scaler.size / 2),
                          decoration: BoxDecoration(
                            border: c.secondaryHovered.value
                                ? c.secondaryAlignment.value == null
                                    ? Border.all(
                                        color: const Color(0xFF888888),
                                        width: 1,
                                      )
                                    : Border(
                                        top: c.secondaryAlignment.value ==
                                                Alignment.bottomCenter
                                            ? const BorderSide(
                                                color: Color(0xFF888888),
                                                width: 1,
                                              )
                                            : BorderSide.none,
                                        left: c.secondaryAlignment.value ==
                                                Alignment.centerRight
                                            ? const BorderSide(
                                                color: Color(0xFF888888),
                                                width: 1,
                                              )
                                            : BorderSide.none,
                                        right: c.secondaryAlignment.value ==
                                                Alignment.centerLeft
                                            ? const BorderSide(
                                                color: Color(0xFF888888),
                                                width: 1,
                                              )
                                            : BorderSide.none,
                                        bottom: c.secondaryAlignment.value ==
                                                Alignment.topCenter
                                            ? const BorderSide(
                                                color: Color(0xFF888888),
                                                width: 1,
                                              )
                                            : BorderSide.none,
                                      )
                                : Border.all(
                                    color: const Color(0x00888888),
                                    width: 1,
                                  ),
                          ),
                        ),
                      ),
                    ],
                  );
                }),
              ),
            ),
          ),
        ],
      );
    }),
  );
}

/// [DragTarget] of an empty [_secondaryView].
Widget _secondaryTarget(CallController c) {
  return Obx(() {
    Axis secondaryAxis =
        c.size.width >= c.size.height ? Axis.horizontal : Axis.vertical;

    // Pre-calculate the [ReorderableFit]'s size.
    double panelSize = max(
      ReorderableFit.calculateSize(
        maxSize: c.size.shortestSide / 4,
        constraints: Size(c.size.width, c.size.height - 45),
        axis: c.size.width >= c.size.height ? Axis.horizontal : Axis.vertical,
        length: c.secondary.length,
      ),
      130,
>>>>>>> 0cd91e7c
    );
  });
}

<<<<<<< HEAD
/// Drag data of an call [Participant].
class _DragData {
  const _DragData(this.participant, this.id);

  /// [Participant] to focus.
  final Participant participant;

  /// [ChatId] this [_DragData] placed.
  final ChatId id;

  @override
  bool operator ==(Object other) =>
      other is _DragData && participant == other.participant;
=======
    return AnimatedSwitcher(
      key: const Key('SecondaryTargetAnimatedSwitcher'),
      duration: 200.milliseconds,
      child: c.secondary.isEmpty && c.doughDraggedRenderer.value != null
          ? Align(
              alignment: secondaryAxis == Axis.horizontal
                  ? Alignment.centerRight
                  : Alignment.topCenter,
              child: SizedBox(
                width: secondaryAxis == Axis.horizontal
                    ? panelSize / 1.6
                    : double.infinity,
                height: secondaryAxis == Axis.horizontal
                    ? double.infinity
                    : panelSize / 1.6,
                child: DragTarget<_DragData>(
                  onWillAccept: (d) => d?.chatId == c.chatId,
                  onAccept: (_DragData d) {
                    if (secondaryAxis == Axis.horizontal) {
                      c.secondaryAlignment.value = Alignment.centerRight;
                    } else {
                      c.secondaryAlignment.value = Alignment.topCenter;
                    }
                    c.unfocus(d.participant);
                  },
                  builder: (context, candidate, rejected) {
                    return Obx(() {
                      return IgnorePointer(
                        child: AnimatedSwitcher(
                          key: const Key('SecondaryTargetAnimatedSwitcher'),
                          duration: 200.milliseconds,
                          child: c.primaryDrags.value >= 1
                              ? Container(
                                  decoration: const BoxDecoration(
                                    boxShadow: [
                                      CustomBoxShadow(
                                        color: Color(0x33000000),
                                        blurRadius: 8,
                                        blurStyle: BlurStyle.outer,
                                      )
                                    ],
                                  ),
                                  child: ConditionalBackdropFilter(
                                    child: Container(
                                      color: const Color(0x30000000),
                                      child: Center(
                                        child: SizedBox(
                                          width:
                                              secondaryAxis == Axis.horizontal
                                                  ? min(panelSize, 150 + 44)
                                                  : null,
                                          height:
                                              secondaryAxis == Axis.horizontal
                                                  ? null
                                                  : min(panelSize, 150 + 44),
                                          child: Column(
                                            crossAxisAlignment:
                                                CrossAxisAlignment.center,
                                            mainAxisAlignment:
                                                MainAxisAlignment.center,
                                            mainAxisSize: MainAxisSize.min,
                                            children: [
                                              AnimatedScale(
                                                duration: const Duration(
                                                    milliseconds: 300),
                                                curve: Curves.ease,
                                                scale: candidate.isNotEmpty
                                                    ? 1.06
                                                    : 1,
                                                child: Container(
                                                  decoration: BoxDecoration(
                                                    color:
                                                        const Color(0x40000000),
                                                    borderRadius:
                                                        BorderRadius.circular(
                                                            16),
                                                  ),
                                                  child: const Padding(
                                                    padding: EdgeInsets.all(10),
                                                    child: Icon(
                                                      Icons.add_rounded,
                                                      size: 35,
                                                      color: Colors.white,
                                                    ),
                                                  ),
                                                ),
                                              ),
                                            ],
                                          ),
                                        ),
                                      ),
                                    ),
                                  ),
                                )
                              : Container(key: UniqueKey()),
                        ),
                      );
                    });
                  },
                ),
              ),
            )
          : Container(),
    );
  });
}

/// [Draggable] data consisting of a [participant] and its [chatId].
class _DragData {
  const _DragData(this.participant, this.chatId);

  /// [Participant] this [_DragData] represents.
  final Participant participant;

  /// [ChatId] of the [CallView] this [participant] takes place in.
  final ChatId chatId;

  @override
  bool operator ==(Object other) =>
      other is _DragData &&
      participant == other.participant &&
      chatId == other.chatId;
>>>>>>> 0cd91e7c

  @override
  int get hashCode => participant.hashCode;
}<|MERGE_RESOLUTION|>--- conflicted
+++ resolved
@@ -29,12 +29,7 @@
 import '../widget/conditional_backdrop.dart';
 import '../widget/hint.dart';
 import '../widget/participant.dart';
-<<<<<<< HEAD
-import '../widget/reorderable_fit_view.dart';
-import '../widget/reorderable_fit_wrap.dart';
-=======
 import '../widget/reorderable_fit.dart';
->>>>>>> 0cd91e7c
 import '../widget/scaler.dart';
 import '../widget/tooltip_button.dart';
 import '../widget/video_view.dart';
@@ -54,15 +49,7 @@
 import 'common.dart';
 
 /// Returns a desktop design of a [CallView].
-<<<<<<< HEAD
-Widget desktopCall(
-  CallController c,
-  BuildContext context, {
-  bool isPopup = false,
-}) {
-=======
 Widget desktopCall(CallController c, BuildContext context) {
->>>>>>> 0cd91e7c
   return LayoutBuilder(
     builder: (context, constraints) {
       // Call stackable content.
@@ -169,11 +156,6 @@
           _possibleContainer(),
 
           // Makes UI appear on click.
-<<<<<<< HEAD
-          //
-          // Also, if [showTitle] is `false`, allows dragging the window.
-=======
->>>>>>> 0cd91e7c
           Listener(
             behavior: HitTestBehavior.translucent,
             onPointerDown: (d) {
@@ -238,11 +220,7 @@
                       child: SizedBox(
                         width: 320,
                         child: HintWidget(
-<<<<<<< HEAD
-                          text: 'label_hint_drag_n_drop_video'.tr,
-=======
                           text: 'label_hint_drag_n_drop_video'.l10n,
->>>>>>> 0cd91e7c
                           onTap: c.isHintDismissed.toggle,
                         ),
                       ),
@@ -394,13 +372,8 @@
       // Footer part of the call with buttons.
       List<Widget> footer = [
         // Animated bottom buttons.
-<<<<<<< HEAD
-        Obx(
-          () => Center(
-=======
         Obx(() {
           return Center(
->>>>>>> 0cd91e7c
             child: Column(
               mainAxisAlignment: MainAxisAlignment.center,
               crossAxisAlignment: CrossAxisAlignment.center,
@@ -447,13 +420,8 @@
                 ),
               ],
             ),
-<<<<<<< HEAD
-          ),
-        ),
-=======
           );
         }),
->>>>>>> 0cd91e7c
         // Bottom [MouseRegion] that toggles UI on hover.
         Align(
           alignment: Alignment.bottomCenter,
@@ -521,11 +489,7 @@
                 padding: const EdgeInsets.only(top: 8, right: 8),
                 child: TooltipButton(
                   verticalOffset: 8,
-<<<<<<< HEAD
-                  hint: 'btn_call_settings'.tr,
-=======
                   hint: 'btn_call_settings'.l10n,
->>>>>>> 0cd91e7c
                   onTap: () => c.openSettings(context),
                   child: SvgLoader.asset(
                     'assets/icons/settings.svg',
@@ -581,13 +545,7 @@
                     c.secondaryDrags.value == 0
                 ? MouseRegion(
                     opaque: false,
-<<<<<<< HEAD
-                    onEnter: (d) {
-                      c.keepUi(true);
-                    },
-=======
                     onEnter: (d) => c.keepUi(true),
->>>>>>> 0cd91e7c
                     onExit: (d) {
                       if (c.showUi.value) {
                         c.keepUi(false);
@@ -614,11 +572,7 @@
         body: Column(
           mainAxisSize: MainAxisSize.min,
           children: [
-<<<<<<< HEAD
-            if (!isPopup)
-=======
             if (!WebUtils.isPopup)
->>>>>>> 0cd91e7c
               GestureDetector(
                 behavior: HitTestBehavior.translucent,
                 onPanUpdate: (d) {
@@ -638,11 +592,7 @@
                       )
                     ],
                   ),
-<<<<<<< HEAD
-                  child: _titleBar(context, c, isPopup),
-=======
                   child: _titleBar(context, c),
->>>>>>> 0cd91e7c
                 ),
               ),
             Expanded(child: Stack(children: [...content, ...ui])),
@@ -862,33 +812,6 @@
 
 /// Title bar of the call containing information about the call and control
 /// buttons.
-<<<<<<< HEAD
-Widget _titleBar(
-  BuildContext context,
-  CallController c, [
-  bool isPopup = false,
-]) =>
-    Obx(() {
-      bool isOutgoing =
-          (c.outgoing || c.state.value == OngoingCallState.local) && !c.started;
-      String state = c.state.value == OngoingCallState.active
-          ? c.duration.value.hhMmSs()
-          : c.state.value == OngoingCallState.joining
-              ? 'label_call_joining'.tr
-              : isOutgoing
-                  ? 'label_call_calling'.tr
-                  : c.withVideo == true
-                      ? 'label_video_call'.tr
-                      : 'label_audio_call'.tr;
-
-      String title = c.chat.value?.title.value ?? ('.'.tr * 3);
-
-      String? subtitle;
-      if (c.isGroup) {
-        var actualMembers = c.members.keys.map((k) => k.userId).toSet();
-        subtitle =
-            ' | ${1 + actualMembers.length} ${'label_of'.tr} ${c.chat.value?.members.length}';
-=======
 Widget _titleBar(BuildContext context, CallController c) => Obx(() {
       final Map<String, String> args = {
         'title': c.chat.value?.title.value ?? ('dot'.l10n * 3),
@@ -921,16 +844,11 @@
         case OngoingCallState.ended:
           // No-op.
           break;
->>>>>>> 0cd91e7c
       }
 
       return Container(
         key: const ValueKey('TitleBar'),
-<<<<<<< HEAD
-        color: const Color.fromARGB(255, 22, 38, 54),
-=======
         color: const Color(0xFF162636),
->>>>>>> 0cd91e7c
         height: 30,
         child: Stack(
           alignment: Alignment.center,
@@ -942,21 +860,13 @@
             ),
 
             // Left part of the title bar that displays the recipient or
-<<<<<<< HEAD
-            // the caller and its avatar.
-=======
             // the caller, its avatar and the call's state.
->>>>>>> 0cd91e7c
             Align(
               alignment: Alignment.centerLeft,
               child: ConstrainedBox(
                 constraints: BoxConstraints(maxWidth: c.size.width / 2),
                 child: InkWell(
-<<<<<<< HEAD
-                  onTap: isPopup
-=======
                   onTap: WebUtils.isPopup
->>>>>>> 0cd91e7c
                       ? null
                       : () {
                           router.chat(c.chatId);
@@ -971,62 +881,14 @@
                       AvatarWidget.fromRxChat(c.chat.value, radius: 8),
                       const SizedBox(width: 8),
                       Flexible(
-<<<<<<< HEAD
-                        child: ConstrainedBox(
-                          constraints: const BoxConstraints(maxWidth: 110),
-                          child: Text(
-                            title,
-                            style: context.textTheme.bodyText1?.copyWith(
-                              fontSize: 13,
-                              color: const Color(0xFFFFFFFF),
-                            ),
-                            overflow: TextOverflow.ellipsis,
-                          ),
-                        ),
-                      ),
-                      if (subtitle != null)
-                        Text(
-                          subtitle,
-=======
                         child: Text(
                           'label_call_title'.l10nfmt(args),
->>>>>>> 0cd91e7c
                           style: context.textTheme.bodyText1?.copyWith(
                             fontSize: 13,
                             color: const Color(0xFFFFFFFF),
                           ),
                           overflow: TextOverflow.ellipsis,
                         ),
-<<<<<<< HEAD
-                    ],
-                  ),
-                ),
-              ),
-            ),
-
-            // Center part of the title bar that displays the call state.
-            IgnorePointer(
-              child: Container(
-                height: double.infinity,
-                padding: const EdgeInsets.symmetric(horizontal: 90),
-                child: Column(
-                  mainAxisAlignment: MainAxisAlignment.center,
-                  children: [
-                    Text(
-                      state,
-                      style: context.textTheme.bodyText1?.copyWith(
-                        fontSize: 13,
-                        color: const Color(0xFFFFFFFF),
-                      ),
-                      overflow: TextOverflow.ellipsis,
-                      textAlign: TextAlign.center,
-                    ),
-                  ],
-                ),
-              ),
-            ),
-
-=======
                       ),
                     ],
                   ),
@@ -1034,7 +896,6 @@
               ),
             ),
 
->>>>>>> 0cd91e7c
             // Right part of the title bar that displays buttons.
             Align(
               alignment: Alignment.centerRight,
@@ -1046,18 +907,12 @@
                     TooltipButton(
                       onTap: c.toggleFullscreen,
                       hint: c.fullscreen.value
-<<<<<<< HEAD
-                          ? 'btn_fullscreen_exit'.tr
-                          : 'btn_fullscreen_enter'.tr,
-=======
                           ? 'btn_fullscreen_exit'.l10n
                           : 'btn_fullscreen_enter'.l10n,
->>>>>>> 0cd91e7c
                       child: SvgLoader.asset(
                         'assets/icons/fullscreen_${c.fullscreen.value ? 'exit' : 'enter'}.svg',
                         width: 12,
                       ),
-<<<<<<< HEAD
                     ),
                     const SizedBox(width: 10),
                   ],
@@ -1069,7 +924,7 @@
       );
     });
 
-/// [FitView] of the [CallController.primary] participants.
+/// [ReorderableFit] of the [CallController.primary] participants.
 Widget _primaryView(CallController c) {
   return Obx(() {
     List<Participant> primary = List.from(c.primary);
@@ -1100,14 +955,21 @@
 
     return Stack(
       children: [
-        ReorderableFitView<_DragData>(
+        ReorderableFit<_DragData>(
           key: const Key('PrimaryFitView'),
+          allowEmptyTarget: true,
           onAdded: (d, i) => c.focus(d.participant),
-          onWillAccept: (b) {
-            if (c.draggedRenderer.value?.user.value?.value.id != c.me ||
-                c.draggedRenderer.value?.source != MediaSourceKind.Display) {
-              c.primaryTargets.value = 1;
+          onWillAccept: (d) {
+            if (d?.chatId == c.chatId) {
+              if (d?.participant.user.value?.id != c.me ||
+                  d?.participant.source != MediaSourceKind.Display) {
+                c.primaryTargets.value = 1;
+              }
+
+              return true;
             }
+
+            return false;
           },
           onLeave: (b) => c.primaryTargets.value = 0,
           onDragStarted: (r) {
@@ -1119,7 +981,7 @@
           onOffset: () {
             if (c.minimized.value && !c.fullscreen.value) {
               return Offset(-c.left.value, -c.top.value - 30);
-            } else if (!c.isPopup) {
+            } else if (!WebUtils.isPopup) {
               return const Offset(0, -30);
             }
 
@@ -1186,687 +1048,6 @@
                     duration: 200.milliseconds,
                     child: c.draggedRenderer.value == data.participant
                         ? Container()
-                        : ContextMenuRegion(
-                            key: ObjectKey(participant),
-                            preventContextMenu: true,
-                            menu: ContextMenu(
-                              key: ObjectKey(participant),
-                              actions: [
-                                if (participant.video.value?.isEnabled ==
-                                    true) ...[
-                                  if (participant.source ==
-                                      MediaSourceKind.Device)
-                                    ContextMenuButton(
-                                      label: fit == null || fit == BoxFit.cover
-                                          ? 'btn_call_do_not_cut_video'.tr
-                                          : 'btn_call_cut_video'.tr,
-                                      onPressed: () {
-                                        c.rendererBoxFit[participant
-                                                .video.value!.track
-                                                .id()] =
-                                            fit == null || fit == BoxFit.cover
-                                                ? BoxFit.contain
-                                                : BoxFit.cover;
-                                        if (c.focused.isNotEmpty) {
-                                          c.focused.refresh();
-                                        } else {
-                                          c.remotes.refresh();
-                                          c.locals.refresh();
-                                        }
-                                      },
-                                    ),
-                                  ContextMenuButton(
-                                    label: 'btn_call_center_video'.tr,
-                                    onPressed: () => c.center(participant),
-                                  ),
-                                ],
-                                if (participant.video.value != null)
-                                  ContextMenuButton(
-                                    label: participant.video.value?.isEnabled ==
-                                            true
-                                        ? 'btn_call_disable_video'.tr
-                                        : 'btn_call_enable_video'.tr,
-                                    onPressed: () => c.toggleRendererEnabled(
-                                        participant.video),
-                                  ),
-                              ],
-                            ),
-                            child: IgnorePointer(
-                              child: ParticipantOverlayWidget(
-                                participant,
-                                key: ObjectKey(participant),
-                                muted: muted,
-                                hovered: isHovered,
-                                preferBackdrop:
-                                    !c.minimized.value || c.fullscreen.value,
-                              ),
-                            ),
-                          ),
-                  ),
-                );
-              });
-            });
-          },
-          decoratorBuilder: (_DragData item) =>
-              const ParticipantDecoratorWidget(),
-          itemBuilder: (_DragData data) {
-            var participant = data.participant;
-            return Obx(() {
-              return ParticipantWidget(
-                participant,
-                key: ObjectKey(participant),
-                offstageUntilDetermined: true,
-                useCallCover: true,
-                respectAspectRatio: true,
-                borderRadius: BorderRadius.zero,
-                onSizeDetermined: participant.video.refresh,
-                fit:
-                    c.rendererBoxFit[participant.video.value?.track.id() ?? ''],
-                isDragging: c.doughDraggedRenderer.value == participant,
-              );
-            });
-          },
-          children: c.primary.map((e) => _DragData(e, c.chatId)).toList(),
-        ),
-        IgnorePointer(
-          child: Obx(() {
-            return AnimatedSwitcher(
-              duration: 200.milliseconds,
-              child: c.secondaryDrags.value != 0 && c.primaryTargets.value != 0
-                  ? Container(
-                      color: const Color(0x40000000),
-                      child: Center(
-                        child: AnimatedDelayedScale(
-                          duration: const Duration(milliseconds: 300),
-                          beginScale: 1,
-                          endScale: 1.06,
-                          child: ConditionalBackdropFilter(
-                            borderRadius: BorderRadius.circular(16),
-                            child: Container(
-                              decoration: const BoxDecoration(
-                                color: Color(0x40000000),
-                              ),
-                              child: const Padding(
-                                padding: EdgeInsets.all(16),
-                                child: Icon(
-                                  Icons.add_rounded,
-                                  size: 50,
-                                  color: Colors.white,
-                                ),
-                              ),
-                            ),
-                          ),
-                        ),
-                      ),
-                    )
-                  : null,
-            );
-          }),
-        ),
-      ],
-    );
-  });
-}
-
-/// [FitWrap] of the [CallController.secondary] participants.
-Widget _secondaryView(CallController c, BuildContext context) {
-  return MediaQuery(
-    data: MediaQuery.of(context).copyWith(size: c.size),
-    child: Obx(() {
-      if (c.secondary.isEmpty) {
-        return Container();
-      }
-
-      double? left, right;
-      double? top, bottom;
-      Axis? axis;
-
-      if (c.secondaryAlignment.value == Alignment.centerRight) {
-        top = 0;
-        right = 0;
-        axis = Axis.horizontal;
-      } else if (c.secondaryAlignment.value == Alignment.centerLeft) {
-        top = 0;
-        left = 0;
-        axis = Axis.horizontal;
-      } else if (c.secondaryAlignment.value == Alignment.topCenter) {
-        top = 0;
-        left = 0;
-        axis = Axis.vertical;
-      } else if (c.secondaryAlignment.value == Alignment.bottomCenter) {
-        bottom = 0;
-        left = 0;
-        axis = Axis.vertical;
-      } else {
-        left = c.secondaryLeft.value;
-        top = c.secondaryTop.value;
-        right = c.secondaryRight.value;
-        bottom = c.secondaryBottom.value;
-
-        axis = null;
-      }
-
-      double width, height;
-      if (axis == Axis.horizontal) {
-        width = c.secondaryWidth.value;
-        height = c.size.height;
-      } else if (axis == Axis.vertical) {
-        width = c.size.width;
-        height = c.secondaryHeight.value;
-      } else {
-        width = c.secondaryWidth.value;
-        height = c.secondaryHeight.value;
-      }
-
-      Widget _buildDragHandle(Alignment alignment) {
-        Widget widget = Container();
-
-        if (alignment == Alignment.centerLeft) {
-          widget = MouseRegion(
-            cursor: SystemMouseCursors.resizeLeftRight,
-            child: Scaler(
-              height: height - Scaler.size,
-              onDrag: (dx, dy) => c.resizeSecondary(
-                context,
-                x: ScaleModeX.left,
-                dx: dx,
-              ),
-            ),
-          );
-        } else if (alignment == Alignment.centerRight) {
-          widget = MouseRegion(
-            cursor: SystemMouseCursors.resizeLeftRight,
-            child: Scaler(
-              height: height - Scaler.size,
-              onDrag: (dx, dy) => c.resizeSecondary(
-                context,
-                x: ScaleModeX.right,
-                dx: -dx,
-              ),
-            ),
-          );
-        } else if (alignment == Alignment.bottomCenter) {
-          widget = MouseRegion(
-            cursor: SystemMouseCursors.resizeUpDown,
-            child: Scaler(
-              width: width - Scaler.size,
-              onDrag: (dx, dy) => c.resizeSecondary(
-                context,
-                y: ScaleModeY.bottom,
-                dy: -dy,
-              ),
-            ),
-          );
-        } else if (alignment == Alignment.topCenter) {
-          widget = MouseRegion(
-            cursor: SystemMouseCursors.resizeUpDown,
-            child: Scaler(
-              width: width - Scaler.size,
-              onDrag: (dx, dy) => c.resizeSecondary(
-                context,
-                y: ScaleModeY.top,
-                dy: dy,
-              ),
-            ),
-          );
-        } else if (alignment == Alignment.topLeft) {
-          widget = MouseRegion(
-            cursor: SystemMouseCursors.resizeUpLeftDownRight,
-            child: Scaler(
-              width: Scaler.size * 2,
-              height: Scaler.size * 2,
-              onDrag: (dx, dy) => c.resizeSecondary(
-                context,
-                y: ScaleModeY.top,
-                x: ScaleModeX.left,
-                dx: dx,
-                dy: dy,
-              ),
-            ),
-          );
-        } else if (alignment == Alignment.topRight) {
-          widget = MouseRegion(
-            cursor: SystemMouseCursors.resizeUpRightDownLeft,
-            child: Scaler(
-              width: Scaler.size * 2,
-              height: Scaler.size * 2,
-              onDrag: (dx, dy) => c.resizeSecondary(
-                context,
-                y: ScaleModeY.top,
-                x: ScaleModeX.right,
-                dx: -dx,
-                dy: dy,
-              ),
-            ),
-          );
-        } else if (alignment == Alignment.bottomLeft) {
-          widget = MouseRegion(
-            cursor: SystemMouseCursors.resizeUpRightDownLeft,
-            child: Scaler(
-              width: Scaler.size * 2,
-              height: Scaler.size * 2,
-              onDrag: (dx, dy) => c.resizeSecondary(
-                context,
-                y: ScaleModeY.bottom,
-                x: ScaleModeX.left,
-                dx: dx,
-                dy: -dy,
-              ),
-            ),
-          );
-        } else if (alignment == Alignment.bottomRight) {
-          widget = MouseRegion(
-            cursor: SystemMouseCursors.resizeUpLeftDownRight,
-            child: Scaler(
-              width: Scaler.size * 2,
-              height: Scaler.size * 2,
-              onDrag: (dx, dy) => c.resizeSecondary(
-                context,
-                y: ScaleModeY.bottom,
-                x: ScaleModeX.right,
-                dx: -dx,
-                dy: -dy,
-              ),
-            ),
-          );
-        }
-
-        return Align(alignment: alignment, child: widget);
-      }
-
-      Widget _positionedBoilerplate(Widget child) {
-        return Positioned(
-          left: left == null ? null : (left - Scaler.size / 2),
-          right: right == null ? null : (right - Scaler.size / 2),
-          top: top == null ? null : (top - Scaler.size / 2),
-          bottom: bottom == null ? null : (bottom - Scaler.size / 2),
-          child: SizedBox(
-            width: width + Scaler.size,
-            height: height + Scaler.size,
-            child: child,
-          ),
-        );
-      }
-
-      void _onDragEnded(_DragData d) {
-        c.secondaryDrags.value = 0;
-        c.draggedRenderer.value = null;
-        c.doughDraggedRenderer.value = null;
-        c.hoveredRenderer.value = d.participant;
-        c.hoveredRendererTimeout = 5;
-        c.isCursorHidden.value = false;
-      }
-
-      return Stack(
-        fit: StackFit.expand,
-        children: [
-          Positioned(
-            left: left,
-            right: right,
-            top: top,
-            bottom: bottom,
-            child: IgnorePointer(
-              child: Obx(() {
-                if (c.secondaryAlignment.value == null) {
-                  return Container(
-                    width: width,
-                    height: height,
-                    decoration: const BoxDecoration(
-                      boxShadow: [
-                        CustomBoxShadow(
-                          color: Color(0x44000000),
-                          blurRadius: 9,
-                          blurStyle: BlurStyle.outer,
-                        )
-                      ],
-                    ),
-                  );
-                }
-
-                return Container();
-              }),
-            ),
-          ),
-
-          Positioned(
-            left: left,
-            right: right,
-            top: top,
-            bottom: bottom,
-            child: IgnorePointer(
-              child: SizedBox(
-                width: width,
-                height: height,
-                child: Obx(() {
-                  if (c.secondaryAlignment.value == null) {
-                    return IgnorePointer(
-                      child: Stack(
-                        children: [
-                          SvgLoader.asset(
-                            'assets/images/background_dark.svg',
-                            width: double.infinity,
-                            height: double.infinity,
-                            fit: BoxFit.cover,
-                          ),
-                          Container(color: const Color(0x11FFFFFF)),
-                        ],
-                      ),
-                    );
-                  }
-
-                  return Container();
-                }),
-              ),
-            ),
-          ),
-
-          _positionedBoilerplate(Obx(
-            () => c.secondaryAlignment.value == null
-                ? _buildDragHandle(Alignment.centerLeft)
-                : Container(),
-          )),
-
-          _positionedBoilerplate(Obx(
-            () => c.secondaryAlignment.value == null
-                ? _buildDragHandle(Alignment.centerRight)
-                : Container(),
-          )),
-
-          _positionedBoilerplate(Obx(
-            () => c.secondaryAlignment.value == null
-                ? _buildDragHandle(Alignment.bottomCenter)
-                : Container(),
-          )),
-
-          _positionedBoilerplate(Obx(
-            () => c.secondaryAlignment.value == null
-                ? _buildDragHandle(Alignment.topCenter)
-                : Container(),
-          )),
-
-          _positionedBoilerplate(Obx(
-            () => c.secondaryAlignment.value == null
-                ? _buildDragHandle(Alignment.topLeft)
-                : Container(),
-          )),
-
-          _positionedBoilerplate(Obx(
-            () => c.secondaryAlignment.value == null
-                ? _buildDragHandle(Alignment.topRight)
-                : Container(),
-          )),
-
-          _positionedBoilerplate(Obx(
-            () => c.secondaryAlignment.value == null
-                ? _buildDragHandle(Alignment.bottomLeft)
-                : Container(),
-          )),
-
-          _positionedBoilerplate(Obx(
-            () => c.secondaryAlignment.value == null
-                ? _buildDragHandle(Alignment.bottomRight)
-                : Container(),
-          )),
-
-          ReorderableFitWrap<_DragData>(
-            key: const Key('SecondaryFitView'),
-            onAdded: (d, i) => c.unfocus(d.participant),
-            onWillAccept: (b) => c.secondaryTargets.value = 1,
-            onLeave: (b) => c.secondaryTargets.value = 0,
-            onDragStarted: (r) {
-              c.draggedRenderer.value = r.participant;
-              c.isHintDismissed.value = true;
-              c.secondaryDrags.value = 1;
-              c.keepUi(false);
-            },
-            onDoughBreak: (r) => c.doughDraggedRenderer.value = r.participant,
-            onDragEnd: _onDragEnded,
-            onDragCompleted: _onDragEnded,
-            onDraggableCanceled: _onDragEnded,
-            wrapAxis: axis,
-            width: width,
-            height: height,
-            left: left,
-            top: top,
-            right: right,
-            bottom: bottom,
-            onOffset: () {
-              if (c.minimized.value && !c.fullscreen.value) {
-                return Offset(-c.left.value, -c.top.value - 30);
-              } else if (!c.isPopup) {
-                return const Offset(0, -30);
-              }
-
-              return Offset.zero;
-            },
-            overlayBuilder: (_DragData data) {
-              var participant = data.participant;
-
-              return Obx(() {
-                bool? muted = participant.owner == MediaOwnerKind.local
-                    ? !c.audioState.value.isEnabled()
-                    : participant.source == MediaSourceKind.Display
-                        ? c
-                            .findParticipant(
-                                participant.id, MediaSourceKind.Device)
-                            ?.audio
-                            .value
-                            ?.muted
-                        : null;
-
-                bool anyDragIsHappening = c.secondaryDrags.value != 0 ||
-                    c.primaryDrags.value != 0 ||
-                    c.secondaryDragged.value;
-
-                bool isHovered = c.hoveredRenderer.value == participant &&
-                    !anyDragIsHappening;
-
-=======
-                    ),
-                    const SizedBox(width: 10),
-                  ],
-                ),
-              ),
-            ),
-          ],
-        ),
-      );
-    });
-
-/// [ReorderableFit] of the [CallController.primary] participants.
-Widget _primaryView(CallController c) {
-  return Obx(() {
-    List<Participant> primary = List.from(c.primary);
-    if (!c.isGroup) {
-      Participant? self = [...c.primary, ...c.secondary]
-          .where((e) =>
-              e.owner == MediaOwnerKind.local &&
-              e.source == MediaSourceKind.Device)
-          .firstOrNull;
-
-      if (self != null) {
-        if (self.video.value == null) {
-          primary.removeWhere((e) =>
-              e.owner == MediaOwnerKind.local &&
-              e.source == MediaSourceKind.Device);
-        }
-      }
-    }
-
-    void _onDragEnded(_DragData d) {
-      c.primaryDrags.value = 0;
-      c.draggedRenderer.value = null;
-      c.doughDraggedRenderer.value = null;
-      c.hoveredRenderer.value = d.participant;
-      c.hoveredRendererTimeout = 5;
-      c.isCursorHidden.value = false;
-    }
-
-    return Stack(
-      children: [
-        ReorderableFit<_DragData>(
-          key: const Key('PrimaryFitView'),
-          allowEmptyTarget: true,
-          onAdded: (d, i) => c.focus(d.participant),
-          onWillAccept: (d) {
-            if (d?.chatId == c.chatId) {
-              if (d?.participant.user.value?.id != c.me ||
-                  d?.participant.source != MediaSourceKind.Display) {
-                c.primaryTargets.value = 1;
-              }
-
-              return true;
-            }
-
-            return false;
-          },
-          onLeave: (b) => c.primaryTargets.value = 0,
-          onDragStarted: (r) {
-            c.draggedRenderer.value = r.participant;
-            c.isHintDismissed.value = true;
-            c.primaryDrags.value = 1;
-            c.keepUi(false);
-          },
-          onOffset: () {
-            if (c.minimized.value && !c.fullscreen.value) {
-              return Offset(-c.left.value, -c.top.value - 30);
-            } else if (!WebUtils.isPopup) {
-              return const Offset(0, -30);
-            }
-
-            return Offset.zero;
-          },
-          onDoughBreak: (r) => c.doughDraggedRenderer.value = r.participant,
-          onDragEnd: _onDragEnded,
-          onDragCompleted: _onDragEnded,
-          onDraggableCanceled: _onDragEnded,
-          overlayBuilder: (_DragData data) {
-            var participant = data.participant;
-
-            return LayoutBuilder(builder: (context, constraints) {
-              return Obx(() {
-                bool? muted = participant.owner == MediaOwnerKind.local
-                    ? !c.audioState.value.isEnabled()
-                    : participant.source == MediaSourceKind.Display
-                        ? c
-                            .findParticipant(
-                                participant.id, MediaSourceKind.Device)
-                            ?.audio
-                            .value
-                            ?.muted
-                        : null;
-
-                bool anyDragIsHappening = c.secondaryDrags.value != 0 ||
-                    c.primaryDrags.value != 0 ||
-                    c.secondaryDragged.value;
-
-                bool isHovered = c.hoveredRenderer.value == participant &&
-                    !anyDragIsHappening;
-
-                BoxFit? fit = participant.video.value == null
-                    ? null
-                    : c.rendererBoxFit[participant.video.value!.track.id()] ??
-                        RtcVideoView.determineBoxFit(
-                          participant.video.value!,
-                          constraints,
-                          context,
-                        );
-
->>>>>>> 0cd91e7c
-                return MouseRegion(
-                  opaque: false,
-                  onEnter: (d) {
-                    if (c.draggedRenderer.value == null) {
-                      c.hoveredRenderer.value = data.participant;
-                      c.hoveredRendererTimeout = 5;
-                      c.isCursorHidden.value = false;
-                    }
-                  },
-                  onHover: (d) {
-                    if (c.draggedRenderer.value == null) {
-                      c.hoveredRenderer.value = data.participant;
-                      c.hoveredRendererTimeout = 5;
-                      c.isCursorHidden.value = false;
-                    }
-                  },
-                  onExit: (d) {
-                    c.hoveredRendererTimeout = 0;
-                    c.hoveredRenderer.value = null;
-                    c.isCursorHidden.value = false;
-                  },
-                  child: AnimatedSwitcher(
-                    duration: 200.milliseconds,
-                    child: c.draggedRenderer.value == data.participant
-                        ? Container()
-<<<<<<< HEAD
-                        : IgnorePointer(
-                            child: ParticipantOverlayWidget(
-                              participant,
-                              key: ObjectKey(participant),
-                              muted: muted,
-                              hovered: isHovered,
-                              preferBackdrop:
-                                  !c.minimized.value || c.fullscreen.value,
-                            ),
-                          ),
-                  ),
-                );
-              });
-            },
-            decoratorBuilder: (_DragData item) =>
-                const ParticipantDecoratorWidget(),
-            itemBuilder: (_DragData data) {
-              var participant = data.participant;
-
-              return ContextMenuRegion(
-                preventContextMenu: true,
-                menu: ContextMenu(
-                  actions: [
-                    if ((participant.owner != MediaOwnerKind.local ||
-                            participant.source != MediaSourceKind.Display) &&
-                        participant.video.value?.isEnabled == true)
-                      ContextMenuButton(
-                        label: 'btn_call_center_video'.tr,
-                        onPressed: () => c.center(participant),
-                      ),
-                    if (participant.video.value != null)
-                      ContextMenuButton(
-                        label: participant.video.value?.isEnabled == true
-                            ? 'btn_call_disable_video'.tr
-                            : 'btn_call_enable_video'.tr,
-                        onPressed: () =>
-                            c.toggleRendererEnabled(participant.video),
-                      )
-                  ],
-                ),
-                child: Obx(
-                  () => ParticipantWidget(
-                    participant,
-                    key: ObjectKey(participant),
-                    offstageUntilDetermined: true,
-                    respectAspectRatio: true,
-                    useCallCover: true,
-                    borderRadius: BorderRadius.zero,
-                    isDragging: c.doughDraggedRenderer.value == participant,
-                  ),
-                ),
-              );
-            },
-            children: c.secondary.map((e) => _DragData(e, c.chatId)).toList(),
-          ),
-
-          // Discards the pointer when hovered over videos.
-          Positioned(
-            left: left,
-            right: right,
-            top: top,
-            bottom: bottom,
-            child: MouseRegion(
-              opaque: false,
-              cursor: SystemMouseCursors.basic,
-              child:
-                  IgnorePointer(child: SizedBox(width: width, height: height)),
-=======
                         : ContextMenuRegion(
                             key: ObjectKey(participant),
                             preventContextMenu: true,
@@ -2136,7 +1317,6 @@
                 dx: dx,
                 dy: -dy,
               ),
->>>>>>> 0cd91e7c
             ),
           );
         } else if (alignment == Alignment.bottomRight) {
@@ -2170,10 +1350,6 @@
             height: height + Scaler.size,
             child: child,
           ),
-<<<<<<< HEAD
-
-          // Sliding from top draggable title bar.
-=======
         );
       }
 
@@ -2189,141 +1365,11 @@
       return Stack(
         fit: StackFit.expand,
         children: [
->>>>>>> 0cd91e7c
           Positioned(
             left: left,
             right: right,
             top: top,
             bottom: bottom,
-<<<<<<< HEAD
-            child: Obx(() {
-              bool isAnyDrag =
-                  c.secondaryDrags.value != 0 || c.primaryDrags.value != 0;
-
-              return SizedBox(
-                width: width,
-                height: height,
-                child: Align(
-                  alignment: Alignment.topCenter,
-                  child: SizedBox(
-                    height: 30,
-                    child: MouseRegion(
-                      cursor: isAnyDrag
-                          ? MouseCursor.defer
-                          : SystemMouseCursors.grab,
-                      child: GestureDetector(
-                        onPanStart: (d) {
-                          c.secondaryDragged.value = true;
-                          var right = c.secondaryRight.value ?? 0;
-                          var bottom = c.secondaryBottom.value ?? 0;
-                          c.secondaryRight.value = null;
-                          c.secondaryBottom.value = null;
-
-                          if (c.secondaryAlignment.value != null) {
-                            c.secondaryAlignment.value = null;
-
-                            if (c.minimized.value) {
-                              c.secondaryLeft.value =
-                                  d.globalPosition.dx - c.left.value;
-                              c.secondaryTop.value =
-                                  d.globalPosition.dy - 35 - c.top.value;
-                            } else {
-                              c.secondaryLeft.value = d.globalPosition.dx;
-                              c.secondaryTop.value = d.globalPosition.dy - 15;
-                            }
-                          }
-
-                          if (c.secondaryKeepAlignment.value == true) {
-                            c.secondaryKeepAlignment.value = false;
-
-                            var size = c.size;
-                            c.secondaryLeft.value =
-                                size.width - c.secondaryWidth.value - right;
-                            c.secondaryTop.value =
-                                size.height - c.secondaryHeight.value - bottom;
-                            c.applySecondaryConstraints(context);
-                          }
-                        },
-                        onPanUpdate: (d) {
-                          c.secondaryDragged.value = true;
-                          c.secondaryLeft.value =
-                              c.secondaryLeft.value! + d.delta.dx;
-                          c.secondaryTop.value =
-                              c.secondaryTop.value! + d.delta.dy;
-                          c.applySecondaryConstraints(context);
-                        },
-                        onPanEnd: (d) {
-                          c.secondaryDragged.value = false;
-                          if (c.possibleSecondaryAlignment.value != null) {
-                            c.secondaryAlignment.value =
-                                c.possibleSecondaryAlignment.value;
-                            c.possibleSecondaryAlignment.value = null;
-                            c.applySecondaryConstraints(context);
-                          }
-                        },
-                        child: AnimatedOpacity(
-                          duration: 200.milliseconds,
-                          key: const ValueKey('TitleBar'),
-                          opacity: c.secondaryHovered.value ? 1 : 0,
-                          child: ConditionalBackdropFilter(
-                            child: Container(
-                              color: const Color(0x9D165084),
-                              child: Row(
-                                children: [
-                                  const SizedBox(width: 7),
-                                  const Expanded(
-                                    child: Text(
-                                      'Draggable',
-                                      style: TextStyle(color: Colors.white),
-                                      maxLines: 1,
-                                      overflow: TextOverflow.ellipsis,
-                                    ),
-                                  ),
-                                  InkResponse(
-                                    onTap: isAnyDrag ? null : c.unfocusAll,
-                                    child: SvgLoader.asset(
-                                      'assets/icons/close.svg',
-                                      height: 10.25,
-                                    ),
-                                  ),
-                                  const SizedBox(width: 7),
-                                ],
-                              ),
-                            ),
-                          ),
-                        ),
-                      ),
-                    ),
-                  ),
-                ),
-              );
-            }),
-          ),
-
-          _positionedBoilerplate(Obx(
-            () => c.secondaryAlignment.value == Alignment.centerRight
-                ? _buildDragHandle(Alignment.centerLeft)
-                : Container(),
-          )),
-
-          _positionedBoilerplate(Obx(
-            () => c.secondaryAlignment.value == Alignment.centerLeft
-                ? _buildDragHandle(Alignment.centerRight)
-                : Container(),
-          )),
-
-          _positionedBoilerplate(Obx(
-            () => c.secondaryAlignment.value == Alignment.topCenter
-                ? _buildDragHandle(Alignment.bottomCenter)
-                : Container(),
-          )),
-
-          _positionedBoilerplate(Obx(
-            () => c.secondaryAlignment.value == Alignment.bottomCenter
-                ? _buildDragHandle(Alignment.topCenter)
-                : Container(),
-          )),
-=======
             child: IgnorePointer(
               child: Obx(() {
                 if (c.secondaryAlignment.value == null) {
@@ -2346,7 +1392,6 @@
               }),
             ),
           ),
->>>>>>> 0cd91e7c
 
           Positioned(
             left: left,
@@ -2358,248 +1403,6 @@
                 width: width,
                 height: height,
                 child: Obx(() {
-<<<<<<< HEAD
-                  return AnimatedSwitcher(
-                    duration: 200.milliseconds,
-                    child: c.primaryDrags.value != 0 &&
-                            c.secondaryTargets.value != 0
-                        ? Container(
-                            color: const Color(0x40000000),
-                            child: Center(
-                              child: AnimatedDelayedScale(
-                                duration: const Duration(
-                                  milliseconds: 300,
-                                ),
-                                beginScale: 1,
-                                endScale: 1.06,
-                                child: ConditionalBackdropFilter(
-                                  borderRadius: BorderRadius.circular(16),
-                                  child: Container(
-                                    decoration: const BoxDecoration(
-                                      color: Color(0x40000000),
-                                    ),
-                                    child: const Padding(
-                                      padding: EdgeInsets.all(16),
-                                      child: Icon(
-                                        Icons.add_rounded,
-                                        size: 50,
-                                        color: Colors.white,
-                                      ),
-                                    ),
-                                  ),
-                                ),
-                              ),
-                            ),
-                          )
-                        : null,
-                  );
-                }),
-              ),
-            ),
-          ),
-
-          Positioned(
-            left: left == null ? null : (left - Scaler.size / 2),
-            right: right == null ? null : (right - Scaler.size / 2),
-            top: top == null ? null : (top - Scaler.size / 2),
-            bottom: bottom == null ? null : (bottom - Scaler.size / 2),
-            child: MouseRegion(
-              opaque: false,
-              onEnter: (p) => c.secondaryHovered.value = true,
-              onHover: (p) => c.secondaryHovered.value = true,
-              onExit: (p) => c.secondaryHovered.value = false,
-              child: SizedBox(
-                width: width + Scaler.size,
-                height: height + Scaler.size,
-                child: Obx(() {
-                  return Stack(
-                    children: [
-                      IgnorePointer(
-                        child: AnimatedContainer(
-                          duration: 200.milliseconds,
-                          margin: const EdgeInsets.all(Scaler.size / 2),
-                          decoration: BoxDecoration(
-                            border: c.secondaryHovered.value
-                                ? c.secondaryAlignment.value == null
-                                    ? Border.all(
-                                        color: const Color(0xFF888888),
-                                        width: 1,
-                                      )
-                                    : Border(
-                                        top: c.secondaryAlignment.value ==
-                                                Alignment.bottomCenter
-                                            ? const BorderSide(
-                                                color: Color(0xFF888888),
-                                                width: 1,
-                                              )
-                                            : BorderSide.none,
-                                        left: c.secondaryAlignment.value ==
-                                                Alignment.centerRight
-                                            ? const BorderSide(
-                                                color: Color(0xFF888888),
-                                                width: 1,
-                                              )
-                                            : BorderSide.none,
-                                        right: c.secondaryAlignment.value ==
-                                                Alignment.centerLeft
-                                            ? const BorderSide(
-                                                color: Color(0xFF888888),
-                                                width: 1,
-                                              )
-                                            : BorderSide.none,
-                                        bottom: c.secondaryAlignment.value ==
-                                                Alignment.topCenter
-                                            ? const BorderSide(
-                                                color: Color(0xFF888888),
-                                                width: 1,
-                                              )
-                                            : BorderSide.none,
-                                      )
-                                : Border.all(
-                                    color: const Color(0x00888888),
-                                    width: 1,
-                                  ),
-                          ),
-                        ),
-                      ),
-                    ],
-                  );
-                }),
-              ),
-            ),
-          ),
-        ],
-      );
-    }),
-  );
-}
-
-/// [DragTarget] of an empty [_secondaryView].
-Widget _secondaryTarget(CallController c) {
-  return Obx(() {
-    Axis secondaryAxis =
-        c.size.width >= c.size.height ? Axis.horizontal : Axis.vertical;
-
-    // Pre-calculate the [FitWrap]'s size.
-    double panelSize = max(
-      FitWrap.calculateSize(
-        maxSize: c.size.shortestSide / 4,
-        constraints: Size(c.size.width, c.size.height - 45),
-        axis: c.size.width >= c.size.height ? Axis.horizontal : Axis.vertical,
-        length: c.secondary.length,
-      ),
-      130,
-    );
-
-    return AnimatedSwitcher(
-      key: const Key('SecondaryTargetAnimatedSwitcher'),
-      duration: 200.milliseconds,
-      child: c.secondary.isEmpty && c.doughDraggedRenderer.value != null
-          ? Align(
-              alignment: secondaryAxis == Axis.horizontal
-                  ? Alignment.centerRight
-                  : Alignment.topCenter,
-              child: SizedBox(
-                width: secondaryAxis == Axis.horizontal
-                    ? panelSize / 1.6
-                    : double.infinity,
-                height: secondaryAxis == Axis.horizontal
-                    ? double.infinity
-                    : panelSize / 1.6,
-                child: DragTarget<_DragData>(
-                  onWillAccept: (d) {
-                    if (d?.id == c.chatId) {
-                      return true;
-                    }
-                    return false;
-                  },
-                  onAccept: (_DragData d) {
-                    if (secondaryAxis == Axis.horizontal) {
-                      c.secondaryAlignment.value = Alignment.centerRight;
-                    } else {
-                      c.secondaryAlignment.value = Alignment.topCenter;
-                    }
-                    c.unfocus(d.participant);
-                  },
-                  builder: (context, candidate, rejected) {
-                    return Obx(() {
-                      return IgnorePointer(
-                        child: AnimatedSwitcher(
-                          key: const Key('SecondaryTargetAnimatedSwitcher'),
-                          duration: 200.milliseconds,
-                          child: c.primaryDrags.value >= 1
-                              ? Container(
-                                  decoration: const BoxDecoration(
-                                    boxShadow: [
-                                      CustomBoxShadow(
-                                        color: Color(0x33000000),
-                                        blurRadius: 8,
-                                        blurStyle: BlurStyle.outer,
-                                      )
-                                    ],
-                                  ),
-                                  child: ConditionalBackdropFilter(
-                                    child: Container(
-                                      color: const Color(0x30000000),
-                                      child: Center(
-                                        child: SizedBox(
-                                          width:
-                                              secondaryAxis == Axis.horizontal
-                                                  ? min(panelSize, 150 + 44)
-                                                  : null,
-                                          height:
-                                              secondaryAxis == Axis.horizontal
-                                                  ? null
-                                                  : min(panelSize, 150 + 44),
-                                          child: Column(
-                                            crossAxisAlignment:
-                                                CrossAxisAlignment.center,
-                                            mainAxisAlignment:
-                                                MainAxisAlignment.center,
-                                            mainAxisSize: MainAxisSize.min,
-                                            children: [
-                                              AnimatedScale(
-                                                duration: const Duration(
-                                                    milliseconds: 300),
-                                                curve: Curves.ease,
-                                                scale: candidate.isNotEmpty
-                                                    ? 1.06
-                                                    : 1,
-                                                child: Container(
-                                                  decoration: BoxDecoration(
-                                                    color:
-                                                        const Color(0x40000000),
-                                                    borderRadius:
-                                                        BorderRadius.circular(
-                                                            16),
-                                                  ),
-                                                  child: const Padding(
-                                                    padding: EdgeInsets.all(10),
-                                                    child: Icon(
-                                                      Icons.add_rounded,
-                                                      size: 35,
-                                                      color: Colors.white,
-                                                    ),
-                                                  ),
-                                                ),
-                                              ),
-                                            ],
-                                          ),
-                                        ),
-                                      ),
-                                    ),
-                                  ),
-                                )
-                              : Container(key: UniqueKey()),
-                        ),
-                      );
-                    });
-                  },
-                ),
-              ),
-            )
-          : Container(),
-=======
                   if (c.secondaryAlignment.value == null) {
                     return IgnorePointer(
                       child: Stack(
@@ -3099,26 +1902,8 @@
         length: c.secondary.length,
       ),
       130,
->>>>>>> 0cd91e7c
     );
-  });
-}
-
-<<<<<<< HEAD
-/// Drag data of an call [Participant].
-class _DragData {
-  const _DragData(this.participant, this.id);
-
-  /// [Participant] to focus.
-  final Participant participant;
-
-  /// [ChatId] this [_DragData] placed.
-  final ChatId id;
-
-  @override
-  bool operator ==(Object other) =>
-      other is _DragData && participant == other.participant;
-=======
+
     return AnimatedSwitcher(
       key: const Key('SecondaryTargetAnimatedSwitcher'),
       duration: 200.milliseconds,
@@ -3241,7 +2026,6 @@
       other is _DragData &&
       participant == other.participant &&
       chatId == other.chatId;
->>>>>>> 0cd91e7c
 
   @override
   int get hashCode => participant.hashCode;
