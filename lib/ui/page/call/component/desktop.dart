// Copyright © 2022 IT ENGINEERING MANAGEMENT INC, <https://github.com/team113>
//
// This program is free software: you can redistribute it and/or modify it under
// the terms of the GNU Affero General Public License v3.0 as published by the
// Free Software Foundation, either version 3 of the License, or (at your
// option) any later version.
//
// This program is distributed in the hope that it will be useful, but WITHOUT
// ANY WARRANTY; without even the implied warranty of MERCHANTABILITY or FITNESS
// FOR A PARTICULAR PURPOSE. See the GNU Affero General Public License v3.0 for
// more details.
//
// You should have received a copy of the GNU Affero General Public License v3.0
// along with this program. If not, see
// <https://www.gnu.org/licenses/agpl-3.0.html>.

import 'dart:math';
import 'dart:ui';

import 'package:collection/collection.dart';
import 'package:flutter/gestures.dart';
import 'package:flutter/material.dart';
import 'package:get/get.dart';
import 'package:medea_jason/medea_jason.dart';

import '../controller.dart';
import '../widget/animated_delayed_scale.dart';
import '../widget/dock.dart';
import '../widget/call_cover.dart';
import '../widget/conditional_backdrop.dart';
import '../widget/hint.dart';
import '../widget/participant.dart';
import '../widget/reorderable_fit.dart';
import '../widget/scaler.dart';
import '../widget/tooltip_button.dart';
import '../widget/video_view.dart';
import '/domain/model/chat.dart';
import '/domain/model/ongoing_call.dart';
import '/l10n/l10n.dart';
import '/routes.dart';
import '/themes.dart';
import '/ui/page/home/widget/animated_slider.dart';
import '/ui/page/home/widget/avatar.dart';
import '/ui/widget/animated_delayed_switcher.dart';
import '/ui/widget/context_menu/menu.dart';
import '/ui/widget/context_menu/region.dart';
import '/ui/widget/svg/svg.dart';
import '/util/platform_utils.dart';
import '/util/web/web_utils.dart';
import 'common.dart';

/// Returns a desktop design of a [CallView].
Widget desktopCall(CallController c, BuildContext context) {
  return LayoutBuilder(
    builder: (context, constraints) {
      // Call stackable content.
      List<Widget> content = [
        SvgLoader.asset(
          'assets/images/background_dark.svg',
          width: double.infinity,
          height: double.infinity,
          fit: BoxFit.cover,
        ),
      ];

      // Active call.
      if (c.state.value == OngoingCallState.active) {
        // Secondary view possible alignment.
        Widget possibleContainer() {
          return Obx(() {
            Alignment? alignment = c.possibleSecondaryAlignment.value;
            if (alignment == null) {
              return Container();
            }

            double width = 10;
            double height = 10;

            if (alignment == Alignment.topCenter ||
                alignment == Alignment.bottomCenter) {
              width = double.infinity;
            } else {
              height = double.infinity;
            }

            return Align(
              alignment: alignment,
              child: ConditionalBackdropFilter(
                child: Container(
                  height: height,
                  width: width,
                  color: const Color(0x4D165084),
                ),
              ),
            );
          });
        }

        content.addAll([
          // Call's primary view.
          Column(
            key: const Key('ActiveCall'),
            children: [
              Obx(() => SizedBox(
                    width: double.infinity,
                    height: c.secondary.isNotEmpty &&
                            c.secondaryAlignment.value == Alignment.topCenter
                        ? c.secondaryHeight.value
                        : 0,
                  )),
              Expanded(
                child: Row(
                  children: [
                    Obx(() => SizedBox(
                          height: double.infinity,
                          width: c.secondary.isNotEmpty &&
                                  c.secondaryAlignment.value ==
                                      Alignment.centerLeft
                              ? c.secondaryWidth.value
                              : 0,
                        )),
                    Expanded(
                      child: Stack(
                        children: [
                          _primaryView(c),
                          Obx(
                            () => MouseRegion(
                              opaque: false,
                              cursor: c.isCursorHidden.value
                                  ? SystemMouseCursors.none
                                  : SystemMouseCursors.basic,
                            ),
                          ),
                        ],
                      ),
                    ),
                    Obx(() => SizedBox(
                          height: double.infinity,
                          width: c.secondary.isNotEmpty &&
                                  c.secondaryAlignment.value ==
                                      Alignment.centerRight
                              ? c.secondaryWidth.value
                              : 0,
                        )),
                  ],
                ),
              ),
              Obx(() => SizedBox(
                    width: double.infinity,
                    height: c.secondary.isNotEmpty &&
                            c.secondaryAlignment.value == Alignment.bottomCenter
                        ? c.secondaryHeight.value
                        : 0,
                  )),
            ],
          ),

          possibleContainer(),

          // Makes UI appear on click.
          Listener(
            behavior: HitTestBehavior.translucent,
            onPointerDown: (d) {
              if ((d.kind != PointerDeviceKind.mouse &&
                      d.kind != PointerDeviceKind.stylus) ||
                  !c.handleLmb.value) {
                c.downPosition = d.localPosition;
                c.downButtons = d.buttons;
              }
            },
            onPointerUp: (d) {
              if (c.downButtons & kPrimaryButton != 0 &&
                  (d.localPosition.distanceSquared -
                              c.downPosition.distanceSquared)
                          .abs() <=
                      1500) {
                if (c.primaryDrags.value == 0 && c.secondaryDrags.value == 0) {
                  if (c.state.value == OngoingCallState.active) {
                    if (!c.showUi.value) {
                      c.keepUi();
                    } else {
                      c.keepUi(false);
                    }
                  }
                }
              }
            },
          ),

          // Empty drop zone if [secondary] is empty.
          _secondaryTarget(c),
        ]);
      } else {
        // Call is not active.
        content.add(Obx(() {
          RtcVideoRenderer? local =
              (c.locals.firstOrNull?.video.value?.renderer.value ??
                      c.paneled.firstOrNull?.video.value?.renderer.value)
                  as RtcVideoRenderer?;
          var callCover = c.chat.value?.callCover;

          return c.videoState.value == LocalTrackState.disabled || local == null
              ? CallCoverWidget(callCover)
              : RtcVideoView(local, mirror: true, fit: BoxFit.cover);
        }));

        // Display a caller's name if the call is not outgoing and the chat is
        // a group.
        content.add(
          Obx(() {
            bool isOutgoing =
                (c.outgoing || c.state.value == OngoingCallState.local) &&
                    !c.started;
            bool preferTitle = c.state.value != OngoingCallState.active;

            if (!preferTitle &&
                !isOutgoing &&
                c.chat.value?.chat.value.isGroup == true) {
              return Align(
                alignment: Alignment.topCenter,
                child: Padding(
                  padding: EdgeInsets.only(
                      top: (c.minimized.value && !c.fullscreen.value ? 0 : 45) +
                          8),
                  child: Text(
                    c.callerName ?? 'dot'.l10n * 3,
                    style: context.textTheme.bodyText1?.copyWith(
                      color: const Color(0xFFBBBBBB),
                      fontSize: 20,
                    ),
                  ),
                ),
              );
            }

            return Container();
          }),
        );
      }

      Widget padding(Widget child) => Padding(
            padding: const EdgeInsets.symmetric(horizontal: 2),
            child: Center(child: child),
          );

      /// Builds the [Row] of non-active buttons.
      Widget pendingButtons() => Obx(() {
            bool isOutgoing =
                (c.outgoing || c.state.value == OngoingCallState.local) &&
                    !c.started;

            List<Widget> buttons = isOutgoing
                ? [
                    if (PlatformUtils.isMobile)
                      padding(
                        c.videoState.value.isEnabled
                            ? SwitchButton(c).build(blur: true)
                            : SpeakerButton(c).build(blur: true),
                      ),
                    padding(VideoButton(c).build(blur: true)),
                    padding(CancelButton(c).build(blur: true)),
                    padding(AudioButton(c).build(blur: true)),
                  ]
                : [
                    padding(AcceptAudioButton(c).build(expanded: true)),
                    padding(AcceptVideoButton(c).build(expanded: true)),
                    padding(DeclineButton(c).build(expanded: true)),
                  ];

            return ConstrainedBox(
              constraints: BoxConstraints(maxWidth: isOutgoing ? 270 : 380),
              child: Row(
                mainAxisAlignment: MainAxisAlignment.center,
                crossAxisAlignment: CrossAxisAlignment.start,
                children: buttons.map((e) => Expanded(child: e)).toList(),
              ),
            );
          });

      /// Builds the [Dock] containing the [CallController.buttons].
      Widget dock() {
        return Obx(() {
          bool isDocked = c.state.value == OngoingCallState.active ||
              c.state.value == OngoingCallState.joining;

          bool showBottomUi = (c.showUi.isTrue ||
              c.draggedButton.value != null ||
              c.state.value != OngoingCallState.active ||
              (c.state.value == OngoingCallState.active &&
                  c.locals.isEmpty &&
                  c.remotes.isEmpty &&
                  c.focused.isEmpty &&
                  c.paneled.isEmpty));

          return AnimatedPadding(
            key: const Key('DockedAnimatedPadding'),
            padding: isDocked
                ? const EdgeInsets.only(bottom: 5)
                : const EdgeInsets.only(bottom: 30),
            curve: Curves.ease,
            duration: 200.milliseconds,
            child: AnimatedSwitcher(
              key: const Key('DockedAnimatedSwitcher'),
              duration: 200.milliseconds,
              child: isDocked
                  ? AnimatedSlider(
                      key: const Key('DockedPanelPadding'),
                      isOpen: showBottomUi,
                      duration: 400.milliseconds,
                      translate: false,
                      listener: () =>
                          Future.delayed(Duration.zero, c.relocateSecondary),
                      child: MouseRegion(
                        onEnter: (d) => c.keepUi(true),
                        onHover: (d) => c.keepUi(true),
                        onExit: c.showUi.value && !c.displayMore.value
                            ? (d) => c.keepUi(false)
                            : (d) => c.keepUi(),
                        child: Container(
                          decoration: BoxDecoration(
                            color: Colors.transparent,
                            borderRadius: BorderRadius.circular(30),
                            boxShadow: const [
                              CustomBoxShadow(
                                color: Color(0x33000000),
                                blurRadius: 8,
                                blurStyle: BlurStyle.outer,
                              )
                            ],
                          ),
                          margin: const EdgeInsets.fromLTRB(10, 2, 10, 2),
                          child: ConditionalBackdropFilter(
                            key: c.dockKey,
                            borderRadius: BorderRadius.circular(30),
                            filter: ImageFilter.blur(
                              sigmaX: 15,
                              sigmaY: 15,
                            ),
                            child: Container(
                              decoration: BoxDecoration(
                                color: const Color(0x301D6AAE),
                                borderRadius: BorderRadius.circular(30),
                              ),
                              padding: const EdgeInsets.symmetric(
                                vertical: 13,
                                horizontal: 5,
                              ),
                              child: Obx(() {
                                return Dock<CallButton>(
                                  // ignore: invalid_use_of_protected_member
                                  items: c.buttons.value,
                                  itemWidth: CallController.buttonSize,
                                  itemBuilder: (e) => e.build(
                                    hinted: c.draggedButton.value == null,
                                  ),
                                  onReorder: (buttons) {
                                    c.buttons.clear();
                                    c.buttons.addAll(buttons);
                                    c.relocateSecondary();
                                  },
                                  onDragStarted: (b) {
                                    c.showDragAndDropButtonsHint = false;
                                    c.draggedButton.value = b;
                                  },
                                  onDragEnded: (_) =>
                                      c.draggedButton.value = null,
                                  onLeave: (_) => c.displayMore.value = true,
                                  onWillAccept: (d) => d?.c == c,
                                );
                              }),
                            ),
                          ),
                        ),
                      ),
                    )
                  : Padding(
                      padding: const EdgeInsets.only(left: 13, right: 13),
                      child: pendingButtons(),
                    ),
            ),
          );
        });
      }

      /// Builds the more panel containing the [CallController.panel].
      Widget launchpad() {
        Widget builder(
          BuildContext context,
          List<CallButton?> candidate,
          List<dynamic> rejected,
        ) {
<<<<<<< HEAD
          return Container(
            key: const Key('MorePanel'),
            decoration: BoxDecoration(
              color: Colors.transparent,
              borderRadius: BorderRadius.circular(30),
              boxShadow: const [
                CustomBoxShadow(
                  color: Color(0x33000000),
                  blurRadius: 8,
                  blurStyle: BlurStyle.outer,
                )
              ],
            ),
            margin: const EdgeInsets.all(2),
            child: ConditionalBackdropFilter(
              borderRadius: BorderRadius.circular(30),
              filter: ImageFilter.blur(sigmaX: 15, sigmaY: 15),
              child: Obx(() {
                return AnimatedContainer(
                  duration: const Duration(milliseconds: 150),
                  decoration: BoxDecoration(
                    color: candidate.any((e) => e?.c == c)
                        ? const Color(0xE0165084)
                        : const Color(0x9D165084),
                    borderRadius: BorderRadius.circular(30),
                  ),
                  padding: const EdgeInsets.symmetric(horizontal: 20),
                  child: ConstrainedBox(
                    constraints: const BoxConstraints(maxWidth: 440),
                    child: Column(
                      mainAxisSize: MainAxisSize.min,
                      children: [
                        const SizedBox(height: 35),
                        Wrap(
                          crossAxisAlignment: WrapCrossAlignment.start,
                          alignment: WrapAlignment.center,
                          spacing: 4,
                          runSpacing: 21,
                          children: c.panel.map((e) {
                            return SizedBox(
                              width: 100,
                              height: 100,
                              child: Column(
                                children: [
                                  Draggable(
                                    feedback: Transform.translate(
                                      offset: const Offset(
                                        CallController.buttonSize / 2 * -1,
                                        CallController.buttonSize / 2 * -1,
                                      ),
                                      child: SizedBox(
                                        height: CallController.buttonSize,
                                        width: CallController.buttonSize,
                                        child: e.build(),
=======
          return Obx(() {
            bool enabled = c.displayMore.isTrue &&
                c.primaryDrags.value == 0 &&
                c.secondaryDrags.value == 0;

            return MouseRegion(
              onEnter: enabled ? (d) => c.keepUi(true) : null,
              onHover: enabled ? (d) => c.keepUi(true) : null,
              onExit: enabled ? (d) => c.keepUi() : null,
              child: Container(
                decoration: BoxDecoration(
                  color: Colors.transparent,
                  borderRadius: BorderRadius.circular(30),
                  boxShadow: const [
                    CustomBoxShadow(
                      color: Color(0x33000000),
                      blurRadius: 8,
                      blurStyle: BlurStyle.outer,
                    )
                  ],
                ),
                margin: const EdgeInsets.all(2),
                child: ConditionalBackdropFilter(
                  borderRadius: BorderRadius.circular(30),
                  filter: ImageFilter.blur(sigmaX: 15, sigmaY: 15),
                  child: Obx(() {
                    return AnimatedContainer(
                      duration: const Duration(milliseconds: 150),
                      decoration: BoxDecoration(
                        color: candidate.any((e) => e?.c == c)
                            ? const Color(0xE0165084)
                            : const Color(0x9D165084),
                        borderRadius: BorderRadius.circular(30),
                      ),
                      padding: const EdgeInsets.symmetric(horizontal: 20),
                      child: ConstrainedBox(
                        constraints: const BoxConstraints(maxWidth: 440),
                        child: Column(
                          mainAxisSize: MainAxisSize.min,
                          children: [
                            const SizedBox(height: 35),
                            Wrap(
                              crossAxisAlignment: WrapCrossAlignment.start,
                              alignment: WrapAlignment.center,
                              spacing: 4,
                              runSpacing: 21,
                              children: c.panel.map((e) {
                                return SizedBox(
                                  width: 100,
                                  height: 100,
                                  child: Column(
                                    children: [
                                      Draggable(
                                        feedback: Transform.translate(
                                          offset: const Offset(
                                            CallController.buttonSize / 2 * -1,
                                            CallController.buttonSize / 2 * -1,
                                          ),
                                          child: SizedBox(
                                            height: CallController.buttonSize,
                                            width: CallController.buttonSize,
                                            child: e.build(),
                                          ),
                                        ),
                                        data: e,
                                        onDragStarted: () {
                                          c.showDragAndDropButtonsHint = false;
                                          c.draggedButton.value = e;
                                        },
                                        onDragCompleted: () =>
                                            c.draggedButton.value = null,
                                        onDragEnd: (_) =>
                                            c.draggedButton.value = null,
                                        onDraggableCanceled: (_, __) =>
                                            c.draggedButton.value = null,
                                        maxSimultaneousDrags:
                                            e.isRemovable ? null : 0,
                                        dragAnchorStrategy:
                                            pointerDragAnchorStrategy,
                                        child: e.build(hinted: false),
>>>>>>> afd928d7
                                      ),
                                      const SizedBox(height: 6),
                                      Text(
                                        e.hint,
                                        style: const TextStyle(
                                          fontSize: 11,
                                          color: Colors.white,
                                        ),
                                        textAlign: TextAlign.center,
                                      )
                                    ],
                                  ),
                                );
                              }).toList(),
                            ),
                            const SizedBox(height: 20),
                          ],
                        ),
                      ),
                    );
                  }),
                ),
              ),
            );
          });
        }

        return Padding(
          padding: const EdgeInsets.only(bottom: 30),
          child: Obx(() {
            return AnimatedSwitcher(
              duration: const Duration(milliseconds: 150),
              child: c.displayMore.value
                  ? DragTarget<CallButton>(
                      onAccept: (CallButton data) {
                        c.buttons.remove(data);
                        c.draggedButton.value = null;
                      },
                      onWillAccept: (CallButton? a) =>
                          a?.c == c && a?.isRemovable == true,
                      builder: builder,
                    )
                  : Container(),
            );
          }),
        );
      }

      // Footer part of the call with buttons.
      List<Widget> footer = [
        // Animated bottom buttons.
        Align(
          alignment: Alignment.bottomCenter,
          child: Column(
            mainAxisSize: MainAxisSize.min,
            mainAxisAlignment: MainAxisAlignment.center,
            crossAxisAlignment: CrossAxisAlignment.center,
            children: [
              Flexible(
                child: Column(
                  mainAxisSize: MainAxisSize.min,
                  verticalDirection: VerticalDirection.up,
                  children: [
                    dock(),
                    launchpad(),
                  ],
                ),
              ),
            ],
          ),
        ),

        // Display the more hint, if not dismissed.
        Obx(() {
          return AnimatedSwitcher(
            duration: 150.milliseconds,
            child: c.showDragAndDropButtonsHint && c.displayMore.value
                ? Align(
                    alignment: Alignment.bottomCenter,
                    child: Column(
                      mainAxisSize: MainAxisSize.min,
                      children: [
                        AnimatedDelayedSwitcher(
                          delay: const Duration(milliseconds: 500),
                          duration: const Duration(milliseconds: 200),
                          child: Align(
                            alignment: Alignment.topCenter,
                            child: Container(
                              width: 290,
                              padding: EdgeInsets.only(
                                  top: 10 +
                                      (WebUtils.isPopup
                                          ? 0
                                          : CallController.titleHeight)),
                              child: HintWidget(
                                text: 'label_hint_drag_n_drop_buttons'.l10n,
                                onTap: () =>
                                    c.showDragAndDropButtonsHint = false,
                              ),
                            ),
                          ),
                        ),
                        const Flexible(child: SizedBox(height: 420)),
                      ],
                    ),
                  )
                : Container(),
          );
        }),
      ];

      List<Widget> ui = [
        IgnorePointer(
          child: Obx(() {
            bool preferTitle = c.state.value != OngoingCallState.active;
            return AnimatedSwitcher(
              duration: const Duration(milliseconds: 300),
              child: preferTitle &&
                      c.primary
                          .where((e) => e.video.value?.renderer.value != null)
                          .isNotEmpty
                  ? Container(color: const Color(0x55000000))
                  : null,
            );
          }),
        ),

        Obx(() {
          bool preferTitle = c.state.value != OngoingCallState.active;
          return GestureDetector(
            behavior: HitTestBehavior.translucent,
            onDoubleTap: c.toggleFullscreen,
            onPanUpdate: preferTitle
                ? (d) {
                    c.left.value = c.left.value + d.delta.dx;
                    c.top.value = c.top.value + d.delta.dy;
                    c.applyConstraints(context);
                  }
                : null,
          );
        }),

        // Settings button on the top right if call [isOutgoing].
        Obx(() {
          bool isOutgoing =
              (c.outgoing || c.state.value == OngoingCallState.local) &&
                  !c.started;

          if (isOutgoing &&
              c.state.value != OngoingCallState.active &&
              c.state.value != OngoingCallState.joining) {
            return Align(
              alignment: Alignment.topRight,
              child: Padding(
                padding: const EdgeInsets.only(top: 8, right: 8),
                child: TooltipButton(
                  verticalOffset: 8,
                  hint: 'btn_call_settings'.l10n,
                  onTap: () => c.openSettings(context),
                  child: SvgLoader.asset(
                    'assets/icons/settings.svg',
                    width: 16,
                    height: 16,
                  ),
                ),
              ),
            );
          }

          return Container();
        }),

        // Sliding from the top title bar.
        Obx(() {
          bool preferTitle = c.state.value != OngoingCallState.active;
          return AnimatedSwitcher(
            key: const Key('AnimatedSwitcherCallTitle'),
            duration: const Duration(milliseconds: 200),
            child: preferTitle
                ? Align(
                    key: const Key('CallTitlePadding'),
                    alignment: Alignment.topCenter,
                    child: Padding(
                      padding: EdgeInsets.only(
                        left: 10,
                        right: 10,
                        top: c.size.height * 0.05,
                      ),
                      child: callTitle(c),
                    ),
                  )
                : Container(key: UniqueKey()),
          );
        }),

        // Sliding from the top info header.
        if (WebUtils.isPopup)
          Obx(() {
            return Align(
              alignment: Alignment.topCenter,
              child: AnimatedSlider(
                duration: 400.milliseconds,
                translate: false,
                beginOffset: const Offset(0, -1),
                endOffset: const Offset(0, 0),
                isOpen: c.state.value == OngoingCallState.active &&
                    c.showHeader.value &&
                    c.fullscreen.value,
                child: Container(
                  decoration: BoxDecoration(
                    borderRadius: BorderRadius.circular(30),
                    boxShadow: const [
                      CustomBoxShadow(
                        color: Color(0x33000000),
                        blurRadius: 8,
                        blurStyle: BlurStyle.outer,
                      )
                    ],
                  ),
                  margin: const EdgeInsets.fromLTRB(10, 5, 10, 2),
                  child: ConditionalBackdropFilter(
                    borderRadius: BorderRadius.circular(30),
                    filter: ImageFilter.blur(
                      sigmaX: 15,
                      sigmaY: 15,
                    ),
                    child: Container(
                      decoration: BoxDecoration(
                        color: const Color(0x301D6AAE),
                        borderRadius: BorderRadius.circular(30),
                      ),
                      padding: const EdgeInsets.symmetric(
                        vertical: 8,
                        horizontal: 10,
                      ),
                      child: Text(
                        'label_call_title'.l10nfmt(c.titleArguments),
                        style: context.textTheme.bodyText1?.copyWith(
                          fontSize: 13,
                          color: const Color(0xFFFFFFFF),
                        ),
                        overflow: TextOverflow.ellipsis,
                      ),
                    ),
                  ),
                ),
              ),
            );
          }),

        // Bottom [MouseRegion] that toggles UI on hover.
        Obx(() {
          final bool enabled =
              c.primaryDrags.value == 0 && c.secondaryDrags.value == 0;
          return Align(
            alignment: Alignment.bottomCenter,
            child: SizedBox(
              height: 100,
              width: double.infinity,
              child: MouseRegion(
                opaque: false,
                onEnter: enabled ? (d) => c.keepUi(true) : null,
                onHover: enabled ? (d) => c.keepUi(true) : null,
                onExit: c.showUi.value && enabled
                    ? (d) {
                        if (c.displayMore.isTrue) {
                          c.keepUi();
                        } else {
                          c.keepUi(false);
                        }
                      }
                    : null,
              ),
            ),
          );
        }),

        // Top [MouseRegion] that toggles info header on hover.
        Align(
          alignment: Alignment.topCenter,
          child: SizedBox(
            height: 100,
            width: double.infinity,
            child: MouseRegion(
              opaque: false,
              onEnter: (_) => c.showHeader.value = true,
              onHover: (_) => c.showHeader.value = true,
              onExit: (_) => c.showHeader.value = false,
            ),
          ),
        ),

        if (c.state.value == OngoingCallState.active) ...[
          // Secondary panel itself.
          _secondaryView(c, context),

          // Show a hint if any renderer is draggable.
          Obx(() {
            bool hideSecondary = c.size.width < 500 && c.size.height < 500;
            bool mayDragVideo = !hideSecondary &&
                (c.focused.length > 1 ||
                    (c.focused.isEmpty &&
                        c.primary.length + c.secondary.length > 1));

            return AnimatedSwitcher(
              duration: 150.milliseconds,
              child: c.showDragAndDropVideosHint && mayDragVideo
                  ? Padding(
                      padding: EdgeInsets.only(
                        top: c.secondary.isNotEmpty &&
                                c.secondaryAlignment.value ==
                                    Alignment.topCenter
                            ? 10 + c.secondaryHeight.value
                            : 10,
                        right: c.secondary.isNotEmpty &&
                                c.secondaryAlignment.value ==
                                    Alignment.centerRight
                            ? 10 + c.secondaryWidth.value
                            : 10,
                      ),
                      child: Align(
                        alignment: Alignment.topRight,
                        child: SizedBox(
                          width: 320,
                          child: HintWidget(
                            text: 'label_hint_drag_n_drop_video'.l10n,
                            onTap: () => c.showDragAndDropVideosHint = false,
                          ),
                        ),
                      ),
                    )
                  : Container(),
            );
          }),
        ],

        // If there's any error to show, display it.
        Obx(() {
          return AnimatedSwitcher(
            duration: 150.milliseconds,
            child: c.errorTimeout.value != 0
                ? Align(
                    alignment: Alignment.topRight,
                    child: Padding(
                      padding: EdgeInsets.only(
                        top: c.secondary.isNotEmpty &&
                                c.secondaryAlignment.value ==
                                    Alignment.topCenter
                            ? 10 + c.secondaryHeight.value
                            : 10,
                        right: c.secondary.isNotEmpty &&
                                c.secondaryAlignment.value ==
                                    Alignment.centerRight
                            ? 10 + c.secondaryWidth.value
                            : 10,
                      ),
                      child: SizedBox(
                        width: 320,
                        child: HintWidget(
                          text: '${c.error}.',
                          onTap: () {
                            c.errorTimeout.value = 0;
                          },
                          isError: true,
                        ),
                      ),
                    ),
                  )
                : Container(),
          );
        }),

        Obx(() {
          if (c.minimized.value && !c.fullscreen.value) {
            return Container();
          }

          return Stack(children: footer);
        }),
      ];

      // Combines all the stackable content into [Scaffold].
      Widget scaffold = Scaffold(
        backgroundColor: Colors.black,
        body: Column(
          mainAxisSize: MainAxisSize.min,
          children: [
            if (!WebUtils.isPopup)
              GestureDetector(
                behavior: HitTestBehavior.translucent,
                onPanUpdate: (d) {
                  c.left.value = c.left.value + d.delta.dx;
                  c.top.value = c.top.value + d.delta.dy;
                  c.applyConstraints(context);
                },
                child: Container(
                  decoration: BoxDecoration(
                    color: Colors.transparent,
                    borderRadius: BorderRadius.circular(30),
                    boxShadow: const [
                      CustomBoxShadow(
                        color: Color(0x33000000),
                        blurRadius: 8,
                        blurStyle: BlurStyle.outer,
                      )
                    ],
                  ),
                  child: _titleBar(context, c),
                ),
              ),
            Expanded(child: Stack(children: [...content, ...ui])),
          ],
        ),
      );

      c.applySecondaryConstraints();

      if (c.minimized.value && !c.fullscreen.value) {
        // Applies constraints on every rebuild.
        // This includes the screen size changes.
        c.applyConstraints(context);

        // Returns a [Scaler] scaling the minimized view.
        Widget scaler({
          Key? key,
          MouseCursor cursor = MouseCursor.defer,
          required Function(double, double) onDrag,
          double? width,
          double? height,
        }) {
          return MouseRegion(
            cursor: cursor,
            child: Scaler(
              key: key,
              onDragStart: (_) {
                c.secondaryScaled.value = true;
                c.secondaryBottomShifted = null;
              },
              onDragUpdate: onDrag,
              onDragEnd: (_) {
                c.secondaryScaled.value = false;
                c.updateSecondaryAttach();
              },
              width: width ?? Scaler.size,
              height: height ?? Scaler.size,
            ),
          );
        }

        // Returns a stack of draggable [Scaler]s on each of the sides:
        //
        // +-------+
        // |       |
        // |       |
        // |       |
        // +-------+
        //
        // 1) + is a cornered scale point;
        // 2) | is a horizontal scale point;
        // 3) - is a vertical scale point;
        return Stack(
          children: [
            // top middle
            Obx(() {
              return Positioned(
                top: c.top.value - Scaler.size / 2,
                left: c.left.value + Scaler.size / 2,
                child: scaler(
                  cursor: SystemMouseCursors.resizeUpDown,
                  width: c.width.value - Scaler.size,
                  onDrag: (dx, dy) => c.resize(
                    context,
                    y: ScaleModeY.top,
                    dy: dy,
                  ),
                ),
              );
            }),
            // center left
            Obx(() {
              return Positioned(
                top: c.top.value + Scaler.size / 2,
                left: c.left.value - Scaler.size / 2,
                child: scaler(
                  cursor: SystemMouseCursors.resizeLeftRight,
                  height: c.height.value - Scaler.size,
                  onDrag: (dx, dy) => c.resize(
                    context,
                    x: ScaleModeX.left,
                    dx: dx,
                  ),
                ),
              );
            }),
            // center right
            Obx(() {
              return Positioned(
                top: c.top.value + Scaler.size / 2,
                left: c.left.value + c.width.value - Scaler.size / 2,
                child: scaler(
                  cursor: SystemMouseCursors.resizeLeftRight,
                  height: c.height.value - Scaler.size,
                  onDrag: (dx, dy) => c.resize(
                    context,
                    x: ScaleModeX.right,
                    dx: -dx,
                  ),
                ),
              );
            }),
            // bottom center
            Obx(() {
              return Positioned(
                top: c.top.value + c.height.value - Scaler.size / 2,
                left: c.left.value + Scaler.size / 2,
                child: scaler(
                  cursor: SystemMouseCursors.resizeUpDown,
                  width: c.width.value - Scaler.size,
                  onDrag: (dx, dy) => c.resize(
                    context,
                    y: ScaleModeY.bottom,
                    dy: -dy,
                  ),
                ),
              );
            }),

            // top left
            Obx(() {
              return Positioned(
                top: c.top.value - Scaler.size / 2,
                left: c.left.value - Scaler.size / 2,
                child: scaler(
                  cursor: SystemMouseCursors.resizeUpLeftDownRight,
                  width: Scaler.size * 2,
                  height: Scaler.size * 2,
                  onDrag: (dx, dy) => c.resize(
                    context,
                    y: ScaleModeY.top,
                    x: ScaleModeX.left,
                    dx: dx,
                    dy: dy,
                  ),
                ),
              );
            }),
            // top right
            Obx(() {
              return Positioned(
                top: c.top.value - Scaler.size / 2,
                left: c.left.value + c.width.value - 3 * Scaler.size / 2,
                child: scaler(
                  cursor: SystemMouseCursors.resizeUpRightDownLeft,
                  width: Scaler.size * 2,
                  height: Scaler.size * 2,
                  onDrag: (dx, dy) => c.resize(
                    context,
                    y: ScaleModeY.top,
                    x: ScaleModeX.right,
                    dx: -dx,
                    dy: dy,
                  ),
                ),
              );
            }),
            // bottom left
            Obx(() {
              return Positioned(
                top: c.top.value + c.height.value - 3 * Scaler.size / 2,
                left: c.left.value - Scaler.size / 2,
                child: scaler(
                  cursor: SystemMouseCursors.resizeUpRightDownLeft,
                  width: Scaler.size * 2,
                  height: Scaler.size * 2,
                  onDrag: (dx, dy) => c.resize(
                    context,
                    y: ScaleModeY.bottom,
                    x: ScaleModeX.left,
                    dx: dx,
                    dy: -dy,
                  ),
                ),
              );
            }),
            // bottom right
            Obx(() {
              return Positioned(
                top: c.top.value + c.height.value - 3 * Scaler.size / 2,
                left: c.left.value + c.width.value - 3 * Scaler.size / 2,
                child: scaler(
                  cursor: SystemMouseCursors.resizeUpLeftDownRight,
                  width: Scaler.size * 2,
                  height: Scaler.size * 2,
                  onDrag: (dx, dy) => c.resize(
                    context,
                    y: ScaleModeY.bottom,
                    x: ScaleModeX.right,
                    dx: -dx,
                    dy: -dy,
                  ),
                ),
              );
            }),

            Obx(() {
              return Positioned(
                left: c.left.value,
                top: c.top.value,
                width: c.width.value,
                height: c.height.value,
                child: Material(
                  type: MaterialType.card,
                  borderRadius: BorderRadius.circular(10),
                  elevation: 10,
                  child: Stack(
                    children: [
                      ClipRRect(
                        borderRadius: BorderRadius.circular(10),
                        child: scaffold,
                      ),
                      ClipRect(child: Stack(children: footer)),
                    ],
                  ),
                ),
              );
            }),
          ],
        );
      }

      // If the call popup is not [minimized], then return the [scaffold].
      return scaffold;
    },
  );
}

/// Title bar of the call containing information about the call and control
/// buttons.
Widget _titleBar(BuildContext context, CallController c) => Obx(() {
      return Container(
        key: const ValueKey('TitleBar'),
        color: const Color(0xFF162636),
        height: CallController.titleHeight,
        child: Stack(
          alignment: Alignment.center,
          children: [
            // Handles double tap to toggle fullscreen.
            GestureDetector(
              behavior: HitTestBehavior.translucent,
              onDoubleTap: c.toggleFullscreen,
            ),

            // Left part of the title bar that displays the recipient or
            // the caller, its avatar and the call's state.
            Align(
              alignment: Alignment.centerLeft,
              child: ConstrainedBox(
                constraints: BoxConstraints(maxWidth: c.size.width - 60),
                child: InkWell(
                  onTap: WebUtils.isPopup
                      ? null
                      : () {
                          router.chat(c.chatId);
                          if (c.fullscreen.value) {
                            c.toggleFullscreen();
                          }
                        },
                  child: Row(
                    mainAxisSize: MainAxisSize.min,
                    children: [
                      const SizedBox(width: 10),
                      AvatarWidget.fromRxChat(c.chat.value, radius: 8),
                      const SizedBox(width: 8),
                      Flexible(
                        child: Text(
                          'label_call_title'.l10nfmt(c.titleArguments),
                          style: context.textTheme.bodyText1?.copyWith(
                            fontSize: 13,
                            color: const Color(0xFFFFFFFF),
                          ),
                          overflow: TextOverflow.ellipsis,
                        ),
                      ),
                    ],
                  ),
                ),
              ),
            ),

            // Right part of the title bar that displays buttons.
            Align(
              alignment: Alignment.centerRight,
              child: Padding(
                padding: const EdgeInsets.only(right: 3),
                child: Row(
                  mainAxisSize: MainAxisSize.min,
                  children: [
                    TooltipButton(
                      onTap: c.toggleFullscreen,
                      hint: c.fullscreen.value
                          ? 'btn_fullscreen_exit'.l10n
                          : 'btn_fullscreen_enter'.l10n,
                      child: SvgLoader.asset(
                        'assets/icons/fullscreen_${c.fullscreen.value ? 'exit' : 'enter'}.svg',
                        width: 12,
                      ),
                    ),
                    const SizedBox(width: 10),
                  ],
                ),
              ),
            ),
          ],
        ),
      );
    });

/// [ReorderableFit] of the [CallController.primary] participants.
Widget _primaryView(CallController c) {
  return Obx(() {
    void onDragEnded(_DragData d) {
      c.primaryDrags.value = 0;
      c.draggedRenderer.value = null;
      c.doughDraggedRenderer.value = null;
      c.hoveredRenderer.value = d.participant;
      c.hoveredRendererTimeout = 5;
      c.isCursorHidden.value = false;
    }

    return Stack(
      children: [
        ReorderableFit<_DragData>(
          key: const Key('PrimaryFitView'),
          allowEmptyTarget: true,
          onAdded: (d, i) => c.focus(d.participant),
          onWillAccept: (d) {
            if (d?.chatId == c.chatId) {
              if (d?.participant.member.id.userId != c.me.id.userId ||
                  d?.participant.video.value?.source !=
                      MediaSourceKind.Display) {
                c.primaryTargets.value = 1;
              }

              return true;
            }

            return false;
          },
          onLeave: (b) => c.primaryTargets.value = 0,
          onDragStarted: (r) {
            c.draggedRenderer.value = r.participant;
            c.showDragAndDropVideosHint = false;
            c.primaryDrags.value = 1;
            c.keepUi(false);
          },
          onOffset: () {
            if (c.minimized.value && !c.fullscreen.value) {
              return Offset(-c.left.value, -c.top.value - 30);
            } else if (!WebUtils.isPopup) {
              return const Offset(0, -30);
            }

            return Offset.zero;
          },
          onDoughBreak: (r) => c.doughDraggedRenderer.value = r.participant,
          onDragEnd: onDragEnded,
          onDragCompleted: onDragEnded,
          onDraggableCanceled: onDragEnded,
          overlayBuilder: (_DragData data) {
            var participant = data.participant;

            return LayoutBuilder(builder: (context, constraints) {
              return Obx(() {
                bool? muted = participant.member.owner == MediaOwnerKind.local
                    ? !c.audioState.value.isEnabled
                    : participant.audio.value?.isMuted.value ?? false;

                bool anyDragIsHappening = c.secondaryDrags.value != 0 ||
                    c.primaryDrags.value != 0 ||
                    c.secondaryDragged.value;

                bool isHovered = c.hoveredRenderer.value == participant &&
                    !anyDragIsHappening;

                BoxFit? fit = participant.video.value?.renderer.value == null
                    ? null
                    : c.rendererBoxFit[participant
                            .video.value?.renderer.value!.track
                            .id()] ??
                        RtcVideoView.determineBoxFit(
                          participant.video.value?.renderer.value
                              as RtcVideoRenderer,
                          participant.source,
                          constraints,
                          context,
                        );

                return MouseRegion(
                  opaque: false,
                  onEnter: (d) {
                    if (c.draggedRenderer.value == null) {
                      c.hoveredRenderer.value = data.participant;
                      c.hoveredRendererTimeout = 5;
                      c.isCursorHidden.value = false;
                    }
                  },
                  onHover: (d) {
                    if (c.draggedRenderer.value == null) {
                      c.hoveredRenderer.value = data.participant;
                      c.hoveredRendererTimeout = 5;
                      c.isCursorHidden.value = false;
                    }
                  },
                  onExit: (d) {
                    c.hoveredRendererTimeout = 0;
                    c.hoveredRenderer.value = null;
                    c.isCursorHidden.value = false;
                  },
                  child: AnimatedSwitcher(
                    duration: 200.milliseconds,
                    child: c.draggedRenderer.value == data.participant
                        ? Container()
                        : ContextMenuRegion(
                            key: ObjectKey(participant),
                            preventContextMenu: true,
                            actions: [
                              if (participant.video.value?.renderer.value !=
                                  null) ...[
                                if (participant.source ==
                                    MediaSourceKind.Device)
                                  ContextMenuButton(
                                    label: fit == null || fit == BoxFit.cover
                                        ? 'btn_call_do_not_cut_video'.l10n
                                        : 'btn_call_cut_video'.l10n,
                                    onPressed: () {
                                      c.rendererBoxFit[participant
                                          .video.value!.renderer.value!.track
                                          .id()] = fit == null ||
                                              fit == BoxFit.cover
                                          ? BoxFit.contain
                                          : BoxFit.cover;
                                      if (c.focused.isNotEmpty) {
                                        c.focused.refresh();
                                      } else {
                                        c.remotes.refresh();
                                        c.locals.refresh();
                                      }
                                    },
                                  ),
                                ContextMenuButton(
                                  label: 'btn_call_center_video'.l10n,
                                  onPressed: () => c.center(participant),
                                ),
                              ],
                              if (participant.video.value?.direction.value
                                      .isEmitting ??
                                  false)
                                ContextMenuButton(
                                  label: (participant
                                              .video.value?.renderer.value !=
                                          null)
                                      ? 'btn_call_disable_video'.l10n
                                      : 'btn_call_enable_video'.l10n,
                                  onPressed: () =>
                                      c.toggleVideoEnabled(participant),
                                ),
                            ],
                            child: IgnorePointer(
                              child: ParticipantOverlayWidget(
                                participant,
                                key: ObjectKey(participant),
                                muted: muted,
                                hovered: isHovered,
                                preferBackdrop:
                                    !c.minimized.value || c.fullscreen.value,
                              ),
                            ),
                          ),
                  ),
                );
              });
            });
          },
          decoratorBuilder: (_) => const ParticipantDecoratorWidget(),
          itemConstraints: (_DragData data) {
            if (data.participant.video.value != null ||
                data.participant.user.value?.user.value.callCover != null) {
              final double size = (c.size.longestSide * 0.33).clamp(100, 250);
              return BoxConstraints(maxWidth: size, maxHeight: size);
            }

            return null;
          },
          itemBuilder: (_DragData data) {
            var participant = data.participant;
            return Obx(() {
              return ParticipantWidget(
                participant,
                key: ObjectKey(participant),
                offstageUntilDetermined: true,
                useCallCover: true,
                respectAspectRatio: true,
                borderRadius: BorderRadius.zero,
                onSizeDetermined: participant.video.value?.renderer.refresh,
                fit: c.rendererBoxFit[
                    participant.video.value?.renderer.value?.track.id() ?? ''],
                expanded: c.doughDraggedRenderer.value == participant,
              );
            });
          },
          children: c.primary.map((e) => _DragData(e, c.chatId)).toList(),
        ),
        IgnorePointer(
          child: Obx(() {
            return AnimatedSwitcher(
              duration: 200.milliseconds,
              child: c.secondaryDrags.value != 0 && c.primaryTargets.value != 0
                  ? Container(
                      color: const Color(0x40000000),
                      child: Center(
                        child: AnimatedDelayedScale(
                          duration: const Duration(milliseconds: 300),
                          beginScale: 1,
                          endScale: 1.06,
                          child: ConditionalBackdropFilter(
                            condition: !c.minimized.value || c.fullscreen.value,
                            borderRadius: BorderRadius.circular(16),
                            child: Container(
                              decoration: BoxDecoration(
                                borderRadius: BorderRadius.circular(16),
                                color: !c.minimized.value || c.fullscreen.value
                                    ? const Color(0x40000000)
                                    : const Color(0x90000000),
                              ),
                              child: const Padding(
                                padding: EdgeInsets.all(16),
                                child: Icon(
                                  Icons.add_rounded,
                                  size: 50,
                                  color: Colors.white,
                                ),
                              ),
                            ),
                          ),
                        ),
                      ),
                    )
                  : null,
            );
          }),
        ),
      ],
    );
  });
}

/// [ReorderableFit] of the [CallController.secondary] participants.
Widget _secondaryView(CallController c, BuildContext context) {
  return MediaQuery(
    data: MediaQuery.of(context).copyWith(size: c.size),
    child: Obx(() {
      if (c.secondary.isEmpty) {
        return Container();
      }

      double? left, right;
      double? top, bottom;
      Axis? axis;

      if (c.secondaryAlignment.value == Alignment.centerRight) {
        top = 0;
        right = 0;
        axis = Axis.horizontal;
      } else if (c.secondaryAlignment.value == Alignment.centerLeft) {
        top = 0;
        left = 0;
        axis = Axis.horizontal;
      } else if (c.secondaryAlignment.value == Alignment.topCenter) {
        top = 0;
        left = 0;
        axis = Axis.vertical;
      } else if (c.secondaryAlignment.value == Alignment.bottomCenter) {
        bottom = 0;
        left = 0;
        axis = Axis.vertical;
      } else {
        left = c.secondaryLeft.value;
        top = c.secondaryTop.value;
        right = c.secondaryRight.value;
        bottom = c.secondaryBottom.value;

        axis = null;
      }

      double width, height;
      if (axis == Axis.horizontal) {
        width = c.secondaryWidth.value;
        height = c.size.height;
      } else if (axis == Axis.vertical) {
        width = c.size.width;
        height = c.secondaryHeight.value;
      } else {
        width = c.secondaryWidth.value;
        height = c.secondaryHeight.value;
      }

      Widget buildDragHandle(Alignment alignment) {
        // Returns a [Scaler] scaling the secondary view.
        Widget scaler({
          Key? key,
          MouseCursor cursor = MouseCursor.defer,
          Function(double, double)? onDrag,
          double? width,
          double? height,
        }) {
          return Obx(() {
            return MouseRegion(
              cursor:
                  c.draggedRenderer.value == null ? cursor : MouseCursor.defer,
              child: Scaler(
                key: key,
                onDragStart: (_) {
                  c.secondaryBottomShifted = null;
                  c.secondaryScaled.value = true;
                },
                onDragUpdate: onDrag,
                onDragEnd: (_) {
                  c.secondaryScaled.value = false;
                  c.updateSecondaryAttach();
                },
                width: width ?? Scaler.size,
                height: height ?? Scaler.size,
              ),
            );
          });
        }

        Widget widget = Container();

        if (alignment == Alignment.centerLeft) {
          widget = scaler(
            cursor: SystemMouseCursors.resizeLeftRight,
            height: height - Scaler.size,
            onDrag: (dx, dy) => c.resizeSecondary(
              context,
              x: ScaleModeX.left,
              dx: dx,
            ),
          );
        } else if (alignment == Alignment.centerRight) {
          widget = scaler(
            cursor: SystemMouseCursors.resizeLeftRight,
            height: height - Scaler.size,
            onDrag: (dx, dy) => c.resizeSecondary(
              context,
              x: ScaleModeX.right,
              dx: -dx,
            ),
          );
        } else if (alignment == Alignment.bottomCenter) {
          widget = scaler(
            cursor: SystemMouseCursors.resizeUpDown,
            width: width - Scaler.size,
            onDrag: (dx, dy) => c.resizeSecondary(
              context,
              y: ScaleModeY.bottom,
              dy: -dy,
            ),
          );
        } else if (alignment == Alignment.topCenter) {
          widget = scaler(
            cursor: SystemMouseCursors.resizeUpDown,
            width: width - Scaler.size,
            onDrag: (dx, dy) => c.resizeSecondary(
              context,
              y: ScaleModeY.top,
              dy: dy,
            ),
          );
        } else if (alignment == Alignment.topLeft) {
          widget = scaler(
            cursor: SystemMouseCursors.resizeUpLeftDownRight,
            width: Scaler.size * 2,
            height: Scaler.size * 2,
            onDrag: (dx, dy) => c.resizeSecondary(
              context,
              y: ScaleModeY.top,
              x: ScaleModeX.left,
              dx: dx,
              dy: dy,
            ),
          );
        } else if (alignment == Alignment.topRight) {
          widget = scaler(
            cursor: SystemMouseCursors.resizeUpRightDownLeft,
            width: Scaler.size * 2,
            height: Scaler.size * 2,
            onDrag: (dx, dy) => c.resizeSecondary(
              context,
              y: ScaleModeY.top,
              x: ScaleModeX.right,
              dx: -dx,
              dy: dy,
            ),
          );
        } else if (alignment == Alignment.bottomLeft) {
          widget = scaler(
            cursor: SystemMouseCursors.resizeUpRightDownLeft,
            width: Scaler.size * 2,
            height: Scaler.size * 2,
            onDrag: (dx, dy) => c.resizeSecondary(
              context,
              y: ScaleModeY.bottom,
              x: ScaleModeX.left,
              dx: dx,
              dy: -dy,
            ),
          );
        } else if (alignment == Alignment.bottomRight) {
          widget = scaler(
            cursor: SystemMouseCursors.resizeUpLeftDownRight,
            width: Scaler.size * 2,
            height: Scaler.size * 2,
            onDrag: (dx, dy) => c.resizeSecondary(
              context,
              y: ScaleModeY.bottom,
              x: ScaleModeX.right,
              dx: -dx,
              dy: -dy,
            ),
          );
        }

        return Align(alignment: alignment, child: widget);
      }

      Widget positionedBoilerplate(Widget child) {
        return Positioned(
          left: left == null ? null : (left - Scaler.size / 2),
          right: right == null ? null : (right - Scaler.size / 2),
          top: top == null ? null : (top - Scaler.size / 2),
          bottom: bottom == null ? null : (bottom - Scaler.size / 2),
          child: SizedBox(
            width: width + Scaler.size,
            height: height + Scaler.size,
            child: child,
          ),
        );
      }

      void onDragEnded(_DragData d) {
        c.secondaryDrags.value = 0;
        c.draggedRenderer.value = null;
        c.doughDraggedRenderer.value = null;
        c.hoveredRenderer.value = d.participant;
        c.hoveredRendererTimeout = 5;
        c.isCursorHidden.value = false;
      }

      return Stack(
        fit: StackFit.expand,
        children: [
          Positioned(
            left: left,
            right: right,
            top: top,
            bottom: bottom,
            child: IgnorePointer(
              child: Obx(() {
                if (c.secondaryAlignment.value == null) {
                  return Container(
                    width: width,
                    height: height,
                    decoration: const BoxDecoration(
                      boxShadow: [
                        CustomBoxShadow(
                          color: Color(0x44000000),
                          blurRadius: 9,
                          blurStyle: BlurStyle.outer,
                        )
                      ],
                    ),
                  );
                }

                return Container();
              }),
            ),
          ),

          Positioned(
            left: left,
            right: right,
            top: top,
            bottom: bottom,
            child: IgnorePointer(
              child: SizedBox(
                width: width,
                height: height,
                child: Obx(() {
                  if (c.secondaryAlignment.value == null) {
                    return IgnorePointer(
                      child: Stack(
                        children: [
                          SvgLoader.asset(
                            'assets/images/background_dark.svg',
                            width: double.infinity,
                            height: double.infinity,
                            fit: BoxFit.cover,
                          ),
                          Container(color: const Color(0x11FFFFFF)),
                        ],
                      ),
                    );
                  }

                  return Container();
                }),
              ),
            ),
          ),

          positionedBoilerplate(Obx(
            () => c.secondaryAlignment.value == null
                ? buildDragHandle(Alignment.centerLeft)
                : Container(),
          )),

          positionedBoilerplate(Obx(
            () => c.secondaryAlignment.value == null
                ? buildDragHandle(Alignment.centerRight)
                : Container(),
          )),

          positionedBoilerplate(Obx(
            () => c.secondaryAlignment.value == null
                ? buildDragHandle(Alignment.bottomCenter)
                : Container(),
          )),

          positionedBoilerplate(Obx(
            () => c.secondaryAlignment.value == null
                ? buildDragHandle(Alignment.topCenter)
                : Container(),
          )),

          positionedBoilerplate(Obx(
            () => c.secondaryAlignment.value == null
                ? buildDragHandle(Alignment.topLeft)
                : Container(),
          )),

          positionedBoilerplate(Obx(
            () => c.secondaryAlignment.value == null
                ? buildDragHandle(Alignment.topRight)
                : Container(),
          )),

          positionedBoilerplate(Obx(
            () => c.secondaryAlignment.value == null
                ? buildDragHandle(Alignment.bottomLeft)
                : Container(),
          )),

          positionedBoilerplate(Obx(
            () => c.secondaryAlignment.value == null
                ? buildDragHandle(Alignment.bottomRight)
                : Container(),
          )),

          ReorderableFit<_DragData>(
            key: const Key('SecondaryFitView'),
            onAdded: (d, i) => c.unfocus(d.participant),
            onWillAccept: (d) {
              if (d?.chatId == c.chatId) {
                c.secondaryTargets.value = 1;
                return true;
              }

              return false;
            },
            onLeave: (b) => c.secondaryTargets.value = 0,
            onDragStarted: (r) {
              c.draggedRenderer.value = r.participant;
              c.showDragAndDropVideosHint = false;
              c.secondaryDrags.value = 1;
              c.displayMore.value = false;
              c.keepUi(false);
            },
            onDoughBreak: (r) => c.doughDraggedRenderer.value = r.participant,
            onDragEnd: onDragEnded,
            onDragCompleted: onDragEnded,
            onDraggableCanceled: onDragEnded,
            axis: axis,
            width: width,
            height: height,
            left: left,
            top: top,
            right: right,
            bottom: bottom,
            onOffset: () {
              if (c.minimized.value && !c.fullscreen.value) {
                return Offset(-c.left.value, -c.top.value - 30);
              } else if (!WebUtils.isPopup) {
                return const Offset(0, -30);
              }

              return Offset.zero;
            },
            overlayBuilder: (_DragData data) {
              var participant = data.participant;

              return Obx(() {
                bool muted = participant.member.owner == MediaOwnerKind.local
                    ? !c.audioState.value.isEnabled
                    : participant.audio.value?.isMuted.value ?? false;

                bool anyDragIsHappening = c.secondaryDrags.value != 0 ||
                    c.primaryDrags.value != 0 ||
                    c.secondaryDragged.value;

                bool isHovered = c.hoveredRenderer.value == participant &&
                    !anyDragIsHappening;

                return MouseRegion(
                  opaque: false,
                  onEnter: (d) {
                    if (c.draggedRenderer.value == null) {
                      c.hoveredRenderer.value = data.participant;
                      c.hoveredRendererTimeout = 5;
                      c.isCursorHidden.value = false;
                    }
                  },
                  onHover: (d) {
                    if (c.draggedRenderer.value == null) {
                      c.hoveredRenderer.value = data.participant;
                      c.hoveredRendererTimeout = 5;
                      c.isCursorHidden.value = false;
                    }
                  },
                  onExit: (d) {
                    c.hoveredRendererTimeout = 0;
                    c.hoveredRenderer.value = null;
                    c.isCursorHidden.value = false;
                  },
                  child: AnimatedSwitcher(
                    duration: 200.milliseconds,
                    child: c.draggedRenderer.value == data.participant
                        ? Container()
                        : ContextMenuRegion(
                            key: ObjectKey(participant),
                            preventContextMenu: true,
                            actions: [
                              if ((participant.member.owner !=
                                          MediaOwnerKind.local ||
                                      participant.source !=
                                          MediaSourceKind.Display) &&
                                  participant.video.value?.renderer.value !=
                                      null)
                                ContextMenuButton(
                                  label: 'btn_call_center_video'.l10n,
                                  onPressed: () => c.center(participant),
                                ),
                              if (participant.video.value?.direction.value
                                      .isEmitting ??
                                  false)
                                ContextMenuButton(
                                  label: (participant
                                              .video.value?.renderer.value !=
                                          null)
                                      ? 'btn_call_disable_video'.l10n
                                      : 'btn_call_enable_video'.l10n,
                                  onPressed: () =>
                                      c.toggleVideoEnabled(participant),
                                )
                            ],
                            child: IgnorePointer(
                              child: ParticipantOverlayWidget(
                                participant,
                                key: ObjectKey(participant),
                                muted: muted,
                                hovered: isHovered,
                                preferBackdrop:
                                    !c.minimized.value || c.fullscreen.value,
                              ),
                            ),
                          ),
                  ),
                );
              });
            },
            decoratorBuilder: (_) => const ParticipantDecoratorWidget(),
            itemConstraints: (_DragData data) {
              if (data.participant.video.value != null ||
                  data.participant.user.value?.user.value.callCover != null) {
                final double size = (c.size.longestSide * 0.33).clamp(100, 250);
                return BoxConstraints(maxWidth: size, maxHeight: size);
              }

              return null;
            },
            itemBuilder: (_DragData data) {
              var participant = data.participant;
              return Obx(
                () => ParticipantWidget(
                  participant,
                  key: ObjectKey(participant),
                  offstageUntilDetermined: true,
                  respectAspectRatio: true,
                  useCallCover: true,
                  borderRadius: BorderRadius.zero,
                  expanded: c.doughDraggedRenderer.value == participant,
                ),
              );
            },
            children: c.secondary.map((e) => _DragData(e, c.chatId)).toList(),
          ),

          // Discards the pointer when hovered over videos.
          Positioned(
            left: left,
            right: right,
            top: top,
            bottom: bottom,
            child: MouseRegion(
              opaque: false,
              cursor: SystemMouseCursors.basic,
              child:
                  IgnorePointer(child: SizedBox(width: width, height: height)),
            ),
          ),

          // Sliding from top draggable title bar.
          Positioned(
            key: c.secondaryKey,
            left: left,
            right: right,
            top: top,
            bottom: bottom,
            child: Obx(() {
              bool isAnyDrag =
                  c.secondaryDrags.value != 0 || c.primaryDrags.value != 0;

              return SizedBox(
                width: width,
                height: height,
                child: Align(
                  alignment: Alignment.topCenter,
                  child: SizedBox(
                    height: 30,
                    child: MouseRegion(
                      cursor: isAnyDrag
                          ? MouseCursor.defer
                          : SystemMouseCursors.grab,
                      child: GestureDetector(
                        onPanStart: (d) {
                          c.secondaryBottomShifted = null;
                          c.secondaryDragged.value = true;
                          c.displayMore.value = false;
                          c.keepUi(false);

                          c.calculateSecondaryPanning(d.globalPosition);

                          if (c.secondaryAlignment.value != null) {
                            c.secondaryAlignment.value = null;
                            c.updateSecondaryOffset(d.globalPosition);
                          } else {
                            c.secondaryLeft.value ??= c.size.width -
                                c.secondaryWidth.value -
                                (c.secondaryRight.value ?? 0);
                            c.secondaryTop.value ??= c.size.height -
                                c.secondaryHeight.value -
                                (c.secondaryBottom.value ?? 0);
                            c.applySecondaryConstraints();
                          }

                          c.secondaryRight.value = null;
                          c.secondaryBottom.value = null;
                        },
                        onPanUpdate: (d) {
                          c.updateSecondaryOffset(d.globalPosition);
                          c.applySecondaryConstraints();
                        },
                        onPanEnd: (d) {
                          c.secondaryDragged.value = false;
                          if (c.possibleSecondaryAlignment.value != null) {
                            c.secondaryAlignment.value =
                                c.possibleSecondaryAlignment.value;
                            c.possibleSecondaryAlignment.value = null;
                            c.applySecondaryConstraints();
                          } else {
                            c.updateSecondaryAttach();
                          }
                        },
                        child: AnimatedOpacity(
                          duration: 200.milliseconds,
                          key: const ValueKey('TitleBar'),
                          opacity: c.secondaryHovered.value ? 1 : 0,
                          child: ConditionalBackdropFilter(
                            child: Container(
                              color: const Color(0x9D165084),
                              child: Row(
                                children: [
                                  const SizedBox(width: 7),
                                  const Expanded(
                                    child: Text(
                                      'Draggable',
                                      style: TextStyle(color: Colors.white),
                                      maxLines: 1,
                                      overflow: TextOverflow.ellipsis,
                                    ),
                                  ),
                                  InkResponse(
                                    onTap: isAnyDrag ? null : c.focusAll,
                                    child: SvgLoader.asset(
                                      'assets/icons/close.svg',
                                      height: 10.25,
                                    ),
                                  ),
                                  const SizedBox(width: 7),
                                ],
                              ),
                            ),
                          ),
                        ),
                      ),
                    ),
                  ),
                ),
              );
            }),
          ),

          positionedBoilerplate(Obx(
            () => c.secondaryAlignment.value == Alignment.centerRight
                ? buildDragHandle(Alignment.centerLeft)
                : Container(),
          )),

          positionedBoilerplate(Obx(
            () => c.secondaryAlignment.value == Alignment.centerLeft
                ? buildDragHandle(Alignment.centerRight)
                : Container(),
          )),

          positionedBoilerplate(Obx(
            () => c.secondaryAlignment.value == Alignment.topCenter
                ? buildDragHandle(Alignment.bottomCenter)
                : Container(),
          )),

          positionedBoilerplate(Obx(
            () => c.secondaryAlignment.value == Alignment.bottomCenter
                ? buildDragHandle(Alignment.topCenter)
                : Container(),
          )),

          Positioned(
            left: left,
            right: right,
            top: top,
            bottom: bottom,
            child: IgnorePointer(
              child: SizedBox(
                width: width,
                height: height,
                child: Obx(() {
                  return AnimatedSwitcher(
                    duration: 200.milliseconds,
                    child: c.primaryDrags.value != 0 &&
                            c.secondaryTargets.value != 0
                        ? Container(
                            color: const Color(0x40000000),
                            child: Center(
                              child: AnimatedDelayedScale(
                                duration: const Duration(
                                  milliseconds: 300,
                                ),
                                beginScale: 1,
                                endScale: 1.06,
                                child: ConditionalBackdropFilter(
                                  condition:
                                      !c.minimized.value || c.fullscreen.value,
                                  borderRadius: BorderRadius.circular(16),
                                  child: Container(
                                    decoration: BoxDecoration(
                                      borderRadius: BorderRadius.circular(16),
                                      color: !c.minimized.value ||
                                              c.fullscreen.value
                                          ? const Color(0x40000000)
                                          : const Color(0x90000000),
                                    ),
                                    child: const Padding(
                                      padding: EdgeInsets.all(16),
                                      child: Icon(
                                        Icons.add_rounded,
                                        size: 50,
                                        color: Colors.white,
                                      ),
                                    ),
                                  ),
                                ),
                              ),
                            ),
                          )
                        : null,
                  );
                }),
              ),
            ),
          ),

          Positioned(
            left: left == null ? null : (left - Scaler.size / 2),
            right: right == null ? null : (right - Scaler.size / 2),
            top: top == null ? null : (top - Scaler.size / 2),
            bottom: bottom == null ? null : (bottom - Scaler.size / 2),
            child: MouseRegion(
              opaque: false,
              onEnter: (p) => c.secondaryHovered.value = true,
              onHover: (p) => c.secondaryHovered.value = true,
              onExit: (p) => c.secondaryHovered.value = false,
              child: SizedBox(
                width: width + Scaler.size,
                height: height + Scaler.size,
                child: Obx(() {
                  return Stack(
                    children: [
                      IgnorePointer(
                        child: AnimatedContainer(
                          duration: 200.milliseconds,
                          margin: const EdgeInsets.all(Scaler.size / 2),
                          decoration: BoxDecoration(
                            border: c.secondaryHovered.value
                                ? c.secondaryAlignment.value == null
                                    ? Border.all(
                                        color: const Color(0xFF888888),
                                        width: 1,
                                      )
                                    : Border(
                                        top: c.secondaryAlignment.value ==
                                                Alignment.bottomCenter
                                            ? const BorderSide(
                                                color: Color(0xFF888888),
                                                width: 1,
                                              )
                                            : BorderSide.none,
                                        left: c.secondaryAlignment.value ==
                                                Alignment.centerRight
                                            ? const BorderSide(
                                                color: Color(0xFF888888),
                                                width: 1,
                                              )
                                            : BorderSide.none,
                                        right: c.secondaryAlignment.value ==
                                                Alignment.centerLeft
                                            ? const BorderSide(
                                                color: Color(0xFF888888),
                                                width: 1,
                                              )
                                            : BorderSide.none,
                                        bottom: c.secondaryAlignment.value ==
                                                Alignment.topCenter
                                            ? const BorderSide(
                                                color: Color(0xFF888888),
                                                width: 1,
                                              )
                                            : BorderSide.none,
                                      )
                                : Border.all(
                                    color: const Color(0x00888888),
                                    width: 1,
                                  ),
                          ),
                        ),
                      ),
                    ],
                  );
                }),
              ),
            ),
          ),
        ],
      );
    }),
  );
}

/// [DragTarget] of an empty [_secondaryView].
Widget _secondaryTarget(CallController c) {
  return Obx(() {
    Axis secondaryAxis =
        c.size.width >= c.size.height ? Axis.horizontal : Axis.vertical;

    // Pre-calculate the [ReorderableFit]'s size.
    double panelSize = max(
      ReorderableFit.calculateSize(
        maxSize: c.size.shortestSide / 4,
        constraints: Size(c.size.width, c.size.height - 45),
        axis: c.size.width >= c.size.height ? Axis.horizontal : Axis.vertical,
        length: c.secondary.length,
      ),
      130,
    );

    return AnimatedSwitcher(
      key: const Key('SecondaryTargetAnimatedSwitcher'),
      duration: 200.milliseconds,
      child: c.secondary.isEmpty && c.doughDraggedRenderer.value != null
          ? Align(
              alignment: secondaryAxis == Axis.horizontal
                  ? Alignment.centerRight
                  : Alignment.topCenter,
              child: SizedBox(
                width: secondaryAxis == Axis.horizontal
                    ? panelSize / 1.6
                    : double.infinity,
                height: secondaryAxis == Axis.horizontal
                    ? double.infinity
                    : panelSize / 1.6,
                child: DragTarget<_DragData>(
                  onWillAccept: (d) => d?.chatId == c.chatId,
                  onAccept: (_DragData d) {
                    if (secondaryAxis == Axis.horizontal) {
                      c.secondaryAlignment.value = Alignment.centerRight;
                    } else {
                      c.secondaryAlignment.value = Alignment.topCenter;
                    }
                    c.unfocus(d.participant);
                  },
                  builder: (context, candidate, rejected) {
                    return Obx(() {
                      return IgnorePointer(
                        child: AnimatedSwitcher(
                          key: const Key('SecondaryTargetAnimatedSwitcher'),
                          duration: 200.milliseconds,
                          child: c.primaryDrags.value >= 1
                              ? Container(
                                  decoration: const BoxDecoration(
                                    boxShadow: [
                                      CustomBoxShadow(
                                        color: Color(0x33000000),
                                        blurRadius: 8,
                                        blurStyle: BlurStyle.outer,
                                      )
                                    ],
                                  ),
                                  child: ConditionalBackdropFilter(
                                    child: Container(
                                      color: const Color(0x30000000),
                                      child: Center(
                                        child: SizedBox(
                                          width:
                                              secondaryAxis == Axis.horizontal
                                                  ? min(panelSize, 150 + 44)
                                                  : null,
                                          height:
                                              secondaryAxis == Axis.horizontal
                                                  ? null
                                                  : min(panelSize, 150 + 44),
                                          child: Column(
                                            crossAxisAlignment:
                                                CrossAxisAlignment.center,
                                            mainAxisAlignment:
                                                MainAxisAlignment.center,
                                            mainAxisSize: MainAxisSize.min,
                                            children: [
                                              AnimatedScale(
                                                duration: const Duration(
                                                    milliseconds: 300),
                                                curve: Curves.ease,
                                                scale: candidate.isNotEmpty
                                                    ? 1.06
                                                    : 1,
                                                child: Container(
                                                  decoration: BoxDecoration(
                                                    color:
                                                        const Color(0x40000000),
                                                    borderRadius:
                                                        BorderRadius.circular(
                                                            16),
                                                  ),
                                                  child: const Padding(
                                                    padding: EdgeInsets.all(10),
                                                    child: Icon(
                                                      Icons.add_rounded,
                                                      size: 35,
                                                      color: Colors.white,
                                                    ),
                                                  ),
                                                ),
                                              ),
                                            ],
                                          ),
                                        ),
                                      ),
                                    ),
                                  ),
                                )
                              : Container(key: UniqueKey()),
                        ),
                      );
                    });
                  },
                ),
              ),
            )
          : Container(),
    );
  });
}

/// [Draggable] data consisting of a [participant] and its [chatId].
class _DragData {
  const _DragData(this.participant, this.chatId);

  /// [Participant] this [_DragData] represents.
  final Participant participant;

  /// [ChatId] of the [CallView] this [participant] takes place in.
  final ChatId chatId;

  @override
  bool operator ==(Object other) =>
      other is _DragData &&
      participant == other.participant &&
      chatId == other.chatId;

  @override
  int get hashCode => participant.hashCode;
}<|MERGE_RESOLUTION|>--- conflicted
+++ resolved
@@ -389,68 +389,13 @@
           List<CallButton?> candidate,
           List<dynamic> rejected,
         ) {
-<<<<<<< HEAD
-          return Container(
-            key: const Key('MorePanel'),
-            decoration: BoxDecoration(
-              color: Colors.transparent,
-              borderRadius: BorderRadius.circular(30),
-              boxShadow: const [
-                CustomBoxShadow(
-                  color: Color(0x33000000),
-                  blurRadius: 8,
-                  blurStyle: BlurStyle.outer,
-                )
-              ],
-            ),
-            margin: const EdgeInsets.all(2),
-            child: ConditionalBackdropFilter(
-              borderRadius: BorderRadius.circular(30),
-              filter: ImageFilter.blur(sigmaX: 15, sigmaY: 15),
-              child: Obx(() {
-                return AnimatedContainer(
-                  duration: const Duration(milliseconds: 150),
-                  decoration: BoxDecoration(
-                    color: candidate.any((e) => e?.c == c)
-                        ? const Color(0xE0165084)
-                        : const Color(0x9D165084),
-                    borderRadius: BorderRadius.circular(30),
-                  ),
-                  padding: const EdgeInsets.symmetric(horizontal: 20),
-                  child: ConstrainedBox(
-                    constraints: const BoxConstraints(maxWidth: 440),
-                    child: Column(
-                      mainAxisSize: MainAxisSize.min,
-                      children: [
-                        const SizedBox(height: 35),
-                        Wrap(
-                          crossAxisAlignment: WrapCrossAlignment.start,
-                          alignment: WrapAlignment.center,
-                          spacing: 4,
-                          runSpacing: 21,
-                          children: c.panel.map((e) {
-                            return SizedBox(
-                              width: 100,
-                              height: 100,
-                              child: Column(
-                                children: [
-                                  Draggable(
-                                    feedback: Transform.translate(
-                                      offset: const Offset(
-                                        CallController.buttonSize / 2 * -1,
-                                        CallController.buttonSize / 2 * -1,
-                                      ),
-                                      child: SizedBox(
-                                        height: CallController.buttonSize,
-                                        width: CallController.buttonSize,
-                                        child: e.build(),
-=======
           return Obx(() {
             bool enabled = c.displayMore.isTrue &&
                 c.primaryDrags.value == 0 &&
                 c.secondaryDrags.value == 0;
 
             return MouseRegion(
+              key: const Key('MorePanel'),
               onEnter: enabled ? (d) => c.keepUi(true) : null,
               onHover: enabled ? (d) => c.keepUi(true) : null,
               onExit: enabled ? (d) => c.keepUi() : null,
@@ -525,7 +470,6 @@
                                         dragAnchorStrategy:
                                             pointerDragAnchorStrategy,
                                         child: e.build(hinted: false),
->>>>>>> afd928d7
                                       ),
                                       const SizedBox(height: 6),
                                       Text(
