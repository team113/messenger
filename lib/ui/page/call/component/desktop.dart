// Copyright © 2022-2023 IT ENGINEERING MANAGEMENT INC,
//                       <https://github.com/team113>
//
// This program is free software: you can redistribute it and/or modify it under
// the terms of the GNU Affero General Public License v3.0 as published by the
// Free Software Foundation, either version 3 of the License, or (at your
// option) any later version.
//
// This program is distributed in the hope that it will be useful, but WITHOUT
// ANY WARRANTY; without even the implied warranty of MERCHANTABILITY or FITNESS
// FOR A PARTICULAR PURPOSE. See the GNU Affero General Public License v3.0 for
// more details.
//
// You should have received a copy of the GNU Affero General Public License v3.0
// along with this program. If not, see
// <https://www.gnu.org/licenses/agpl-3.0.html>.

import 'dart:math';
import 'dart:ui';

import 'package:flutter/gestures.dart';
import 'package:flutter/material.dart';
import 'package:get/get.dart';
import 'package:medea_jason/medea_jason.dart';

import '../controller.dart';
import '../widget/animated_delayed_scale.dart';
import '../widget/call_cover.dart';
import '../widget/conditional_backdrop.dart';
import '../widget/dock.dart';
import '../widget/hint.dart';
import '../widget/participant.dart';
import '../widget/reorderable_fit.dart';
import '../widget/scaler.dart';
import '../widget/tooltip_button.dart';
import '../widget/video_view.dart';
import '/domain/model/avatar.dart';
import '/domain/model/chat.dart';
import '/domain/model/ongoing_call.dart';
import '/domain/model/user_call_cover.dart';
import '/l10n/l10n.dart';
import '/routes.dart';
import '/themes.dart';
import '/ui/page/home/widget/animated_slider.dart';
import '/ui/page/home/widget/avatar.dart';
import '/ui/widget/animated_delayed_switcher.dart';
import '/ui/widget/context_menu/menu.dart';
import '/ui/widget/context_menu/region.dart';
import '/ui/widget/svg/svg.dart';
import '/util/platform_utils.dart';
import '/util/web/web_utils.dart';
import 'common.dart';

/// Returns a desktop design of a [CallView].
Widget desktopCall(CallController c, BuildContext context) {
  return LayoutBuilder(
    builder: (context, constraints) {
      // Call stackable content.
      List<Widget> content = [
        SvgLoader.asset(
          'assets/images/background_dark.svg',
          width: double.infinity,
          height: double.infinity,
          fit: BoxFit.cover,
        ),
      ];

      // Secondary view possible alignment.
      Widget possibleContainer() {
        return Obx(() {
          Alignment? alignment = c.possibleSecondaryAlignment.value;
          if (alignment == null) {
            return Container();
          }

          double width = 10;
          double height = 10;

          if (alignment == Alignment.topCenter ||
              alignment == Alignment.bottomCenter) {
            width = double.infinity;
          } else {
            height = double.infinity;
          }

          return Align(
            alignment: alignment,
            child: ConditionalBackdropFilter(
              child: Container(
                height: height,
                width: width,
                color: const Color(0x4D165084),
              ),
            ),
          );
        });
      }

      content.addAll([
        // Call's primary view.
        Column(
          children: [
            Obx(() => SizedBox(
                  width: double.infinity,
                  height: c.secondary.isNotEmpty &&
                          c.secondaryAlignment.value == Alignment.topCenter
                      ? c.secondaryHeight.value
                      : 0,
                )),
            Expanded(
              child: Row(
                children: [
                  Obx(() => SizedBox(
                        height: double.infinity,
                        width: c.secondary.isNotEmpty &&
                                c.secondaryAlignment.value ==
                                    Alignment.centerLeft
                            ? c.secondaryWidth.value
                            : 0,
                      )),
                  Expanded(
                    child: Stack(
                      children: [
                        Obx(() {
                          final bool isIncoming =
                              c.state.value != OngoingCallState.active &&
                                  c.state.value != OngoingCallState.joining &&
                                  !(c.outgoing ||
                                      c.state.value == OngoingCallState.local);

                          final bool isDialog =
                              c.chat.value?.chat.value.isDialog == true;

                          final Widget child;

                          if (!isIncoming) {
                            child = _primaryView(c);
                          } else {
                            if (isDialog) {
                              child = CallCoverWidget(c.chat.value?.callCover);
                            } else {
                              if (c.chat.value?.avatar.value != null) {
                                final Avatar avatar =
                                    c.chat.value!.avatar.value!;
                                child = CallCoverWidget(
                                  UserCallCover(
                                    full: avatar.full,
                                    original: avatar.original,
                                    square: avatar.full,
                                    vertical: avatar.full,
                                  ),
                                );
                              } else {
                                child = const SizedBox();
                              }
                            }
                          }

                          return AnimatedSwitcher(
                            duration: 400.milliseconds,
                            child: child,
                          );
                        }),
                        Obx(
                          () => MouseRegion(
                            opaque: false,
                            cursor: c.isCursorHidden.value
                                ? SystemMouseCursors.none
                                : SystemMouseCursors.basic,
                          ),
                        ),
                      ],
                    ),
                  ),
                  Obx(() => SizedBox(
                        height: double.infinity,
                        width: c.secondary.isNotEmpty &&
                                c.secondaryAlignment.value ==
                                    Alignment.centerRight
                            ? c.secondaryWidth.value
                            : 0,
                      )),
                ],
              ),
            ),
            Obx(() => SizedBox(
                  width: double.infinity,
                  height: c.secondary.isNotEmpty &&
                          c.secondaryAlignment.value == Alignment.bottomCenter
                      ? c.secondaryHeight.value
                      : 0,
                )),
          ],
        ),

        possibleContainer(),

        // Makes UI appear on click.
        Listener(
          behavior: HitTestBehavior.translucent,
          onPointerDown: (d) {
            c.downPosition = d.localPosition;
            c.downButtons = d.buttons;
          },
          onPointerUp: (d) {
            if (c.downButtons & kPrimaryButton != 0 &&
                (d.localPosition.distanceSquared -
                            c.downPosition.distanceSquared)
                        .abs() <=
                    1500) {
              if (c.primaryDrags.value == 0 && c.secondaryDrags.value == 0) {
                if (c.state.value == OngoingCallState.active) {
                  if (!c.showUi.value) {
                    c.keepUi();
                  } else {
                    c.keepUi(false);
                  }
                }
              }
            }
          },
        ),

        // Empty drop zone if [secondary] is empty.
        _secondaryTarget(c),
      ]);

      /// Builds the [Dock] containing the [CallController.buttons].
      Widget dock() {
        return Obx(() {
          final bool isOutgoing =
              (c.outgoing || c.state.value == OngoingCallState.local) &&
                  !c.started;

          bool showBottomUi = (c.showUi.isTrue ||
              c.draggedButton.value != null ||
              c.state.value != OngoingCallState.active ||
              (c.state.value == OngoingCallState.active &&
                  c.locals.isEmpty &&
                  c.remotes.isEmpty &&
                  c.focused.isEmpty &&
                  c.paneled.isEmpty));

          return AnimatedPadding(
            key: const Key('DockedAnimatedPadding'),
            padding: const EdgeInsets.only(bottom: 5),
            curve: Curves.ease,
            duration: 200.milliseconds,
            child: AnimatedSwitcher(
              key: const Key('DockedAnimatedSwitcher'),
              duration: 200.milliseconds,
              child: AnimatedSlider(
                key: const Key('DockedPanelPadding'),
                isOpen: showBottomUi,
                duration: 400.milliseconds,
                translate: false,
                listener: () =>
                    Future.delayed(Duration.zero, c.relocateSecondary),
                child: MouseRegion(
                  onEnter: (d) => c.keepUi(true),
                  onHover: (d) => c.keepUi(true),
                  onExit: c.showUi.value && !c.displayMore.value
                      ? (d) => c.keepUi(false)
                      : (d) => c.keepUi(),
                  child: Container(
                    decoration: BoxDecoration(
                      color: Colors.transparent,
                      borderRadius: BorderRadius.circular(30),
                      boxShadow: const [
                        CustomBoxShadow(
                          color: Color(0x33000000),
                          blurRadius: 8,
                          blurStyle: BlurStyle.outer,
                        )
                      ],
                    ),
                    margin: const EdgeInsets.fromLTRB(10, 2, 10, 2),
                    child: ConditionalBackdropFilter(
                      key: c.dockKey,
                      borderRadius: BorderRadius.circular(30),
                      filter: ImageFilter.blur(sigmaX: 15, sigmaY: 15),
                      child: Container(
                        decoration: BoxDecoration(
                          color: const Color(0x301D6AAE),
                          borderRadius: BorderRadius.circular(30),
                        ),
                        padding: const EdgeInsets.symmetric(
                          vertical: 13,
                          horizontal: 5,
                        ),
                        child: Obx(() {
                          final bool answer =
                              (c.state.value != OngoingCallState.joining &&
                                  c.state.value != OngoingCallState.active &&
                                  !isOutgoing);

                          if (answer) {
                            return Row(
                              mainAxisSize: MainAxisSize.min,
                              children: [
                                const SizedBox(width: 11),
                                SizedBox.square(
                                  dimension: CallController.buttonSize,
                                  child: AcceptAudioButton(
                                    c,
                                    highlight: !c.withVideo,
                                  ).build(),
                                ),
                                const SizedBox(width: 24),
                                SizedBox.square(
                                  dimension: CallController.buttonSize,
                                  child: AcceptVideoButton(
                                    c,
                                    highlight: c.withVideo,
                                  ).build(),
                                ),
                                const SizedBox(width: 24),
                                SizedBox.square(
                                  dimension: CallController.buttonSize,
                                  child: DeclineButton(c).build(),
                                ),
                                const SizedBox(width: 11),
                              ],
                            );
                          } else {
                            return Dock<CallButton>(
                              items: c.buttons,
                              itemWidth: CallController.buttonSize,
                              itemBuilder: (e) => e.build(
                                hinted: c.draggedButton.value == null,
                              ),
                              onReorder: (buttons) {
                                c.buttons.clear();
                                c.buttons.addAll(buttons);
                                c.relocateSecondary();
                              },
                              onDragStarted: (b) {
                                c.showDragAndDropButtonsHint = false;
                                c.draggedButton.value = b;
                              },
                              onDragEnded: (_) => c.draggedButton.value = null,
                              onLeave: (_) => c.displayMore.value = true,
                              onWillAccept: (d) => d?.c == c,
                            );
                          }
                        }),
                      ),
                    ),
                  ),
                ),
              ),
            ),
          );
        });
      }

      /// Builds the more panel containing the [CallController.panel].
      Widget launchpad() {
        Widget builder(
          BuildContext context,
          List<CallButton?> candidate,
          List<dynamic> rejected,
        ) {
          return Obx(() {
            bool enabled = c.displayMore.isTrue &&
                c.primaryDrags.value == 0 &&
                c.secondaryDrags.value == 0;

            return MouseRegion(
              onEnter: enabled ? (d) => c.keepUi(true) : null,
              onHover: enabled ? (d) => c.keepUi(true) : null,
              onExit: enabled ? (d) => c.keepUi() : null,
              child: Container(
                decoration: BoxDecoration(
                  color: Colors.transparent,
                  borderRadius: BorderRadius.circular(30),
                  boxShadow: const [
                    CustomBoxShadow(
                      color: Color(0x33000000),
                      blurRadius: 8,
                      blurStyle: BlurStyle.outer,
                    )
                  ],
                ),
                margin: const EdgeInsets.all(2),
                child: ConditionalBackdropFilter(
                  borderRadius: BorderRadius.circular(30),
                  filter: ImageFilter.blur(sigmaX: 15, sigmaY: 15),
                  child: Obx(() {
                    return AnimatedContainer(
                      duration: const Duration(milliseconds: 150),
                      decoration: BoxDecoration(
                        color: candidate.any((e) => e?.c == c)
                            ? const Color(0xE0165084)
                            : const Color(0x9D165084),
                        borderRadius: BorderRadius.circular(30),
                      ),
                      padding: const EdgeInsets.symmetric(horizontal: 20),
                      child: ConstrainedBox(
                        constraints: const BoxConstraints(maxWidth: 440),
                        child: Column(
                          mainAxisSize: MainAxisSize.min,
                          children: [
                            const SizedBox(height: 35),
                            Wrap(
                              crossAxisAlignment: WrapCrossAlignment.start,
                              alignment: WrapAlignment.center,
                              spacing: 4,
                              runSpacing: 21,
                              children: c.panel.map((e) {
                                return SizedBox(
                                  width: 100,
                                  height: 100,
                                  child: Column(
                                    children: [
                                      DelayedDraggable(
                                        feedback: Transform.translate(
                                          offset: const Offset(
                                            CallController.buttonSize / 2 * -1,
                                            CallController.buttonSize / 2 * -1,
                                          ),
                                          child: SizedBox(
                                            height: CallController.buttonSize,
                                            width: CallController.buttonSize,
                                            child: e.build(),
                                          ),
                                        ),
                                        data: e,
                                        onDragStarted: () {
                                          c.showDragAndDropButtonsHint = false;
                                          c.draggedButton.value = e;
                                        },
                                        onDragCompleted: () =>
                                            c.draggedButton.value = null,
                                        onDragEnd: (_) =>
                                            c.draggedButton.value = null,
                                        onDraggableCanceled: (_, __) =>
                                            c.draggedButton.value = null,
                                        maxSimultaneousDrags:
                                            e.isRemovable ? null : 0,
                                        dragAnchorStrategy:
                                            pointerDragAnchorStrategy,
                                        child: e.build(hinted: false),
                                      ),
                                      const SizedBox(height: 6),
                                      Text(
                                        e.hint,
                                        style: const TextStyle(
                                          fontSize: 11,
                                          color: Colors.white,
                                        ),
                                        textAlign: TextAlign.center,
                                      )
                                    ],
                                  ),
                                );
                              }).toList(),
                            ),
                            const SizedBox(height: 20),
                          ],
                        ),
                      ),
                    );
                  }),
                ),
              ),
            );
          });
        }

        return Padding(
          padding: const EdgeInsets.only(bottom: 30),
          child: Obx(() {
            return AnimatedSwitcher(
              duration: const Duration(milliseconds: 150),
              child: c.displayMore.value
                  ? DragTarget<CallButton>(
                      onAccept: (CallButton data) {
                        c.buttons.remove(data);
                        c.draggedButton.value = null;
                      },
                      onWillAccept: (CallButton? a) =>
                          a?.c == c && a?.isRemovable == true,
                      builder: builder,
                    )
                  : Container(),
            );
          }),
        );
      }

      // Footer part of the call with buttons.
      List<Widget> footer = [
        // Animated bottom buttons.
        Align(
          alignment: Alignment.bottomCenter,
          child: Column(
            mainAxisSize: MainAxisSize.min,
            mainAxisAlignment: MainAxisAlignment.center,
            crossAxisAlignment: CrossAxisAlignment.center,
            children: [
              Flexible(
                child: Column(
                  mainAxisSize: MainAxisSize.min,
                  verticalDirection: VerticalDirection.up,
                  children: [
                    dock(),
                    launchpad(),
                  ],
                ),
              ),
            ],
          ),
        ),

        // Display the more hint, if not dismissed.
        Obx(() {
          return AnimatedSwitcher(
            duration: 150.milliseconds,
            child: c.showDragAndDropButtonsHint && c.displayMore.value
                ? Align(
                    alignment: Alignment.bottomCenter,
                    child: Column(
                      mainAxisSize: MainAxisSize.min,
                      children: [
                        AnimatedDelayedSwitcher(
                          delay: const Duration(milliseconds: 500),
                          duration: const Duration(milliseconds: 200),
                          child: Align(
                            alignment: Alignment.topCenter,
                            child: Container(
                              width: 290,
                              padding: EdgeInsets.only(
                                  top: 10 +
                                      (WebUtils.isPopup
                                          ? 0
                                          : CallController.titleHeight)),
                              child: HintWidget(
                                text: 'label_hint_drag_n_drop_buttons'.l10n,
                                onTap: () =>
                                    c.showDragAndDropButtonsHint = false,
                              ),
                            ),
                          ),
                        ),
                        const Flexible(child: SizedBox(height: 420)),
                      ],
                    ),
                  )
                : Container(),
          );
        }),
      ];

      List<Widget> ui = [
        IgnorePointer(
          child: Obx(() {
            bool preferTitle = c.state.value != OngoingCallState.active;
            return AnimatedSwitcher(
              duration: const Duration(milliseconds: 300),
              child: preferTitle &&
                      c.primary
                          .where((e) => e.video.value?.renderer.value != null)
                          .isNotEmpty
                  ? Container(color: const Color(0x55000000))
                  : null,
            );
          }),
        ),

        Obx(() {
          bool preferTitle = c.state.value != OngoingCallState.active;
          return GestureDetector(
            behavior: HitTestBehavior.translucent,
            onDoubleTap: c.toggleFullscreen,
            onPanUpdate: preferTitle
                ? (d) {
                    c.left.value = c.left.value + d.delta.dx;
                    c.top.value = c.top.value + d.delta.dy;
                    c.applyConstraints(context);
                  }
                : null,
          );
        }),

        // Sliding from the top title bar.
        Obx(() {
          final bool isOutgoing =
              (c.outgoing || c.state.value == OngoingCallState.local) &&
                  !c.started;

          final bool preferTitle =
              c.state.value != OngoingCallState.active && !isOutgoing;

          return AnimatedSwitcher(
            key: const Key('AnimatedSwitcherCallTitle'),
            duration: const Duration(milliseconds: 200),
            child: preferTitle
                ? Align(
                    key: const Key('CallTitlePadding'),
                    alignment: Alignment.topCenter,
                    child: Padding(
                      padding: EdgeInsets.only(
                        left: 10,
                        right: 10,
                        top: c.size.height * 0.05,
                      ),
                      child: callTitle(c),
                    ),
                  )
                : Container(key: UniqueKey()),
          );
        }),

        // Sliding from the top info header.
        if (WebUtils.isPopup)
          Obx(() {
            return Align(
              alignment: Alignment.topCenter,
              child: AnimatedSlider(
                duration: 400.milliseconds,
                translate: false,
                beginOffset: const Offset(0, -1),
                endOffset: const Offset(0, 0),
                isOpen: c.state.value == OngoingCallState.active &&
                    c.showHeader.value &&
                    c.fullscreen.value,
                child: Container(
                  decoration: BoxDecoration(
                    borderRadius: BorderRadius.circular(30),
                    boxShadow: const [
                      CustomBoxShadow(
                        color: Color(0x33000000),
                        blurRadius: 8,
                        blurStyle: BlurStyle.outer,
                      )
                    ],
                  ),
                  margin: const EdgeInsets.fromLTRB(10, 5, 10, 2),
                  child: ConditionalBackdropFilter(
                    borderRadius: BorderRadius.circular(30),
                    filter: ImageFilter.blur(
                      sigmaX: 15,
                      sigmaY: 15,
                    ),
                    child: Container(
                      decoration: BoxDecoration(
                        color: const Color(0x301D6AAE),
                        borderRadius: BorderRadius.circular(30),
                      ),
                      padding: const EdgeInsets.symmetric(
                        vertical: 8,
                        horizontal: 10,
                      ),
                      child: Text(
                        'label_call_title'.l10nfmt(c.titleArguments),
                        style: context.textTheme.bodyText1?.copyWith(
                          fontSize: 13,
                          color: const Color(0xFFFFFFFF),
                        ),
                        overflow: TextOverflow.ellipsis,
                      ),
                    ),
                  ),
                ),
              ),
            );
          }),

        // Bottom [MouseRegion] that toggles UI on hover.
        Obx(() {
          final bool enabled =
              c.primaryDrags.value == 0 && c.secondaryDrags.value == 0;
          return Align(
            alignment: Alignment.bottomCenter,
            child: SizedBox(
              height: 100,
              width: double.infinity,
              child: MouseRegion(
                opaque: false,
                onEnter: enabled ? (d) => c.keepUi(true) : null,
                onHover: enabled ? (d) => c.keepUi(true) : null,
                onExit: c.showUi.value && enabled
                    ? (d) {
                        if (c.displayMore.isTrue) {
                          c.keepUi();
                        } else {
                          c.keepUi(false);
                        }
                      }
                    : null,
              ),
            ),
          );
        }),

        // Top [MouseRegion] that toggles info header on hover.
        Align(
          alignment: Alignment.topCenter,
          child: SizedBox(
            height: 100,
            width: double.infinity,
            child: MouseRegion(
              opaque: false,
              onEnter: (_) => c.showHeader.value = true,
              onHover: (_) => c.showHeader.value = true,
              onExit: (_) => c.showHeader.value = false,
            ),
          ),
        ),

        // Secondary panel itself.
        Obx(() {
          final bool isIncoming = c.state.value != OngoingCallState.active &&
              c.state.value != OngoingCallState.joining &&
              !(c.outgoing || c.state.value == OngoingCallState.local);

          if (isIncoming) {
            return const SizedBox();
          }

          return _secondaryView(c, context);
        }),

        // Show a hint if any renderer is draggable.
        Obx(() {
          final bool hideSecondary = c.size.width < 500 && c.size.height < 500;
          final bool mayDragVideo = !hideSecondary &&
              (c.focused.length > 1 ||
                  (c.focused.isEmpty &&
                      c.primary.length + c.secondary.length > 1));

          return AnimatedSwitcher(
            duration: 150.milliseconds,
            child: c.showDragAndDropVideosHint && mayDragVideo
                ? Padding(
                    padding: EdgeInsets.only(
                      top: c.secondary.isNotEmpty &&
                              c.secondaryAlignment.value == Alignment.topCenter
                          ? 10 + c.secondaryHeight.value
                          : 10,
                      right: c.secondary.isNotEmpty &&
                              c.secondaryAlignment.value ==
                                  Alignment.centerRight
                          ? 10 + c.secondaryWidth.value
                          : 10,
                    ),
                    child: Align(
                      alignment: Alignment.topRight,
                      child: SizedBox(
                        width: 320,
                        child: HintWidget(
                          text: 'label_hint_drag_n_drop_video'.l10n,
                          onTap: () => c.showDragAndDropVideosHint = false,
                        ),
                      ),
                    ),
                  )
                : Container(),
          );
        }),

        // If there's any error to show, display it.
        Obx(() {
          return AnimatedSwitcher(
            duration: 150.milliseconds,
            child: c.errorTimeout.value != 0
                ? Align(
                    alignment: Alignment.topRight,
                    child: Padding(
                      padding: EdgeInsets.only(
                        top: c.secondary.isNotEmpty &&
                                c.secondaryAlignment.value ==
                                    Alignment.topCenter
                            ? 10 + c.secondaryHeight.value
                            : 10,
                        right: c.secondary.isNotEmpty &&
                                c.secondaryAlignment.value ==
                                    Alignment.centerRight
                            ? 10 + c.secondaryWidth.value
                            : 10,
                      ),
                      child: SizedBox(
                        width: 320,
                        child: HintWidget(
                          text: '${c.error}.',
                          onTap: () {
                            c.errorTimeout.value = 0;
                          },
                          isError: true,
                        ),
                      ),
                    ),
                  )
                : Container(),
          );
        }),

        Obx(() {
          if (c.minimized.value && !c.fullscreen.value) {
            return Container();
          }

          return Stack(children: footer);
        }),
      ];

      // Combines all the stackable content into [Scaffold].
      Widget scaffold = Scaffold(
        backgroundColor: Colors.black,
        body: Column(
          mainAxisSize: MainAxisSize.min,
          children: [
            if (!WebUtils.isPopup)
              GestureDetector(
                behavior: HitTestBehavior.translucent,
                onPanUpdate: (d) {
                  c.left.value = c.left.value + d.delta.dx;
                  c.top.value = c.top.value + d.delta.dy;
                  c.applyConstraints(context);
                },
                child: Container(
                  decoration: BoxDecoration(
                    color: Colors.transparent,
                    borderRadius: BorderRadius.circular(30),
                    boxShadow: const [
                      CustomBoxShadow(
                        color: Color(0x33000000),
                        blurRadius: 8,
                        blurStyle: BlurStyle.outer,
                      )
                    ],
                  ),
                  child: _titleBar(context, c),
                ),
              ),
            Expanded(child: Stack(children: [...content, ...ui])),
          ],
        ),
      );

      c.applySecondaryConstraints();

      if (c.minimized.value && !c.fullscreen.value) {
        // Applies constraints on every rebuild.
        // This includes the screen size changes.
        c.applyConstraints(context);

        // Returns a [Scaler] scaling the minimized view.
        Widget scaler({
          Key? key,
          MouseCursor cursor = MouseCursor.defer,
          required Function(double, double) onDrag,
          double? width,
          double? height,
        }) {
          return MouseRegion(
            cursor: cursor,
            child: Scaler(
              key: key,
              onDragStart: (_) {
                c.secondaryScaled.value = true;
                c.secondaryBottomShifted = null;
              },
              onDragUpdate: onDrag,
              onDragEnd: (_) {
                c.secondaryScaled.value = false;
                c.updateSecondaryAttach();
              },
              width: width ?? Scaler.size,
              height: height ?? Scaler.size,
            ),
          );
        }

        // Returns a stack of draggable [Scaler]s on each of the sides:
        //
        // +-------+
        // |       |
        // |       |
        // |       |
        // +-------+
        //
        // 1) + is a cornered scale point;
        // 2) | is a horizontal scale point;
        // 3) - is a vertical scale point;
        return Stack(
          children: [
            // top middle
            Obx(() {
              return Positioned(
                top: c.top.value - Scaler.size / 2,
                left: c.left.value + Scaler.size / 2,
                child: scaler(
                  cursor: SystemMouseCursors.resizeUpDown,
                  width: c.width.value - Scaler.size,
                  onDrag: (dx, dy) => c.resize(
                    context,
                    y: ScaleModeY.top,
                    dy: dy,
                  ),
                ),
              );
            }),
            // center left
            Obx(() {
              return Positioned(
                top: c.top.value + Scaler.size / 2,
                left: c.left.value - Scaler.size / 2,
                child: scaler(
                  cursor: SystemMouseCursors.resizeLeftRight,
                  height: c.height.value - Scaler.size,
                  onDrag: (dx, dy) => c.resize(
                    context,
                    x: ScaleModeX.left,
                    dx: dx,
                  ),
                ),
              );
            }),
            // center right
            Obx(() {
              return Positioned(
                top: c.top.value + Scaler.size / 2,
                left: c.left.value + c.width.value - Scaler.size / 2,
                child: scaler(
                  cursor: SystemMouseCursors.resizeLeftRight,
                  height: c.height.value - Scaler.size,
                  onDrag: (dx, dy) => c.resize(
                    context,
                    x: ScaleModeX.right,
                    dx: -dx,
                  ),
                ),
              );
            }),
            // bottom center
            Obx(() {
              return Positioned(
                top: c.top.value + c.height.value - Scaler.size / 2,
                left: c.left.value + Scaler.size / 2,
                child: scaler(
                  cursor: SystemMouseCursors.resizeUpDown,
                  width: c.width.value - Scaler.size,
                  onDrag: (dx, dy) => c.resize(
                    context,
                    y: ScaleModeY.bottom,
                    dy: -dy,
                  ),
                ),
              );
            }),

            // top left
            Obx(() {
              return Positioned(
                top: c.top.value - Scaler.size / 2,
                left: c.left.value - Scaler.size / 2,
                child: scaler(
                  // TODO: https://github.com/flutter/flutter/issues/89351
                  cursor: PlatformUtils.isMacOS && !PlatformUtils.isWeb
                      ? SystemMouseCursors.resizeRow
                      : SystemMouseCursors.resizeUpLeftDownRight,
                  width: Scaler.size * 2,
                  height: Scaler.size * 2,
                  onDrag: (dx, dy) => c.resize(
                    context,
                    y: ScaleModeY.top,
                    x: ScaleModeX.left,
                    dx: dx,
                    dy: dy,
                  ),
                ),
              );
            }),
            // top right
            Obx(() {
              return Positioned(
                top: c.top.value - Scaler.size / 2,
                left: c.left.value + c.width.value - 3 * Scaler.size / 2,
                child: scaler(
                  cursor: PlatformUtils.isMacOS && !PlatformUtils.isWeb
                      ? SystemMouseCursors.resizeRow
                      : SystemMouseCursors.resizeUpRightDownLeft,
                  width: Scaler.size * 2,
                  height: Scaler.size * 2,
                  onDrag: (dx, dy) => c.resize(
                    context,
                    y: ScaleModeY.top,
                    x: ScaleModeX.right,
                    dx: -dx,
                    dy: dy,
                  ),
                ),
              );
            }),
            // bottom left
            Obx(() {
              return Positioned(
                top: c.top.value + c.height.value - 3 * Scaler.size / 2,
                left: c.left.value - Scaler.size / 2,
                child: scaler(
                  cursor: PlatformUtils.isMacOS && !PlatformUtils.isWeb
                      ? SystemMouseCursors.resizeRow
                      : SystemMouseCursors.resizeUpRightDownLeft,
                  width: Scaler.size * 2,
                  height: Scaler.size * 2,
                  onDrag: (dx, dy) => c.resize(
                    context,
                    y: ScaleModeY.bottom,
                    x: ScaleModeX.left,
                    dx: dx,
                    dy: -dy,
                  ),
                ),
              );
            }),
            // bottom right
            Obx(() {
              return Positioned(
                top: c.top.value + c.height.value - 3 * Scaler.size / 2,
                left: c.left.value + c.width.value - 3 * Scaler.size / 2,
                child: scaler(
<<<<<<< HEAD
=======
                  // TODO: https://github.com/flutter/flutter/issues/89351
>>>>>>> 7130f953
                  cursor: PlatformUtils.isMacOS && !PlatformUtils.isWeb
                      ? SystemMouseCursors.resizeRow
                      : SystemMouseCursors.resizeUpLeftDownRight,
                  width: Scaler.size * 2,
                  height: Scaler.size * 2,
                  onDrag: (dx, dy) => c.resize(
                    context,
                    y: ScaleModeY.bottom,
                    x: ScaleModeX.right,
                    dx: -dx,
                    dy: -dy,
                  ),
                ),
              );
            }),

            Obx(() {
              return Positioned(
                left: c.left.value,
                top: c.top.value,
                width: c.width.value,
                height: c.height.value,
                child: Material(
                  type: MaterialType.card,
                  borderRadius: BorderRadius.circular(10),
                  elevation: 10,
                  child: Stack(
                    children: [
                      ClipRRect(
                        borderRadius: BorderRadius.circular(10),
                        child: scaffold,
                      ),
                      ClipRect(child: Stack(children: footer)),
                    ],
                  ),
                ),
              );
            }),
          ],
        );
      }

      // If the call popup is not [minimized], then return the [scaffold].
      return scaffold;
    },
  );
}

/// Title bar of the call containing information about the call and control
/// buttons.
Widget _titleBar(BuildContext context, CallController c) => Obx(() {
      return Container(
        key: const ValueKey('TitleBar'),
        color: const Color(0xFF162636),
        height: CallController.titleHeight,
        child: Stack(
          alignment: Alignment.center,
          children: [
            // Handles double tap to toggle fullscreen.
            GestureDetector(
              behavior: HitTestBehavior.translucent,
              onDoubleTap: c.toggleFullscreen,
            ),

            // Left part of the title bar that displays the recipient or
            // the caller, its avatar and the call's state.
            Align(
              alignment: Alignment.centerLeft,
              child: ConstrainedBox(
                constraints: BoxConstraints(maxWidth: c.size.width - 60),
                child: InkWell(
                  onTap: WebUtils.isPopup
                      ? null
                      : () {
                          router.chat(c.chatId.value);
                          if (c.fullscreen.value) {
                            c.toggleFullscreen();
                          }
                        },
                  child: Row(
                    mainAxisSize: MainAxisSize.min,
                    children: [
                      const SizedBox(width: 10),
                      AvatarWidget.fromRxChat(c.chat.value, radius: 8),
                      const SizedBox(width: 8),
                      Flexible(
                        child: Text(
                          'label_call_title'.l10nfmt(c.titleArguments),
                          style: context.textTheme.bodyText1?.copyWith(
                            fontSize: 13,
                            color: const Color(0xFFFFFFFF),
                          ),
                          overflow: TextOverflow.ellipsis,
                        ),
                      ),
                    ],
                  ),
                ),
              ),
            ),

            // Right part of the title bar that displays buttons.
            Align(
              alignment: Alignment.centerRight,
              child: Padding(
                padding: const EdgeInsets.only(right: 3),
                child: Row(
                  mainAxisSize: MainAxisSize.min,
                  children: [
                    TooltipButton(
                      onTap: c.toggleFullscreen,
                      hint: c.fullscreen.value
                          ? 'btn_fullscreen_exit'.l10n
                          : 'btn_fullscreen_enter'.l10n,
                      child: SvgLoader.asset(
                        'assets/icons/fullscreen_${c.fullscreen.value ? 'exit' : 'enter'}.svg',
                        width: 12,
                      ),
                    ),
                    const SizedBox(width: 10),
                  ],
                ),
              ),
            ),
          ],
        ),
      );
    });

/// [ReorderableFit] of the [CallController.primary] participants.
Widget _primaryView(CallController c) {
  return Obx(() {
    void onDragEnded(_DragData d) {
      c.primaryDrags.value = 0;
      c.draggedRenderer.value = null;
      c.doughDraggedRenderer.value = null;
      c.hoveredRenderer.value = d.participant;
      c.hoveredRendererTimeout = 5;
      c.isCursorHidden.value = false;
    }

    return Stack(
      children: [
        ReorderableFit<_DragData>(
          key: const Key('PrimaryFitView'),
          allowEmptyTarget: true,
          onAdded: (d, i) => c.focus(d.participant),
          onWillAccept: (d) {
            if (d?.chatId == c.chatId.value) {
              if (d?.participant.member.id.userId != c.me.id.userId ||
                  d?.participant.video.value?.source !=
                      MediaSourceKind.Display) {
                c.primaryTargets.value = 1;
              }

              return true;
            }

            return false;
          },
          onLeave: (b) => c.primaryTargets.value = 0,
          onDragStarted: (r) {
            c.draggedRenderer.value = r.participant;
            c.showDragAndDropVideosHint = false;
            c.primaryDrags.value = 1;
            c.keepUi(false);
          },
          onOffset: () {
            if (c.minimized.value && !c.fullscreen.value) {
              return Offset(-c.left.value, -c.top.value - 30);
            } else if (!WebUtils.isPopup) {
              return const Offset(0, -30);
            }

            return Offset.zero;
          },
          onDoughBreak: (r) => c.doughDraggedRenderer.value = r.participant,
          onDragEnd: onDragEnded,
          onDragCompleted: onDragEnded,
          onDraggableCanceled: onDragEnded,
          overlayBuilder: (_DragData data) {
            var participant = data.participant;

            return LayoutBuilder(builder: (context, constraints) {
              return Obx(() {
                bool? muted = participant.member.owner == MediaOwnerKind.local
                    ? !c.audioState.value.isEnabled
                    : participant.audio.value?.isMuted.value ?? false;

                bool anyDragIsHappening = c.secondaryDrags.value != 0 ||
                    c.primaryDrags.value != 0 ||
                    c.secondaryDragged.value;

                bool isHovered = c.hoveredRenderer.value == participant &&
                    !anyDragIsHappening;

                BoxFit? fit = participant.video.value?.renderer.value == null
                    ? null
                    : c.rendererBoxFit[participant
                            .video.value?.renderer.value!.track
                            .id()] ??
                        RtcVideoView.determineBoxFit(
                          participant.video.value?.renderer.value
                              as RtcVideoRenderer,
                          participant.source,
                          constraints,
                          context,
                        );

                return MouseRegion(
                  opaque: false,
                  onEnter: (d) {
                    if (c.draggedRenderer.value == null) {
                      c.hoveredRenderer.value = data.participant;
                      c.hoveredRendererTimeout = 5;
                      c.isCursorHidden.value = false;
                    }
                  },
                  onHover: (d) {
                    if (c.draggedRenderer.value == null) {
                      c.hoveredRenderer.value = data.participant;
                      c.hoveredRendererTimeout = 5;
                      c.isCursorHidden.value = false;
                    }
                  },
                  onExit: (d) {
                    c.hoveredRendererTimeout = 0;
                    c.hoveredRenderer.value = null;
                    c.isCursorHidden.value = false;
                  },
                  child: AnimatedSwitcher(
                    duration: 200.milliseconds,
                    child: c.draggedRenderer.value == data.participant
                        ? Container()
                        : ContextMenuRegion(
                            key: ObjectKey(participant),
                            preventContextMenu: true,
                            actions: [
                              if (participant.video.value?.renderer.value !=
                                  null) ...[
                                if (participant.source ==
                                    MediaSourceKind.Device)
                                  ContextMenuButton(
                                    label: fit == null || fit == BoxFit.cover
                                        ? 'btn_call_do_not_cut_video'.l10n
                                        : 'btn_call_cut_video'.l10n,
                                    onPressed: () {
                                      c.rendererBoxFit[participant
                                          .video.value!.renderer.value!.track
                                          .id()] = fit == null ||
                                              fit == BoxFit.cover
                                          ? BoxFit.contain
                                          : BoxFit.cover;
                                      if (c.focused.isNotEmpty) {
                                        c.focused.refresh();
                                      } else {
                                        c.remotes.refresh();
                                        c.locals.refresh();
                                      }
                                    },
                                  ),
                              ],
                              if (c.primary.length == 1)
                                ContextMenuButton(
                                  label: 'btn_call_uncenter'.l10n,
                                  onPressed: c.focusAll,
                                )
                              else
                                ContextMenuButton(
                                  label: 'btn_call_center'.l10n,
                                  onPressed: () => c.center(participant),
                                ),
                              if (participant.member.id != c.me.id) ...[
                                if (participant.video.value?.direction.value
                                        .isEmitting ??
                                    false)
                                  ContextMenuButton(
                                    label: participant
                                                .video.value?.renderer.value !=
                                            null
                                        ? 'btn_call_disable_video'.l10n
                                        : 'btn_call_enable_video'.l10n,
                                    onPressed: () =>
                                        c.toggleVideoEnabled(participant),
                                  ),
                                if (participant.audio.value?.direction.value
                                        .isEmitting ??
                                    false)
                                  ContextMenuButton(
                                    label: (participant.audio.value?.direction
                                                .value.isEnabled ==
                                            true)
                                        ? 'btn_call_disable_audio'.l10n
                                        : 'btn_call_enable_audio'.l10n,
                                    onPressed: () =>
                                        c.toggleAudioEnabled(participant),
                                  ),
                                ContextMenuButton(
                                  label: 'btn_call_remove_participant'.l10n,
                                  onPressed: () => c.removeChatMember(
                                    participant.member.id.userId,
                                  ),
                                ),
                              ] else ...[
                                ContextMenuButton(
                                  label: c.videoState.value.isEnabled
                                      ? 'btn_call_video_off'.l10n
                                      : 'btn_call_video_on'.l10n,
                                  onPressed: c.toggleVideo,
                                ),
                                ContextMenuButton(
                                  label: c.audioState.value.isEnabled
                                      ? 'btn_call_audio_off'.l10n
                                      : 'btn_call_audio_on'.l10n,
                                  onPressed: c.toggleAudio,
                                ),
                              ],
                            ],
                            child: IgnorePointer(
                              child: ParticipantOverlayWidget(
                                participant,
                                key: ObjectKey(participant),
                                muted: muted,
                                hovered: isHovered,
                                preferBackdrop:
                                    !c.minimized.value || c.fullscreen.value,
                              ),
                            ),
                          ),
                  ),
                );
              });
            });
          },
          decoratorBuilder: (_) => const ParticipantDecoratorWidget(),
          itemConstraints: (_DragData data) {
            if (data.participant.video.value != null ||
                data.participant.user.value?.user.value.callCover != null) {
              final double size = (c.size.longestSide * 0.33).clamp(100, 250);
              return BoxConstraints(maxWidth: size, maxHeight: size);
            }

            return null;
          },
          itemBuilder: (_DragData data) {
            var participant = data.participant;
            return Obx(() {
              return ParticipantWidget(
                participant,
                key: ObjectKey(participant),
                offstageUntilDetermined: true,
                useCallCover: true,
                respectAspectRatio: true,
                borderRadius: BorderRadius.zero,
                onSizeDetermined: participant.video.value?.renderer.refresh,
                fit: c.rendererBoxFit[
                    participant.video.value?.renderer.value?.track.id() ?? ''],
                expanded: c.doughDraggedRenderer.value == participant,
              );
            });
          },
          children: c.primary.map((e) => _DragData(e, c.chatId.value)).toList(),
        ),
        IgnorePointer(
          child: Obx(() {
            return AnimatedSwitcher(
              duration: 200.milliseconds,
              child: c.secondaryDrags.value != 0 && c.primaryTargets.value != 0
                  ? Container(
                      color: const Color(0x40000000),
                      child: Center(
                        child: AnimatedDelayedScale(
                          duration: const Duration(milliseconds: 300),
                          beginScale: 1,
                          endScale: 1.06,
                          child: ConditionalBackdropFilter(
                            condition: !c.minimized.value || c.fullscreen.value,
                            borderRadius: BorderRadius.circular(16),
                            child: Container(
                              decoration: BoxDecoration(
                                borderRadius: BorderRadius.circular(16),
                                color: !c.minimized.value || c.fullscreen.value
                                    ? const Color(0x40000000)
                                    : const Color(0x90000000),
                              ),
                              child: const Padding(
                                padding: EdgeInsets.all(16),
                                child: Icon(
                                  Icons.add_rounded,
                                  size: 50,
                                  color: Colors.white,
                                ),
                              ),
                            ),
                          ),
                        ),
                      ),
                    )
                  : null,
            );
          }),
        ),
      ],
    );
  });
}

/// [ReorderableFit] of the [CallController.secondary] participants.
Widget _secondaryView(CallController c, BuildContext context) {
  return MediaQuery(
    data: MediaQuery.of(context).copyWith(size: c.size),
    child: Obx(() {
      if (c.secondary.isEmpty) {
        return Container();
      }

      // [BorderRadius] to decorate the secondary panel with.
      final BorderRadius borderRadius = BorderRadius.circular(10);

      double? left, right;
      double? top, bottom;
      Axis? axis;

      if (c.secondaryAlignment.value == Alignment.centerRight) {
        top = 0;
        right = 0;
        axis = Axis.horizontal;
      } else if (c.secondaryAlignment.value == Alignment.centerLeft) {
        top = 0;
        left = 0;
        axis = Axis.horizontal;
      } else if (c.secondaryAlignment.value == Alignment.topCenter) {
        top = 0;
        left = 0;
        axis = Axis.vertical;
      } else if (c.secondaryAlignment.value == Alignment.bottomCenter) {
        bottom = 0;
        left = 0;
        axis = Axis.vertical;
      } else {
        left = c.secondaryLeft.value;
        top = c.secondaryTop.value;
        right = c.secondaryRight.value;
        bottom = c.secondaryBottom.value;

        axis = null;
      }

      double width, height;
      if (axis == Axis.horizontal) {
        width = c.secondaryWidth.value;
        height = c.size.height;
      } else if (axis == Axis.vertical) {
        width = c.size.width;
        height = c.secondaryHeight.value;
      } else {
        width = c.secondaryWidth.value;
        height = c.secondaryHeight.value;
      }

      Widget buildDragHandle(Alignment alignment) {
        // Returns a [Scaler] scaling the secondary view.
        Widget scaler({
          Key? key,
          MouseCursor cursor = MouseCursor.defer,
          Function(double, double)? onDrag,
          double? width,
          double? height,
        }) {
          return Obx(() {
            return MouseRegion(
              cursor:
                  c.draggedRenderer.value == null ? cursor : MouseCursor.defer,
              child: Scaler(
                key: key,
                onDragStart: (_) {
                  c.secondaryBottomShifted = null;
                  c.secondaryScaled.value = true;
                },
                onDragUpdate: onDrag,
                onDragEnd: (_) {
                  c.secondaryScaled.value = false;
                  c.updateSecondaryAttach();
                },
                width: width ?? Scaler.size,
                height: height ?? Scaler.size,
              ),
            );
          });
        }

        Widget widget = Container();

        if (alignment == Alignment.centerLeft) {
          widget = scaler(
            cursor: SystemMouseCursors.resizeLeftRight,
            height: height - Scaler.size,
            onDrag: (dx, dy) => c.resizeSecondary(
              context,
              x: ScaleModeX.left,
              dx: dx,
            ),
          );
        } else if (alignment == Alignment.centerRight) {
          widget = scaler(
            cursor: SystemMouseCursors.resizeLeftRight,
            height: height - Scaler.size,
            onDrag: (dx, dy) => c.resizeSecondary(
              context,
              x: ScaleModeX.right,
              dx: -dx,
            ),
          );
        } else if (alignment == Alignment.bottomCenter) {
          widget = scaler(
            cursor: SystemMouseCursors.resizeUpDown,
            width: width - Scaler.size,
            onDrag: (dx, dy) => c.resizeSecondary(
              context,
              y: ScaleModeY.bottom,
              dy: -dy,
            ),
          );
        } else if (alignment == Alignment.topCenter) {
          widget = scaler(
            cursor: SystemMouseCursors.resizeUpDown,
            width: width - Scaler.size,
            onDrag: (dx, dy) => c.resizeSecondary(
              context,
              y: ScaleModeY.top,
              dy: dy,
            ),
          );
        } else if (alignment == Alignment.topLeft) {
          widget = scaler(
<<<<<<< HEAD
=======
            // TODO: https://github.com/flutter/flutter/issues/89351
>>>>>>> 7130f953
            cursor: PlatformUtils.isMacOS && !PlatformUtils.isWeb
                ? SystemMouseCursors.resizeRow
                : SystemMouseCursors.resizeUpLeftDownRight,
            width: Scaler.size * 2,
            height: Scaler.size * 2,
            onDrag: (dx, dy) => c.resizeSecondary(
              context,
              y: ScaleModeY.top,
              x: ScaleModeX.left,
              dx: dx,
              dy: dy,
            ),
          );
        } else if (alignment == Alignment.topRight) {
          widget = scaler(
            cursor: PlatformUtils.isMacOS && !PlatformUtils.isWeb
                ? SystemMouseCursors.resizeRow
                : SystemMouseCursors.resizeUpRightDownLeft,
            width: Scaler.size * 2,
            height: Scaler.size * 2,
            onDrag: (dx, dy) => c.resizeSecondary(
              context,
              y: ScaleModeY.top,
              x: ScaleModeX.right,
              dx: -dx,
              dy: dy,
            ),
          );
        } else if (alignment == Alignment.bottomLeft) {
          widget = scaler(
            cursor: PlatformUtils.isMacOS && !PlatformUtils.isWeb
                ? SystemMouseCursors.resizeRow
                : SystemMouseCursors.resizeUpRightDownLeft,
            width: Scaler.size * 2,
            height: Scaler.size * 2,
            onDrag: (dx, dy) => c.resizeSecondary(
              context,
              y: ScaleModeY.bottom,
              x: ScaleModeX.left,
              dx: dx,
              dy: -dy,
            ),
          );
        } else if (alignment == Alignment.bottomRight) {
          widget = scaler(
<<<<<<< HEAD
=======
            // TODO: https://github.com/flutter/flutter/issues/89351
>>>>>>> 7130f953
            cursor: PlatformUtils.isMacOS && !PlatformUtils.isWeb
                ? SystemMouseCursors.resizeRow
                : SystemMouseCursors.resizeUpLeftDownRight,
            width: Scaler.size * 2,
            height: Scaler.size * 2,
            onDrag: (dx, dy) => c.resizeSecondary(
              context,
              y: ScaleModeY.bottom,
              x: ScaleModeX.right,
              dx: -dx,
              dy: -dy,
            ),
          );
        }

        return Align(alignment: alignment, child: widget);
      }

      Widget positionedBoilerplate(Widget child) {
        return Positioned(
          left: left == null ? null : (left - Scaler.size / 2),
          right: right == null ? null : (right - Scaler.size / 2),
          top: top == null ? null : (top - Scaler.size / 2),
          bottom: bottom == null ? null : (bottom - Scaler.size / 2),
          child: SizedBox(
            width: width + Scaler.size,
            height: height + Scaler.size,
            child: child,
          ),
        );
      }

      void onDragEnded(_DragData d) {
        c.secondaryDrags.value = 0;
        c.draggedRenderer.value = null;
        c.doughDraggedRenderer.value = null;
        c.hoveredRenderer.value = d.participant;
        c.hoveredRendererTimeout = 5;
        c.isCursorHidden.value = false;
      }

      return Stack(
        fit: StackFit.expand,
        children: [
          // Secondary panel shadow.
          Positioned(
            left: left,
            right: right,
            top: top,
            bottom: bottom,
            child: IgnorePointer(
              child: Obx(() {
                if (c.secondaryAlignment.value == null) {
                  return Container(
                    width: width,
                    height: height,
                    decoration: BoxDecoration(
                      boxShadow: const [
                        CustomBoxShadow(
                          color: Color(0x44000000),
                          blurRadius: 9,
                          blurStyle: BlurStyle.outer,
                        )
                      ],
                      borderRadius: borderRadius,
                    ),
                  );
                }

                return Container();
              }),
            ),
          ),

          // Secondary panel background.
          Positioned(
            left: left,
            right: right,
            top: top,
            bottom: bottom,
            child: IgnorePointer(
              child: SizedBox(
                width: width,
                height: height,
                child: Obx(() {
                  if (c.secondaryAlignment.value == null) {
                    return IgnorePointer(
                      child: ClipRRect(
                        borderRadius: borderRadius,
                        child: Stack(
                          children: [
                            Container(color: const Color(0xFF0A1724)),
                            SvgLoader.asset(
                              'assets/images/background_dark.svg',
                              width: double.infinity,
                              height: double.infinity,
                              fit: BoxFit.cover,
                            ),
                            Container(color: const Color(0x11FFFFFF)),
                          ],
                        ),
                      ),
                    );
                  }

                  return Container();
                }),
              ),
            ),
          ),

          positionedBoilerplate(Obx(
            () => c.secondaryAlignment.value == null
                ? buildDragHandle(Alignment.centerLeft)
                : Container(),
          )),

          positionedBoilerplate(Obx(
            () => c.secondaryAlignment.value == null
                ? buildDragHandle(Alignment.centerRight)
                : Container(),
          )),

          positionedBoilerplate(Obx(
            () => c.secondaryAlignment.value == null
                ? buildDragHandle(Alignment.bottomCenter)
                : Container(),
          )),

          positionedBoilerplate(Obx(
            () => c.secondaryAlignment.value == null
                ? buildDragHandle(Alignment.topCenter)
                : Container(),
          )),

          positionedBoilerplate(Obx(
            () => c.secondaryAlignment.value == null
                ? buildDragHandle(Alignment.topLeft)
                : Container(),
          )),

          positionedBoilerplate(Obx(
            () => c.secondaryAlignment.value == null
                ? buildDragHandle(Alignment.topRight)
                : Container(),
          )),

          positionedBoilerplate(Obx(
            () => c.secondaryAlignment.value == null
                ? buildDragHandle(Alignment.bottomLeft)
                : Container(),
          )),

          positionedBoilerplate(Obx(
            () => c.secondaryAlignment.value == null
                ? buildDragHandle(Alignment.bottomRight)
                : Container(),
          )),

          // Secondary panel itself.
          ReorderableFit<_DragData>(
            key: const Key('SecondaryFitView'),
            onAdded: (d, i) => c.unfocus(d.participant),
            onWillAccept: (d) {
              if (d?.chatId == c.chatId.value) {
                c.secondaryTargets.value = 1;
                return true;
              }

              return false;
            },
            onLeave: (b) => c.secondaryTargets.value = 0,
            onDragStarted: (r) {
              c.draggedRenderer.value = r.participant;
              c.showDragAndDropVideosHint = false;
              c.secondaryDrags.value = 1;
              c.displayMore.value = false;
              c.keepUi(false);
            },
            onDoughBreak: (r) => c.doughDraggedRenderer.value = r.participant,
            onDragEnd: onDragEnded,
            onDragCompleted: onDragEnded,
            onDraggableCanceled: onDragEnded,
            axis: axis,
            width: width,
            height: height,
            left: left,
            top: top,
            right: right,
            bottom: bottom,
            onOffset: () {
              if (c.minimized.value && !c.fullscreen.value) {
                return Offset(-c.left.value, -c.top.value - 30);
              } else if (!WebUtils.isPopup) {
                return const Offset(0, -30);
              }

              return Offset.zero;
            },
            overlayBuilder: (_DragData data) {
              var participant = data.participant;

              return Obx(() {
                bool muted = participant.member.owner == MediaOwnerKind.local
                    ? !c.audioState.value.isEnabled
                    : participant.audio.value?.isMuted.value ?? false;

                bool anyDragIsHappening = c.secondaryDrags.value != 0 ||
                    c.primaryDrags.value != 0 ||
                    c.secondaryDragged.value;

                bool isHovered = c.hoveredRenderer.value == participant &&
                    !anyDragIsHappening;

                return MouseRegion(
                  opaque: false,
                  onEnter: (d) {
                    if (c.draggedRenderer.value == null) {
                      c.hoveredRenderer.value = data.participant;
                      c.hoveredRendererTimeout = 5;
                      c.isCursorHidden.value = false;
                    }
                  },
                  onHover: (d) {
                    if (c.draggedRenderer.value == null) {
                      c.hoveredRenderer.value = data.participant;
                      c.hoveredRendererTimeout = 5;
                      c.isCursorHidden.value = false;
                    }
                  },
                  onExit: (d) {
                    c.hoveredRendererTimeout = 0;
                    c.hoveredRenderer.value = null;
                    c.isCursorHidden.value = false;
                  },
                  child: AnimatedSwitcher(
                    duration: 200.milliseconds,
                    child: c.draggedRenderer.value == data.participant
                        ? Container()
                        : ContextMenuRegion(
                            key: ObjectKey(participant),
                            preventContextMenu: true,
                            actions: [
                              ContextMenuButton(
                                label: 'btn_call_center'.l10n,
                                onPressed: () => c.center(participant),
                              ),
                              if (participant.member.id != c.me.id) ...[
                                if (participant.video.value?.direction.value
                                        .isEmitting ??
                                    false)
                                  ContextMenuButton(
                                    label: participant
                                                .video.value?.renderer.value !=
                                            null
                                        ? 'btn_call_disable_video'.l10n
                                        : 'btn_call_enable_video'.l10n,
                                    onPressed: () =>
                                        c.toggleVideoEnabled(participant),
                                  ),
                                if (participant.audio.value?.direction.value
                                        .isEmitting ??
                                    false)
                                  ContextMenuButton(
                                    label: (participant.audio.value?.direction
                                                .value.isEnabled ==
                                            true)
                                        ? 'btn_call_disable_audio'.l10n
                                        : 'btn_call_enable_audio'.l10n,
                                    onPressed: () =>
                                        c.toggleAudioEnabled(participant),
                                  ),
                                ContextMenuButton(
                                  label: 'btn_call_remove_participant'.l10n,
                                  onPressed: () => c.removeChatMember(
                                    participant.member.id.userId,
                                  ),
                                ),
                              ] else ...[
                                ContextMenuButton(
                                  label: c.videoState.value.isEnabled
                                      ? 'btn_call_video_off'.l10n
                                      : 'btn_call_video_on'.l10n,
                                  onPressed: c.toggleVideo,
                                ),
                                ContextMenuButton(
                                  label: c.audioState.value.isEnabled
                                      ? 'btn_call_audio_off'.l10n
                                      : 'btn_call_audio_on'.l10n,
                                  onPressed: c.toggleAudio,
                                ),
                              ],
                            ],
                            child: IgnorePointer(
                              child: ParticipantOverlayWidget(
                                participant,
                                key: ObjectKey(participant),
                                muted: muted,
                                hovered: isHovered,
                                preferBackdrop:
                                    !c.minimized.value || c.fullscreen.value,
                              ),
                            ),
                          ),
                  ),
                );
              });
            },
            decoratorBuilder: (_) => const ParticipantDecoratorWidget(),
            itemConstraints: (_DragData data) {
              if (data.participant.video.value != null ||
                  data.participant.user.value?.user.value.callCover != null) {
                final double size = (c.size.longestSide * 0.33).clamp(100, 250);
                return BoxConstraints(maxWidth: size, maxHeight: size);
              }

              return null;
            },
            itemBuilder: (_DragData data) {
              var participant = data.participant;
              return Obx(
                () => ParticipantWidget(
                  participant,
                  key: ObjectKey(participant),
                  offstageUntilDetermined: true,
                  respectAspectRatio: true,
                  useCallCover: true,
                  borderRadius: BorderRadius.zero,
                  expanded: c.doughDraggedRenderer.value == participant,
                ),
              );
            },
            children:
                c.secondary.map((e) => _DragData(e, c.chatId.value)).toList(),
            borderRadius:
                c.secondaryAlignment.value == null ? borderRadius : null,
          ),

          // Discards the pointer when hovered over videos.
          Positioned(
            left: left,
            right: right,
            top: top,
            bottom: bottom,
            child: MouseRegion(
              opaque: false,
              cursor: SystemMouseCursors.basic,
              child:
                  IgnorePointer(child: SizedBox(width: width, height: height)),
            ),
          ),

          // Sliding from top draggable title bar.
          Positioned(
            key: c.secondaryKey,
            left: left,
            right: right,
            top: top,
            bottom: bottom,
            child: Obx(() {
              bool isAnyDrag =
                  c.secondaryDrags.value != 0 || c.primaryDrags.value != 0;

              return SizedBox(
                width: width,
                height: height,
                child: Align(
                  alignment: Alignment.topCenter,
                  child: SizedBox(
                    height: 30,
                    child: MouseRegion(
                      cursor: isAnyDrag
                          ? MouseCursor.defer
                          : SystemMouseCursors.grab,
                      child: GestureDetector(
                        onPanStart: (d) {
                          c.secondaryBottomShifted = null;
                          c.secondaryDragged.value = true;
                          c.displayMore.value = false;
                          c.keepUi(false);

                          c.calculateSecondaryPanning(d.globalPosition);

                          if (c.secondaryAlignment.value != null) {
                            c.secondaryAlignment.value = null;
                            c.updateSecondaryOffset(d.globalPosition);
                          } else {
                            c.secondaryLeft.value ??= c.size.width -
                                c.secondaryWidth.value -
                                (c.secondaryRight.value ?? 0);
                            c.secondaryTop.value ??= c.size.height -
                                c.secondaryHeight.value -
                                (c.secondaryBottom.value ?? 0);
                            c.applySecondaryConstraints();
                          }

                          c.secondaryRight.value = null;
                          c.secondaryBottom.value = null;
                        },
                        onPanUpdate: (d) {
                          c.updateSecondaryOffset(d.globalPosition);
                          c.applySecondaryConstraints();
                        },
                        onPanEnd: (d) {
                          c.secondaryDragged.value = false;
                          if (c.possibleSecondaryAlignment.value != null) {
                            c.secondaryAlignment.value =
                                c.possibleSecondaryAlignment.value;
                            c.possibleSecondaryAlignment.value = null;
                            c.applySecondaryConstraints();
                          } else {
                            c.updateSecondaryAttach();
                          }
                        },
                        child: AnimatedOpacity(
                          duration: 200.milliseconds,
                          key: const ValueKey('TitleBar'),
                          opacity: c.secondaryHovered.value ? 1 : 0,
                          child: ClipRRect(
                            borderRadius: c.secondaryAlignment.value == null
                                ? BorderRadius.only(
                                    topLeft: borderRadius.topLeft,
                                    topRight: borderRadius.topRight,
                                  )
                                : BorderRadius.zero,
                            child: ConditionalBackdropFilter(
                              condition: PlatformUtils.isWeb &&
                                  (c.minimized.isFalse || c.fullscreen.isTrue),
                              child: Container(
                                color: PlatformUtils.isWeb
                                    ? const Color(0x9D165084)
                                    : const Color(0xE9165084),
                                child: Row(
                                  children: [
                                    const SizedBox(width: 7),
                                    const Expanded(
                                      child: Text(
                                        'Draggable',
                                        style: TextStyle(color: Colors.white),
                                        maxLines: 1,
                                        overflow: TextOverflow.ellipsis,
                                      ),
                                    ),
                                    InkResponse(
                                      onTap: isAnyDrag ? null : c.focusAll,
                                      child: SvgLoader.asset(
                                        'assets/icons/close.svg',
                                        height: 10.25,
                                      ),
                                    ),
                                    const SizedBox(width: 7),
                                  ],
                                ),
                              ),
                            ),
                          ),
                        ),
                      ),
                    ),
                  ),
                ),
              );
            }),
          ),

          positionedBoilerplate(Obx(
            () => c.secondaryAlignment.value == Alignment.centerRight
                ? buildDragHandle(Alignment.centerLeft)
                : Container(),
          )),

          positionedBoilerplate(Obx(
            () => c.secondaryAlignment.value == Alignment.centerLeft
                ? buildDragHandle(Alignment.centerRight)
                : Container(),
          )),

          positionedBoilerplate(Obx(
            () => c.secondaryAlignment.value == Alignment.topCenter
                ? buildDragHandle(Alignment.bottomCenter)
                : Container(),
          )),

          positionedBoilerplate(Obx(
            () => c.secondaryAlignment.value == Alignment.bottomCenter
                ? buildDragHandle(Alignment.topCenter)
                : Container(),
          )),

          // Secondary panel drag target indicator.
          Positioned(
            left: left,
            right: right,
            top: top,
            bottom: bottom,
            child: IgnorePointer(
              child: SizedBox(
                width: width,
                height: height,
                child: Obx(() {
                  return AnimatedSwitcher(
                    duration: 200.milliseconds,
                    child: c.primaryDrags.value != 0 &&
                            c.secondaryTargets.value != 0
                        ? Container(
                            color: const Color(0x40000000),
                            child: Center(
                              child: AnimatedDelayedScale(
                                duration: const Duration(
                                  milliseconds: 300,
                                ),
                                beginScale: 1,
                                endScale: 1.06,
                                child: ConditionalBackdropFilter(
                                  condition:
                                      !c.minimized.value || c.fullscreen.value,
                                  borderRadius: BorderRadius.circular(16),
                                  child: Container(
                                    decoration: BoxDecoration(
                                      borderRadius: BorderRadius.circular(16),
                                      color: !c.minimized.value ||
                                              c.fullscreen.value
                                          ? const Color(0x40000000)
                                          : const Color(0x90000000),
                                    ),
                                    child: const Padding(
                                      padding: EdgeInsets.all(16),
                                      child: Icon(
                                        Icons.add_rounded,
                                        size: 50,
                                        color: Colors.white,
                                      ),
                                    ),
                                  ),
                                ),
                              ),
                            ),
                          )
                        : null,
                  );
                }),
              ),
            ),
          ),

          // Secondary panel border.
          Positioned(
            left: left == null ? null : (left - Scaler.size / 2),
            right: right == null ? null : (right - Scaler.size / 2),
            top: top == null ? null : (top - Scaler.size / 2),
            bottom: bottom == null ? null : (bottom - Scaler.size / 2),
            child: MouseRegion(
              opaque: false,
              onEnter: (p) => c.secondaryHovered.value = true,
              onHover: (p) => c.secondaryHovered.value = true,
              onExit: (p) => c.secondaryHovered.value = false,
              child: SizedBox(
                width: width + Scaler.size,
                height: height + Scaler.size,
                child: Obx(() {
                  return Stack(
                    children: [
                      IgnorePointer(
                        child: AnimatedContainer(
                          duration: 200.milliseconds,
                          margin: const EdgeInsets.all(Scaler.size / 2),
                          decoration: ShapeDecoration(
                            shape: c.secondaryHovered.value ||
                                    c.primaryDrags.value != 0
                                ? c.secondaryAlignment.value == null
                                    ? RoundedRectangleBorder(
                                        side: BorderSide(
                                          color: Theme.of(context)
                                              .colorScheme
                                              .primary,
                                          width: 1,
                                        ),
                                        borderRadius: borderRadius,
                                      )
                                    : Border(
                                        top: c.secondaryAlignment.value ==
                                                Alignment.bottomCenter
                                            ? BorderSide(
                                                color: Theme.of(context)
                                                    .colorScheme
                                                    .primary,
                                                width: 1,
                                              )
                                            : BorderSide.none,
                                        left: c.secondaryAlignment.value ==
                                                Alignment.centerRight
                                            ? BorderSide(
                                                color: Theme.of(context)
                                                    .colorScheme
                                                    .primary,
                                                width: 1,
                                              )
                                            : BorderSide.none,
                                        right: c.secondaryAlignment.value ==
                                                Alignment.centerLeft
                                            ? BorderSide(
                                                color: Theme.of(context)
                                                    .colorScheme
                                                    .primary,
                                                width: 1,
                                              )
                                            : BorderSide.none,
                                        bottom: c.secondaryAlignment.value ==
                                                Alignment.topCenter
                                            ? BorderSide(
                                                color: Theme.of(context)
                                                    .colorScheme
                                                    .primary,
                                                width: 1,
                                              )
                                            : BorderSide.none,
                                      )
                                : c.secondaryAlignment.value == null
                                    ? RoundedRectangleBorder(
                                        side: BorderSide(
                                          color: Theme.of(context)
                                              .colorScheme
                                              .primary
                                              .withOpacity(0),
                                          width: 1,
                                        ),
                                        borderRadius: borderRadius,
                                      )
                                    : Border.all(
                                        color: Theme.of(context)
                                            .colorScheme
                                            .primary
                                            .withOpacity(0),
                                        width: 1,
                                      ),
                          ),
                        ),
                      ),
                    ],
                  );
                }),
              ),
            ),
          ),
        ],
      );
    }),
  );
}

/// [DragTarget] of an empty [_secondaryView].
Widget _secondaryTarget(CallController c) {
  return Obx(() {
    Axis secondaryAxis =
        c.size.width >= c.size.height ? Axis.horizontal : Axis.vertical;

    // Pre-calculate the [ReorderableFit]'s size.
    double panelSize = max(
      ReorderableFit.calculateSize(
        maxSize: c.size.shortestSide / 4,
        constraints: Size(c.size.width, c.size.height - 45),
        axis: c.size.width >= c.size.height ? Axis.horizontal : Axis.vertical,
        length: c.secondary.length,
      ),
      130,
    );

    return AnimatedSwitcher(
      key: const Key('SecondaryTargetAnimatedSwitcher'),
      duration: 200.milliseconds,
      child: c.secondary.isEmpty && c.doughDraggedRenderer.value != null
          ? Align(
              alignment: secondaryAxis == Axis.horizontal
                  ? Alignment.centerRight
                  : Alignment.topCenter,
              child: SizedBox(
                width: secondaryAxis == Axis.horizontal
                    ? panelSize / 1.6
                    : double.infinity,
                height: secondaryAxis == Axis.horizontal
                    ? double.infinity
                    : panelSize / 1.6,
                child: DragTarget<_DragData>(
                  onWillAccept: (d) => d?.chatId == c.chatId.value,
                  onAccept: (_DragData d) {
                    if (secondaryAxis == Axis.horizontal) {
                      c.secondaryAlignment.value = Alignment.centerRight;
                    } else {
                      c.secondaryAlignment.value = Alignment.topCenter;
                    }
                    c.unfocus(d.participant);
                  },
                  builder: (context, candidate, rejected) {
                    return Obx(() {
                      return IgnorePointer(
                        child: AnimatedSwitcher(
                          key: const Key('SecondaryTargetAnimatedSwitcher'),
                          duration: 200.milliseconds,
                          child: c.primaryDrags.value >= 1
                              ? Container(
                                  padding: EdgeInsets.only(
                                    left: secondaryAxis == Axis.horizontal
                                        ? 1
                                        : 0,
                                    bottom:
                                        secondaryAxis == Axis.vertical ? 1 : 0,
                                  ),
                                  decoration: BoxDecoration(
                                    border: Border(
                                      left: secondaryAxis == Axis.horizontal
                                          ? const BorderSide(
                                              color: Color(0xFF888888),
                                              width: 1,
                                            )
                                          : BorderSide.none,
                                      bottom: secondaryAxis == Axis.vertical
                                          ? const BorderSide(
                                              color: Color(0xFF888888),
                                              width: 1,
                                            )
                                          : BorderSide.none,
                                    ),
                                    boxShadow: const [
                                      CustomBoxShadow(
                                        color: Color(0x33000000),
                                        blurRadius: 8,
                                        blurStyle: BlurStyle.outer,
                                      )
                                    ],
                                  ),
                                  child: ConditionalBackdropFilter(
                                    child: AnimatedContainer(
                                      duration: 300.milliseconds,
                                      color: candidate.isNotEmpty
                                          ? const Color(0x10FFFFFF)
                                          : const Color(0x00FFFFFF),
                                      child: Center(
                                        child: SizedBox(
                                          width:
                                              secondaryAxis == Axis.horizontal
                                                  ? min(panelSize, 150 + 44)
                                                  : null,
                                          height:
                                              secondaryAxis == Axis.horizontal
                                                  ? null
                                                  : min(panelSize, 150 + 44),
                                          child: Column(
                                            crossAxisAlignment:
                                                CrossAxisAlignment.center,
                                            mainAxisAlignment:
                                                MainAxisAlignment.center,
                                            mainAxisSize: MainAxisSize.min,
                                            children: [
                                              AnimatedScale(
                                                duration: const Duration(
                                                    milliseconds: 300),
                                                curve: Curves.ease,
                                                scale: candidate.isNotEmpty
                                                    ? 1.06
                                                    : 1,
                                                child: Container(
                                                  decoration: BoxDecoration(
                                                    color:
                                                        const Color(0x40000000),
                                                    borderRadius:
                                                        BorderRadius.circular(
                                                            16),
                                                  ),
                                                  child: const Padding(
                                                    padding: EdgeInsets.all(10),
                                                    child: Icon(
                                                      Icons.add_rounded,
                                                      size: 35,
                                                      color: Colors.white,
                                                    ),
                                                  ),
                                                ),
                                              ),
                                            ],
                                          ),
                                        ),
                                      ),
                                    ),
                                  ),
                                )
                              : Container(key: UniqueKey()),
                        ),
                      );
                    });
                  },
                ),
              ),
            )
          : Container(),
    );
  });
}

/// [Draggable] data consisting of a [participant] and its [chatId].
class _DragData {
  const _DragData(this.participant, this.chatId);

  /// [Participant] this [_DragData] represents.
  final Participant participant;

  /// [ChatId] of the [CallView] this [participant] takes place in.
  final ChatId chatId;

  @override
  bool operator ==(Object other) =>
      other is _DragData &&
      participant == other.participant &&
      chatId == other.chatId;

  @override
  int get hashCode => participant.hashCode;
}<|MERGE_RESOLUTION|>--- conflicted
+++ resolved
@@ -1021,10 +1021,7 @@
                 top: c.top.value + c.height.value - 3 * Scaler.size / 2,
                 left: c.left.value + c.width.value - 3 * Scaler.size / 2,
                 child: scaler(
-<<<<<<< HEAD
-=======
                   // TODO: https://github.com/flutter/flutter/issues/89351
->>>>>>> 7130f953
                   cursor: PlatformUtils.isMacOS && !PlatformUtils.isWeb
                       ? SystemMouseCursors.resizeRow
                       : SystemMouseCursors.resizeUpLeftDownRight,
@@ -1560,10 +1557,7 @@
           );
         } else if (alignment == Alignment.topLeft) {
           widget = scaler(
-<<<<<<< HEAD
-=======
             // TODO: https://github.com/flutter/flutter/issues/89351
->>>>>>> 7130f953
             cursor: PlatformUtils.isMacOS && !PlatformUtils.isWeb
                 ? SystemMouseCursors.resizeRow
                 : SystemMouseCursors.resizeUpLeftDownRight,
@@ -1609,10 +1603,7 @@
           );
         } else if (alignment == Alignment.bottomRight) {
           widget = scaler(
-<<<<<<< HEAD
-=======
             // TODO: https://github.com/flutter/flutter/issues/89351
->>>>>>> 7130f953
             cursor: PlatformUtils.isMacOS && !PlatformUtils.isWeb
                 ? SystemMouseCursors.resizeRow
                 : SystemMouseCursors.resizeUpLeftDownRight,
