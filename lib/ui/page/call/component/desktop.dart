// ignore_for_file: public_member_api_docs, sort_constructors_first
// Copyright © 2022-2023 IT ENGINEERING MANAGEMENT INC,
//                       <https://github.com/team113>
//
// This program is free software: you can redistribute it and/or modify it under
// the terms of the GNU Affero General Public License v3.0 as published by the
// Free Software Foundation, either version 3 of the License, or (at your
// option) any later version.
//
// This program is distributed in the hope that it will be useful, but WITHOUT
// ANY WARRANTY; without even the implied warranty of MERCHANTABILITY or FITNESS
// FOR A PARTICULAR PURPOSE. See the GNU Affero General Public License v3.0 for
// more details.
//
// You should have received a copy of the GNU Affero General Public License v3.0
// along with this program. If not, see
// <https://www.gnu.org/licenses/agpl-3.0.html>.

import 'dart:ui';

import 'package:collection/collection.dart';
import 'package:flutter/gestures.dart';
import 'package:flutter/material.dart';
import 'package:get/get.dart';

import '../controller.dart';
import '../widget/call_cover.dart';
import '../widget/call_title_common.dart';
import '../widget/conditional_backdrop.dart';
import '../widget/desktop_dock.dart';
import '../widget/desktop_launchpad.dart';
import '../widget/desktop_possible_container.dart';
import '../widget/desktop_scaffold.dart';
import '../widget/desktop_scaler.dart';
import '../widget/desktop_secondary_target.dart';
import '../widget/hint.dart';
import '../widget/scaler.dart';
import '/domain/model/avatar.dart';
import '/domain/model/chat.dart';
import '/domain/model/ongoing_call.dart';
import '/domain/model/user.dart';
import '/domain/model/user_call_cover.dart';
import '/l10n/l10n.dart';
import '/themes.dart';
import '/ui/page/home/widget/animated_slider.dart';
import '/ui/widget/animated_delayed_switcher.dart';
import '/ui/widget/svg/svg.dart';
import '/util/platform_utils.dart';
import '/util/web/web_utils.dart';
<<<<<<< HEAD
import 'common.dart';
=======
>>>>>>> 9931b368
import 'desktop_primary_view.dart';
import 'desktop_secondary_view.dart';

/// Returns a desktop design of a [CallView].
class DesktopCall extends StatelessWidget {
<<<<<<< HEAD
  final CallController c;

  const DesktopCall(
    this.c, {
    Key? key,
  }) : super(key: key);

  @override
  Widget build(BuildContext context) {
    return LayoutBuilder(
      builder: (context, constraints) {
        // Call stackable content.
        List<Widget> content = [
          SvgImage.asset(
            'assets/images/background_dark.svg',
            width: double.infinity,
            height: double.infinity,
            fit: BoxFit.cover,
          ),
        ];

        content.addAll([
          // Call's primary view.
          Column(
            children: [
              Obx(() => SizedBox(
                    width: double.infinity,
                    height: c.secondary.isNotEmpty &&
                            c.secondaryAlignment.value == Alignment.topCenter
                        ? c.secondaryHeight.value
                        : 0,
                  )),
              Expanded(
                child: Row(
                  children: [
                    Obx(() => SizedBox(
                          height: double.infinity,
                          width: c.secondary.isNotEmpty &&
                                  c.secondaryAlignment.value ==
                                      Alignment.centerLeft
                              ? c.secondaryWidth.value
                              : 0,
                        )),
                    Expanded(
                      child: Stack(
                        children: [
                          Obx(() {
                            final bool isOutgoing = (c.outgoing ||
                                    c.state.value == OngoingCallState.local) &&
                                !c.started;

                            final bool isIncoming =
                                c.state.value != OngoingCallState.active &&
                                    c.state.value != OngoingCallState.joining &&
                                    !isOutgoing;

                            final bool isDialog =
                                c.chat.value?.chat.value.isDialog == true;

                            final Widget child;

                            if (!isIncoming) {
                              child = PrimaryView();
                            } else {
                              if (isDialog) {
                                final User? user = c.chat.value?.members.values
                                        .firstWhereOrNull(
                                          (e) => e.id != c.me.id.userId,
                                        )
                                        ?.user
                                        .value ??
                                    c.chat.value?.chat.value.members
                                        .firstWhereOrNull(
                                          (e) => e.user.id != c.me.id.userId,
                                        )
                                        ?.user;

                                child = CallCoverWidget(
                                  c.chat.value?.callCover,
                                  user: user,
                                );
                              } else {
                                if (c.chat.value?.avatar.value != null) {
                                  final Avatar avatar =
                                      c.chat.value!.avatar.value!;
                                  child = CallCoverWidget(
                                    UserCallCover(
                                      full: avatar.full,
                                      original: avatar.original,
                                      square: avatar.full,
                                      vertical: avatar.full,
                                    ),
                                  );
                                } else {
                                  child = const SizedBox();
                                }
                              }
                            }

                            return AnimatedSwitcher(
                              duration: 400.milliseconds,
                              child: child,
                            );
                          }),
                          Obx(() => MouseRegion(
                                opaque: false,
                                cursor: c.isCursorHidden.value
                                    ? SystemMouseCursors.none
                                    : SystemMouseCursors.basic,
                              )),
                        ],
                      ),
                    ),
                    Obx(() => SizedBox(
                          height: double.infinity,
                          width: c.secondary.isNotEmpty &&
                                  c.secondaryAlignment.value ==
                                      Alignment.centerRight
                              ? c.secondaryWidth.value
                              : 0,
                        )),
                  ],
                ),
              ),
              Obx(() => SizedBox(
                    width: double.infinity,
                    height: c.secondary.isNotEmpty &&
                            c.secondaryAlignment.value == Alignment.bottomCenter
                        ? c.secondaryHeight.value
                        : 0,
                  )),
            ],
          ),

          // Dim the primary view in a non-active call.
          Obx(() {
            final Widget child;

            if (c.state.value == OngoingCallState.active) {
              child = const SizedBox();
            } else {
              child = IgnorePointer(
                child: Container(
                  width: double.infinity,
                  height: double.infinity,
                  color: const Color(0x70000000),
                ),
              );
            }

            return AnimatedSwitcher(duration: 200.milliseconds, child: child);
          }),

          const PossibleContainerWidget(),

          // Makes UI appear on click.
          Listener(
            behavior: HitTestBehavior.translucent,
            onPointerDown: (d) {
              c.downPosition = d.localPosition;
              c.downButtons = d.buttons;
            },
            onPointerUp: (d) {
              if (c.downButtons & kPrimaryButton != 0 &&
                  (d.localPosition.distanceSquared -
                              c.downPosition.distanceSquared)
                          .abs() <=
                      1500) {
                if (c.primaryDrags.value == 0 && c.secondaryDrags.value == 0) {
                  if (c.state.value == OngoingCallState.active) {
                    if (!c.showUi.value) {
                      c.keepUi();
                    } else {
                      c.keepUi(false);
                    }
                  }
                }
              }
            },
          ),

          // Empty drop zone if [secondary] is empty.
          SecondaryTargetWidget(),
        ]);

        // Footer part of the call with buttons.
        List<Widget> footer = [
          // Animated bottom buttons.
          Align(
            alignment: Alignment.bottomCenter,
            child: Column(
              mainAxisSize: MainAxisSize.min,
              mainAxisAlignment: MainAxisAlignment.center,
              crossAxisAlignment: CrossAxisAlignment.center,
              children: [
                Flexible(
                  child: Column(
                    mainAxisSize: MainAxisSize.min,
                    verticalDirection: VerticalDirection.up,
                    children: [
                      DockWidget(),
                      LaunchpadWidget(),
                    ],
                  ),
                ),
              ],
            ),
          ),

          // Display the more hint, if not dismissed.
          Obx(() {
            return AnimatedSwitcher(
              duration: 150.milliseconds,
              child: c.showDragAndDropButtonsHint && c.displayMore.value
                  ? Align(
                      alignment: Alignment.bottomCenter,
                      child: Column(
                        mainAxisSize: MainAxisSize.min,
                        children: [
                          AnimatedDelayedSwitcher(
                            delay: const Duration(milliseconds: 500),
                            duration: const Duration(milliseconds: 200),
                            child: Align(
                              alignment: Alignment.topCenter,
                              child: Container(
                                width: 290,
                                padding: EdgeInsets.only(
                                    top: 10 +
                                        (WebUtils.isPopup
                                            ? 0
                                            : CallController.titleHeight)),
                                child: HintWidget(
                                  text: 'label_hint_drag_n_drop_buttons'.l10n,
                                  onTap: () =>
                                      c.showDragAndDropButtonsHint = false,
                                ),
                              ),
                            ),
                          ),
                          const Flexible(child: SizedBox(height: 420)),
                        ],
                      ),
                    )
                  : Container(),
            );
          }),
        ];

        List<Widget> ui = [
          IgnorePointer(
            child: Obx(() {
              bool preferTitle = c.state.value != OngoingCallState.active;
              return AnimatedSwitcher(
                duration: const Duration(milliseconds: 300),
                child: preferTitle &&
                        c.primary
                            .where((e) => e.video.value?.renderer.value != null)
                            .isNotEmpty
                    ? Container(color: const Color(0x55000000))
                    : null,
              );
            }),
          ),

          Obx(() {
            bool preferTitle = c.state.value != OngoingCallState.active;
            return GestureDetector(
              behavior: HitTestBehavior.translucent,
              onDoubleTap: c.toggleFullscreen,
              onPanUpdate: preferTitle
                  ? (d) {
                      c.left.value = c.left.value + d.delta.dx;
                      c.top.value = c.top.value + d.delta.dy;
                      c.applyConstraints(context);
                    }
                  : null,
            );
          }),

          // Sliding from the top title bar.
          Obx(() {
            final bool isOutgoing =
                (c.outgoing || c.state.value == OngoingCallState.local) &&
                    !c.started;

            final bool preferTitle =
                c.state.value != OngoingCallState.active && !isOutgoing;

            return AnimatedSwitcher(
              key: const Key('AnimatedSwitcherCallTitle'),
              duration: const Duration(milliseconds: 200),
              child: preferTitle
                  ? Align(
                      key: const Key('CallTitlePadding'),
                      alignment: Alignment.topCenter,
                      child: Padding(
                        padding: EdgeInsets.only(
                          left: 10,
                          right: 10,
                          top: c.size.height * 0.05,
                        ),
                        child: CallTitleWidget(c),
                      ),
                    )
                  : Container(key: UniqueKey()),
            );
          }),

          // Sliding from the top info header.
          if (WebUtils.isPopup)
            Obx(() {
              if (!c.fullscreen.value) {
                return const SizedBox();
              }

              return Align(
                alignment: Alignment.topCenter,
                child: AnimatedSlider(
                  duration: 400.milliseconds,
                  translate: false,
                  beginOffset: const Offset(0, -1),
                  endOffset: const Offset(0, 0),
                  isOpen: c.state.value == OngoingCallState.active &&
                      c.showHeader.value,
                  child: Container(
                    decoration: BoxDecoration(
                      borderRadius: BorderRadius.circular(30),
                      boxShadow: const [
                        CustomBoxShadow(
                          color: Color(0x33000000),
                          blurRadius: 8,
                          blurStyle: BlurStyle.outer,
                        )
                      ],
                    ),
                    margin: const EdgeInsets.fromLTRB(10, 5, 10, 2),
                    child: ConditionalBackdropFilter(
                      borderRadius: BorderRadius.circular(30),
                      filter: ImageFilter.blur(
                        sigmaX: 15,
                        sigmaY: 15,
                      ),
                      child: Container(
                        decoration: BoxDecoration(
                          color: const Color(0x301D6AAE),
                          borderRadius: BorderRadius.circular(30),
                        ),
                        padding: const EdgeInsets.symmetric(
                          vertical: 8,
                          horizontal: 10,
                        ),
                        child: Text(
                          'label_call_title'.l10nfmt(c.titleArguments),
                          style: context.textTheme.bodyLarge?.copyWith(
                            fontSize: 13,
                            color: const Color(0xFFFFFFFF),
                          ),
                          overflow: TextOverflow.ellipsis,
                        ),
                      ),
                    ),
                  ),
                ),
              );
            }),

          // Bottom [MouseRegion] that toggles UI on hover.
          Obx(() {
            final bool enabled =
                c.primaryDrags.value == 0 && c.secondaryDrags.value == 0;
            return Align(
              alignment: Alignment.bottomCenter,
              child: SizedBox(
                height: 100,
                width: double.infinity,
                child: MouseRegion(
                  opaque: false,
                  onEnter: enabled ? (d) => c.keepUi(true) : null,
                  onHover: enabled ? (d) => c.keepUi(true) : null,
                  onExit: c.showUi.value && enabled
                      ? (d) {
                          if (c.displayMore.isTrue) {
=======
  const DesktopCall({
    Key? key,
    required this.call,
  }) : super(key: key);

  /// Current [OngoingCall].
  final Rx<OngoingCall> call;

  @override
  Widget build(BuildContext context) {
    // final call = Get.put(Rx<OngoingCall>(Get.find()));
    return GetBuilder(
        init: CallController(
          call,
          Get.find(),
          Get.find(),
          Get.find(),
          Get.find(),
        ),
        builder: (CallController c) {
          return LayoutBuilder(
            builder: (context, constraints) {
              // Call stackable content.
              List<Widget> content = [
                SvgImage.asset(
                  'assets/images/background_dark.svg',
                  width: double.infinity,
                  height: double.infinity,
                  fit: BoxFit.cover,
                ),
              ];

              content.addAll([
                // Call's primary view.
                Column(
                  children: [
                    Obx(() => SizedBox(
                          width: double.infinity,
                          height: c.secondary.isNotEmpty &&
                                  c.secondaryAlignment.value ==
                                      Alignment.topCenter
                              ? c.secondaryHeight.value
                              : 0,
                        )),
                    Expanded(
                      child: Row(
                        children: [
                          Obx(() => SizedBox(
                                height: double.infinity,
                                width: c.secondary.isNotEmpty &&
                                        c.secondaryAlignment.value ==
                                            Alignment.centerLeft
                                    ? c.secondaryWidth.value
                                    : 0,
                              )),
                          Expanded(
                            child: Stack(
                              children: [
                                Obx(() {
                                  final bool isOutgoing = (c.outgoing ||
                                          c.state.value ==
                                              OngoingCallState.local) &&
                                      !c.started;

                                  final bool isIncoming = c.state.value !=
                                          OngoingCallState.active &&
                                      c.state.value !=
                                          OngoingCallState.joining &&
                                      !isOutgoing;

                                  final bool isDialog =
                                      c.chat.value?.chat.value.isDialog == true;

                                  final Widget child;

                                  if (!isIncoming) {
                                    child = const PrimaryView();
                                  } else {
                                    if (isDialog) {
                                      final User? user = c
                                              .chat.value?.members.values
                                              .firstWhereOrNull(
                                                (e) => e.id != c.me.id.userId,
                                              )
                                              ?.user
                                              .value ??
                                          c.chat.value?.chat.value.members
                                              .firstWhereOrNull(
                                                (e) =>
                                                    e.user.id != c.me.id.userId,
                                              )
                                              ?.user;

                                      child = CallCoverWidget(
                                        c.chat.value?.callCover,
                                        user: user,
                                      );
                                    } else {
                                      if (c.chat.value?.avatar.value != null) {
                                        final Avatar avatar =
                                            c.chat.value!.avatar.value!;
                                        child = CallCoverWidget(
                                          UserCallCover(
                                            full: avatar.full,
                                            original: avatar.original,
                                            square: avatar.full,
                                            vertical: avatar.full,
                                          ),
                                        );
                                      } else {
                                        child = const SizedBox();
                                      }
                                    }
                                  }

                                  return AnimatedSwitcher(
                                    duration: 400.milliseconds,
                                    child: child,
                                  );
                                }),
                                Obx(() => MouseRegion(
                                      opaque: false,
                                      cursor: c.isCursorHidden.value
                                          ? SystemMouseCursors.none
                                          : SystemMouseCursors.basic,
                                    )),
                              ],
                            ),
                          ),
                          Obx(() => SizedBox(
                                height: double.infinity,
                                width: c.secondary.isNotEmpty &&
                                        c.secondaryAlignment.value ==
                                            Alignment.centerRight
                                    ? c.secondaryWidth.value
                                    : 0,
                              )),
                        ],
                      ),
                    ),
                    Obx(() => SizedBox(
                          width: double.infinity,
                          height: c.secondary.isNotEmpty &&
                                  c.secondaryAlignment.value ==
                                      Alignment.bottomCenter
                              ? c.secondaryHeight.value
                              : 0,
                        )),
                  ],
                ),

                // Dim the primary view in a non-active call.
                Obx(() {
                  final Widget child;

                  if (c.state.value == OngoingCallState.active) {
                    child = const SizedBox();
                  } else {
                    child = IgnorePointer(
                      child: Container(
                        width: double.infinity,
                        height: double.infinity,
                        color: const Color(0x70000000),
                      ),
                    );
                  }

                  return AnimatedSwitcher(
                      duration: 200.milliseconds, child: child);
                }),

                const PossibleContainerWidget(),

                // Makes UI appear on click.
                Listener(
                  behavior: HitTestBehavior.translucent,
                  onPointerDown: (d) {
                    c.downPosition = d.localPosition;
                    c.downButtons = d.buttons;
                  },
                  onPointerUp: (d) {
                    if (c.downButtons & kPrimaryButton != 0 &&
                        (d.localPosition.distanceSquared -
                                    c.downPosition.distanceSquared)
                                .abs() <=
                            1500) {
                      if (c.primaryDrags.value == 0 &&
                          c.secondaryDrags.value == 0) {
                        if (c.state.value == OngoingCallState.active) {
                          if (!c.showUi.value) {
>>>>>>> 9931b368
                            c.keepUi();
                          } else {
                            c.keepUi(false);
                          }
                        }
<<<<<<< HEAD
                      : null,
                ),
              ),
            );
          }),

          // Top [MouseRegion] that toggles info header on hover.
          Align(
            alignment: Alignment.topCenter,
            child: SizedBox(
              height: 100,
              width: double.infinity,
              child: MouseRegion(
                opaque: false,
                onEnter: (_) => c.showHeader.value = true,
                onHover: (_) => c.showHeader.value = true,
                onExit: (_) => c.showHeader.value = false,
              ),
            ),
          ),

          // Secondary panel itself.
          Obx(() {
            final bool isIncoming = c.state.value != OngoingCallState.active &&
                c.state.value != OngoingCallState.joining &&
                !(c.outgoing || c.state.value == OngoingCallState.local);

            if (isIncoming) {
              return const SizedBox();
            }

            return LayoutBuilder(builder: (_, constraints) {
              // Scale the secondary panel after this frame is displayed, as
              // otherwise it invokes re-drawing twice in a frame, resulting in an
              // error.
              WidgetsBinding.instance.addPostFrameCallback((_) {
                c.scaleSecondary(constraints);
                WidgetsBinding.instance
                    .addPostFrameCallback((_) => c.relocateSecondary());
              });

              return SecondaryView();
            });
          }),

          // Show a hint if any renderer is draggable.
          Obx(() {
            final bool hideSecondary =
                c.size.width < 500 && c.size.height < 500;
            final bool mayDragVideo = !hideSecondary &&
                (c.focused.length > 1 ||
                    (c.focused.isEmpty &&
                        c.primary.length + c.secondary.length > 1));

            return AnimatedSwitcher(
              duration: 150.milliseconds,
              child: c.showDragAndDropVideosHint && mayDragVideo
                  ? Padding(
                      padding: EdgeInsets.only(
                        top: c.secondary.isNotEmpty &&
                                c.secondaryAlignment.value ==
                                    Alignment.topCenter
                            ? 10 + c.secondaryHeight.value
                            : 10,
                        right: c.secondary.isNotEmpty &&
                                c.secondaryAlignment.value ==
                                    Alignment.centerRight
                            ? 10 + c.secondaryWidth.value
                            : 10,
                      ),
                      child: Align(
                        alignment: Alignment.topRight,
                        child: SizedBox(
                          width: 320,
                          child: HintWidget(
                            text: 'label_hint_drag_n_drop_video'.l10n,
                            onTap: () => c.showDragAndDropVideosHint = false,
                          ),
                        ),
                      ),
                    )
                  : Container(),
            );
          }),

          // If there's any error to show, display it.
          Obx(() {
            return AnimatedSwitcher(
              duration: 150.milliseconds,
              child: c.errorTimeout.value != 0
                  ? Align(
                      alignment: Alignment.topRight,
                      child: Padding(
                        padding: EdgeInsets.only(
                          top: c.secondary.isNotEmpty &&
                                  c.secondaryAlignment.value ==
                                      Alignment.topCenter
                              ? 10 + c.secondaryHeight.value
                              : 10,
                          right: c.secondary.isNotEmpty &&
                                  c.secondaryAlignment.value ==
                                      Alignment.centerRight
                              ? 10 + c.secondaryWidth.value
                              : 10,
                        ),
                        child: SizedBox(
                          width: 320,
                          child: HintWidget(
                            text: '${c.error}.',
                            onTap: () {
                              c.errorTimeout.value = 0;
                            },
                            isError: true,
                          ),
                        ),
                      ),
                    )
                  : Container(),
            );
          }),

          Obx(() {
            if (c.minimized.value && !c.fullscreen.value) {
              return Container();
            }

            return Stack(children: footer);
          }),
        ];

        if (c.minimized.value && !c.fullscreen.value) {
          // Applies constraints on every rebuild.
          // This includes the screen size changes.
          c.applyConstraints(context);

          // Returns a stack of draggable [Scaler]s on each of the sides:
          //
          // +-------+
          // |       |
          // |       |
          // |       |
          // +-------+
          //
          // 1) + is a cornered scale point;
          // 2) | is a horizontal scale point;
          // 3) - is a vertical scale point;
          return Stack(
            children: [
              // top middle
              Obx(() {
                return Positioned(
                  top: c.top.value - Scaler.size / 2,
                  left: c.left.value + Scaler.size / 2,
                  child: MinimizedScalerWidget(
                    cursor: SystemMouseCursors.resizeUpDown,
                    width: c.width.value - Scaler.size,
                    onDrag: (dx, dy) => c.resize(
                      context,
                      y: ScaleModeY.top,
                      dy: dy,
                    ),
                  ),
                );
              }),
              // center left
              Obx(() {
                return Positioned(
                  top: c.top.value + Scaler.size / 2,
                  left: c.left.value - Scaler.size / 2,
                  child: MinimizedScalerWidget(
                    cursor: SystemMouseCursors.resizeLeftRight,
                    height: c.height.value - Scaler.size,
                    onDrag: (dx, dy) => c.resize(
                      context,
                      x: ScaleModeX.left,
                      dx: dx,
                    ),
                  ),
                );
              }),
              // center right
              Obx(() {
                return Positioned(
                  top: c.top.value + Scaler.size / 2,
                  left: c.left.value + c.width.value - Scaler.size / 2,
                  child: MinimizedScalerWidget(
                    cursor: SystemMouseCursors.resizeLeftRight,
                    height: c.height.value - Scaler.size,
                    onDrag: (dx, dy) => c.resize(
                      context,
                      x: ScaleModeX.right,
                      dx: -dx,
                    ),
                  ),
                );
              }),
              // bottom center
              Obx(() {
                return Positioned(
                  top: c.top.value + c.height.value - Scaler.size / 2,
                  left: c.left.value + Scaler.size / 2,
                  child: MinimizedScalerWidget(
                    cursor: SystemMouseCursors.resizeUpDown,
                    width: c.width.value - Scaler.size,
                    onDrag: (dx, dy) => c.resize(
                      context,
                      y: ScaleModeY.bottom,
                      dy: -dy,
                    ),
                  ),
                );
              }),

              // top left
              Obx(() {
                return Positioned(
                  top: c.top.value - Scaler.size / 2,
                  left: c.left.value - Scaler.size / 2,
                  child: MinimizedScalerWidget(
                    // TODO: https://github.com/flutter/flutter/issues/89351
                    cursor: PlatformUtils.isMacOS && !PlatformUtils.isWeb
                        ? SystemMouseCursors.resizeRow
                        : SystemMouseCursors.resizeUpLeftDownRight,
                    width: Scaler.size * 2,
                    height: Scaler.size * 2,
                    onDrag: (dx, dy) => c.resize(
                      context,
                      y: ScaleModeY.top,
                      x: ScaleModeX.left,
                      dx: dx,
                      dy: dy,
                    ),
                  ),
                );
              }),
              // top right
              Obx(() {
                return Positioned(
                  top: c.top.value - Scaler.size / 2,
                  left: c.left.value + c.width.value - 3 * Scaler.size / 2,
                  child: MinimizedScalerWidget(
                    cursor: PlatformUtils.isMacOS && !PlatformUtils.isWeb
                        ? SystemMouseCursors.resizeRow
                        : SystemMouseCursors.resizeUpRightDownLeft,
                    width: Scaler.size * 2,
                    height: Scaler.size * 2,
                    onDrag: (dx, dy) => c.resize(
                      context,
                      y: ScaleModeY.top,
                      x: ScaleModeX.right,
                      dx: -dx,
                      dy: dy,
                    ),
                  ),
                );
              }),
              // bottom left
              Obx(() {
                return Positioned(
                  top: c.top.value + c.height.value - 3 * Scaler.size / 2,
                  left: c.left.value - Scaler.size / 2,
                  child: MinimizedScalerWidget(
                    cursor: PlatformUtils.isMacOS && !PlatformUtils.isWeb
                        ? SystemMouseCursors.resizeRow
                        : SystemMouseCursors.resizeUpRightDownLeft,
                    width: Scaler.size * 2,
                    height: Scaler.size * 2,
                    onDrag: (dx, dy) => c.resize(
                      context,
                      y: ScaleModeY.bottom,
                      x: ScaleModeX.left,
                      dx: dx,
                      dy: -dy,
                    ),
                  ),
                );
              }),
              // bottom right
              Obx(() {
                return Positioned(
                  top: c.top.value + c.height.value - 3 * Scaler.size / 2,
                  left: c.left.value + c.width.value - 3 * Scaler.size / 2,
                  child: MinimizedScalerWidget(
                    // TODO: https://github.com/flutter/flutter/issues/89351
                    cursor: PlatformUtils.isMacOS && !PlatformUtils.isWeb
                        ? SystemMouseCursors.resizeRow
                        : SystemMouseCursors.resizeUpLeftDownRight,
                    width: Scaler.size * 2,
                    height: Scaler.size * 2,
                    onDrag: (dx, dy) => c.resize(
                      context,
                      y: ScaleModeY.bottom,
                      x: ScaleModeX.right,
                      dx: -dx,
                      dy: -dy,
                    ),
                  ),
                );
              }),

              Obx(() {
                return Positioned(
                  left: c.left.value,
                  top: c.top.value,
                  width: c.width.value,
                  height: c.height.value,
                  child: Material(
                    type: MaterialType.card,
                    borderRadius: BorderRadius.circular(10),
                    elevation: 10,
                    child: Stack(
                      children: [
                        ClipRRect(
                          borderRadius: BorderRadius.circular(10),
                          child: DesktopScaffoldWidget(
                            content: content,
                            ui: ui,
                          ),
                        ),
                        ClipRect(child: Stack(children: footer)),
                      ],
                    ),
                  ),
                );
              }),
            ],
          );
        }

        // If the call popup is not [minimized], then return the [scaffold].
        return DesktopScaffoldWidget(
          content: content,
          ui: ui,
        );
      },
    );
=======
                      }
                    }
                  },
                ),

                // Empty drop zone if [secondary] is empty.
                const SecondaryTargetWidget(),
              ]);

              // Footer part of the call with buttons.
              List<Widget> footer = [
                // Animated bottom buttons.
                Align(
                  alignment: Alignment.bottomCenter,
                  child: Column(
                    mainAxisSize: MainAxisSize.min,
                    mainAxisAlignment: MainAxisAlignment.center,
                    crossAxisAlignment: CrossAxisAlignment.center,
                    children: [
                      Flexible(
                        child: Column(
                          mainAxisSize: MainAxisSize.min,
                          verticalDirection: VerticalDirection.up,
                          children: const [
                            DockWidget(),
                            LaunchpadWidget(),
                          ],
                        ),
                      ),
                    ],
                  ),
                ),

                // Display the more hint, if not dismissed.
                Obx(() {
                  return AnimatedSwitcher(
                    duration: 150.milliseconds,
                    child: c.showDragAndDropButtonsHint && c.displayMore.value
                        ? Align(
                            alignment: Alignment.bottomCenter,
                            child: Column(
                              mainAxisSize: MainAxisSize.min,
                              children: [
                                AnimatedDelayedSwitcher(
                                  delay: const Duration(milliseconds: 500),
                                  duration: const Duration(milliseconds: 200),
                                  child: Align(
                                    alignment: Alignment.topCenter,
                                    child: Container(
                                      width: 290,
                                      padding: EdgeInsets.only(
                                          top: 10 +
                                              (WebUtils.isPopup
                                                  ? 0
                                                  : CallController
                                                      .titleHeight)),
                                      child: HintWidget(
                                        text: 'label_hint_drag_n_drop_buttons'
                                            .l10n,
                                        onTap: () => c
                                            .showDragAndDropButtonsHint = false,
                                      ),
                                    ),
                                  ),
                                ),
                                const Flexible(child: SizedBox(height: 420)),
                              ],
                            ),
                          )
                        : Container(),
                  );
                }),
              ];

              List<Widget> ui = [
                IgnorePointer(
                  child: Obx(() {
                    bool preferTitle = c.state.value != OngoingCallState.active;
                    return AnimatedSwitcher(
                      duration: const Duration(milliseconds: 300),
                      child: preferTitle &&
                              c.primary
                                  .where((e) =>
                                      e.video.value?.renderer.value != null)
                                  .isNotEmpty
                          ? Container(color: const Color(0x55000000))
                          : null,
                    );
                  }),
                ),

                Obx(() {
                  bool preferTitle = c.state.value != OngoingCallState.active;
                  return GestureDetector(
                    behavior: HitTestBehavior.translucent,
                    onDoubleTap: c.toggleFullscreen,
                    onPanUpdate: preferTitle
                        ? (d) {
                            c.left.value = c.left.value + d.delta.dx;
                            c.top.value = c.top.value + d.delta.dy;
                            c.applyConstraints(context);
                          }
                        : null,
                  );
                }),

                // Sliding from the top title bar.
                Obx(() {
                  final bool isOutgoing =
                      (c.outgoing || c.state.value == OngoingCallState.local) &&
                          !c.started;

                  final bool preferTitle =
                      c.state.value != OngoingCallState.active && !isOutgoing;

                  return AnimatedSwitcher(
                    key: const Key('AnimatedSwitcherCallTitle'),
                    duration: const Duration(milliseconds: 200),
                    child: preferTitle
                        ? Align(
                            key: const Key('CallTitlePadding'),
                            alignment: Alignment.topCenter,
                            child: Padding(
                              padding: EdgeInsets.only(
                                left: 10,
                                right: 10,
                                top: c.size.height * 0.05,
                              ),
                              child: CallTitleCommon(c),
                            ),
                          )
                        : Container(key: UniqueKey()),
                  );
                }),

                // Sliding from the top info header.
                if (WebUtils.isPopup)
                  Obx(() {
                    if (!c.fullscreen.value) {
                      return const SizedBox();
                    }

                    return Align(
                      alignment: Alignment.topCenter,
                      child: AnimatedSlider(
                        duration: 400.milliseconds,
                        translate: false,
                        beginOffset: const Offset(0, -1),
                        endOffset: const Offset(0, 0),
                        isOpen: c.state.value == OngoingCallState.active &&
                            c.showHeader.value,
                        child: Container(
                          decoration: BoxDecoration(
                            borderRadius: BorderRadius.circular(30),
                            boxShadow: const [
                              CustomBoxShadow(
                                color: Color(0x33000000),
                                blurRadius: 8,
                                blurStyle: BlurStyle.outer,
                              )
                            ],
                          ),
                          margin: const EdgeInsets.fromLTRB(10, 5, 10, 2),
                          child: ConditionalBackdropFilter(
                            borderRadius: BorderRadius.circular(30),
                            filter: ImageFilter.blur(
                              sigmaX: 15,
                              sigmaY: 15,
                            ),
                            child: Container(
                              decoration: BoxDecoration(
                                color: const Color(0x301D6AAE),
                                borderRadius: BorderRadius.circular(30),
                              ),
                              padding: const EdgeInsets.symmetric(
                                vertical: 8,
                                horizontal: 10,
                              ),
                              child: Text(
                                'label_call_title'.l10nfmt(c.titleArguments),
                                style: context.textTheme.bodyLarge?.copyWith(
                                  fontSize: 13,
                                  color: const Color(0xFFFFFFFF),
                                ),
                                overflow: TextOverflow.ellipsis,
                              ),
                            ),
                          ),
                        ),
                      ),
                    );
                  }),

                // Bottom [MouseRegion] that toggles UI on hover.
                Obx(() {
                  final bool enabled =
                      c.primaryDrags.value == 0 && c.secondaryDrags.value == 0;
                  return Align(
                    alignment: Alignment.bottomCenter,
                    child: SizedBox(
                      height: 100,
                      width: double.infinity,
                      child: MouseRegion(
                        opaque: false,
                        onEnter: enabled ? (d) => c.keepUi(true) : null,
                        onHover: enabled ? (d) => c.keepUi(true) : null,
                        onExit: c.showUi.value && enabled
                            ? (d) {
                                if (c.displayMore.isTrue) {
                                  c.keepUi();
                                } else {
                                  c.keepUi(false);
                                }
                              }
                            : null,
                      ),
                    ),
                  );
                }),

                // Top [MouseRegion] that toggles info header on hover.
                Align(
                  alignment: Alignment.topCenter,
                  child: SizedBox(
                    height: 100,
                    width: double.infinity,
                    child: MouseRegion(
                      opaque: false,
                      onEnter: (_) => c.showHeader.value = true,
                      onHover: (_) => c.showHeader.value = true,
                      onExit: (_) => c.showHeader.value = false,
                    ),
                  ),
                ),

                // Secondary panel itself.
                Obx(() {
                  final bool isIncoming = c.state.value !=
                          OngoingCallState.active &&
                      c.state.value != OngoingCallState.joining &&
                      !(c.outgoing || c.state.value == OngoingCallState.local);

                  if (isIncoming) {
                    return const SizedBox();
                  }

                  return LayoutBuilder(builder: (_, constraints) {
                    // Scale the secondary panel after this frame is displayed, as
                    // otherwise it invokes re-drawing twice in a frame, resulting in an
                    // error.
                    WidgetsBinding.instance.addPostFrameCallback((_) {
                      c.scaleSecondary(constraints);
                      WidgetsBinding.instance
                          .addPostFrameCallback((_) => c.relocateSecondary());
                    });

                    return const SecondaryView();
                  });
                }),

                // Show a hint if any renderer is draggable.
                Obx(() {
                  final bool hideSecondary =
                      c.size.width < 500 && c.size.height < 500;
                  final bool mayDragVideo = !hideSecondary &&
                      (c.focused.length > 1 ||
                          (c.focused.isEmpty &&
                              c.primary.length + c.secondary.length > 1));

                  return AnimatedSwitcher(
                    duration: 150.milliseconds,
                    child: c.showDragAndDropVideosHint && mayDragVideo
                        ? Padding(
                            padding: EdgeInsets.only(
                              top: c.secondary.isNotEmpty &&
                                      c.secondaryAlignment.value ==
                                          Alignment.topCenter
                                  ? 10 + c.secondaryHeight.value
                                  : 10,
                              right: c.secondary.isNotEmpty &&
                                      c.secondaryAlignment.value ==
                                          Alignment.centerRight
                                  ? 10 + c.secondaryWidth.value
                                  : 10,
                            ),
                            child: Align(
                              alignment: Alignment.topRight,
                              child: SizedBox(
                                width: 320,
                                child: HintWidget(
                                  text: 'label_hint_drag_n_drop_video'.l10n,
                                  onTap: () =>
                                      c.showDragAndDropVideosHint = false,
                                ),
                              ),
                            ),
                          )
                        : Container(),
                  );
                }),

                // If there's any error to show, display it.
                Obx(() {
                  return AnimatedSwitcher(
                    duration: 150.milliseconds,
                    child: c.errorTimeout.value != 0
                        ? Align(
                            alignment: Alignment.topRight,
                            child: Padding(
                              padding: EdgeInsets.only(
                                top: c.secondary.isNotEmpty &&
                                        c.secondaryAlignment.value ==
                                            Alignment.topCenter
                                    ? 10 + c.secondaryHeight.value
                                    : 10,
                                right: c.secondary.isNotEmpty &&
                                        c.secondaryAlignment.value ==
                                            Alignment.centerRight
                                    ? 10 + c.secondaryWidth.value
                                    : 10,
                              ),
                              child: SizedBox(
                                width: 320,
                                child: HintWidget(
                                  text: '${c.error}.',
                                  onTap: () {
                                    c.errorTimeout.value = 0;
                                  },
                                  isError: true,
                                ),
                              ),
                            ),
                          )
                        : Container(),
                  );
                }),

                Obx(() {
                  if (c.minimized.value && !c.fullscreen.value) {
                    return Container();
                  }

                  return Stack(children: footer);
                }),
              ];

              if (c.minimized.value && !c.fullscreen.value) {
                // Applies constraints on every rebuild.
                // This includes the screen size changes.
                c.applyConstraints(context);

                // Returns a stack of draggable [Scaler]s on each of the sides:
                //
                // +-------+
                // |       |
                // |       |
                // |       |
                // +-------+
                //
                // 1) + is a cornered scale point;
                // 2) | is a horizontal scale point;
                // 3) - is a vertical scale point;
                return Stack(
                  children: [
                    // top middle
                    Obx(() {
                      return Positioned(
                        top: c.top.value - Scaler.size / 2,
                        left: c.left.value + Scaler.size / 2,
                        child: MinimizedScalerWidget(
                          cursor: SystemMouseCursors.resizeUpDown,
                          width: c.width.value - Scaler.size,
                          onDrag: (dx, dy) => c.resize(
                            context,
                            y: ScaleModeY.top,
                            dy: dy,
                          ),
                        ),
                      );
                    }),
                    // center left
                    Obx(() {
                      return Positioned(
                        top: c.top.value + Scaler.size / 2,
                        left: c.left.value - Scaler.size / 2,
                        child: MinimizedScalerWidget(
                          cursor: SystemMouseCursors.resizeLeftRight,
                          height: c.height.value - Scaler.size,
                          onDrag: (dx, dy) => c.resize(
                            context,
                            x: ScaleModeX.left,
                            dx: dx,
                          ),
                        ),
                      );
                    }),
                    // center right
                    Obx(() {
                      return Positioned(
                        top: c.top.value + Scaler.size / 2,
                        left: c.left.value + c.width.value - Scaler.size / 2,
                        child: MinimizedScalerWidget(
                          cursor: SystemMouseCursors.resizeLeftRight,
                          height: c.height.value - Scaler.size,
                          onDrag: (dx, dy) => c.resize(
                            context,
                            x: ScaleModeX.right,
                            dx: -dx,
                          ),
                        ),
                      );
                    }),
                    // bottom center
                    Obx(() {
                      return Positioned(
                        top: c.top.value + c.height.value - Scaler.size / 2,
                        left: c.left.value + Scaler.size / 2,
                        child: MinimizedScalerWidget(
                          cursor: SystemMouseCursors.resizeUpDown,
                          width: c.width.value - Scaler.size,
                          onDrag: (dx, dy) => c.resize(
                            context,
                            y: ScaleModeY.bottom,
                            dy: -dy,
                          ),
                        ),
                      );
                    }),

                    // top left
                    Obx(() {
                      return Positioned(
                        top: c.top.value - Scaler.size / 2,
                        left: c.left.value - Scaler.size / 2,
                        child: MinimizedScalerWidget(
                          // TODO: https://github.com/flutter/flutter/issues/89351
                          cursor: PlatformUtils.isMacOS && !PlatformUtils.isWeb
                              ? SystemMouseCursors.resizeRow
                              : SystemMouseCursors.resizeUpLeftDownRight,
                          width: Scaler.size * 2,
                          height: Scaler.size * 2,
                          onDrag: (dx, dy) => c.resize(
                            context,
                            y: ScaleModeY.top,
                            x: ScaleModeX.left,
                            dx: dx,
                            dy: dy,
                          ),
                        ),
                      );
                    }),
                    // top right
                    Obx(() {
                      return Positioned(
                        top: c.top.value - Scaler.size / 2,
                        left:
                            c.left.value + c.width.value - 3 * Scaler.size / 2,
                        child: MinimizedScalerWidget(
                          cursor: PlatformUtils.isMacOS && !PlatformUtils.isWeb
                              ? SystemMouseCursors.resizeRow
                              : SystemMouseCursors.resizeUpRightDownLeft,
                          width: Scaler.size * 2,
                          height: Scaler.size * 2,
                          onDrag: (dx, dy) => c.resize(
                            context,
                            y: ScaleModeY.top,
                            x: ScaleModeX.right,
                            dx: -dx,
                            dy: dy,
                          ),
                        ),
                      );
                    }),
                    // bottom left
                    Obx(() {
                      return Positioned(
                        top: c.top.value + c.height.value - 3 * Scaler.size / 2,
                        left: c.left.value - Scaler.size / 2,
                        child: MinimizedScalerWidget(
                          cursor: PlatformUtils.isMacOS && !PlatformUtils.isWeb
                              ? SystemMouseCursors.resizeRow
                              : SystemMouseCursors.resizeUpRightDownLeft,
                          width: Scaler.size * 2,
                          height: Scaler.size * 2,
                          onDrag: (dx, dy) => c.resize(
                            context,
                            y: ScaleModeY.bottom,
                            x: ScaleModeX.left,
                            dx: dx,
                            dy: -dy,
                          ),
                        ),
                      );
                    }),
                    // bottom right
                    Obx(() {
                      return Positioned(
                        top: c.top.value + c.height.value - 3 * Scaler.size / 2,
                        left:
                            c.left.value + c.width.value - 3 * Scaler.size / 2,
                        child: MinimizedScalerWidget(
                          // TODO: https://github.com/flutter/flutter/issues/89351
                          cursor: PlatformUtils.isMacOS && !PlatformUtils.isWeb
                              ? SystemMouseCursors.resizeRow
                              : SystemMouseCursors.resizeUpLeftDownRight,
                          width: Scaler.size * 2,
                          height: Scaler.size * 2,
                          onDrag: (dx, dy) => c.resize(
                            context,
                            y: ScaleModeY.bottom,
                            x: ScaleModeX.right,
                            dx: -dx,
                            dy: -dy,
                          ),
                        ),
                      );
                    }),

                    Obx(() {
                      return Positioned(
                        left: c.left.value,
                        top: c.top.value,
                        width: c.width.value,
                        height: c.height.value,
                        child: Material(
                          type: MaterialType.card,
                          borderRadius: BorderRadius.circular(10),
                          elevation: 10,
                          child: Stack(
                            children: [
                              ClipRRect(
                                borderRadius: BorderRadius.circular(10),
                                child: DesktopScaffoldWidget(
                                  content: content,
                                  ui: ui,
                                ),
                              ),
                              ClipRect(child: Stack(children: footer)),
                            ],
                          ),
                        ),
                      );
                    }),
                  ],
                );
              }

              // If the call popup is not [minimized], then return the [scaffold].
              return DesktopScaffoldWidget(
                content: content,
                ui: ui,
              );
            },
          );
        });
>>>>>>> 9931b368
  }
}

/// [Draggable] data consisting of a [participant] and its [chatId].
class DesktopDragData {
  const DesktopDragData(this.participant, this.chatId);

  /// [Participant] this [_DesktopDragData] represents.
  final Participant participant;

  /// [ChatId] of the [CallView] this [participant] takes place in.
  final ChatId chatId;

  @override
  bool operator ==(Object other) =>
      other is DesktopDragData &&
      participant == other.participant &&
      chatId == other.chatId;

  @override
  int get hashCode => participant.hashCode;
}<|MERGE_RESOLUTION|>--- conflicted
+++ resolved
@@ -27,6 +27,12 @@
 import '../widget/call_cover.dart';
 import '../widget/call_title_common.dart';
 import '../widget/conditional_backdrop.dart';
+import '../widget/desktop_dock.dart';
+import '../widget/desktop_launchpad.dart';
+import '../widget/desktop_possible_container.dart';
+import '../widget/desktop_scaffold.dart';
+import '../widget/desktop_scaler.dart';
+import '../widget/desktop_secondary_target.dart';
 import '../widget/desktop_dock.dart';
 import '../widget/desktop_launchpad.dart';
 import '../widget/desktop_possible_container.dart';
@@ -47,22 +53,21 @@
 import '/ui/widget/svg/svg.dart';
 import '/util/platform_utils.dart';
 import '/util/web/web_utils.dart';
-<<<<<<< HEAD
-import 'common.dart';
-=======
->>>>>>> 9931b368
 import 'desktop_primary_view.dart';
 import 'desktop_secondary_view.dart';
+import 'common.dart';
+import 'desktop_primary_view.dart';
+import 'desktop_secondary_view.dart';
 
 /// Returns a desktop design of a [CallView].
 class DesktopCall extends StatelessWidget {
-<<<<<<< HEAD
-  final CallController c;
-
-  const DesktopCall(
-    this.c, {
+  const DesktopCall({
     Key? key,
+    required this.call,
   }) : super(key: key);
+
+  /// Current [OngoingCall].
+  final Rx<OngoingCall> call;
 
   @override
   Widget build(BuildContext context) {
@@ -439,204 +444,11 @@
                   onExit: c.showUi.value && enabled
                       ? (d) {
                           if (c.displayMore.isTrue) {
-=======
-  const DesktopCall({
-    Key? key,
-    required this.call,
-  }) : super(key: key);
-
-  /// Current [OngoingCall].
-  final Rx<OngoingCall> call;
-
-  @override
-  Widget build(BuildContext context) {
-    // final call = Get.put(Rx<OngoingCall>(Get.find()));
-    return GetBuilder(
-        init: CallController(
-          call,
-          Get.find(),
-          Get.find(),
-          Get.find(),
-          Get.find(),
-        ),
-        builder: (CallController c) {
-          return LayoutBuilder(
-            builder: (context, constraints) {
-              // Call stackable content.
-              List<Widget> content = [
-                SvgImage.asset(
-                  'assets/images/background_dark.svg',
-                  width: double.infinity,
-                  height: double.infinity,
-                  fit: BoxFit.cover,
-                ),
-              ];
-
-              content.addAll([
-                // Call's primary view.
-                Column(
-                  children: [
-                    Obx(() => SizedBox(
-                          width: double.infinity,
-                          height: c.secondary.isNotEmpty &&
-                                  c.secondaryAlignment.value ==
-                                      Alignment.topCenter
-                              ? c.secondaryHeight.value
-                              : 0,
-                        )),
-                    Expanded(
-                      child: Row(
-                        children: [
-                          Obx(() => SizedBox(
-                                height: double.infinity,
-                                width: c.secondary.isNotEmpty &&
-                                        c.secondaryAlignment.value ==
-                                            Alignment.centerLeft
-                                    ? c.secondaryWidth.value
-                                    : 0,
-                              )),
-                          Expanded(
-                            child: Stack(
-                              children: [
-                                Obx(() {
-                                  final bool isOutgoing = (c.outgoing ||
-                                          c.state.value ==
-                                              OngoingCallState.local) &&
-                                      !c.started;
-
-                                  final bool isIncoming = c.state.value !=
-                                          OngoingCallState.active &&
-                                      c.state.value !=
-                                          OngoingCallState.joining &&
-                                      !isOutgoing;
-
-                                  final bool isDialog =
-                                      c.chat.value?.chat.value.isDialog == true;
-
-                                  final Widget child;
-
-                                  if (!isIncoming) {
-                                    child = const PrimaryView();
-                                  } else {
-                                    if (isDialog) {
-                                      final User? user = c
-                                              .chat.value?.members.values
-                                              .firstWhereOrNull(
-                                                (e) => e.id != c.me.id.userId,
-                                              )
-                                              ?.user
-                                              .value ??
-                                          c.chat.value?.chat.value.members
-                                              .firstWhereOrNull(
-                                                (e) =>
-                                                    e.user.id != c.me.id.userId,
-                                              )
-                                              ?.user;
-
-                                      child = CallCoverWidget(
-                                        c.chat.value?.callCover,
-                                        user: user,
-                                      );
-                                    } else {
-                                      if (c.chat.value?.avatar.value != null) {
-                                        final Avatar avatar =
-                                            c.chat.value!.avatar.value!;
-                                        child = CallCoverWidget(
-                                          UserCallCover(
-                                            full: avatar.full,
-                                            original: avatar.original,
-                                            square: avatar.full,
-                                            vertical: avatar.full,
-                                          ),
-                                        );
-                                      } else {
-                                        child = const SizedBox();
-                                      }
-                                    }
-                                  }
-
-                                  return AnimatedSwitcher(
-                                    duration: 400.milliseconds,
-                                    child: child,
-                                  );
-                                }),
-                                Obx(() => MouseRegion(
-                                      opaque: false,
-                                      cursor: c.isCursorHidden.value
-                                          ? SystemMouseCursors.none
-                                          : SystemMouseCursors.basic,
-                                    )),
-                              ],
-                            ),
-                          ),
-                          Obx(() => SizedBox(
-                                height: double.infinity,
-                                width: c.secondary.isNotEmpty &&
-                                        c.secondaryAlignment.value ==
-                                            Alignment.centerRight
-                                    ? c.secondaryWidth.value
-                                    : 0,
-                              )),
-                        ],
-                      ),
-                    ),
-                    Obx(() => SizedBox(
-                          width: double.infinity,
-                          height: c.secondary.isNotEmpty &&
-                                  c.secondaryAlignment.value ==
-                                      Alignment.bottomCenter
-                              ? c.secondaryHeight.value
-                              : 0,
-                        )),
-                  ],
-                ),
-
-                // Dim the primary view in a non-active call.
-                Obx(() {
-                  final Widget child;
-
-                  if (c.state.value == OngoingCallState.active) {
-                    child = const SizedBox();
-                  } else {
-                    child = IgnorePointer(
-                      child: Container(
-                        width: double.infinity,
-                        height: double.infinity,
-                        color: const Color(0x70000000),
-                      ),
-                    );
-                  }
-
-                  return AnimatedSwitcher(
-                      duration: 200.milliseconds, child: child);
-                }),
-
-                const PossibleContainerWidget(),
-
-                // Makes UI appear on click.
-                Listener(
-                  behavior: HitTestBehavior.translucent,
-                  onPointerDown: (d) {
-                    c.downPosition = d.localPosition;
-                    c.downButtons = d.buttons;
-                  },
-                  onPointerUp: (d) {
-                    if (c.downButtons & kPrimaryButton != 0 &&
-                        (d.localPosition.distanceSquared -
-                                    c.downPosition.distanceSquared)
-                                .abs() <=
-                            1500) {
-                      if (c.primaryDrags.value == 0 &&
-                          c.secondaryDrags.value == 0) {
-                        if (c.state.value == OngoingCallState.active) {
-                          if (!c.showUi.value) {
->>>>>>> 9931b368
                             c.keepUi();
                           } else {
                             c.keepUi(false);
                           }
                         }
-<<<<<<< HEAD
                       : null,
                 ),
               ),
@@ -973,569 +785,14 @@
         );
       },
     );
-=======
-                      }
-                    }
-                  },
-                ),
-
-                // Empty drop zone if [secondary] is empty.
-                const SecondaryTargetWidget(),
-              ]);
-
-              // Footer part of the call with buttons.
-              List<Widget> footer = [
-                // Animated bottom buttons.
-                Align(
-                  alignment: Alignment.bottomCenter,
-                  child: Column(
-                    mainAxisSize: MainAxisSize.min,
-                    mainAxisAlignment: MainAxisAlignment.center,
-                    crossAxisAlignment: CrossAxisAlignment.center,
-                    children: [
-                      Flexible(
-                        child: Column(
-                          mainAxisSize: MainAxisSize.min,
-                          verticalDirection: VerticalDirection.up,
-                          children: const [
-                            DockWidget(),
-                            LaunchpadWidget(),
-                          ],
-                        ),
-                      ),
-                    ],
-                  ),
-                ),
-
-                // Display the more hint, if not dismissed.
-                Obx(() {
-                  return AnimatedSwitcher(
-                    duration: 150.milliseconds,
-                    child: c.showDragAndDropButtonsHint && c.displayMore.value
-                        ? Align(
-                            alignment: Alignment.bottomCenter,
-                            child: Column(
-                              mainAxisSize: MainAxisSize.min,
-                              children: [
-                                AnimatedDelayedSwitcher(
-                                  delay: const Duration(milliseconds: 500),
-                                  duration: const Duration(milliseconds: 200),
-                                  child: Align(
-                                    alignment: Alignment.topCenter,
-                                    child: Container(
-                                      width: 290,
-                                      padding: EdgeInsets.only(
-                                          top: 10 +
-                                              (WebUtils.isPopup
-                                                  ? 0
-                                                  : CallController
-                                                      .titleHeight)),
-                                      child: HintWidget(
-                                        text: 'label_hint_drag_n_drop_buttons'
-                                            .l10n,
-                                        onTap: () => c
-                                            .showDragAndDropButtonsHint = false,
-                                      ),
-                                    ),
-                                  ),
-                                ),
-                                const Flexible(child: SizedBox(height: 420)),
-                              ],
-                            ),
-                          )
-                        : Container(),
-                  );
-                }),
-              ];
-
-              List<Widget> ui = [
-                IgnorePointer(
-                  child: Obx(() {
-                    bool preferTitle = c.state.value != OngoingCallState.active;
-                    return AnimatedSwitcher(
-                      duration: const Duration(milliseconds: 300),
-                      child: preferTitle &&
-                              c.primary
-                                  .where((e) =>
-                                      e.video.value?.renderer.value != null)
-                                  .isNotEmpty
-                          ? Container(color: const Color(0x55000000))
-                          : null,
-                    );
-                  }),
-                ),
-
-                Obx(() {
-                  bool preferTitle = c.state.value != OngoingCallState.active;
-                  return GestureDetector(
-                    behavior: HitTestBehavior.translucent,
-                    onDoubleTap: c.toggleFullscreen,
-                    onPanUpdate: preferTitle
-                        ? (d) {
-                            c.left.value = c.left.value + d.delta.dx;
-                            c.top.value = c.top.value + d.delta.dy;
-                            c.applyConstraints(context);
-                          }
-                        : null,
-                  );
-                }),
-
-                // Sliding from the top title bar.
-                Obx(() {
-                  final bool isOutgoing =
-                      (c.outgoing || c.state.value == OngoingCallState.local) &&
-                          !c.started;
-
-                  final bool preferTitle =
-                      c.state.value != OngoingCallState.active && !isOutgoing;
-
-                  return AnimatedSwitcher(
-                    key: const Key('AnimatedSwitcherCallTitle'),
-                    duration: const Duration(milliseconds: 200),
-                    child: preferTitle
-                        ? Align(
-                            key: const Key('CallTitlePadding'),
-                            alignment: Alignment.topCenter,
-                            child: Padding(
-                              padding: EdgeInsets.only(
-                                left: 10,
-                                right: 10,
-                                top: c.size.height * 0.05,
-                              ),
-                              child: CallTitleCommon(c),
-                            ),
-                          )
-                        : Container(key: UniqueKey()),
-                  );
-                }),
-
-                // Sliding from the top info header.
-                if (WebUtils.isPopup)
-                  Obx(() {
-                    if (!c.fullscreen.value) {
-                      return const SizedBox();
-                    }
-
-                    return Align(
-                      alignment: Alignment.topCenter,
-                      child: AnimatedSlider(
-                        duration: 400.milliseconds,
-                        translate: false,
-                        beginOffset: const Offset(0, -1),
-                        endOffset: const Offset(0, 0),
-                        isOpen: c.state.value == OngoingCallState.active &&
-                            c.showHeader.value,
-                        child: Container(
-                          decoration: BoxDecoration(
-                            borderRadius: BorderRadius.circular(30),
-                            boxShadow: const [
-                              CustomBoxShadow(
-                                color: Color(0x33000000),
-                                blurRadius: 8,
-                                blurStyle: BlurStyle.outer,
-                              )
-                            ],
-                          ),
-                          margin: const EdgeInsets.fromLTRB(10, 5, 10, 2),
-                          child: ConditionalBackdropFilter(
-                            borderRadius: BorderRadius.circular(30),
-                            filter: ImageFilter.blur(
-                              sigmaX: 15,
-                              sigmaY: 15,
-                            ),
-                            child: Container(
-                              decoration: BoxDecoration(
-                                color: const Color(0x301D6AAE),
-                                borderRadius: BorderRadius.circular(30),
-                              ),
-                              padding: const EdgeInsets.symmetric(
-                                vertical: 8,
-                                horizontal: 10,
-                              ),
-                              child: Text(
-                                'label_call_title'.l10nfmt(c.titleArguments),
-                                style: context.textTheme.bodyLarge?.copyWith(
-                                  fontSize: 13,
-                                  color: const Color(0xFFFFFFFF),
-                                ),
-                                overflow: TextOverflow.ellipsis,
-                              ),
-                            ),
-                          ),
-                        ),
-                      ),
-                    );
-                  }),
-
-                // Bottom [MouseRegion] that toggles UI on hover.
-                Obx(() {
-                  final bool enabled =
-                      c.primaryDrags.value == 0 && c.secondaryDrags.value == 0;
-                  return Align(
-                    alignment: Alignment.bottomCenter,
-                    child: SizedBox(
-                      height: 100,
-                      width: double.infinity,
-                      child: MouseRegion(
-                        opaque: false,
-                        onEnter: enabled ? (d) => c.keepUi(true) : null,
-                        onHover: enabled ? (d) => c.keepUi(true) : null,
-                        onExit: c.showUi.value && enabled
-                            ? (d) {
-                                if (c.displayMore.isTrue) {
-                                  c.keepUi();
-                                } else {
-                                  c.keepUi(false);
-                                }
-                              }
-                            : null,
-                      ),
-                    ),
-                  );
-                }),
-
-                // Top [MouseRegion] that toggles info header on hover.
-                Align(
-                  alignment: Alignment.topCenter,
-                  child: SizedBox(
-                    height: 100,
-                    width: double.infinity,
-                    child: MouseRegion(
-                      opaque: false,
-                      onEnter: (_) => c.showHeader.value = true,
-                      onHover: (_) => c.showHeader.value = true,
-                      onExit: (_) => c.showHeader.value = false,
-                    ),
-                  ),
-                ),
-
-                // Secondary panel itself.
-                Obx(() {
-                  final bool isIncoming = c.state.value !=
-                          OngoingCallState.active &&
-                      c.state.value != OngoingCallState.joining &&
-                      !(c.outgoing || c.state.value == OngoingCallState.local);
-
-                  if (isIncoming) {
-                    return const SizedBox();
-                  }
-
-                  return LayoutBuilder(builder: (_, constraints) {
-                    // Scale the secondary panel after this frame is displayed, as
-                    // otherwise it invokes re-drawing twice in a frame, resulting in an
-                    // error.
-                    WidgetsBinding.instance.addPostFrameCallback((_) {
-                      c.scaleSecondary(constraints);
-                      WidgetsBinding.instance
-                          .addPostFrameCallback((_) => c.relocateSecondary());
-                    });
-
-                    return const SecondaryView();
-                  });
-                }),
-
-                // Show a hint if any renderer is draggable.
-                Obx(() {
-                  final bool hideSecondary =
-                      c.size.width < 500 && c.size.height < 500;
-                  final bool mayDragVideo = !hideSecondary &&
-                      (c.focused.length > 1 ||
-                          (c.focused.isEmpty &&
-                              c.primary.length + c.secondary.length > 1));
-
-                  return AnimatedSwitcher(
-                    duration: 150.milliseconds,
-                    child: c.showDragAndDropVideosHint && mayDragVideo
-                        ? Padding(
-                            padding: EdgeInsets.only(
-                              top: c.secondary.isNotEmpty &&
-                                      c.secondaryAlignment.value ==
-                                          Alignment.topCenter
-                                  ? 10 + c.secondaryHeight.value
-                                  : 10,
-                              right: c.secondary.isNotEmpty &&
-                                      c.secondaryAlignment.value ==
-                                          Alignment.centerRight
-                                  ? 10 + c.secondaryWidth.value
-                                  : 10,
-                            ),
-                            child: Align(
-                              alignment: Alignment.topRight,
-                              child: SizedBox(
-                                width: 320,
-                                child: HintWidget(
-                                  text: 'label_hint_drag_n_drop_video'.l10n,
-                                  onTap: () =>
-                                      c.showDragAndDropVideosHint = false,
-                                ),
-                              ),
-                            ),
-                          )
-                        : Container(),
-                  );
-                }),
-
-                // If there's any error to show, display it.
-                Obx(() {
-                  return AnimatedSwitcher(
-                    duration: 150.milliseconds,
-                    child: c.errorTimeout.value != 0
-                        ? Align(
-                            alignment: Alignment.topRight,
-                            child: Padding(
-                              padding: EdgeInsets.only(
-                                top: c.secondary.isNotEmpty &&
-                                        c.secondaryAlignment.value ==
-                                            Alignment.topCenter
-                                    ? 10 + c.secondaryHeight.value
-                                    : 10,
-                                right: c.secondary.isNotEmpty &&
-                                        c.secondaryAlignment.value ==
-                                            Alignment.centerRight
-                                    ? 10 + c.secondaryWidth.value
-                                    : 10,
-                              ),
-                              child: SizedBox(
-                                width: 320,
-                                child: HintWidget(
-                                  text: '${c.error}.',
-                                  onTap: () {
-                                    c.errorTimeout.value = 0;
-                                  },
-                                  isError: true,
-                                ),
-                              ),
-                            ),
-                          )
-                        : Container(),
-                  );
-                }),
-
-                Obx(() {
-                  if (c.minimized.value && !c.fullscreen.value) {
-                    return Container();
-                  }
-
-                  return Stack(children: footer);
-                }),
-              ];
-
-              if (c.minimized.value && !c.fullscreen.value) {
-                // Applies constraints on every rebuild.
-                // This includes the screen size changes.
-                c.applyConstraints(context);
-
-                // Returns a stack of draggable [Scaler]s on each of the sides:
-                //
-                // +-------+
-                // |       |
-                // |       |
-                // |       |
-                // +-------+
-                //
-                // 1) + is a cornered scale point;
-                // 2) | is a horizontal scale point;
-                // 3) - is a vertical scale point;
-                return Stack(
-                  children: [
-                    // top middle
-                    Obx(() {
-                      return Positioned(
-                        top: c.top.value - Scaler.size / 2,
-                        left: c.left.value + Scaler.size / 2,
-                        child: MinimizedScalerWidget(
-                          cursor: SystemMouseCursors.resizeUpDown,
-                          width: c.width.value - Scaler.size,
-                          onDrag: (dx, dy) => c.resize(
-                            context,
-                            y: ScaleModeY.top,
-                            dy: dy,
-                          ),
-                        ),
-                      );
-                    }),
-                    // center left
-                    Obx(() {
-                      return Positioned(
-                        top: c.top.value + Scaler.size / 2,
-                        left: c.left.value - Scaler.size / 2,
-                        child: MinimizedScalerWidget(
-                          cursor: SystemMouseCursors.resizeLeftRight,
-                          height: c.height.value - Scaler.size,
-                          onDrag: (dx, dy) => c.resize(
-                            context,
-                            x: ScaleModeX.left,
-                            dx: dx,
-                          ),
-                        ),
-                      );
-                    }),
-                    // center right
-                    Obx(() {
-                      return Positioned(
-                        top: c.top.value + Scaler.size / 2,
-                        left: c.left.value + c.width.value - Scaler.size / 2,
-                        child: MinimizedScalerWidget(
-                          cursor: SystemMouseCursors.resizeLeftRight,
-                          height: c.height.value - Scaler.size,
-                          onDrag: (dx, dy) => c.resize(
-                            context,
-                            x: ScaleModeX.right,
-                            dx: -dx,
-                          ),
-                        ),
-                      );
-                    }),
-                    // bottom center
-                    Obx(() {
-                      return Positioned(
-                        top: c.top.value + c.height.value - Scaler.size / 2,
-                        left: c.left.value + Scaler.size / 2,
-                        child: MinimizedScalerWidget(
-                          cursor: SystemMouseCursors.resizeUpDown,
-                          width: c.width.value - Scaler.size,
-                          onDrag: (dx, dy) => c.resize(
-                            context,
-                            y: ScaleModeY.bottom,
-                            dy: -dy,
-                          ),
-                        ),
-                      );
-                    }),
-
-                    // top left
-                    Obx(() {
-                      return Positioned(
-                        top: c.top.value - Scaler.size / 2,
-                        left: c.left.value - Scaler.size / 2,
-                        child: MinimizedScalerWidget(
-                          // TODO: https://github.com/flutter/flutter/issues/89351
-                          cursor: PlatformUtils.isMacOS && !PlatformUtils.isWeb
-                              ? SystemMouseCursors.resizeRow
-                              : SystemMouseCursors.resizeUpLeftDownRight,
-                          width: Scaler.size * 2,
-                          height: Scaler.size * 2,
-                          onDrag: (dx, dy) => c.resize(
-                            context,
-                            y: ScaleModeY.top,
-                            x: ScaleModeX.left,
-                            dx: dx,
-                            dy: dy,
-                          ),
-                        ),
-                      );
-                    }),
-                    // top right
-                    Obx(() {
-                      return Positioned(
-                        top: c.top.value - Scaler.size / 2,
-                        left:
-                            c.left.value + c.width.value - 3 * Scaler.size / 2,
-                        child: MinimizedScalerWidget(
-                          cursor: PlatformUtils.isMacOS && !PlatformUtils.isWeb
-                              ? SystemMouseCursors.resizeRow
-                              : SystemMouseCursors.resizeUpRightDownLeft,
-                          width: Scaler.size * 2,
-                          height: Scaler.size * 2,
-                          onDrag: (dx, dy) => c.resize(
-                            context,
-                            y: ScaleModeY.top,
-                            x: ScaleModeX.right,
-                            dx: -dx,
-                            dy: dy,
-                          ),
-                        ),
-                      );
-                    }),
-                    // bottom left
-                    Obx(() {
-                      return Positioned(
-                        top: c.top.value + c.height.value - 3 * Scaler.size / 2,
-                        left: c.left.value - Scaler.size / 2,
-                        child: MinimizedScalerWidget(
-                          cursor: PlatformUtils.isMacOS && !PlatformUtils.isWeb
-                              ? SystemMouseCursors.resizeRow
-                              : SystemMouseCursors.resizeUpRightDownLeft,
-                          width: Scaler.size * 2,
-                          height: Scaler.size * 2,
-                          onDrag: (dx, dy) => c.resize(
-                            context,
-                            y: ScaleModeY.bottom,
-                            x: ScaleModeX.left,
-                            dx: dx,
-                            dy: -dy,
-                          ),
-                        ),
-                      );
-                    }),
-                    // bottom right
-                    Obx(() {
-                      return Positioned(
-                        top: c.top.value + c.height.value - 3 * Scaler.size / 2,
-                        left:
-                            c.left.value + c.width.value - 3 * Scaler.size / 2,
-                        child: MinimizedScalerWidget(
-                          // TODO: https://github.com/flutter/flutter/issues/89351
-                          cursor: PlatformUtils.isMacOS && !PlatformUtils.isWeb
-                              ? SystemMouseCursors.resizeRow
-                              : SystemMouseCursors.resizeUpLeftDownRight,
-                          width: Scaler.size * 2,
-                          height: Scaler.size * 2,
-                          onDrag: (dx, dy) => c.resize(
-                            context,
-                            y: ScaleModeY.bottom,
-                            x: ScaleModeX.right,
-                            dx: -dx,
-                            dy: -dy,
-                          ),
-                        ),
-                      );
-                    }),
-
-                    Obx(() {
-                      return Positioned(
-                        left: c.left.value,
-                        top: c.top.value,
-                        width: c.width.value,
-                        height: c.height.value,
-                        child: Material(
-                          type: MaterialType.card,
-                          borderRadius: BorderRadius.circular(10),
-                          elevation: 10,
-                          child: Stack(
-                            children: [
-                              ClipRRect(
-                                borderRadius: BorderRadius.circular(10),
-                                child: DesktopScaffoldWidget(
-                                  content: content,
-                                  ui: ui,
-                                ),
-                              ),
-                              ClipRect(child: Stack(children: footer)),
-                            ],
-                          ),
-                        ),
-                      );
-                    }),
-                  ],
-                );
-              }
-
-              // If the call popup is not [minimized], then return the [scaffold].
-              return DesktopScaffoldWidget(
-                content: content,
-                ui: ui,
-              );
-            },
-          );
-        });
->>>>>>> 9931b368
   }
 }
 
 /// [Draggable] data consisting of a [participant] and its [chatId].
 class DesktopDragData {
   const DesktopDragData(this.participant, this.chatId);
+class DesktopDragData {
+  const DesktopDragData(this.participant, this.chatId);
 
   /// [Participant] this [_DesktopDragData] represents.
   final Participant participant;
@@ -1546,6 +803,7 @@
   @override
   bool operator ==(Object other) =>
       other is DesktopDragData &&
+      other is DesktopDragData &&
       participant == other.participant &&
       chatId == other.chatId;
 
