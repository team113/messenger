--- conflicted
+++ resolved
@@ -1485,155 +1485,20 @@
                             context,
                           );
 
-                  return MouseRegion(
-                    opaque: false,
-                    onEnter: (d) {
-                      if (c.draggedRenderer.value == null) {
-                        c.hoveredRenderer.value = data.participant;
-                        c.hoveredRendererTimeout = 5;
-                        c.isCursorHidden.value = false;
-                      }
-                    },
-                    onHover: (d) {
-                      if (c.draggedRenderer.value == null) {
-                        c.hoveredRenderer.value = data.participant;
-                        c.hoveredRendererTimeout = 5;
-                        c.isCursorHidden.value = false;
-                      }
-                    },
-                    onExit: (d) {
-                      c.hoveredRendererTimeout = 0;
-                      c.hoveredRenderer.value = null;
+                return MouseRegion(
+                  opaque: false,
+                  onEnter: (d) {
+                    if (c.draggedRenderer.value == null) {
+                      c.hoveredRenderer.value = data.participant;
+                      c.hoveredRendererTimeout = 5;
                       c.isCursorHidden.value = false;
-<<<<<<< HEAD
-                    },
-                    child: AnimatedSwitcher(
-                      duration: 200.milliseconds,
-                      child: c.draggedRenderer.value == data.participant
-                          ? Container()
-                          : ContextMenuRegion(
-                              key: ObjectKey(participant),
-                              preventContextMenu: true,
-                              actions: [
-                                if (participant.video.value?.renderer.value !=
-                                    null) ...[
-                                  if (participant.source ==
-                                      MediaSourceKind.Device)
-                                    ContextMenuButton(
-                                      label: fit == null || fit == BoxFit.cover
-                                          ? 'btn_call_do_not_cut_video'.l10n
-                                          : 'btn_call_cut_video'.l10n,
-                                      onPressed: () {
-                                        c.rendererBoxFit[participant
-                                            .video.value!.renderer.value!.track
-                                            .id()] = fit == null ||
-                                                fit == BoxFit.cover
-                                            ? BoxFit.contain
-                                            : BoxFit.cover;
-                                        if (c.focused.isNotEmpty) {
-                                          c.focused.refresh();
-                                        } else {
-                                          c.remotes.refresh();
-                                          c.locals.refresh();
-                                        }
-                                      },
-                                    ),
-                                ],
-                                if (c.primary.length == 1)
-                                  ContextMenuButton(
-                                    label: 'btn_call_uncenter'.l10n,
-                                    onPressed: c.focusAll,
-                                  )
-                                else
-                                  ContextMenuButton(
-                                    label: 'btn_call_center'.l10n,
-                                    onPressed: () => c.center(
-                                      participant,
-                                    ),
-                                  ),
-                                if (participant.member.id != c.me.id) ...[
-                                  if (participant.video.value?.direction.value
-                                          .isEmitting ??
-                                      false)
-                                    ContextMenuButton(
-                                      label: participant.video.value?.renderer
-                                                  .value !=
-                                              null
-                                          ? 'btn_call_disable_video'.l10n
-                                          : 'btn_call_enable_video'.l10n,
-                                      onPressed: () =>
-                                          c.toggleVideoEnabled(participant),
-                                    ),
-                                  if (participant.audio.value?.direction.value
-                                          .isEmitting ??
-                                      false)
-                                    ContextMenuButton(
-                                      label: (participant.audio.value?.direction
-                                                  .value.isEnabled ==
-                                              true)
-                                          ? 'btn_call_disable_audio'.l10n
-                                          : 'btn_call_enable_audio'.l10n,
-                                      onPressed: () =>
-                                          c.toggleAudioEnabled(participant),
-                                    ),
-                                  if (participant.member.isRedialing.isFalse)
-                                    ContextMenuButton(
-                                      label: 'btn_call_remove_participant'.l10n,
-                                      onPressed: () => c.removeChatCallMember(
-                                        participant.member.id.userId,
-                                      ),
-                                    ),
-                                ] else ...[
-                                  ContextMenuButton(
-                                    label: c.videoState.value.isEnabled
-                                        ? 'btn_call_video_off'.l10n
-                                        : 'btn_call_video_on'.l10n,
-                                    onPressed: c.toggleVideo,
-                                  ),
-                                  ContextMenuButton(
-                                    label: c.audioState.value.isEnabled
-                                        ? 'btn_call_audio_off'.l10n
-                                        : 'btn_call_audio_on'.l10n,
-                                    onPressed: c.toggleAudio,
-                                  ),
-                                ],
-                              ],
-                              child: IgnorePointer(
-                                child: ParticipantOverlayWidget(
-                                  participant,
-                                  key: ObjectKey(participant),
-                                  muted: muted,
-                                  hovered: isHovered,
-                                  preferBackdrop:
-                                      !c.minimized.value || c.fullscreen.value,
-                                ),
-                              ),
-                            ),
-                    ),
-                  );
-                });
-              });
-            },
-            decoratorBuilder: (_) => const ParticipantDecoratorWidget(),
-            itemConstraints: (_DragData data) {
-              final double size = (c.size.longestSide * 0.33).clamp(100, 250);
-              return BoxConstraints(maxWidth: size, maxHeight: size);
-            },
-            itemBuilder: (_DragData data) {
-              var participant = data.participant;
-              return Obx(() {
-                return ParticipantWidget(
-                  participant,
-                  key: ObjectKey(participant),
-                  offstageUntilDetermined: true,
-                  respectAspectRatio: true,
-                  borderRadius: BorderRadius.zero,
-                  onSizeDetermined: participant.video.value?.renderer.refresh,
-                  fit: c.rendererBoxFit[
-                      participant.video.value?.renderer.value?.track.id() ??
-                          ''],
-                  expanded: c.doughDraggedRenderer.value == participant,
-=======
+                    }
+                  },
+                  onHover: (d) {
+                    if (c.draggedRenderer.value == null) {
+                      c.hoveredRenderer.value = data.participant;
+                      c.hoveredRendererTimeout = 5;
+                      c.isCursorHidden.value = false;
                     }
                   },
                   onExit: (d) {
@@ -1740,111 +1605,75 @@
                       ),
                     ),
                   ),
->>>>>>> 1a951444
                 );
               });
-            },
-            children:
-                c.primary.map((e) => _DragData(e, c.chatId.value)).toList(),
-          ),
-          IgnorePointer(
-            child: Obx(() {
-              return AnimatedSwitcher(
-                duration: 200.milliseconds,
-                child: c.secondaryDrags.value != 0 &&
-                        c.primaryTargets.value != 0
-                    ? Container(
-                        color: const Color(0x40000000),
-                        child: Center(
-                          child: AnimatedDelayedScale(
-                            duration: const Duration(milliseconds: 300),
-                            beginScale: 1,
-                            endScale: 1.06,
-                            child: ConditionalBackdropFilter(
-                              condition:
-                                  !c.minimized.value || c.fullscreen.value,
-                              borderRadius: BorderRadius.circular(16),
-                              child: Container(
-                                decoration: BoxDecoration(
-                                  borderRadius: BorderRadius.circular(16),
-                                  color:
-                                      !c.minimized.value || c.fullscreen.value
-                                          ? const Color(0x40000000)
-                                          : const Color(0x90000000),
-                                ),
-                                child: const Padding(
-                                  padding: EdgeInsets.all(16),
-                                  child: Icon(
-                                    Icons.add_rounded,
-                                    size: 50,
-                                    color: Colors.white,
-                                  ),
+            });
+          },
+          decoratorBuilder: (_) => const ParticipantDecoratorWidget(),
+          itemConstraints: (_DragData data) {
+            final double size = (c.size.longestSide * 0.33).clamp(100, 250);
+            return BoxConstraints(maxWidth: size, maxHeight: size);
+          },
+          itemBuilder: (_DragData data) {
+            var participant = data.participant;
+            return Obx(() {
+              return ParticipantWidget(
+                participant,
+                key: ObjectKey(participant),
+                offstageUntilDetermined: true,
+                respectAspectRatio: true,
+                borderRadius: BorderRadius.zero,
+                onSizeDetermined: participant.video.value?.renderer.refresh,
+                fit: c.rendererBoxFit[
+                    participant.video.value?.renderer.value?.track.id() ?? ''],
+                expanded: c.doughDraggedRenderer.value == participant,
+              );
+            });
+          },
+          children: c.primary.map((e) => _DragData(e, c.chatId.value)).toList(),
+        ),
+        IgnorePointer(
+          child: Obx(() {
+            return AnimatedSwitcher(
+              duration: 200.milliseconds,
+              child: c.secondaryDrags.value != 0 && c.primaryTargets.value != 0
+                  ? Container(
+                      color: const Color(0x40000000),
+                      child: Center(
+                        child: AnimatedDelayedScale(
+                          duration: const Duration(milliseconds: 300),
+                          beginScale: 1,
+                          endScale: 1.06,
+                          child: ConditionalBackdropFilter(
+                            condition: !c.minimized.value || c.fullscreen.value,
+                            borderRadius: BorderRadius.circular(16),
+                            child: Container(
+                              decoration: BoxDecoration(
+                                borderRadius: BorderRadius.circular(16),
+                                color: !c.minimized.value || c.fullscreen.value
+                                    ? const Color(0x40000000)
+                                    : const Color(0x90000000),
+                              ),
+                              child: const Padding(
+                                padding: EdgeInsets.all(16),
+                                child: Icon(
+                                  Icons.add_rounded,
+                                  size: 50,
+                                  color: Colors.white,
                                 ),
                               ),
                             ),
                           ),
                         ),
-                      )
-                    : null,
-              );
-            }),
-          ),
-        ],
-      );
-    });
-  }
-}
-
-class PositionedBoilerplateWidget extends StatelessWidget {
-  const PositionedBoilerplateWidget({
-    Key? key,
-    required this.child,
-    required this.left,
-    required this.right,
-    required this.top,
-    required this.bottom,
-    required this.width,
-    required this.height,
-  }) : super(key: key);
-
-  /// The widget contained by this widget
-  final Widget child;
-
-  /// The distance between the left edge of the [PositionedBoilerplateWidget]
-  /// and the left edge of the parent widget.
-  final double? left;
-
-  /// The distance between the right edge of the [PositionedBoilerplateWidget]
-  /// and the right edge of the parent widget.
-  final double? right;
-
-  /// The distance between the top edge of the [PositionedBoilerplateWidget]
-  /// and the top edge of the parent widget.
-  final double? top;
-
-  /// The distance between the bottom edge of the [PositionedBoilerplateWidget]
-  /// and the bottom edge of the parent widget.
-  final double? bottom;
-
-  ///The width of the [PositionedBoilerplateWidget].
-  final double width;
-
-  ///The height of the [PositionedBoilerplateWidget].
-  final double height;
-  @override
-  Widget build(BuildContext context) {
-    return Positioned(
-      left: left == null ? null : (left! - Scaler.size / 2),
-      right: right == null ? null : (right! - Scaler.size / 2),
-      top: top == null ? null : (top! - Scaler.size / 2),
-      bottom: bottom == null ? null : (bottom! - Scaler.size / 2),
-      child: SizedBox(
-        width: width + Scaler.size,
-        height: height + Scaler.size,
-        child: child,
-      ),
+                      ),
+                    )
+                  : null,
+            );
+          }),
+        ),
+      ],
     );
-  }
+  });
 }
 
 /// [ReorderableFit] of the [CallController.secondary] participants.
