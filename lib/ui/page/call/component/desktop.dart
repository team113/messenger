--- conflicted
+++ resolved
@@ -1155,364 +1155,6 @@
   );
 }
 
-<<<<<<< HEAD
-=======
-/// Title bar of the call containing information about the call and control
-/// buttons.
-Widget _titleBar(BuildContext context, CallController c) => Obx(() {
-      final Style style = Theme.of(context).extension<Style>()!;
-
-      return Container(
-        key: const ValueKey('TitleBar'),
-        color: style.colors.backgroundAuxiliaryLight,
-        height: CallController.titleHeight,
-        child: Stack(
-          alignment: Alignment.center,
-          children: [
-            // Handles double tap to toggle fullscreen.
-            GestureDetector(
-              behavior: HitTestBehavior.translucent,
-              onDoubleTap: c.toggleFullscreen,
-            ),
-
-            // Left part of the title bar that displays the recipient or
-            // the caller, its avatar and the call's state.
-            Align(
-              alignment: Alignment.centerLeft,
-              child: ConstrainedBox(
-                constraints: BoxConstraints(maxWidth: c.size.width - 60),
-                child: InkWell(
-                  onTap: WebUtils.isPopup
-                      ? null
-                      : () {
-                          router.chat(c.chatId.value);
-                          if (c.fullscreen.value) {
-                            c.toggleFullscreen();
-                          }
-                        },
-                  child: Row(
-                    mainAxisSize: MainAxisSize.min,
-                    children: [
-                      const SizedBox(width: 10),
-                      AvatarWidget.fromRxChat(c.chat.value, radius: 8),
-                      const SizedBox(width: 8),
-                      Flexible(
-                        child: Text(
-                          'label_call_title'.l10nfmt(c.titleArguments),
-                          style: context.textTheme.bodyLarge?.copyWith(
-                            fontSize: 13,
-                            color: style.colors.onPrimary,
-                          ),
-                          overflow: TextOverflow.ellipsis,
-                        ),
-                      ),
-                    ],
-                  ),
-                ),
-              ),
-            ),
-
-            // Right part of the title bar that displays buttons.
-            Align(
-              alignment: Alignment.centerRight,
-              child: Padding(
-                padding: const EdgeInsets.only(right: 3),
-                child: Row(
-                  mainAxisSize: MainAxisSize.min,
-                  children: [
-                    TooltipButton(
-                      onTap: c.toggleFullscreen,
-                      hint: c.fullscreen.value
-                          ? 'btn_fullscreen_exit'.l10n
-                          : 'btn_fullscreen_enter'.l10n,
-                      child: SvgImage.asset(
-                        'assets/icons/fullscreen_${c.fullscreen.value ? 'exit' : 'enter'}.svg',
-                        width: 12,
-                      ),
-                    ),
-                    const SizedBox(width: 10),
-                  ],
-                ),
-              ),
-            ),
-          ],
-        ),
-      );
-    });
-
-/// [ReorderableFit] of the [CallController.primary] participants.
-Widget _primaryView(CallController c) {
-  final Style style = Theme.of(router.context!).extension<Style>()!;
-
-  return Obx(() {
-    void onDragEnded(_DragData d) {
-      c.primaryDrags.value = 0;
-      c.draggedRenderer.value = null;
-      c.doughDraggedRenderer.value = null;
-      c.hoveredRenderer.value = d.participant;
-      c.hoveredRendererTimeout = 5;
-      c.isCursorHidden.value = false;
-    }
-
-    return Stack(
-      children: [
-        ReorderableFit<_DragData>(
-          key: const Key('PrimaryFitView'),
-          allowEmptyTarget: true,
-          onAdded: (d, i) => c.focus(d.participant),
-          onWillAccept: (d) {
-            if (d?.chatId == c.chatId.value) {
-              if (d?.participant.member.id.userId != c.me.id.userId ||
-                  d?.participant.video.value?.source !=
-                      MediaSourceKind.Display) {
-                c.primaryTargets.value = 1;
-              }
-
-              return true;
-            }
-
-            return false;
-          },
-          onLeave: (b) => c.primaryTargets.value = 0,
-          onDragStarted: (r) {
-            c.draggedRenderer.value = r.participant;
-            c.showDragAndDropVideosHint = false;
-            c.primaryDrags.value = 1;
-            c.keepUi(false);
-          },
-          onOffset: () {
-            if (c.minimized.value && !c.fullscreen.value) {
-              return Offset(-c.left.value, -c.top.value - 30);
-            } else if (!WebUtils.isPopup) {
-              return const Offset(0, -30);
-            }
-
-            return Offset.zero;
-          },
-          onDoughBreak: (r) => c.doughDraggedRenderer.value = r.participant,
-          onDragEnd: onDragEnded,
-          onDragCompleted: onDragEnded,
-          onDraggableCanceled: onDragEnded,
-          overlayBuilder: (_DragData data) {
-            var participant = data.participant;
-
-            return LayoutBuilder(builder: (context, constraints) {
-              return Obx(() {
-                bool? muted = participant.member.owner == MediaOwnerKind.local
-                    ? !c.audioState.value.isEnabled
-                    : null;
-
-                bool anyDragIsHappening = c.secondaryDrags.value != 0 ||
-                    c.primaryDrags.value != 0 ||
-                    c.secondaryDragged.value;
-
-                bool isHovered = c.hoveredRenderer.value == participant &&
-                    !anyDragIsHappening;
-
-                BoxFit? fit = participant.video.value?.renderer.value == null
-                    ? null
-                    : c.rendererBoxFit[participant
-                            .video.value?.renderer.value!.track
-                            .id()] ??
-                        RtcVideoView.determineBoxFit(
-                          participant.video.value?.renderer.value
-                              as RtcVideoRenderer,
-                          participant.source,
-                          constraints,
-                          context,
-                        );
-
-                return MouseRegion(
-                  opaque: false,
-                  onEnter: (d) {
-                    if (c.draggedRenderer.value == null) {
-                      c.hoveredRenderer.value = data.participant;
-                      c.hoveredRendererTimeout = 5;
-                      c.isCursorHidden.value = false;
-                    }
-                  },
-                  onHover: (d) {
-                    if (c.draggedRenderer.value == null) {
-                      c.hoveredRenderer.value = data.participant;
-                      c.hoveredRendererTimeout = 5;
-                      c.isCursorHidden.value = false;
-                    }
-                  },
-                  onExit: (d) {
-                    c.hoveredRendererTimeout = 0;
-                    c.hoveredRenderer.value = null;
-                    c.isCursorHidden.value = false;
-                  },
-                  child: AnimatedOpacity(
-                    duration: 200.milliseconds,
-                    opacity:
-                        c.draggedRenderer.value == data.participant ? 0 : 1,
-                    child: ContextMenuRegion(
-                      key: ObjectKey(participant),
-                      preventContextMenu: true,
-                      actions: [
-                        if (participant.video.value?.renderer.value !=
-                            null) ...[
-                          if (participant.source == MediaSourceKind.Device)
-                            ContextMenuButton(
-                              label: fit == null || fit == BoxFit.cover
-                                  ? 'btn_call_do_not_cut_video'.l10n
-                                  : 'btn_call_cut_video'.l10n,
-                              onPressed: () {
-                                c.rendererBoxFit[participant
-                                        .video.value!.renderer.value!.track
-                                        .id()] =
-                                    fit == null || fit == BoxFit.cover
-                                        ? BoxFit.contain
-                                        : BoxFit.cover;
-                                if (c.focused.isNotEmpty) {
-                                  c.focused.refresh();
-                                } else {
-                                  c.remotes.refresh();
-                                  c.locals.refresh();
-                                }
-                              },
-                            ),
-                        ],
-                        if (c.primary.length == 1)
-                          ContextMenuButton(
-                            label: 'btn_call_uncenter'.l10n,
-                            onPressed: c.focusAll,
-                          )
-                        else
-                          ContextMenuButton(
-                            label: 'btn_call_center'.l10n,
-                            onPressed: () => c.center(participant),
-                          ),
-                        if (participant.member.id != c.me.id) ...[
-                          if (participant
-                                  .video.value?.direction.value.isEmitting ??
-                              false)
-                            ContextMenuButton(
-                              label: participant.video.value?.renderer.value !=
-                                      null
-                                  ? 'btn_call_disable_video'.l10n
-                                  : 'btn_call_enable_video'.l10n,
-                              onPressed: () =>
-                                  c.toggleVideoEnabled(participant),
-                            ),
-                          if (participant
-                                  .audio.value?.direction.value.isEmitting ??
-                              false)
-                            ContextMenuButton(
-                              label: (participant.audio.value?.direction.value
-                                          .isEnabled ==
-                                      true)
-                                  ? 'btn_call_disable_audio'.l10n
-                                  : 'btn_call_enable_audio'.l10n,
-                              onPressed: () =>
-                                  c.toggleAudioEnabled(participant),
-                            ),
-                          if (participant.member.isDialing.isFalse)
-                            ContextMenuButton(
-                              label: 'btn_call_remove_participant'.l10n,
-                              onPressed: () => c.removeChatCallMember(
-                                participant.member.id.userId,
-                              ),
-                            ),
-                        ] else ...[
-                          ContextMenuButton(
-                            label: c.videoState.value.isEnabled
-                                ? 'btn_call_video_off'.l10n
-                                : 'btn_call_video_on'.l10n,
-                            onPressed: c.toggleVideo,
-                          ),
-                          ContextMenuButton(
-                            label: c.audioState.value.isEnabled
-                                ? 'btn_call_audio_off'.l10n
-                                : 'btn_call_audio_on'.l10n,
-                            onPressed: c.toggleAudio,
-                          ),
-                        ],
-                      ],
-                      child: IgnorePointer(
-                        child: ParticipantOverlayWidget(
-                          participant,
-                          key: ObjectKey(participant),
-                          muted: muted,
-                          hovered: isHovered,
-                          preferBackdrop:
-                              !c.minimized.value || c.fullscreen.value,
-                        ),
-                      ),
-                    ),
-                  ),
-                );
-              });
-            });
-          },
-          decoratorBuilder: (_) => const ParticipantDecoratorWidget(),
-          itemConstraints: (_DragData data) {
-            final double size = (c.size.longestSide * 0.33).clamp(100, 250);
-            return BoxConstraints(maxWidth: size, maxHeight: size);
-          },
-          itemBuilder: (_DragData data) {
-            var participant = data.participant;
-            return Obx(() {
-              return ParticipantWidget(
-                participant,
-                key: ObjectKey(participant),
-                offstageUntilDetermined: true,
-                respectAspectRatio: true,
-                borderRadius: BorderRadius.zero,
-                onSizeDetermined: participant.video.value?.renderer.refresh,
-                fit: c.rendererBoxFit[
-                    participant.video.value?.renderer.value?.track.id() ?? ''],
-              );
-            });
-          },
-          children: c.primary.map((e) => _DragData(e, c.chatId.value)).toList(),
-        ),
-        IgnorePointer(
-          child: Obx(() {
-            return AnimatedSwitcher(
-              duration: 200.milliseconds,
-              child: c.secondaryDrags.value != 0 && c.primaryTargets.value != 0
-                  ? Container(
-                      color: style.colors.onBackgroundOpacity27,
-                      child: Center(
-                        child: AnimatedDelayedScale(
-                          duration: const Duration(milliseconds: 300),
-                          beginScale: 1,
-                          endScale: 1.06,
-                          child: ConditionalBackdropFilter(
-                            condition: !c.minimized.value || c.fullscreen.value,
-                            borderRadius: BorderRadius.circular(16),
-                            child: Container(
-                              decoration: BoxDecoration(
-                                borderRadius: BorderRadius.circular(16),
-                                color: !c.minimized.value || c.fullscreen.value
-                                    ? style.colors.onBackgroundOpacity27
-                                    : style.colors.onBackgroundOpacity50,
-                              ),
-                              child: Padding(
-                                padding: const EdgeInsets.all(16),
-                                child: Icon(
-                                  Icons.add_rounded,
-                                  size: 50,
-                                  color: style.colors.onPrimary,
-                                ),
-                              ),
-                            ),
-                          ),
-                        ),
-                      ),
-                    )
-                  : null,
-            );
-          }),
-        ),
-      ],
-    );
-  });
-}
-
->>>>>>> c933a38a
 /// [ReorderableFit] of the [CallController.secondary] participants.
 Widget _secondaryView(CallController c, BuildContext context) {
   final Style style = Theme.of(context).extension<Style>()!;
