// Copyright © 2022-2023 IT ENGINEERING MANAGEMENT INC,
//                       <https://github.com/team113>
//
// This program is free software: you can redistribute it and/or modify it under
// the terms of the GNU Affero General Public License v3.0 as published by the
// Free Software Foundation, either version 3 of the License, or (at your
// option) any later version.
//
// This program is distributed in the hope that it will be useful, but WITHOUT
// ANY WARRANTY; without even the implied warranty of MERCHANTABILITY or FITNESS
// FOR A PARTICULAR PURPOSE. See the GNU Affero General Public License v3.0 for
// more details.
//
// You should have received a copy of the GNU Affero General Public License v3.0
// along with this program. If not, see
// <https://www.gnu.org/licenses/agpl-3.0.html>.

import 'dart:ui';

import 'package:collection/collection.dart';
import 'package:flutter/gestures.dart';
import 'package:flutter/material.dart';
import 'package:get/get.dart';

import '../controller.dart';
import '../widget/call_cover.dart';
import '../widget/call_title_common.dart';
import '../widget/conditional_backdrop.dart';
import '../widget/desktop_dock.dart';
import '../widget/desktop_launchpad.dart';
import '../widget/desktop_possible_container.dart';
import '../widget/desktop_scaffold.dart';
import '../widget/desktop_scaler.dart';
import '../widget/desktop_secondary_target.dart';
import '../widget/hint.dart';
import '../widget/scaler.dart';
import '/domain/model/avatar.dart';
import '/domain/model/chat.dart';
import '/domain/model/ongoing_call.dart';
import '/domain/model/user.dart';
import '/domain/model/user_call_cover.dart';
import '/l10n/l10n.dart';
import '/themes.dart';
import '/ui/page/home/widget/animated_slider.dart';
import '/ui/widget/animated_delayed_switcher.dart';
import '/ui/widget/svg/svg.dart';
import '/util/platform_utils.dart';
import '/util/web/web_utils.dart';
import 'desktop_primary_view.dart';
import 'desktop_secondary_view.dart';

/// Returns a desktop design of a [CallView].
class DesktopCall extends StatelessWidget {
  final CallController c;

  const DesktopCall(
    this.c, {
    Key? key,
  }) : super(key: key);

  @override
  Widget build(BuildContext context) {
    return LayoutBuilder(
      builder: (context, constraints) {
        // Call stackable content.
        List<Widget> content = [
          SvgImage.asset(
            'assets/images/background_dark.svg',
            width: double.infinity,
            height: double.infinity,
            fit: BoxFit.cover,
          ),
        ];

        content.addAll([
          // Call's primary view.
          Column(
            children: [
              Obx(() => SizedBox(
                    width: double.infinity,
                    height: c.secondary.isNotEmpty &&
                            c.secondaryAlignment.value == Alignment.topCenter
                        ? c.secondaryHeight.value
                        : 0,
                  )),
              Expanded(
                child: Row(
                  children: [
                    Obx(() => SizedBox(
                          height: double.infinity,
                          width: c.secondary.isNotEmpty &&
                                  c.secondaryAlignment.value ==
                                      Alignment.centerLeft
                              ? c.secondaryWidth.value
                              : 0,
                        )),
                    Expanded(
                      child: Stack(
                        children: [
                          Obx(() {
                            final bool isOutgoing = (c.outgoing ||
                                    c.state.value == OngoingCallState.local) &&
                                !c.started;

                            final bool isIncoming =
                                c.state.value != OngoingCallState.active &&
                                    c.state.value != OngoingCallState.joining &&
                                    !isOutgoing;

                            final bool isDialog =
                                c.chat.value?.chat.value.isDialog == true;

                            final Widget child;

                            if (!isIncoming) {
                              child = PrimaryView(c);
                            } else {
                              if (isDialog) {
                                final User? user = c.chat.value?.members.values
                                        .firstWhereOrNull(
                                          (e) => e.id != c.me.id.userId,
                                        )
                                        ?.user
                                        .value ??
                                    c.chat.value?.chat.value.members
                                        .firstWhereOrNull(
                                          (e) => e.user.id != c.me.id.userId,
                                        )
                                        ?.user;

                                child = CallCoverWidget(
                                  c.chat.value?.callCover,
                                  user: user,
                                );
                              } else {
                                if (c.chat.value?.avatar.value != null) {
                                  final Avatar avatar =
                                      c.chat.value!.avatar.value!;
                                  child = CallCoverWidget(
                                    UserCallCover(
                                      full: avatar.full,
                                      original: avatar.original,
                                      square: avatar.full,
                                      vertical: avatar.full,
                                    ),
                                  );
                                } else {
                                  child = const SizedBox();
                                }
                              }
                            }

                            return AnimatedSwitcher(
                              duration: 400.milliseconds,
                              child: child,
                            );
                          }),
                          Obx(() => MouseRegion(
                                opaque: false,
                                cursor: c.isCursorHidden.value
                                    ? SystemMouseCursors.none
                                    : SystemMouseCursors.basic,
                              )),
                        ],
                      ),
                    ),
                    Obx(() => SizedBox(
                          height: double.infinity,
                          width: c.secondary.isNotEmpty &&
                                  c.secondaryAlignment.value ==
                                      Alignment.centerRight
                              ? c.secondaryWidth.value
                              : 0,
                        )),
                  ],
                ),
              ),
              Obx(() => SizedBox(
                    width: double.infinity,
                    height: c.secondary.isNotEmpty &&
                            c.secondaryAlignment.value == Alignment.bottomCenter
                        ? c.secondaryHeight.value
                        : 0,
                  )),
            ],
          ),

          // Dim the primary view in a non-active call.
          Obx(() {
            final Widget child;

            if (c.state.value == OngoingCallState.active) {
              child = const SizedBox();
            } else {
              child = IgnorePointer(
                child: Container(
                  width: double.infinity,
                  height: double.infinity,
                  color: const Color(0x70000000),
                ),
              );
            }

            return AnimatedSwitcher(duration: 200.milliseconds, child: child);
          }),

          PossibleContainerWidget(c),

          // Makes UI appear on click.
          Listener(
            behavior: HitTestBehavior.translucent,
            onPointerDown: (d) {
              c.downPosition = d.localPosition;
              c.downButtons = d.buttons;
            },
            onPointerUp: (d) {
              if (c.downButtons & kPrimaryButton != 0 &&
                  (d.localPosition.distanceSquared -
                              c.downPosition.distanceSquared)
                          .abs() <=
                      1500) {
                if (c.primaryDrags.value == 0 && c.secondaryDrags.value == 0) {
                  if (c.state.value == OngoingCallState.active) {
                    if (!c.showUi.value) {
                      c.keepUi();
                    } else {
                      c.keepUi(false);
                    }
                  }
                }
              }
            },
          ),

          // Empty drop zone if [secondary] is empty.
          SecondaryTargetWidget(c),
        ]);

        // Footer part of the call with buttons.
        List<Widget> footer = [
          // Animated bottom buttons.
          Align(
            alignment: Alignment.bottomCenter,
            child: Column(
              mainAxisSize: MainAxisSize.min,
              mainAxisAlignment: MainAxisAlignment.center,
              crossAxisAlignment: CrossAxisAlignment.center,
              children: [
                Flexible(
                  child: Column(
                    mainAxisSize: MainAxisSize.min,
                    verticalDirection: VerticalDirection.up,
                    children: [
                      DockWidget(c),
                      LaunchpadWidget(c),
                    ],
                  ),
                ),
              ],
            ),
          ),

          // Display the more hint, if not dismissed.
          Obx(() {
            return AnimatedSwitcher(
              duration: 150.milliseconds,
              child: c.showDragAndDropButtonsHint && c.displayMore.value
                  ? Align(
                      alignment: Alignment.bottomCenter,
                      child: Column(
                        mainAxisSize: MainAxisSize.min,
                        children: [
                          AnimatedDelayedSwitcher(
                            delay: const Duration(milliseconds: 500),
                            duration: const Duration(milliseconds: 200),
                            child: Align(
                              alignment: Alignment.topCenter,
                              child: Container(
                                width: 290,
                                padding: EdgeInsets.only(
                                    top: 10 +
                                        (WebUtils.isPopup
                                            ? 0
                                            : CallController.titleHeight)),
                                child: HintWidget(
                                  text: 'label_hint_drag_n_drop_buttons'.l10n,
                                  onTap: () =>
                                      c.showDragAndDropButtonsHint = false,
                                ),
                              ),
                            ),
                          ),
                          const Flexible(child: SizedBox(height: 420)),
                        ],
                      ),
                    )
                  : Container(),
            );
          }),
        ];

        List<Widget> ui = [
          IgnorePointer(
            child: Obx(() {
              bool preferTitle = c.state.value != OngoingCallState.active;
              return AnimatedSwitcher(
                duration: const Duration(milliseconds: 300),
                child: preferTitle &&
                        c.primary
                            .where((e) => e.video.value?.renderer.value != null)
                            .isNotEmpty
                    ? Container(color: const Color(0x55000000))
                    : null,
              );
            }),
          ),

          Obx(() {
            bool preferTitle = c.state.value != OngoingCallState.active;
            return GestureDetector(
              behavior: HitTestBehavior.translucent,
              onDoubleTap: c.toggleFullscreen,
              onPanUpdate: preferTitle
                  ? (d) {
                      c.left.value = c.left.value + d.delta.dx;
                      c.top.value = c.top.value + d.delta.dy;
                      c.applyConstraints(context);
                    }
                  : null,
            );
          }),

          // Sliding from the top title bar.
          Obx(() {
            final bool isOutgoing =
                (c.outgoing || c.state.value == OngoingCallState.local) &&
                    !c.started;

            final bool preferTitle =
                c.state.value != OngoingCallState.active && !isOutgoing;

            return AnimatedSwitcher(
              key: const Key('AnimatedSwitcherCallTitle'),
              duration: const Duration(milliseconds: 200),
              child: preferTitle
                  ? Align(
                      key: const Key('CallTitlePadding'),
                      alignment: Alignment.topCenter,
                      child: Padding(
                        padding: EdgeInsets.only(
                          left: 10,
                          right: 10,
                          top: c.size.height * 0.05,
                        ),
                        child: CallTitleCommon(c),
                      ),
                    )
                  : Container(key: UniqueKey()),
            );
          }),

          // Sliding from the top info header.
          if (WebUtils.isPopup)
            Obx(() {
              if (!c.fullscreen.value) {
                return const SizedBox();
              }

              return Align(
                alignment: Alignment.topCenter,
                child: AnimatedSlider(
                  duration: 400.milliseconds,
                  translate: false,
                  beginOffset: const Offset(0, -1),
                  endOffset: const Offset(0, 0),
                  isOpen: c.state.value == OngoingCallState.active &&
                      c.showHeader.value,
                  child: Container(
                    decoration: BoxDecoration(
                      borderRadius: BorderRadius.circular(30),
                      boxShadow: const [
                        CustomBoxShadow(
                          color: Color(0x33000000),
                          blurRadius: 8,
                          blurStyle: BlurStyle.outer,
                        )
                      ],
                    ),
                    margin: const EdgeInsets.fromLTRB(10, 5, 10, 2),
                    child: ConditionalBackdropFilter(
                      borderRadius: BorderRadius.circular(30),
                      filter: ImageFilter.blur(
                        sigmaX: 15,
                        sigmaY: 15,
                      ),
                      child: Container(
                        decoration: BoxDecoration(
                          color: const Color(0x301D6AAE),
                          borderRadius: BorderRadius.circular(30),
                        ),
                        padding: const EdgeInsets.symmetric(
                          vertical: 8,
                          horizontal: 10,
                        ),
                        child: Text(
                          'label_call_title'.l10nfmt(c.titleArguments),
                          style: context.textTheme.bodyLarge?.copyWith(
                            fontSize: 13,
                            color: const Color(0xFFFFFFFF),
                          ),
                          overflow: TextOverflow.ellipsis,
                        ),
                      ),
                    ),
                  ),
                ),
              );
            }),

          // Bottom [MouseRegion] that toggles UI on hover.
          Obx(() {
            final bool enabled =
                c.primaryDrags.value == 0 && c.secondaryDrags.value == 0;
            return Align(
              alignment: Alignment.bottomCenter,
              child: SizedBox(
                height: 100,
                width: double.infinity,
                child: MouseRegion(
                  opaque: false,
                  onEnter: enabled ? (d) => c.keepUi(true) : null,
                  onHover: enabled ? (d) => c.keepUi(true) : null,
                  onExit: c.showUi.value && enabled
                      ? (d) {
                          if (c.displayMore.isTrue) {
                            c.keepUi();
                          } else {
                            c.keepUi(false);
                          }
                        }
                      : null,
                ),
              ),
            );
          }),

          // Top [MouseRegion] that toggles info header on hover.
          Align(
            alignment: Alignment.topCenter,
            child: SizedBox(
              height: 100,
              width: double.infinity,
              child: MouseRegion(
                opaque: false,
                onEnter: (_) => c.showHeader.value = true,
                onHover: (_) => c.showHeader.value = true,
                onExit: (_) => c.showHeader.value = false,
              ),
            ),
          ),

          // Secondary panel itself.
          Obx(() {
            final bool isIncoming = c.state.value != OngoingCallState.active &&
                c.state.value != OngoingCallState.joining &&
                !(c.outgoing || c.state.value == OngoingCallState.local);

            if (isIncoming) {
              return const SizedBox();
            }

            return LayoutBuilder(builder: (_, constraints) {
              // Scale the secondary panel after this frame is displayed, as
              // otherwise it invokes re-drawing twice in a frame, resulting in an
              // error.
              WidgetsBinding.instance.addPostFrameCallback((_) {
                c.scaleSecondary(constraints);
                WidgetsBinding.instance
                    .addPostFrameCallback((_) => c.relocateSecondary());
              });

              return SecondaryView(c);
            });
          }),

          // Show a hint if any renderer is draggable.
          Obx(() {
            final bool hideSecondary =
                c.size.width < 500 && c.size.height < 500;
            final bool mayDragVideo = !hideSecondary &&
                (c.focused.length > 1 ||
                    (c.focused.isEmpty &&
                        c.primary.length + c.secondary.length > 1));

            return AnimatedSwitcher(
              duration: 150.milliseconds,
              child: c.showDragAndDropVideosHint && mayDragVideo
                  ? Padding(
                      padding: EdgeInsets.only(
                        top: c.secondary.isNotEmpty &&
                                c.secondaryAlignment.value ==
                                    Alignment.topCenter
                            ? 10 + c.secondaryHeight.value
                            : 10,
                        right: c.secondary.isNotEmpty &&
                                c.secondaryAlignment.value ==
                                    Alignment.centerRight
                            ? 10 + c.secondaryWidth.value
                            : 10,
                      ),
                      child: Align(
                        alignment: Alignment.topRight,
                        child: SizedBox(
                          width: 320,
                          child: HintWidget(
                            text: 'label_hint_drag_n_drop_video'.l10n,
                            onTap: () => c.showDragAndDropVideosHint = false,
                          ),
                        ),
                      ),
                    )
                  : Container(),
            );
          }),

          // If there's any error to show, display it.
          Obx(() {
            return AnimatedSwitcher(
              duration: 150.milliseconds,
              child: c.errorTimeout.value != 0
                  ? Align(
                      alignment: Alignment.topRight,
                      child: Padding(
                        padding: EdgeInsets.only(
                          top: c.secondary.isNotEmpty &&
                                  c.secondaryAlignment.value ==
                                      Alignment.topCenter
                              ? 10 + c.secondaryHeight.value
                              : 10,
                          right: c.secondary.isNotEmpty &&
                                  c.secondaryAlignment.value ==
                                      Alignment.centerRight
                              ? 10 + c.secondaryWidth.value
                              : 10,
                        ),
                        child: SizedBox(
                          width: 320,
                          child: HintWidget(
                            text: '${c.error}.',
                            onTap: () {
                              c.errorTimeout.value = 0;
                            },
                            isError: true,
                          ),
                        ),
                      ),
                    )
                  : Container(),
            );
          }),

          Obx(() {
            if (c.minimized.value && !c.fullscreen.value) {
              return Container();
            }

            return Stack(children: footer);
          }),
        ];

        if (c.minimized.value && !c.fullscreen.value) {
          // Applies constraints on every rebuild.
          // This includes the screen size changes.
          c.applyConstraints(context);

          // Returns a stack of draggable [Scaler]s on each of the sides:
          //
          // +-------+
          // |       |
          // |       |
          // |       |
          // +-------+
          //
          // 1) + is a cornered scale point;
          // 2) | is a horizontal scale point;
          // 3) - is a vertical scale point;
          return Stack(
            children: [
              // top middle
              Obx(() {
                return Positioned(
                  top: c.top.value - Scaler.size / 2,
                  left: c.left.value + Scaler.size / 2,
                  child: MinimizedScalerWidget(
                    c,
                    cursor: SystemMouseCursors.resizeUpDown,
                    width: c.width.value - Scaler.size,
                    onDrag: (dx, dy) => c.resize(
                      context,
                      y: ScaleModeY.top,
                      dy: dy,
                    ),
                  ),
                );
              }),
              // center left
              Obx(() {
                return Positioned(
                  top: c.top.value + Scaler.size / 2,
                  left: c.left.value - Scaler.size / 2,
                  child: MinimizedScalerWidget(
                    c,
                    cursor: SystemMouseCursors.resizeLeftRight,
                    height: c.height.value - Scaler.size,
                    onDrag: (dx, dy) => c.resize(
                      context,
                      x: ScaleModeX.left,
                      dx: dx,
                    ),
                  ),
                );
              }),
              // center right
              Obx(() {
                return Positioned(
                  top: c.top.value + Scaler.size / 2,
                  left: c.left.value + c.width.value - Scaler.size / 2,
                  child: MinimizedScalerWidget(
                    c,
                    cursor: SystemMouseCursors.resizeLeftRight,
                    height: c.height.value - Scaler.size,
                    onDrag: (dx, dy) => c.resize(
                      context,
                      x: ScaleModeX.right,
                      dx: -dx,
                    ),
                  ),
                );
              }),
              // bottom center
              Obx(() {
                return Positioned(
                  top: c.top.value + c.height.value - Scaler.size / 2,
                  left: c.left.value + Scaler.size / 2,
                  child: MinimizedScalerWidget(
                    c,
                    cursor: SystemMouseCursors.resizeUpDown,
                    width: c.width.value - Scaler.size,
                    onDrag: (dx, dy) => c.resize(
                      context,
                      y: ScaleModeY.bottom,
                      dy: -dy,
                    ),
                  ),
                );
              }),

              // top left
              Obx(() {
                return Positioned(
                  top: c.top.value - Scaler.size / 2,
                  left: c.left.value - Scaler.size / 2,
                  child: MinimizedScalerWidget(
                    c,
                    // TODO: https://github.com/flutter/flutter/issues/89351
                    cursor: PlatformUtils.isMacOS && !PlatformUtils.isWeb
                        ? SystemMouseCursors.resizeRow
                        : SystemMouseCursors.resizeUpLeftDownRight,
                    width: Scaler.size * 2,
                    height: Scaler.size * 2,
                    onDrag: (dx, dy) => c.resize(
                      context,
                      y: ScaleModeY.top,
                      x: ScaleModeX.left,
                      dx: dx,
                      dy: dy,
                    ),
                  ),
                );
              }),
              // top right
              Obx(() {
                return Positioned(
                  top: c.top.value - Scaler.size / 2,
                  left: c.left.value + c.width.value - 3 * Scaler.size / 2,
                  child: MinimizedScalerWidget(
                    c,
                    cursor: PlatformUtils.isMacOS && !PlatformUtils.isWeb
                        ? SystemMouseCursors.resizeRow
                        : SystemMouseCursors.resizeUpRightDownLeft,
                    width: Scaler.size * 2,
                    height: Scaler.size * 2,
                    onDrag: (dx, dy) => c.resize(
                      context,
                      y: ScaleModeY.top,
                      x: ScaleModeX.right,
                      dx: -dx,
                      dy: dy,
                    ),
<<<<<<< HEAD
=======
                    const SizedBox(width: 10),
                  ],
                ),
              ),
            ),
          ],
        ),
      );
    });

/// [ReorderableFit] of the [CallController.primary] participants.
Widget _primaryView(CallController c) {
  return Obx(() {
    void onDragEnded(_DragData d) {
      c.primaryDrags.value = 0;
      c.draggedRenderer.value = null;
      c.doughDraggedRenderer.value = null;
      c.hoveredRenderer.value = d.participant;
      c.hoveredRendererTimeout = 5;
      c.isCursorHidden.value = false;
    }

    return Stack(
      children: [
        ReorderableFit<_DragData>(
          key: const Key('PrimaryFitView'),
          allowEmptyTarget: true,
          onAdded: (d, i) => c.focus(d.participant),
          onWillAccept: (d) {
            if (d?.chatId == c.chatId.value) {
              if (d?.participant.member.id.userId != c.me.id.userId ||
                  d?.participant.video.value?.source !=
                      MediaSourceKind.Display) {
                c.primaryTargets.value = 1;
              }

              return true;
            }

            return false;
          },
          onLeave: (b) => c.primaryTargets.value = 0,
          onDragStarted: (r) {
            c.draggedRenderer.value = r.participant;
            c.showDragAndDropVideosHint = false;
            c.primaryDrags.value = 1;
            c.keepUi(false);
          },
          onOffset: () {
            if (c.minimized.value && !c.fullscreen.value) {
              return Offset(-c.left.value, -c.top.value - 30);
            } else if (!WebUtils.isPopup) {
              return const Offset(0, -30);
            }

            return Offset.zero;
          },
          onDoughBreak: (r) => c.doughDraggedRenderer.value = r.participant,
          onDragEnd: onDragEnded,
          onDragCompleted: onDragEnded,
          onDraggableCanceled: onDragEnded,
          overlayBuilder: (_DragData data) {
            var participant = data.participant;

            return LayoutBuilder(builder: (context, constraints) {
              return Obx(() {
                bool? muted = participant.member.owner == MediaOwnerKind.local
                    ? !c.audioState.value.isEnabled
                    : participant.audio.value?.isMuted.value ?? false;

                bool anyDragIsHappening = c.secondaryDrags.value != 0 ||
                    c.primaryDrags.value != 0 ||
                    c.secondaryDragged.value;

                bool isHovered = c.hoveredRenderer.value == participant &&
                    !anyDragIsHappening;

                BoxFit? fit = participant.video.value?.renderer.value == null
                    ? null
                    : c.rendererBoxFit[participant
                            .video.value?.renderer.value!.track
                            .id()] ??
                        RtcVideoView.determineBoxFit(
                          participant.video.value?.renderer.value
                              as RtcVideoRenderer,
                          participant.source,
                          constraints,
                          context,
                        );

                return MouseRegion(
                  opaque: false,
                  onEnter: (d) {
                    if (c.draggedRenderer.value == null) {
                      c.hoveredRenderer.value = data.participant;
                      c.hoveredRendererTimeout = 5;
                      c.isCursorHidden.value = false;
                    }
                  },
                  onHover: (d) {
                    if (c.draggedRenderer.value == null) {
                      c.hoveredRenderer.value = data.participant;
                      c.hoveredRendererTimeout = 5;
                      c.isCursorHidden.value = false;
                    }
                  },
                  onExit: (d) {
                    c.hoveredRendererTimeout = 0;
                    c.hoveredRenderer.value = null;
                    c.isCursorHidden.value = false;
                  },
                  child: AnimatedOpacity(
                    duration: 200.milliseconds,
                    opacity:
                        c.draggedRenderer.value == data.participant ? 0 : 1,
                    child: ContextMenuRegion(
                      key: ObjectKey(participant),
                      preventContextMenu: true,
                      actions: [
                        if (participant.video.value?.renderer.value !=
                            null) ...[
                          if (participant.source == MediaSourceKind.Device)
                            ContextMenuButton(
                              label: fit == null || fit == BoxFit.cover
                                  ? 'btn_call_do_not_cut_video'.l10n
                                  : 'btn_call_cut_video'.l10n,
                              onPressed: () {
                                c.rendererBoxFit[participant
                                        .video.value!.renderer.value!.track
                                        .id()] =
                                    fit == null || fit == BoxFit.cover
                                        ? BoxFit.contain
                                        : BoxFit.cover;
                                if (c.focused.isNotEmpty) {
                                  c.focused.refresh();
                                } else {
                                  c.remotes.refresh();
                                  c.locals.refresh();
                                }
                              },
                            ),
                        ],
                        if (c.primary.length == 1)
                          ContextMenuButton(
                            label: 'btn_call_uncenter'.l10n,
                            onPressed: c.focusAll,
                          )
                        else
                          ContextMenuButton(
                            label: 'btn_call_center'.l10n,
                            onPressed: () => c.center(participant),
                          ),
                        if (participant.member.id != c.me.id) ...[
                          if (participant
                                  .video.value?.direction.value.isEmitting ??
                              false)
                            ContextMenuButton(
                              label: participant.video.value?.renderer.value !=
                                      null
                                  ? 'btn_call_disable_video'.l10n
                                  : 'btn_call_enable_video'.l10n,
                              onPressed: () =>
                                  c.toggleVideoEnabled(participant),
                            ),
                          if (participant
                                  .audio.value?.direction.value.isEmitting ??
                              false)
                            ContextMenuButton(
                              label: (participant.audio.value?.direction.value
                                          .isEnabled ==
                                      true)
                                  ? 'btn_call_disable_audio'.l10n
                                  : 'btn_call_enable_audio'.l10n,
                              onPressed: () =>
                                  c.toggleAudioEnabled(participant),
                            ),
                          if (participant.member.isRedialing.isFalse)
                            ContextMenuButton(
                              label: 'btn_call_remove_participant'.l10n,
                              onPressed: () => c.removeChatCallMember(
                                participant.member.id.userId,
                              ),
                            ),
                        ] else ...[
                          ContextMenuButton(
                            label: c.videoState.value.isEnabled
                                ? 'btn_call_video_off'.l10n
                                : 'btn_call_video_on'.l10n,
                            onPressed: c.toggleVideo,
                          ),
                          ContextMenuButton(
                            label: c.audioState.value.isEnabled
                                ? 'btn_call_audio_off'.l10n
                                : 'btn_call_audio_on'.l10n,
                            onPressed: c.toggleAudio,
                          ),
                        ],
                      ],
                      child: IgnorePointer(
                        child: ParticipantOverlayWidget(
                          participant,
                          key: ObjectKey(participant),
                          muted: muted,
                          hovered: isHovered,
                          preferBackdrop:
                              !c.minimized.value || c.fullscreen.value,
                        ),
                      ),
                    ),
>>>>>>> 198fd330
                  ),
                );
              }),
              // bottom left
              Obx(() {
                return Positioned(
                  top: c.top.value + c.height.value - 3 * Scaler.size / 2,
                  left: c.left.value - Scaler.size / 2,
                  child: MinimizedScalerWidget(
                    c,
                    cursor: PlatformUtils.isMacOS && !PlatformUtils.isWeb
                        ? SystemMouseCursors.resizeRow
                        : SystemMouseCursors.resizeUpRightDownLeft,
                    width: Scaler.size * 2,
                    height: Scaler.size * 2,
                    onDrag: (dx, dy) => c.resize(
                      context,
                      y: ScaleModeY.bottom,
                      x: ScaleModeX.left,
                      dx: dx,
                      dy: -dy,
                    ),
                  ),
                );
              }),
              // bottom right
              Obx(() {
                return Positioned(
                  top: c.top.value + c.height.value - 3 * Scaler.size / 2,
                  left: c.left.value + c.width.value - 3 * Scaler.size / 2,
                  child: MinimizedScalerWidget(
                    c,
                    // TODO: https://github.com/flutter/flutter/issues/89351
                    cursor: PlatformUtils.isMacOS && !PlatformUtils.isWeb
                        ? SystemMouseCursors.resizeRow
                        : SystemMouseCursors.resizeUpLeftDownRight,
                    width: Scaler.size * 2,
                    height: Scaler.size * 2,
                    onDrag: (dx, dy) => c.resize(
                      context,
                      y: ScaleModeY.bottom,
                      x: ScaleModeX.right,
                      dx: -dx,
                      dy: -dy,
                    ),
                  ),
                );
              }),

              Obx(() {
                return Positioned(
                  left: c.left.value,
                  top: c.top.value,
                  width: c.width.value,
                  height: c.height.value,
                  child: Material(
                    type: MaterialType.card,
                    borderRadius: BorderRadius.circular(10),
                    elevation: 10,
                    child: Stack(
                      children: [
                        ClipRRect(
                          borderRadius: BorderRadius.circular(10),
                          child: DesktopScaffoldWidget(
                            c,
                            content: content,
                            ui: ui,
                          ),
                        ),
                        ClipRect(child: Stack(children: footer)),
                      ],
                    ),
                  ),
                );
              }),
            ],
          );
        }

        // If the call popup is not [minimized], then return the [scaffold].
        return DesktopScaffoldWidget(
          c,
          content: content,
          ui: ui,
        );
      },
    );
  }
}

/// [Draggable] data consisting of a [participant] and its [chatId].
class DesktopDragData {
  const DesktopDragData(this.participant, this.chatId);

  /// [Participant] this [_DesktopDragData] represents.
  final Participant participant;

  /// [ChatId] of the [CallView] this [participant] takes place in.
  final ChatId chatId;

  @override
  bool operator ==(Object other) =>
      other is DesktopDragData &&
      participant == other.participant &&
      chatId == other.chatId;

  @override
  int get hashCode => participant.hashCode;
}<|MERGE_RESOLUTION|>--- conflicted
+++ resolved
@@ -697,8 +697,162 @@
                       dx: -dx,
                       dy: dy,
                     ),
-<<<<<<< HEAD
-=======
+                  ),
+                );
+              }),
+              // bottom left
+              Obx(() {
+                return Positioned(
+                  top: c.top.value + c.height.value - 3 * Scaler.size / 2,
+                  left: c.left.value - Scaler.size / 2,
+                  child: MinimizedScalerWidget(
+                    c,
+                    cursor: PlatformUtils.isMacOS && !PlatformUtils.isWeb
+                        ? SystemMouseCursors.resizeRow
+                        : SystemMouseCursors.resizeUpRightDownLeft,
+                    width: Scaler.size * 2,
+                    height: Scaler.size * 2,
+                    onDrag: (dx, dy) => c.resize(
+                      context,
+                      y: ScaleModeY.bottom,
+                      x: ScaleModeX.left,
+                      dx: dx,
+                      dy: -dy,
+                    ),
+                  ),
+                );
+              }),
+              // bottom right
+              Obx(() {
+                return Positioned(
+                  top: c.top.value + c.height.value - 3 * Scaler.size / 2,
+                  left: c.left.value + c.width.value - 3 * Scaler.size / 2,
+                  child: MinimizedScalerWidget(
+                    c,
+                    // TODO: https://github.com/flutter/flutter/issues/89351
+                    cursor: PlatformUtils.isMacOS && !PlatformUtils.isWeb
+                        ? SystemMouseCursors.resizeRow
+                        : SystemMouseCursors.resizeUpLeftDownRight,
+                    width: Scaler.size * 2,
+                    height: Scaler.size * 2,
+                    onDrag: (dx, dy) => c.resize(
+                      context,
+                      y: ScaleModeY.bottom,
+                      x: ScaleModeX.right,
+                      dx: -dx,
+                      dy: -dy,
+                    ),
+                  ),
+                );
+              }),
+
+              Obx(() {
+                return Positioned(
+                  left: c.left.value,
+                  top: c.top.value,
+                  width: c.width.value,
+                  height: c.height.value,
+                  child: Material(
+                    type: MaterialType.card,
+                    borderRadius: BorderRadius.circular(10),
+                    elevation: 10,
+                    child: Stack(
+                      children: [
+                        ClipRRect(
+                          borderRadius: BorderRadius.circular(10),
+                          child: DesktopScaffoldWidget(
+                            c,
+                            content: content,
+                            ui: ui,
+                          ),
+                        ),
+                        ClipRect(child: Stack(children: footer)),
+                      ],
+                    ),
+                  ),
+                );
+              }),
+            ],
+          );
+        }
+
+      // If the call popup is not [minimized], then return the [scaffold].
+      return scaffold;
+    },
+  );
+}
+
+/// Title bar of the call containing information about the call and control
+/// buttons.
+Widget _titleBar(BuildContext context, CallController c) => Obx(() {
+      return Container(
+        key: const ValueKey('TitleBar'),
+        color: const Color(0xFF162636),
+        height: CallController.titleHeight,
+        child: Stack(
+          alignment: Alignment.center,
+          children: [
+            // Handles double tap to toggle fullscreen.
+            GestureDetector(
+              behavior: HitTestBehavior.translucent,
+              onDoubleTap: c.toggleFullscreen,
+            ),
+
+            // Left part of the title bar that displays the recipient or
+            // the caller, its avatar and the call's state.
+            Align(
+              alignment: Alignment.centerLeft,
+              child: ConstrainedBox(
+                constraints: BoxConstraints(maxWidth: c.size.width - 60),
+                child: InkWell(
+                  onTap: WebUtils.isPopup
+                      ? null
+                      : () {
+                          router.chat(c.chatId.value);
+                          if (c.fullscreen.value) {
+                            c.toggleFullscreen();
+                          }
+                        },
+                  child: Row(
+                    mainAxisSize: MainAxisSize.min,
+                    children: [
+                      const SizedBox(width: 10),
+                      AvatarWidget.fromRxChat(c.chat.value, radius: 8),
+                      const SizedBox(width: 8),
+                      Flexible(
+                        child: Text(
+                          'label_call_title'.l10nfmt(c.titleArguments),
+                          style: context.textTheme.bodyLarge?.copyWith(
+                            fontSize: 13,
+                            color: const Color(0xFFFFFFFF),
+                          ),
+                          overflow: TextOverflow.ellipsis,
+                        ),
+                      ),
+                    ],
+                  ),
+                ),
+              ),
+            ),
+
+            // Right part of the title bar that displays buttons.
+            Align(
+              alignment: Alignment.centerRight,
+              child: Padding(
+                padding: const EdgeInsets.only(right: 3),
+                child: Row(
+                  mainAxisSize: MainAxisSize.min,
+                  children: [
+                    TooltipButton(
+                      onTap: c.toggleFullscreen,
+                      hint: c.fullscreen.value
+                          ? 'btn_fullscreen_exit'.l10n
+                          : 'btn_fullscreen_enter'.l10n,
+                      child: SvgLoader.asset(
+                        'assets/icons/fullscreen_${c.fullscreen.value ? 'exit' : 'enter'}.svg',
+                        width: 12,
+                      ),
+                    ),
                     const SizedBox(width: 10),
                   ],
                 ),
@@ -908,95 +1062,1039 @@
                         ),
                       ),
                     ),
->>>>>>> 198fd330
                   ),
                 );
+              });
+            });
+          },
+          decoratorBuilder: (_) => const ParticipantDecoratorWidget(),
+          itemConstraints: (_DragData data) {
+            final double size = (c.size.longestSide * 0.33).clamp(100, 250);
+            return BoxConstraints(maxWidth: size, maxHeight: size);
+          },
+          itemBuilder: (_DragData data) {
+            var participant = data.participant;
+            return Obx(() {
+              return ParticipantWidget(
+                participant,
+                key: ObjectKey(participant),
+                offstageUntilDetermined: true,
+                respectAspectRatio: true,
+                borderRadius: BorderRadius.zero,
+                onSizeDetermined: participant.video.value?.renderer.refresh,
+                fit: c.rendererBoxFit[
+                    participant.video.value?.renderer.value?.track.id() ?? ''],
+                expanded: c.doughDraggedRenderer.value == participant,
+              );
+            });
+          },
+          children: c.primary.map((e) => _DragData(e, c.chatId.value)).toList(),
+        ),
+        IgnorePointer(
+          child: Obx(() {
+            return AnimatedSwitcher(
+              duration: 200.milliseconds,
+              child: c.secondaryDrags.value != 0 && c.primaryTargets.value != 0
+                  ? Container(
+                      color: const Color(0x40000000),
+                      child: Center(
+                        child: AnimatedDelayedScale(
+                          duration: const Duration(milliseconds: 300),
+                          beginScale: 1,
+                          endScale: 1.06,
+                          child: ConditionalBackdropFilter(
+                            condition: !c.minimized.value || c.fullscreen.value,
+                            borderRadius: BorderRadius.circular(16),
+                            child: Container(
+                              decoration: BoxDecoration(
+                                borderRadius: BorderRadius.circular(16),
+                                color: !c.minimized.value || c.fullscreen.value
+                                    ? const Color(0x40000000)
+                                    : const Color(0x90000000),
+                              ),
+                              child: const Padding(
+                                padding: EdgeInsets.all(16),
+                                child: Icon(
+                                  Icons.add_rounded,
+                                  size: 50,
+                                  color: Colors.white,
+                                ),
+                              ),
+                            ),
+                          ),
+                        ),
+                      ),
+                    )
+                  : null,
+            );
+          }),
+        ),
+      ],
+    );
+  });
+}
+
+/// [ReorderableFit] of the [CallController.secondary] participants.
+Widget _secondaryView(CallController c, BuildContext context) {
+  return MediaQuery(
+    data: MediaQuery.of(context).copyWith(size: c.size),
+    child: Obx(() {
+      if (c.secondary.isEmpty) {
+        return Container();
+      }
+
+      // [BorderRadius] to decorate the secondary panel with.
+      final BorderRadius borderRadius = BorderRadius.circular(10);
+
+      double? left, right;
+      double? top, bottom;
+      Axis? axis;
+
+      if (c.secondaryAlignment.value == Alignment.centerRight) {
+        top = 0;
+        right = 0;
+        axis = Axis.horizontal;
+      } else if (c.secondaryAlignment.value == Alignment.centerLeft) {
+        top = 0;
+        left = 0;
+        axis = Axis.horizontal;
+      } else if (c.secondaryAlignment.value == Alignment.topCenter) {
+        top = 0;
+        left = 0;
+        axis = Axis.vertical;
+      } else if (c.secondaryAlignment.value == Alignment.bottomCenter) {
+        bottom = 0;
+        left = 0;
+        axis = Axis.vertical;
+      } else {
+        left = c.secondaryLeft.value;
+        top = c.secondaryTop.value;
+        right = c.secondaryRight.value;
+        bottom = c.secondaryBottom.value;
+
+        axis = null;
+      }
+
+      double width, height;
+      if (axis == Axis.horizontal) {
+        width = c.secondaryWidth.value;
+        height = c.size.height;
+      } else if (axis == Axis.vertical) {
+        width = c.size.width;
+        height = c.secondaryHeight.value;
+      } else {
+        width = c.secondaryWidth.value;
+        height = c.secondaryHeight.value;
+      }
+
+      Widget buildDragHandle(Alignment alignment) {
+        // Returns a [Scaler] scaling the secondary view.
+        Widget scaler({
+          Key? key,
+          MouseCursor cursor = MouseCursor.defer,
+          Function(double, double)? onDrag,
+          double? width,
+          double? height,
+        }) {
+          return Obx(() {
+            return MouseRegion(
+              cursor:
+                  c.draggedRenderer.value == null ? cursor : MouseCursor.defer,
+              child: Scaler(
+                key: key,
+                onDragUpdate: onDrag,
+                onDragEnd: (_) {
+                  c.updateSecondaryAttach();
+                },
+                width: width ?? Scaler.size,
+                height: height ?? Scaler.size,
+              ),
+            );
+          });
+        }
+
+        Widget widget = Container();
+
+        if (alignment == Alignment.centerLeft) {
+          widget = scaler(
+            cursor: SystemMouseCursors.resizeLeftRight,
+            height: height - Scaler.size,
+            onDrag: (dx, dy) => c.resizeSecondary(
+              context,
+              x: ScaleModeX.left,
+              dx: dx,
+            ),
+          );
+        } else if (alignment == Alignment.centerRight) {
+          widget = scaler(
+            cursor: SystemMouseCursors.resizeLeftRight,
+            height: height - Scaler.size,
+            onDrag: (dx, dy) => c.resizeSecondary(
+              context,
+              x: ScaleModeX.right,
+              dx: -dx,
+            ),
+          );
+        } else if (alignment == Alignment.bottomCenter) {
+          widget = scaler(
+            cursor: SystemMouseCursors.resizeUpDown,
+            width: width - Scaler.size,
+            onDrag: (dx, dy) => c.resizeSecondary(
+              context,
+              y: ScaleModeY.bottom,
+              dy: -dy,
+            ),
+          );
+        } else if (alignment == Alignment.topCenter) {
+          widget = scaler(
+            cursor: SystemMouseCursors.resizeUpDown,
+            width: width - Scaler.size,
+            onDrag: (dx, dy) => c.resizeSecondary(
+              context,
+              y: ScaleModeY.top,
+              dy: dy,
+            ),
+          );
+        } else if (alignment == Alignment.topLeft) {
+          widget = scaler(
+            // TODO: https://github.com/flutter/flutter/issues/89351
+            cursor: PlatformUtils.isMacOS && !PlatformUtils.isWeb
+                ? SystemMouseCursors.resizeRow
+                : SystemMouseCursors.resizeUpLeftDownRight,
+            width: Scaler.size * 2,
+            height: Scaler.size * 2,
+            onDrag: (dx, dy) => c.resizeSecondary(
+              context,
+              y: ScaleModeY.top,
+              x: ScaleModeX.left,
+              dx: dx,
+              dy: dy,
+            ),
+          );
+        } else if (alignment == Alignment.topRight) {
+          widget = scaler(
+            cursor: PlatformUtils.isMacOS && !PlatformUtils.isWeb
+                ? SystemMouseCursors.resizeRow
+                : SystemMouseCursors.resizeUpRightDownLeft,
+            width: Scaler.size * 2,
+            height: Scaler.size * 2,
+            onDrag: (dx, dy) => c.resizeSecondary(
+              context,
+              y: ScaleModeY.top,
+              x: ScaleModeX.right,
+              dx: -dx,
+              dy: dy,
+            ),
+          );
+        } else if (alignment == Alignment.bottomLeft) {
+          widget = scaler(
+            cursor: PlatformUtils.isMacOS && !PlatformUtils.isWeb
+                ? SystemMouseCursors.resizeRow
+                : SystemMouseCursors.resizeUpRightDownLeft,
+            width: Scaler.size * 2,
+            height: Scaler.size * 2,
+            onDrag: (dx, dy) => c.resizeSecondary(
+              context,
+              y: ScaleModeY.bottom,
+              x: ScaleModeX.left,
+              dx: dx,
+              dy: -dy,
+            ),
+          );
+        } else if (alignment == Alignment.bottomRight) {
+          widget = scaler(
+            // TODO: https://github.com/flutter/flutter/issues/89351
+            cursor: PlatformUtils.isMacOS && !PlatformUtils.isWeb
+                ? SystemMouseCursors.resizeRow
+                : SystemMouseCursors.resizeUpLeftDownRight,
+            width: Scaler.size * 2,
+            height: Scaler.size * 2,
+            onDrag: (dx, dy) => c.resizeSecondary(
+              context,
+              y: ScaleModeY.bottom,
+              x: ScaleModeX.right,
+              dx: -dx,
+              dy: -dy,
+            ),
+          );
+        }
+
+        return Align(alignment: alignment, child: widget);
+      }
+
+      Widget positionedBoilerplate(Widget child) {
+        return Positioned(
+          left: left == null ? null : (left - Scaler.size / 2),
+          right: right == null ? null : (right - Scaler.size / 2),
+          top: top == null ? null : (top - Scaler.size / 2),
+          bottom: bottom == null ? null : (bottom - Scaler.size / 2),
+          child: SizedBox(
+            width: width + Scaler.size,
+            height: height + Scaler.size,
+            child: child,
+          ),
+        );
+      }
+
+      void onDragEnded(_DragData d) {
+        c.secondaryDrags.value = 0;
+        c.draggedRenderer.value = null;
+        c.doughDraggedRenderer.value = null;
+        c.hoveredRenderer.value = d.participant;
+        c.hoveredRendererTimeout = 5;
+        c.isCursorHidden.value = false;
+      }
+
+      return Stack(
+        fit: StackFit.expand,
+        children: [
+          // Secondary panel shadow.
+          Positioned(
+            left: left,
+            right: right,
+            top: top,
+            bottom: bottom,
+            child: IgnorePointer(
+              child: Obx(() {
+                if (c.secondaryAlignment.value == null) {
+                  return Container(
+                    width: width,
+                    height: height,
+                    decoration: BoxDecoration(
+                      boxShadow: const [
+                        CustomBoxShadow(
+                          color: Color(0x44000000),
+                          blurRadius: 9,
+                          blurStyle: BlurStyle.outer,
+                        )
+                      ],
+                      borderRadius: borderRadius,
+                    ),
+                  );
+                }
+
+                return Container();
               }),
-              // bottom left
-              Obx(() {
-                return Positioned(
-                  top: c.top.value + c.height.value - 3 * Scaler.size / 2,
-                  left: c.left.value - Scaler.size / 2,
-                  child: MinimizedScalerWidget(
-                    c,
-                    cursor: PlatformUtils.isMacOS && !PlatformUtils.isWeb
-                        ? SystemMouseCursors.resizeRow
-                        : SystemMouseCursors.resizeUpRightDownLeft,
-                    width: Scaler.size * 2,
-                    height: Scaler.size * 2,
-                    onDrag: (dx, dy) => c.resize(
-                      context,
-                      y: ScaleModeY.bottom,
-                      x: ScaleModeX.left,
-                      dx: dx,
-                      dy: -dy,
+            ),
+          ),
+
+          // Secondary panel background.
+          Positioned(
+            left: left,
+            right: right,
+            top: top,
+            bottom: bottom,
+            child: IgnorePointer(
+              child: SizedBox(
+                width: width,
+                height: height,
+                child: Obx(() {
+                  if (c.secondaryAlignment.value == null) {
+                    return IgnorePointer(
+                      child: ClipRRect(
+                        borderRadius: borderRadius,
+                        child: Stack(
+                          children: [
+                            Container(color: const Color(0xFF0A1724)),
+                            SvgLoader.asset(
+                              'assets/images/background_dark.svg',
+                              width: double.infinity,
+                              height: double.infinity,
+                              fit: BoxFit.cover,
+                            ),
+                            Container(color: const Color(0x11FFFFFF)),
+                          ],
+                        ),
+                      ),
+                    );
+                  }
+
+                  return Container();
+                }),
+              ),
+            ),
+          ),
+
+          positionedBoilerplate(Obx(
+            () => c.secondaryAlignment.value == null
+                ? buildDragHandle(Alignment.centerLeft)
+                : Container(),
+          )),
+
+          positionedBoilerplate(Obx(
+            () => c.secondaryAlignment.value == null
+                ? buildDragHandle(Alignment.centerRight)
+                : Container(),
+          )),
+
+          positionedBoilerplate(Obx(
+            () => c.secondaryAlignment.value == null
+                ? buildDragHandle(Alignment.bottomCenter)
+                : Container(),
+          )),
+
+          positionedBoilerplate(Obx(
+            () => c.secondaryAlignment.value == null
+                ? buildDragHandle(Alignment.topCenter)
+                : Container(),
+          )),
+
+          positionedBoilerplate(Obx(
+            () => c.secondaryAlignment.value == null
+                ? buildDragHandle(Alignment.topLeft)
+                : Container(),
+          )),
+
+          positionedBoilerplate(Obx(
+            () => c.secondaryAlignment.value == null
+                ? buildDragHandle(Alignment.topRight)
+                : Container(),
+          )),
+
+          positionedBoilerplate(Obx(
+            () => c.secondaryAlignment.value == null
+                ? buildDragHandle(Alignment.bottomLeft)
+                : Container(),
+          )),
+
+          positionedBoilerplate(Obx(
+            () => c.secondaryAlignment.value == null
+                ? buildDragHandle(Alignment.bottomRight)
+                : Container(),
+          )),
+
+          // Secondary panel itself.
+          ReorderableFit<_DragData>(
+            key: const Key('SecondaryFitView'),
+            onAdded: (d, i) => c.unfocus(d.participant),
+            onWillAccept: (d) {
+              if (d?.chatId == c.chatId.value) {
+                c.secondaryTargets.value = 1;
+                return true;
+              }
+
+              return false;
+            },
+            onLeave: (b) => c.secondaryTargets.value = 0,
+            onDragStarted: (r) {
+              c.draggedRenderer.value = r.participant;
+              c.showDragAndDropVideosHint = false;
+              c.secondaryDrags.value = 1;
+              c.displayMore.value = false;
+              c.keepUi(false);
+            },
+            onDoughBreak: (r) => c.doughDraggedRenderer.value = r.participant,
+            onDragEnd: onDragEnded,
+            onDragCompleted: onDragEnded,
+            onDraggableCanceled: onDragEnded,
+            axis: axis,
+            width: width,
+            height: height,
+            left: left,
+            top: top,
+            right: right,
+            bottom: bottom,
+            onOffset: () {
+              if (c.minimized.value && !c.fullscreen.value) {
+                return Offset(-c.left.value, -c.top.value - 30);
+              } else if (!WebUtils.isPopup) {
+                return const Offset(0, -30);
+              }
+
+              return Offset.zero;
+            },
+            overlayBuilder: (_DragData data) {
+              var participant = data.participant;
+
+              return Obx(() {
+                bool muted = participant.member.owner == MediaOwnerKind.local
+                    ? !c.audioState.value.isEnabled
+                    : participant.audio.value?.isMuted.value ?? false;
+
+                bool anyDragIsHappening = c.secondaryDrags.value != 0 ||
+                    c.primaryDrags.value != 0 ||
+                    c.secondaryDragged.value;
+
+                bool isHovered = c.hoveredRenderer.value == participant &&
+                    !anyDragIsHappening;
+
+                return MouseRegion(
+                  opaque: false,
+                  onEnter: (d) {
+                    if (c.draggedRenderer.value == null) {
+                      c.hoveredRenderer.value = data.participant;
+                      c.hoveredRendererTimeout = 5;
+                      c.isCursorHidden.value = false;
+                    }
+                  },
+                  onHover: (d) {
+                    if (c.draggedRenderer.value == null) {
+                      c.hoveredRenderer.value = data.participant;
+                      c.hoveredRendererTimeout = 5;
+                      c.isCursorHidden.value = false;
+                    }
+                  },
+                  onExit: (d) {
+                    c.hoveredRendererTimeout = 0;
+                    c.hoveredRenderer.value = null;
+                    c.isCursorHidden.value = false;
+                  },
+                  child: AnimatedSwitcher(
+                    duration: 200.milliseconds,
+                    child: c.draggedRenderer.value == data.participant
+                        ? Container()
+                        : ContextMenuRegion(
+                            key: ObjectKey(participant),
+                            preventContextMenu: true,
+                            actions: [
+                              ContextMenuButton(
+                                label: 'btn_call_center'.l10n,
+                                onPressed: () => c.center(participant),
+                              ),
+                              if (participant.member.id != c.me.id) ...[
+                                if (participant.video.value?.direction.value
+                                        .isEmitting ??
+                                    false)
+                                  ContextMenuButton(
+                                    label: participant
+                                                .video.value?.renderer.value !=
+                                            null
+                                        ? 'btn_call_disable_video'.l10n
+                                        : 'btn_call_enable_video'.l10n,
+                                    onPressed: () =>
+                                        c.toggleVideoEnabled(participant),
+                                  ),
+                                if (participant.audio.value?.direction.value
+                                        .isEmitting ??
+                                    false)
+                                  ContextMenuButton(
+                                    label: (participant.audio.value?.direction
+                                                .value.isEnabled ==
+                                            true)
+                                        ? 'btn_call_disable_audio'.l10n
+                                        : 'btn_call_enable_audio'.l10n,
+                                    onPressed: () =>
+                                        c.toggleAudioEnabled(participant),
+                                  ),
+                                if (participant.member.isRedialing.isFalse)
+                                  ContextMenuButton(
+                                    label: 'btn_call_remove_participant'.l10n,
+                                    onPressed: () => c.removeChatCallMember(
+                                      participant.member.id.userId,
+                                    ),
+                                  ),
+                              ] else ...[
+                                ContextMenuButton(
+                                  label: c.videoState.value.isEnabled
+                                      ? 'btn_call_video_off'.l10n
+                                      : 'btn_call_video_on'.l10n,
+                                  onPressed: c.toggleVideo,
+                                ),
+                                ContextMenuButton(
+                                  label: c.audioState.value.isEnabled
+                                      ? 'btn_call_audio_off'.l10n
+                                      : 'btn_call_audio_on'.l10n,
+                                  onPressed: c.toggleAudio,
+                                ),
+                              ],
+                            ],
+                            child: IgnorePointer(
+                              child: ParticipantOverlayWidget(
+                                participant,
+                                key: ObjectKey(participant),
+                                muted: muted,
+                                hovered: isHovered,
+                                preferBackdrop:
+                                    !c.minimized.value || c.fullscreen.value,
+                              ),
+                            ),
+                          ),
+                  ),
+                );
+              });
+            },
+            decoratorBuilder: (_) => const ParticipantDecoratorWidget(),
+            itemConstraints: (_DragData data) {
+              final double size = (c.size.longestSide * 0.33).clamp(100, 250);
+              return BoxConstraints(maxWidth: size, maxHeight: size);
+            },
+            itemBuilder: (_DragData data) {
+              var participant = data.participant;
+              return Obx(
+                () => ParticipantWidget(
+                  participant,
+                  key: ObjectKey(participant),
+                  offstageUntilDetermined: true,
+                  respectAspectRatio: true,
+                  borderRadius: BorderRadius.zero,
+                  expanded: c.doughDraggedRenderer.value == participant,
+                ),
+              );
+            },
+            children:
+                c.secondary.map((e) => _DragData(e, c.chatId.value)).toList(),
+            borderRadius:
+                c.secondaryAlignment.value == null ? borderRadius : null,
+          ),
+
+          // Discards the pointer when hovered over videos.
+          Positioned(
+            left: left,
+            right: right,
+            top: top,
+            bottom: bottom,
+            child: MouseRegion(
+              opaque: false,
+              cursor: SystemMouseCursors.basic,
+              child:
+                  IgnorePointer(child: SizedBox(width: width, height: height)),
+            ),
+          ),
+
+          // Sliding from top draggable title bar.
+          Positioned(
+            key: c.secondaryKey,
+            left: left,
+            right: right,
+            top: top,
+            bottom: bottom,
+            child: Obx(() {
+              bool isAnyDrag =
+                  c.secondaryDrags.value != 0 || c.primaryDrags.value != 0;
+
+              return SizedBox(
+                width: width,
+                height: height,
+                child: Align(
+                  alignment: Alignment.topCenter,
+                  child: SizedBox(
+                    height: 30,
+                    child: MouseRegion(
+                      cursor: isAnyDrag
+                          ? MouseCursor.defer
+                          : SystemMouseCursors.grab,
+                      child: GestureDetector(
+                        onPanStart: (d) {
+                          c.secondaryBottomShifted = null;
+                          c.secondaryDragged.value = true;
+                          c.displayMore.value = false;
+                          c.keepUi(false);
+
+                          c.calculateSecondaryPanning(d.globalPosition);
+
+                          if (c.secondaryAlignment.value != null) {
+                            c.secondaryAlignment.value = null;
+                            c.updateSecondaryOffset(d.globalPosition);
+                          } else {
+                            c.secondaryLeft.value ??= c.size.width -
+                                c.secondaryWidth.value -
+                                (c.secondaryRight.value ?? 0);
+                            c.secondaryTop.value ??= c.size.height -
+                                c.secondaryHeight.value -
+                                (c.secondaryBottom.value ?? 0);
+                            c.applySecondaryConstraints();
+                          }
+
+                          c.secondaryRight.value = null;
+                          c.secondaryBottom.value = null;
+                        },
+                        onPanUpdate: (d) {
+                          c.updateSecondaryOffset(d.globalPosition);
+                          c.applySecondaryConstraints();
+                        },
+                        onPanEnd: (d) {
+                          c.secondaryDragged.value = false;
+                          if (c.possibleSecondaryAlignment.value != null) {
+                            c.secondaryAlignment.value =
+                                c.possibleSecondaryAlignment.value;
+                            c.possibleSecondaryAlignment.value = null;
+                            c.applySecondaryConstraints();
+                          } else {
+                            c.updateSecondaryAttach();
+                          }
+                        },
+                        child: AnimatedOpacity(
+                          duration: 200.milliseconds,
+                          key: const ValueKey('TitleBar'),
+                          opacity: c.secondaryHovered.value ? 1 : 0,
+                          child: ClipRRect(
+                            borderRadius: c.secondaryAlignment.value == null
+                                ? BorderRadius.only(
+                                    topLeft: borderRadius.topLeft,
+                                    topRight: borderRadius.topRight,
+                                  )
+                                : BorderRadius.zero,
+                            child: ConditionalBackdropFilter(
+                              condition: PlatformUtils.isWeb &&
+                                  (c.minimized.isFalse || c.fullscreen.isTrue),
+                              child: Container(
+                                color: PlatformUtils.isWeb
+                                    ? const Color(0x9D165084)
+                                    : const Color(0xE9165084),
+                                child: Row(
+                                  children: [
+                                    const SizedBox(width: 7),
+                                    const Expanded(
+                                      child: Text(
+                                        'Draggable',
+                                        style: TextStyle(color: Colors.white),
+                                        maxLines: 1,
+                                        overflow: TextOverflow.ellipsis,
+                                      ),
+                                    ),
+                                    InkResponse(
+                                      onTap: isAnyDrag ? null : c.focusAll,
+                                      child: SvgLoader.asset(
+                                        'assets/icons/close.svg',
+                                        height: 10.25,
+                                      ),
+                                    ),
+                                    const SizedBox(width: 7),
+                                  ],
+                                ),
+                              ),
+                            ),
+                          ),
+                        ),
+                      ),
                     ),
                   ),
-                );
-              }),
-              // bottom right
-              Obx(() {
-                return Positioned(
-                  top: c.top.value + c.height.value - 3 * Scaler.size / 2,
-                  left: c.left.value + c.width.value - 3 * Scaler.size / 2,
-                  child: MinimizedScalerWidget(
-                    c,
-                    // TODO: https://github.com/flutter/flutter/issues/89351
-                    cursor: PlatformUtils.isMacOS && !PlatformUtils.isWeb
-                        ? SystemMouseCursors.resizeRow
-                        : SystemMouseCursors.resizeUpLeftDownRight,
-                    width: Scaler.size * 2,
-                    height: Scaler.size * 2,
-                    onDrag: (dx, dy) => c.resize(
-                      context,
-                      y: ScaleModeY.bottom,
-                      x: ScaleModeX.right,
-                      dx: -dx,
-                      dy: -dy,
-                    ),
-                  ),
-                );
-              }),
-
-              Obx(() {
-                return Positioned(
-                  left: c.left.value,
-                  top: c.top.value,
-                  width: c.width.value,
-                  height: c.height.value,
-                  child: Material(
-                    type: MaterialType.card,
-                    borderRadius: BorderRadius.circular(10),
-                    elevation: 10,
-                    child: Stack(
-                      children: [
-                        ClipRRect(
-                          borderRadius: BorderRadius.circular(10),
-                          child: DesktopScaffoldWidget(
-                            c,
-                            content: content,
-                            ui: ui,
+                ),
+              );
+            }),
+          ),
+
+          positionedBoilerplate(Obx(
+            () => c.secondaryAlignment.value == Alignment.centerRight
+                ? buildDragHandle(Alignment.centerLeft)
+                : Container(),
+          )),
+
+          positionedBoilerplate(Obx(
+            () => c.secondaryAlignment.value == Alignment.centerLeft
+                ? buildDragHandle(Alignment.centerRight)
+                : Container(),
+          )),
+
+          positionedBoilerplate(Obx(
+            () => c.secondaryAlignment.value == Alignment.topCenter
+                ? buildDragHandle(Alignment.bottomCenter)
+                : Container(),
+          )),
+
+          positionedBoilerplate(Obx(
+            () => c.secondaryAlignment.value == Alignment.bottomCenter
+                ? buildDragHandle(Alignment.topCenter)
+                : Container(),
+          )),
+
+          // Secondary panel drag target indicator.
+          Positioned(
+            left: left,
+            right: right,
+            top: top,
+            bottom: bottom,
+            child: IgnorePointer(
+              child: SizedBox(
+                width: width,
+                height: height,
+                child: Obx(() {
+                  return AnimatedSwitcher(
+                    duration: 200.milliseconds,
+                    child: c.primaryDrags.value != 0 &&
+                            c.secondaryTargets.value != 0
+                        ? Container(
+                            color: const Color(0x40000000),
+                            child: Center(
+                              child: AnimatedDelayedScale(
+                                duration: const Duration(
+                                  milliseconds: 300,
+                                ),
+                                beginScale: 1,
+                                endScale: 1.06,
+                                child: ConditionalBackdropFilter(
+                                  condition:
+                                      !c.minimized.value || c.fullscreen.value,
+                                  borderRadius: BorderRadius.circular(16),
+                                  child: Container(
+                                    decoration: BoxDecoration(
+                                      borderRadius: BorderRadius.circular(16),
+                                      color: !c.minimized.value ||
+                                              c.fullscreen.value
+                                          ? const Color(0x40000000)
+                                          : const Color(0x90000000),
+                                    ),
+                                    child: const Padding(
+                                      padding: EdgeInsets.all(16),
+                                      child: Icon(
+                                        Icons.add_rounded,
+                                        size: 50,
+                                        color: Colors.white,
+                                      ),
+                                    ),
+                                  ),
+                                ),
+                              ),
+                            ),
+                          )
+                        : null,
+                  );
+                }),
+              ),
+            ),
+          ),
+
+          // Secondary panel border.
+          Positioned(
+            left: left == null ? null : (left - Scaler.size / 2),
+            right: right == null ? null : (right - Scaler.size / 2),
+            top: top == null ? null : (top - Scaler.size / 2),
+            bottom: bottom == null ? null : (bottom - Scaler.size / 2),
+            child: MouseRegion(
+              opaque: false,
+              onEnter: (p) => c.secondaryHovered.value = true,
+              onHover: (p) => c.secondaryHovered.value = true,
+              onExit: (p) => c.secondaryHovered.value = false,
+              child: SizedBox(
+                width: width + Scaler.size,
+                height: height + Scaler.size,
+                child: Obx(() {
+                  return Stack(
+                    children: [
+                      IgnorePointer(
+                        child: AnimatedContainer(
+                          duration: 200.milliseconds,
+                          margin: const EdgeInsets.all(Scaler.size / 2),
+                          decoration: ShapeDecoration(
+                            shape: c.secondaryHovered.value ||
+                                    c.primaryDrags.value != 0
+                                ? c.secondaryAlignment.value == null
+                                    ? RoundedRectangleBorder(
+                                        side: BorderSide(
+                                          color: Theme.of(context)
+                                              .colorScheme
+                                              .primary,
+                                          width: 1,
+                                        ),
+                                        borderRadius: borderRadius,
+                                      )
+                                    : Border(
+                                        top: c.secondaryAlignment.value ==
+                                                Alignment.bottomCenter
+                                            ? BorderSide(
+                                                color: Theme.of(context)
+                                                    .colorScheme
+                                                    .primary,
+                                                width: 1,
+                                              )
+                                            : BorderSide.none,
+                                        left: c.secondaryAlignment.value ==
+                                                Alignment.centerRight
+                                            ? BorderSide(
+                                                color: Theme.of(context)
+                                                    .colorScheme
+                                                    .primary,
+                                                width: 1,
+                                              )
+                                            : BorderSide.none,
+                                        right: c.secondaryAlignment.value ==
+                                                Alignment.centerLeft
+                                            ? BorderSide(
+                                                color: Theme.of(context)
+                                                    .colorScheme
+                                                    .primary,
+                                                width: 1,
+                                              )
+                                            : BorderSide.none,
+                                        bottom: c.secondaryAlignment.value ==
+                                                Alignment.topCenter
+                                            ? BorderSide(
+                                                color: Theme.of(context)
+                                                    .colorScheme
+                                                    .primary,
+                                                width: 1,
+                                              )
+                                            : BorderSide.none,
+                                      )
+                                : c.secondaryAlignment.value == null
+                                    ? RoundedRectangleBorder(
+                                        side: BorderSide(
+                                          color: Theme.of(context)
+                                              .colorScheme
+                                              .primary
+                                              .withOpacity(0),
+                                          width: 1,
+                                        ),
+                                        borderRadius: borderRadius,
+                                      )
+                                    : Border.all(
+                                        color: Theme.of(context)
+                                            .colorScheme
+                                            .primary
+                                            .withOpacity(0),
+                                        width: 1,
+                                      ),
                           ),
                         ),
-                        ClipRect(child: Stack(children: footer)),
-                      ],
-                    ),
-                  ),
-                );
-              }),
-            ],
-          );
-        }
-
-        // If the call popup is not [minimized], then return the [scaffold].
-        return DesktopScaffoldWidget(
-          c,
-          content: content,
-          ui: ui,
-        );
-      },
+                      ),
+                    ],
+                  );
+                }),
+              ),
+            ),
+          ),
+        ],
+      );
+    }),
+  );
+}
+
+/// [DragTarget] of an empty [_secondaryView].
+Widget _secondaryTarget(CallController c) {
+  return Obx(() {
+    Axis secondaryAxis =
+        c.size.width >= c.size.height ? Axis.horizontal : Axis.vertical;
+
+    // Pre-calculate the [ReorderableFit]'s size.
+    double panelSize = max(
+      ReorderableFit.calculateSize(
+        maxSize: c.size.shortestSide / 4,
+        constraints: Size(c.size.width, c.size.height - 45),
+        axis: c.size.width >= c.size.height ? Axis.horizontal : Axis.vertical,
+        length: c.secondary.length,
+      ),
+      130,
     );
-  }
+
+    return AnimatedSwitcher(
+      key: const Key('SecondaryTargetAnimatedSwitcher'),
+      duration: 200.milliseconds,
+      child: c.secondary.isEmpty && c.doughDraggedRenderer.value != null
+          ? Align(
+              alignment: secondaryAxis == Axis.horizontal
+                  ? Alignment.centerRight
+                  : Alignment.topCenter,
+              child: SizedBox(
+                width: secondaryAxis == Axis.horizontal
+                    ? panelSize / 1.6
+                    : double.infinity,
+                height: secondaryAxis == Axis.horizontal
+                    ? double.infinity
+                    : panelSize / 1.6,
+                child: DragTarget<_DragData>(
+                  onWillAccept: (d) => d?.chatId == c.chatId.value,
+                  onAccept: (_DragData d) {
+                    if (secondaryAxis == Axis.horizontal) {
+                      c.secondaryAlignment.value = Alignment.centerRight;
+                    } else {
+                      c.secondaryAlignment.value = Alignment.topCenter;
+                    }
+                    c.unfocus(d.participant);
+                  },
+                  builder: (context, candidate, rejected) {
+                    return Obx(() {
+                      return IgnorePointer(
+                        child: AnimatedSwitcher(
+                          key: const Key('SecondaryTargetAnimatedSwitcher'),
+                          duration: 200.milliseconds,
+                          child: c.primaryDrags.value >= 1
+                              ? Container(
+                                  padding: EdgeInsets.only(
+                                    left: secondaryAxis == Axis.horizontal
+                                        ? 1
+                                        : 0,
+                                    bottom:
+                                        secondaryAxis == Axis.vertical ? 1 : 0,
+                                  ),
+                                  decoration: BoxDecoration(
+                                    border: Border(
+                                      left: secondaryAxis == Axis.horizontal
+                                          ? const BorderSide(
+                                              color: Color(0xFF888888),
+                                              width: 1,
+                                            )
+                                          : BorderSide.none,
+                                      bottom: secondaryAxis == Axis.vertical
+                                          ? const BorderSide(
+                                              color: Color(0xFF888888),
+                                              width: 1,
+                                            )
+                                          : BorderSide.none,
+                                    ),
+                                    boxShadow: const [
+                                      CustomBoxShadow(
+                                        color: Color(0x33000000),
+                                        blurRadius: 8,
+                                        blurStyle: BlurStyle.outer,
+                                      )
+                                    ],
+                                  ),
+                                  child: ConditionalBackdropFilter(
+                                    child: AnimatedContainer(
+                                      duration: 300.milliseconds,
+                                      color: candidate.isNotEmpty
+                                          ? const Color(0x10FFFFFF)
+                                          : const Color(0x00FFFFFF),
+                                      child: Center(
+                                        child: SizedBox(
+                                          width:
+                                              secondaryAxis == Axis.horizontal
+                                                  ? min(panelSize, 150 + 44)
+                                                  : null,
+                                          height:
+                                              secondaryAxis == Axis.horizontal
+                                                  ? null
+                                                  : min(panelSize, 150 + 44),
+                                          child: Column(
+                                            crossAxisAlignment:
+                                                CrossAxisAlignment.center,
+                                            mainAxisAlignment:
+                                                MainAxisAlignment.center,
+                                            mainAxisSize: MainAxisSize.min,
+                                            children: [
+                                              AnimatedScale(
+                                                duration: const Duration(
+                                                    milliseconds: 300),
+                                                curve: Curves.ease,
+                                                scale: candidate.isNotEmpty
+                                                    ? 1.06
+                                                    : 1,
+                                                child: Container(
+                                                  decoration: BoxDecoration(
+                                                    color:
+                                                        const Color(0x40000000),
+                                                    borderRadius:
+                                                        BorderRadius.circular(
+                                                            16),
+                                                  ),
+                                                  child: const Padding(
+                                                    padding: EdgeInsets.all(10),
+                                                    child: Icon(
+                                                      Icons.add_rounded,
+                                                      size: 35,
+                                                      color: Colors.white,
+                                                    ),
+                                                  ),
+                                                ),
+                                              ),
+                                            ],
+                                          ),
+                                        ),
+                                      ),
+                                    ),
+                                  ),
+                                )
+                              : Container(key: UniqueKey()),
+                        ),
+                      );
+                    });
+                  },
+                ),
+              ),
+            )
+          : Container(),
+    );
+  });
 }
 
 /// [Draggable] data consisting of a [participant] and its [chatId].
