--- conflicted
+++ resolved
@@ -1131,28 +1131,7 @@
 /// [ReorderableFit] of the [CallController.primary] participants.
 Widget _primaryView(CallController c) {
   return Obx(() {
-<<<<<<< HEAD
     void _onDragEnded(_DragData d) {
-=======
-    List<Participant> primary = List.from(c.primary);
-    if (!c.isGroup) {
-      Participant? self = [...c.primary, ...c.secondary]
-          .where((e) =>
-              e.owner == MediaOwnerKind.local &&
-              e.source == MediaSourceKind.Device)
-          .firstOrNull;
-
-      if (self != null) {
-        if (self.video.value == null) {
-          primary.removeWhere((e) =>
-              e.owner == MediaOwnerKind.local &&
-              e.source == MediaSourceKind.Device);
-        }
-      }
-    }
-
-    void onDragEnded(_DragData d) {
->>>>>>> 960a804f
       c.primaryDrags.value = 0;
       c.draggedRenderer.value = null;
       c.doughDraggedRenderer.value = null;
