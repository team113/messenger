// Copyright © 2022-2023 IT ENGINEERING MANAGEMENT INC,
//                       <https://github.com/team113>
//
// This program is free software: you can redistribute it and/or modify it under
// the terms of the GNU Affero General Public License v3.0 as published by the
// Free Software Foundation, either version 3 of the License, or (at your
// option) any later version.
//
// This program is distributed in the hope that it will be useful, but WITHOUT
// ANY WARRANTY; without even the implied warranty of MERCHANTABILITY or FITNESS
// FOR A PARTICULAR PURPOSE. See the GNU Affero General Public License v3.0 for
// more details.
//
// You should have received a copy of the GNU Affero General Public License v3.0
// along with this program. If not, see
// <https://www.gnu.org/licenses/agpl-3.0.html>.

import 'package:flutter/material.dart';
import 'package:get/get.dart';

import '../controller.dart';
import '../widget/call_title.dart';
import '../widget/round_button.dart';
import '/domain/model/ongoing_call.dart';
import '/l10n/l10n.dart';
import '/routes.dart';

/// Button in a [CallView].
///
/// Intended to be placed in a [Dock] to be reordered around.
abstract class CallButton {
  const CallButton(this.c);

  /// [CallController] owning this [CallButton], used for changing the state.
  final CallController c;

  /// Indicates whether this [CallButton] can be removed from the [Dock].
  bool get isRemovable => true;

  /// Returns a text-represented hint for this [CallButton].
  String get hint;

  @override
  int get hashCode => runtimeType.hashCode;

  @override
  bool operator ==(Object other) =>
      other is CallButton && runtimeType == other.runtimeType;

  /// Builds the [Widget] representation of this [CallButton].
  Widget build({bool hinted = true});

  /// Returns a styled [RoundFloatingButton] with the provided parameters.
  Widget _common({
    required String asset,
    VoidCallback? onPressed,
    bool hinted = true,
    bool expanded = false,
    bool withBlur = false,
    Color color = const Color(0x794E5A78),
    double assetWidth = 60,
    BoxBorder? border,
  }) {
    return RoundFloatingButton(
      asset: asset,
      assetWidth: assetWidth,
      color: color,
      hint: !expanded && hinted ? hint : null,
      text: expanded ? hint : null,
      withBlur: withBlur,
      border: border,
      onPressed: onPressed,
    );
  }
}

/// [CallButton] toggling a more panel.
class MoreButton extends CallButton {
  const MoreButton(CallController c) : super(c);

  @override
  bool get isRemovable => false;

  @override
  String get hint => 'btn_call_more'.l10n;

  @override
  Widget build({bool hinted = true}) {
    return _common(
      asset: 'more',
      hinted: hinted,
      onPressed: c.toggleMore,
    );
  }
}

/// [CallButton] toggling a local video.
class VideoButton extends CallButton {
  const VideoButton(CallController c) : super(c);

  @override
  String get hint {
    bool isVideo = c.videoState.value == LocalTrackState.enabled ||
        c.videoState.value == LocalTrackState.enabling;
    return isVideo ? 'btn_call_video_off'.l10n : 'btn_call_video_on'.l10n;
  }

  @override
  Widget build({bool hinted = true, bool blur = false}) {
    return Obx(() {
      bool isVideo = c.videoState.value == LocalTrackState.enabled ||
          c.videoState.value == LocalTrackState.enabling;
      return _common(
        asset: 'video_${isVideo ? 'on' : 'off'}',
        hinted: hinted,
        withBlur: blur,
        onPressed: c.toggleVideo,
      );
    });
  }
}

/// [CallButton] toggling a local audio.
class AudioButton extends CallButton {
  const AudioButton(CallController c) : super(c);

  @override
  String get hint {
    bool isAudio = c.audioState.value == LocalTrackState.enabled ||
        c.audioState.value == LocalTrackState.enabling;
    return isAudio ? 'btn_call_audio_off'.l10n : 'btn_call_audio_on'.l10n;
  }

  @override
  Widget build({bool hinted = true, bool blur = false}) {
    return Obx(() {
      bool isAudio = c.audioState.value == LocalTrackState.enabled ||
          c.audioState.value == LocalTrackState.enabling;
      return _common(
        asset: 'microphone_${isAudio ? 'on' : 'off'}',
        hinted: hinted,
        withBlur: blur,
        onPressed: c.toggleAudio,
      );
    });
  }
}

/// [CallButton] toggling a local screen-sharing.
class ScreenButton extends CallButton {
  const ScreenButton(CallController c) : super(c);

  @override
  String get hint {
    bool isScreen = c.screenShareState.value == LocalTrackState.enabled ||
        c.screenShareState.value == LocalTrackState.enabling;
    return isScreen ? 'btn_call_screen_off'.l10n : 'btn_call_screen_on'.l10n;
  }

  @override
  Widget build({bool hinted = true}) {
    return Obx(() {
      bool isScreen = c.screenShareState.value == LocalTrackState.enabled ||
          c.screenShareState.value == LocalTrackState.enabling;
      return _common(
        asset: 'screen_share_${isScreen ? 'off' : 'on'}',
        hinted: hinted,
        onPressed: () => c.toggleScreenShare(router.context!),
      );
    });
  }
}

/// [CallButton] toggling hand.
class HandButton extends CallButton {
  const HandButton(CallController c) : super(c);

  @override
  String get hint => c.me.isHandRaised.value
      ? 'btn_call_hand_down'.l10n
      : 'btn_call_hand_up'.l10n;

  @override
  Widget build({bool hinted = true}) {
    return Obx(() {
      return _common(
        asset: 'hand_${c.me.isHandRaised.value ? 'down' : 'up'}',
        hinted: hinted,
        onPressed: c.toggleHand,
      );
    });
  }
}

/// [CallButton] invoking the [CallController.openSettings].
class SettingsButton extends CallButton {
  const SettingsButton(CallController c) : super(c);

  @override
  String get hint => 'btn_call_settings'.l10n;

  @override
  Widget build({bool hinted = true}) {
    return _common(
      asset: 'settings_small',
      hinted: hinted,
      onPressed: () => c.openSettings(router.context!),
    );
  }
}

/// [CallButton] invoking the [CallController.openAddMember].
class ParticipantsButton extends CallButton {
  const ParticipantsButton(CallController c) : super(c);

  @override
  String get hint => 'btn_participants'.l10n;

  @override
  Widget build({bool hinted = true}) {
    return _common(
      asset: 'add_user_small',
      hinted: hinted,
      onPressed: () => c.openAddMember(router.context!),
    );
  }
}

/// [CallButton] toggling the remote video.
class RemoteVideoButton extends CallButton {
  const RemoteVideoButton(CallController c) : super(c);

  @override
  String get hint => c.isRemoteVideoEnabled.value
      ? 'btn_call_remote_video_off'.l10n
      : 'btn_call_remote_video_on'.l10n;

  @override
  Widget build({bool hinted = true}) {
    return Obx(() {
      return _common(
        asset: 'incoming_video_${c.isRemoteVideoEnabled.value ? 'on' : 'off'}',
        hinted: hinted,
        onPressed: c.toggleRemoteVideos,
      );
    });
  }
}

/// [CallButton] toggling the remote audio.
class RemoteAudioButton extends CallButton {
  const RemoteAudioButton(CallController c) : super(c);

  @override
  String get hint => c.isRemoteAudioEnabled.value
      ? 'btn_call_remote_audio_off'.l10n
      : 'btn_call_remote_audio_on'.l10n;

  @override
  Widget build({bool hinted = true}) {
    return Obx(() {
      return _common(
        asset: 'speaker_${c.isRemoteAudioEnabled.value ? 'on' : 'off'}',
        hinted: hinted,
        onPressed: c.toggleRemoteAudios,
      );
    });
  }
}

/// [CallButton] accepting a call without video.
class AcceptAudioButton extends CallButton {
  const AcceptAudioButton(super.c, {this.highlight = false});

<<<<<<< HEAD
  /// Indicator whether button should be highlighted or not.
=======
  /// Indicator whether this [AcceptAudioButton] should be highlighted.
>>>>>>> 5af1da96
  final bool highlight;

  @override
  String get hint => 'btn_call_answer_with_audio'.l10n;

  @override
  Widget build({bool hinted = true, bool expanded = false}) {
    return _common(
      asset: expanded ? 'audio_call_start' : 'audio_call',
      assetWidth: expanded ? 29 : 24,
      color: CallController.acceptColor,
      hinted: hinted,
      expanded: expanded,
      withBlur: expanded,
      border: highlight
          ? Border.all(color: const Color(0x80FFFFFF), width: 1.5)
          : null,
      onPressed: () => c.join(withVideo: false),
    );
  }
}

/// [RoundFloatingButton] accepting a call with video.
class AcceptVideoButton extends CallButton {
  const AcceptVideoButton(super.c, {this.highlight = false});

<<<<<<< HEAD
  /// Indicator whether button should be highlighted or not.
=======
  /// Indicator whether this [AcceptVideoButton] should be highlighted.
>>>>>>> 5af1da96
  final bool highlight;

  @override
  String get hint => 'btn_call_answer_with_video'.l10n;

  @override
  Widget build({bool hinted = true, bool expanded = false}) {
    return _common(
      asset: 'video_on',
      color: CallController.acceptColor,
      hinted: hinted,
      expanded: expanded,
      withBlur: expanded,
      border: highlight
          ? Border.all(color: const Color(0x80FFFFFF), width: 1.5)
          : null,
      onPressed: () => c.join(withVideo: true),
    );
  }
}

/// [RoundFloatingButton] declining a call.
class DeclineButton extends CallButton {
  const DeclineButton(CallController c) : super(c);

  @override
  String get hint => 'btn_call_decline'.l10n;

  @override
  Widget build({bool hinted = true, bool expanded = false}) {
    return _common(
      asset: 'call_end',
      color: CallController.endColor,
      hinted: hinted,
      expanded: expanded,
      withBlur: expanded,
      onPressed: c.decline,
    );
  }
}

/// [RoundFloatingButton] dropping a call.
class DropButton extends CallButton {
  const DropButton(CallController c) : super(c);

  @override
  String get hint => 'btn_call_end'.l10n;

  @override
  Widget build({bool hinted = true}) {
    return _common(
      asset: 'call_end',
      color: CallController.endColor,
      hinted: hinted,
      onPressed: c.drop,
    );
  }
}

/// [RoundFloatingButton] canceling an outgoing call.
class CancelButton extends CallButton {
  const CancelButton(CallController c) : super(c);

  @override
  String get hint => 'btn_call_cancel'.l10n;

  @override
  Widget build({bool hinted = true, bool blur = false}) {
    return _common(
      asset: 'call_end',
      color: CallController.endColor,
      hinted: hinted,
      withBlur: blur,
      onPressed: c.drop,
    );
  }
}

/// [CallButton] ending the call.
class EndCallButton extends CallButton {
  const EndCallButton(CallController c) : super(c);

  @override
  bool get isRemovable => false;

  @override
  String get hint => 'btn_call_end'.l10n;

  @override
  Widget build({bool hinted = true}) {
    return _common(
      asset: 'call_end',
      color: CallController.endColor,
      hinted: hinted,
      onPressed: c.drop,
    );
  }
}

/// [RoundFloatingButton] switching a speaker output.
class SpeakerButton extends CallButton {
  const SpeakerButton(CallController c) : super(c);

  @override
  String get hint => 'btn_call_toggle_speaker'.l10n;

  @override
  Widget build({bool hinted = true, bool blur = false}) {
    return Obx(() {
      return _common(
        asset: 'speaker_${c.speakerSwitched.value ? 'on' : 'off'}',
        hinted: hinted,
        withBlur: blur,
        onPressed: c.toggleSpeaker,
      );
    });
  }
}

/// [RoundFloatingButton] switching a local video stream.
class SwitchButton extends CallButton {
  const SwitchButton(CallController c) : super(c);

  @override
  String get hint => 'btn_call_switch_camera'.l10n;

  @override
  Widget build({bool hinted = true, bool blur = false}) {
    return Obx(() {
      return _common(
        asset: 'camera_${c.cameraSwitched.value ? 'front' : 'back'}',
        assetWidth: 28,
        hinted: hinted,
        withBlur: blur,
        onPressed: c.toggleSpeaker,
      );
    });
  }
}

/// Returns a [Column] consisting of the [child] with the provided
/// [description].
Widget withDescription(Widget child, Widget description) {
  return Column(
    mainAxisSize: MainAxisSize.min,
    children: [
      child,
      const SizedBox(height: 6),
      DefaultTextStyle(
        style: const TextStyle(
          fontSize: 11,
          color: Colors.white,
        ),
        textAlign: TextAlign.center,
        maxLines: 2,
        child: description,
      ),
    ],
  );
}

/// Title call information.
Widget callTitle(CallController c) => Obx(
      () {
        final bool isOutgoing =
            (c.outgoing || c.state.value == OngoingCallState.local) &&
                !c.started;
        final bool isDialog = c.chat.value?.chat.value.isDialog == true;
        final bool withDots = c.state.value != OngoingCallState.active &&
            (c.state.value == OngoingCallState.joining || isOutgoing);
        final String? state = c.state.value == OngoingCallState.active
            ? c.duration.value.toString().split('.').first.padLeft(8, '0')
            : c.state.value == OngoingCallState.joining
                ? 'label_call_joining'.l10n
                : isOutgoing
                    ? isDialog
                        ? null
                        : 'label_call_connecting'.l10n
                    : c.withVideo == true
                        ? 'label_video_call'.l10n
                        : 'label_audio_call'.l10n;

        return CallTitle(
          c.me.id.userId,
          chat: c.chat.value?.chat.value,
          title: c.chat.value?.title.value,
          avatar: c.chat.value?.avatar.value,
          state: state,
          withDots: withDots,
        );
      },
    );<|MERGE_RESOLUTION|>--- conflicted
+++ resolved
@@ -272,11 +272,7 @@
 class AcceptAudioButton extends CallButton {
   const AcceptAudioButton(super.c, {this.highlight = false});
 
-<<<<<<< HEAD
-  /// Indicator whether button should be highlighted or not.
-=======
   /// Indicator whether this [AcceptAudioButton] should be highlighted.
->>>>>>> 5af1da96
   final bool highlight;
 
   @override
@@ -303,11 +299,7 @@
 class AcceptVideoButton extends CallButton {
   const AcceptVideoButton(super.c, {this.highlight = false});
 
-<<<<<<< HEAD
-  /// Indicator whether button should be highlighted or not.
-=======
   /// Indicator whether this [AcceptVideoButton] should be highlighted.
->>>>>>> 5af1da96
   final bool highlight;
 
   @override
