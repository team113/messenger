--- conflicted
+++ resolved
@@ -51,32 +51,6 @@
 
   /// Builds the [Widget] representation of this [CallButton].
   Widget build({bool hinted = true});
-<<<<<<< HEAD
-
-  /// Returns a styled [RoundFloatingButton] with the provided parameters.
-  Widget _common({
-    required String asset,
-    Key? key,
-    VoidCallback? onPressed,
-    bool hinted = true,
-    bool expanded = false,
-    bool withBlur = false,
-    Color color = const Color(0x794E5A78),
-    double assetWidth = 60,
-  }) {
-    return RoundFloatingButton(
-      key: key,
-      asset: asset,
-      assetWidth: assetWidth,
-      color: color,
-      hint: !expanded && hinted ? hint : null,
-      text: expanded ? hint : null,
-      withBlur: withBlur,
-      onPressed: onPressed,
-    );
-  }
-=======
->>>>>>> 1f8c474f
 }
 
 /// [CallButton] toggling a more panel.
@@ -91,13 +65,9 @@
 
   @override
   Widget build({bool hinted = true}) {
-<<<<<<< HEAD
-    return _common(
+    return CallButtonWidget(
       key: const Key('More'),
-=======
-    return CallButtonWidget(
-      hint: hint,
->>>>>>> 1f8c474f
+      hint: hint,
       asset: 'more',
       hinted: hinted,
       onPressed: c.toggleMore,
@@ -197,13 +167,9 @@
   @override
   Widget build({bool hinted = true}) {
     return Obx(() {
-<<<<<<< HEAD
-      return _common(
+      return CallButtonWidget(
         key: Key('Hand${c.me.isHandRaised.value ? 'Down' : 'Up'}'),
-=======
-      return CallButtonWidget(
-        hint: hint,
->>>>>>> 1f8c474f
+        hint: hint,
         asset: 'hand_${c.me.isHandRaised.value ? 'down' : 'up'}',
         hinted: hinted,
         onPressed: c.toggleHand,
@@ -221,13 +187,9 @@
 
   @override
   Widget build({bool hinted = true}) {
-<<<<<<< HEAD
-    return _common(
+    return CallButtonWidget(
       key: const Key('Settings'),
-=======
-    return CallButtonWidget(
-      hint: hint,
->>>>>>> 1f8c474f
+      hint: hint,
       asset: 'settings_small',
       hinted: hinted,
       onPressed: () => c.openSettings(router.context!),
@@ -244,13 +206,9 @@
 
   @override
   Widget build({bool hinted = true}) {
-<<<<<<< HEAD
-    return _common(
+    return CallButtonWidget(
       key: const Key('Participants'),
-=======
-    return CallButtonWidget(
-      hint: hint,
->>>>>>> 1f8c474f
+      hint: hint,
       asset: 'add_user_small',
       hinted: hinted,
       onPressed: () => c.openAddMember(router.context!),
@@ -314,21 +272,14 @@
 
   @override
   Widget build({bool hinted = true, bool expanded = false}) {
-<<<<<<< HEAD
-    return _common(
+    final style = Theme.of(router.context!).style;
+
+    return CallButtonWidget(
       key: const Key('AcceptCallAudio'),
-      asset: 'audio_call_start',
-      assetWidth: 29,
-      color: CallController.acceptColor,
-=======
-    final style = Theme.of(router.context!).style;
-
-    return CallButtonWidget(
       hint: hint,
       asset: expanded ? 'audio_call_start' : 'audio_call',
       assetWidth: expanded ? 29 : 24,
       color: style.colors.acceptColor,
->>>>>>> 1f8c474f
       hinted: hinted,
       expanded: expanded,
       withBlur: expanded,
@@ -378,15 +329,11 @@
 
   @override
   Widget build({bool hinted = true, bool expanded = false}) {
-<<<<<<< HEAD
-    return _common(
+    final style = Theme.of(router.context!).style;
+
+    return CallButtonWidget(
       key: const Key('DeclineCall'),
-=======
-    final style = Theme.of(router.context!).style;
-
-    return CallButtonWidget(
-      hint: hint,
->>>>>>> 1f8c474f
+      hint: hint,
       asset: 'call_end',
       color: style.colors.declineColor,
       hinted: hinted,
@@ -397,10 +344,8 @@
   }
 }
 
-<<<<<<< HEAD
-=======
 /// [RoundFloatingButton] dropping a call.
-class DropButton extends CallButton {
+class DropButton extends CallButton { // TODO: why it was deleted?
   const DropButton(CallController c) : super(c);
 
   @override
@@ -420,7 +365,6 @@
   }
 }
 
->>>>>>> 1f8c474f
 /// [RoundFloatingButton] canceling an outgoing call.
 class CancelButton extends CallButton {
   const CancelButton(CallController c) : super(c);
@@ -430,15 +374,11 @@
 
   @override
   Widget build({bool hinted = true, bool blur = false}) {
-<<<<<<< HEAD
-    return _common(
+    final style = Theme.of(router.context!).style;
+
+    return CallButtonWidget(
       key: const Key('CancelCall'),
-=======
-    final style = Theme.of(router.context!).style;
-
-    return CallButtonWidget(
-      hint: hint,
->>>>>>> 1f8c474f
+      hint: hint,
       asset: 'call_end',
       color: style.colors.declineColor,
       hinted: hinted,
@@ -460,14 +400,10 @@
 
   @override
   Widget build({bool hinted = true}) {
-<<<<<<< HEAD
-    return _common(
+    final style = Theme.of(router.context!).style;
+
+    return CallButtonWidget(
       key: const Key('EndCall'),
-=======
-    final style = Theme.of(router.context!).style;
-
-    return CallButtonWidget(
->>>>>>> 1f8c474f
       asset: 'call_end',
       hint: hint,
       color: style.colors.declineColor,
