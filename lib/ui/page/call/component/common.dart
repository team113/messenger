--- conflicted
+++ resolved
@@ -188,14 +188,8 @@
       () => RoundFloatingButton(
         onPressed: c.toggleHand,
         hint: c.isHandRaised.value
-<<<<<<< HEAD
-            ? 'btn_call_hand_down'.tr
-            : 'btn_call_hand_up'.tr,
-=======
             ? 'btn_call_hand_down'.l10n
             : 'btn_call_hand_up'.l10n,
-        onPressed: c.toggleHand,
->>>>>>> ec5d2e4d
         scale: scale ?? 1,
         children: [
           SvgLoader.asset(
@@ -206,12 +200,6 @@
       ),
     );
 
-<<<<<<< HEAD
-/// [RoundFloatingButton] adding new participants.
-Widget addParticipantButton(CallController c, BuildContext context,
-        [double? scale]) =>
-    _hinted(
-=======
 /// [RoundFloatingButton] invoking the [CallController.openAddMember].
 Widget addParticipantButton(
   CallController c,
@@ -219,7 +207,6 @@
   double? scale,
 ]) =>
     withDescription(
->>>>>>> ec5d2e4d
       RoundFloatingButton(
         onPressed: () => c.openAddMember(context),
         scale: scale ?? 1,
@@ -234,21 +221,12 @@
           )
         ],
       ),
-<<<<<<< HEAD
-      hint: 'btn_add_participant_two_lines'.tr,
-    );
-
-/// [RoundFloatingButton] disabling remote video.
-Widget disableVideo(CallController c, [double? scale]) => Obx(
-      () => _hinted(
-=======
       Text('btn_add_participant_desc'.l10n),
     );
 
 /// [RoundFloatingButton] disabling the remote video.
 Widget disableVideo(CallController c, [double? scale]) => Obx(
       () => withDescription(
->>>>>>> ec5d2e4d
         RoundFloatingButton(
           onPressed: c.toggleRemoteVideos,
           scale: scale ?? 1,
@@ -259,17 +237,6 @@
             )
           ],
         ),
-<<<<<<< HEAD
-        hint: c.isRemoteVideoEnabled.value
-            ? 'btn_call_remote_video_off'.tr
-            : 'btn_call_remote_video_on'.tr,
-      ),
-    );
-
-/// [RoundFloatingButton] disabling remote audio.
-Widget disableAudio(CallController c, [double? scale]) => Obx(
-      () => _hinted(
-=======
         Text(c.isRemoteVideoEnabled.value
             ? 'btn_call_remote_video_off_desc'.l10n
             : 'btn_call_remote_video_on_desc'.l10n),
@@ -279,7 +246,6 @@
 /// [RoundFloatingButton] disabling the remote audio.
 Widget disableAudio(CallController c, [double? scale]) => Obx(
       () => withDescription(
->>>>>>> ec5d2e4d
         RoundFloatingButton(
           onPressed: c.toggleRemoteAudios,
           scale: scale ?? 1,
@@ -290,16 +256,6 @@
             )
           ],
         ),
-<<<<<<< HEAD
-        hint: c.isRemoteAudioEnabled.value
-            ? 'btn_call_remote_audio_off'.tr
-            : 'btn_call_remote_audio_on'.tr,
-      ),
-    );
-
-/// Returns [child] with provided [hint] widget bellow.
-Widget hintedButton(Widget child, Widget hint) {
-=======
         Text(c.isRemoteAudioEnabled.value
             ? 'btn_call_remote_audio_off_desc'.l10n
             : 'btn_call_remote_audio_on_desc'.l10n),
@@ -309,7 +265,6 @@
 /// Returns a [Column] consisting of the [child] with the provided
 /// [description].
 Widget withDescription(Widget child, Widget description) {
->>>>>>> ec5d2e4d
   return Column(
     mainAxisSize: MainAxisSize.min,
     children: [
@@ -321,43 +276,13 @@
           color: Colors.white,
         ),
         textAlign: TextAlign.center,
-<<<<<<< HEAD
-        child: hint,
+        maxLines: 2,
+        child: description,
       ),
     ],
   );
 }
 
-/// Returns [child] with provided [hint] text bellow.
-Widget _hinted(Widget child, {String? hint}) {
-  return Column(
-    mainAxisSize: MainAxisSize.min,
-    children: [
-      child,
-      if (hint != null) ...[
-        const SizedBox(height: 6),
-        Text(
-          hint,
-          style: const TextStyle(
-            fontSize: 11,
-            color: Colors.white,
-          ),
-          textAlign: TextAlign.center,
-        ),
-      ],
-    ],
-  );
-}
-
-=======
-        maxLines: 2,
-        child: description,
-      ),
-    ],
-  );
-}
-
->>>>>>> ec5d2e4d
 /// Title call information.
 Widget callTitle(CallController c) => Obx(
       () {
