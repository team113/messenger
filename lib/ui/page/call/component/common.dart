// Copyright © 2022 IT ENGINEERING MANAGEMENT INC, <https://github.com/team113>
//
// This program is free software: you can redistribute it and/or modify it under
// the terms of the GNU Affero General Public License v3.0 as published by the
// Free Software Foundation, either version 3 of the License, or (at your
// option) any later version.
//
// This program is distributed in the hope that it will be useful, but WITHOUT
// ANY WARRANTY; without even the implied warranty of MERCHANTABILITY or FITNESS
// FOR A PARTICULAR PURPOSE. See the GNU Affero General Public License v3.0 for
// more details.
//
// You should have received a copy of the GNU Affero General Public License v3.0
// along with this program. If not, see
// <https://www.gnu.org/licenses/agpl-3.0.html>.

import 'package:flutter/material.dart';
import 'package:get/get.dart';

import '../controller.dart';
import '../widget/call_title.dart';
import '../widget/round_button.dart';
import '/domain/model/ongoing_call.dart';
import '/l10n/l10n.dart';
import '/ui/widget/svg/svg.dart';

/// Button used in call's bottom panel.
abstract class CallButton {
  CallButton(this.c);

  /// CallController of this button.
  final CallController c;

  /// Indicates that this button must be hide or not.
  bool hide = false;

  /// Indicates whether this [CallButton] can be removed from the [Dock] it's
  /// placed in, if any.
  bool get isRemovable => true;

  /// Returns a text-represented hint for this [CallButton].
  String get hint;

  /// Builds the [Widget] representation of this [CallButton].
  Widget build(BuildContext context, bool minimized, {bool small = false});

  /// Return button widget.
  Widget _button({
    IconData? icon,
    String? asset,
    VoidCallback? onPressed,
    Color? color,
    bool minimized = false,
    bool small = false,
  }) =>
      Obx(
        () => IgnorePointer(
          ignoring: c.draggedButton.value != null,
          child: RoundFloatingButton(
            onPressed: onPressed,
            color: color ?? const Color.fromARGB(122, 78, 90, 120),
            hint: (small &&
                    c.draggedButton.value == null &&
                    c.hideHint.value == false)
                ? hint
                : null,
            withText: !small,
            children: [
              if (icon != null)
                Icon(icon, color: Colors.white, size: 60)
              else if (asset != null)
                SvgLoader.asset('assets/icons/$asset.svg', width: 60),
            ],
          ),
        ),
      );

  @override
  int get hashCode => runtimeType.hashCode;

  @override
  bool operator ==(Object other) =>
      other is CallButton && runtimeType.hashCode == other.runtimeType.hashCode;
}

/// [CallButton] toggling a local video.
class VideoCallButton extends CallButton {
  VideoCallButton(CallController c) : super(c);

  @override
  String get hint {
    bool isVideo = c.videoState.value == LocalTrackState.enabled ||
        c.videoState.value == LocalTrackState.enabling;
    return isVideo ? 'btn_call_video_off'.l10n : 'btn_call_video_on'.l10n;
  }

  @override
  Widget build(BuildContext context, bool minimized, {bool small = false}) =>
      Obx(() {
        bool isVideo = c.videoState.value == LocalTrackState.enabled ||
            c.videoState.value == LocalTrackState.enabling;

        return _button(
          asset: 'video_${isVideo ? 'on' : 'off'}',
          onPressed: c.toggleVideo,
          minimized: minimized,
          small: small,
        );
      });
}

/// [CallButton] ends call.
class EndCallButton extends CallButton {
  EndCallButton(CallController c) : super(c);

  @override
  bool get isRemovable => false;

  @override
  String get hint => 'btn_call_end'.l10n;

  @override
  Widget build(BuildContext context, bool minimized, {bool small = false}) =>
      _button(
        asset: 'call_end',
        onPressed: c.drop,
        color: CallController.endColor,
        minimized: minimized,
        small: small,
      );
}

/// [CallButton] toggling a more panel.
class MoreCallButton extends CallButton {
  MoreCallButton(CallController c) : super(c);

  @override
  bool get isRemovable => false;

  @override
  String get hint => 'btn_call_more'.l10n;

  @override
  Widget build(BuildContext context, bool minimized, {bool small = false}) =>
      _button(
        asset: 'more',
        onPressed: c.toggleMore,
        minimized: minimized,
        small: small,
      );
}

/// [CallButton] toggling a local audio.
class AudioCallButton extends CallButton {
  AudioCallButton(CallController c) : super(c);

  @override
  String get hint {
    bool isAudio = c.audioState.value == LocalTrackState.enabled ||
        c.audioState.value == LocalTrackState.enabling;
    return isAudio ? 'btn_call_audio_off'.l10n : 'btn_call_audio_on'.l10n;
  }

  @override
  Widget build(BuildContext context, bool minimized, {bool small = false}) =>
      Obx(() {
        bool isAudio = c.audioState.value == LocalTrackState.enabled ||
            c.audioState.value == LocalTrackState.enabling;

        return _button(
          asset: 'microphone_${isAudio ? 'on' : 'off'}',
          onPressed: c.toggleAudio,
          minimized: minimized,
          small: small,
        );
      });
}

/// [CallButton] toggling a share screen.
class ScreenCallButton extends CallButton {
  ScreenCallButton(CallController c) : super(c);

  @override
  String get hint {
    bool isScreen = c.screenShareState.value == LocalTrackState.enabled ||
        c.screenShareState.value == LocalTrackState.enabling;
    return isScreen ? 'btn_call_screen_off'.l10n : 'btn_call_screen_on'.l10n;
  }

  @override
  Widget build(BuildContext context, bool minimized, {bool small = false}) =>
      Obx(() {
        bool isScreen = c.screenShareState.value == LocalTrackState.enabled ||
            c.screenShareState.value == LocalTrackState.enabling;

        return _button(
          asset: 'screen_share_${isScreen ? 'off' : 'on'}',
          onPressed: c.toggleScreenShare,
          minimized: minimized,
          small: small,
        );
      });
}

/// [CallButton] toggling hand.
class HandCallButton extends CallButton {
  HandCallButton(CallController c) : super(c);

  @override
  String get hint => c.isHandRaised.value
      ? 'btn_call_hand_down'.l10n
      : 'btn_call_hand_up'.l10n;

  @override
  Widget build(BuildContext context, bool minimized, {bool small = false}) =>
      Obx(() => _button(
            asset: 'hand_${c.isHandRaised.value ? 'down' : 'up'}',
            onPressed: c.toggleHand,
            minimized: minimized,
            small: small,
          ));
}

/// [CallButton] opens settings panel.
class SettingsCallButton extends CallButton {
  SettingsCallButton(CallController c) : super(c);

  @override
  String get hint => 'btn_call_settings'.l10n;

  @override
  Widget build(BuildContext context, bool minimized, {bool small = false}) =>
      _button(
        asset: 'settings_small',
        onPressed: () => c.openSettings(context),
        minimized: minimized,
        small: small,
      );
}

/// [CallButton] adds member to call.
class AddMemberCallButton extends CallButton {
  AddMemberCallButton(CallController c) : super(c);

  @override
  String get hint => 'btn_add_participant'.l10n;

  @override
  Widget build(BuildContext context, bool minimized, {bool small = false}) =>
      _button(
        asset: 'add_user_small',
        onPressed: () => c.openAddMember(context),
        minimized: minimized,
        small: small,
      );
}

/// [CallButton] toggling fullscreen.
class FullscreenCallButton extends CallButton {
  FullscreenCallButton(CallController c) : super(c);

  @override
  String get hint => c.fullscreen.value
      ? 'btn_fullscreen_exit'.l10n
      : 'btn_fullscreen_enter'.l10n;

  @override
  Widget build(BuildContext context, bool minimized, {bool small = false}) =>
      Obx(() => _button(
            asset: 'fullscreen_${c.fullscreen.value ? 'exit' : 'enter'}',
            onPressed: c.toggleFullscreen,
            minimized: minimized,
            small: small,
          ));
}

/// [CallButton] toggling remote video.
class DisableRemoteVideoCallButton extends CallButton {
  DisableRemoteVideoCallButton(CallController c) : super(c);

  @override
  String get hint => c.isRemoteVideoEnabled.value
      ? 'btn_call_disable_video'.l10n
      : 'btn_call_enable_video'.l10n;

  @override
  Widget build(BuildContext context, bool minimized, {bool small = false}) =>
      Obx(() => _button(
            asset:
                'incoming_video_${c.isRemoteVideoEnabled.value ? 'on' : 'off'}',
            onPressed: c.toggleRemoteVideos,
            minimized: minimized,
            small: small,
          ));
}

/// [CallButton] toggling remote audio.
class DisableRemoteAudioCallButton extends CallButton {
  DisableRemoteAudioCallButton(CallController c) : super(c);

  @override
  String get hint => c.isRemoteAudioEnabled.value
      ? 'btn_call_disable_incoming_audio'.l10n
      : 'btn_call_enable_incoming_audio'.l10n;

  @override
  Widget build(BuildContext context, bool minimized, {bool small = false}) =>
      Obx(() => _button(
            asset: 'speaker_${c.isRemoteAudioEnabled.value ? 'on' : 'off'}',
            onPressed: c.toggleRemoteAudios,
            minimized: minimized,
            small: small,
          ));
}

/// [RoundFloatingButton] accepting a call without video.
Widget acceptAudioButton(CallController c) => RoundFloatingButton(
      onPressed: () => c.join(withVideo: false),
      text: 'btn_call_answer_with_audio'.l10n,
      color: CallController.acceptColor,
      withBlur: true,
      children: [
        SizedBox(
          width: 60,
          height: 60,
          child: Center(
            child:
                SvgLoader.asset('assets/icons/audio_call_start.svg', width: 29),
          ),
        )
      ],
    );

/// [RoundFloatingButton] accepting a call with video.
Widget acceptVideoButton(CallController c) => RoundFloatingButton(
      onPressed: () => c.join(withVideo: true),
      text: 'btn_call_answer_with_video'.l10n,
      color: CallController.acceptColor,
      withBlur: true,
      children: [SvgLoader.asset('assets/icons/video_on.svg', width: 60)],
    );

/// [RoundFloatingButton] declining a call.
Widget declineButton(CallController c) => RoundFloatingButton(
      onPressed: c.decline,
      text: 'btn_call_decline'.l10n,
      color: CallController.endColor,
      withBlur: true,
      children: [SvgLoader.asset('assets/icons/call_end.svg', width: 60)],
    );

/// [RoundFloatingButton] dropping a call.
Widget dropButton(CallController c) => RoundFloatingButton(
      hint: 'btn_call_end'.l10n,
      onPressed: c.drop,
      color: CallController.endColor,
      children: [SvgLoader.asset('assets/icons/call_end.svg', width: 60)],
    );

/// [RoundFloatingButton] canceling an outgoing call.
Widget cancelButton(CallController c) => RoundFloatingButton(
      hint: 'btn_call_cancel'.l10n,
      onPressed: c.drop,
      color: CallController.endColor,
      withBlur: true,
      children: [SvgLoader.asset('assets/icons/call_end.svg', width: 60)],
    );

/// [RoundFloatingButton] toggling a local video.
Widget videoButton(CallController c) => Obx(() {
      bool isVideo = c.videoState.value == LocalTrackState.enabled ||
          c.videoState.value == LocalTrackState.enabling;
      return RoundFloatingButton(
        hint: isVideo ? 'btn_call_video_off'.l10n : 'btn_call_video_on'.l10n,
        onPressed: c.toggleVideo,
        withBlur: c.state.value != OngoingCallState.active &&
            c.state.value != OngoingCallState.joining,
        children: [
          SvgLoader.asset(
            'assets/icons/video_${isVideo ? 'on' : 'off'}.svg',
            width: 60,
          ),
        ],
      );
    });

/// [RoundFloatingButton] toggling a local audio.
Widget audioButton(CallController c) => Obx(() {
      bool isAudio = c.audioState.value == LocalTrackState.enabled ||
          c.audioState.value == LocalTrackState.enabling;
      return RoundFloatingButton(
        hint: isAudio ? 'btn_call_audio_off'.l10n : 'btn_call_audio_on'.l10n,
        onPressed: c.toggleAudio,
        withBlur: c.state.value != OngoingCallState.active &&
            c.state.value != OngoingCallState.joining,
        children: [
          SvgLoader.asset(
            'assets/icons/microphone_${isAudio ? 'on' : 'off'}.svg',
            width: 60,
          ),
        ],
      );
    });

/// [RoundFloatingButton] switching a speaker output.
Widget speakerButton(CallController c) => RoundFloatingButton(
      hint: 'btn_call_toggle_speaker'.l10n,
      onPressed: c.toggleSpeaker,
      withBlur: c.state.value != OngoingCallState.active &&
          c.state.value != OngoingCallState.joining,
      children: [
        SvgLoader.asset(
          'assets/icons/speaker_${c.speakerSwitched.value ? 'on' : 'off'}.svg',
          width: 60,
        ),
      ],
    );

/// [RoundFloatingButton] switching a local video stream.
Widget switchButton(CallController c) => Obx(
      () => RoundFloatingButton(
        hint: 'btn_call_switch_camera'.l10n,
        onPressed: c.switchCamera,
        withBlur: c.state.value != OngoingCallState.active &&
            c.state.value != OngoingCallState.joining,
        children: [
          SizedBox(
            width: 60,
            height: 60,
            child: Center(
              child: SvgLoader.asset(
                'assets/icons/camera_${c.cameraSwitched.value ? 'front' : 'back'}.svg',
                width: 28,
              ),
            ),
          )
        ],
      ),
    );

/// [RoundFloatingButton] toggling a local screen-sharing.
Widget screenButton(CallController c) => Obx(
      () {
        bool isScreen = c.screenShareState.value == LocalTrackState.enabled ||
            c.screenShareState.value == LocalTrackState.enabling;
        return Stack(
          alignment: Alignment.center,
          children: [
            RoundFloatingButton(
              hint: isScreen
                  ? 'btn_call_screen_off'.l10n
                  : 'btn_call_screen_on'.l10n,
              onPressed: c.toggleScreenShare,
              children: [
                Padding(
                  padding: const EdgeInsets.only(top: 2),
                  child: SvgLoader.asset(
                    'assets/icons/screen_share_${isScreen ? 'off' : 'on'}.svg',
                    width: 60,
                  ),
                ),
              ],
            ),
          ],
        );
      },
    );

<<<<<<< HEAD
=======
/// [RoundFloatingButton] raising a hand.
Widget handButton(CallController c, [double? scale]) => Obx(
      () => RoundFloatingButton(
        hint: c.isHandRaised.value
            ? 'btn_call_hand_down'.l10n
            : 'btn_call_hand_up'.l10n,
        onPressed: c.toggleHand,
        scale: scale ?? 1,
        children: [
          SvgLoader.asset(
            'assets/icons/hand_${c.isHandRaised.value ? 'down' : 'up'}.svg',
            width: 60,
          )
        ],
      ),
    );

/// [RoundFloatingButton] invoking the [CallController.openAddMember].
Widget addParticipantButton(
  CallController c,
  BuildContext context, [
  double? scale,
]) =>
    withDescription(
      RoundFloatingButton(
        onPressed: () => c.openAddMember(context),
        scale: scale ?? 1,
        children: [
          SizedBox(
            width: 60,
            height: 60,
            child: SvgLoader.asset(
              'assets/icons/add_user_small.svg',
              width: 60,
            ),
          )
        ],
      ),
      Text('btn_add_participant_desc'.l10n),
    );

/// [RoundFloatingButton] disabling the remote video.
Widget disableVideo(CallController c, [double? scale]) => Obx(
      () => withDescription(
        RoundFloatingButton(
          onPressed: c.toggleRemoteVideos,
          scale: scale ?? 1,
          children: [
            SvgLoader.asset(
              'assets/icons/incoming_video_${c.isRemoteVideoEnabled.value ? 'on' : 'off'}.svg',
              width: 60,
            )
          ],
        ),
        Text(c.isRemoteVideoEnabled.value
            ? 'btn_call_remote_video_off_desc'.l10n
            : 'btn_call_remote_video_on_desc'.l10n),
      ),
    );

/// [RoundFloatingButton] disabling the remote audio.
Widget disableAudio(CallController c, [double? scale]) => Obx(
      () => withDescription(
        RoundFloatingButton(
          onPressed: c.toggleRemoteAudios,
          scale: scale ?? 1,
          children: [
            SvgLoader.asset(
              'assets/icons/speaker_${c.isRemoteAudioEnabled.value ? 'on' : 'off'}.svg',
              width: 60,
            )
          ],
        ),
        Text(c.isRemoteAudioEnabled.value
            ? 'btn_call_remote_audio_off_desc'.l10n
            : 'btn_call_remote_audio_on_desc'.l10n),
      ),
    );

/// Returns a [Column] consisting of the [child] with the provided
/// [description].
Widget withDescription(Widget child, Widget description) {
  return Column(
    mainAxisSize: MainAxisSize.min,
    children: [
      child,
      const SizedBox(height: 6),
      DefaultTextStyle(
        style: const TextStyle(
          fontSize: 11,
          color: Colors.white,
        ),
        textAlign: TextAlign.center,
        maxLines: 2,
        child: description,
      ),
    ],
  );
}

>>>>>>> ec5d2e4d
/// Title call information.
Widget callTitle(CallController c) => Obx(
      () {
        bool isOutgoing =
            (c.outgoing || c.state.value == OngoingCallState.local) &&
                !c.started;
        bool withDots = c.state.value != OngoingCallState.active &&
            (c.state.value == OngoingCallState.joining || isOutgoing);
        String state = c.state.value == OngoingCallState.active
            ? c.duration.value.toString().split('.').first.padLeft(8, '0')
            : c.state.value == OngoingCallState.joining
                ? 'label_call_joining'.l10n
                : isOutgoing
                    ? 'label_call_calling'.l10n
                    : c.withVideo == true
                        ? 'label_video_call'.l10n
                        : 'label_audio_call'.l10n;
        return CallTitle(
          c.me,
          chat: c.chat.value?.chat.value,
          title: c.chat.value?.title.value,
          avatar: c.chat.value?.avatar.value,
          state: state,
          withDots: withDots,
        );
      },
    );<|MERGE_RESOLUTION|>--- conflicted
+++ resolved
@@ -466,16 +466,13 @@
       },
     );
 
-<<<<<<< HEAD
-=======
 /// [RoundFloatingButton] raising a hand.
-Widget handButton(CallController c, [double? scale]) => Obx(
+Widget handButton(CallController c) => Obx(
       () => RoundFloatingButton(
         hint: c.isHandRaised.value
             ? 'btn_call_hand_down'.l10n
             : 'btn_call_hand_up'.l10n,
         onPressed: c.toggleHand,
-        scale: scale ?? 1,
         children: [
           SvgLoader.asset(
             'assets/icons/hand_${c.isHandRaised.value ? 'down' : 'up'}.svg',
@@ -486,15 +483,10 @@
     );
 
 /// [RoundFloatingButton] invoking the [CallController.openAddMember].
-Widget addParticipantButton(
-  CallController c,
-  BuildContext context, [
-  double? scale,
-]) =>
+Widget addParticipantButton(CallController c, BuildContext context) =>
     withDescription(
       RoundFloatingButton(
         onPressed: () => c.openAddMember(context),
-        scale: scale ?? 1,
         children: [
           SizedBox(
             width: 60,
@@ -510,11 +502,10 @@
     );
 
 /// [RoundFloatingButton] disabling the remote video.
-Widget disableVideo(CallController c, [double? scale]) => Obx(
+Widget disableVideo(CallController c) => Obx(
       () => withDescription(
         RoundFloatingButton(
           onPressed: c.toggleRemoteVideos,
-          scale: scale ?? 1,
           children: [
             SvgLoader.asset(
               'assets/icons/incoming_video_${c.isRemoteVideoEnabled.value ? 'on' : 'off'}.svg',
@@ -529,11 +520,10 @@
     );
 
 /// [RoundFloatingButton] disabling the remote audio.
-Widget disableAudio(CallController c, [double? scale]) => Obx(
+Widget disableAudio(CallController c) => Obx(
       () => withDescription(
         RoundFloatingButton(
           onPressed: c.toggleRemoteAudios,
-          scale: scale ?? 1,
           children: [
             SvgLoader.asset(
               'assets/icons/speaker_${c.isRemoteAudioEnabled.value ? 'on' : 'off'}.svg',
@@ -568,7 +558,6 @@
   );
 }
 
->>>>>>> ec5d2e4d
 /// Title call information.
 Widget callTitle(CallController c) => Obx(
       () {
