// Copyright © 2022-2023 IT ENGINEERING MANAGEMENT INC,
//                       <https://github.com/team113>
//
// This program is free software: you can redistribute it and/or modify it under
// the terms of the GNU Affero General Public License v3.0 as published by the
// Free Software Foundation, either version 3 of the License, or (at your
// option) any later version.
//
// This program is distributed in the hope that it will be useful, but WITHOUT
// ANY WARRANTY; without even the implied warranty of MERCHANTABILITY or FITNESS
// FOR A PARTICULAR PURPOSE. See the GNU Affero General Public License v3.0 for
// more details.
//
// You should have received a copy of the GNU Affero General Public License v3.0
// along with this program. If not, see
// <https://www.gnu.org/licenses/agpl-3.0.html>.

import 'dart:math';

import 'package:collection/collection.dart';
import 'package:flutter/gestures.dart';
import 'package:flutter/material.dart';
import 'package:flutter_spinkit/flutter_spinkit.dart';
import 'package:get/get.dart';
import 'package:sliding_up_panel/sliding_up_panel.dart';

import '../controller.dart';
import '../widget/animated_dots.dart';
import '../widget/call_cover.dart';
import '../widget/call_title.dart';
import '../widget/conditional_backdrop.dart';
import '../widget/floating_fit/view.dart';
import '../widget/hint.dart';
import '../widget/minimizable_view.dart';
import '../widget/mobile/scaffold.dart';
import '../widget/participant.dart';
import '../widget/swappable_fit.dart';
import '../widget/video_view.dart';
import '/domain/model/avatar.dart';
import '/domain/model/ongoing_call.dart';
import '/domain/model/user.dart';
import '/domain/model/user_call_cover.dart';
import '/l10n/l10n.dart';
import '/ui/page/call/widget/mobile/animated_participant.dart';
import '/ui/page/call/widget/mobile/chat_card_preview.dart';
import '/ui/page/call/widget/mobile/constrained_row.dart';
import '/ui/page/call/widget/mobile/description.dart';
import '/ui/page/call/widget/mobile/horizontal_padding.dart';
import '/ui/page/home/widget/animated_slider.dart';
import '/ui/page/home/widget/gallery_popup.dart';
import '/ui/widget/context_menu/menu.dart';
import '/ui/widget/context_menu/region.dart';
import '/ui/widget/svg/svg.dart';
import '/util/platform_utils.dart';
import '/util/web/web_utils.dart';
import 'common.dart';

<<<<<<< HEAD
/// [Widget] which returns a mobile design of a [CallView].
class MobileCall extends StatelessWidget {
  const MobileCall(this.c, {super.key});
=======
/// Returns a mobile design of a [CallView].
Widget mobileCall(CallController c, BuildContext context) {
  final Style style = Theme.of(context).extension<Style>()!;

  return LayoutBuilder(builder: (context, constraints) {
    bool isOutgoing =
        (c.outgoing || c.state.value == OngoingCallState.local) && !c.started;

    // Call stackable content.
    List<Widget> content = [
      SvgImage.asset(
        'assets/images/background_dark.svg',
        width: double.infinity,
        height: double.infinity,
        fit: BoxFit.cover,
      ),
    ];

    // Layer of [Widget]s to display above the UI.
    List<Widget> overlay = [];

    // Active call.
    if (c.state.value == OngoingCallState.active) {
      content.addAll([
        Obx(() {
          if (c.isDialog && c.primary.length == 1 && c.secondary.length == 1) {
            return FloatingFit<Participant>(
              primary: c.primary.first,
              panel: c.secondary.first,
              onSwapped: (p, _) => c.center(p),
              fit: !c.minimized.isFalse,
              intersection: c.dockRect,
              onManipulated: (bool m) => c.secondaryManipulated.value = m,
              itemBuilder: (e) {
                return Stack(
                  children: [
                    const ParticipantDecoratorWidget(),
                    IgnorePointer(
                      child: ParticipantWidget(
                        e,
                        offstageUntilDetermined: true,
                      ),
                    ),
                  ],
                );
              },
              overlayBuilder: (e) {
                return Obx(() {
                  final bool? muted = e.member.owner == MediaOwnerKind.local
                      ? !c.audioState.value.isEnabled
                      : null;
>>>>>>> f375b583

  /// [CallController] owning this [MobileCall], used for changing the state.
  final CallController c;

  @override
  Widget build(BuildContext context) {
    return LayoutBuilder(builder: (context, constraints) {
      bool isOutgoing =
          (c.outgoing || c.state.value == OngoingCallState.local) && !c.started;

      // Call stackable content.
      List<Widget> content = [
        SvgImage.asset(
          'assets/images/background_dark.svg',
        ),
        SvgImage.asset(
          'assets/images/background_dark.svg',
          width: double.infinity,
          height: double.infinity,
          fit: BoxFit.cover,
        ),
      ];

      // Layer of [Widget]s to display above the UI.
      List<Widget> overlay = [];

      // Active call.
      if (c.state.value == OngoingCallState.active) {
        content.addAll([
          Obx(() {
            if (c.isDialog &&
                c.primary.length == 1 &&
                c.secondary.length == 1) {
              return FloatingFit<Participant>(
                primary: c.primary.first,
                panel: c.secondary.first,
                onSwapped: (p, _) => c.center(p),
                fit: !c.minimized.isFalse,
                intersection: c.dockRect,
                onManipulated: (bool m) => c.secondaryManipulated.value = m,
                itemBuilder: (e) {
                  return Stack(
                    children: [
                      const ParticipantDecoratorWidget(),
                      IgnorePointer(
                        child: ParticipantWidget(
                          e,
                          offstageUntilDetermined: true,
                        ),
                      ),
                    ],
                  );
                },
                overlayBuilder: (e) {
                  return Obx(() {
                    final bool? muted = e.member.owner == MediaOwnerKind.local
                        ? !c.audioState.value.isEnabled
                        : null;

                    // TODO: Implement opened context menu detection for
                    //       `hovered` indicator.
                    return ParticipantOverlayWidget(
                      e,
                      muted: muted,
                      hovered: false,
                      preferBackdrop: !c.minimized.value,
                    );
                  });
                },
              );
            }

<<<<<<< HEAD
            final Participant? center =
                c.secondary.isNotEmpty ? c.primary.firstOrNull : null;
=======
                  return AnimatedClipRRect(
                    key: Key(e.member.id.toString()),
                    borderRadius: animated
                        ? BorderRadius.circular(10)
                        : BorderRadius.zero,
                    child: AnimatedContainer(
                      duration: 200.milliseconds,
                      decoration: BoxDecoration(
                        color: animated
                            ? style.colors.backgroundAuxiliaryLight
                            : style.colors.transparent,
                      ),
                      width: animated
                          ? MediaQuery.of(context).size.width - 20
                          : null,
                      height: animated
                          ? MediaQuery.of(context).size.height / 2
                          : null,
                      child: stack,
                    ),
                  );
                }
>>>>>>> f375b583

            return SwappableFit<Participant>(
              items: [...c.primary, ...c.secondary],
              center: center,
              fit: c.minimized.value,
              itemBuilder: (e) {
                return Obx(() {
                  final bool? muted = e.member.owner == MediaOwnerKind.local
                      ? !c.audioState.value.isEnabled
                      : null;

                  return ContextMenuRegion(
                    actions: [
                      if (center == e)
                        ContextMenuButton(
                          label: 'btn_call_uncenter'.l10n,
                          onPressed: () => c.focusAll(),
                          trailing: const Icon(Icons.center_focus_weak),
                        )
                      else
                        ContextMenuButton(
                          label: 'btn_call_center'.l10n,
                          onPressed: () => c.center(e),
                          trailing: const Icon(Icons.center_focus_strong),
                        ),
                      if (e.member.id != c.me.id) ...[
                        if (e.video.value?.direction.value.isEmitting ?? false)
                          ContextMenuButton(
                            label: e.video.value?.renderer.value != null
                                ? 'btn_call_disable_video'.l10n
                                : 'btn_call_enable_video'.l10n,
                            onPressed: () => c.toggleVideoEnabled(e),
                            trailing: e.video.value?.renderer.value != null
                                ? const Icon(Icons.videocam)
                                : const Icon(Icons.videocam_off),
                          ),
                        if (e.audio.value?.direction.value.isEmitting ?? false)
                          ContextMenuButton(
                            label: (e.audio.value?.direction.value.isEnabled ==
                                    true)
                                ? 'btn_call_disable_audio'.l10n
                                : 'btn_call_enable_audio'.l10n,
                            onPressed: () => c.toggleAudioEnabled(e),
                            trailing: e.video.value?.renderer.value != null
                                ? const Icon(Icons.volume_up)
                                : const Icon(Icons.volume_off),
                          ),
                        if (e.member.isRedialing.isFalse)
                          ContextMenuButton(
                            label: 'btn_call_remove_participant'.l10n,
                            trailing: const Icon(Icons.remove_circle),
                            onPressed: () =>
                                c.removeChatCallMember(e.member.id.userId),
                          ),
                      ] else ...[
                        ContextMenuButton(
                          label: c.videoState.value.isEnabled
                              ? 'btn_call_video_off'.l10n
                              : 'btn_call_video_on'.l10n,
                          onPressed: () => c.toggleVideo(),
                          trailing: c.videoState.value.isEnabled
                              ? const Icon(Icons.videocam)
                              : const Icon(Icons.videocam_off),
                        ),
                        ContextMenuButton(
                          label: c.audioState.value.isEnabled
                              ? 'btn_call_audio_off'.l10n
                              : 'btn_call_audio_on'.l10n,
                          onPressed: () => c.toggleAudio(),
                          trailing: e.video.value?.renderer.value != null
                              ? const Icon(Icons.mic)
                              : const Icon(Icons.mic_off),
                        ),
                      ],
                    ],
                    unconstrained: true,
                    builder: (animated) {
                      return AnimatedParticipant(
                        e,
                        muted,
                        animated,
                        c.minimized,
                      );
                    },
                  );
                });
              },
            );
          }),
        ]);
      } else {
        // Call is not active.
        content.add(Obx(() {
          RtcVideoRenderer? local =
              (c.locals.firstOrNull?.video.value?.renderer.value ??
                      c.paneled.firstOrNull?.video.value?.renderer.value)
                  as RtcVideoRenderer?;

          if (c.videoState.value != LocalTrackState.disabled && local != null) {
            return RtcVideoView(local, mirror: true, fit: BoxFit.cover);
          }

          return Stack(
            children: [
              // Display a [CallCover] of the call.
              Obx(() {
                final bool isDialog = c.chat.value?.chat.value.isDialog == true;

                if (isDialog) {
                  final User? user = c.chat.value?.members.values
                          .firstWhereOrNull((e) => e.id != c.me.id.userId)
                          ?.user
                          .value ??
                      c.chat.value?.chat.value.members
                          .firstWhereOrNull((e) => e.user.id != c.me.id.userId)
                          ?.user;

                  return CallCoverWidget(c.chat.value?.callCover, user: user);
                } else {
                  if (c.chat.value?.avatar.value != null) {
                    final Avatar avatar = c.chat.value!.avatar.value!;
                    return CallCoverWidget(
                      UserCallCover(
                        full: avatar.full,
                        original: avatar.original,
                        square: avatar.full,
                        vertical: avatar.full,
                      ),
                    );
                  }
                }

                return const SizedBox();
              }),

              // Dim the primary view in a non-active call.
              Obx(() {
                final Widget child;

                if (c.state.value == OngoingCallState.active) {
                  child = const SizedBox();
                } else {
                  child = IgnorePointer(
                    child: Container(
                      width: double.infinity,
                      height: double.infinity,
                      color: const Color(0x70000000),
                    ),
                  );
                }

<<<<<<< HEAD
                return AnimatedSwitcher(
                  duration: 200.milliseconds,
                  child: child,
=======
              if (c.state.value == OngoingCallState.active) {
                child = const SizedBox();
              } else {
                child = IgnorePointer(
                  child: Container(
                    width: double.infinity,
                    height: double.infinity,
                    color: style.colors.onBackgroundOpacity50,
                  ),
>>>>>>> f375b583
                );
              }),

<<<<<<< HEAD
              // Display call's state info only if minimized.
              AnimatedOpacity(
                duration: 200.milliseconds,
                opacity: c.minimized.value ? 1.0 : 0.0,
                child: Center(
                  child: Padding(
                    padding: const EdgeInsets.only(bottom: 8),
                    child: Container(
                      decoration: BoxDecoration(
                        borderRadius: BorderRadius.circular(16),
                        color: const Color(0xA0000000),
                      ),
                      height: 40,
                      child: Obx(() {
                        bool withDots =
                            c.state.value != OngoingCallState.active &&
                                (c.state.value == OngoingCallState.joining ||
                                    isOutgoing);
                        bool isDialog =
                            c.chat.value?.chat.value.isDialog == true;

                        String state = c.state.value == OngoingCallState.active
                            ? c.duration.value
                                .toString()
                                .split('.')
                                .first
                                .padLeft(8, '0')
                            : c.state.value == OngoingCallState.joining
                                ? 'label_call_joining'.l10n
                                : isOutgoing
                                    ? isDialog
                                        ? 'label_call_calling'.l10n
                                        : 'label_call_connecting'.l10n
                                    : c.withVideo == true
                                        ? 'label_video_call'.l10n
                                        : 'label_audio_call'.l10n;

                        return Padding(
                          padding: const EdgeInsets.only(left: 4, right: 4),
                          child: Row(
                            mainAxisSize: MainAxisSize.min,
                            mainAxisAlignment: MainAxisAlignment.center,
                            children: [
                              Text(
                                state,
                                style: context.textTheme.bodySmall
                                    ?.copyWith(color: Colors.white),
                              ),
                              if (withDots) const AnimatedDots(),
                            ],
                          ),
                        );
                      }),
                    ),
=======
              return AnimatedSwitcher(duration: 200.milliseconds, child: child);
            }),

            // Display call's state info only if minimized.
            AnimatedSwitcher(
              duration: 200.milliseconds,
              child: c.minimized.value
                  ? Center(
                      child: Padding(
                        padding: const EdgeInsets.only(bottom: 8),
                        child: Container(
                          decoration: BoxDecoration(
                            borderRadius: BorderRadius.circular(16),
                            color: style.colors.onBackgroundOpacity50,
                          ),
                          height: 40,
                          child: Obx(() {
                            bool withDots = c.state.value !=
                                    OngoingCallState.active &&
                                (c.state.value == OngoingCallState.joining ||
                                    isOutgoing);
                            bool isDialog =
                                c.chat.value?.chat.value.isDialog == true;

                            String state =
                                c.state.value == OngoingCallState.active
                                    ? c.duration.value
                                        .toString()
                                        .split('.')
                                        .first
                                        .padLeft(8, '0')
                                    : c.state.value == OngoingCallState.joining
                                        ? 'label_call_joining'.l10n
                                        : isOutgoing
                                            ? isDialog
                                                ? 'label_call_calling'.l10n
                                                : 'label_call_connecting'.l10n
                                            : c.withVideo == true
                                                ? 'label_video_call'.l10n
                                                : 'label_audio_call'.l10n;

                            return Padding(
                              padding: const EdgeInsets.only(left: 4, right: 4),
                              child: Row(
                                mainAxisSize: MainAxisSize.min,
                                mainAxisAlignment: MainAxisAlignment.center,
                                children: [
                                  Text(
                                    state,
                                    style:
                                        context.textTheme.bodySmall?.copyWith(
                                      color: style.colors.onBackgroundOpacity2,
                                    ),
                                  ),
                                  if (withDots) const AnimatedDots(),
                                ],
                              ),
                            );
                          }),
                        ),
                      ),
                    )
                  : Container(),
            ),

            if (isOutgoing)
              Padding(
                padding: const EdgeInsets.all(21.0),
                child: Center(
                  child: SpinKitDoubleBounce(
                    color: style.colors.secondaryHighlight,
                    size: 66,
                    duration: const Duration(milliseconds: 4500),
>>>>>>> f375b583
                  ),
                ),
              ),

              if (isOutgoing)
                const Padding(
                  padding: EdgeInsets.all(21.0),
                  child: Center(
                    child: SpinKitDoubleBounce(
                      color: Color(0xFFEEEEEE),
                      size: 66,
                      duration: Duration(milliseconds: 4500),
                    ),
                  ),
                ),
            ],
          );
        }));
      }

      // If there's any error to show, display it.
      overlay.add(
        Obx(() {
          return AnimatedOpacity(
            duration: 200.milliseconds,
            opacity: c.errorTimeout.value != 0 &&
                    c.minimizing.isFalse &&
                    c.minimized.isFalse
                ? 1.0
                : 0.0,
            child: SafeArea(
              child: Padding(
                padding: const EdgeInsets.only(top: 10, right: 10),
                child: Align(
                  alignment: Alignment.topRight,
                  child: SizedBox(
                    width: 280,
                    child: HintWidget(
                      text: '${c.error}.',
                      onTap: () => c.errorTimeout.value = 0,
                      isError: true,
                    ),
                  ),
                ),
              ),
            ),
          );
        }),
      );

      List<Widget> ui = [
        // Dimmed container if any video is displayed while calling.
        Obx(() {
          return IgnorePointer(
            child: AnimatedOpacity(
              duration: const Duration(milliseconds: 300),
              opacity: (c.state.value != OngoingCallState.active &&
                      c.state.value != OngoingCallState.joining &&
                      ([
                            ...c.primary,
                            ...c.secondary,
                          ].firstWhereOrNull(
                              (e) => e.video.value?.renderer.value != null) !=
                          null) &&
                      !c.minimized.value)
                  ? 1.0
                  : 0.0,
              child: Container(color: const Color(0x55000000)),
            ),
          );
        }),

<<<<<<< HEAD
        // Listen to the taps only if the call is not minimized.
        Obx(() {
          return c.minimized.isTrue
              ? const SizedBox()
              : Listener(
                  behavior: HitTestBehavior.translucent,
                  onPointerDown: (d) {
                    c.downAt = DateTime.now();
                    c.downPosition = d.localPosition;
                    c.downButtons = d.buttons;
                  },
                  onPointerUp: (d) {
                    if (c.secondaryManipulated.isTrue) return;
                    if (c.downButtons & kPrimaryButton != 0) {
                      if (c.state.value == OngoingCallState.active) {
                        final distance = (d.localPosition.distanceSquared -
                                    c.downPosition.distanceSquared)
                                .abs() <=
                            80000;

                        final time = DateTime.now()
                                .difference(c.downAt!)
                                .inMilliseconds <
                            340;

                        if (distance && time) {
                          if (c.showUi.isFalse) {
                            c.keepUi();
                          } else {
                            c.keepUi(c.isPanelOpen.value);
                          }
=======
    List<Widget> ui = [
      // Dimmed container if any video is displayed while calling.
      Obx(() {
        return IgnorePointer(
          child: AnimatedSwitcher(
            duration: const Duration(milliseconds: 300),
            child: (c.state.value != OngoingCallState.active &&
                    c.state.value != OngoingCallState.joining &&
                    ([...c.primary, ...c.secondary].firstWhereOrNull(
                            (e) => e.video.value?.renderer.value != null) !=
                        null) &&
                    !c.minimized.value)
                ? Container(color: style.colors.onBackgroundOpacity27)
                : null,
          ),
        );
      }),

      // Listen to the taps only if the call is not minimized.
      Obx(() {
        return c.minimized.isTrue
            ? Container()
            : Listener(
                behavior: HitTestBehavior.translucent,
                onPointerDown: (d) {
                  c.downAt = DateTime.now();
                  c.downPosition = d.localPosition;
                  c.downButtons = d.buttons;
                },
                onPointerUp: (d) {
                  if (c.secondaryManipulated.isTrue) return;
                  if (c.downButtons & kPrimaryButton != 0) {
                    if (c.state.value == OngoingCallState.active) {
                      final distance = (d.localPosition.distanceSquared -
                                  c.downPosition.distanceSquared)
                              .abs() <=
                          80000;

                      final time =
                          DateTime.now().difference(c.downAt!).inMilliseconds <
                              340;

                      if (distance && time) {
                        if (c.showUi.isFalse) {
                          c.keepUi();
                        } else {
                          c.keepUi(c.isPanelOpen.value);
>>>>>>> f375b583
                        }
                      }
                    }
                  },
                );
        }),

        // Sliding from the top title bar.
        SafeArea(
          child: Obx(() {
            final bool isOutgoing =
                (c.outgoing || c.state.value == OngoingCallState.local) &&
                    !c.started;

            final bool isDialog = c.chat.value?.chat.value.isDialog == true;

            bool showUi = (c.state.value != OngoingCallState.active &&
                !c.minimized.value);
            return AnimatedSlider(
              duration: const Duration(milliseconds: 400),
              isOpen: showUi,
              beginOffset: Offset(0, -190 - MediaQuery.of(context).padding.top),
              child: Align(
                alignment: Alignment.topCenter,
                child: Padding(
                  padding: EdgeInsets.only(
                    left: 10,
                    right: 10,
                    top: c.size.height * 0.05,
                  ),
                  child: CallTitle(
                    c.me.id.userId,
                    chat: c.chat.value?.chat.value,
                    title: c.chat.value?.title.value,
                    avatar: c.chat.value?.avatar.value,
                    withDots: c.state.value != OngoingCallState.active &&
                        (c.state.value == OngoingCallState.joining ||
                            isOutgoing),
                    state: c.state.value == OngoingCallState.active
                        ? c.duration.value
                            .toString()
                            .split('.')
                            .first
                            .padLeft(8, '0')
                        : c.state.value == OngoingCallState.joining
                            ? 'label_call_joining'.l10n
                            : isOutgoing
                                ? isDialog
                                    ? null
                                    : 'label_call_connecting'.l10n
                                : c.withVideo == true
                                    ? 'label_video_call'.l10n
                                    : 'label_audio_call'.l10n,
                  ),
                ),
              ),
            );
          }),
        ),

        // Sliding from the bottom buttons panel.
        Obx(() {
          bool showUi =
              (c.showUi.isTrue || c.state.value != OngoingCallState.active) &&
                  !c.minimized.value;

          double panelHeight = 0;
          List<Widget> panelChildren = [];

          // Populate the sliding panel height and its content.
          if (c.state.value == OngoingCallState.active ||
              c.state.value == OngoingCallState.joining) {
            panelHeight = 360 + 36;
            panelHeight = min(c.size.height - 45, panelHeight);

            panelChildren = [
              const SizedBox(height: 12),
              ConstrainedRow(
                children: [
                  if (PlatformUtils.isMobile)
                    HorizontalPadding(
                      child: c.videoState.value.isEnabled
                          ? Description(
                              description: AnimatedOpacity(
                                opacity: c.isPanelOpen.value ? 1 : 0,
                                duration: 200.milliseconds,
                                child: Text('btn_call_switch_camera_desc'.l10n),
                              ),
                              child: SwitchButton(c).build(),
                            )
                          : Description(
                              description: AnimatedOpacity(
                                opacity: c.isPanelOpen.value ? 1 : 0,
                                duration: 200.milliseconds,
                                child:
                                    Text('btn_call_toggle_speaker_desc'.l10n),
                              ),
                              child: SpeakerButton(c).build(),
                            ),
                    ),
                  if (PlatformUtils.isDesktop)
                    HorizontalPadding(
                        child: Description(
                      description: AnimatedOpacity(
                        opacity: c.isPanelOpen.value ? 1 : 0,
                        duration: 200.milliseconds,
                        child: Text(
                          c.screenShareState.value == LocalTrackState.enabled ||
                                  c.screenShareState.value ==
                                      LocalTrackState.enabling
                              ? 'btn_call_screen_off_desc'.l10n
                              : 'btn_call_screen_on_desc'.l10n,
                        ),
                      ),
                      child: ScreenButton(c).build(),
                    )),
                  HorizontalPadding(
                      child: Description(
                    description: AnimatedOpacity(
                      opacity: c.isPanelOpen.value ? 1 : 0,
                      duration: 200.milliseconds,
                      child: Text(
                        c.audioState.value == LocalTrackState.enabled ||
                                c.audioState.value == LocalTrackState.enabling
                            ? 'btn_call_audio_off_desc'.l10n
                            : 'btn_call_audio_on_desc'.l10n,
                      ),
                    ),
                    child: AudioButton(c).build(),
                  )),
                  HorizontalPadding(
                    child: Description(
                      description: AnimatedOpacity(
                        opacity: c.isPanelOpen.value ? 1 : 0,
                        duration: 200.milliseconds,
                        child: Text(
                          c.videoState.value == LocalTrackState.enabled ||
                                  c.videoState.value == LocalTrackState.enabling
                              ? 'btn_call_video_off_desc'.l10n
                              : 'btn_call_video_on_desc'.l10n,
                        ),
                      ),
                      child: VideoButton(c).build(),
                    ),
                  ),
                  HorizontalPadding(
                      child: Description(
                    description: AnimatedOpacity(
                      opacity: c.isPanelOpen.value ? 1 : 0,
                      duration: 200.milliseconds,
                      child: Text('btn_call_end_desc'.l10n),
                    ),
<<<<<<< HEAD
                    child: DropButton(c).build(),
                  )),
                ],
              ),
              const SizedBox(height: 32),
              ConstrainedRow(
                children: [
                  HorizontalPadding(
                      child: Description(
                    description: Text('btn_participants_desc'.l10n),
                    child: ParticipantsButton(c).build(),
                  )),
                  HorizontalPadding(
                      child: Description(
                    description: AnimatedOpacity(
                      opacity: c.isPanelOpen.value ? 1 : 0,
                      duration: 200.milliseconds,
                      child: Text(c.me.isHandRaised.value
                          ? 'btn_call_hand_down_desc'.l10n
                          : 'btn_call_hand_up_desc'.l10n),
                    ),
                    child: HandButton(c).build(),
                  )),
                  HorizontalPadding(
                      child: Description(
                    description: Text(c.isRemoteAudioEnabled.value
                        ? 'btn_call_remote_audio_off_desc'.l10n
                        : 'btn_call_remote_audio_on_desc'.l10n),
                    child: RemoteAudioButton(c).build(),
                  )),
                  HorizontalPadding(
                      child: Description(
                    description: Text(c.isRemoteVideoEnabled.value
                        ? 'btn_call_remote_video_off_desc'.l10n
                        : 'btn_call_remote_video_on_desc'.l10n),
                    child: RemoteVideoButton(c).build(),
                  )),
                ],
              ),
              const SizedBox(height: 32),
              ConstrainedBox(
                constraints: const BoxConstraints(maxWidth: 366),
                child: ChatCardPreview(
                  me: c.me,
                  chat: c.chat.value,
                  duration: c.duration,
                  actualMembers: c.members.keys.map((k) => k.userId).toSet(),
                  onTap: () => c.openAddMember(context),
                ),
              ),
              const SizedBox(height: 15),
            ];
          }

          return AnimatedSwitcher(
            duration: const Duration(milliseconds: 400),
            child: c.state.value == OngoingCallState.active ||
                    c.state.value == OngoingCallState.joining
                ? AnimatedSlider(
                    beginOffset: Offset(
                      0,
                      130 + MediaQuery.of(context).padding.bottom,
                    ),
                    isOpen: showUi,
                    duration: const Duration(milliseconds: 300),
                    curve: Curves.easeOutQuad,
                    reverseCurve: Curves.easeOutQuad,
                    listener: () => Future.delayed(
                      Duration.zero,
                      () => c.dockRect.value = c.dockKey.globalPaintBounds,
                    ),
                    child: MediaQuery(
                      data: MediaQuery.of(context).copyWith(size: c.size),
                      child: SlidingUpPanel(
                        controller: c.panelController,
                        boxShadow: null,
                        color: PlatformUtils.isIOS && WebUtils.isSafari
                            ? const Color(0xDD165084)
                            : const Color(0x9D165084),
                        backdropEnabled: true,
                        backdropOpacity: 0,
                        minHeight: min(c.size.height - 45, 130),
                        maxHeight: panelHeight,
=======
                  ),
                )),
                padding(withDescription(
                  DropButton(c).build(),
                  AnimatedOpacity(
                    opacity: c.isPanelOpen.value ? 1 : 0,
                    duration: 200.milliseconds,
                    child: Text('btn_call_end_desc'.l10n),
                  ),
                )),
              ],
            ),
            const SizedBox(height: 32),
            buttons(
              [
                padding(withDescription(
                  ParticipantsButton(c).build(),
                  Text('btn_participants_desc'.l10n),
                )),
                padding(withDescription(
                  HandButton(c).build(),
                  AnimatedOpacity(
                    opacity: c.isPanelOpen.value ? 1 : 0,
                    duration: 200.milliseconds,
                    child: Text(c.me.isHandRaised.value
                        ? 'btn_call_hand_down_desc'.l10n
                        : 'btn_call_hand_up_desc'.l10n),
                  ),
                )),
                padding(withDescription(
                  RemoteAudioButton(c).build(),
                  Text(c.isRemoteAudioEnabled.value
                      ? 'btn_call_remote_audio_off_desc'.l10n
                      : 'btn_call_remote_audio_on_desc'.l10n),
                )),
                padding(withDescription(
                  RemoteVideoButton(c).build(),
                  Text(c.isRemoteVideoEnabled.value
                      ? 'btn_call_remote_video_off_desc'.l10n
                      : 'btn_call_remote_video_on_desc'.l10n),
                )),
              ],
            ),
            const SizedBox(height: 32),
            ConstrainedBox(
              constraints: const BoxConstraints(maxWidth: 366),
              child: _chat(context, c),
            ),
            const SizedBox(height: 15),
          ];
        }

        return AnimatedSwitcher(
          duration: const Duration(milliseconds: 400),
          child: c.state.value == OngoingCallState.active ||
                  c.state.value == OngoingCallState.joining
              ? AnimatedSlider(
                  beginOffset: Offset(
                    0,
                    130 + MediaQuery.of(context).padding.bottom,
                  ),
                  isOpen: showUi,
                  duration: const Duration(milliseconds: 300),
                  curve: Curves.easeOutQuad,
                  reverseCurve: Curves.easeOutQuad,
                  listener: () => Future.delayed(
                    Duration.zero,
                    () => c.dockRect.value = c.dockKey.globalPaintBounds,
                  ),
                  child: MediaQuery(
                    data: MediaQuery.of(context).copyWith(size: c.size),
                    child: SlidingUpPanel(
                      controller: c.panelController,
                      boxShadow: null,
                      color: PlatformUtils.isIOS && WebUtils.isSafari
                          ? style.colors.onSecondaryOpacity88
                          : style.colors.onSecondaryOpacity60,
                      backdropEnabled: true,
                      backdropOpacity: 0,
                      minHeight: min(c.size.height - 45, 130),
                      maxHeight: panelHeight,
                      borderRadius: const BorderRadius.only(
                        topLeft: Radius.circular(10),
                        topRight: Radius.circular(10),
                      ),
                      panel: ConditionalBackdropFilter(
                        key: c.dockKey,
>>>>>>> f375b583
                        borderRadius: const BorderRadius.only(
                          topLeft: Radius.circular(10),
                          topRight: Radius.circular(10),
                        ),
<<<<<<< HEAD
                        panel: ConditionalBackdropFilter(
                          key: c.dockKey,
                          borderRadius: const BorderRadius.only(
                            topLeft: Radius.circular(10),
                            topRight: Radius.circular(10),
                          ),
                          condition: !PlatformUtils.isIOS || !WebUtils.isSafari,
                          child: Column(
                            children: [
                              const SizedBox(height: 12),
                              Center(
                                child: Container(
                                  width: 60,
                                  height: 3,
                                  decoration: BoxDecoration(
                                    color: const Color(0x99FFFFFF),
                                    borderRadius: BorderRadius.circular(12),
                                  ),
=======
                        condition: !PlatformUtils.isIOS || !WebUtils.isSafari,
                        child: Column(
                          children: [
                            const SizedBox(height: 12),
                            Center(
                              child: Container(
                                width: 60,
                                height: 3,
                                decoration: BoxDecoration(
                                  color: style.colors.onPrimaryOpacity50,
                                  borderRadius: BorderRadius.circular(12),
>>>>>>> f375b583
                                ),
                              ),
                              const SizedBox(height: 12),
                              Expanded(child: Column(children: panelChildren)),
                            ],
                          ),
                        ),
                        onPanelSlide: (d) {
                          c.keepUi(true);
                          c.isPanelOpen.value = d > 0;
                          c.dockRect.value = c.dockKey.globalPaintBounds;
                        },
                        onPanelOpened: () {
                          c.keepUi(true);
                          c.isPanelOpen.value = true;
                        },
                        onPanelClosed: () {
                          c.keepUi();
                          c.isPanelOpen.value = false;
                        },
                      ),
<<<<<<< HEAD
                    ),
                  )
                : Center(
=======
                    ],
                  ),
                ),
        );
      }),
    ];

    // Combines all the stackable content into [Scaffold].
    Widget scaffold = Scaffold(
      backgroundColor: style.colors.secondaryBackgroundLight,
      body: Stack(
        children: [
          ...content,
          const MouseRegion(
            opaque: false,
            cursor: SystemMouseCursors.basic,
          ),
          ...ui.map((e) => ClipRect(child: e)),
          ...overlay,
        ],
      ),
    );

    if (c.minimized.value) {
      c.applyConstraints(context);
    } else {
      c.applySecondaryConstraints();
    }

    return Obx(() {
      return MinimizableView(
        minimizationEnabled: !c.secondaryManipulated.value,
        onInit: (animation) {
          c.minimizedAnimation = animation;
          animation.addListener(() {
            if (c.state.value != OngoingCallState.joining &&
                c.state.value != OngoingCallState.active) {
              c.minimized.value = animation.value != 0;
            } else {
              if (animation.value != 0) {
                c.hoveredRenderer.value = null;
                c.keepUi(false);
              }
              c.minimized.value = animation.value == 1;
              if (animation.value == 1 || animation.value == 0) {
                c.minimizing.value = false;
              } else {
                c.minimizing.value = true;
              }
            }
          });
        },
        onDispose: () => c.minimizedAnimation = null,
        onSizeChanged: (s) {
          c.width.value = s.width;
          c.height.value = s.height;
        },
        child: Obx(() {
          return IgnorePointer(
            ignoring: c.minimized.value,
            child: scaffold,
          );
        }),
      );
    });
  });
}

/// Builds a tile representation of the [CallController.chat].
Widget _chat(BuildContext context, CallController c) {
  return Obx(() {
    final Style style = Theme.of(context).extension<Style>()!;
    final RxChat? chat = c.chat.value;

    final Set<UserId> actualMembers =
        c.members.keys.map((k) => k.userId).toSet();

    return Padding(
      padding: const EdgeInsets.fromLTRB(0, 0, 0, 10),
      child: Container(
        decoration: BoxDecoration(
          borderRadius: style.cardRadius,
          color: style.colors.transparent,
        ),
        child: Material(
          type: MaterialType.card,
          borderRadius: style.cardRadius,
          color: style.colors.onSecondaryOpacity50,
          child: InkWell(
            borderRadius: style.cardRadius,
            onTap: () => c.openAddMember(context),
            child: Padding(
              padding: const EdgeInsets.fromLTRB(12, 9 + 3, 12, 9 + 3),
              child: Row(
                children: [
                  AvatarWidget.fromRxChat(chat, radius: 30),
                  const SizedBox(width: 12),
                  Expanded(
>>>>>>> f375b583
                    child: Column(
                      mainAxisAlignment: MainAxisAlignment.end,
                      crossAxisAlignment: CrossAxisAlignment.center,
                      children: [
<<<<<<< HEAD
                        Padding(
                          padding: const EdgeInsets.only(bottom: 30),
                          child: AnimatedSlider(
                            isOpen: showUi,
                            duration: const Duration(milliseconds: 400),
                            beginOffset: Offset(
                              0,
                              150 + MediaQuery.of(context).padding.bottom,
                            ),
                            child: ConstrainedRow(
                              children: isOutgoing
                                  ? [
                                      if (PlatformUtils.isMobile)
                                        HorizontalPadding(
                                          child: c.videoState.value.isEnabled
                                              ? SwitchButton(c)
                                                  .build(blur: true)
                                              : SpeakerButton(c)
                                                  .build(blur: true),
                                        ),
                                      HorizontalPadding(
                                        child: AudioButton(c).build(blur: true),
                                      ),
                                      HorizontalPadding(
                                        child: VideoButton(c).build(blur: true),
                                      ),
                                      HorizontalPadding(
                                          child: CancelButton(c)
                                              .build(blur: true)),
                                    ]
                                  : [
                                      HorizontalPadding(
                                          child: AcceptAudioButton(
                                        c,
                                        highlight: !c.withVideo,
                                      ).build(expanded: true)),
                                      HorizontalPadding(
                                          child: AcceptVideoButton(
                                        c,
                                        highlight: c.withVideo,
                                      ).build(expanded: true)),
                                      HorizontalPadding(
                                        child: DeclineButton(c)
                                            .build(expanded: true),
                                      ),
                                    ],
                            ),
=======
                        Row(
                          children: [
                            Expanded(
                              child: Text(
                                chat?.title.value ?? 'dot'.l10n * 3,
                                overflow: TextOverflow.ellipsis,
                                maxLines: 1,
                                style: Theme.of(context)
                                    .textTheme
                                    .headlineSmall
                                    ?.copyWith(color: style.colors.onPrimary),
                              ),
                            ),
                            Text(
                              c.duration.value.hhMmSs(),
                              style: Theme.of(context)
                                  .textTheme
                                  .titleSmall
                                  ?.copyWith(color: style.colors.onPrimary),
                            ),
                          ],
                        ),
                        Padding(
                          padding: const EdgeInsets.only(top: 5),
                          child: Row(
                            children: [
                              Text(
                                c.chat.value?.members.values
                                        .firstWhereOrNull(
                                          (e) => e.id != c.me.id.userId,
                                        )
                                        ?.user
                                        .value
                                        .status
                                        ?.val ??
                                    'label_online'.l10n,
                                style: Theme.of(context)
                                    .textTheme
                                    .titleSmall
                                    ?.copyWith(color: style.colors.onPrimary),
                              ),
                              const Spacer(),
                              Text(
                                'label_a_of_b'.l10nfmt({
                                  'a': '${actualMembers.length}',
                                  'b': '${c.chat.value?.members.length}',
                                }),
                                style: Theme.of(context)
                                    .textTheme
                                    .titleSmall
                                    ?.copyWith(color: style.colors.onPrimary),
                              ),
                            ],
>>>>>>> f375b583
                          ),
                        ),
                      ],
                    ),
                  ),
          );
        }),
      ];

      if (c.minimized.value) {
        c.applyConstraints(context);
      } else {
        c.applySecondaryConstraints();
      }

      return Obx(() {
        return MinimizableView(
          minimizationEnabled: !c.secondaryManipulated.value,
          onInit: (animation) {
            c.minimizedAnimation = animation;
            animation.addListener(() {
              if (c.state.value != OngoingCallState.joining &&
                  c.state.value != OngoingCallState.active) {
                c.minimized.value = animation.value != 0;
              } else {
                if (animation.value != 0) {
                  c.hoveredRenderer.value = null;
                  c.keepUi(false);
                }
                c.minimized.value = animation.value == 1;
                if (animation.value == 1 || animation.value == 0) {
                  c.minimizing.value = false;
                } else {
                  c.minimizing.value = true;
                }
              }
            });
          },
          onDispose: () => c.minimizedAnimation = null,
          onSizeChanged: (s) {
            c.width.value = s.width;
            c.height.value = s.height;
          },
          child: Obx(() {
            return IgnorePointer(
              ignoring: c.minimized.value,
              child: StackableScaffold(content, ui, overlay),
            );
          }),
        );
      });
    });
  }
}<|MERGE_RESOLUTION|>--- conflicted
+++ resolved
@@ -55,63 +55,9 @@
 import '/util/web/web_utils.dart';
 import 'common.dart';
 
-<<<<<<< HEAD
 /// [Widget] which returns a mobile design of a [CallView].
 class MobileCall extends StatelessWidget {
   const MobileCall(this.c, {super.key});
-=======
-/// Returns a mobile design of a [CallView].
-Widget mobileCall(CallController c, BuildContext context) {
-  final Style style = Theme.of(context).extension<Style>()!;
-
-  return LayoutBuilder(builder: (context, constraints) {
-    bool isOutgoing =
-        (c.outgoing || c.state.value == OngoingCallState.local) && !c.started;
-
-    // Call stackable content.
-    List<Widget> content = [
-      SvgImage.asset(
-        'assets/images/background_dark.svg',
-        width: double.infinity,
-        height: double.infinity,
-        fit: BoxFit.cover,
-      ),
-    ];
-
-    // Layer of [Widget]s to display above the UI.
-    List<Widget> overlay = [];
-
-    // Active call.
-    if (c.state.value == OngoingCallState.active) {
-      content.addAll([
-        Obx(() {
-          if (c.isDialog && c.primary.length == 1 && c.secondary.length == 1) {
-            return FloatingFit<Participant>(
-              primary: c.primary.first,
-              panel: c.secondary.first,
-              onSwapped: (p, _) => c.center(p),
-              fit: !c.minimized.isFalse,
-              intersection: c.dockRect,
-              onManipulated: (bool m) => c.secondaryManipulated.value = m,
-              itemBuilder: (e) {
-                return Stack(
-                  children: [
-                    const ParticipantDecoratorWidget(),
-                    IgnorePointer(
-                      child: ParticipantWidget(
-                        e,
-                        offstageUntilDetermined: true,
-                      ),
-                    ),
-                  ],
-                );
-              },
-              overlayBuilder: (e) {
-                return Obx(() {
-                  final bool? muted = e.member.owner == MediaOwnerKind.local
-                      ? !c.audioState.value.isEnabled
-                      : null;
->>>>>>> f375b583
 
   /// [CallController] owning this [MobileCall], used for changing the state.
   final CallController c;
@@ -184,33 +130,8 @@
               );
             }
 
-<<<<<<< HEAD
             final Participant? center =
                 c.secondary.isNotEmpty ? c.primary.firstOrNull : null;
-=======
-                  return AnimatedClipRRect(
-                    key: Key(e.member.id.toString()),
-                    borderRadius: animated
-                        ? BorderRadius.circular(10)
-                        : BorderRadius.zero,
-                    child: AnimatedContainer(
-                      duration: 200.milliseconds,
-                      decoration: BoxDecoration(
-                        color: animated
-                            ? style.colors.backgroundAuxiliaryLight
-                            : style.colors.transparent,
-                      ),
-                      width: animated
-                          ? MediaQuery.of(context).size.width - 20
-                          : null,
-                      height: animated
-                          ? MediaQuery.of(context).size.height / 2
-                          : null,
-                      child: stack,
-                    ),
-                  );
-                }
->>>>>>> f375b583
 
             return SwappableFit<Participant>(
               items: [...c.primary, ...c.secondary],
@@ -357,30 +278,17 @@
                     child: Container(
                       width: double.infinity,
                       height: double.infinity,
-                      color: const Color(0x70000000),
+                      color: style.colors.onBackgroundOpacity50,
                     ),
                   );
                 }
 
-<<<<<<< HEAD
                 return AnimatedSwitcher(
                   duration: 200.milliseconds,
                   child: child,
-=======
-              if (c.state.value == OngoingCallState.active) {
-                child = const SizedBox();
-              } else {
-                child = IgnorePointer(
-                  child: Container(
-                    width: double.infinity,
-                    height: double.infinity,
-                    color: style.colors.onBackgroundOpacity50,
-                  ),
->>>>>>> f375b583
                 );
               }),
 
-<<<<<<< HEAD
               // Display call's state info only if minimized.
               AnimatedOpacity(
                 duration: 200.milliseconds,
@@ -435,93 +343,18 @@
                         );
                       }),
                     ),
-=======
-              return AnimatedSwitcher(duration: 200.milliseconds, child: child);
-            }),
-
-            // Display call's state info only if minimized.
-            AnimatedSwitcher(
-              duration: 200.milliseconds,
-              child: c.minimized.value
-                  ? Center(
-                      child: Padding(
-                        padding: const EdgeInsets.only(bottom: 8),
-                        child: Container(
-                          decoration: BoxDecoration(
-                            borderRadius: BorderRadius.circular(16),
-                            color: style.colors.onBackgroundOpacity50,
-                          ),
-                          height: 40,
-                          child: Obx(() {
-                            bool withDots = c.state.value !=
-                                    OngoingCallState.active &&
-                                (c.state.value == OngoingCallState.joining ||
-                                    isOutgoing);
-                            bool isDialog =
-                                c.chat.value?.chat.value.isDialog == true;
-
-                            String state =
-                                c.state.value == OngoingCallState.active
-                                    ? c.duration.value
-                                        .toString()
-                                        .split('.')
-                                        .first
-                                        .padLeft(8, '0')
-                                    : c.state.value == OngoingCallState.joining
-                                        ? 'label_call_joining'.l10n
-                                        : isOutgoing
-                                            ? isDialog
-                                                ? 'label_call_calling'.l10n
-                                                : 'label_call_connecting'.l10n
-                                            : c.withVideo == true
-                                                ? 'label_video_call'.l10n
-                                                : 'label_audio_call'.l10n;
-
-                            return Padding(
-                              padding: const EdgeInsets.only(left: 4, right: 4),
-                              child: Row(
-                                mainAxisSize: MainAxisSize.min,
-                                mainAxisAlignment: MainAxisAlignment.center,
-                                children: [
-                                  Text(
-                                    state,
-                                    style:
-                                        context.textTheme.bodySmall?.copyWith(
-                                      color: style.colors.onBackgroundOpacity2,
-                                    ),
-                                  ),
-                                  if (withDots) const AnimatedDots(),
-                                ],
-                              ),
-                            );
-                          }),
-                        ),
-                      ),
-                    )
-                  : Container(),
-            ),
-
-            if (isOutgoing)
-              Padding(
-                padding: const EdgeInsets.all(21.0),
-                child: Center(
-                  child: SpinKitDoubleBounce(
-                    color: style.colors.secondaryHighlight,
-                    size: 66,
-                    duration: const Duration(milliseconds: 4500),
->>>>>>> f375b583
                   ),
                 ),
               ),
 
               if (isOutgoing)
-                const Padding(
-                  padding: EdgeInsets.all(21.0),
+                Padding(
+                  padding: const EdgeInsets.all(21.0),
                   child: Center(
                     child: SpinKitDoubleBounce(
-                      color: Color(0xFFEEEEEE),
+                      color: style.colors.secondaryHighlight,
                       size: 66,
-                      duration: Duration(milliseconds: 4500),
+                      duration: const Duration(milliseconds: 4500),
                     ),
                   ),
                 ),
@@ -582,7 +415,6 @@
           );
         }),
 
-<<<<<<< HEAD
         // Listen to the taps only if the call is not minimized.
         Obx(() {
           return c.minimized.isTrue
@@ -614,55 +446,6 @@
                           } else {
                             c.keepUi(c.isPanelOpen.value);
                           }
-=======
-    List<Widget> ui = [
-      // Dimmed container if any video is displayed while calling.
-      Obx(() {
-        return IgnorePointer(
-          child: AnimatedSwitcher(
-            duration: const Duration(milliseconds: 300),
-            child: (c.state.value != OngoingCallState.active &&
-                    c.state.value != OngoingCallState.joining &&
-                    ([...c.primary, ...c.secondary].firstWhereOrNull(
-                            (e) => e.video.value?.renderer.value != null) !=
-                        null) &&
-                    !c.minimized.value)
-                ? Container(color: style.colors.onBackgroundOpacity27)
-                : null,
-          ),
-        );
-      }),
-
-      // Listen to the taps only if the call is not minimized.
-      Obx(() {
-        return c.minimized.isTrue
-            ? Container()
-            : Listener(
-                behavior: HitTestBehavior.translucent,
-                onPointerDown: (d) {
-                  c.downAt = DateTime.now();
-                  c.downPosition = d.localPosition;
-                  c.downButtons = d.buttons;
-                },
-                onPointerUp: (d) {
-                  if (c.secondaryManipulated.isTrue) return;
-                  if (c.downButtons & kPrimaryButton != 0) {
-                    if (c.state.value == OngoingCallState.active) {
-                      final distance = (d.localPosition.distanceSquared -
-                                  c.downPosition.distanceSquared)
-                              .abs() <=
-                          80000;
-
-                      final time =
-                          DateTime.now().difference(c.downAt!).inMilliseconds <
-                              340;
-
-                      if (distance && time) {
-                        if (c.showUi.isFalse) {
-                          c.keepUi();
-                        } else {
-                          c.keepUi(c.isPanelOpen.value);
->>>>>>> f375b583
                         }
                       }
                     }
@@ -815,7 +598,6 @@
                       duration: 200.milliseconds,
                       child: Text('btn_call_end_desc'.l10n),
                     ),
-<<<<<<< HEAD
                     child: DropButton(c).build(),
                   )),
                 ],
@@ -899,100 +681,10 @@
                         backdropOpacity: 0,
                         minHeight: min(c.size.height - 45, 130),
                         maxHeight: panelHeight,
-=======
-                  ),
-                )),
-                padding(withDescription(
-                  DropButton(c).build(),
-                  AnimatedOpacity(
-                    opacity: c.isPanelOpen.value ? 1 : 0,
-                    duration: 200.milliseconds,
-                    child: Text('btn_call_end_desc'.l10n),
-                  ),
-                )),
-              ],
-            ),
-            const SizedBox(height: 32),
-            buttons(
-              [
-                padding(withDescription(
-                  ParticipantsButton(c).build(),
-                  Text('btn_participants_desc'.l10n),
-                )),
-                padding(withDescription(
-                  HandButton(c).build(),
-                  AnimatedOpacity(
-                    opacity: c.isPanelOpen.value ? 1 : 0,
-                    duration: 200.milliseconds,
-                    child: Text(c.me.isHandRaised.value
-                        ? 'btn_call_hand_down_desc'.l10n
-                        : 'btn_call_hand_up_desc'.l10n),
-                  ),
-                )),
-                padding(withDescription(
-                  RemoteAudioButton(c).build(),
-                  Text(c.isRemoteAudioEnabled.value
-                      ? 'btn_call_remote_audio_off_desc'.l10n
-                      : 'btn_call_remote_audio_on_desc'.l10n),
-                )),
-                padding(withDescription(
-                  RemoteVideoButton(c).build(),
-                  Text(c.isRemoteVideoEnabled.value
-                      ? 'btn_call_remote_video_off_desc'.l10n
-                      : 'btn_call_remote_video_on_desc'.l10n),
-                )),
-              ],
-            ),
-            const SizedBox(height: 32),
-            ConstrainedBox(
-              constraints: const BoxConstraints(maxWidth: 366),
-              child: _chat(context, c),
-            ),
-            const SizedBox(height: 15),
-          ];
-        }
-
-        return AnimatedSwitcher(
-          duration: const Duration(milliseconds: 400),
-          child: c.state.value == OngoingCallState.active ||
-                  c.state.value == OngoingCallState.joining
-              ? AnimatedSlider(
-                  beginOffset: Offset(
-                    0,
-                    130 + MediaQuery.of(context).padding.bottom,
-                  ),
-                  isOpen: showUi,
-                  duration: const Duration(milliseconds: 300),
-                  curve: Curves.easeOutQuad,
-                  reverseCurve: Curves.easeOutQuad,
-                  listener: () => Future.delayed(
-                    Duration.zero,
-                    () => c.dockRect.value = c.dockKey.globalPaintBounds,
-                  ),
-                  child: MediaQuery(
-                    data: MediaQuery.of(context).copyWith(size: c.size),
-                    child: SlidingUpPanel(
-                      controller: c.panelController,
-                      boxShadow: null,
-                      color: PlatformUtils.isIOS && WebUtils.isSafari
-                          ? style.colors.onSecondaryOpacity88
-                          : style.colors.onSecondaryOpacity60,
-                      backdropEnabled: true,
-                      backdropOpacity: 0,
-                      minHeight: min(c.size.height - 45, 130),
-                      maxHeight: panelHeight,
-                      borderRadius: const BorderRadius.only(
-                        topLeft: Radius.circular(10),
-                        topRight: Radius.circular(10),
-                      ),
-                      panel: ConditionalBackdropFilter(
-                        key: c.dockKey,
->>>>>>> f375b583
                         borderRadius: const BorderRadius.only(
                           topLeft: Radius.circular(10),
                           topRight: Radius.circular(10),
                         ),
-<<<<<<< HEAD
                         panel: ConditionalBackdropFilter(
                           key: c.dockKey,
                           borderRadius: const BorderRadius.only(
@@ -1011,19 +703,6 @@
                                     color: const Color(0x99FFFFFF),
                                     borderRadius: BorderRadius.circular(12),
                                   ),
-=======
-                        condition: !PlatformUtils.isIOS || !WebUtils.isSafari,
-                        child: Column(
-                          children: [
-                            const SizedBox(height: 12),
-                            Center(
-                              child: Container(
-                                width: 60,
-                                height: 3,
-                                decoration: BoxDecoration(
-                                  color: style.colors.onPrimaryOpacity50,
-                                  borderRadius: BorderRadius.circular(12),
->>>>>>> f375b583
                                 ),
                               ),
                               const SizedBox(height: 12),
@@ -1045,115 +724,13 @@
                           c.isPanelOpen.value = false;
                         },
                       ),
-<<<<<<< HEAD
                     ),
                   )
                 : Center(
-=======
-                    ],
-                  ),
-                ),
-        );
-      }),
-    ];
-
-    // Combines all the stackable content into [Scaffold].
-    Widget scaffold = Scaffold(
-      backgroundColor: style.colors.secondaryBackgroundLight,
-      body: Stack(
-        children: [
-          ...content,
-          const MouseRegion(
-            opaque: false,
-            cursor: SystemMouseCursors.basic,
-          ),
-          ...ui.map((e) => ClipRect(child: e)),
-          ...overlay,
-        ],
-      ),
-    );
-
-    if (c.minimized.value) {
-      c.applyConstraints(context);
-    } else {
-      c.applySecondaryConstraints();
-    }
-
-    return Obx(() {
-      return MinimizableView(
-        minimizationEnabled: !c.secondaryManipulated.value,
-        onInit: (animation) {
-          c.minimizedAnimation = animation;
-          animation.addListener(() {
-            if (c.state.value != OngoingCallState.joining &&
-                c.state.value != OngoingCallState.active) {
-              c.minimized.value = animation.value != 0;
-            } else {
-              if (animation.value != 0) {
-                c.hoveredRenderer.value = null;
-                c.keepUi(false);
-              }
-              c.minimized.value = animation.value == 1;
-              if (animation.value == 1 || animation.value == 0) {
-                c.minimizing.value = false;
-              } else {
-                c.minimizing.value = true;
-              }
-            }
-          });
-        },
-        onDispose: () => c.minimizedAnimation = null,
-        onSizeChanged: (s) {
-          c.width.value = s.width;
-          c.height.value = s.height;
-        },
-        child: Obx(() {
-          return IgnorePointer(
-            ignoring: c.minimized.value,
-            child: scaffold,
-          );
-        }),
-      );
-    });
-  });
-}
-
-/// Builds a tile representation of the [CallController.chat].
-Widget _chat(BuildContext context, CallController c) {
-  return Obx(() {
-    final Style style = Theme.of(context).extension<Style>()!;
-    final RxChat? chat = c.chat.value;
-
-    final Set<UserId> actualMembers =
-        c.members.keys.map((k) => k.userId).toSet();
-
-    return Padding(
-      padding: const EdgeInsets.fromLTRB(0, 0, 0, 10),
-      child: Container(
-        decoration: BoxDecoration(
-          borderRadius: style.cardRadius,
-          color: style.colors.transparent,
-        ),
-        child: Material(
-          type: MaterialType.card,
-          borderRadius: style.cardRadius,
-          color: style.colors.onSecondaryOpacity50,
-          child: InkWell(
-            borderRadius: style.cardRadius,
-            onTap: () => c.openAddMember(context),
-            child: Padding(
-              padding: const EdgeInsets.fromLTRB(12, 9 + 3, 12, 9 + 3),
-              child: Row(
-                children: [
-                  AvatarWidget.fromRxChat(chat, radius: 30),
-                  const SizedBox(width: 12),
-                  Expanded(
->>>>>>> f375b583
                     child: Column(
                       mainAxisAlignment: MainAxisAlignment.end,
                       crossAxisAlignment: CrossAxisAlignment.center,
                       children: [
-<<<<<<< HEAD
                         Padding(
                           padding: const EdgeInsets.only(bottom: 30),
                           child: AnimatedSlider(
@@ -1201,61 +778,6 @@
                                       ),
                                     ],
                             ),
-=======
-                        Row(
-                          children: [
-                            Expanded(
-                              child: Text(
-                                chat?.title.value ?? 'dot'.l10n * 3,
-                                overflow: TextOverflow.ellipsis,
-                                maxLines: 1,
-                                style: Theme.of(context)
-                                    .textTheme
-                                    .headlineSmall
-                                    ?.copyWith(color: style.colors.onPrimary),
-                              ),
-                            ),
-                            Text(
-                              c.duration.value.hhMmSs(),
-                              style: Theme.of(context)
-                                  .textTheme
-                                  .titleSmall
-                                  ?.copyWith(color: style.colors.onPrimary),
-                            ),
-                          ],
-                        ),
-                        Padding(
-                          padding: const EdgeInsets.only(top: 5),
-                          child: Row(
-                            children: [
-                              Text(
-                                c.chat.value?.members.values
-                                        .firstWhereOrNull(
-                                          (e) => e.id != c.me.id.userId,
-                                        )
-                                        ?.user
-                                        .value
-                                        .status
-                                        ?.val ??
-                                    'label_online'.l10n,
-                                style: Theme.of(context)
-                                    .textTheme
-                                    .titleSmall
-                                    ?.copyWith(color: style.colors.onPrimary),
-                              ),
-                              const Spacer(),
-                              Text(
-                                'label_a_of_b'.l10nfmt({
-                                  'a': '${actualMembers.length}',
-                                  'b': '${c.chat.value?.members.length}',
-                                }),
-                                style: Theme.of(context)
-                                    .textTheme
-                                    .titleSmall
-                                    ?.copyWith(color: style.colors.onPrimary),
-                              ),
-                            ],
->>>>>>> f375b583
                           ),
                         ),
                       ],
