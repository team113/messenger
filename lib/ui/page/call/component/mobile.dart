--- conflicted
+++ resolved
@@ -501,7 +501,6 @@
                   ),
                 ),
               ),
-<<<<<<< HEAD
             );
           }),
         ),
@@ -518,7 +517,7 @@
           // Populate the sliding panel height and its content.
           if (c.state.value == OngoingCallState.active ||
               c.state.value == OngoingCallState.joining) {
-            panelHeight = 360 + 36;
+            panelHeight = 360 + 37;
             panelHeight = min(c.size.height - 45, panelHeight);
 
             panelChildren = [
@@ -544,49 +543,6 @@
                                     Text('btn_call_toggle_speaker_desc'.l10n),
                               ),
                               child: SpeakerButton(c).build(),
-=======
-            ),
-          );
-        }),
-      ),
-
-      // Sliding from the bottom buttons panel.
-      Obx(() {
-        bool showUi =
-            (c.showUi.isTrue || c.state.value != OngoingCallState.active) &&
-                !c.minimized.value;
-
-        double panelHeight = 0;
-        List<Widget> panelChildren = [];
-
-        // Populate the sliding panel height and its content.
-        if (c.state.value == OngoingCallState.active ||
-            c.state.value == OngoingCallState.joining) {
-          panelHeight = 360 + 37;
-          panelHeight = min(c.size.height - 45, panelHeight);
-
-          panelChildren = [
-            const SizedBox(height: 12),
-            buttons(
-              [
-                if (PlatformUtils.isMobile)
-                  padding(
-                    c.videoState.value.isEnabled
-                        ? withDescription(
-                            SwitchButton(c).build(),
-                            AnimatedOpacity(
-                              opacity: c.isPanelOpen.value ? 1 : 0,
-                              duration: 200.milliseconds,
-                              child: Text('btn_call_switch_camera_desc'.l10n),
-                            ),
-                          )
-                        : withDescription(
-                            SpeakerButton(c).build(),
-                            AnimatedOpacity(
-                              opacity: c.isPanelOpen.value ? 1 : 0,
-                              duration: 200.milliseconds,
-                              child: Text('btn_call_toggle_speaker_desc'.l10n),
->>>>>>> 194ecbb1
                             ),
                     ),
                   if (PlatformUtils.isDesktop)
