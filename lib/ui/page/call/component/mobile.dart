--- conflicted
+++ resolved
@@ -468,15 +468,6 @@
                             : 'btn_call_audio_on_desc'.l10n,
                     child: AudioButton(c).build(),
                   ),
-<<<<<<< HEAD
-                )),
-                padding(withDescription(
-                  EndCallButton(c).build(),
-                  AnimatedOpacity(
-                    opacity: c.isPanelOpen.value ? 1 : 0,
-                    duration: 200.milliseconds,
-                    child: Text('btn_call_end_desc'.l10n),
-=======
                 ),
                 padding(
                   DescriptionChild(
@@ -494,7 +485,6 @@
                     show: c.isPanelOpen.value,
                     description: 'btn_call_end_desc'.l10n,
                     child: DropButton(c).build(),
->>>>>>> 1f8c474f
                   ),
                 ),
               ],
