--- conflicted
+++ resolved
@@ -593,50 +593,13 @@
       c.applySecondaryConstraints();
     }
 
-<<<<<<< HEAD
     double minimizedWidth = CallController.mobileMinimizedWidth;
     double minimizedHeight = CallController.mobileMinimizedHeight;
 
-    return MinimizableView(
-      minimizedWidth: minimizedWidth,
-      minimizedHeight: minimizedHeight,
-      onInit: (animation) {
-        c.minimizedAnimation = animation;
-        animation.addListener(() {
-          if (c.state.value != OngoingCallState.joining &&
-              c.state.value != OngoingCallState.active) {
-            c.minimized.value = animation.value != 0;
-          } else {
-            if (animation.value != 0) {
-              c.keepUi(false);
-              c.hoveredRenderer.value = null;
-            }
-            c.minimized.value = animation.value == 1;
-            if (animation.value == 1 || animation.value == 0) {
-              c.minimizing.value = false;
-            } else {
-              c.minimizing.value = true;
-            }
-
-            var mediaQuerySize = router.context!.mediaQuerySize;
-            c.width.value = mediaQuerySize.width -
-                (mediaQuerySize.width - minimizedWidth) * animation.value;
-            c.height.value = mediaQuerySize.height -
-                (mediaQuerySize.height - minimizedHeight) * animation.value;
-          }
-        });
-      },
-      onDispose: () => c.minimizedAnimation = null,
-      child: Obx(() {
-        return IgnorePointer(
-          ignoring: c.minimized.value,
-          child: scaffold,
-        );
-      }),
-    );
-=======
     return Obx(() {
       return MinimizableView(
+        minimizedWidth: minimizedWidth,
+        minimizedHeight: minimizedHeight,
         minimizationEnabled: !c.secondaryManipulated.value,
         onInit: (animation) {
           c.minimizedAnimation = animation;
@@ -647,11 +610,20 @@
             } else {
               if (animation.value != 0) {
                 c.keepUi(false);
+                c.hoveredRenderer.value = null;
               }
               c.minimized.value = animation.value == 1;
-              if (c.minimized.value) {
-                c.hoveredRenderer.value = null;
+              if (animation.value == 1 || animation.value == 0) {
+                c.minimizing.value = false;
+              } else {
+                c.minimizing.value = true;
               }
+
+              var mediaQuerySize = router.context!.mediaQuerySize;
+              c.width.value = mediaQuerySize.width -
+                  (mediaQuerySize.width - minimizedWidth) * animation.value;
+              c.height.value = mediaQuerySize.height -
+                  (mediaQuerySize.height - minimizedHeight) * animation.value;
             }
           });
         },
@@ -664,7 +636,6 @@
         }),
       );
     });
->>>>>>> e19e0324
   });
 }
 
