// Copyright © 2022-2023 IT ENGINEERING MANAGEMENT INC,
//                       <https://github.com/team113>
//
// This program is free software: you can redistribute it and/or modify it under
// the terms of the GNU Affero General Public License v3.0 as published by the
// Free Software Foundation, either version 3 of the License, or (at your
// option) any later version.
//
// This program is distributed in the hope that it will be useful, but WITHOUT
// ANY WARRANTY; without even the implied warranty of MERCHANTABILITY or FITNESS
// FOR A PARTICULAR PURPOSE. See the GNU Affero General Public License v3.0 for
// more details.
//
// You should have received a copy of the GNU Affero General Public License v3.0
// along with this program. If not, see
// <https://www.gnu.org/licenses/agpl-3.0.html>.

import 'dart:math';

import 'package:collection/collection.dart';
import 'package:flutter/gestures.dart';
import 'package:flutter/material.dart';
import 'package:flutter_spinkit/flutter_spinkit.dart';
import 'package:get/get.dart';
import 'package:sliding_up_panel/sliding_up_panel.dart';

import '../controller.dart';
import '../widget/call_cover.dart';
import '../widget/conditional_backdrop.dart';
import '../widget/floating_fit/view.dart';
import '../widget/minimizable_view.dart';
import '../widget/notification.dart';
import '../widget/participant/decorator.dart';
import '../widget/participant/overlay.dart';
import '../widget/participant/widget.dart';
import '../widget/swappable_fit.dart';
import '../widget/video_view.dart';
import '/domain/model/avatar.dart';
import '/domain/model/ongoing_call.dart';
import '/domain/model/user.dart';
import '/domain/model/user_call_cover.dart';
import '/l10n/l10n.dart';
import '/themes.dart';
<<<<<<< HEAD
import '/ui/page/call/widget/mobile/animated_participant.dart';
import '/ui/page/call/widget/mobile/chat_info_card.dart';
import '/ui/page/call/widget/mobile/descriptioned.dart';
=======
>>>>>>> d4bf71d6
import '/ui/page/home/widget/animated_slider.dart';
import '/ui/page/home/widget/gallery_popup.dart';
import '/ui/widget/context_menu/menu.dart';
import '/ui/widget/context_menu/region.dart';
import '/ui/widget/svg/svg.dart';
import '/util/platform_utils.dart';
import '/util/web/web_utils.dart';
import 'common.dart';

/// Returns a mobile design of a [CallView].
Widget mobileCall(CallController c, BuildContext context) {
  final style = Theme.of(context).style;

  return LayoutBuilder(builder: (context, constraints) {
    bool isOutgoing =
        (c.outgoing || c.state.value == OngoingCallState.local) && !c.started;

    // Call stackable content.
    List<Widget> content = [
      const SvgImage.asset(
        'assets/images/background_dark.svg',
        width: double.infinity,
        height: double.infinity,
        fit: BoxFit.cover,
      ),
    ];

    // Layer of [Widget]s to display above the UI.
    List<Widget> overlay = [];

    // Active call.
    if (c.state.value == OngoingCallState.active) {
      content.addAll([
        Obx(() {
          if (c.isDialog && c.primary.length == 1 && c.secondary.length == 1) {
            return FloatingFit<Participant>(
              primary: c.primary.first,
              panel: c.secondary.first,
              onSwapped: (p, _) => c.center(p),
              fit: !c.minimized.isFalse,
              intersection: c.dockRect,
              onManipulated: (bool m) => c.secondaryManipulated.value = m,
              itemBuilder: (e) {
                return Stack(
                  children: [
                    const ParticipantDecoratorWidget(),
                    IgnorePointer(
                      child: ParticipantWidget(
                        e,
                        offstageUntilDetermined: true,
                      ),
                    ),
                  ],
                );
              },
              overlayBuilder: (e) {
                return Obx(() {
                  final bool? muted = e.member.owner == MediaOwnerKind.local
                      ? !c.audioState.value.isEnabled
                      : null;

                  // TODO: Implement opened context menu detection for
                  //       `hovered` indicator.
                  return ParticipantOverlayWidget(
                    e,
                    muted: muted,
                    hovered: false,
                    preferBackdrop: !c.minimized.value,
                  );
                });
              },
            );
          }

          final Participant? center =
              c.secondary.isNotEmpty ? c.primary.firstOrNull : null;

          return SwappableFit<Participant>(
            items: [...c.primary, ...c.secondary],
            center: center,
            fit: c.minimized.value,
            itemBuilder: (e) {
              return Obx(() {
                final bool? muted = e.member.owner == MediaOwnerKind.local
                    ? !c.audioState.value.isEnabled
                    : null;

                return ContextMenuRegion(
                  actions: [
                    if (center == e)
                      ContextMenuButton(
                        label: 'btn_call_uncenter'.l10n,
                        onPressed: c.focusAll,
                        trailing: const Icon(Icons.center_focus_weak),
                      )
                    else
                      ContextMenuButton(
                        label: 'btn_call_center'.l10n,
                        onPressed: () => c.center(e),
                        trailing: const Icon(Icons.center_focus_strong),
                      ),
                    if (e.member.id != c.me.id) ...[
                      if (e.video.value?.direction.value.isEmitting ?? false)
                        ContextMenuButton(
                          label: e.video.value?.renderer.value != null
                              ? 'btn_call_disable_video'.l10n
                              : 'btn_call_enable_video'.l10n,
                          onPressed: () => c.toggleVideoEnabled(e),
                          trailing: e.video.value?.renderer.value != null
                              ? const Icon(Icons.videocam)
                              : const Icon(Icons.videocam_off),
                        ),
                      if (e.audio.value?.direction.value.isEmitting ?? false)
                        ContextMenuButton(
                          label:
                              (e.audio.value?.direction.value.isEnabled == true)
                                  ? 'btn_call_disable_audio'.l10n
                                  : 'btn_call_enable_audio'.l10n,
                          onPressed: () => c.toggleAudioEnabled(e),
                          trailing: e.video.value?.renderer.value != null
                              ? const Icon(Icons.volume_up)
                              : const Icon(Icons.volume_off),
                        ),
                      if (e.member.isDialing.isFalse)
                        ContextMenuButton(
                          label: 'btn_call_remove_participant'.l10n,
                          trailing: const Icon(Icons.remove_circle),
                          onPressed: () =>
                              c.removeChatCallMember(e.member.id.userId),
                        ),
                    ] else ...[
                      ContextMenuButton(
                        label: c.videoState.value.isEnabled
                            ? 'btn_call_video_off'.l10n
                            : 'btn_call_video_on'.l10n,
                        onPressed: c.toggleVideo,
                        trailing: c.videoState.value.isEnabled
                            ? const Icon(Icons.videocam)
                            : const Icon(Icons.videocam_off),
                      ),
                      ContextMenuButton(
                        label: c.audioState.value.isEnabled
                            ? 'btn_call_audio_off'.l10n
                            : 'btn_call_audio_on'.l10n,
                        onPressed: c.toggleAudio,
                        trailing: e.video.value?.renderer.value != null
                            ? const Icon(Icons.mic)
                            : const Icon(Icons.mic_off),
                      ),
                    ],
                  ],
                  unconstrained: true,
                  builder: (animated) {
                    return AnimatedParticipant(
                      e,
                      muted,
                      animated,
                      !c.minimized.value,
                    );
                  },
                );
              });
            },
          );
        }),
      ]);
    } else {
      // Call is not active.
      content.add(Obx(() {
        RtcVideoRenderer? local =
            (c.locals.firstOrNull?.video.value?.renderer.value ??
                    c.paneled.firstOrNull?.video.value?.renderer.value)
                as RtcVideoRenderer?;

        if (c.videoState.value != LocalTrackState.disabled && local != null) {
          return RtcVideoView(local, mirror: true, fit: BoxFit.cover);
        }

        return Stack(
          children: [
            // Display a [CallCover] of the call.
            Obx(() {
              final bool isDialog = c.chat.value?.chat.value.isDialog == true;

              if (isDialog) {
                final User? user = c.chat.value?.members.values
                        .firstWhereOrNull((e) => e.id != c.me.id.userId)
                        ?.user
                        .value ??
                    c.chat.value?.chat.value.members
                        .firstWhereOrNull((e) => e.user.id != c.me.id.userId)
                        ?.user;

                return CallCoverWidget(c.chat.value?.callCover, user: user);
              } else {
                if (c.chat.value?.avatar.value != null) {
                  final Avatar avatar = c.chat.value!.avatar.value!;
                  return CallCoverWidget(
                    UserCallCover(
                      full: avatar.full,
                      original: avatar.original,
                      square: avatar.full,
                      vertical: avatar.full,
                    ),
                  );
                }
              }

              return const SizedBox();
            }),

            // Dim the primary view in a non-active call.
            Obx(() {
              final Widget child;

              if (c.state.value == OngoingCallState.active) {
                child = const SizedBox();
              } else {
                child = IgnorePointer(
                  child: Container(
                    width: double.infinity,
                    height: double.infinity,
                    color: style.colors.onBackgroundOpacity50,
                  ),
                );
              }

              return AnimatedSwitcher(duration: 200.milliseconds, child: child);
            }),

            if (isOutgoing)
              Padding(
                padding: const EdgeInsets.all(21.0),
                child: Center(
                  child: SpinKitDoubleBounce(
                    color: style.colors.secondaryHighlight,
                    size: 66,
                    duration: const Duration(milliseconds: 4500),
                  ),
                ),
              ),
          ],
        );
      }));
    }

    // If there's any notifications to show, display them.
    overlay.add(
      Align(
        alignment: Alignment.topCenter,
        child: Padding(
          padding: EdgeInsets.only(top: 8 + context.mediaQueryPadding.top),
          child: Obx(() {
            if (c.notifications.isEmpty) {
              return const SizedBox();
            }

            return Column(
              mainAxisSize: MainAxisSize.min,
              children: c.notifications.reversed.take(3).map((e) {
                return CallNotificationWidget(
                  e,
                  onClose: () => c.notifications.remove(e),
                );
              }).toList(),
            );
          }),
        ),
      ),
    );

    Widget padding(Widget child) => Padding(
          padding: const EdgeInsets.symmetric(horizontal: 2),
          child: Center(child: child),
        );

    Widget buttons(List<Widget> children) => ConstrainedBox(
          constraints: const BoxConstraints(maxWidth: 400),
          child: Row(
            crossAxisAlignment: CrossAxisAlignment.start,
            children: children.map((e) => Expanded(child: e)).toList(),
          ),
        );

    List<Widget> ui = [
      // Dimmed container if any video is displayed while calling.
      Obx(() {
        return IgnorePointer(
          child: AnimatedSwitcher(
            duration: const Duration(milliseconds: 300),
            child: (c.state.value != OngoingCallState.active &&
                    c.state.value != OngoingCallState.joining &&
                    ([...c.primary, ...c.secondary].firstWhereOrNull(
                            (e) => e.video.value?.renderer.value != null) !=
                        null) &&
                    !c.minimized.value)
                ? Container(color: style.colors.onBackgroundOpacity27)
                : null,
          ),
        );
      }),

      // Listen to the taps only if the call is not minimized.
      Obx(() {
        return c.minimized.isTrue
            ? Container()
            : Listener(
                behavior: HitTestBehavior.translucent,
                onPointerDown: (d) {
                  c.downAt = DateTime.now();
                  c.downPosition = d.localPosition;
                  c.downButtons = d.buttons;
                },
                onPointerUp: (d) {
                  if (c.secondaryManipulated.isTrue) return;
                  if (c.downButtons & kPrimaryButton != 0) {
                    if (c.state.value == OngoingCallState.active) {
                      final distance = (d.localPosition.distanceSquared -
                                  c.downPosition.distanceSquared)
                              .abs() <=
                          80000;

                      final time =
                          DateTime.now().difference(c.downAt!).inMilliseconds <
                              340;

                      if (distance && time) {
                        if (c.showUi.isFalse) {
                          c.keepUi();
                        } else {
                          c.keepUi(c.isPanelOpen.value);
                        }
                      }
                    }
                  }
                },
              );
      }),

      // Sliding from the top title bar.
      SafeArea(
        child: Obx(() {
          bool showUi =
              (c.state.value != OngoingCallState.active && !c.minimized.value);

          return AnimatedSlider(
            duration: const Duration(milliseconds: 400),
            isOpen: showUi,
            beginOffset: Offset(0, -190 - MediaQuery.of(context).padding.top),
            child: Align(
              alignment: Alignment.topCenter,
              child: Padding(
                padding: EdgeInsets.only(
                  left: 10,
                  right: 10,
                  top: c.size.height * 0.05,
                ),
                child: callTitle(c),
              ),
            ),
          );
        }),
      ),

      // Sliding from the bottom buttons panel.
      Obx(() {
        bool showUi =
            (c.showUi.isTrue || c.state.value != OngoingCallState.active) &&
                !c.minimized.value;

        double panelHeight = 0;
        List<Widget> panelChildren = [];

        // Populate the sliding panel height and its content.
        if (c.state.value == OngoingCallState.active ||
            c.state.value == OngoingCallState.joining) {
          panelHeight = 360 + 37;
          panelHeight = min(c.size.height - 45, panelHeight);

          panelChildren = [
            const SizedBox(height: 12),
            buttons(
              [
                if (PlatformUtils.isMobile)
                  padding(
                    c.videoState.value.isEnabled
                        ? Descriptioned(
                            showDescription: c.isPanelOpen.value,
                            description: 'btn_call_switch_camera_desc'.l10n,
                            child: SwitchButton(c).build(),
                          )
                        : Descriptioned(
                            showDescription: c.isPanelOpen.value,
                            description: 'btn_call_toggle_speaker_desc'.l10n,
                            child: SpeakerButton(c).build(),
                          ),
                  ),
                if (PlatformUtils.isDesktop)
                  padding(
                    Descriptioned(
                      showDescription: c.isPanelOpen.value,
                      description:
                          c.screenShareState.value == LocalTrackState.enabled ||
                                  c.screenShareState.value ==
                                      LocalTrackState.enabling
                              ? 'btn_call_screen_off_desc'.l10n
                              : 'btn_call_screen_on_desc'.l10n,
                      child: ScreenButton(c).build(),
                    ),
                  ),
                padding(
                  Descriptioned(
                    showDescription: c.isPanelOpen.value,
                    description:
                        c.audioState.value == LocalTrackState.enabled ||
                                c.audioState.value == LocalTrackState.enabling
                            ? 'btn_call_audio_off_desc'.l10n
                            : 'btn_call_audio_on_desc'.l10n,
                    child: AudioButton(c).build(),
                  ),
                ),
                padding(
                  Descriptioned(
                    showDescription: c.isPanelOpen.value,
                    description:
                        c.videoState.value == LocalTrackState.enabled ||
                                c.videoState.value == LocalTrackState.enabling
                            ? 'btn_call_video_off_desc'.l10n
                            : 'btn_call_video_on_desc'.l10n,
                    child: VideoButton(c).build(),
                  ),
                ),
                padding(
                  Descriptioned(
                    showDescription: c.isPanelOpen.value,
                    description: 'btn_call_end_desc'.l10n,
                    child: DropButton(c).build(),
                  ),
                ),
              ],
            ),
            const SizedBox(height: 32),
            buttons(
              [
                padding(
                  Descriptioned(
                    description: 'btn_participants_desc'.l10n,
                    child: ParticipantsButton(c).build(),
                  ),
                ),
                padding(
                  Descriptioned(
                    showDescription: c.isPanelOpen.value,
                    description: c.me.isHandRaised.value
                        ? 'btn_call_hand_down_desc'.l10n
                        : 'btn_call_hand_up_desc'.l10n,
                    child: HandButton(c).build(),
                  ),
                ),
                padding(
                  Descriptioned(
                    description: c.isRemoteAudioEnabled.value
                        ? 'btn_call_remote_audio_off_desc'.l10n
                        : 'btn_call_remote_audio_on_desc'.l10n,
                    child: RemoteAudioButton(c).build(),
                  ),
                ),
                padding(
                  Descriptioned(
                    description: c.isRemoteVideoEnabled.value
                        ? 'btn_call_remote_video_off_desc'.l10n
                        : 'btn_call_remote_video_on_desc'.l10n,
                    child: RemoteVideoButton(c).build(),
                  ),
                ),
              ],
            ),
            const SizedBox(height: 20),
            ConstrainedBox(
              constraints: const BoxConstraints(maxWidth: 366),
              child: ChatInfoCard(
                chat: c.chat.value,
                callDuration: c.duration,
                trailing: 'label_a_of_b'.l10nfmt({
                  'a': '${c.members.keys.map((k) => k.userId).toSet().length}',
                  'b': '${c.chat.value?.members.length}',
                }),
                subtitle: c.chat.value?.members.values
                        .firstWhereOrNull((e) => e.id != c.me.id.userId)
                        ?.user
                        .value
                        .status
                        ?.val ??
                    'label_online'.l10n,
                onTap: () => c.openAddMember(context),
              ),
            ),
          ];
        }

        return AnimatedSwitcher(
          duration: const Duration(milliseconds: 400),
          child: c.state.value == OngoingCallState.active ||
                  c.state.value == OngoingCallState.joining
              ? AnimatedSlider(
                  beginOffset: Offset(
                    0,
                    130 + MediaQuery.of(context).padding.bottom,
                  ),
                  isOpen: showUi,
                  duration: const Duration(milliseconds: 300),
                  curve: Curves.easeOutQuad,
                  reverseCurve: Curves.easeOutQuad,
                  listener: () => Future.delayed(
                    Duration.zero,
                    () => c.dockRect.value = c.dockKey.globalPaintBounds,
                  ),
                  child: MediaQuery(
                    data: MediaQuery.of(context).copyWith(size: c.size),
                    child: SlidingUpPanel(
                      controller: c.panelController,
                      boxShadow: null,
                      color: PlatformUtils.isIOS && WebUtils.isSafari
                          ? style.colors.primaryDarkOpacity90
                          : style.colors.primaryDarkOpacity70,
                      backdropEnabled: true,
                      backdropOpacity: 0,
                      minHeight: min(c.size.height - 45, 130),
                      maxHeight: panelHeight,
                      borderRadius: const BorderRadius.only(
                        topLeft: Radius.circular(10),
                        topRight: Radius.circular(10),
                      ),
                      panel: ConditionalBackdropFilter(
                        key: c.dockKey,
                        borderRadius: const BorderRadius.only(
                          topLeft: Radius.circular(10),
                          topRight: Radius.circular(10),
                        ),
                        condition: !PlatformUtils.isIOS || !WebUtils.isSafari,
                        child: Column(
                          children: [
                            const SizedBox(height: 12),
                            Center(
                              child: Container(
                                width: 60,
                                height: 3,
                                decoration: BoxDecoration(
                                  color: style.colors.onPrimaryOpacity50,
                                  borderRadius: BorderRadius.circular(12),
                                ),
                              ),
                            ),
                            const SizedBox(height: 12),
                            Expanded(child: Column(children: panelChildren)),
                          ],
                        ),
                      ),
                      onPanelSlide: (d) {
                        c.keepUi(true);
                        c.isPanelOpen.value = d > 0;
                        c.dockRect.value = c.dockKey.globalPaintBounds;
                      },
                      onPanelOpened: () {
                        c.keepUi(true);
                        c.isPanelOpen.value = true;
                      },
                      onPanelClosed: () {
                        c.keepUi();
                        c.isPanelOpen.value = false;
                      },
                    ),
                  ),
                )
              : Center(
                  child: Column(
                    mainAxisAlignment: MainAxisAlignment.end,
                    crossAxisAlignment: CrossAxisAlignment.center,
                    children: [
                      Padding(
                        padding: const EdgeInsets.only(bottom: 30),
                        child: AnimatedSlider(
                          isOpen: showUi,
                          duration: const Duration(milliseconds: 400),
                          beginOffset: Offset(
                            0,
                            150 + MediaQuery.of(context).padding.bottom,
                          ),
                          child: buttons(
                            isOutgoing
                                ? [
                                    if (PlatformUtils.isMobile)
                                      padding(
                                        c.videoState.value.isEnabled
                                            ? SwitchButton(c).build(blur: true)
                                            : SpeakerButton(c)
                                                .build(blur: true),
                                      ),
                                    padding(AudioButton(c).build(blur: true)),
                                    padding(VideoButton(c).build(blur: true)),
                                    padding(CancelButton(c).build(blur: true)),
                                  ]
                                : [
                                    padding(
                                      AcceptAudioButton(
                                        c,
                                        highlight: !c.withVideo,
                                      ).build(expanded: true),
                                    ),
                                    padding(
                                      AcceptVideoButton(
                                        c,
                                        highlight: c.withVideo,
                                      ).build(expanded: true),
                                    ),
                                    padding(
                                      DeclineButton(c).build(expanded: true),
                                    ),
                                  ],
                          ),
                        ),
                      ),
                    ],
                  ),
                ),
        );
      }),
    ];

    // Combines all the stackable content into [Scaffold].
    Widget scaffold = Scaffold(
      backgroundColor: style.colors.secondaryBackgroundLight,
      body: Stack(
        children: [
          ...content,
          const MouseRegion(
            opaque: false,
            cursor: SystemMouseCursors.basic,
          ),
          ...ui.map((e) => ClipRect(child: e)),
          ...overlay,
        ],
      ),
    );

    if (c.minimized.value) {
      c.applyConstraints(context);
    } else {
      c.applySecondaryConstraints();
    }

    return Obx(() {
      return MinimizableView(
        minimizationEnabled: !c.secondaryManipulated.value,
        onInit: (animation) {
          c.minimizedAnimation = animation;
          animation.addListener(() {
            if (c.state.value != OngoingCallState.joining &&
                c.state.value != OngoingCallState.active) {
              c.minimized.value = animation.value != 0;
            } else {
              if (animation.value != 0) {
                c.hoveredRenderer.value = null;
                c.keepUi(false);
              }
              c.minimized.value = animation.value == 1;
              if (animation.value == 1 || animation.value == 0) {
                c.minimizing.value = false;
              } else {
                c.minimizing.value = true;
              }
            }
          });
        },
        onDispose: () => c.minimizedAnimation = null,
        onSizeChanged: (s) {
          c.width.value = s.width;
          c.height.value = s.height;
        },
        child: Obx(() {
          return IgnorePointer(
            ignoring: c.minimized.value,
            child: scaffold,
          );
        }),
      );
    });
  });
<<<<<<< HEAD
=======
}

/// Builds a tile representation of the [CallController.chat].
Widget _chat(BuildContext context, CallController c) {
  return Obx(() {
    final style = Theme.of(context).style;

    final RxChat? chat = c.chat.value;

    final Set<UserId> actualMembers =
        c.members.keys.map((k) => k.userId).toSet();

    return Padding(
      padding: const EdgeInsets.fromLTRB(0, 0, 0, 10),
      child: Container(
        decoration: BoxDecoration(
          borderRadius: style.cardRadius,
          color: style.colors.transparent,
        ),
        child: Material(
          type: MaterialType.card,
          borderRadius: style.cardRadius,
          color: style.colors.onSecondaryOpacity50,
          child: InkWell(
            borderRadius: style.cardRadius,
            onTap: () => c.openAddMember(context),
            child: Padding(
              padding: const EdgeInsets.fromLTRB(12, 9 + 3, 12, 9 + 3),
              child: Row(
                children: [
                  AvatarWidget.fromRxChat(chat, radius: 30),
                  const SizedBox(width: 12),
                  Expanded(
                    child: Column(
                      crossAxisAlignment: CrossAxisAlignment.start,
                      children: [
                        Row(
                          children: [
                            Expanded(
                              child: Text(
                                chat?.title.value ?? 'dot'.l10n * 3,
                                overflow: TextOverflow.ellipsis,
                                maxLines: 1,
                                style: style.fonts.headlineLargeOnPrimary,
                              ),
                            ),
                            Text(
                              c.duration.value.hhMmSs(),
                              style: style.fonts.labelLargeOnPrimary,
                            ),
                          ],
                        ),
                        Padding(
                          padding: const EdgeInsets.only(top: 5),
                          child: Row(
                            children: [
                              Text(
                                c.chat.value?.members.values
                                        .firstWhereOrNull(
                                          (e) => e.id != c.me.id.userId,
                                        )
                                        ?.user
                                        .value
                                        .status
                                        ?.val ??
                                    'label_online'.l10n,
                                style: style.fonts.labelLargeOnPrimary,
                              ),
                              const Spacer(),
                              Text(
                                'label_a_of_b'.l10nfmt({
                                  'a': '${actualMembers.length}',
                                  'b': '${c.chat.value?.members.length}',
                                }),
                                style: style.fonts.labelLargeOnPrimary,
                              ),
                            ],
                          ),
                        ),
                      ],
                    ),
                  ),
                ],
              ),
            ),
          ),
        ),
      ),
    );
  });
>>>>>>> d4bf71d6
}<|MERGE_RESOLUTION|>--- conflicted
+++ resolved
@@ -41,12 +41,9 @@
 import '/domain/model/user_call_cover.dart';
 import '/l10n/l10n.dart';
 import '/themes.dart';
-<<<<<<< HEAD
 import '/ui/page/call/widget/mobile/animated_participant.dart';
 import '/ui/page/call/widget/mobile/chat_info_card.dart';
 import '/ui/page/call/widget/mobile/descriptioned.dart';
-=======
->>>>>>> d4bf71d6
 import '/ui/page/home/widget/animated_slider.dart';
 import '/ui/page/home/widget/gallery_popup.dart';
 import '/ui/widget/context_menu/menu.dart';
@@ -735,97 +732,4 @@
       );
     });
   });
-<<<<<<< HEAD
-=======
-}
-
-/// Builds a tile representation of the [CallController.chat].
-Widget _chat(BuildContext context, CallController c) {
-  return Obx(() {
-    final style = Theme.of(context).style;
-
-    final RxChat? chat = c.chat.value;
-
-    final Set<UserId> actualMembers =
-        c.members.keys.map((k) => k.userId).toSet();
-
-    return Padding(
-      padding: const EdgeInsets.fromLTRB(0, 0, 0, 10),
-      child: Container(
-        decoration: BoxDecoration(
-          borderRadius: style.cardRadius,
-          color: style.colors.transparent,
-        ),
-        child: Material(
-          type: MaterialType.card,
-          borderRadius: style.cardRadius,
-          color: style.colors.onSecondaryOpacity50,
-          child: InkWell(
-            borderRadius: style.cardRadius,
-            onTap: () => c.openAddMember(context),
-            child: Padding(
-              padding: const EdgeInsets.fromLTRB(12, 9 + 3, 12, 9 + 3),
-              child: Row(
-                children: [
-                  AvatarWidget.fromRxChat(chat, radius: 30),
-                  const SizedBox(width: 12),
-                  Expanded(
-                    child: Column(
-                      crossAxisAlignment: CrossAxisAlignment.start,
-                      children: [
-                        Row(
-                          children: [
-                            Expanded(
-                              child: Text(
-                                chat?.title.value ?? 'dot'.l10n * 3,
-                                overflow: TextOverflow.ellipsis,
-                                maxLines: 1,
-                                style: style.fonts.headlineLargeOnPrimary,
-                              ),
-                            ),
-                            Text(
-                              c.duration.value.hhMmSs(),
-                              style: style.fonts.labelLargeOnPrimary,
-                            ),
-                          ],
-                        ),
-                        Padding(
-                          padding: const EdgeInsets.only(top: 5),
-                          child: Row(
-                            children: [
-                              Text(
-                                c.chat.value?.members.values
-                                        .firstWhereOrNull(
-                                          (e) => e.id != c.me.id.userId,
-                                        )
-                                        ?.user
-                                        .value
-                                        .status
-                                        ?.val ??
-                                    'label_online'.l10n,
-                                style: style.fonts.labelLargeOnPrimary,
-                              ),
-                              const Spacer(),
-                              Text(
-                                'label_a_of_b'.l10nfmt({
-                                  'a': '${actualMembers.length}',
-                                  'b': '${c.chat.value?.members.length}',
-                                }),
-                                style: style.fonts.labelLargeOnPrimary,
-                              ),
-                            ],
-                          ),
-                        ),
-                      ],
-                    ),
-                  ),
-                ],
-              ),
-            ),
-          ),
-        ),
-      ),
-    );
-  });
->>>>>>> d4bf71d6
 }