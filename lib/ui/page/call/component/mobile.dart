// Copyright © 2022 IT ENGINEERING MANAGEMENT INC, <https://github.com/team113>
//
// This program is free software: you can redistribute it and/or modify it under
// the terms of the GNU Affero General Public License v3.0 as published by the
// Free Software Foundation, either version 3 of the License, or (at your
// option) any later version.
//
// This program is distributed in the hope that it will be useful, but WITHOUT
// ANY WARRANTY; without even the implied warranty of MERCHANTABILITY or FITNESS
// FOR A PARTICULAR PURPOSE. See the GNU Affero General Public License v3.0 for
// more details.
//
// You should have received a copy of the GNU Affero General Public License v3.0
// along with this program. If not, see
// <https://www.gnu.org/licenses/agpl-3.0.html>.

import 'dart:math';

import 'package:collection/collection.dart';
import 'package:flutter/gestures.dart';
import 'package:flutter/material.dart';
import 'package:get/get.dart';
import 'package:medea_jason/medea_jason.dart';
import 'package:sliding_up_panel/sliding_up_panel.dart';

import '../controller.dart';
import '../widget/animated_delayed_scale.dart';
import '../widget/animated_delayed_switcher.dart';
import '../widget/animated_dots.dart';
import '../widget/call_cover.dart';
import '../widget/conditional_backdrop.dart';
import '../widget/fit_view.dart';
import '../widget/fit_wrap.dart';
import '../widget/hint.dart';
import '../widget/minimizable_view.dart';
import '../widget/participant.dart';
import '../widget/reorderable_fit.dart';
import '../widget/video_view.dart';
import '/domain/model/ongoing_call.dart';
import '/l10n/l10n.dart';
import '/routes.dart';
import '/themes.dart';
import '/ui/page/home/page/chat/widget/chat_item.dart';
import '/ui/page/home/widget/animated_slider.dart';
import '/ui/page/home/widget/avatar.dart';
import '/ui/widget/svg/svg.dart';
import '/util/platform_utils.dart';
import '/util/web/web_utils.dart';
import 'common.dart';

/// Returns a mobile design of a [CallView].
Widget mobileCall(CallController c, BuildContext context) {
  return LayoutBuilder(builder: (context, constraints) {
    bool isOutgoing =
        (c.outgoing || c.state.value == OngoingCallState.local) && !c.started;

    // Call stackable content.
    List<Widget> content = [
      SvgLoader.asset(
        'assets/images/background_dark.svg',
        width: double.infinity,
        height: double.infinity,
        fit: BoxFit.cover,
      ),
    ];

    // Layer of [MouseRegion]s to determine the hovered renderer.
    List<Widget> overlay = [];

    // Active call.
    if (c.state.value == OngoingCallState.active) {
      content.addAll([
        _primaryView(c, context),

        // Secondary panel itself.
        Obx(() {
          if (c.minimized.value) {
            return Container();
          }

          return GestureDetector(
            onPanStart: (d) {
<<<<<<< HEAD
              c.secondaryBottomBeforeShift.value = null;
              Offset block = (c.secondaryKey.currentContext?.findRenderObject()
                      as RenderBox)
                  .localToGlobal(Offset.zero);
=======
              c.calculateSecondaryPanning(d.globalPosition);
>>>>>>> 2e9b5cf7

              c.secondaryLeft.value ??= c.size.width -
                  c.secondaryWidth.value -
                  (c.secondaryRight.value ?? 0);
              c.secondaryTop.value ??= c.size.height -
                  c.secondaryHeight.value -
                  (c.secondaryBottom.value ?? 0);

              c.secondaryRight.value = null;
              c.secondaryBottom.value = null;

              c.applySecondaryConstraints();
            },
            onPanDown: (d) => c.secondaryDragged.value = true,
            onPanEnd: (d) {
              c.secondaryDragged.value = false;
              c.updateSecondaryAttach();
            },
            onPanCancel: () => c.secondaryDragged.value = false,
            onPanUpdate: (d) {
              c.secondaryDragged.value = true;
              c.updateSecondaryOffset(d.globalPosition);
              c.applySecondaryConstraints();
            },
            child: _secondaryView(c, context),
          );
        }),
      ]);
    } else {
      // Call is not active.
      content.add(Obx(() {
        RtcVideoRenderer? local = c.locals.firstOrNull?.video.value ??
            c.paneled.firstOrNull?.video.value;

        if (c.videoState.value != LocalTrackState.disabled && local != null) {
          return RtcVideoView(local, mirror: true, fit: BoxFit.cover);
        }

        return Stack(
          children: [
            // Show an [AvatarWidget], if no [CallCover] is available.
            if (!c.isGroup &&
                c.chat.value?.callCover == null &&
                c.minimized.value)
              Center(
                child: Padding(
                  padding: const EdgeInsets.all(8.0),
                  child: AvatarWidget.fromRxChat(c.chat.value, radius: 60),
                ),
              ),

            // Or a [CallCover] otherwise.
            if (c.chat.value?.callCover != null)
              CallCoverWidget(c.chat.value?.callCover),

            // Display call's title info only if not minimized.
            AnimatedSwitcher(
              duration: 200.milliseconds,
              child: c.minimized.value
                  ? Center(
                      child: Padding(
                        padding: const EdgeInsets.only(bottom: 8),
                        child: Container(
                          decoration: BoxDecoration(
                            borderRadius: BorderRadius.circular(16),
                            color: const Color(0xA0000000),
                          ),
                          height: 40,
                          child: Obx(() {
                            bool isOutgoing = (c.outgoing ||
                                    c.state.value == OngoingCallState.local) &&
                                !c.started;
                            bool withDots = c.state.value !=
                                    OngoingCallState.active &&
                                (c.state.value == OngoingCallState.joining ||
                                    isOutgoing);
                            String state =
                                c.state.value == OngoingCallState.active
                                    ? c.duration.value
                                        .toString()
                                        .split('.')
                                        .first
                                        .padLeft(8, '0')
                                    : c.state.value == OngoingCallState.joining
                                        ? 'label_call_joining'.l10n
                                        : isOutgoing
                                            ? 'label_call_calling'.l10n
                                            : c.withVideo == true
                                                ? 'label_video_call'.l10n
                                                : 'label_audio_call'.l10n;

                            return Padding(
                              padding: const EdgeInsets.only(left: 4, right: 4),
                              child: Row(
                                mainAxisSize: MainAxisSize.min,
                                mainAxisAlignment: MainAxisAlignment.center,
                                children: [
                                  Text(
                                    state,
                                    style: context.textTheme.caption
                                        ?.copyWith(color: Colors.white),
                                  ),
                                  if (withDots) const AnimatedDots(),
                                ],
                              ),
                            );
                          }),
                        ),
                      ),
                    )
                  : Container(),
            ),
          ],
        );
      }));
    }

    // If there's any error to show, display it.
    if (c.errorTimeout.value != 0) {
      overlay.add(
        Align(
          alignment: Alignment.topRight,
          child: SizedBox(
            width: 280,
            child: HintWidget(
              text: '${c.error}.',
              onTap: () => c.errorTimeout.value = 0,
            ),
          ),
        ),
      );
    }

    Widget _padding(Widget child) => Padding(
          padding: const EdgeInsets.symmetric(horizontal: 2),
          child: child,
        );

    Widget _buttons(List<Widget> children) => ConstrainedBox(
          constraints: const BoxConstraints(maxWidth: 400),
          child: Row(
            crossAxisAlignment: CrossAxisAlignment.start,
            children: children.map((e) => Expanded(child: e)).toList(),
          ),
        );

    List<Widget> ui = [
      // Dimmed container if any video is displayed while calling.
      Obx(() {
        return IgnorePointer(
          child: AnimatedSwitcher(
            duration: const Duration(milliseconds: 300),
            child: (c.state.value != OngoingCallState.active &&
                    c.state.value != OngoingCallState.joining &&
                    ([...c.primary, ...c.secondary]
                            .firstWhereOrNull((e) => e.video.value != null) !=
                        null) &&
                    !c.minimized.value)
                ? Container(color: const Color(0x55000000))
                : null,
          ),
        );
      }),

      // Listen to the taps only if the call is not minimized.
      Obx(() {
        return c.minimized.value
            ? Container()
            : Listener(
                behavior: HitTestBehavior.translucent,
                onPointerDown: (d) {
                  c.downPosition = d.localPosition;
                  c.downButtons = d.buttons;
                },
                onPointerUp: (d) {
                  if (c.draggedRenderer.value != null) return;
                  if (c.secondaryDragged.value) return;
                  if (c.downButtons & kPrimaryButton != 0) {
                    if (c.state.value == OngoingCallState.active) {
                      if ((d.localPosition.distanceSquared -
                                  c.downPosition.distanceSquared)
                              .abs() <=
                          80000) {
                        if (c.showUi.isFalse) {
                          c.keepUi();
                        } else {
                          c.keepUi(c.isPanelOpen.value);
                        }
                      }
                    }
                  }
                },
              );
      }),

      // Sliding from the top title bar.
      SafeArea(
        child: Obx(() {
          bool showUi =
              (c.state.value != OngoingCallState.active && !c.minimized.value);
          return AnimatedSlider(
            duration: const Duration(milliseconds: 400),
            isOpen: showUi,
            beginOffset: Offset(0, -190 - MediaQuery.of(context).padding.top),
            child: Align(
              alignment: Alignment.topCenter,
              child: Padding(
                padding: EdgeInsets.only(
                  left: 10,
                  right: 10,
                  top: c.size.height * 0.05,
                ),
                child: callTitle(c),
              ),
            ),
          );
        }),
      ),
      // Sliding from the bottom buttons panel.
      Obx(() {
        bool showUi =
            (c.showUi.isTrue || c.state.value != OngoingCallState.active) &&
                !c.minimized.value;

        double panelHeight = 0;
        List<Widget> panelChildren = [];

        // Populate the sliding panel height and its content.
        if (c.state.value == OngoingCallState.active ||
            c.state.value == OngoingCallState.joining) {
          panelHeight = 360;
          panelHeight = min(c.size.height - 45, panelHeight);

          Widget _divider() => Padding(
                padding: const EdgeInsets.symmetric(horizontal: 10),
                child: ConstrainedBox(
                  constraints: const BoxConstraints(maxWidth: 400),
                  child: const Padding(
                    padding: EdgeInsets.symmetric(horizontal: 10),
                    child: Divider(
                      color: Color(0x99FFFFFF),
                      thickness: 1,
                      height: 1,
                    ),
                  ),
                ),
              );

          panelChildren = [
            const SizedBox(height: 12),
            _buttons(
              [
                if (PlatformUtils.isMobile)
                  _padding(
                    c.videoState.value.isEnabled()
                        ? withDescription(
                            switchButton(c),
                            AnimatedOpacity(
                              opacity: c.isPanelOpen.value ? 1 : 0,
                              duration: 200.milliseconds,
                              child: Text('btn_call_switch_camera_desc'.l10n),
                            ),
                          )
                        : withDescription(
                            speakerButton(c),
                            AnimatedOpacity(
                              opacity: c.isPanelOpen.value ? 1 : 0,
                              duration: 200.milliseconds,
                              child: Text('btn_call_toggle_speaker_desc'.l10n),
                            ),
                          ),
                  ),
                if (PlatformUtils.isDesktop)
                  _padding(withDescription(
                    screenButton(c),
                    AnimatedOpacity(
                      opacity: c.isPanelOpen.value ? 1 : 0,
                      duration: 200.milliseconds,
                      child: Text(
                        c.screenShareState.value == LocalTrackState.enabled ||
                                c.screenShareState.value ==
                                    LocalTrackState.enabling
                            ? 'btn_call_screen_off_desc'.l10n
                            : 'btn_call_screen_on_desc'.l10n,
                      ),
                    ),
                  )),
                _padding(withDescription(
                  audioButton(c),
                  AnimatedOpacity(
                    opacity: c.isPanelOpen.value ? 1 : 0,
                    duration: 200.milliseconds,
                    child: Text(
                      c.audioState.value == LocalTrackState.enabled ||
                              c.audioState.value == LocalTrackState.enabling
                          ? 'btn_call_audio_off_desc'.l10n
                          : 'btn_call_audio_on_desc'.l10n,
                    ),
                  ),
                )),
                _padding(withDescription(
                  videoButton(c),
                  AnimatedOpacity(
                    opacity: c.isPanelOpen.value ? 1 : 0,
                    duration: 200.milliseconds,
                    child: Text(
                      c.videoState.value == LocalTrackState.enabled ||
                              c.videoState.value == LocalTrackState.enabling
                          ? 'btn_call_video_off_desc'.l10n
                          : 'btn_call_video_on_desc'.l10n,
                    ),
                  ),
                )),
                _padding(withDescription(
                  dropButton(c),
                  AnimatedOpacity(
                    opacity: c.isPanelOpen.value ? 1 : 0,
                    duration: 200.milliseconds,
                    child: Text('btn_call_end_desc'.l10n),
                  ),
                )),
              ],
            ),
            const SizedBox(height: 32),
            _buttons(
              [
                _padding(addParticipantButton(c, context)),
                _padding(withDescription(
                  handButton(c),
                  AnimatedOpacity(
                    opacity: c.isPanelOpen.value ? 1 : 0,
                    duration: 200.milliseconds,
                    child: Text(c.isHandRaised.value
                        ? 'btn_call_hand_down_desc'.l10n
                        : 'btn_call_hand_up_desc'.l10n),
                  ),
                )),
                _padding(disableAudio(c)),
                _padding(disableVideo(c)),
              ],
            ),
            const SizedBox(height: 13),
            _divider(),
            const SizedBox(height: 13),
            _callTile(context, c),
            const SizedBox(height: 13),
          ];
        }

        return AnimatedSwitcher(
          duration: const Duration(milliseconds: 400),
          child: c.state.value == OngoingCallState.active ||
                  c.state.value == OngoingCallState.joining
              ? AnimatedSlider(
                  animationStream: c.bottomAnimationStream,
                  beginOffset: Offset(
                    0,
                    130 + MediaQuery.of(context).padding.bottom,
                  ),
                  isOpen: showUi,
                  duration: const Duration(milliseconds: 300),
                  curve: Curves.easeOutQuad,
                  reverseCurve: Curves.easeOutQuad,
                  child: MediaQuery(
                    data: MediaQuery.of(context).copyWith(size: c.size),
                    child: SlidingUpPanel(
                      controller: c.panelController,
                      boxShadow: null,
                      color: PlatformUtils.isIOS && WebUtils.isSafari
                          ? const Color(0xDD165084)
                          : const Color(0x9D165084),
                      backdropEnabled: true,
                      backdropOpacity: 0,
                      minHeight: min(c.size.height - 45, 130),
                      maxHeight: panelHeight,
                      borderRadius: const BorderRadius.only(
                        topLeft: Radius.circular(10),
                        topRight: Radius.circular(10),
                      ),
                      panel: ConditionalBackdropFilter(
                        key: c.buttonsDockKey,
                        borderRadius: const BorderRadius.only(
                          topLeft: Radius.circular(10),
                          topRight: Radius.circular(10),
                        ),
                        condition: !PlatformUtils.isIOS || !WebUtils.isSafari,
                        child: Column(
                          children: [
                            const SizedBox(height: 12),
                            Center(
                              child: Container(
                                width: 60,
                                height: 3,
                                decoration: BoxDecoration(
                                  color: const Color(0x99FFFFFF),
                                  borderRadius: BorderRadius.circular(12),
                                ),
                              ),
                            ),
                            const SizedBox(height: 12),
                            Expanded(child: Column(children: panelChildren)),
                          ],
                        ),
                      ),
                      onPanelSlide: (d) {
                        c.keepUi(true);
                        c.isPanelOpen.value = d > 0;
                        c.recountSelfVideoPosition();
                      },
                      onPanelOpened: () {
                        c.keepUi(true);
                        c.isPanelOpen.value = true;
                      },
                      onPanelClosed: () {
                        c.keepUi();
                        c.isPanelOpen.value = false;
                      },
                    ),
                  ),
                )
              : Center(
                  child: Column(
                    mainAxisAlignment: MainAxisAlignment.end,
                    crossAxisAlignment: CrossAxisAlignment.center,
                    children: [
                      Padding(
                        padding: const EdgeInsets.only(bottom: 30),
                        child: AnimatedSlider(
                          isOpen: showUi,
                          duration: const Duration(milliseconds: 400),
                          beginOffset: Offset(
                            0,
                            150 + MediaQuery.of(context).padding.bottom,
                          ),
                          child: _buttons(
                            isOutgoing
                                ? [
                                    if (PlatformUtils.isMobile)
                                      _padding(
                                        c.videoState.value.isEnabled()
                                            ? switchButton(c)
                                            : speakerButton(c),
                                      ),
                                    _padding(audioButton(c)),
                                    _padding(videoButton(c)),
                                    _padding(cancelButton(c)),
                                  ]
                                : [
                                    _padding(acceptAudioButton(c)),
                                    _padding(acceptVideoButton(c)),
                                    _padding(declineButton(c)),
                                  ],
                          ),
                        ),
                      ),
                    ],
                  ),
                ),
        );
      }),
    ];

    // Combines all the stackable content into [Scaffold].
    Widget scaffold = Scaffold(
      backgroundColor: const Color(0xFF444444),
      body: Stack(
        children: [
          ...content,
          const MouseRegion(
            opaque: false,
            cursor: SystemMouseCursors.basic,
          ),
          ...ui.map((e) => ClipRect(child: e)),
          ...overlay,
        ],
      ),
    );

    if (c.minimized.value) {
      c.applyConstraints(context);
    } else {
      c.applySecondaryConstraints();
    }

    return MinimizableView(
      onInit: (animation) {
        c.minimizedAnimation = animation;
        animation.addListener(() {
          if (animation.value != 0) {
            c.keepUi(false);
          }
          c.minimized.value = animation.value == 1;
          if (c.minimized.value) {
            c.hoveredRenderer.value = null;
          }
        });
      },
      onDispose: () => c.minimizedAnimation = null,
      child: Obx(() {
        return IgnorePointer(
          ignoring: c.minimized.value,
          child: scaffold,
        );
      }),
    );
  });
}

/// Button with an [icon] and a [child] that has a strict layout.
Widget _layoutButton({
  required Widget icon,
  required Widget child,
  void Function()? onTap,
  Widget? trailing,
}) =>
    ConstrainedBox(
      constraints: const BoxConstraints(maxWidth: 400),
      child: InkWell(
        hoverColor: Colors.transparent,
        splashColor: Colors.transparent,
        highlightColor: Colors.transparent,
        onTap: onTap,
        child: Row(
          mainAxisSize: MainAxisSize.max,
          children: [
            Expanded(flex: 1, child: icon),
            Expanded(
                flex: 3,
                child: Row(
                  children: [
                    Expanded(flex: 3, child: child),
                    if (trailing != null)
                      Padding(
                        padding: const EdgeInsets.only(right: 24),
                        child: trailing,
                      ),
                  ],
                )),
          ],
        ),
      ),
    );

/// Call's tile containing information about the call.
Widget _callTile(BuildContext context, CallController c) => Obx(
      () {
        bool isOutgoing =
            (c.outgoing || c.state.value == OngoingCallState.local) &&
                !c.started;
        String state = c.state.value == OngoingCallState.active
            ? c.duration.value.localizedString()
            : c.state.value == OngoingCallState.joining
                ? 'label_call_joining'.l10n
                : isOutgoing
                    ? 'label_call_calling'.l10n
                    : c.withVideo == true
                        ? 'label_video_call'.l10n
                        : 'label_audio_call'.l10n;

        String? subtitle;
        if (c.isGroup) {
          var actualMembers = c.members.keys.map((k) => k.userId).toSet();
          subtitle = 'label_a_of_b'.l10nfmt({
            'a': '${actualMembers.length + 1}',
            'b': '${c.chat.value?.members.length}',
          });
        }

        return _layoutButton(
          icon: Center(
            child: SizedBox(
              width: 58,
              height: 58,
              child: AvatarWidget.fromRxChat(c.chat.value),
            ),
          ),
          child: Column(
            mainAxisSize: MainAxisSize.min,
            mainAxisAlignment: MainAxisAlignment.start,
            crossAxisAlignment: CrossAxisAlignment.start,
            children: [
              Text(
                c.chat.value?.title.value ?? ('dot'.l10n * 3),
                style: context.textTheme.headline4
                    ?.copyWith(color: Colors.white, fontSize: 20),
                overflow: TextOverflow.ellipsis,
                maxLines: 1,
              ),
              if (c.isGroup) ...[
                const SizedBox(height: 5),
                Text(
                  '$subtitle',
                  style: context.textTheme.headline4
                      ?.copyWith(color: Colors.white, fontSize: 15),
                  overflow: TextOverflow.ellipsis,
                  maxLines: 1,
                ),
              ],
            ],
          ),
          trailing: Text(
            state,
            style: context.textTheme.headline4
                ?.copyWith(color: Colors.white, fontSize: 15),
            overflow: TextOverflow.ellipsis,
            textAlign: TextAlign.right,
            maxLines: 1,
          ),
          onTap: () {
            if (c.chat.value != null) {
              c.minimize();
              router.chat(c.chat.value!.chat.value.id);
            }
          },
        );
      },
    );

/// [FitView] of the [CallController.primary] widgets.
Widget _primaryView(CallController c, BuildContext context) {
  return Obx(() {
    List<Participant> primary;

    if (c.minimized.value) {
      primary = List.from([...c.primary, ...c.secondary]);
    } else {
      primary = List.from(c.primary);
    }

    void _onDragEnded(_DragData d) {
      c.primaryDrags.value = 0;
      c.draggedRenderer.value = null;
      c.hoveredRenderer.value = d.participant;
      c.doughDraggedRenderer.value = null;
      c.hoveredRendererTimeout = 5;
      c.isCursorHidden.value = false;
      c.secondaryEntry?.remove();
      c.secondaryEntry = null;
    }

    return Stack(
      children: [
        ReorderableFit<_DragData>(
          key: const Key('PrimaryFitView'),
          onAdded: (d, i) => c.focus(d.participant),
          useLongPress: true,
          onWillAccept: (b) {
            c.primaryTargets.value = 1;
            return true;
          },
          onLeave: (b) => c.primaryTargets.value = 0,
          allowDraggingLast: false,
          onDragStarted: (r) {
            c.draggedRenderer.value = r.participant;
            c.isHintDismissed.value = true;
            c.primaryDrags.value = 1;
            c.keepUi(false);

            // Show the secondary entry in a [Overlay], since this [Draggable]
            // is pushed into [Overlay] as well, and we want our secondary entry
            // to be above it, not below.
            populateSecondaryEntry(context, c);
          },
          onDoughBreak: (d) => c.doughDraggedRenderer.value = d.participant,
          onDragEnd: _onDragEnded,
          onDragCompleted: _onDragEnded,
          onDraggableCanceled: _onDragEnded,
          overlayBuilder: (_DragData data) {
            var participant = data.participant;

            return LayoutBuilder(builder: (context, constraints) {
              return Obx(() {
                bool? muted = participant.owner == MediaOwnerKind.local
                    ? !c.audioState.value.isEnabled()
                    : participant.source == MediaSourceKind.Display
                        ? c
                            .findParticipant(
                                participant.id, MediaSourceKind.Device)
                            ?.audio
                            .value
                            ?.muted
                        : null;

                bool anyDragIsHappening = c.secondaryDrags.value != 0 ||
                    c.primaryDrags.value != 0 ||
                    c.secondaryDragged.value;

                bool isHovered = c.hoveredRenderer.value == participant &&
                    !anyDragIsHappening;

                return MouseRegion(
                  opaque: false,
                  onEnter: (d) {
                    if (c.draggedRenderer.value == null) {
                      c.hoveredRenderer.value = data.participant;
                      c.hoveredRendererTimeout = 5;
                      c.isCursorHidden.value = false;
                    }
                  },
                  onHover: (d) {
                    if (c.draggedRenderer.value == null) {
                      c.hoveredRenderer.value = data.participant;
                      c.hoveredRendererTimeout = 5;
                      c.isCursorHidden.value = false;
                    }
                  },
                  onExit: (d) {
                    c.hoveredRendererTimeout = 0;
                    c.hoveredRenderer.value = null;
                    c.isCursorHidden.value = false;
                  },
                  child: AnimatedSwitcher(
                    duration: 200.milliseconds,
                    child: c.draggedRenderer.value == data.participant
                        ? Container()
                        : ParticipantOverlayWidget(
                            participant,
                            key: ObjectKey(participant),
                            muted: muted,
                            hovered: isHovered,
                            preferBackdrop: !c.minimized.value,
                          ),
                  ),
                );
              });
            });
          },
          decoratorBuilder: (_DragData item) =>
              const ParticipantDecoratorWidget(),
          itemBuilder: (_DragData data) {
            var participant = data.participant;
            return Obx(() {
              return ParticipantWidget(
                participant,
                key: ObjectKey(participant),
                offstageUntilDetermined: true,
                respectAspectRatio: true,
                borderRadius: BorderRadius.zero,
                onSizeDetermined: participant.video.refresh,
                useCallCover: true,
                fit: c.minimized.value
                    ? BoxFit.cover
                    : c.rendererBoxFit[
                        participant.video.value?.track.id() ?? ''],
                expanded: c.draggedRenderer.value == participant,
              );
            });
          },
          children: primary.map((e) => _DragData(e)).toList(),
        ),

        // Display an [Icons.add_rounded] if any secondary is dragged.
        IgnorePointer(
          child: Obx(() {
            return AnimatedSwitcher(
              duration: 200.milliseconds,
              child: c.secondaryDrags.value != 0
                  ? Container(
                      color: const Color(0x40000000),
                      child: Center(
                        child: AnimatedScale(
                          duration: const Duration(milliseconds: 300),
                          scale: c.primaryTargets.value != 0 ? 1.06 : 1,
                          child: ConditionalBackdropFilter(
                            borderRadius: BorderRadius.circular(16),
                            child: Container(
                              decoration: const BoxDecoration(
                                color: Color(0x40000000),
                              ),
                              child: const Padding(
                                padding: EdgeInsets.all(16),
                                child: Icon(
                                  Icons.add_rounded,
                                  size: 50,
                                  color: Colors.white,
                                ),
                              ),
                            ),
                          ),
                        ),
                      ),
                    )
                  : null,
            );
          }),
        ),
      ],
    );
  });
}

/// [FitWrap] of the [CallController.secondary] widgets.
Widget _secondaryView(CallController c, BuildContext context) {
  return MediaQuery(
    data: MediaQuery.of(context).copyWith(size: c.size),
    child: Obx(() {
      if (c.secondary.isEmpty) {
        return Container();
      }

      double? left = c.secondaryLeft.value;
      double? top = c.secondaryTop.value;
      double? right = c.secondaryRight.value;
      double? bottom = c.secondaryBottom.value;
      double width = c.secondaryWidth.value;
      double height = c.secondaryHeight.value;

      void _onDragEnded(_DragData d) {
        c.secondaryDrags.value = 0;
        c.draggedRenderer.value = null;
        c.doughDraggedRenderer.value = null;
        c.hoveredRenderer.value = d.participant;
        c.hoveredRendererTimeout = 5;
        c.isCursorHidden.value = false;
        c.secondaryEntry?.remove();
        c.secondaryEntry = null;
      }

      return Stack(
        fit: StackFit.expand,
        children: [
          Positioned(
            key: c.secondaryKey,
            left: left,
            right: right,
            top: top,
            bottom: bottom,
            child: IgnorePointer(
              child: Obx(() {
                if (c.secondaryAlignment.value == null &&
                    !(c.secondary.length == 1 &&
                        c.draggedRenderer.value != null)) {
                  return Container(
                    width: width,
                    height: height,
                    decoration: const BoxDecoration(
                      boxShadow: [
                        CustomBoxShadow(
                          color: Color(0x44000000),
                          blurRadius: 9,
                          blurStyle: BlurStyle.outer,
                        )
                      ],
                    ),
                  );
                }

                return Container();
              }),
            ),
          ),

          Positioned(
            left: left,
            right: right,
            top: top,
            bottom: bottom,
            child: SizedBox(
              width: width,
              height: height,
              child: Obx(() {
                if (c.secondaryAlignment.value == null) {
                  return Stack(
                    children: [
                      SvgLoader.asset(
                        'assets/images/background_dark.svg',
                        width: double.infinity,
                        height: double.infinity,
                        fit: BoxFit.cover,
                      ),
                      Container(color: const Color(0x11FFFFFF)),
                    ],
                  );
                }

                return Container();
              }),
            ),
          ),

          ReorderableFit<_DragData>(
            key: const Key('SecondaryFitView'),
            onAdded: (d, i) => c.unfocus(d.participant),
            onWillAccept: (b) {
              c.secondaryTargets.value = 1;
              return true;
            },
            onLeave: (b) => c.secondaryTargets.value = 0,
            useLongPress: true,
            onDragStarted: (r) {
              c.draggedRenderer.value = r.participant;
              c.isHintDismissed.value = true;
              c.secondaryDrags.value = 1;
              c.keepUi(false);
            },
            onDoughBreak: (r) => c.doughDraggedRenderer.value = r.participant,
            onDragEnd: _onDragEnded,
            onDragCompleted: _onDragEnded,
            onDraggableCanceled: _onDragEnded,
            width: width,
            height: height,
            left: left,
            top: top,
            right: right,
            bottom: bottom,
            overlayBuilder: (_DragData data) {
              var participant = data.participant;

              return Obx(() {
                bool? muted = participant.owner == MediaOwnerKind.local
                    ? !c.audioState.value.isEnabled()
                    : participant.source == MediaSourceKind.Display
                        ? c
                            .findParticipant(
                                participant.id, MediaSourceKind.Device)
                            ?.audio
                            .value
                            ?.muted
                        : null;

                bool anyDragIsHappening = c.secondaryDrags.value != 0 ||
                    c.primaryDrags.value != 0 ||
                    c.secondaryDragged.value;

                bool isHovered = c.hoveredRenderer.value == participant &&
                    !anyDragIsHappening;

                return MouseRegion(
                  opaque: false,
                  onEnter: (d) {
                    if (c.draggedRenderer.value == null) {
                      c.hoveredRenderer.value = data.participant;
                      c.hoveredRendererTimeout = 5;
                      c.isCursorHidden.value = false;
                    }
                  },
                  onHover: (d) {
                    if (c.draggedRenderer.value == null) {
                      c.hoveredRenderer.value = data.participant;
                      c.hoveredRendererTimeout = 5;
                      c.isCursorHidden.value = false;
                    }
                  },
                  onExit: (d) {
                    c.hoveredRendererTimeout = 0;
                    c.hoveredRenderer.value = null;
                    c.isCursorHidden.value = false;
                  },
                  child: AnimatedSwitcher(
                    duration: 200.milliseconds,
                    child: c.draggedRenderer.value == data.participant
                        ? Container()
                        : ParticipantOverlayWidget(
                            participant,
                            key: ObjectKey(participant),
                            muted: muted,
                            hovered: isHovered,
                            preferBackdrop: !c.minimized.value,
                          ),
                  ),
                );
              });
            },
            decoratorBuilder: (_DragData item) {
              if (c.secondaryAlignment.value == null &&
                  !(c.secondary.length == 1 &&
                      c.draggedRenderer.value != null)) {
                return Container();
              }

              return const ParticipantDecoratorWidget();
            },
            itemBuilder: (_DragData data) {
              var participant = data.participant;
              return ParticipantWidget(
                participant,
                key: ObjectKey(participant),
                offstageUntilDetermined: true,
                respectAspectRatio: true,
                borderRadius: BorderRadius.zero,
                expanded: c.draggedRenderer.value == participant,
                useCallCover: true,
              );
            },
            children: c.secondary.map((e) => _DragData(e)).toList(),
          ),

          // Discards the pointer when hovered over videos.
          Positioned(
            left: left,
            right: right,
            top: top,
            bottom: bottom,
            child: MouseRegion(
              opaque: false,
              cursor: SystemMouseCursors.basic,
              child:
                  IgnorePointer(child: SizedBox(width: width, height: height)),
            ),
          ),

          // Display an [Icons.add_rounded] if any primary is dragged.
          Positioned(
            left: left,
            right: right,
            top: top,
            bottom: bottom,
            child: IgnorePointer(
              child: SizedBox(
                width: width,
                height: height,
                child: Obx(() {
                  return AnimatedSwitcher(
                    duration: 200.milliseconds,
                    child: c.primaryDrags.value != 0 &&
                            c.secondaryTargets.value != 0
                        ? Container(
                            color: const Color(0x40000000),
                            child: Center(
                              child: AnimatedDelayedScale(
                                duration: const Duration(
                                  milliseconds: 300,
                                ),
                                beginScale: 1,
                                endScale: 1.06,
                                child: ConditionalBackdropFilter(
                                  borderRadius: BorderRadius.circular(16),
                                  child: Container(
                                    decoration: const BoxDecoration(
                                      color: Color(0x40000000),
                                    ),
                                    child: const Padding(
                                      padding: EdgeInsets.all(16),
                                      child: Icon(
                                        Icons.add_rounded,
                                        size: 50,
                                        color: Colors.white,
                                      ),
                                    ),
                                  ),
                                ),
                              ),
                            ),
                          )
                        : null,
                  );
                }),
              ),
            ),
          ),
        ],
      );
    }),
  );
}

/// Adds a [DragTarget] of an empty secondary view to the [Overlay].
void populateSecondaryEntry(BuildContext context, CallController c) {
  c.secondaryEntry = OverlayEntry(builder: (context) {
    return Obx(() {
      if (c.secondary.isNotEmpty) {
        return Container();
      }

      Axis secondaryAxis =
          c.size.width >= c.size.height ? Axis.horizontal : Axis.vertical;

      // Pre-calculate the [FitWrap]'s size.
      double panelSize = max(
        FitWrap.calculateSize(
          maxSize: c.size.shortestSide / 4,
          constraints: Size(c.size.width, c.size.height - 45),
          axis: c.size.width >= c.size.height ? Axis.horizontal : Axis.vertical,
          length: c.secondary.length,
        ),
        130,
      );

      return AnimatedDelayedSwitcher(
        key: const Key('SecondaryTargetAnimatedSwitcher'),
        duration: 200.milliseconds,
        child: SafeArea(
          child: Align(
            alignment: secondaryAxis == Axis.horizontal
                ? Alignment.centerRight
                : Alignment.bottomCenter,
            child: DragTarget<_DragData>(
              onAccept: (_DragData d) {
                c.secondaryAlignment.value = null;
                c.secondaryLeft.value = null;
                c.secondaryTop.value = null;
                c.secondaryRight.value = 10;
                c.secondaryBottom.value = 10;
                c.secondaryTargets.value = 0;
                c.unfocus(d.participant);
              },
              onWillAccept: (b) {
                c.secondaryTargets.value = 1;
                return true;
              },
              onLeave: (b) => c.secondaryTargets.value = 0,
              builder: (context, candidate, rejected) {
                return SizedBox(
                  width: secondaryAxis == Axis.horizontal
                      ? panelSize
                      : double.infinity,
                  height: secondaryAxis == Axis.horizontal
                      ? double.infinity
                      : panelSize,
                  child: IgnorePointer(
                    child: Align(
                      alignment: Alignment.bottomRight,
                      child: Container(
                        width: panelSize,
                        height: panelSize,
                        decoration: const BoxDecoration(
                          boxShadow: [
                            CustomBoxShadow(
                              color: Color(0x33000000),
                              blurRadius: 8,
                              blurStyle: BlurStyle.outer,
                            )
                          ],
                        ),
                        margin: const EdgeInsets.only(bottom: 8, right: 8),
                        child: ConditionalBackdropFilter(
                          child: Container(
                            color: const Color(0x30000000),
                            child: Center(
                              child: SizedBox(
                                width: secondaryAxis == Axis.horizontal
                                    ? min(panelSize, 150 + 44)
                                    : null,
                                height: secondaryAxis == Axis.horizontal
                                    ? null
                                    : min(panelSize, 150 + 44),
                                child: Column(
                                  crossAxisAlignment: CrossAxisAlignment.center,
                                  mainAxisAlignment: MainAxisAlignment.center,
                                  mainAxisSize: MainAxisSize.min,
                                  children: [
                                    AnimatedScale(
                                      duration:
                                          const Duration(milliseconds: 300),
                                      curve: Curves.ease,
                                      scale: c.secondaryTargets.value != 0
                                          ? 1.06
                                          : 1,
                                      child: Container(
                                        decoration: BoxDecoration(
                                          color: const Color(0x40000000),
                                          borderRadius:
                                              BorderRadius.circular(16),
                                        ),
                                        child: const Padding(
                                          padding: EdgeInsets.all(10),
                                          child: Icon(
                                            Icons.add_rounded,
                                            size: 35,
                                            color: Colors.white,
                                          ),
                                        ),
                                      ),
                                    ),
                                  ],
                                ),
                              ),
                            ),
                          ),
                        ),
                      ),
                    ),
                  ),
                );
              },
            ),
          ),
        ),
      );
    });
  });

  Overlay.of(context)?.insert(c.secondaryEntry!);
}

/// [Draggable] data consisting of a [participant].
class _DragData {
  const _DragData(this.participant);

  /// [Participant] this [_DragData] represents.
  final Participant participant;

  @override
  bool operator ==(Object other) =>
      other is _DragData && participant == other.participant;

  @override
  int get hashCode => participant.hashCode;
}<|MERGE_RESOLUTION|>--- conflicted
+++ resolved
@@ -80,14 +80,8 @@
 
           return GestureDetector(
             onPanStart: (d) {
-<<<<<<< HEAD
-              c.secondaryBottomBeforeShift.value = null;
-              Offset block = (c.secondaryKey.currentContext?.findRenderObject()
-                      as RenderBox)
-                  .localToGlobal(Offset.zero);
-=======
+              c.secondaryBottomBeforeShift.value = null;              
               c.calculateSecondaryPanning(d.globalPosition);
->>>>>>> 2e9b5cf7
 
               c.secondaryLeft.value ??= c.size.width -
                   c.secondaryWidth.value -
