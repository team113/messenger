--- conflicted
+++ resolved
@@ -14,7 +14,6 @@
 // along with this program. If not, see
 // <https://www.gnu.org/licenses/agpl-3.0.html>.
 
-import 'dart:async';
 import 'dart:math';
 
 import 'package:collection/collection.dart';
@@ -25,12 +24,8 @@
 import 'package:sliding_up_panel/sliding_up_panel.dart';
 
 import '../controller.dart';
-<<<<<<< HEAD
-import '../widget/animated_delayed.dart';
-=======
 import '../widget/animated_delayed_scale.dart';
 import '../widget/animated_delayed_switcher.dart';
->>>>>>> ec5d2e4d
 import '../widget/animated_dots.dart';
 import '../widget/call_cover.dart';
 import '../widget/conditional_backdrop.dart';
@@ -38,16 +33,6 @@
 import '../widget/fit_wrap.dart';
 import '../widget/hint.dart';
 import '../widget/minimizable_view.dart';
-<<<<<<< HEAD
-import '../widget/video_view.dart';
-import '/domain/model/ongoing_call.dart';
-import '/routes.dart';
-import '/themes.dart';
-import '/ui/page/call/widget/animated_delayed_scale.dart';
-import '/ui/page/call/widget/fit_wrap.dart';
-import '/ui/page/call/widget/reorderable_fit_view.dart';
-import '/ui/page/call/widget/reorderable_fit_wrap.dart';
-=======
 import '../widget/participant.dart';
 import '../widget/reorderable_fit.dart';
 import '../widget/video_view.dart';
@@ -55,7 +40,6 @@
 import '/l10n/l10n.dart';
 import '/routes.dart';
 import '/themes.dart';
->>>>>>> ec5d2e4d
 import '/ui/page/home/page/chat/widget/chat_item.dart';
 import '/ui/page/home/widget/animated_slider.dart';
 import '/ui/page/home/widget/avatar.dart';
@@ -66,250 +50,6 @@
 
 /// Returns a mobile design of a [CallView].
 Widget mobileCall(CallController c, BuildContext context) {
-<<<<<<< HEAD
-  c.padding = MediaQuery.of(context).padding;
-
-  bool isOutgoing =
-      (c.outgoing || c.state.value == OngoingCallState.local) && !c.started;
-
-  // Self minimized renderer.
-  Participant? self;
-
-  bool showUi = (c.showUi.isTrue ||
-          c.state.value != OngoingCallState.active ||
-          (c.state.value == OngoingCallState.active &&
-              (c.primary.isEmpty ||
-                  (c.primary.length == 1 &&
-                      c.primary.first.video.value == null)))) &&
-      !c.minimized.value;
-
-  // Call stackable content.
-  List<Widget> content = [
-    SvgLoader.asset(
-      'assets/images/background_dark.svg',
-      width: double.infinity,
-      height: double.infinity,
-      fit: BoxFit.cover,
-    ),
-  ];
-
-  // Layer of [MouseRegion]s to determine the hovered renderer.
-  List<Widget> overlay = [];
-
-  // Active call.
-  if (c.state.value == OngoingCallState.active) {
-    content.addAll([
-      _primaryView(c, context),
-
-      // Secondary panel itself.
-      Obx(() {
-        if (c.minimized.value) {
-          return Container();
-        }
-
-        return GestureDetector(
-          onPanStart: (d) {
-            c.secondaryDragged.value = true;
-
-            Offset block =
-                (c.secondaryKey.currentContext?.findRenderObject() as RenderBox)
-                    .localToGlobal(Offset.zero);
-
-            c.panDragDifference.value = Offset(
-              d.globalPosition.dx - block.dx,
-              d.globalPosition.dy - block.dy,
-            );
-
-            var size = c.size;
-            c.secondaryLeft.value ??= size.width -
-                c.secondaryWidth.value -
-                (c.secondaryRight.value ?? 0);
-            c.secondaryTop.value ??= size.height -
-                c.secondaryHeight.value -
-                (c.secondaryBottom.value ?? 0);
-            c.secondaryRight.value = null;
-            c.secondaryBottom.value = null;
-
-            c.applySecondaryConstraints();
-          },
-          onPanDown: (d) => c.secondaryDragged.value = true,
-          onPanEnd: (d) {
-            c.secondaryDragged.value = false;
-            c.updateSecondaryAttach();
-          },
-          onPanCancel: () => c.secondaryDragged.value = false,
-          onPanUpdate: (d) {
-            c.secondaryDragged.value = true;
-            c.secondaryLeft.value = c.secondaryLeft.value! + d.delta.dx;
-            c.secondaryTop.value = c.secondaryTop.value! + d.delta.dy;
-            c.updateSecondaryCoordinates(d.globalPosition);
-            c.applySecondaryConstraints();
-          },
-          child: _floatingSecondaryView(c, context),
-        );
-      }),
-    ]);
-  } else {
-    // Call is not active.
-    content.add(Obx(() {
-      RtcVideoRenderer? local = c.locals.firstOrNull?.video.value ??
-          c.paneled.firstOrNull?.video.value;
-
-      if (c.videoState.value != LocalTrackState.disabled && local != null) {
-        return RtcVideoView(local, mirror: true, fit: BoxFit.cover);
-      }
-
-      return Stack(
-        children: [
-          if (!c.isGroup &&
-              c.chat.value?.callCover == null &&
-              c.minimized.value)
-            Center(
-              child: Padding(
-                padding: const EdgeInsets.all(8.0),
-                child: AvatarWidget.fromRxChat(c.chat.value, radius: 60),
-              ),
-            ),
-          if (c.chat.value?.callCover != null)
-            CallCoverWidget(c.chat.value?.callCover),
-          AnimatedSwitcher(
-            duration: 200.milliseconds,
-            child: c.minimized.value
-                ? Center(
-                    child: Padding(
-                      padding: const EdgeInsets.only(bottom: 8),
-                      child: Container(
-                        decoration: BoxDecoration(
-                          borderRadius: BorderRadius.circular(16),
-                          color: const Color(0xA0000000),
-                        ),
-                        height: 40,
-                        child: Obx(() {
-                          bool isOutgoing = (c.outgoing ||
-                                  c.state.value == OngoingCallState.local) &&
-                              !c.started;
-                          bool withDots =
-                              c.state.value != OngoingCallState.active &&
-                                  (c.state.value == OngoingCallState.joining ||
-                                      isOutgoing);
-                          String state =
-                              c.state.value == OngoingCallState.active
-                                  ? c.duration.value
-                                      .toString()
-                                      .split('.')
-                                      .first
-                                      .padLeft(8, '0')
-                                  : c.state.value == OngoingCallState.joining
-                                      ? 'label_call_joining'.tr
-                                      : isOutgoing
-                                          ? 'label_call_calling'.tr
-                                          : c.withVideo == true
-                                              ? 'label_video_call'.tr
-                                              : 'label_audio_call'.tr;
-
-                          return Padding(
-                            padding: const EdgeInsets.only(left: 4, right: 4),
-                            child: Row(
-                              mainAxisSize: MainAxisSize.min,
-                              mainAxisAlignment: MainAxisAlignment.center,
-                              children: [
-                                Text(
-                                  state,
-                                  style: context.textTheme.caption
-                                      ?.copyWith(color: Colors.white),
-                                ),
-                                if (withDots) const AnimatedDots(),
-                              ],
-                            ),
-                          );
-                        }),
-                      ),
-                    ),
-                  )
-                : Container(),
-          ),
-        ],
-      );
-    }));
-  }
-
-  // If there's any error to show, display it.
-  if (c.errorTimeout.value != 0) {
-    overlay.add(
-      Align(
-        alignment: Alignment.topRight,
-        child: SizedBox(
-          width: 280,
-          child: HintWidget(
-            text: '${c.error}.',
-            onTap: () => c.errorTimeout.value = 0,
-          ),
-        ),
-      ),
-    );
-  }
-
-  Widget _padding(Widget child) => Padding(
-        padding: const EdgeInsets.symmetric(horizontal: 2),
-        child: child,
-      );
-
-  Widget _buttons(List<Widget> children) => ConstrainedBox(
-        constraints: const BoxConstraints(maxWidth: 400),
-        child: Row(
-          crossAxisAlignment: CrossAxisAlignment.start,
-          children: children.map((e) => Expanded(child: e)).toList(),
-        ),
-      );
-
-  c.isSlidingPanelEnabled.value = (c.state.value == OngoingCallState.active ||
-          c.state.value == OngoingCallState.joining) &&
-      showUi;
-
-  List<Widget> ui = [
-    // Dimmed container.
-    Obx(() {
-      return IgnorePointer(
-        child: AnimatedSwitcher(
-          duration: const Duration(milliseconds: 300),
-          child: (c.state.value != OngoingCallState.active &&
-                  c.state.value != OngoingCallState.joining &&
-                  ([...c.primary, ...c.secondary]
-                              .firstWhereOrNull((e) => e.video.value != null) !=
-                          null ||
-                      self != null) &&
-                  !c.minimized.value)
-              ? Container(color: const Color(0x55000000))
-              : null,
-        ),
-      );
-    }),
-    // Listen to the taps only if the call is not minimized.
-    Obx(() {
-      return c.minimized.value
-          ? Container()
-          : Listener(
-              behavior: HitTestBehavior.translucent,
-              onPointerDown: (d) {
-                if (c.highlighted.value == null) {
-                  c.downPosition = d.localPosition;
-                  c.downButtons = d.buttons;
-                } else {
-                  c.downButtons = 0;
-                  c.highlight(null);
-                }
-              },
-              onPointerUp: (d) {
-                if (c.draggedRenderer.value != null) return;
-                if (c.secondaryDragged.value) return;
-                if (c.downButtons & kPrimaryButton != 0) {
-                  if (c.state.value == OngoingCallState.active) {
-                    if ((d.localPosition.distanceSquared -
-                                c.downPosition.distanceSquared)
-                            .abs() <=
-                        80000) {
-                      if (c.highlighted.value == null) {
-=======
   return LayoutBuilder(builder: (context, constraints) {
     bool isOutgoing =
         (c.outgoing || c.state.value == OngoingCallState.local) && !c.started;
@@ -340,34 +80,39 @@
 
           return GestureDetector(
             onPanStart: (d) {
-              c.secondaryDragged.value = true;
-              var right = c.secondaryRight.value ?? 0;
-              var bottom = c.secondaryBottom.value ?? 0;
+              Offset block =
+              (c.secondaryKey.currentContext?.findRenderObject() as RenderBox)
+                  .localToGlobal(Offset.zero);
+
+              c.panDragDifference.value = Offset(
+                d.globalPosition.dx - block.dx,
+                d.globalPosition.dy - block.dy,
+              );
+
+              var size = c.size;
+              c.secondaryLeft.value ??= size.width -
+                  c.secondaryWidth.value -
+                  (c.secondaryRight.value ?? 0);
+              c.secondaryTop.value ??= size.height -
+                  c.secondaryHeight.value -
+                  (c.secondaryBottom.value ?? 0);
               c.secondaryRight.value = null;
               c.secondaryBottom.value = null;
 
-              if (c.secondaryAlignment.value != null ||
-                  c.secondaryKeepAlignment.isTrue) {
-                c.secondaryAlignment.value = null;
-
-                var size = c.size;
-                c.secondaryLeft.value =
-                    size.width - c.secondaryWidth.value - right;
-                c.secondaryTop.value =
-                    size.height - c.secondaryHeight.value - bottom;
-                c.applySecondaryConstraints(context);
-              }
-
-              c.secondaryKeepAlignment.value = false;
+              c.applySecondaryConstraints();
             },
             onPanDown: (d) => c.secondaryDragged.value = true,
-            onPanEnd: (d) => c.secondaryDragged.value = false,
+            onPanEnd: (d) {
+              c.secondaryDragged.value = false;
+              c.updateSecondaryAttach();
+            },
             onPanCancel: () => c.secondaryDragged.value = false,
             onPanUpdate: (d) {
               c.secondaryDragged.value = true;
               c.secondaryLeft.value = c.secondaryLeft.value! + d.delta.dx;
               c.secondaryTop.value = c.secondaryTop.value! + d.delta.dy;
-              c.applySecondaryConstraints(context);
+              c.updateSecondaryCoordinates(d.globalPosition);
+              c.applySecondaryConstraints();
             },
             child: _secondaryView(c, context),
           );
@@ -528,7 +273,6 @@
                                   c.downPosition.distanceSquared)
                               .abs() <=
                           80000) {
->>>>>>> ec5d2e4d
                         if (c.showUi.isFalse) {
                           c.keepUi();
                         } else {
@@ -539,66 +283,6 @@
                       }
                     }
                   }
-<<<<<<< HEAD
-                }
-              },
-            );
-    }),
-    // Sliding from the top title bar.
-    SafeArea(
-      child: Obx(() {
-        bool showUi =
-            (c.state.value != OngoingCallState.active && !c.minimized.value);
-        return AnimatedSlider(
-          duration: const Duration(milliseconds: 400),
-          isOpen: showUi,
-          beginOffset: Offset(0, -190 - MediaQuery.of(context).padding.top),
-          child: Align(
-            alignment: Alignment.topCenter,
-            child: Padding(
-              padding: EdgeInsets.only(
-                left: 10,
-                right: 10,
-                top: c.size.height * 0.05,
-              ),
-              child: callTitle(c),
-            ),
-          ),
-        );
-      }),
-    ),
-    // Sliding from the bottom buttons panel.
-    SafeArea(
-      left: false,
-      right: false,
-      top: false,
-      child: Obx(() {
-        bool showUi =
-            (c.showUi.isTrue || c.state.value != OngoingCallState.active) &&
-                !c.minimized.value;
-
-        double panelHeight = 0;
-        List<Widget> panelChildren = [];
-
-        // Populate the sliding panel height and its content.
-        if (c.state.value == OngoingCallState.active ||
-            c.state.value == OngoingCallState.joining) {
-          panelHeight = 360;
-          panelHeight = min(c.size.height - 45, panelHeight);
-
-          Widget _divider() => Padding(
-                padding: const EdgeInsets.symmetric(horizontal: 10),
-                child: ConstrainedBox(
-                  constraints: const BoxConstraints(maxWidth: 400),
-                  child: const Padding(
-                    padding: EdgeInsets.symmetric(horizontal: 10),
-                    child: Divider(
-                      color: Color(0x99FFFFFF),
-                      thickness: 1,
-                      height: 1,
-                    ),
-                  ),
-=======
                 },
               );
       }),
@@ -619,95 +303,10 @@
                   left: 10,
                   right: 10,
                   top: c.size.height * 0.05,
->>>>>>> ec5d2e4d
                 ),
-              );
-
-          panelChildren = [
-            const SizedBox(height: 12),
-            _buttons(
-              [
-                if (PlatformUtils.isMobile)
-                  _padding(
-                    c.videoState.value.isEnabled()
-                        ? hintedButton(
-                            switchButton(c),
-                            AnimatedOpacity(
-                              opacity: c.isPanelOpen.value ? 1 : 0,
-                              duration: 200.milliseconds,
-                              child:
-                                  Text('btn_call_switch_camera_two_lines'.tr),
-                            ),
-                          )
-                        : hintedButton(
-                            speakerButton(c),
-                            AnimatedOpacity(
-                              opacity: c.isPanelOpen.value ? 1 : 0,
-                              duration: 200.milliseconds,
-                              child:
-                                  Text('btn_call_toggle_speaker_two_lines'.tr),
-                            ),
-                          ),
-                  ),
-                if (PlatformUtils.isDesktop)
-                  _padding(hintedButton(
-                    screenButton(c),
-                    AnimatedOpacity(
-                      opacity: c.isPanelOpen.value ? 1 : 0,
-                      duration: 200.milliseconds,
-                      child: Text(
-                        c.screenShareState.value == LocalTrackState.enabled ||
-                                c.screenShareState.value ==
-                                    LocalTrackState.enabling
-                            ? 'Выключить\nдемонстрацию'.tr
-                            : 'Включить\nдемонстрацию'.tr,
-                      ),
-                    ),
-                  )),
-                _padding(hintedButton(
-                  audioButton(c),
-                  AnimatedOpacity(
-                    opacity: c.isPanelOpen.value ? 1 : 0,
-                    duration: 200.milliseconds,
-                    child: Text(
-                      c.audioState.value == LocalTrackState.enabled ||
-                              c.audioState.value == LocalTrackState.enabling
-                          ? 'btn_call_audio_off_two_lines'.tr
-                          : 'btn_call_audio_on_two_lines'.tr,
-                    ),
-                  ),
-                )),
-                _padding(hintedButton(
-                  videoButton(c),
-                  AnimatedOpacity(
-                    opacity: c.isPanelOpen.value ? 1 : 0,
-                    duration: 200.milliseconds,
-                    child: Text(
-                      c.videoState.value == LocalTrackState.enabled ||
-                              c.videoState.value == LocalTrackState.enabling
-                          ? 'btn_call_video_off_two_lines'.tr
-                          : 'btn_call_video_on_two_lines'.tr,
-                    ),
-                  ),
-                )),
-                _padding(hintedButton(
-                  dropButton(c),
-                  AnimatedOpacity(
-                    opacity: c.isPanelOpen.value ? 1 : 0,
-                    duration: 200.milliseconds,
-                    child: Text('btn_call_end_two_lines'.tr),
-                  ),
-                )),
-              ],
+                child: callTitle(c),
+              ),
             ),
-<<<<<<< HEAD
-            const SizedBox(height: 32),
-            _buttons(
-              [
-                _padding(addParticipantButton(c, context)),
-                _padding(
-                  hintedButton(
-=======
           );
         }),
       ),
@@ -826,61 +425,11 @@
                 [
                   _padding(addParticipantButton(c, context)),
                   _padding(withDescription(
->>>>>>> ec5d2e4d
                     handButton(c),
                     AnimatedOpacity(
                       opacity: c.isPanelOpen.value ? 1 : 0,
                       duration: 200.milliseconds,
                       child: Text(c.isHandRaised.value
-<<<<<<< HEAD
-                          ? 'btn_call_hand_down'.tr
-                          : 'btn_call_hand_up'.tr),
-                    ),
-                  ),
-                ),
-                _padding(disableAudio(c)),
-                _padding(disableVideo(c)),
-              ],
-            ),
-            const SizedBox(height: 13),
-            _divider(),
-            const SizedBox(height: 13),
-            _callTile(context, c),
-            const SizedBox(height: 13),
-          ];
-        }
-
-        return AnimatedSwitcher(
-          duration: const Duration(milliseconds: 400),
-          child: c.state.value == OngoingCallState.active ||
-                  c.state.value == OngoingCallState.joining
-              ? AnimatedSlider(
-                  beginOffset: Offset(
-                    0,
-                    130 + MediaQuery.of(context).padding.bottom,
-                  ),
-                  isOpen: showUi,
-                  duration: const Duration(milliseconds: 300),
-                  curve: Curves.easeOutQuad,
-                  reverseCurve: Curves.easeOutQuad,
-                  child: MediaQuery(
-                    data: MediaQuery.of(context).copyWith(size: c.size),
-                    child: SlidingUpPanel(
-                      controller: c.panelController,
-                      boxShadow: null,
-                      color: PlatformUtils.isIOS && WebUtils.isSafari
-                          ? const Color(0xDD165084)
-                          : const Color(0x9D165084),
-                      backdropEnabled: true,
-                      backdropOpacity: 0,
-                      minHeight: min(c.size.height - 45, 130),
-                      maxHeight: panelHeight,
-                      borderRadius: const BorderRadius.only(
-                        topLeft: Radius.circular(10),
-                        topRight: Radius.circular(10),
-                      ),
-                      panel: ConditionalBackdropFilter(
-=======
                           ? 'btn_call_hand_down_desc'.l10n
                           : 'btn_call_hand_up_desc'.l10n),
                     ),
@@ -900,158 +449,109 @@
           return AnimatedSwitcher(
             duration: const Duration(milliseconds: 400),
             child: c.state.value == OngoingCallState.active ||
-                    c.state.value == OngoingCallState.joining
+                c.state.value == OngoingCallState.joining
                 ? AnimatedSlider(
-                    beginOffset: Offset(
-                      0,
-                      130 + MediaQuery.of(context).padding.bottom,
+              beginOffset: Offset(
+                0,
+                130 + MediaQuery.of(context).padding.bottom,
+              ),
+              isOpen: showUi,
+              duration: const Duration(milliseconds: 300),
+              curve: Curves.easeOutQuad,
+              reverseCurve: Curves.easeOutQuad,
+              child: MediaQuery(
+                data: MediaQuery.of(context).copyWith(size: c.size),
+                child: SlidingUpPanel(
+                  controller: c.panelController,
+                  boxShadow: null,
+                  color: PlatformUtils.isIOS && WebUtils.isSafari
+                      ? const Color(0xDD165084)
+                      : const Color(0x9D165084),
+                  backdropEnabled: true,
+                  backdropOpacity: 0,
+                  minHeight: min(c.size.height - 45, 130),
+                  maxHeight: panelHeight,
+                  borderRadius: const BorderRadius.only(
+                    topLeft: Radius.circular(10),
+                    topRight: Radius.circular(10),
+                  ),
+                  panel: ConditionalBackdropFilter(
+                    borderRadius: const BorderRadius.only(
+                      topLeft: Radius.circular(10),
+                      topRight: Radius.circular(10),
                     ),
-                    isOpen: showUi,
-                    duration: const Duration(milliseconds: 300),
-                    curve: Curves.easeOutQuad,
-                    reverseCurve: Curves.easeOutQuad,
-                    child: MediaQuery(
-                      data: MediaQuery.of(context).copyWith(size: c.size),
-                      child: SlidingUpPanel(
-                        controller: c.panelController,
-                        boxShadow: null,
-                        color: PlatformUtils.isIOS && WebUtils.isSafari
-                            ? const Color(0xDD165084)
-                            : const Color(0x9D165084),
-                        backdropEnabled: true,
-                        backdropOpacity: 0,
-                        minHeight: min(c.size.height - 45, 130),
-                        maxHeight: panelHeight,
->>>>>>> ec5d2e4d
-                        borderRadius: const BorderRadius.only(
-                          topLeft: Radius.circular(10),
-                          topRight: Radius.circular(10),
+                    condition: !PlatformUtils.isIOS || !WebUtils.isSafari,
+                    child: Column(
+                      children: [
+                        const SizedBox(height: 12),
+                        Center(
+                          child: Container(
+                            width: 60,
+                            height: 3,
+                            decoration: BoxDecoration(
+                              color: const Color(0x99FFFFFF),
+                              borderRadius: BorderRadius.circular(12),
+                            ),
+                          ),
                         ),
-                        condition: !PlatformUtils.isIOS || !WebUtils.isSafari,
-                        child: Column(
-                          children: [
-                            const SizedBox(height: 12),
-                            Center(
-                              child: Container(
-                                width: 60,
-                                height: 3,
-                                decoration: BoxDecoration(
-                                  color: const Color(0x99FFFFFF),
-                                  borderRadius: BorderRadius.circular(12),
-                                ),
-                              ),
-<<<<<<< HEAD
-                            ),
-                            const SizedBox(height: 12),
-                            Expanded(child: Column(children: panelChildren)),
-                          ],
-=======
-                              const SizedBox(height: 12),
-                              Expanded(child: Column(children: panelChildren)),
-                            ],
-                          ),
->>>>>>> ec5d2e4d
-                        ),
-                      ),
-                      onPanelSlide: (d) {
-                        c.keepUi(true);
-                        c.isPanelOpen.value = d > 0;
-                      },
-                      onPanelOpened: () {
-                        c.keepUi(true);
-                        c.isPanelOpen.value = true;
-                      },
-                      onPanelClosed: () {
-                        c.keepUi();
-                        c.isPanelOpen.value = false;
-                      },
+                        const SizedBox(height: 12),
+                        Expanded(child: Column(children: panelChildren)),
+                      ],
                     ),
                   ),
-                )
-              : Center(
-                  child: Column(
-                    mainAxisAlignment: MainAxisAlignment.end,
-                    crossAxisAlignment: CrossAxisAlignment.center,
-                    children: [
-                      Padding(
-                        padding: const EdgeInsets.only(bottom: 30),
-                        child: AnimatedSlider(
-                          isOpen: showUi,
-                          duration: const Duration(milliseconds: 400),
-                          beginOffset: Offset(
-                            0,
-                            150 + MediaQuery.of(context).padding.bottom,
-                          ),
-                          child: _buttons(
-                            isOutgoing
-                                ? [
-                                    if (PlatformUtils.isMobile)
-                                      _padding(
-                                        c.videoState.value.isEnabled()
-                                            ? switchButton(c)
-                                            : speakerButton(c),
-                                      ),
-                                    _padding(audioButton(c)),
-                                    _padding(videoButton(c)),
-                                    _padding(cancelButton(c)),
-                                  ]
-                                : [
-                                    _padding(acceptAudioButton(c)),
-                                    _padding(acceptVideoButton(c)),
-                                    _padding(declineButton(c)),
-                                  ],
-                          ),
-                        ),
+                  onPanelSlide: (d) {
+                    c.keepUi(true);
+                    c.isPanelOpen.value = d > 0;
+                  },
+                  onPanelOpened: () {
+                    c.keepUi(true);
+                    c.isPanelOpen.value = true;
+                  },
+                  onPanelClosed: () {
+                    c.keepUi();
+                    c.isPanelOpen.value = false;
+                  },
+                ),
+              ),
+            )
+                : Center(
+              child: Column(
+                mainAxisAlignment: MainAxisAlignment.end,
+                crossAxisAlignment: CrossAxisAlignment.center,
+                children: [
+                  Padding(
+                    padding: const EdgeInsets.only(bottom: 30),
+                    child: AnimatedSlider(
+                      isOpen: showUi,
+                      duration: const Duration(milliseconds: 400),
+                      beginOffset: Offset(
+                        0,
+                        150 + MediaQuery.of(context).padding.bottom,
                       ),
-                    ],
+                      child: _buttons(
+                        isOutgoing
+                            ? [
+                          if (PlatformUtils.isMobile)
+                            _padding(
+                              c.videoState.value.isEnabled()
+                                  ? switchButton(c)
+                                  : speakerButton(c),
+                            ),
+                          _padding(audioButton(c)),
+                          _padding(videoButton(c)),
+                          _padding(cancelButton(c)),
+                        ]
+                            : [
+                          _padding(acceptAudioButton(c)),
+                          _padding(acceptVideoButton(c)),
+                          _padding(declineButton(c)),
+                        ],
+                      ),
+                    ),
                   ),
-<<<<<<< HEAD
-                ),
-        );
-      }),
-    ),
-  ];
-
-  // Combines all the stackable content into [Scaffold].
-  Widget scaffold = Scaffold(
-    backgroundColor: const Color(0xFF444444),
-    body: Stack(
-      children: [
-        ...content,
-        const MouseRegion(
-          opaque: false,
-          cursor: SystemMouseCursors.basic,
-        ),
-        ...ui.map((e) => ClipRect(child: e)),
-        ...overlay,
-      ],
-    ),
-  );
-
-  c.applyConstraints(context);
-
-  return MinimizableView(
-    onInit: (animation) {
-      c.minimizedAnimation = animation;
-      animation.addListener(() {
-        if (animation.value != 0) {
-          c.keepUi(false);
-        }
-        c.minimized.value = animation.value == 1;
-        if (c.minimized.value) {
-          c.hoveredRenderer.value = null;
-        }
-      });
-    },
-    onDispose: () => c.minimizedAnimation = null,
-    child: Obx(() {
-      return IgnorePointer(
-        ignoring: c.minimized.value,
-        child: scaffold,
-      );
-    }),
-  );
-=======
+                ],
+              ),
+            ),
           );
         }),
       ),
@@ -1076,7 +576,7 @@
     if (c.minimized.value) {
       c.applyConstraints(context);
     } else {
-      c.applySecondaryConstraints(context);
+      c.applySecondaryConstraints();
     }
 
     return MinimizableView(
@@ -1101,7 +601,6 @@
       }),
     );
   });
->>>>>>> ec5d2e4d
 }
 
 /// Button with an [icon] and a [child] that has a strict layout.
@@ -1162,13 +661,6 @@
             'a': '${actualMembers.length + 1}',
             'b': '${c.chat.value?.members.length}',
           });
-        }
-
-        String? subtitle;
-        if (c.isGroup) {
-          var actualMembers = c.members.keys.map((k) => k.userId).toSet();
-          subtitle =
-              '${1 + actualMembers.length} ${'label_of'.tr} ${c.chat.value?.members.length}';
         }
 
         return _layoutButton(
@@ -1221,11 +713,7 @@
       },
     );
 
-<<<<<<< HEAD
-/// [FitView] of a [primary] widgets.
-=======
 /// [FitView] of the [CallController.primary] widgets.
->>>>>>> ec5d2e4d
 Widget _primaryView(CallController c, BuildContext context) {
   return Obx(() {
     List<Participant> primary;
@@ -1243,24 +731,12 @@
       c.doughDraggedRenderer.value = null;
       c.hoveredRendererTimeout = 5;
       c.isCursorHidden.value = false;
-<<<<<<< HEAD
-      c.addToSecondaryEntry?.remove();
-      c.addToSecondaryEntry = null;
-=======
       c.secondaryEntry?.remove();
       c.secondaryEntry = null;
->>>>>>> ec5d2e4d
     }
 
     return Stack(
       children: [
-<<<<<<< HEAD
-        ReorderableFitView<_DragData>(
-          key: const Key('PrimaryFitView'),
-          onAdded: (d, i) => c.focus(d.participant),
-          useLongDraggable: true,
-          onWillAccept: (b) => c.primaryTargets.value = 1,
-=======
         ReorderableFit<_DragData>(
           key: const Key('PrimaryFitView'),
           onAdded: (d, i) => c.focus(d.participant),
@@ -1269,7 +745,6 @@
             c.primaryTargets.value = 1;
             return true;
           },
->>>>>>> ec5d2e4d
           onLeave: (b) => c.primaryTargets.value = 0,
           allowDraggingLast: false,
           onDragStarted: (r) {
@@ -1277,13 +752,10 @@
             c.isHintDismissed.value = true;
             c.primaryDrags.value = 1;
             c.keepUi(false);
-<<<<<<< HEAD
-=======
 
             // Show the secondary entry in a [Overlay], since this [Draggable]
             // is pushed into [Overlay] as well, and we want our secondary entry
             // to be above it, not below.
->>>>>>> ec5d2e4d
             populateSecondaryEntry(context, c);
           },
           onDoughBreak: (d) => c.doughDraggedRenderer.value = d.participant,
@@ -1367,59 +839,12 @@
                     ? BoxFit.cover
                     : c.rendererBoxFit[
                         participant.video.value?.track.id() ?? ''],
-<<<<<<< HEAD
-                isDragging: c.draggedRenderer.value == participant,
-=======
                 expanded: c.draggedRenderer.value == participant,
->>>>>>> ec5d2e4d
               );
             });
           },
           children: primary.map((e) => _DragData(e)).toList(),
         ),
-<<<<<<< HEAD
-        IgnorePointer(
-          child: Obx(() {
-            return AnimatedSwitcher(
-              duration: 200.milliseconds,
-              child: c.secondaryDrags.value != 0
-                  ? Container(
-                      color: const Color(0x40000000),
-                      child: Center(
-                        child: AnimatedScale(
-                          duration: const Duration(milliseconds: 300),
-                          scale: c.primaryTargets.value != 0 ? 1.06 : 1,
-                          child: ConditionalBackdropFilter(
-                            borderRadius: BorderRadius.circular(16),
-                            child: Container(
-                              decoration: const BoxDecoration(
-                                color: Color(0x40000000),
-                              ),
-                              child: const Padding(
-                                padding: EdgeInsets.all(16),
-                                child: Icon(
-                                  Icons.add_rounded,
-                                  size: 50,
-                                  color: Colors.white,
-                                ),
-                              ),
-                            ),
-                          ),
-                        ),
-                      ),
-                    )
-                  : null,
-            );
-          }),
-        ),
-      ],
-    );
-  });
-}
-
-/// [FitWrap] of a [secondary] widgets.
-Widget _floatingSecondaryView(CallController c, BuildContext context) {
-=======
 
         // Display an [Icons.add_rounded] if any secondary is dragged.
         IgnorePointer(
@@ -1463,7 +888,6 @@
 
 /// [FitWrap] of the [CallController.secondary] widgets.
 Widget _secondaryView(CallController c, BuildContext context) {
->>>>>>> ec5d2e4d
   return MediaQuery(
     data: MediaQuery.of(context).copyWith(size: c.size),
     child: Obx(() {
@@ -1485,22 +909,15 @@
         c.hoveredRenderer.value = d.participant;
         c.hoveredRendererTimeout = 5;
         c.isCursorHidden.value = false;
-<<<<<<< HEAD
-        c.addToSecondaryEntry?.remove();
-=======
         c.secondaryEntry?.remove();
         c.secondaryEntry = null;
->>>>>>> ec5d2e4d
       }
 
       return Stack(
         fit: StackFit.expand,
         children: [
           Positioned(
-<<<<<<< HEAD
             key: c.secondaryKey,
-=======
->>>>>>> ec5d2e4d
             left: left,
             right: right,
             top: top,
@@ -1523,7 +940,6 @@
                       ],
                     ),
                   );
-<<<<<<< HEAD
                 }
 
                 return Container();
@@ -1559,11 +975,13 @@
             ),
           ),
 
-          // TODO: Make Avatar expand!!!!
-          ReorderableFitWrap<_DragData>(
+          ReorderableFit<_DragData>(
             key: const Key('SecondaryFitView'),
             onAdded: (d, i) => c.unfocus(d.participant),
-            onWillAccept: (b) => c.secondaryTargets.value = 1,
+            onWillAccept: (b) {
+              c.secondaryTargets.value = 1;
+              return true;
+            },
             onLeave: (b) => c.secondaryTargets.value = 0,
             useLongPress: true,
             onDragStarted: (r) {
@@ -1657,397 +1075,12 @@
                 offstageUntilDetermined: true,
                 respectAspectRatio: true,
                 borderRadius: BorderRadius.zero,
-                isDragging: c.draggedRenderer.value == participant,
+                expanded: c.draggedRenderer.value == participant,
                 useCallCover: true,
               );
             },
             children: c.secondary.map((e) => _DragData(e)).toList(),
           ),
-
-          // Discards the pointer when hovered over videos.
-          Positioned(
-            left: left,
-            right: right,
-            top: top,
-            bottom: bottom,
-            child: MouseRegion(
-              opaque: false,
-              cursor: SystemMouseCursors.basic,
-              child:
-                  IgnorePointer(child: SizedBox(width: width, height: height)),
-            ),
-          ),
-
-          // Displays `add` icon if secondary view is hovered.
-=======
-                }
-
-                return Container();
-              }),
-            ),
-          ),
-
->>>>>>> ec5d2e4d
-          Positioned(
-            left: left,
-            right: right,
-            top: top,
-            bottom: bottom,
-<<<<<<< HEAD
-            child: IgnorePointer(
-              child: SizedBox(
-                width: width,
-                height: height,
-                child: Obx(() {
-                  return AnimatedSwitcher(
-                    duration: 200.milliseconds,
-                    child: c.primaryDrags.value != 0 &&
-                            c.secondaryTargets.value != 0
-                        ? Container(
-                            color: const Color(0x40000000),
-                            child: Center(
-                              child: AnimatedDelayedScale(
-                                duration: const Duration(
-                                  milliseconds: 300,
-                                ),
-                                beginScale: 1,
-                                endScale: 1.06,
-                                child: ConditionalBackdropFilter(
-                                  borderRadius: BorderRadius.circular(16),
-                                  child: Container(
-                                    decoration: const BoxDecoration(
-                                      color: Color(0x40000000),
-                                    ),
-                                    child: const Padding(
-                                      padding: EdgeInsets.all(16),
-                                      child: Icon(
-                                        Icons.add_rounded,
-                                        size: 50,
-                                        color: Colors.white,
-                                      ),
-                                    ),
-                                  ),
-                                ),
-                              ),
-                            ),
-                          )
-                        : null,
-                  );
-                }),
-              ),
-            ),
-          ),
-        ],
-      );
-    }),
-  );
-}
-
-/// Shows [SecondaryOverlayEntry].
-void populateSecondaryEntry(BuildContext context, CallController c) {
-  c.addToSecondaryEntry = OverlayEntry(builder: (context) {
-    return SecondaryOverlayEntry(c);
-  });
-
-  Overlay.of(context)?.insert(c.addToSecondaryEntry!);
-}
-
-/// [DragTarget] of an empty [_secondaryView].
-class SecondaryOverlayEntry extends StatefulWidget {
-  const SecondaryOverlayEntry(this.c, {Key? key}) : super(key: key);
-
-  final CallController c;
-
-  @override
-  State<SecondaryOverlayEntry> createState() => _SecondaryOverlayEntryState();
-}
-
-/// State of an [SecondaryOverlayEntry] maintaining the [hovered].
-class _SecondaryOverlayEntryState extends State<SecondaryOverlayEntry> {
-  /// [StreamSubscription] to the [CallController.secondaryTargets].
-  StreamSubscription? _subscription;
-
-  /// Indicator whether this [SecondaryOverlayEntry] is hovered by some call
-  /// participant.
-  bool hovered = false;
-
-  @override
-  void initState() {
-    hovered = widget.c.secondaryTargets.value != 0;
-    _subscription = widget.c.secondaryTargets.listen((p) {
-      Future.delayed(Duration.zero, () {
-        setState(() => hovered = widget.c.secondaryTargets.value != 0);
-      });
-    });
-
-    super.initState();
-  }
-
-  @override
-  void dispose() {
-    _subscription?.cancel();
-    super.dispose();
-  }
-
-  @override
-  Widget build(BuildContext context) {
-    if (widget.c.secondary.isNotEmpty) {
-      return Container();
-    }
-    Axis secondaryAxis = widget.c.size.width >= widget.c.size.height
-        ? Axis.horizontal
-        : Axis.vertical;
-
-    // Pre-calculate the [FitWrap]'s size.
-    double panelSize = max(
-      FitWrap.calculateSize(
-        maxSize: widget.c.size.shortestSide / 4,
-        constraints: Size(widget.c.size.width, widget.c.size.height - 45),
-        axis: widget.c.size.width >= widget.c.size.height
-            ? Axis.horizontal
-            : Axis.vertical,
-        length: widget.c.secondary.length,
-      ),
-      130,
-    );
-
-    return AnimatedDelayed(
-      key: const Key('SecondaryTargetAnimatedSwitcher'),
-      duration: 200.milliseconds,
-      delay: Duration.zero,
-      child: SafeArea(
-        child: Align(
-          alignment: secondaryAxis == Axis.horizontal
-              ? Alignment.centerRight
-              : Alignment.bottomCenter,
-          child: DragTarget<_DragData>(
-            onAccept: (_DragData d) {
-              widget.c.secondaryAlignment.value = null;
-              widget.c.secondaryLeft.value = null;
-              widget.c.secondaryTop.value = null;
-              widget.c.secondaryRight.value = 10;
-              widget.c.secondaryBottom.value = 10;
-              widget.c.secondaryTargets.value = 0;
-
-              widget.c.unfocus(d.participant);
-            },
-            onWillAccept: (b) {
-              widget.c.secondaryTargets.value = 1;
-              return true;
-            },
-            onLeave: (b) => widget.c.secondaryTargets.value = 0,
-            builder: (context, candidate, rejected) {
-              return SizedBox(
-                width: secondaryAxis == Axis.horizontal
-                    ? panelSize
-                    : double.infinity,
-                height: secondaryAxis == Axis.horizontal
-                    ? double.infinity
-                    : panelSize,
-                child: IgnorePointer(
-                  child: Align(
-                    alignment: Alignment.bottomRight,
-                    child: Container(
-                      width: panelSize,
-                      height: panelSize,
-                      padding: const EdgeInsets.all(8),
-                      decoration: const BoxDecoration(
-                        boxShadow: [
-                          CustomBoxShadow(
-                            color: Color(0x33000000),
-                            blurRadius: 8,
-                            blurStyle: BlurStyle.outer,
-                          )
-                        ],
-                      ),
-                      child: ConditionalBackdropFilter(
-                        child: Container(
-                          color: const Color(0x30000000),
-                          child: Center(
-                            child: SizedBox(
-                              width: secondaryAxis == Axis.horizontal
-                                  ? min(panelSize, 150 + 44)
-                                  : null,
-                              height: secondaryAxis == Axis.horizontal
-                                  ? null
-                                  : min(panelSize, 150 + 44),
-                              child: Column(
-                                crossAxisAlignment: CrossAxisAlignment.center,
-                                mainAxisAlignment: MainAxisAlignment.center,
-                                mainAxisSize: MainAxisSize.min,
-                                children: [
-                                  AnimatedScale(
-                                    duration: const Duration(milliseconds: 300),
-                                    curve: Curves.ease,
-                                    scale: hovered ? 1.06 : 1,
-                                    child: Container(
-                                      decoration: BoxDecoration(
-                                        color: const Color(0x40000000),
-                                        borderRadius: BorderRadius.circular(16),
-                                      ),
-                                      child: const Padding(
-                                        padding: EdgeInsets.all(10),
-                                        child: Icon(
-                                          Icons.add_rounded,
-                                          size: 35,
-                                          color: Colors.white,
-                                        ),
-                                      ),
-                                    ),
-                                  ),
-                                ],
-                              ),
-                            ),
-                          ),
-                        ),
-                      ),
-                    ),
-                  ),
-                ),
-=======
-            child: SizedBox(
-              width: width,
-              height: height,
-              child: Obx(() {
-                if (c.secondaryAlignment.value == null) {
-                  return Stack(
-                    children: [
-                      SvgLoader.asset(
-                        'assets/images/background_dark.svg',
-                        width: double.infinity,
-                        height: double.infinity,
-                        fit: BoxFit.cover,
-                      ),
-                      Container(color: const Color(0x11FFFFFF)),
-                    ],
-                  );
-                }
-
-                return Container();
-              }),
-            ),
-          ),
-
-          ReorderableFit<_DragData>(
-            key: const Key('SecondaryFitView'),
-            onAdded: (d, i) => c.unfocus(d.participant),
-            onWillAccept: (b) {
-              c.secondaryTargets.value = 1;
-              return true;
-            },
-            onLeave: (b) => c.secondaryTargets.value = 0,
-            useLongPress: true,
-            onDragStarted: (r) {
-              c.draggedRenderer.value = r.participant;
-              c.isHintDismissed.value = true;
-              c.secondaryDrags.value = 1;
-              c.keepUi(false);
-            },
-            onDoughBreak: (r) => c.doughDraggedRenderer.value = r.participant,
-            onDragEnd: _onDragEnded,
-            onDragCompleted: _onDragEnded,
-            onDraggableCanceled: _onDragEnded,
-            width: width,
-            height: height,
-            left: left,
-            top: top,
-            right: right,
-            bottom: bottom,
-            overlayBuilder: (_DragData data) {
-              var participant = data.participant;
-
-              return Obx(() {
-                bool? muted = participant.owner == MediaOwnerKind.local
-                    ? !c.audioState.value.isEnabled()
-                    : participant.source == MediaSourceKind.Display
-                        ? c
-                            .findParticipant(
-                                participant.id, MediaSourceKind.Device)
-                            ?.audio
-                            .value
-                            ?.muted
-                        : null;
-
-                bool anyDragIsHappening = c.secondaryDrags.value != 0 ||
-                    c.primaryDrags.value != 0 ||
-                    c.secondaryDragged.value;
-
-                bool isHovered = c.hoveredRenderer.value == participant &&
-                    !anyDragIsHappening;
-
-                return MouseRegion(
-                  opaque: false,
-                  onEnter: (d) {
-                    if (c.draggedRenderer.value == null) {
-                      c.hoveredRenderer.value = data.participant;
-                      c.hoveredRendererTimeout = 5;
-                      c.isCursorHidden.value = false;
-                    }
-                  },
-                  onHover: (d) {
-                    if (c.draggedRenderer.value == null) {
-                      c.hoveredRenderer.value = data.participant;
-                      c.hoveredRendererTimeout = 5;
-                      c.isCursorHidden.value = false;
-                    }
-                  },
-                  onExit: (d) {
-                    c.hoveredRendererTimeout = 0;
-                    c.hoveredRenderer.value = null;
-                    c.isCursorHidden.value = false;
-                  },
-                  child: AnimatedSwitcher(
-                    duration: 200.milliseconds,
-                    child: c.draggedRenderer.value == data.participant
-                        ? Container()
-                        : ParticipantOverlayWidget(
-                            participant,
-                            key: ObjectKey(participant),
-                            muted: muted,
-                            hovered: isHovered,
-                            preferBackdrop: !c.minimized.value,
-                          ),
-                  ),
-                );
-              });
-            },
-            decoratorBuilder: (_DragData item) {
-              if (c.secondaryAlignment.value == null &&
-                  !(c.secondary.length == 1 &&
-                      c.draggedRenderer.value != null)) {
-                return Container();
-              }
-
-              return const ParticipantDecoratorWidget();
-            },
-            itemBuilder: (_DragData data) {
-              var participant = data.participant;
-              return ParticipantWidget(
-                participant,
-                key: ObjectKey(participant),
-                offstageUntilDetermined: true,
-                respectAspectRatio: true,
-                borderRadius: BorderRadius.zero,
-                expanded: c.draggedRenderer.value == participant,
-                useCallCover: true,
->>>>>>> ec5d2e4d
-              );
-            },
-            children: c.secondary.map((e) => _DragData(e)).toList(),
-          ),
-<<<<<<< HEAD
-        ),
-      ),
-    );
-  }
-}
-
-/// Drag data of an call [Participant].
-class _DragData {
-  const _DragData(this.participant);
-
-  /// [Participant] to focus.
-=======
 
           // Discards the pointer when hovered over videos.
           Positioned(
@@ -2151,7 +1184,6 @@
             child: DragTarget<_DragData>(
               onAccept: (_DragData d) {
                 c.secondaryAlignment.value = null;
-                c.secondaryKeepAlignment.value = true;
                 c.secondaryLeft.value = null;
                 c.secondaryTop.value = null;
                 c.secondaryRight.value = 10;
@@ -2253,7 +1285,6 @@
   const _DragData(this.participant);
 
   /// [Participant] this [_DragData] represents.
->>>>>>> ec5d2e4d
   final Participant participant;
 
   @override
