// Copyright © 2022-2023 IT ENGINEERING MANAGEMENT INC,
//                       <https://github.com/team113>
//
// This program is free software: you can redistribute it and/or modify it under
// the terms of the GNU Affero General Public License v3.0 as published by the
// Free Software Foundation, either version 3 of the License, or (at your
// option) any later version.
//
// This program is distributed in the hope that it will be useful, but WITHOUT
// ANY WARRANTY; without even the implied warranty of MERCHANTABILITY or FITNESS
// FOR A PARTICULAR PURPOSE. See the GNU Affero General Public License v3.0 for
// more details.
//
// You should have received a copy of the GNU Affero General Public License v3.0
// along with this program. If not, see
// <https://www.gnu.org/licenses/agpl-3.0.html>.

import 'package:flutter/material.dart';
import 'package:get/get.dart';
import 'package:medea_jason/medea_jason.dart';

import '/domain/model/ongoing_call.dart';
import '/l10n/l10n.dart';
import '/themes.dart';
import '/ui/page/call/widget/video_view.dart';
import '/ui/widget/modal_popup.dart';
import '/ui/widget/outlined_rounded_button.dart';
import '/ui/widget/progress_indicator.dart';
import 'controller.dart';

/// View for selecting display for screen sharing.
///
/// Intended to be displayed with the [show] method.
class ScreenShareView extends StatelessWidget {
  const ScreenShareView(this.call, {super.key});

  /// [OngoingCall] this [ScreenShareView] is bound to.
  final Rx<OngoingCall> call;

  /// Height of a single [RtcVideoView] to display.
  static const double videoHeight = 200;

  /// Displays a [ScreenShareView] wrapped in a [ModalPopup].
  static Future<MediaDisplayDetails?> show<T>(
    BuildContext context,
    Rx<OngoingCall> call,
  ) {
    return ModalPopup.show<MediaDisplayDetails?>(
      context: context,
      child: ScreenShareView(call),
    );
  }

  @override
  Widget build(BuildContext context) {
    final (style, fonts) = Theme.of(context).styles;

    Widget framelessBuilder = const SizedBox(
      height: videoHeight,
      child: Center(child: CustomProgressIndicator()),
    );

    return GetBuilder(
      init: ScreenShareController(
        Get.find(),
        call: call,
        pop: Navigator.of(context).pop,
      ),
      builder: (ScreenShareController c) {
        return Obx(() {
          return Column(
            mainAxisSize: MainAxisSize.min,
            children: [
<<<<<<< HEAD
              ModalPopupHeader(text: 'label_screen_sharing'.l10n),
=======
              ModalPopupHeader(
                header: Center(
                  child: Text(
                    'label_screen_sharing'.l10n,
                    style: fonts.headlineMedium,
                  ),
                ),
              ),
>>>>>>> ac5c0e55
              const SizedBox(height: 12),
              Flexible(
                child: Scrollbar(
                  controller: c.scrollController,
                  child: ListView.separated(
                    controller: c.scrollController,
                    physics: const ClampingScrollPhysics(),
                    padding: ModalPopup.padding(context),
                    shrinkWrap: true,
                    itemBuilder: (_, i) {
                      return Obx(() {
                        final MediaDisplayDetails e = c.call.value.displays[i];
                        return GestureDetector(
                          onTap: () => c.selected.value = e,
                          child: SizedBox(
                            height: videoHeight,
                            child: c.renderers[e] != null
                                ? Center(
                                    child: RtcVideoView(
                                      c.renderers[e]!,
                                      border: c.selected.value == e
                                          ? Border.all(
                                              color: style.colors.primary,
                                              width: 4,
                                            )
                                          : null,
                                      source: MediaSourceKind.Display,
                                      mirror: false,
                                      fit: BoxFit.contain,
                                      enableContextMenu: false,
                                      respectAspectRatio: true,
                                      framelessBuilder: () => framelessBuilder,
                                      borderRadius: BorderRadius.circular(10),
                                    ),
                                  )
                                : framelessBuilder,
                          ),
                        );
                      });
                    },
                    separatorBuilder: (c, i) => const SizedBox(height: 10),
                    itemCount: c.call.value.displays.length,
                  ),
                ),
              ),
              const SizedBox(height: 25),
              Padding(
                padding: ModalPopup.padding(context),
                child: OutlinedRoundedButton(
                  key: const Key('Proceed'),
                  maxWidth: double.infinity,
                  title: Text(
                    'btn_share'.l10n,
                    style: fonts.bodyMedium!.copyWith(
                      color: style.colors.onPrimary,
                    ),
                  ),
                  onPressed: () {
                    c.freeTracks();
                    Navigator.of(context).pop(c.selected.value);
                  },
                  color: style.colors.primary,
                ),
              ),
              const SizedBox(height: 12),
            ],
          );
        });
      },
    );
  }
}<|MERGE_RESOLUTION|>--- conflicted
+++ resolved
@@ -71,18 +71,7 @@
           return Column(
             mainAxisSize: MainAxisSize.min,
             children: [
-<<<<<<< HEAD
               ModalPopupHeader(text: 'label_screen_sharing'.l10n),
-=======
-              ModalPopupHeader(
-                header: Center(
-                  child: Text(
-                    'label_screen_sharing'.l10n,
-                    style: fonts.headlineMedium,
-                  ),
-                ),
-              ),
->>>>>>> ac5c0e55
               const SizedBox(height: 12),
               Flexible(
                 child: Scrollbar(
