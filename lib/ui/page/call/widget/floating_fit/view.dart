// Copyright © 2022-2023 IT ENGINEERING MANAGEMENT INC,
//                       <https://github.com/team113>
//
// This program is free software: you can redistribute it and/or modify it under
// the terms of the GNU Affero General Public License v3.0 as published by the
// Free Software Foundation, either version 3 of the License, or (at your
// option) any later version.
//
// This program is distributed in the hope that it will be useful, but WITHOUT
// ANY WARRANTY; without even the implied warranty of MERCHANTABILITY or FITNESS
// FOR A PARTICULAR PURPOSE. See the GNU Affero General Public License v3.0 for
// more details.
//
// You should have received a copy of the GNU Affero General Public License v3.0
// along with this program. If not, see
// <https://www.gnu.org/licenses/agpl-3.0.html>.

import 'dart:math';

import 'package:flutter/material.dart';
import 'package:collection/collection.dart';
import 'package:get/get.dart';

import '../animated_transition.dart';
import '../fit_view.dart';
import '/themes.dart';
import '/ui/page/home/widget/gallery_popup.dart';
import '/ui/widget/animated_delayed_switcher.dart';
import '/ui/widget/svg/svg.dart';
import 'controller.dart';

/// Widget placing its [panel]ed item in a floating panel allowing to swap
/// [primary] and [panel]ed items.
class FloatingFit<T> extends StatefulWidget {
  const FloatingFit({
    super.key,
    required this.itemBuilder,
    required this.overlayBuilder,
    required this.primary,
    required this.panel,
    this.fit = false,
    this.intersection,
    this.onManipulated,
    this.onSwapped,
  });

  /// Builder building the provided item.
  final Widget Function(T data) itemBuilder;

  /// Builder building the provided item's overlay.
  final Widget Function(T data) overlayBuilder;

  /// Item to put in a center stage.
  final T primary;

  /// Item to put in a floating panel.
  final T panel;

  /// Indicator whether the [panel]ed item should be displayed in a [FitView].
  ///
  /// Intended to be used to temporary disable the swappable behaviour.
  final bool fit;

  /// Optional reactive [Rect] relocating the floating panel on its
  /// intersections.
  final Rx<Rect?>? intersection;

  /// Callback, called when floating panel is being manipulated in some way.
  final void Function(bool)? onManipulated;

  /// Callback, called when [primary] and [panel]ed items are swapped.
  final void Function(T, T)? onSwapped;

  @override
  State<FloatingFit> createState() => _FloatingFitState<T>();
}

/// State of a [FloatingFit] maintaining and animating the [_primary] and
/// [_paneled] items.
class _FloatingFitState<T> extends State<FloatingFit<T>> {
  /// Primary [_FloatingItem] of this [FloatingFit].
  late _FloatingItem<T> _primary;

  /// [_FloatingItem] to put in a floating panel of this [FloatingFit].
  late _FloatingItem<T> _paneled;

  /// Count of the items being animated.
  ///
  /// Used to block interaction when non-zero.
  int _locked = 0;

  @override
  void initState() {
    _primary = _FloatingItem(widget.primary);
    _paneled = _FloatingItem(widget.panel);

    super.initState();
  }

  @override
  void didUpdateWidget(covariant FloatingFit<T> oldWidget) {
    if (widget.fit == oldWidget.fit) {
      if (_primary.item != widget.primary) {
        _primary = _FloatingItem(widget.primary);
      }

      if (_paneled.item != widget.panel) {
        _paneled = _FloatingItem(widget.panel);
      }
    }

    super.didUpdateWidget(oldWidget);
  }

  @override
  Widget build(BuildContext context) {
    return GetBuilder(
      init: FloatingFitController(intersection: widget.intersection),
      builder: (FloatingFitController c) {
        return IgnorePointer(
          ignoring: _locked != 0,
          child: LayoutBuilder(builder: (context, constraints) {
            c.size = constraints.biggest;

            return Stack(
              children: [
                FitView(
                  children: [
                    _primary.entry == null
                        ? KeyedSubtree(
                            key: _primary.itemKey,
                            child: Stack(
                              children: [
                                widget.itemBuilder(_primary.item),
                                AnimatedDelayedSwitcher(
                                  duration: 100.milliseconds,
                                  child: widget.overlayBuilder(_primary.item),
                                ),
                              ],
                            ),
                          )
                        : Container(),
                    if (widget.fit)
                      KeyedSubtree(
                        key: _paneled.itemKey,
                        child: Stack(
                          children: [
                            widget.itemBuilder(_paneled.item),
                            widget.overlayBuilder(_paneled.item),
                          ],
                        ),
                      ),
                  ],
                ),
                if (!widget.fit) _floatingPanel(c, context, constraints),
              ],
            );
          }),
        );
      },
    );
  }

  /// Returns the visual representation of a floating panel.
  Widget _floatingPanel(
    FloatingFitController c,
    BuildContext context,
    BoxConstraints constraints,
  ) {
    return Obx(() {
      double? left = c.left.value;
      double? top = c.top.value;
      double? right = c.right.value;
      double? bottom = c.bottom.value;
      double width = c.width.value;
      double height = c.height.value;

      return Stack(
        fit: StackFit.expand,
        children: [
          // Display a shadow below the view.
          Positioned(
            key: c.floatingKey,
            left: left,
            right: right,
            top: top,
            bottom: bottom,
            child: IgnorePointer(
              child: Container(
                width: width,
                height: height,
                decoration: BoxDecoration(
                  borderRadius: BorderRadius.circular(10),
                  boxShadow: const [
                    CustomBoxShadow(
                      color: Color(0x44000000),
                      blurRadius: 9,
                      blurStyle: BlurStyle.outer,
                    )
                  ],
                ),
              ),
            ),
          ),

          // Display the background.
          Positioned(
            left: left,
            right: right,
            top: top,
            bottom: bottom,
            child: SizedBox(
              width: width,
              height: height,
              child: ClipRRect(
                borderRadius: BorderRadius.circular(10),
                child: Stack(
                  children: [
                    Container(color: const Color(0xFF0A1724)),
<<<<<<< HEAD
                    const AssetWidget(
                      asset: 'assets/images/background_dark.svg',
=======
                    SvgImage.asset(
                      'assets/images/background_dark.svg',
>>>>>>> 57d4b5b8
                      width: double.infinity,
                      height: double.infinity,
                      fit: BoxFit.cover,
                    ),
                    Container(color: const Color(0x11FFFFFF)),
                  ],
                ),
              ),
            ),
          ),

          // Floating panel itself.
          Positioned(
            left: left,
            right: right,
            top: top,
            bottom: bottom,
            child: SizedBox(
              width: width,
              height: height,
              child: ClipRRect(
                key: const Key('SecondaryView'),
                borderRadius: BorderRadius.circular(10),
                child: _paneled.entry == null
                    ? KeyedSubtree(
                        key: _paneled.itemKey,
                        child: Stack(
                          children: [
                            widget.itemBuilder(_paneled.item),
                            AnimatedDelayedSwitcher(
                              duration: 100.milliseconds,
                              child: widget.overlayBuilder(_paneled.item),
                            ),
                          ],
                        ),
                      )
                    : null,
              ),
            ),
          ),

          // [GestureDetector] manipulating this panel.
          Positioned(
            left: left,
            right: right,
            top: top,
            bottom: bottom,
            child: Listener(
              onPointerDown: (_) => widget.onManipulated?.call(true),
              onPointerUp: (_) => widget.onManipulated?.call(false),
              child: GestureDetector(
                behavior: HitTestBehavior.opaque,
                onTap: _swap,
                onScaleStart: (d) {
                  c.bottomShifted = null;

                  c.left.value ??=
                      c.size.width - c.width.value - (c.right.value ?? 0);
                  c.top.value ??=
                      c.size.height - c.height.value - (c.bottom.value ?? 0);

                  c.right.value = null;
                  c.bottom.value = null;

                  if (d.pointerCount == 1) {
                    c.dragged.value = true;
                    c.calculatePanning(d.focalPoint);
                    c.applyConstraints();
                  } else if (d.pointerCount == 2) {
                    c.unscaledSize = max(c.width.value, c.height.value);
                    c.scaled.value = true;
                    c.calculatePanning(d.focalPoint);
                  }
                },
                onScaleUpdate: (d) {
                  c.updateOffset(d.focalPoint);
                  if (d.pointerCount == 2) {
                    c.scaleFloating(d.scale);
                  }

                  c.applyConstraints();
                },
                onScaleEnd: (d) {
                  c.dragged.value = false;
                  c.scaled.value = false;
                  c.unscaledSize = null;

                  c.updateAttach();
                },
                child: Container(
                  width: width,
                  height: height,
                  color: Colors.transparent,
                ),
              ),
            ),
          ),
        ],
      );
    });
  }

  /// Swaps the [_paneled] and the [_primary] items with an animation.
  void _swap() {
    final _FloatingItem<T> paneled = _paneled;
    final _FloatingItem<T> primary = _primary;

    ++_locked;
    paneled.entry = OverlayEntry(builder: (context) {
      return AnimatedTransition(
        beginRect: paneled.itemKey.globalPaintBounds ?? Rect.zero,
        endRect: primary.itemKey.globalPaintBounds ?? Rect.largest,
        duration: const Duration(milliseconds: 400),
        curve: Curves.ease,
        onEnd: () {
          paneled.entry?.remove();
          paneled.entry = null;
          --_locked;
          setState(() {});
        },
        child: widget.itemBuilder(paneled.item),
      );
    });

    ++_locked;
    primary.entry = OverlayEntry(builder: (context) {
      return AnimatedTransition(
        beginRect: primary.itemKey.globalPaintBounds ?? Rect.zero,
        endRect: paneled.itemKey.globalPaintBounds ?? Rect.largest,
        duration: const Duration(milliseconds: 400),
        curve: Curves.ease,
        onEnd: () {
          primary.entry?.remove();
          primary.entry = null;
          --_locked;
          setState(() {});
        },
        child: widget.itemBuilder(primary.item),
      );
    });

    Overlay.of(context)
        .insertAll([paneled.entry, primary.entry].whereNotNull());

    _paneled = primary;
    _primary = paneled;

    widget.onSwapped?.call(_primary.item, _paneled.item);

    setState(() {});
  }
}

/// Data of an [Object] used in a [FloatingFit].
class _FloatingItem<T> {
  _FloatingItem(this.item);

  /// Item itself.
  final T item;

  /// [GlobalKey] of an [item].
  final GlobalKey itemKey = GlobalKey();

  /// [OverlayEntry] of this [_FloatingItem].
  OverlayEntry? entry;
}<|MERGE_RESOLUTION|>--- conflicted
+++ resolved
@@ -217,13 +217,8 @@
                 child: Stack(
                   children: [
                     Container(color: const Color(0xFF0A1724)),
-<<<<<<< HEAD
-                    const AssetWidget(
-                      asset: 'assets/images/background_dark.svg',
-=======
                     SvgImage.asset(
                       'assets/images/background_dark.svg',
->>>>>>> 57d4b5b8
                       width: double.infinity,
                       height: double.infinity,
                       fit: BoxFit.cover,
