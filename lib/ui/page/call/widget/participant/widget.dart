--- conflicted
+++ resolved
@@ -144,15 +144,11 @@
                 width: double.infinity,
                 height: double.infinity,
                 color: style.colors.onBackgroundOpacity50,
-<<<<<<< HEAD
-                child: const Center(child: CustomProgressIndicator(size: 64)),
-=======
                 child: Center(
                   child: CustomProgressIndicator.big(
                     value: Config.disableInfiniteAnimations ? 0 : null,
                   ),
                 ),
->>>>>>> e9a2b0ee
               );
             }
 
