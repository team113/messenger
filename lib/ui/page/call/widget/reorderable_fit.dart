// Copyright © 2022-2023 IT ENGINEERING MANAGEMENT INC,
//                       <https://github.com/team113>
//
// This program is free software: you can redistribute it and/or modify it under
// the terms of the GNU Affero General Public License v3.0 as published by the
// Free Software Foundation, either version 3 of the License, or (at your
// option) any later version.
//
// This program is distributed in the hope that it will be useful, but WITHOUT
// ANY WARRANTY; without even the implied warranty of MERCHANTABILITY or FITNESS
// FOR A PARTICULAR PURPOSE. See the GNU Affero General Public License v3.0 for
// more details.
//
// You should have received a copy of the GNU Affero General Public License v3.0
// along with this program. If not, see
// <https://www.gnu.org/licenses/agpl-3.0.html>.

import 'dart:math';

import 'package:audioplayers/audioplayers.dart';
import 'package:collection/collection.dart';
import 'package:dough/dough.dart';
import 'package:flutter/material.dart';
import 'package:flutter/scheduler.dart';
import 'package:flutter/services.dart';
import 'package:get/get.dart';

import '/ui/page/home/widget/gallery_popup.dart';
import 'animated_transition.dart';

/// Placing [children] evenly on a screen with an ability to reorder them.
///
/// Layout depends on the provided [axis].
///
/// [left] or [right], [top] or [bottom], [width] and [height] should be
/// specified only if this [ReorderableFit] should take a portion of the screen.
/// Otherwise, the whole available space will be occupied.
class ReorderableFit<T extends Object> extends StatelessWidget {
  const ReorderableFit({
    Key? key,
    required this.children,
    required this.itemBuilder,
    this.decoratorBuilder,
    this.overlayBuilder,
    this.dividerColor,
    this.dividerSize = 1,
    this.onReorder,
    this.onAdded,
    this.onDragStarted,
    this.onDoughBreak,
    this.onDragEnd,
    this.onDragCompleted,
    this.onDraggableCanceled,
    this.hoverColor = const Color(0x00000000),
    this.axis,
    this.left,
    this.right,
    this.top,
    this.bottom,
    this.width,
    this.height,
    this.onWillAccept,
    this.onLeave,
    this.onOffset,
    this.useLongPress = false,
    this.allowEmptyTarget = false,
    this.allowDraggingLast = true,
    this.itemConstraints,
    this.borderRadius,
  }) : super(key: key);

  /// Builder building the provided item.
  final Widget Function(T data) itemBuilder;

  /// Builder decorating the provided item.
  final Widget Function(T data)? decoratorBuilder;

  /// Builder creating overlay of the provided item.
  final Widget Function(T data)? overlayBuilder;

  /// Indicator whether a [LongPressDraggable] should be used instead of a
  /// [Draggable].
  final bool useLongPress;

  /// Indicator whether the [DragTarget] should be allowed when [children] are
  /// empty.
  final bool allowEmptyTarget;

  /// Children widgets needed to be placed in a [Wrap].
  final List<T> children;

  /// Color of a divider between [children].
  ///
  /// If `null`, then there will be no divider at all.
  final Color? dividerColor;

  /// Size of a divider between [children].
  final double dividerSize;

  /// Callback, specifying a [BoxConstraints] of an item when it's dragged.
  final BoxConstraints? Function(T)? itemConstraints;

  /// Callback, called when an item is reordered.
  final Function(T, int)? onReorder;

  /// Callback, called when a new item is added.
  final Function(T, int)? onAdded;

  /// Callback, called when item dragging is started.
  final Function(T)? onDragStarted;

  /// Callback, called when an item breaks its dough.
  final void Function(T)? onDoughBreak;

  /// Callback, called when item dragging is ended.
  final Function(T)? onDragEnd;

  /// Callback, called when an item is accepted by some [DragTarget].
  final Function(T)? onDragCompleted;

  /// Callback, called item dragging is canceled.
  final Function(T)? onDraggableCanceled;

  /// Callback, called when some [DragTarget] may accept the dragged item.
  final bool Function(T?)? onWillAccept;

  /// Callback, called when a dragged item leaves some [DragTarget].
  final void Function(T?)? onLeave;

  /// Callback, specifying an [Offset] of this view.
  final Offset Function()? onOffset;

  /// Indicator whether dragging is allowed when the [children] contain only one
  /// item.
  final bool allowDraggingLast;

  /// Left position of this view.
  final double? left;

  /// Right position of this view.
  final double? right;

  /// Top position of this view.
  final double? top;

  /// Bottom position of this view.
  final double? bottom;

  /// Width of this view to occupy.
  final double? width;

  /// Width of this view to occupy.
  final double? height;

  /// [Axis] to place [children] along.
  ///
  /// If not-`null`, [Wrap] is preferred to be used unless there's not enough
  /// space for all the [children] to be placed along this [Axis].
  final Axis? axis;

  /// Hover color of the [DragTarget].
  final Color hoverColor;

  /// Optional [BorderRadius] to decorate this [ReorderableFit] with.
  final BorderRadius? borderRadius;

  /// Returns calculated size of a [ReorderableFit] in its [Wrap] form with
  /// [maxSize], [constraints], [axis] and children [length].
  static double calculateSize({
    required double maxSize,
    required Size constraints,
    required Axis axis,
    required int length,
  }) {
    var size = min(
      maxSize,
      axis == Axis.horizontal
          ? constraints.height / length
          : constraints.width / length,
    );

    if (axis == Axis.horizontal) {
      if (size * length >= constraints.height) {
        size = constraints.width / 2;
      }
    } else {
      if (size * length >= constraints.width) {
        size = constraints.height / 2;
      }
    }

    return size;
  }

  /// Indicates whether this [ReorderableFit] should place its [children]
  /// evenly, or use a [Wrap] otherwise.
  static bool useFitView({
    required double maxSize,
    required Size constraints,
    required Axis? axis,
    required int length,
  }) {
    if (axis == null) {
      return true;
    }

    var size = min(
      maxSize,
      axis == Axis.horizontal
          ? constraints.height / length
          : constraints.width / length,
    );

    if (axis == Axis.horizontal) {
      return (size * length >= constraints.height);
    } else {
      return (size * length >= constraints.width);
    }
  }

  @override
  Widget build(BuildContext context) {
    if (children.isEmpty) {
      if (allowEmptyTarget) {
        return DragTarget<T>(
          onAccept: (o) => onAdded?.call(o, 0),
          onWillAccept: (b) => onWillAccept?.call(b) ?? true,
          onLeave: onLeave,
          builder: ((_, __, ___) {
            return SizedBox(
              width: MediaQuery.of(context).size.width,
              height: MediaQuery.of(context).size.height,
            );
          }),
        );
      } else {
        return Container();
      }
    }

    return ConstrainedBox(
      constraints: BoxConstraints(
        maxWidth: MediaQuery.of(context).size.width,
        maxHeight: MediaQuery.of(context).size.height,
      ),
      child: LayoutBuilder(builder: (context, constraints) {
        double rWidth = width ?? constraints.maxWidth;
        double rHeight = height ?? constraints.maxHeight;

        double wrapMaxSize = axis == Axis.horizontal ? rWidth : rHeight;
        bool fitView = useFitView(
          maxSize: wrapMaxSize,
          constraints: Size(rWidth, rHeight),
          length: children.length,
          axis: axis,
        );

        // Number of columns.
        int mColumns = 0;

        double? wrapSize;

        if (fitView) {
          // Minimal diagonal of a square.
          double min = double.infinity;

          // To find the [mColumns], iterate through every possible number of
          // columns and pick the arrangement with [min]imal diagonal.
          for (int columns = 1; columns <= children.length; ++columns) {
            int rows = (children.length / columns).ceil();

            // Current diagonal of a single square.
            double diagonal =
                (pow(rWidth / columns, 2) + pow(rHeight / rows, 2)).toDouble();

            // If there's any [children] left outside, then their diagonal will
            // always be bigger, so we need to recalculate.
            int outside = children.length % columns;
            if (outside != 0) {
              // Diagonal of an outside [children] is calculated with some
              // coefficient to force the algorithm to pick non-standard
              // arrangement.
              double coef = 1;

              // Coefficient is hard-coded for some cases in order to [FitView] to
              // look better.
              if (children.length == 3) {
                coef = rWidth > rHeight ? 0.5 : 0.87;
              } else if (children.length == 5) {
                if (rWidth > rHeight) {
                  coef = 0.8;
                } else {
                  coef = outside == 1 ? 0.8 : 1.5;
                }
              } else if (children.length == 10) {
                if (rWidth > rHeight) {
                  coef = outside == 2 ? 0.65 : 0.8;
                } else {
                  coef = 0.8;
                }
              } else if (children.length == 9) {
                if (rWidth > rHeight) {
                  coef = 0.9;
                } else {
                  coef = 0.5;
                }
              } else if (children.length == 8) {
                if (rWidth > rHeight) {
                  coef = outside == 2 ? 0.59 : 0.8;
                } else {
                  coef = 0.8;
                }
              } else if (children.length == 7) {
                if (rWidth > rHeight) {
                  coef = rWidth / rHeight >= 3 ? 0.7 : 0.4;
                } else {
                  coef = 0.4;
                }
              } else if (children.length == 6) {
                if (rWidth > rHeight) {
                  coef = (rWidth / rHeight > 3) ? 0.57 : 0.7;
                } else {
                  coef = 0.7;
                }
              } else {
                if (rWidth > rHeight) {
                  coef = outside == 2 ? 0.59 : 0.77;
                } else {
                  coef = 0.6;
                }
              }

              diagonal =
                  (pow(rWidth / outside * coef, 2) + pow(rHeight / rows, 2))
                      .toDouble();
            }
            // Tweak of a standard arrangement.
            else if (children.length == 4) {
              mColumns = rWidth / rHeight < 0.56 ? 1 : mColumns;
            }

            if (diagonal < min && min - diagonal > 1) {
              mColumns = columns;
              min = diagonal;
            }
          }
        }

        if (axis != null) {
          wrapSize = calculateSize(
            maxSize: wrapMaxSize,
            constraints: Size(rWidth, rHeight),
            length: children.length,
            axis: axis!,
          );
        }

        return _ReorderableFit<T>(
          children: children,
          itemBuilder: itemBuilder,
          decoratorBuilder: decoratorBuilder,
          overlayBuilder: overlayBuilder,
          mColumns: mColumns,
          wrapSize: wrapSize,
          dividerColor: dividerColor,
          dividerSize: dividerSize,
          onReorder: onReorder,
          onAdded: onAdded,
          onDoughBreak: onDoughBreak,
          onDragCompleted: onDragCompleted,
          onDragEnd: onDragEnd,
          onDragStarted: onDragStarted,
          onDraggableCanceled: onDraggableCanceled,
          hoverColor: hoverColor,
          useWrap: !fitView,
          axis: axis,
          left: left,
          right: right,
          top: top,
          bottom: bottom,
          width: width,
          height: height,
          onLeave: onLeave,
          onWillAccept: onWillAccept,
          onOffset: onOffset,
          useLongPress: useLongPress,
          allowDraggingLast: allowDraggingLast,
          itemConstraints: itemConstraints,
          borderRadius: borderRadius,
        );
      }),
    );
  }
}

/// Stateful component of a [ReorderableFit].
class _ReorderableFit<T extends Object> extends StatefulWidget {
  const _ReorderableFit({
    Key? key,
    required this.children,
    required this.itemBuilder,
    this.decoratorBuilder,
    this.overlayBuilder,
    required this.mColumns,
    this.dividerColor,
    this.dividerSize = 1,
    this.onReorder,
    this.onAdded,
    this.onDragStarted,
    this.onDoughBreak,
    this.onDragEnd,
    this.onDragCompleted,
    this.onDraggableCanceled,
    this.hoverColor = const Color(0x00000000),
    this.wrapSize,
    this.axis,
    this.width,
    this.height,
    this.left,
    this.right,
    this.top,
    this.bottom,
    this.useWrap = false,
    this.onLeave,
    this.onWillAccept,
    this.onOffset,
    this.useLongPress = false,
    this.allowDraggingLast = true,
    this.itemConstraints,
    this.borderRadius,
  }) : super(key: key);

  /// Builder building the provided item.
  final Widget Function(T data) itemBuilder;

  /// Builder decorating the provided item.
  final Widget Function(T data)? decoratorBuilder;

  /// Builder creating overlay of the provided item.
  final Widget Function(T data)? overlayBuilder;

  /// Indicator whether a [LongPressDraggable] should be used instead of a
  /// [Draggable].
  final bool useLongPress;

  /// Children widgets needed to be placed evenly on a screen.
  final List<T> children;

  /// Color of a divider between [children].
  ///
  /// If `null`, then there will be no divider at all.
  final Color? dividerColor;

  /// Size of a divider between [children].
  final double dividerSize;

  /// Callback, specifying a [BoxConstraints] of an item when it's dragged.
  final BoxConstraints? Function(T)? itemConstraints;

  /// Callback, called when an item is reordered.
  final Function(T, int)? onReorder;

  /// Callback, called when a new item is added.
  final Function(T, int)? onAdded;

  /// Callback, called when item dragging is started.
  final Function(T)? onDragStarted;

  /// Callback, called when an item breaks its dough.
  final void Function(T)? onDoughBreak;

  /// Callback, called when item dragging is ended.
  final Function(T)? onDragEnd;

  /// Callback, called when an item is accepted by some [DragTarget].
  final Function(T)? onDragCompleted;

  /// Callback, called item dragging is canceled.
  final Function(T)? onDraggableCanceled;

  /// Callback, called when some [DragTarget] may accept the dragged item.
  final bool Function(T?)? onWillAccept;

  /// Callback, called when a dragged item leaves some [DragTarget].
  final void Function(T?)? onLeave;

  /// Callback, specifying an [Offset] of this view.
  final Offset Function()? onOffset;

  /// Indicator whether dragging is allowed when the [children] contain only one
  /// item.
  final bool allowDraggingLast;

  /// Hover color of the [DragTarget].
  final Color hoverColor;

  /// Left position of this view.
  final double? left;

  /// Right position of this view.
  final double? right;

  /// Top position of this view.
  final double? top;

  /// Bottom position of this view.
  final double? bottom;

  /// Width of this view to occupy.
  final double? width;

  /// Width of this view to occupy.
  final double? height;

  /// Number of [Column]s to place the [children] onto.
  final int mColumns;

  /// Size of a [Wrap] of this [_ReorderableFit].
  final double? wrapSize;

  /// [Axis] to place the [children] along.
  final Axis? axis;

  /// Indicator whether this [_ReorderableFit] should use a [Wrap].
  final bool useWrap;

  /// Optional [BorderRadius] to decorate this [_ReorderableFit] with.
  final BorderRadius? borderRadius;

  @override
  State<_ReorderableFit<T>> createState() => _ReorderableFitState<T>();
}

/// State of a [_ReorderableFit] maintaining the reorderable [_items] list.
class _ReorderableFitState<T extends Object> extends State<_ReorderableFit<T>> {
  /// [_ReorderableItem]s of this [_ReorderableFit].
  late final List<_ReorderableItem<T>> _items;

  /// Positions of [_items].
  final Map<int, int> _positions = {};

  /// [GlobalKey] of this [_ReorderableFit].
  final GlobalKey _fitKey = GlobalKey();

  /// [AudioPlayer] playing a pop sound.
  AudioPlayer? _audioPlayer;

  /// [_ReorderableItem] being dragged that has already broke its dough.
  _ReorderableItem<T>? _doughDragged;

  @override
  void initState() {
    _items = widget.children.map((e) => _ReorderableItem(e)).toList();
    _initAudio();
    super.initState();
  }

  @override
  void dispose() {
<<<<<<< HEAD
    _audioPlayer?.dispose().onError((e, _) {
      if (e is! MissingPluginException) {
        throw e!;
      }
    });
    [AudioCache.instance.loadedFiles['audio/pop.mp3']]
        .whereNotNull()
        .forEach(AudioCache.instance.clear);
=======
    _audioPlayer?.dispose();
    AudioCache.instance.clear('audio/pop.mp3');
>>>>>>> c00164d1

    super.dispose();
  }

  @override
  void didUpdateWidget(covariant _ReorderableFit<T> oldWidget) {
    for (var r in List<_ReorderableItem<T>>.from(_items, growable: false)) {
      if (!widget.children.contains(r.item)) {
        _items.remove(r);
        _positions.remove(r.hashCode);
      }
    }

    for (var r in widget.children) {
      if (!_items.any((e) => e.hashCode == r.hashCode)) {
        int? index = _positions[r.hashCode];
        if (index != null && index < _items.length) {
          _items.insert(index, _ReorderableItem(r));
          _positions.remove(r.hashCode);
        } else {
          _items.add(_ReorderableItem(r));
        }
      }
    }

    super.didUpdateWidget(oldWidget);
  }

  @override
  Widget build(BuildContext context) {
    /// Returns a visual representation of the [_ReorderableItem] with provided
    /// [index].
    Widget cell(int index) {
      var item = _items[index];
      return Stack(
        children: [
          if (widget.decoratorBuilder != null)
            widget.decoratorBuilder!.call(item.item),
          KeyedSubtree(
            key: item.cellKey,
            child: item.entry != null
                ? SizedBox(
                    width: widget.wrapSize,
                    height: widget.wrapSize,
                  )
                : _ReorderableDraggable<T>(
                    item: item.item,
                    itemBuilder: (o) => KeyedSubtree(
                      key: item.itemKey,
                      child: widget.itemBuilder(o),
                    ),
                    itemConstraints: widget.itemConstraints,
                    useLongPress: widget.useLongPress,
                    cellKey: item.cellKey,
                    sharedKey: item.sharedKey,
                    enabled:
                        _items.map((e) => e.entry).whereNotNull().isEmpty &&
                            (widget.allowDraggingLast || _items.length != 1),
                    onDragEnd: (d) {
                      widget.onDragEnd?.call(item.item);
                      if (_doughDragged != null) {
                        _animateReturn(item, d);
                        _doughDragged = null;
                      }
                    },
                    onDragStarted: () {
                      item.dragStartedRect = item.cellKey.globalPaintBounds;
                      widget.onDragStarted?.call(item.item);
                    },
                    onDragCompleted: () =>
                        widget.onDragCompleted?.call(item.item),
                    onDraggableCanceled: (d) {
                      widget.onDraggableCanceled?.call(item.item);
                      if (_doughDragged != null) {
                        _animateReturn(item, d);
                        _doughDragged = null;
                      }
                    },
                    onDoughBreak: () {
                      _doughDragged = item;
                      widget.onDoughBreak?.call(item.item);
                      _audioPlayer
                          ?.play(
                        AssetSource('audio/pop.mp3'),
                        volume: 0.3,
                        position: Duration.zero,
                        mode: PlayerMode.lowLatency,
                      )
                          .onError((e, _) {
                        if (e is! MissingPluginException) {
                          throw e!;
                        }
                      });
                    },
                  ),
          ),
          Row(
            children: [
              Expanded(
                child: DragTarget<T>(
                  builder: (context, candidates, rejected) {
                    return IgnorePointer(
                      child: Container(
                        color: candidates.isEmpty
                            ? const Color(0x00000000)
                            : widget.hoverColor,
                      ),
                    );
                  },
                  onLeave: widget.onLeave,
                  onWillAccept: (b) {
                    if (b != item.item &&
                        (widget.onWillAccept?.call(b) ?? true)) {
                      int i = _items.indexWhere((e) => e.item == b);
                      if (i != -1) {
                        _onWillAccept(b!, index, i);
                      }

                      return true;
                    }

                    return false;
                  },
                  onAccept: (o) => _onAccept(o, index, index),
                ),
              ),
              Expanded(
                child: DragTarget<T>(
                  builder: (context, candidates, rejected) {
                    return IgnorePointer(
                      child: Container(
                        color: candidates.isEmpty
                            ? const Color(0x00000000)
                            : widget.hoverColor,
                      ),
                    );
                  },
                  onLeave: widget.onLeave,
                  onWillAccept: (b) {
                    if (b != item.item &&
                        (widget.onWillAccept?.call(b) ?? true)) {
                      int i = _items.indexWhere((e) => e.item == b);
                      if (i != -1) {
                        _onWillAccept(b!, index, i);
                      }

                      return true;
                    }

                    return false;
                  },
                  onAccept: (o) => _onAccept(o, index, index + 1),
                ),
              ),
            ],
          ),
          if (widget.overlayBuilder != null)
            widget.overlayBuilder!.call(item.item),
        ],
      );
    }

    /// Creates a column of a row at [rowIndex] index.
    List<Widget> createColumn(int rowIndex) {
      final List<Widget> column = [];

      for (int columnIndex = 0; columnIndex < widget.mColumns; columnIndex++) {
        final cellIndex = rowIndex * widget.mColumns + columnIndex;
        if (cellIndex <= _items.length - 1) {
          column.add(Expanded(child: cell(cellIndex)));
          if (widget.dividerColor != null &&
              columnIndex < widget.mColumns - 1 &&
              cellIndex < _items.length - 1) {
            column.add(IgnorePointer(
              child: Container(
                width: widget.dividerSize,
                height: double.infinity,
                color: widget.dividerColor,
              ),
            ));
          }
        }
      }

      return column;
    }

    /// Creates a row of a [_createColumn]s.
    List<Widget> createRows() {
      final List<Widget> rows = [];
      final rowCount = (_items.length / widget.mColumns).ceil();

      for (int rowIndex = 0; rowIndex < rowCount; rowIndex++) {
        final List<Widget> column = createColumn(rowIndex);
        rows.add(Expanded(child: Row(children: column)));
        if (widget.dividerColor != null && rowIndex < rowCount - 1) {
          rows.add(IgnorePointer(
            child: Container(
              height: widget.dividerSize,
              width: double.infinity,
              color: widget.dividerColor,
            ),
          ));
        }
      }

      return rows;
    }

    return ConstrainedBox(
      constraints: BoxConstraints(
        maxWidth: MediaQuery.of(context).size.width,
        maxHeight: MediaQuery.of(context).size.height,
      ),
      child: Stack(
        key: _fitKey,
        fit: StackFit.expand,
        children: [
          if (widget.useWrap)
            Positioned(
              left: widget.left,
              top: widget.top,
              right: widget.right,
              bottom: widget.bottom,
              child: DragTarget<T>(
                onAccept: (o) => _onAccept(o, _items.length, _items.length),
                onLeave: widget.onLeave,
                onWillAccept: (o) =>
                    !_items.contains(o) &&
                    (widget.onWillAccept?.call(o) ?? true),
                builder: (context, candidates, rejected) {
                  return IgnorePointer(
                    ignoring: candidates.isNotEmpty && rejected.isEmpty,
                    child: SizedBox(
                      width: widget.axis == Axis.horizontal
                          ? widget.wrapSize
                          : MediaQuery.of(context).size.width,
                      height: widget.axis == Axis.horizontal
                          ? MediaQuery.of(context).size.height
                          : widget.wrapSize,
                    ),
                  );
                },
              ),
            ),
          Positioned(
            left: widget.left,
            top: widget.top,
            right: widget.right,
            bottom: widget.bottom,
            child: ClipRRect(
              borderRadius: widget.borderRadius ?? BorderRadius.zero,
              child: SizedBox(
                width: widget.width,
                height: widget.height,
                child: widget.useWrap
                    ? Wrap(
                        direction: widget.axis ?? Axis.horizontal,
                        alignment: WrapAlignment.start,
                        runAlignment: WrapAlignment.start,
                        spacing: 0,
                        runSpacing: 0,
                        children: _items
                            .mapIndexed(
                              (i, e) => SizedBox(
                                width: widget.wrapSize,
                                height: widget.wrapSize,
                                child: cell(i),
                              ),
                            )
                            .toList(),
                      )
                    : Column(children: createRows()),
              ),
            ),
          ),

          // Pseudo-[Overlay].
          ..._items.map((e) => e.entry).whereNotNull().map(
                (e) => IgnorePointer(
                  child: SizedBox(
                    width: MediaQuery.of(context).size.width,
                    height: MediaQuery.of(context).size.height,
                    child: e.builder(context),
                  ),
                ),
              ),
        ],
      ),
    );
  }

  /// Adds the provided [object] to the [_items].
  void _onAccept(T object, int i, int to) {
    _positions[object.hashCode] = to;
    widget.onAdded?.call(object, to);
  }

  /// Reorders the [object] from [i] into [to] position, if [_items] contains
  /// the item, otherwise just marks its position.
  void _onWillAccept(T object, int i, int to) {
    int index = _items.indexWhere((e) => e.item == object);
    if (index != -1) {
      var from = _items[i];
      var to = _items[index];

      Rect beginRect = from.cellKey.globalPaintBounds!;
      Rect endRect = to.cellKey.globalPaintBounds!;

      if (beginRect != endRect) {
        Offset offset = widget.onOffset?.call() ?? Offset.zero;
        beginRect = beginRect.shift(offset);
        endRect = endRect.shift(offset);

        if (from.entry != null && from.entryKey.currentState != null) {
          from.entryKey.currentState!.setState(() {
            from.entryKey.currentState!.rect = endRect;
          });
        } else {
          from.entry = OverlayEntry(builder: (context) {
            return AnimatedTransition(
              key: from.entryKey,
              beginRect: beginRect,
              endRect: endRect,
              onEnd: () {
                setState(() => from.entry = null);
              },
              child: widget.itemBuilder(from.item),
            );
          });
        }
      }

      _items[i] = to;
      _items[index] = from;

      widget.onReorder?.call(object, i);
    } else {
      _positions[object.hashCode] = to;
      widget.onAdded?.call(object, to);
    }

    setState(() {});
  }

  /// Constructs a returning [OverlayEntry] animation of the [to] item.
  void _animateReturn(_ReorderableItem<T> to, Offset d) {
    if (to.dragStartedRect == null) return;

    Rect beginRect = to.itemKey.globalPaintBounds ??
        to.dragStartedRect ??
        to.cellKey.globalPaintBounds!;
    Rect endRect = to.cellKey.globalPaintBounds!;

    if (beginRect != endRect) {
      Offset offset = widget.onOffset?.call() ?? Offset.zero;
      beginRect = beginRect.shift(offset);
      endRect = endRect.shift(offset);

      if (to.entry != null && to.entryKey.currentState != null) {
        to.entryKey.currentState!.setState(() {
          to.entryKey.currentState!.rect = endRect;
        });
      } else {
        to.entry = OverlayEntry(builder: (context) {
          return AnimatedTransition(
            key: to.entryKey,
            curve: Curves.linearToEaseOut,
            beginRect: beginRect,
            endRect: endRect,
            onEnd: () {
              setState(() => to.entry = null);
            },
            child: widget.itemBuilder(to.item),
          );
        });
      }

      setState(() {});
    }
  }

  /// Initializes the [_audioPlayer].
  Future<void> _initAudio() async {
    try {
      _audioPlayer = AudioPlayer(playerId: 'reorderableFitWrap');
      await AudioCache.instance.loadAll(['audio/pop.mp3']);
    } on MissingPluginException {
      _audioPlayer = null;
    }
  }
}

/// [_ReorderableItem] wrapped in a [DraggableDough].
class _ReorderableDraggable<T extends Object> extends StatefulWidget {
  const _ReorderableDraggable({
    Key? key,
    required this.item,
    required this.sharedKey,
    required this.cellKey,
    required this.itemBuilder,
    this.onDragEnd,
    this.onDragStarted,
    this.onDragCompleted,
    this.onDraggableCanceled,
    this.onDoughBreak,
    this.useLongPress = false,
    this.enabled = true,
    this.itemConstraints,
  }) : super(key: key);

  /// Item stored in this [_ReorderableDraggable].
  final T item;

  /// [GlobalKey] of a cell this [_ReorderableDraggable] occupies.
  final GlobalKey cellKey;

  /// [UniqueKey] of this [_ReorderableDraggable].
  final UniqueKey sharedKey;

  /// Builder building the [item].
  final Widget Function(T) itemBuilder;

  /// Callback, called when [item] dragging is started.
  final VoidCallback? onDragStarted;

  /// Callback, called when [item] dragging is ended.
  final Function(Offset)? onDragEnd;

  /// Callback, called when the dragged [item] is accepted by some [DragTarget].
  final VoidCallback? onDragCompleted;

  /// Callback, called when [item] dragging is canceled.
  final Function(Offset)? onDraggableCanceled;

  /// Callback, called when [item] breaks its dough.
  final VoidCallback? onDoughBreak;

  /// Indicator whether a [LongPressDraggable] should be used instead of a
  /// [Draggable].
  final bool useLongPress;

  /// Indicator whether dragging is allowed.
  final bool enabled;

  /// Callback, specifying a [BoxConstraints] of this [_ReorderableDraggable]
  /// when it's dragged.
  final BoxConstraints? Function(T)? itemConstraints;

  @override
  State<_ReorderableDraggable<T>> createState() =>
      _ReorderableDraggableState<T>();
}

/// State of a [_ReorderableDraggable] maintaining the [isDragged] indicator.
class _ReorderableDraggableState<T extends Object>
    extends State<_ReorderableDraggable<T>> {
  /// Indicator whether this [_ReorderableDraggable] is dragged.
  bool _isDragged = false;

  /// Reactive [Offset] of an anchor of this [_ReorderableDraggable] when it's
  /// dragged.
  final Rx<Offset?> _position = Rx(Offset.zero);

  /// Reactive [BoxConstraints] the [_ReorderableDraggable.item] should occupy
  /// passed to a [_Resizable] to animate its changes.
  final Rx<BoxConstraints?> _constraints = Rx(null);

  @override
  Widget build(BuildContext context) {
    return DoughRecipe(
      data: DoughRecipeData(
        adhesion: 4,
        viscosity: 2000,
        draggablePrefs: DraggableDoughPrefs(
          breakDistance: 50,
          useHapticsOnBreak: false,
        ),
      ),
      child: LayoutBuilder(
        builder: (context, constraints) {
          final Widget child = widget.itemBuilder(widget.item);

          return DraggableDough<T>(
            data: widget.item,
            longPress: widget.useLongPress,
            maxSimultaneousDrags: widget.enabled ? 1 : 0,
            onDragEnd: (d) {
              widget.onDragEnd?.call(d.offset);
              _isDragged = false;
            },
            onDragStarted: () {
              _constraints.value = constraints;
              widget.onDragStarted?.call();
              HapticFeedback.lightImpact();
              _isDragged = true;
            },
            dragAnchorStrategy: (
              Draggable<Object> draggable,
              BuildContext context,
              Offset position,
            ) {
              _position.value = position;
              final RenderBox renderObject =
                  context.findRenderObject()! as RenderBox;
              return renderObject.globalToLocal(position);
            },
            onDragCompleted: () {
              widget.onDragCompleted?.call();
              SchedulerBinding.instance.addPostFrameCallback((_) {
                _constraints.value = constraints;
              });
            },
            onDraggableCanceled: (_, d) {
              widget.onDraggableCanceled?.call(d);
              SchedulerBinding.instance.addPostFrameCallback((_) {
                _constraints.value = constraints;
              });
            },
            onDoughBreak: () {
              if (widget.enabled && _isDragged) {
                widget.onDoughBreak?.call();

                final BoxConstraints? itemConstraints =
                    widget.itemConstraints?.call(widget.item);

                if (itemConstraints != null &&
                    itemConstraints.biggest.longestSide <
                        constraints.biggest.longestSide) {
                  final double coefficient = constraints.biggest.longestSide /
                      itemConstraints.biggest.longestSide;

                  _constraints.value = BoxConstraints(
                    maxWidth: constraints.maxWidth / coefficient,
                    maxHeight: constraints.maxHeight / coefficient,
                  );
                } else {
                  _constraints.value = constraints;
                }

                HapticFeedback.lightImpact();
              }
            },
            feedback: _Resizable(
              key: widget.sharedKey,
              cellKey: widget.cellKey,
              layout: constraints,
              position: _position,
              constraints: _constraints,
              child: child,
            ),
            childWhenDragging: KeyedSubtree(
              key: widget.sharedKey,
              child: Container(
                width: constraints.maxWidth,
                height: constraints.maxHeight,
                color: Colors.transparent,
              ),
            ),
            child: KeyedSubtree(
              key: widget.sharedKey,
              child: child,
            ),
          );
        },
      ),
    );
  }
}

/// [Widget] animating its size changes from the provided [layout] to the
/// specified reactive [constraints].
class _Resizable extends StatelessWidget {
  const _Resizable({
    Key? key,
    required this.cellKey,
    required this.layout,
    required this.position,
    required this.constraints,
    required this.child,
  }) : super(key: key);

  /// [GlobalKey] of a cell this [_Resizable] occupies.
  final GlobalKey cellKey;

  /// Initial [BoxConstraints] of this [_Resizable].
  final BoxConstraints layout;

  /// [Offset] position of a drag anchor.
  final Rx<Offset?> position;

  /// Target [BoxConstraints] of this [_Resizable] to occupy.
  final Rx<BoxConstraints?> constraints;

  /// [Widget] to animate.
  final Widget child;

  @override
  Widget build(BuildContext context) {
    return Obx(() {
      Offset offset = Offset.zero;
      if (position.value != null && constraints.value != layout) {
        final Rect delta = cellKey.globalPaintBounds ?? Rect.zero;
        final Offset position = Offset(
          this.position.value!.dx - delta.left,
          this.position.value!.dy - delta.top,
        );

        offset = Offset(
          position.dx -
              (constraints.value!.maxWidth * position.dx / layout.maxWidth),
          position.dy -
              (constraints.value!.maxHeight * position.dy / layout.maxHeight),
        );
      }

      return AnimatedContainer(
        duration: 300.milliseconds,
        curve: Curves.ease,
        transform: Matrix4.translationValues(offset.dx, offset.dy, 0),
        width: constraints.value?.maxWidth,
        height: constraints.value?.maxHeight,
        child: child,
      );
    });
  }
}

/// Data of an [Object] used in a [_ReorderableFit] to be reordered around.
class _ReorderableItem<T> {
  _ReorderableItem(this.item);

  /// Reorderable [Object] itself.
  final T item;

  /// [GlobalKey] of a cell this [_ReorderableItem] occupies.
  final GlobalKey cellKey = GlobalKey();

  /// [GlobalKey] of an [item] this [_ReorderableItem] builds.
  final GlobalKey itemKey = GlobalKey();

  /// [UniqueKey] of this [_ReorderableItem] representing the position in a
  /// [_ReorderableFit] of this [item].
  final UniqueKey sharedKey = UniqueKey();

  /// [GlobalKey] of the [entry].
  final GlobalKey<AnimatedTransitionState> entryKey =
      GlobalKey<AnimatedTransitionState>();

  /// [OverlayEntry] of this [_ReorderableItem] used to animate the [item]
  /// changing its position.
  OverlayEntry? entry;

  /// [Rect] of this [item] at the moment when a drag started, used to animate
  /// this [item] returning back.
  Rect? dragStartedRect;

  @override
  int get hashCode => item.hashCode;

  @override
  bool operator ==(Object other) =>
      other is _ReorderableItem<T> && other.item == item;
}<|MERGE_RESOLUTION|>--- conflicted
+++ resolved
@@ -557,19 +557,12 @@
 
   @override
   void dispose() {
-<<<<<<< HEAD
     _audioPlayer?.dispose().onError((e, _) {
       if (e is! MissingPluginException) {
         throw e!;
       }
     });
-    [AudioCache.instance.loadedFiles['audio/pop.mp3']]
-        .whereNotNull()
-        .forEach(AudioCache.instance.clear);
-=======
-    _audioPlayer?.dispose();
     AudioCache.instance.clear('audio/pop.mp3');
->>>>>>> c00164d1
 
     super.dispose();
   }
