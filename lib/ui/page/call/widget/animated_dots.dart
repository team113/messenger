--- conflicted
+++ resolved
@@ -27,10 +27,6 @@
   const AnimatedDots({
     super.key,
     this.duration = const Duration(milliseconds: 250),
-<<<<<<< HEAD
-    this.color = Colors.white,
-=======
->>>>>>> f375b583
   });
 
   /// [Duration] over which the count of dots is changed.
