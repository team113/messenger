--- conflicted
+++ resolved
@@ -130,13 +130,8 @@
                 width: max(widget.assetWidth, 60),
                 height: max(widget.assetWidth, 60),
                 child: Center(
-<<<<<<< HEAD
-                  child: AssetWidget(
-                    asset: 'assets/icons/${widget.asset}.svg',
-=======
                   child: SvgImage.asset(
                     'assets/icons/${widget.asset}.svg',
->>>>>>> 57d4b5b8
                     width: widget.assetWidth,
                   ),
                 ),
