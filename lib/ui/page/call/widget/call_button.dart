--- conflicted
+++ resolved
@@ -17,12 +17,9 @@
 
 import 'package:flutter/material.dart';
 
-<<<<<<< HEAD
+import '/themes.dart';
 import '/ui/page/call/controller.dart';
-=======
-import '/themes.dart';
 import '/ui/widget/svg/svg.dart';
->>>>>>> 643a4d37
 import 'round_button.dart';
 
 /// [RoundFloatingButton] optionally displaying its [hint] according to the
@@ -83,12 +80,11 @@
   Widget build(BuildContext context) {
     final style = Theme.of(context).style;
 
-<<<<<<< HEAD
     return SizedBox.square(
       dimension: size,
       child: RoundFloatingButton(
-        asset: asset,
-        assetWidth: assetWidth,
+        icon: asset,
+        offset: offset,
         color: color ?? style.colors.onSecondaryOpacity50,
         hint: !expanded && hinted ? hint : null,
         text: expanded || isMobile ? hint : null,
@@ -98,17 +94,6 @@
         border: border,
         onPressed: onPressed,
       ),
-=======
-    return RoundFloatingButton(
-      icon: asset,
-      offset: offset,
-      color: color ?? style.colors.onSecondaryOpacity50,
-      hint: !expanded && hinted ? hint : null,
-      text: expanded ? hint : null,
-      withBlur: withBlur,
-      border: border,
-      onPressed: onPressed,
->>>>>>> 643a4d37
     );
   }
 }