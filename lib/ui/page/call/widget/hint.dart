// Copyright © 2022 IT ENGINEERING MANAGEMENT INC, <https://github.com/team113>
//
// This program is free software: you can redistribute it and/or modify it under
// the terms of the GNU Affero General Public License v3.0 as published by the
// Free Software Foundation, either version 3 of the License, or (at your
// option) any later version.
//
// This program is distributed in the hope that it will be useful, but WITHOUT
// ANY WARRANTY; without even the implied warranty of MERCHANTABILITY or FITNESS
// FOR A PARTICULAR PURPOSE. See the GNU Affero General Public License v3.0 for
// more details.
//
// You should have received a copy of the GNU Affero General Public License v3.0
// along with this program. If not, see
// <https://www.gnu.org/licenses/agpl-3.0.html>.

import 'package:flutter/material.dart';

import '/l10n/l10n.dart';
import '/ui/widget/svg/svg.dart';

/// Styled popup window with a [text] used to serve as a hint.
class HintWidget extends StatelessWidget {
  const HintWidget({
    Key? key,
    required this.text,
    this.onTap,
    this.isError = false,
  }) : super(key: key);

  /// Text of a hint.
  final String text;

  /// Callback, called when this hint is pressed.
  final GestureTapCallback? onTap;

  /// Indicator whether this [HintWidget] represents an error.
  final bool isError;

  @override
  Widget build(BuildContext context) {
    return Card(
      elevation: 8,
      shadowColor: const Color(0x40000000),
      shape: const RoundedRectangleBorder(
        borderRadius: BorderRadius.all(Radius.circular(10)),
      ),
      color: const Color(0xFFF4F9FD),
      margin: EdgeInsets.zero,
      child: Column(
        mainAxisSize: MainAxisSize.min,
        children: [
          Container(
            height: 35,
            decoration: const BoxDecoration(
              color: Color(0xFFDFEDF9),
              borderRadius: BorderRadius.only(
                topLeft: Radius.circular(10),
                topRight: Radius.circular(10),
              ),
            ),
            child: Row(
              mainAxisSize: MainAxisSize.max,
              children: [
                const SizedBox(width: 14),
                SvgLoader.asset('assets/icons/face.svg', height: 13),
                const SizedBox(width: 10),
                Expanded(
                  child: Text(
<<<<<<< HEAD
                    isError ? 'label_error'.tr : 'label_hint_from_gapopa'.tr,
=======
                    isError
                        ? 'label_error'.l10n
                        : 'label_hint_from_gapopa'.l10n,
>>>>>>> ec5d2e4d
                    style: const TextStyle(
                      fontSize: 13,
                      color: Color(0xBB818181),
                    ),
                  ),
                ),
                Center(
                  child: InkResponse(
                    onTap: onTap,
                    radius: 11,
                    child: const Icon(
                      Icons.close,
                      size: 16,
                      color: Color(0xBB818181),
                    ),
                  ),
                ),
                const SizedBox(width: 9),
              ],
            ),
          ),
          Padding(
            padding: const EdgeInsets.symmetric(horizontal: 35, vertical: 20),
            child: Center(
              child: Text(
                text,
                style: const TextStyle(
                  fontSize: 13,
                  color: Color(0xBB818181),
                ),
              ),
            ),
          ),
        ],
      ),
    );
  }
}<|MERGE_RESOLUTION|>--- conflicted
+++ resolved
@@ -67,13 +67,9 @@
                 const SizedBox(width: 10),
                 Expanded(
                   child: Text(
-<<<<<<< HEAD
-                    isError ? 'label_error'.tr : 'label_hint_from_gapopa'.tr,
-=======
                     isError
                         ? 'label_error'.l10n
                         : 'label_hint_from_gapopa'.l10n,
->>>>>>> ec5d2e4d
                     style: const TextStyle(
                       fontSize: 13,
                       color: Color(0xBB818181),
