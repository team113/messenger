// Copyright © 2022-2023 IT ENGINEERING MANAGEMENT INC,
//                       <https://github.com/team113>
//
// This program is free software: you can redistribute it and/or modify it under
// the terms of the GNU Affero General Public License v3.0 as published by the
// Free Software Foundation, either version 3 of the License, or (at your
// option) any later version.
//
// This program is distributed in the hope that it will be useful, but WITHOUT
// ANY WARRANTY; without even the implied warranty of MERCHANTABILITY or FITNESS
// FOR A PARTICULAR PURPOSE. See the GNU Affero General Public License v3.0 for
// more details.
//
// You should have received a copy of the GNU Affero General Public License v3.0
// along with this program. If not, see
// <https://www.gnu.org/licenses/agpl-3.0.html>.

import 'package:flutter/material.dart';

import '/domain/model/user.dart';
import '/domain/model/user_call_cover.dart';
import '/ui/page/home/widget/avatar.dart';
import '/ui/page/home/widget/retry_image.dart';
import '/ui/widget/svg/svg.dart';

/// Widget to build an [UserCallCover].
///
/// Displays an [UserAvatar] if [cover] is `null`.
///
/// Builds a background on `null` [cover] and [user].
class CallCoverWidget extends StatelessWidget {
  const CallCoverWidget(this.cover, {super.key, this.user});

  /// [UserCallCover] to display.
  final UserCallCover? cover;

  /// [User] this [UserCallCover] belongs to.
  final User? user;

  @override
  Widget build(BuildContext context) {
    return Stack(
      children: [
        if (cover == null)
<<<<<<< HEAD
          const AssetWidget(
            asset: 'assets/images/background_dark.svg',
=======
          SvgImage.asset(
            'assets/images/background_dark.svg',
>>>>>>> 57d4b5b8
            width: double.infinity,
            height: double.infinity,
            fit: BoxFit.cover,
          ),
        if (user != null)
          LayoutBuilder(builder: (context, constraints) {
            final String? title = user?.name?.val ?? user?.num.val;
            final int? color = user?.num.val.sum();

            final Color gradient;

            if (color != null) {
              gradient =
                  AvatarWidget.colors[color % AvatarWidget.colors.length];
            } else if (title != null) {
              gradient = AvatarWidget
                  .colors[(title.hashCode) % AvatarWidget.colors.length];
            } else {
              gradient = const Color(0xFF555555);
            }

            return Container(
              margin: const EdgeInsets.all(0.5),
              width: double.infinity,
              height: double.infinity,
              decoration: BoxDecoration(
                gradient: LinearGradient(
                  begin: Alignment.topCenter,
                  end: Alignment.bottomCenter,
                  colors: [gradient.lighten(), gradient],
                ),
              ),
              child: Center(
                child: Text(
                  title ?? '??',
                  textAlign: TextAlign.center,
                  style: Theme.of(context).textTheme.headlineMedium?.copyWith(
                        fontSize: (15 * constraints.biggest.shortestSide / 100)
                            .clamp(15, 108),
                        color: Colors.white,
                        fontWeight: FontWeight.bold,
                      ),

                  // Disable the accessibility size settings for this [Text].
                  textScaleFactor: 1,
                ),
              ),
            );
          }),
        if (cover != null)
          RetryImage(
            cover!.full.url,
            key: Key(cover!.full.url),
            checksum: cover!.full.checksum,
            width: double.infinity,
            height: double.infinity,
            fit: BoxFit.cover,
            displayProgress: false,
          ),
      ],
    );
  }
}<|MERGE_RESOLUTION|>--- conflicted
+++ resolved
@@ -42,13 +42,8 @@
     return Stack(
       children: [
         if (cover == null)
-<<<<<<< HEAD
-          const AssetWidget(
-            asset: 'assets/images/background_dark.svg',
-=======
           SvgImage.asset(
             'assets/images/background_dark.svg',
->>>>>>> 57d4b5b8
             width: double.infinity,
             height: double.infinity,
             fit: BoxFit.cover,
