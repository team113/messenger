// Copyright © 2022-2023 IT ENGINEERING MANAGEMENT INC,
//                       <https://github.com/team113>
//
// This program is free software: you can redistribute it and/or modify it under
// the terms of the GNU Affero General Public License v3.0 as published by the
// Free Software Foundation, either version 3 of the License, or (at your
// option) any later version.
//
// This program is distributed in the hope that it will be useful, but WITHOUT
// ANY WARRANTY; without even the implied warranty of MERCHANTABILITY or FITNESS
// FOR A PARTICULAR PURPOSE. See the GNU Affero General Public License v3.0 for
// more details.
//
// You should have received a copy of the GNU Affero General Public License v3.0
// along with this program. If not, see
// <https://www.gnu.org/licenses/agpl-3.0.html>.

import 'package:flutter/material.dart';
import 'package:flutter_spinkit/flutter_spinkit.dart';
import 'package:get/get.dart';
import 'package:medea_jason/medea_jason.dart';

import '../controller.dart';
import '/domain/model/ongoing_call.dart';
import '/l10n/l10n.dart';
import '/themes.dart';
import '/ui/widget/progress_indicator.dart';
import '/ui/widget/svg/svg.dart';
import 'call_cover.dart';
import 'conditional_backdrop.dart';
import 'video_view.dart';

/// [Participant] visual representation.
class ParticipantWidget extends StatelessWidget {
  const ParticipantWidget(
    this.participant, {
    super.key,
    this.fit,
    this.muted = false,
    this.outline,
    this.respectAspectRatio = false,
    this.offstageUntilDetermined = false,
    this.onSizeDetermined,
    this.animate = true,
    this.borderRadius = BorderRadius.zero,
    this.expanded = false,
  });

  /// [Participant] this [ParticipantWidget] represents.
  final Participant participant;

  /// [BoxFit] mode of a [Participant.video] renderer.
  final BoxFit? fit;

  /// Indicator whether this video should display `muted` icon or not.
  ///
  /// If `null`, then displays [Participant.audio] muted status.
  final bool? muted;

  /// Indicator whether [Participant.video] should take exactly the size of its
  /// renderer's stream.
  final bool respectAspectRatio;

  /// Indicator whether [Participant.video] should be placed in an [Offstage]
  /// until its size is determined.
  final bool offstageUntilDetermined;

  /// Callback, called when the [Participant.video]'s size is determined.
  final Function? onSizeDetermined;

  /// Optional outline of this video.
  final Color? outline;

  /// Indicator whether [participant] change should be animated or not.
  final bool animate;

  /// Border radius of [Participant.video].
  final BorderRadius? borderRadius;

  /// Indicator whether this [ParticipantWidget] should have its background
  /// expanded.
  final bool expanded;

  @override
  Widget build(BuildContext context) {
    return Obx(() {
      bool hasVideo = participant.video.value?.renderer.value != null;

      // [Widget]s to display in background when no video is available.
      List<Widget> background() {
        return [
          CallCoverWidget(
            participant.user.value?.user.value.callCover,
            user: participant.user.value?.user.value,
          )
        ];
      }

      return Stack(
        children: [
          if (!hasVideo) ...background(),
          AnimatedSwitcher(
            key: const Key('AnimatedSwitcher'),
            duration: animate
                ? const Duration(milliseconds: 200)
                : const Duration(seconds: 1),
            child: !hasVideo
                ? Container()
                : Center(
                    child: RtcVideoView(
                      participant.video.value!.renderer.value
                          as RtcVideoRenderer,
                      source: participant.source,
                      key: participant.videoKey,
                      mirror:
                          participant.member.owner == MediaOwnerKind.local &&
                              participant.source == MediaSourceKind.Device,
                      fit: fit,
                      borderRadius: borderRadius ?? BorderRadius.circular(10),
                      border:
                          outline == null ? null : Border.all(color: outline!),
                      onSizeDetermined: onSizeDetermined,
                      enableContextMenu: false,
                      respectAspectRatio: respectAspectRatio,
                      offstageUntilDetermined: offstageUntilDetermined,
                      framelessBuilder: () => Stack(children: background()),
                    ),
                  ),
          ),
          Obx(() {
            final Widget child;

            if (participant.member.isConnected.value) {
              child = Container();
            } else if (participant.member.isRedialing.isTrue) {
              child = Container(
                key: Key('ParticipantRedialing_${participant.member.id}'),
                width: double.infinity,
                height: double.infinity,
                color: Colors.black.withOpacity(0.4),
                child: const Padding(
                  padding: EdgeInsets.all(21.0),
                  child: Center(
                    child: SpinKitDoubleBounce(
                      color: Color(0xFFEEEEEE),
                      size: 100 / 1.5,
                      duration: Duration(milliseconds: 4500),
                    ),
                  ),
                ),
              );
            } else {
              child = Container(
                key: Key('ParticipantConnecting_${participant.member.id}'),
                width: double.infinity,
                height: double.infinity,
                color: Colors.black.withOpacity(0.2),
                child: const Center(
                  child: CustomProgressIndicator(size: 64),
                ),
              );
            }

            return AnimatedSwitcher(duration: 250.milliseconds, child: child);
          }),
          Positioned.fill(
            child: _handRaisedIcon(participant.member.isHandRaised.value),
          ),
        ],
      );
    });
  }

  /// Returns a raised hand animated icon.
  Widget _handRaisedIcon(bool isRaised) {
    return AnimatedSwitcher(
      duration: const Duration(milliseconds: 150),
      child: isRaised
          ? const CircleAvatar(
              radius: 45,
<<<<<<< HEAD
              backgroundColor: Color(0xD8818181),
              child: AssetWidget(
                asset: 'assets/icons/hand_up.svg',
                width: 90,
              ),
=======
              backgroundColor: const Color(0xD8818181),
              child: SvgImage.asset('assets/icons/hand_up.svg', width: 90),
>>>>>>> 57d4b5b8
            )
          : Container(),
    );
  }
}

/// [Participant] overlay displaying its `muted` and `video status` icons.
class ParticipantOverlayWidget extends StatelessWidget {
  const ParticipantOverlayWidget(
    this.participant, {
    super.key,
    this.muted = false,
    this.hovered = false,
    this.preferBackdrop = true,
  });

  /// [Participant] this [ParticipantOverlayWidget] represents.
  final Participant participant;

  /// Indicator whether this video should display `muted` icon or not.
  ///
  /// If `null`, then displays [Participant.audio] muted status.
  final bool? muted;

  /// Indicator whether this [ParticipantOverlayWidget] is being hovered meaning
  /// its label should be visible.
  final bool hovered;

  /// Indicator whether [ConditionalBackdropFilter] should be enabled.
  final bool preferBackdrop;

  @override
  Widget build(BuildContext context) {
    return Obx(() {
      bool isMuted;

      if (participant.source == MediaSourceKind.Display) {
        isMuted = false;
      } else {
        isMuted = muted ?? participant.audio.value?.isMuted.value ?? false;
      }

      bool isVideoDisabled = participant.video.value?.renderer.value == null &&
          (participant.video.value?.direction.value.isEmitting ?? false) &&
          participant.member.owner == MediaOwnerKind.remote;

      bool isAudioDisabled = participant.audio.value != null &&
          participant.audio.value!.renderer.value == null &&
          participant.source != MediaSourceKind.Display &&
          participant.member.owner == MediaOwnerKind.remote;

      final List<Widget> additionally = [];

      if (isAudioDisabled) {
        additionally.add(
<<<<<<< HEAD
          const Padding(
            padding: EdgeInsets.only(left: 3, right: 3),
            child: AssetWidget(
              asset: 'assets/icons/audio_off_small.svg',
=======
          Padding(
            padding: const EdgeInsets.only(left: 3, right: 3),
            child: SvgImage.asset(
              'assets/icons/audio_off_small.svg',
>>>>>>> 57d4b5b8
              width: 20.88,
              height: 17,
              fit: BoxFit.fitWidth,
            ),
          ),
        );
      } else if (isMuted) {
        additionally.add(
<<<<<<< HEAD
          const Padding(
            padding: EdgeInsets.only(left: 2, right: 2),
            child: AssetWidget(
              asset: 'assets/icons/microphone_off_small.svg',
=======
          Padding(
            padding: const EdgeInsets.only(left: 2, right: 2),
            child: SvgImage.asset(
              'assets/icons/microphone_off_small.svg',
>>>>>>> 57d4b5b8
              height: 16.5,
            ),
          ),
        );
      }

      if (participant.source == MediaSourceKind.Display) {
        if (additionally.isNotEmpty) {
          additionally.add(const SizedBox(width: 4));
        }

        if (isVideoDisabled) {
          additionally.add(
<<<<<<< HEAD
            const Padding(
              padding: EdgeInsets.only(left: 4, right: 4),
              child: AssetWidget(
                asset: 'assets/icons/screen_share_small.svg',
=======
            Padding(
              padding: const EdgeInsets.only(left: 4, right: 4),
              child: SvgImage.asset(
                'assets/icons/screen_share_small.svg',
>>>>>>> 57d4b5b8
                height: 12,
              ),
            ),
          );
        } else {
          additionally.add(
<<<<<<< HEAD
            const Padding(
              padding: EdgeInsets.only(left: 4, right: 4),
              child: AssetWidget(
                asset: 'assets/icons/screen_share_small.svg',
=======
            Padding(
              padding: const EdgeInsets.only(left: 4, right: 4),
              child: SvgImage.asset(
                'assets/icons/screen_share_small.svg',
>>>>>>> 57d4b5b8
                height: 12,
              ),
            ),
          );
        }
      } else if (isVideoDisabled) {
        if (additionally.isNotEmpty) {
          additionally.add(const SizedBox(width: 4));
        }
        additionally.add(
<<<<<<< HEAD
          const Padding(
            padding: EdgeInsets.only(left: 5, right: 5),
            child: AssetWidget(
              asset: 'assets/icons/video_off_small.svg',
=======
          Padding(
            padding: const EdgeInsets.only(left: 5, right: 5),
            child: SvgImage.asset(
              'assets/icons/video_off_small.svg',
>>>>>>> 57d4b5b8
              width: 19.8,
              height: 17,
            ),
          ),
        );
      }

      final Widget name = Container(
        padding: const EdgeInsets.only(left: 3, right: 3),
        child: Text(
          participant.user.value?.user.value.name?.val ??
              participant.user.value?.user.value.num.val ??
              'dot'.l10n * 3,
          style: context.theme.outlinedButtonTheme.style!.textStyle!
              .resolve({MaterialState.disabled})!.copyWith(
            fontSize: 15,
            color: Colors.white,
          ),
          maxLines: 1,
          overflow: TextOverflow.ellipsis,
        ),
      );

      final Widget child;

      if (hovered || additionally.isNotEmpty) {
        child = Container(
          key: const Key('Tooltip'),
          decoration: BoxDecoration(
            borderRadius: BorderRadius.circular(30),
            boxShadow: const [
              CustomBoxShadow(
                color: Color(0x22000000),
                blurRadius: 8,
                blurStyle: BlurStyle.outer,
              )
            ],
          ),
          child: ConditionalBackdropFilter(
            condition: preferBackdrop,
            borderRadius: BorderRadius.circular(30),
            child: Container(
              decoration: BoxDecoration(
                borderRadius: BorderRadius.circular(30),
                color: preferBackdrop
                    ? const Color(0x4D165084)
                    : const Color(0xBB1F3C5D),
              ),
              padding: EdgeInsets.only(
                left: 6,
                right: additionally.length >= 2 ? 6 : 6,
                top: 4,
                bottom: 4,
              ),
              height: 32,
              child: Row(
                mainAxisSize: MainAxisSize.min,
                children: [
                  ...additionally,
                  if (additionally.isNotEmpty && hovered)
                    const SizedBox(width: 3),
                  Flexible(
                    child: additionally.isEmpty
                        ? name
                        : AnimatedSize(
                            duration: 150.milliseconds,
                            child: hovered ? name : const SizedBox(),
                          ),
                  ),
                ],
              ),
            ),
          ),
        );
      } else {
        child = const SizedBox();
      }

      return Center(
        child: Stack(
          alignment: Alignment.center,
          fit: StackFit.expand,
          children: [
            Align(
              alignment: Alignment.bottomLeft,
              child: Padding(
                padding: const EdgeInsets.only(bottom: 8, left: 8),
                child: AnimatedSwitcher(
                  duration: const Duration(milliseconds: 150),
                  layoutBuilder: (current, previous) => Stack(
                    alignment: Alignment.center,
                    children: [
                      if (previous.isNotEmpty) previous.first,
                      if (current != null) current,
                    ],
                  ),
                  child: child,
                ),
              ),
            ),
          ],
        ),
      );
    });
  }
}

/// [Participant] background decoration containing a border.
class ParticipantDecoratorWidget extends StatelessWidget {
  const ParticipantDecoratorWidget({Key? key}) : super(key: key);

  @override
  Widget build(BuildContext context) {
    return Center(
      child: Stack(
        alignment: Alignment.center,
        fit: StackFit.passthrough,
        children: [
          const SizedBox(width: double.infinity, height: double.infinity),
          Positioned.fill(
            child: Container(
              decoration: BoxDecoration(
                border: Border.all(color: const Color(0x30000000), width: 0.5),
              ),
              child: const IgnorePointer(),
            ),
          ),
        ],
      ),
    );
  }
}<|MERGE_RESOLUTION|>--- conflicted
+++ resolved
@@ -176,18 +176,10 @@
     return AnimatedSwitcher(
       duration: const Duration(milliseconds: 150),
       child: isRaised
-          ? const CircleAvatar(
+          ? CircleAvatar(
               radius: 45,
-<<<<<<< HEAD
-              backgroundColor: Color(0xD8818181),
-              child: AssetWidget(
-                asset: 'assets/icons/hand_up.svg',
-                width: 90,
-              ),
-=======
               backgroundColor: const Color(0xD8818181),
               child: SvgImage.asset('assets/icons/hand_up.svg', width: 90),
->>>>>>> 57d4b5b8
             )
           : Container(),
     );
@@ -243,17 +235,10 @@
 
       if (isAudioDisabled) {
         additionally.add(
-<<<<<<< HEAD
-          const Padding(
-            padding: EdgeInsets.only(left: 3, right: 3),
-            child: AssetWidget(
-              asset: 'assets/icons/audio_off_small.svg',
-=======
           Padding(
             padding: const EdgeInsets.only(left: 3, right: 3),
             child: SvgImage.asset(
               'assets/icons/audio_off_small.svg',
->>>>>>> 57d4b5b8
               width: 20.88,
               height: 17,
               fit: BoxFit.fitWidth,
@@ -262,17 +247,10 @@
         );
       } else if (isMuted) {
         additionally.add(
-<<<<<<< HEAD
-          const Padding(
-            padding: EdgeInsets.only(left: 2, right: 2),
-            child: AssetWidget(
-              asset: 'assets/icons/microphone_off_small.svg',
-=======
           Padding(
             padding: const EdgeInsets.only(left: 2, right: 2),
             child: SvgImage.asset(
               'assets/icons/microphone_off_small.svg',
->>>>>>> 57d4b5b8
               height: 16.5,
             ),
           ),
@@ -286,34 +264,20 @@
 
         if (isVideoDisabled) {
           additionally.add(
-<<<<<<< HEAD
-            const Padding(
-              padding: EdgeInsets.only(left: 4, right: 4),
-              child: AssetWidget(
-                asset: 'assets/icons/screen_share_small.svg',
-=======
             Padding(
               padding: const EdgeInsets.only(left: 4, right: 4),
               child: SvgImage.asset(
                 'assets/icons/screen_share_small.svg',
->>>>>>> 57d4b5b8
                 height: 12,
               ),
             ),
           );
         } else {
           additionally.add(
-<<<<<<< HEAD
-            const Padding(
-              padding: EdgeInsets.only(left: 4, right: 4),
-              child: AssetWidget(
-                asset: 'assets/icons/screen_share_small.svg',
-=======
             Padding(
               padding: const EdgeInsets.only(left: 4, right: 4),
               child: SvgImage.asset(
                 'assets/icons/screen_share_small.svg',
->>>>>>> 57d4b5b8
                 height: 12,
               ),
             ),
@@ -324,17 +288,10 @@
           additionally.add(const SizedBox(width: 4));
         }
         additionally.add(
-<<<<<<< HEAD
-          const Padding(
-            padding: EdgeInsets.only(left: 5, right: 5),
-            child: AssetWidget(
-              asset: 'assets/icons/video_off_small.svg',
-=======
           Padding(
             padding: const EdgeInsets.only(left: 5, right: 5),
             child: SvgImage.asset(
               'assets/icons/video_off_small.svg',
->>>>>>> 57d4b5b8
               width: 19.8,
               height: 17,
             ),
