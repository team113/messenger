--- conflicted
+++ resolved
@@ -89,7 +89,6 @@
       bool isVideoDisabled = participant.video.value?.isEnabled == false;
       bool hasVideo = participant.video.value?.isEnabled == true;
 
-<<<<<<< HEAD
       List<Widget> additionally = [];
 
       if (isMuted) {
@@ -99,67 +98,6 @@
             child: SvgLoader.asset(
               'assets/icons/microphone_off_small.svg',
               height: 12,
-=======
-      return IgnorePointer(
-        child: Stack(
-          alignment: Alignment.bottomCenter,
-          children: [
-            AnimatedSwitcher(
-              duration: animate
-                  ? const Duration(milliseconds: 200)
-                  : const Duration(seconds: 1),
-              child: participant.video.value == null ||
-                      participant.video.value?.isEnabled == false
-                  ? Center(
-                      child: Stack(
-                        alignment: Alignment.center,
-                        children: [
-                          const SizedBox(
-                            width: double.infinity,
-                            height: double.infinity,
-                          ),
-                          AvatarWidget.fromUser(
-                            participant.user.value?.user.value,
-                            radius: 30,
-                          ),
-                          Positioned(
-                            right: 15,
-                            top: 15,
-                            child: _handRaisedIcon(
-                              participant.handRaised.value,
-                            ),
-                          ),
-                          Positioned(
-                            left: 15,
-                            top: 15,
-                            child: _videoDisabledIcon(),
-                          ),
-                        ],
-                      ),
-                    )
-                  : Stack(
-                      children: [
-                        RtcVideoView(
-                          participant.video.value!,
-                          mirror: participant.owner == MediaOwnerKind.local &&
-                              participant.source == MediaSourceKind.Device,
-                          fit: fit,
-                          borderRadius:
-                              borderRadius ?? BorderRadius.circular(10),
-                          outline: outline,
-                          onSizeDetermined: onSizeDetermined,
-                          enableContextMenu: enableContextMenu,
-                          respectAspectRatio: respectAspectRatio,
-                          offstageUntilDetermined: offstageUntilDetermined,
-                        ),
-                        Positioned(
-                          right: 15,
-                          top: 15,
-                          child: _handRaisedIcon(participant.handRaised.value),
-                        ),
-                      ],
-                    ),
->>>>>>> 982cb491
             ),
           ),
         );
@@ -183,8 +121,9 @@
 
       // [Widget]s to display in background when no video is available.
       List<Widget> _background() {
-        return useCallCover && participant.user.value?.value.callCover != null
-            ? [CallCoverWidget(participant.user.value?.value.callCover)]
+        return useCallCover &&
+                participant.user.value?.user.value.callCover != null
+            ? [CallCoverWidget(participant.user.value?.user.value.callCover)]
             : [
                 Center(
                   child: Padding(
@@ -207,52 +146,9 @@
                               ]
                             : null,
                       ),
-<<<<<<< HEAD
                       child: AvatarWidget.fromUser(
-                        participant.user.value?.value,
+                        participant.user.value?.user.value,
                         radius: isDragging ? 90 : 60,
-=======
-                      child: Row(
-                        mainAxisAlignment: MainAxisAlignment.center,
-                        mainAxisSize: MainAxisSize.min,
-                        children: [
-                          if (isMuted) ...[
-                            const SizedBox(width: 1),
-                            SvgLoader.asset(
-                              'assets/icons/microphone_off_small.svg',
-                              width: 11,
-                            ),
-                          ],
-                          Flexible(
-                            child: AnimatedSize(
-                              duration: const Duration(milliseconds: 200),
-                              child: hovered
-                                  ? Padding(
-                                      padding: EdgeInsets.only(
-                                          left: isMuted ? 6 : 1),
-                                      child: Text(
-                                        participant.user.value?.user.value.name
-                                                ?.val ??
-                                            participant.user.value?.user.value
-                                                .num.val ??
-                                            '...',
-                                        style: context.theme.outlinedButtonTheme
-                                            .style!.textStyle!
-                                            .resolve({
-                                          MaterialState.disabled
-                                        })!.copyWith(
-                                          fontSize: 13,
-                                          color: Colors.white,
-                                        ),
-                                        maxLines: 1,
-                                        overflow: TextOverflow.ellipsis,
-                                      ),
-                                    )
-                                  : const SizedBox(width: 1, height: 25),
-                            ),
-                          ),
-                        ],
->>>>>>> 982cb491
                       ),
                     ),
                   ),
@@ -430,10 +326,15 @@
                                                   right: 3,
                                                 ),
                                                 child: Text(
-                                                  participant.user.value?.value
-                                                          .name?.val ??
-                                                      participant.user.value
-                                                          ?.value.num.val ??
+                                                  participant.user.value?.user
+                                                          .value.name?.val ??
+                                                      participant
+                                                          .user
+                                                          .value
+                                                          ?.user
+                                                          .value
+                                                          .num
+                                                          .val ??
                                                       '...',
                                                   style: context
                                                       .theme
