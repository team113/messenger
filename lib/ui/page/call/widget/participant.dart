// Copyright © 2022-2023 IT ENGINEERING MANAGEMENT INC,
//                       <https://github.com/team113>
//
// This program is free software: you can redistribute it and/or modify it under
// the terms of the GNU Affero General Public License v3.0 as published by the
// Free Software Foundation, either version 3 of the License, or (at your
// option) any later version.
//
// This program is distributed in the hope that it will be useful, but WITHOUT
// ANY WARRANTY; without even the implied warranty of MERCHANTABILITY or FITNESS
// FOR A PARTICULAR PURPOSE. See the GNU Affero General Public License v3.0 for
// more details.
//
// You should have received a copy of the GNU Affero General Public License v3.0
// along with this program. If not, see
// <https://www.gnu.org/licenses/agpl-3.0.html>.

import 'package:flutter/material.dart';
import 'package:flutter_spinkit/flutter_spinkit.dart';
import 'package:get/get.dart';
import 'package:medea_jason/medea_jason.dart';
import 'package:messenger/routes.dart';

import '../controller.dart';
import '/domain/model/ongoing_call.dart';
import '/l10n/l10n.dart';
import '/themes.dart';
import '/ui/widget/progress_indicator.dart';
import '/ui/widget/svg/svg.dart';
import 'call_cover.dart';
import 'conditional_backdrop.dart';
import 'video_view.dart';

/// [Participant] visual representation.
class ParticipantWidget extends StatelessWidget {
  const ParticipantWidget(
    this.participant, {
    super.key,
    this.fit,
    this.muted = false,
    this.outline,
    this.respectAspectRatio = false,
    this.offstageUntilDetermined = false,
    this.onSizeDetermined,
    this.animate = true,
    this.borderRadius = BorderRadius.zero,
    this.expanded = false,
  });

  /// [Participant] this [ParticipantWidget] represents.
  final Participant participant;

  /// [BoxFit] mode of a [Participant.video] renderer.
  final BoxFit? fit;

  /// Indicator whether this video should display `muted` icon or not.
  ///
  /// If `null`, then displays [Participant.audio] muted status.
  final bool? muted;

  /// Indicator whether [Participant.video] should take exactly the size of its
  /// renderer's stream.
  final bool respectAspectRatio;

  /// Indicator whether [Participant.video] should be placed in an [Offstage]
  /// until its size is determined.
  final bool offstageUntilDetermined;

  /// Callback, called when the [Participant.video]'s size is determined.
  final Function? onSizeDetermined;

  /// Optional outline of this video.
  final Color? outline;

  /// Indicator whether [participant] change should be animated or not.
  final bool animate;

  /// Border radius of [Participant.video].
  final BorderRadius? borderRadius;

  /// Indicator whether this [ParticipantWidget] should have its background
  /// expanded.
  final bool expanded;

  @override
  Widget build(BuildContext context) {
    return Obx(() {
      bool hasVideo = participant.video.value?.renderer.value != null;

      // [Widget]s to display in background when no video is available.
      List<Widget> background() {
        return [
          CallCoverWidget(
            participant.user.value?.user.value.callCover,
            user: participant.user.value?.user.value,
          )
        ];
      }

      return Stack(
        children: [
          if (!hasVideo) ...background(),
          AnimatedSwitcher(
            key: const Key('AnimatedSwitcher'),
            duration: animate
                ? const Duration(milliseconds: 200)
                : const Duration(seconds: 1),
            child: !hasVideo
                ? Container()
                : Center(
                    child: RtcVideoView(
                      participant.video.value!.renderer.value
                          as RtcVideoRenderer,
                      source: participant.source,
                      key: participant.videoKey,
                      mirror:
                          participant.member.owner == MediaOwnerKind.local &&
                              participant.source == MediaSourceKind.Device,
                      fit: fit,
                      borderRadius: borderRadius ?? BorderRadius.circular(10),
                      border:
                          outline == null ? null : Border.all(color: outline!),
                      onSizeDetermined: onSizeDetermined,
                      enableContextMenu: false,
                      respectAspectRatio: respectAspectRatio,
                      offstageUntilDetermined: offstageUntilDetermined,
                      framelessBuilder: () => Stack(children: background()),
                    ),
                  ),
          ),
          Obx(() {
            final Widget child;

            if (participant.member.isConnected.value) {
              child = Container();
            } else if (participant.member.isRedialing.isTrue) {
              child = Container(
                key: Key('ParticipantRedialing_${participant.member.id}'),
                width: double.infinity,
                height: double.infinity,
                color: Colors.black.withOpacity(0.4),
                child: const Padding(
                  padding: EdgeInsets.all(21.0),
                  child: Center(
                    child: SpinKitDoubleBounce(
                      color: Color(0xFFEEEEEE),
                      size: 100 / 1.5,
                      duration: Duration(milliseconds: 4500),
                    ),
                  ),
                ),
              );
            } else {
              child = Container(
                key: Key('ParticipantConnecting_${participant.member.id}'),
                width: double.infinity,
                height: double.infinity,
                color: Colors.black.withOpacity(0.2),
                child: const Center(
                  child: CustomProgressIndicator(size: 64),
                ),
              );
            }

            return AnimatedSwitcher(duration: 250.milliseconds, child: child);
          }),
          Positioned.fill(
            child: _handRaisedIcon(participant.member.isHandRaised.value),
          ),
        ],
      );
    });
  }

  /// Returns a raised hand animated icon.
  Widget _handRaisedIcon(bool isRaised) {
    return AnimatedSwitcher(
      duration: const Duration(milliseconds: 150),
      child: isRaised
          ? CircleAvatar(
              radius: 45,
              backgroundColor: Theme.of(router.context!)
                  .extension<Style>()!
                  .primaryOpacity20,
              child: SvgLoader.asset(
                'assets/icons/hand_up.svg',
                width: 90,
              ),
            )
          : Container(),
    );
  }
}

/// [Participant] overlay displaying its `muted` and `video status` icons.
class ParticipantOverlayWidget extends StatelessWidget {
  const ParticipantOverlayWidget(
    this.participant, {
    super.key,
    this.muted = false,
    this.hovered = false,
    this.preferBackdrop = true,
  });

  /// [Participant] this [ParticipantOverlayWidget] represents.
  final Participant participant;

  /// Indicator whether this video should display `muted` icon or not.
  ///
  /// If `null`, then displays [Participant.audio] muted status.
  final bool? muted;

  /// Indicator whether this [ParticipantOverlayWidget] is being hovered meaning
  /// its label should be visible.
  final bool hovered;

  /// Indicator whether [ConditionalBackdropFilter] should be enabled.
  final bool preferBackdrop;

  @override
  Widget build(BuildContext context) {
    return Obx(() {
      bool isMuted;

      if (participant.source == MediaSourceKind.Display) {
        isMuted = false;
      } else {
        isMuted = muted ?? participant.audio.value?.isMuted.value ?? false;
      }

      bool isVideoDisabled = participant.video.value?.renderer.value == null &&
          (participant.video.value?.direction.value.isEmitting ?? false) &&
          participant.member.owner == MediaOwnerKind.remote;

      bool isAudioDisabled = participant.audio.value != null &&
          participant.audio.value!.renderer.value == null &&
          participant.source != MediaSourceKind.Display &&
          participant.member.owner == MediaOwnerKind.remote;

      final List<Widget> additionally = [];

      if (isAudioDisabled) {
        additionally.add(
          Padding(
            padding: const EdgeInsets.only(left: 3, right: 3),
            child: SvgLoader.asset(
              'assets/icons/audio_off_small.svg',
              width: 20.88,
              height: 17,
              fit: BoxFit.fitWidth,
            ),
          ),
        );
      } else if (isMuted) {
        additionally.add(
          Padding(
            padding: const EdgeInsets.only(left: 2, right: 2),
            child: SvgLoader.asset(
              'assets/icons/microphone_off_small.svg',
              height: 16.5,
            ),
          ),
        );
      }

      if (participant.source == MediaSourceKind.Display) {
        if (additionally.isNotEmpty) {
          additionally.add(const SizedBox(width: 4));
        }

        if (isVideoDisabled) {
          additionally.add(
            Padding(
              padding: const EdgeInsets.only(left: 4, right: 4),
              child: SvgLoader.asset(
                'assets/icons/screen_share_small.svg',
                height: 12,
              ),
            ),
          );
        } else {
          additionally.add(
            Padding(
              padding: const EdgeInsets.only(left: 4, right: 4),
              child: SvgLoader.asset(
                'assets/icons/screen_share_small.svg',
                height: 12,
              ),
            ),
          );
        }
      } else if (isVideoDisabled) {
        if (additionally.isNotEmpty) {
          additionally.add(const SizedBox(width: 4));
        }
        additionally.add(
          Padding(
            padding: const EdgeInsets.only(left: 5, right: 5),
            child: SvgLoader.asset(
              'assets/icons/video_off_small.svg',
              width: 19.8,
              height: 17,
            ),
          ),
        );
      }

      final Widget name = Container(
        padding: const EdgeInsets.only(left: 3, right: 3),
        child: Text(
          participant.user.value?.user.value.name?.val ??
              participant.user.value?.user.value.num.val ??
              'dot'.l10n * 3,
          style: context.theme.outlinedButtonTheme.style!.textStyle!
              .resolve({MaterialState.disabled})!.copyWith(
            fontSize: 15,
            color: Colors.white,
          ),
          maxLines: 1,
          overflow: TextOverflow.ellipsis,
        ),
      );

      final Widget child;

      if (hovered || additionally.isNotEmpty) {
        child = Container(
          key: const Key('Tooltip'),
          decoration: BoxDecoration(
            borderRadius: BorderRadius.circular(30),
            boxShadow: const [
              CustomBoxShadow(
                color: Color(0x22000000),
                blurRadius: 8,
                blurStyle: BlurStyle.outer,
              )
            ],
          ),
          child: ConditionalBackdropFilter(
            condition: preferBackdrop,
            borderRadius: BorderRadius.circular(30),
            child: Container(
              decoration: BoxDecoration(
                borderRadius: BorderRadius.circular(30),
                color: preferBackdrop
                    ? const Color(0x4D165084)
                    : const Color(0xBB1F3C5D),
              ),
              padding: EdgeInsets.only(
                left: 6,
                right: additionally.length >= 2 ? 6 : 6,
                top: 4,
                bottom: 4,
              ),
              height: 32,
              child: Row(
                mainAxisSize: MainAxisSize.min,
                children: [
                  ...additionally,
                  if (additionally.isNotEmpty && hovered)
                    const SizedBox(width: 3),
                  Flexible(
                    child: additionally.isEmpty
                        ? name
                        : AnimatedSize(
                            duration: 150.milliseconds,
                            child: hovered ? name : const SizedBox(),
                          ),
                  ),
                ],
              ),
            ),
          ),
        );
      } else {
        child = const SizedBox();
      }

      return Center(
        child: Stack(
          alignment: Alignment.center,
          fit: StackFit.expand,
          children: [
            Align(
              alignment: Alignment.bottomLeft,
              child: Padding(
                padding: const EdgeInsets.only(bottom: 8, left: 8),
                child: AnimatedSwitcher(
                  duration: const Duration(milliseconds: 150),
<<<<<<< HEAD
                  child: hovered || additionally.isNotEmpty
                      ? Container(
                          key: const Key('AnimatedSwitcherLabel'),
                          decoration: BoxDecoration(
                            borderRadius: BorderRadius.circular(30),
                            boxShadow: [
                              CustomBoxShadow(
                                color: Theme.of(context)
                                    .extension<Style>()!
                                    .transparentOpacity88,
                                blurRadius: 8,
                                blurStyle: BlurStyle.outer,
                              )
                            ],
                          ),
                          child: ConditionalBackdropFilter(
                            condition: preferBackdrop,
                            borderRadius: BorderRadius.circular(30),
                            child: Container(
                              decoration: BoxDecoration(
                                borderRadius: BorderRadius.circular(30),
                                color: preferBackdrop
                                    ? Theme.of(context)
                                        .extension<Style>()!
                                        .onSecondaryOpacity30
                                    : Theme.of(context)
                                        .extension<Style>()!
                                        .onSecondary,
                              ),
                              padding: EdgeInsets.only(
                                left: 6,
                                right: additionally.length >= 2 ? 6 : 6,
                                top: 4,
                                bottom: 4,
                              ),
                              height: 32,
                              child: Row(
                                mainAxisSize: MainAxisSize.min,
                                children: [
                                  ...additionally,
                                  if (additionally.isNotEmpty && hovered)
                                    const SizedBox(width: 3),
                                  Flexible(
                                    child: AnimatedSize(
                                      duration: 150.milliseconds,
                                      child: hovered
                                          ? Container(
                                              padding: const EdgeInsets.only(
                                                left: 3,
                                                right: 3,
                                              ),
                                              child: Text(
                                                participant.user.value?.user
                                                        .value.name?.val ??
                                                    participant.user.value?.user
                                                        .value.num.val ??
                                                    'dot'.l10n * 3,
                                                style: context
                                                    .theme
                                                    .outlinedButtonTheme
                                                    .style!
                                                    .textStyle!
                                                    .resolve({
                                                  MaterialState.disabled
                                                })!.copyWith(
                                                  color: Theme.of(context)
                                                      .extension<Style>()!
                                                      .onPrimary,
                                                  fontSize: 15,
                                                ),
                                                maxLines: 1,
                                                overflow: TextOverflow.ellipsis,
                                              ),
                                            )
                                          : const SizedBox(),
                                    ),
                                  ),
                                ],
                              ),
                            ),
                          ),
                        )
                      : null,
                ),
              ),
            ),
            Obx(() {
              final Widget child;

              if (participant.member.isConnected.value) {
                child = Container();
              } else {
                child = Container(
                  key: Key('ParticipantConnecting_${participant.member.id}'),
                  width: double.infinity,
                  height: double.infinity,
                  color: Theme.of(context)
                      .extension<Style>()!
                      .transparentOpacity98,
                  child: const Center(
                    child: CustomProgressIndicator(size: 64),
                  ),
                );
              }

              return AnimatedSwitcher(duration: 250.milliseconds, child: child);
            }),
=======
                  child: child,
                ),
              ),
            ),
>>>>>>> 8f0745f6
          ],
        ),
      );
    });
  }
}

/// [Participant] background decoration containing a border.
class ParticipantDecoratorWidget extends StatelessWidget {
  const ParticipantDecoratorWidget({Key? key}) : super(key: key);

  @override
  Widget build(BuildContext context) {
    return Center(
      child: Stack(
        alignment: Alignment.center,
        fit: StackFit.passthrough,
        children: [
          const SizedBox(width: double.infinity, height: double.infinity),
          Positioned.fill(
            child: Container(
              decoration: BoxDecoration(
                border: Border.all(
                    color: Theme.of(context)
                        .extension<Style>()!
                        .transparentOpacity81,
                    width: 0.5),
              ),
              child: const IgnorePointer(),
            ),
          ),
        ],
      ),
    );
  }
}<|MERGE_RESOLUTION|>--- conflicted
+++ resolved
@@ -387,120 +387,10 @@
                 padding: const EdgeInsets.only(bottom: 8, left: 8),
                 child: AnimatedSwitcher(
                   duration: const Duration(milliseconds: 150),
-<<<<<<< HEAD
-                  child: hovered || additionally.isNotEmpty
-                      ? Container(
-                          key: const Key('AnimatedSwitcherLabel'),
-                          decoration: BoxDecoration(
-                            borderRadius: BorderRadius.circular(30),
-                            boxShadow: [
-                              CustomBoxShadow(
-                                color: Theme.of(context)
-                                    .extension<Style>()!
-                                    .transparentOpacity88,
-                                blurRadius: 8,
-                                blurStyle: BlurStyle.outer,
-                              )
-                            ],
-                          ),
-                          child: ConditionalBackdropFilter(
-                            condition: preferBackdrop,
-                            borderRadius: BorderRadius.circular(30),
-                            child: Container(
-                              decoration: BoxDecoration(
-                                borderRadius: BorderRadius.circular(30),
-                                color: preferBackdrop
-                                    ? Theme.of(context)
-                                        .extension<Style>()!
-                                        .onSecondaryOpacity30
-                                    : Theme.of(context)
-                                        .extension<Style>()!
-                                        .onSecondary,
-                              ),
-                              padding: EdgeInsets.only(
-                                left: 6,
-                                right: additionally.length >= 2 ? 6 : 6,
-                                top: 4,
-                                bottom: 4,
-                              ),
-                              height: 32,
-                              child: Row(
-                                mainAxisSize: MainAxisSize.min,
-                                children: [
-                                  ...additionally,
-                                  if (additionally.isNotEmpty && hovered)
-                                    const SizedBox(width: 3),
-                                  Flexible(
-                                    child: AnimatedSize(
-                                      duration: 150.milliseconds,
-                                      child: hovered
-                                          ? Container(
-                                              padding: const EdgeInsets.only(
-                                                left: 3,
-                                                right: 3,
-                                              ),
-                                              child: Text(
-                                                participant.user.value?.user
-                                                        .value.name?.val ??
-                                                    participant.user.value?.user
-                                                        .value.num.val ??
-                                                    'dot'.l10n * 3,
-                                                style: context
-                                                    .theme
-                                                    .outlinedButtonTheme
-                                                    .style!
-                                                    .textStyle!
-                                                    .resolve({
-                                                  MaterialState.disabled
-                                                })!.copyWith(
-                                                  color: Theme.of(context)
-                                                      .extension<Style>()!
-                                                      .onPrimary,
-                                                  fontSize: 15,
-                                                ),
-                                                maxLines: 1,
-                                                overflow: TextOverflow.ellipsis,
-                                              ),
-                                            )
-                                          : const SizedBox(),
-                                    ),
-                                  ),
-                                ],
-                              ),
-                            ),
-                          ),
-                        )
-                      : null,
-                ),
-              ),
-            ),
-            Obx(() {
-              final Widget child;
-
-              if (participant.member.isConnected.value) {
-                child = Container();
-              } else {
-                child = Container(
-                  key: Key('ParticipantConnecting_${participant.member.id}'),
-                  width: double.infinity,
-                  height: double.infinity,
-                  color: Theme.of(context)
-                      .extension<Style>()!
-                      .transparentOpacity98,
-                  child: const Center(
-                    child: CustomProgressIndicator(size: 64),
-                  ),
-                );
-              }
-
-              return AnimatedSwitcher(duration: 250.milliseconds, child: child);
-            }),
-=======
                   child: child,
                 ),
               ),
             ),
->>>>>>> 8f0745f6
           ],
         ),
       );
