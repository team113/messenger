--- conflicted
+++ resolved
@@ -183,16 +183,11 @@
       child: isRaised
           ? CircleAvatar(
               radius: 45,
-<<<<<<< HEAD
               backgroundColor: style.colors.secondaryOpacity87,
-              child: SvgLoader.asset(
+              child: SvgImage.asset(
                 'assets/icons/hand_up.svg',
                 width: 90,
               ),
-=======
-              backgroundColor: const Color(0xD8818181),
-              child: SvgImage.asset('assets/icons/hand_up.svg', width: 90),
->>>>>>> 57d4b5b8
             )
           : Container(),
     );
