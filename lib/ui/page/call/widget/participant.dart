// Copyright © 2022-2023 IT ENGINEERING MANAGEMENT INC,
//                       <https://github.com/team113>
//
// This program is free software: you can redistribute it and/or modify it under
// the terms of the GNU Affero General Public License v3.0 as published by the
// Free Software Foundation, either version 3 of the License, or (at your
// option) any later version.
//
// This program is distributed in the hope that it will be useful, but WITHOUT
// ANY WARRANTY; without even the implied warranty of MERCHANTABILITY or FITNESS
// FOR A PARTICULAR PURPOSE. See the GNU Affero General Public License v3.0 for
// more details.
//
// You should have received a copy of the GNU Affero General Public License v3.0
// along with this program. If not, see
// <https://www.gnu.org/licenses/agpl-3.0.html>.

import 'package:flutter/material.dart';
import 'package:flutter_spinkit/flutter_spinkit.dart';
import 'package:get/get.dart';
import 'package:medea_jason/medea_jason.dart';

import '../controller.dart';
import '/domain/model/ongoing_call.dart';
import '/l10n/l10n.dart';
import '/routes.dart';
import '/themes.dart';
import '/ui/widget/progress_indicator.dart';
import '/ui/widget/svg/svg.dart';
import 'call_cover.dart';
import 'conditional_backdrop.dart';
import 'hand_raised_icon.dart';
import 'video_view.dart';

/// [Participant] visual representation.
class ParticipantWidget extends StatelessWidget {
  const ParticipantWidget(
    this.participant, {
    super.key,
    this.fit,
    this.outline,
    this.respectAspectRatio = false,
    this.offstageUntilDetermined = false,
    this.onSizeDetermined,
    this.animate = true,
    this.borderRadius = BorderRadius.zero,
  });

  /// [Participant] this [ParticipantWidget] represents.
  final Participant participant;

  /// [BoxFit] mode of a [Participant.video] renderer.
  final BoxFit? fit;

  /// Indicator whether [Participant.video] should take exactly the size of its
  /// renderer's stream.
  final bool respectAspectRatio;

  /// Indicator whether [Participant.video] should be placed in an [Offstage]
  /// until its size is determined.
  final bool offstageUntilDetermined;

  /// Callback, called when the [Participant.video]'s size is determined.
  final Function? onSizeDetermined;

  /// Optional outline of this video.
  final Color? outline;

  /// Indicator whether [participant] change should be animated or not.
  final bool animate;

  /// Border radius of [Participant.video].
  final BorderRadius? borderRadius;

  @override
  Widget build(BuildContext context) {
    final Style style = Theme.of(context).extension<Style>()!;

    return Obx(() {
      bool hasVideo = participant.video.value?.renderer.value != null;

      // [Widget]s to display in background when no video is available.
      List<Widget> background() {
        return [
          CallCoverWidget(
            participant.user.value?.user.value.callCover,
            user: participant.user.value?.user.value,
          )
        ];
      }

      return Stack(
        children: [
          if (!hasVideo) ...background(),
          AnimatedSwitcher(
            key: const Key('AnimatedSwitcher'),
            duration: animate
                ? const Duration(milliseconds: 200)
                : const Duration(seconds: 1),
            layoutBuilder: (current, previous) => Stack(
              alignment: Alignment.center,
              children: [
                if (previous.isNotEmpty) previous.first,
                if (current != null) current,
              ],
            ),
            child: !hasVideo
                ? Container()
                : Center(
                    child: RtcVideoView(
                      participant.video.value!.renderer.value
                          as RtcVideoRenderer,
                      source: participant.source,
                      key: participant.videoKey,
                      mirror:
                          participant.member.owner == MediaOwnerKind.local &&
                              participant.source == MediaSourceKind.Device,
                      fit: fit,
                      borderRadius: borderRadius ?? BorderRadius.circular(10),
                      border:
                          outline == null ? null : Border.all(color: outline!),
                      onSizeDetermined: onSizeDetermined,
                      enableContextMenu: false,
                      respectAspectRatio: respectAspectRatio,
                      offstageUntilDetermined: offstageUntilDetermined,
                      framelessBuilder: () => Stack(children: background()),
                    ),
                  ),
          ),
          Obx(() {
            final Widget child;

            if (participant.member.isConnected.value) {
              child = Container();
            } else if (participant.member.isRedialing.isTrue) {
              child = Container(
                key: Key('ParticipantRedialing_${participant.member.id}'),
                width: double.infinity,
                height: double.infinity,
                color: style.colors.onBackgroundOpacity50,
                child: Padding(
                  padding: const EdgeInsets.all(21.0),
                  child: Center(
                    child: SpinKitDoubleBounce(
                      color: style.colors.secondaryHighlight,
                      size: 100 / 1.5,
                      duration: const Duration(milliseconds: 4500),
                    ),
                  ),
                ),
              );
            } else {
              child = Container(
                key: Key('ParticipantConnecting_${participant.member.id}'),
                width: double.infinity,
                height: double.infinity,
                color: style.colors.onBackgroundOpacity50,
                child: const Center(
                  child: CustomProgressIndicator(size: 64),
                ),
              );
            }

            return AnimatedSwitcher(duration: 250.milliseconds, child: child);
          }),
          Positioned.fill(
            child: HandRaisedIcon(
              raised: participant.member.isHandRaised.value,
            ),
          ),
        ],
      );
    });
  }
<<<<<<< HEAD
=======

  /// Returns a raised hand animated icon.
  Widget _handRaisedIcon(bool isRaised) {
    final Style style = Theme.of(router.context!).extension<Style>()!;

    return AnimatedSwitcher(
      duration: const Duration(milliseconds: 150),
      child: isRaised
          ? CircleAvatar(
              radius: 45,
              backgroundColor: style.colors.secondaryOpacity87,
              child: SvgImage.asset('assets/icons/hand_up.svg', width: 90),
            )
          : Container(),
    );
  }
>>>>>>> f375b583
}

/// [Participant] overlay displaying its `muted` and `video status` icons.
class ParticipantOverlayWidget extends StatelessWidget {
  const ParticipantOverlayWidget(
    this.participant, {
    super.key,
    this.muted = false,
    this.hovered = false,
    this.preferBackdrop = true,
  });

  /// [Participant] this [ParticipantOverlayWidget] represents.
  final Participant participant;

  /// Indicator whether this video should display `muted` icon or not.
  ///
  /// If `null`, then displays [Participant.audio] muted status.
  final bool? muted;

  /// Indicator whether this [ParticipantOverlayWidget] is being hovered meaning
  /// its label should be visible.
  final bool hovered;

  /// Indicator whether [ConditionalBackdropFilter] should be enabled.
  final bool preferBackdrop;

  @override
  Widget build(BuildContext context) {
    final Style style = Theme.of(context).extension<Style>()!;

    return Obx(() {
      bool isMuted;

      if (participant.source == MediaSourceKind.Display) {
        isMuted = false;
      } else {
        isMuted = muted ?? participant.audio.value?.isMuted.value ?? true;
      }

      bool isVideoDisabled = participant.video.value?.renderer.value == null &&
          (participant.video.value?.direction.value.isEmitting ?? false) &&
          participant.member.owner == MediaOwnerKind.remote;

      bool isAudioDisabled = participant.audio.value != null &&
          participant.audio.value!.renderer.value == null &&
          participant.source != MediaSourceKind.Display &&
          participant.member.owner == MediaOwnerKind.remote;

      final List<Widget> additionally = [];

      if (isAudioDisabled) {
        additionally.add(
          Padding(
            padding: const EdgeInsets.only(left: 3, right: 3),
            child: SvgImage.asset(
              'assets/icons/audio_off_small.svg',
              width: 20.88,
              height: 17,
              fit: BoxFit.fitWidth,
            ),
          ),
        );
      } else if (isMuted) {
        additionally.add(
          Padding(
            padding: const EdgeInsets.only(left: 2, right: 2),
            child: SvgImage.asset(
              'assets/icons/microphone_off_small.svg',
              height: 16.5,
            ),
          ),
        );
      }

      if (participant.source == MediaSourceKind.Display) {
        if (additionally.isNotEmpty) {
          additionally.add(const SizedBox(width: 4));
        }

        if (isVideoDisabled) {
          additionally.add(
            Padding(
              padding: const EdgeInsets.only(left: 4, right: 4),
              child: SvgImage.asset(
                'assets/icons/screen_share_small.svg',
                height: 12,
              ),
            ),
          );
        } else {
          additionally.add(
            Padding(
              padding: const EdgeInsets.only(left: 4, right: 4),
              child: SvgImage.asset(
                'assets/icons/screen_share_small.svg',
                height: 12,
              ),
            ),
          );
        }
      } else if (isVideoDisabled) {
        if (additionally.isNotEmpty) {
          additionally.add(const SizedBox(width: 4));
        }
        additionally.add(
          Padding(
            padding: const EdgeInsets.only(left: 5, right: 5),
            child: SvgImage.asset(
              'assets/icons/video_off_small.svg',
              width: 19.8,
              height: 17,
            ),
          ),
        );
      }

      final Widget name = Container(
        padding: const EdgeInsets.only(left: 3, right: 3),
        child: Text(
          participant.user.value?.user.value.name?.val ??
              participant.user.value?.user.value.num.val ??
              'dot'.l10n * 3,
          style: context.theme.outlinedButtonTheme.style!.textStyle!
              .resolve({MaterialState.disabled})!.copyWith(
            fontSize: 15,
            color: style.colors.onPrimary,
          ),
          maxLines: 1,
          overflow: TextOverflow.ellipsis,
        ),
      );

      final Widget child;

      if (hovered || additionally.isNotEmpty) {
        child = Container(
          key: const Key('Tooltip'),
          decoration: BoxDecoration(
            borderRadius: BorderRadius.circular(30),
            boxShadow: [
              CustomBoxShadow(
                color: style.colors.onBackgroundOpacity13,
                blurRadius: 8,
                blurStyle: BlurStyle.outer,
              )
            ],
          ),
          child: ConditionalBackdropFilter(
            condition: preferBackdrop,
            borderRadius: BorderRadius.circular(30),
            child: Container(
              decoration: BoxDecoration(
                borderRadius: BorderRadius.circular(30),
                color: preferBackdrop
                    ? style.colors.onSecondaryOpacity20
                    : style.colors.onSecondary,
              ),
              padding: EdgeInsets.only(
                left: 6,
                right: additionally.length >= 2 ? 6 : 6,
                top: 4,
                bottom: 4,
              ),
              height: 32,
              child: Row(
                mainAxisSize: MainAxisSize.min,
                children: [
                  ...additionally,
                  if (additionally.isNotEmpty && hovered)
                    const SizedBox(width: 3),
                  Flexible(
                    child: additionally.isEmpty
                        ? name
                        : AnimatedSize(
                            duration: 150.milliseconds,
                            child: hovered ? name : const SizedBox(),
                          ),
                  ),
                ],
              ),
            ),
          ),
        );
      } else {
        child = const SizedBox();
      }

      return Center(
        child: Stack(
          alignment: Alignment.center,
          fit: StackFit.expand,
          children: [
            Align(
              alignment: Alignment.bottomLeft,
              child: Padding(
                padding: const EdgeInsets.only(bottom: 8, left: 8),
                child: AnimatedSwitcher(
                  duration: const Duration(milliseconds: 150),
                  layoutBuilder: (current, previous) => Stack(
                    alignment: Alignment.center,
                    children: [
                      if (previous.isNotEmpty) previous.first,
                      if (current != null) current,
                    ],
                  ),
                  child: child,
                ),
              ),
            ),
          ],
        ),
      );
    });
  }
}

/// [Participant] background decoration containing a border.
class ParticipantDecoratorWidget extends StatelessWidget {
  const ParticipantDecoratorWidget({super.key});

  @override
  Widget build(BuildContext context) {
    final Style style = Theme.of(context).extension<Style>()!;

    return Center(
      child: Stack(
        alignment: Alignment.center,
        fit: StackFit.passthrough,
        children: [
          const SizedBox(width: double.infinity, height: double.infinity),
          Positioned.fill(
            child: Container(
              decoration: BoxDecoration(
                border: Border.all(
                  color: style.colors.onBackgroundOpacity20,
                  width: 0.5,
                ),
              ),
              child: const IgnorePointer(),
            ),
          ),
        ],
      ),
    );
  }
}<|MERGE_RESOLUTION|>--- conflicted
+++ resolved
@@ -23,7 +23,6 @@
 import '../controller.dart';
 import '/domain/model/ongoing_call.dart';
 import '/l10n/l10n.dart';
-import '/routes.dart';
 import '/themes.dart';
 import '/ui/widget/progress_indicator.dart';
 import '/ui/widget/svg/svg.dart';
@@ -172,25 +171,6 @@
       );
     });
   }
-<<<<<<< HEAD
-=======
-
-  /// Returns a raised hand animated icon.
-  Widget _handRaisedIcon(bool isRaised) {
-    final Style style = Theme.of(router.context!).extension<Style>()!;
-
-    return AnimatedSwitcher(
-      duration: const Duration(milliseconds: 150),
-      child: isRaised
-          ? CircleAvatar(
-              radius: 45,
-              backgroundColor: style.colors.secondaryOpacity87,
-              child: SvgImage.asset('assets/icons/hand_up.svg', width: 90),
-            )
-          : Container(),
-    );
-  }
->>>>>>> f375b583
 }
 
 /// [Participant] overlay displaying its `muted` and `video status` icons.
