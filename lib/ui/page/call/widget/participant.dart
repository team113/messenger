--- conflicted
+++ resolved
@@ -21,11 +21,6 @@
 import '../controller.dart';
 import '/domain/model/ongoing_call.dart';
 import '/themes.dart';
-<<<<<<< HEAD
-import '/ui/page/call/widget/call_cover.dart';
-import '/ui/page/call/widget/conditional_backdrop.dart';
-=======
->>>>>>> 0cd91e7c
 import '/ui/page/home/widget/avatar.dart';
 import '/ui/widget/svg/svg.dart';
 import 'call_cover.dart';
@@ -46,11 +41,7 @@
     this.animate = true,
     this.borderRadius = BorderRadius.zero,
     this.useCallCover = false,
-<<<<<<< HEAD
-    this.isDragging = false,
-=======
     this.expanded = false,
->>>>>>> 0cd91e7c
   }) : super(key: key);
 
   /// [Participant] this [ParticipantWidget] represents.
@@ -84,14 +75,6 @@
   /// Border radius of [Participant.video].
   final BorderRadius? borderRadius;
 
-<<<<<<< HEAD
-  /// Indicator whether [UserCallCover] should be used when no video is
-  /// available.
-  final bool useCallCover;
-
-  /// Indicator whether this [ParticipantWidget] is dragged.
-  final bool isDragging;
-=======
   /// Indicator whether an [UserCallCover] should be used when no video is
   /// available.
   final bool useCallCover;
@@ -99,7 +82,6 @@
   /// Indicator whether this [ParticipantWidget] should have its background
   /// expanded.
   final bool expanded;
->>>>>>> 0cd91e7c
 
   @override
   Widget build(BuildContext context) {
@@ -140,14 +122,9 @@
 
       // [Widget]s to display in background when no video is available.
       List<Widget> _background() {
-<<<<<<< HEAD
-        return useCallCover && participant.user.value?.value.callCover != null
-            ? [CallCoverWidget(participant.user.value?.value.callCover)]
-=======
         return useCallCover &&
                 participant.user.value?.user.value.callCover != null
             ? [CallCoverWidget(participant.user.value?.user.value.callCover)]
->>>>>>> 0cd91e7c
             : [
                 Center(
                   child: Padding(
@@ -156,19 +133,11 @@
                       key: const Key('AnimatedContainerAvatar'),
                       duration: 150.milliseconds,
                       curve: Curves.ease,
-<<<<<<< HEAD
-                      width: isDragging ? 180 : 120,
-                      height: isDragging ? 180 : 120,
-                      decoration: BoxDecoration(
-                        borderRadius: BorderRadius.circular(90),
-                        boxShadow: isDragging
-=======
                       width: expanded ? 180 : 120,
                       height: expanded ? 180 : 120,
                       decoration: BoxDecoration(
                         borderRadius: BorderRadius.circular(90),
                         boxShadow: expanded
->>>>>>> 0cd91e7c
                             ? [
                                 const CustomBoxShadow(
                                   color: Color(0x44000000),
@@ -179,13 +148,8 @@
                             : null,
                       ),
                       child: AvatarWidget.fromUser(
-<<<<<<< HEAD
-                        participant.user.value?.value,
-                        radius: isDragging ? 90 : 60,
-=======
                         participant.user.value?.user.value,
                         radius: expanded ? 90 : 60,
->>>>>>> 0cd91e7c
                       ),
                     ),
                   ),
@@ -244,11 +208,7 @@
   }
 }
 
-<<<<<<< HEAD
-/// [Participant] overlay displaying its muted and video icons.
-=======
 /// [Participant] overlay displaying its `muted` and `video status` icons.
->>>>>>> 0cd91e7c
 class ParticipantOverlayWidget extends StatelessWidget {
   const ParticipantOverlayWidget(
     this.participant, {
@@ -367,12 +327,6 @@
                                                   right: 3,
                                                 ),
                                                 child: Text(
-<<<<<<< HEAD
-                                                  participant.user.value?.value
-                                                          .name?.val ??
-                                                      participant.user.value
-                                                          ?.value.num.val ??
-=======
                                                   participant.user.value?.user
                                                           .value.name?.val ??
                                                       participant
@@ -382,7 +336,6 @@
                                                           .value
                                                           .num
                                                           .val ??
->>>>>>> 0cd91e7c
                                                       '...',
                                                   style: context
                                                       .theme
