--- conflicted
+++ resolved
@@ -88,44 +88,8 @@
   @override
   Widget build(BuildContext context) {
     return Obx(() {
-<<<<<<< HEAD
-      bool isMuted = muted ?? participant.audio.value?.muted ?? false;
-      bool isVideoDisabled = participant.video.value?.isEnabled == false;
-      bool hasVideo = participant.video.value?.isEnabled == true;
+      bool hasVideo = participant.video.value?.renderer.value != null;
       UserId? userId = participant.user.value?.id;
-
-      List<Widget> additionally = [];
-
-      if (isMuted) {
-        additionally.add(
-          Padding(
-            padding: const EdgeInsets.only(left: 1, right: 1),
-            child: SvgLoader.asset(
-              'assets/icons/microphone_off_small.svg',
-              height: 12,
-            ),
-          ),
-        );
-      }
-
-      if (isVideoDisabled ||
-          participant.video.value?.source == MediaSourceKind.Display) {
-        if (additionally.isNotEmpty) {
-          additionally.add(const SizedBox(width: 3));
-        }
-        additionally.add(
-          Padding(
-            padding: const EdgeInsets.only(left: 2, right: 2),
-            child: SvgLoader.asset(
-              'assets/icons/screen_share_small.svg',
-              height: 12,
-            ),
-          ),
-        );
-      }
-=======
-      bool hasVideo = participant.video.value?.renderer.value != null;
->>>>>>> eea09c23
 
       // [Widget]s to display in background when no video is available.
       List<Widget> background() {
