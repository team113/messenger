--- conflicted
+++ resolved
@@ -356,14 +356,12 @@
                 ),
               ),
             ),
-<<<<<<< HEAD
-            Positioned.fill(
-              child: Obx(() {
-                final Widget child;
-
-                if (participant.member.isConnected.value) {
-                  child = Container();
-                } else if (participant.member.isRedialing.value) {
+            Obx(() {
+              final Widget child;
+
+              if (participant.member.isConnected.value) {
+                child = Container();
+              } else if (participant.member.isRedialing.value) {
                   child = Container(
                     key: Key('ParticipantRedialing_${participant.member.id}'),
                     width: double.infinity,
@@ -387,25 +385,6 @@
                     ),
                   );
                 } else {
-                  child = Container(
-                    key: Key('ParticipantConnecting_${participant.member.id}'),
-                    width: double.infinity,
-                    height: double.infinity,
-                    color: Colors.black.withOpacity(0.2),
-                    child: const Center(child: CircularProgressIndicator()),
-                  );
-                }
-
-                return AnimatedSwitcher(
-                  duration: 250.milliseconds,
-                  child: child,
-=======
-            Obx(() {
-              final Widget child;
-
-              if (participant.member.isConnected.value) {
-                child = Container();
-              } else {
                 child = Container(
                   key: Key('ParticipantConnecting_${participant.member.id}'),
                   width: double.infinity,
@@ -414,7 +393,6 @@
                   child: const Center(
                     child: CustomProgressIndicator(size: 64),
                   ),
->>>>>>> 391e82a8
                 );
               }
 
