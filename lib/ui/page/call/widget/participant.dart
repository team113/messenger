--- conflicted
+++ resolved
@@ -179,14 +179,7 @@
           ? CircleAvatar(
               radius: 45,
               backgroundColor: const Color(0xD8818181),
-<<<<<<< HEAD
-              child: SvgImage.asset(
-                'assets/icons/hand_up.svg',
-                width: 90,
-              ),
-=======
               child: SvgImage.asset('assets/icons/hand_up.svg', width: 90),
->>>>>>> 57d4b5b8
             )
           : Container(),
     );
