// Copyright © 2022-2023 IT ENGINEERING MANAGEMENT INC,
//                       <https://github.com/team113>
//
// This program is free software: you can redistribute it and/or modify it under
// the terms of the GNU Affero General Public License v3.0 as published by the
// Free Software Foundation, either version 3 of the License, or (at your
// option) any later version.
//
// This program is distributed in the hope that it will be useful, but WITHOUT
// ANY WARRANTY; without even the implied warranty of MERCHANTABILITY or FITNESS
// FOR A PARTICULAR PURPOSE. See the GNU Affero General Public License v3.0 for
// more details.
//
// You should have received a copy of the GNU Affero General Public License v3.0
// along with this program. If not, see
// <https://www.gnu.org/licenses/agpl-3.0.html>.

import 'package:flutter/material.dart';
import 'package:flutter/scheduler.dart';
import 'package:get/get.dart';
import 'package:medea_flutter_webrtc/medea_flutter_webrtc.dart';
import 'package:medea_jason/medea_jason.dart';

import '/domain/model/ongoing_call.dart';
import '/ui/widget/progress_indicator.dart';
import '/ui/widget/svg/svg.dart';
import '/util/platform_utils.dart';

/// Real-time WebRTC video stream representation of its [renderer].
///
/// Wrapper around a [VideoView] with some additional decorations.
class RtcVideoView extends StatefulWidget {
  const RtcVideoView(
    this.renderer, {
    super.key,
    this.source = MediaSourceKind.Device,
    this.borderRadius,
    this.enableContextMenu = true,
    this.fit,
    this.label,
    this.mirror = false,
    this.muted = false,
    this.border,
    this.respectAspectRatio = false,
    this.offstageUntilDetermined = false,
    this.onSizeDetermined,
    this.framelessBuilder,
  });

  /// Renderer to display WebRTC video stream from.
  final RtcVideoRenderer renderer;

  /// [MediaSourceKind] of this [RtcVideoView].
  final MediaSourceKind source;

  /// Indicator whether this video should be horizontally mirrored or not.
  final bool mirror;

  /// [BoxFit] mode of this video.
  final BoxFit? fit;

  /// Indicator whether this video should display `muted` icon or not.
  final bool muted;

  /// Optional label of this video.
  final String? label;

  /// Border radius of this video.
  final BorderRadius? borderRadius;

  /// Builder building the background when the video's size is not determined.
  final Widget Function()? framelessBuilder;

  /// Indicator whether this video should take exactly the size of its
  /// [renderer]'s video stream.
  final bool respectAspectRatio;

  /// Indicator whether this video should be placed in an [Offstage] until its
  /// size is determined.
  final bool offstageUntilDetermined;

  /// Callback, called when the video's size is determined.
  final Function? onSizeDetermined;

  /// Indicator whether default context menu is enabled over this video or not.
  ///
  /// Only effective under the web, since only web has default context menu.
  final bool enableContextMenu;

  /// Optional border to apply to this [RtcVideoView].
  final Border? border;

  /// Calculates an optimal [BoxFit] mode for the provided [renderer].
  static BoxFit determineBoxFit(
    RtcVideoRenderer renderer,
    MediaSourceKind source,
    BoxConstraints constraints,
    BuildContext context,
  ) {
    if (source == MediaSourceKind.Display ||
        (renderer.width == 0 && renderer.height == 0)) {
      return BoxFit.contain;
    } else {
      bool contain = false;

      if (context.isMobile) {
        // Video is horizontal.
        if (renderer.aspectRatio >= 1) {
          double width = constraints.maxWidth;
          double height =
              renderer.height * (constraints.maxWidth / renderer.width);
          double factor = constraints.maxHeight / height;
          contain = factor >= 3.0;
          if (factor < 1) {
            width = renderer.width * (constraints.maxHeight / renderer.height);
            height = constraints.maxHeight;
            factor = constraints.maxWidth / width;
            contain = factor >= 2.5;
          }
        }
        // Video is vertical.
        else {
          double width =
              renderer.width * (constraints.maxHeight / renderer.height);
          double height = constraints.maxHeight;
          double factor = constraints.maxWidth / width;
          contain = factor >= 3.9;
          if (factor < 1) {
            width = constraints.maxWidth;
            height = renderer.height * (constraints.maxWidth / renderer.width);
            factor = constraints.maxHeight / height;
            contain = factor >= 3.0;
          }
        }
      } else {
        // Video is horizontal.
        if (renderer.aspectRatio >= 1) {
          double width = constraints.maxWidth;
          double height =
              renderer.height * (constraints.maxWidth / renderer.width);
          double factor = constraints.maxHeight / height;
          contain = factor >= 2.41;
          if (factor < 1) {
            width = renderer.width * (constraints.maxHeight / renderer.height);
            height = constraints.maxHeight;
            factor = constraints.maxWidth / width;
            contain = factor >= 1.5;
          }
        }
        // Video is vertical.
        else {
          double width =
              renderer.width * (constraints.maxHeight / renderer.height);
          double height = constraints.maxHeight;
          double factor = constraints.maxWidth / width;
          contain = factor >= 2.0;
          if (factor < 1) {
            width = constraints.maxWidth;
            height = renderer.height * (constraints.maxWidth / renderer.width);
            factor = constraints.maxHeight / height;
            contain = factor >= 2.2;
          }
        }
      }

      return contain ? BoxFit.contain : BoxFit.cover;
    }
  }

  @override
  State<RtcVideoView> createState() => _RtcVideoViewState();
}

/// State of a [RtcVideoView] used to rebuild itself on size determination.
class _RtcVideoViewState extends State<RtcVideoView> {
  /// [GlobalKey] of the [VideoView].
  final GlobalKey _videoKey = GlobalKey();

  @override
  Widget build(BuildContext context) {
    Widget video = VideoView(
      widget.renderer.inner,
      key: _videoKey,
      mirror: widget.mirror,
      objectFit: VideoViewObjectFit.cover,
      enableContextMenu: widget.enableContextMenu,
      autoRotate: !widget.mirror,
    );

    // Wait for the size to be determined if necessary.
    if (widget.offstageUntilDetermined) {
      if (widget.renderer.height == 0) {
        _waitTilSizeDetermined();
        return Stack(
          children: [
            Offstage(child: video),
            if (widget.framelessBuilder != null) widget.framelessBuilder!(),
            const Center(child: CustomProgressIndicator(size: 64))
          ],
        );
      }
    }

    // Returns [AspectRatio] of [video] if [respectAspectRatio] or [video]
    // otherwise.
    Widget aspected(BoxFit? fit) {
      if (widget.respectAspectRatio && fit != BoxFit.cover) {
        if (widget.renderer.inner.videoHeight == 0) {
          _waitTilSizeDetermined();
          if (widget.framelessBuilder != null) {
            return widget.framelessBuilder!();
          }

          return Stack(
            children: [
              Offstage(child: video),
              const Center(child: CustomProgressIndicator(size: 64))
            ],
          );
        }

        return AspectRatio(
          aspectRatio: widget.renderer.inner.videoWidth /
              widget.renderer.inner.videoHeight,
          child: video,
        );
      }

      if (fit == BoxFit.contain) {
        if (widget.renderer.inner.videoHeight == 0) {
          return video;
        }

        return AspectRatio(
          aspectRatio: widget.renderer.inner.videoWidth /
              widget.renderer.inner.videoHeight,
          child: video,
        );
      }

      return video;
    }

    // Returns [ClipRRect] of [aspected] if [borderRadius] is not `null` or
    // [aspected] otherwise.
    Widget clipped(BoxFit? fit) => widget.borderRadius == null
        ? aspected(fit)
        : ClipRRect(borderRadius: widget.borderRadius, child: aspected(fit));

    // Returns outlined [Container] with [clipped] if [outline] is not null or
    // [clipped] otherwise.
    Widget outlined(BoxFit? fit) => AnimatedContainer(
          duration: 200.milliseconds,
          decoration: BoxDecoration(
            border: widget.border,
            borderRadius: widget.borderRadius?.add(BorderRadius.circular(4)),
          ),
          child: clipped(fit),
        );

    return LayoutBuilder(
      builder: (context, constraints) {
        RtcVideoRenderer renderer = widget.renderer;

        BoxFit? fit;
        if (widget.source != MediaSourceKind.Display) {
          fit = widget.fit;
        }

        // Calculate the default [BoxFit] if there's no explicit fit.
        fit ??= RtcVideoView.determineBoxFit(
          renderer,
          widget.source,
          constraints,
          context,
        );

        return Stack(
          alignment: Alignment.bottomCenter,
          children: [
            outlined(fit),
            AnimatedSwitcher(
              duration: const Duration(milliseconds: 150),
              child: widget.muted || widget.label != null
                  ? Container(
                      height: 25,
                      padding: const EdgeInsets.symmetric(horizontal: 6.3),
                      margin: const EdgeInsets.only(bottom: 7),
                      decoration: BoxDecoration(
                        borderRadius: BorderRadius.circular(30),
                        color: const Color(0xDD818181),
                      ),
                      child: Row(
                        mainAxisAlignment: MainAxisAlignment.center,
                        mainAxisSize: MainAxisSize.min,
                        children: [
                          if (widget.muted) const SizedBox(width: 1),
                          if (widget.muted)
<<<<<<< HEAD
                            const AssetWidget(
                              asset: 'assets/icons/microphone_off_small.svg',
=======
                            SvgImage.asset(
                              'assets/icons/microphone_off_small.svg',
>>>>>>> 57d4b5b8
                              width: 11,
                            ),
                          Flexible(
                            child: AnimatedSize(
                              duration: const Duration(milliseconds: 200),
                              child: widget.label != null
                                  ? Padding(
                                      padding: EdgeInsets.only(
                                          left: widget.muted ? 6 : 1),
                                      child: Text(
                                        widget.label!,
                                        style: context.theme.outlinedButtonTheme
                                            .style!.textStyle!
                                            .resolve({
                                          MaterialState.disabled
                                        })!.copyWith(
                                          fontSize: 13,
                                          color: Colors.white,
                                        ),
                                        maxLines: 1,
                                        overflow: TextOverflow.clip,
                                      ),
                                    )
                                  : const SizedBox(width: 1, height: 25),
                            ),
                          ),
                        ],
                      ),
                    )
                  : const SizedBox(width: 1, height: 1),
            ),
          ],
        );
      },
    );
  }

  /// Recursively waits for the [RtcVideoRenderer]'s size to be determined and
  /// requests a rebuild when it becomes determined.
  void _waitTilSizeDetermined() {
    SchedulerBinding.instance.addPostFrameCallback((timeStamp) {
      if (mounted) {
        if (widget.renderer.inner.videoHeight == 0) {
          _waitTilSizeDetermined();
        } else {
          setState(() => widget.onSizeDetermined?.call());
        }
      }
    });
  }
}<|MERGE_RESOLUTION|>--- conflicted
+++ resolved
@@ -296,13 +296,8 @@
                         children: [
                           if (widget.muted) const SizedBox(width: 1),
                           if (widget.muted)
-<<<<<<< HEAD
-                            const AssetWidget(
-                              asset: 'assets/icons/microphone_off_small.svg',
-=======
                             SvgImage.asset(
                               'assets/icons/microphone_off_small.svg',
->>>>>>> 57d4b5b8
                               width: 11,
                             ),
                           Flexible(
