--- conflicted
+++ resolved
@@ -24,11 +24,8 @@
     Key? key,
     this.onInit,
     this.onDispose,
-<<<<<<< HEAD
     this.enabled = true,
-=======
     this.minimizationDelta = 50,
->>>>>>> 1c7988f7
     required this.child,
   }) : super(key: key);
 
@@ -39,14 +36,12 @@
   /// Callback, called when the state of this [MinimizableView] is disposed.
   final void Function()? onDispose;
 
-<<<<<<< HEAD
   /// Indicator whether minimizing is enabled.
   final bool enabled;
-=======
+
   /// Distance to travel in order for the panning to be recognized as a
   /// minimization gesture.
   final double minimizationDelta;
->>>>>>> 1c7988f7
 
   /// [Widget] to minimize.
   final Widget child;
@@ -166,14 +161,19 @@
                         FocusManager.instance.primaryFocus?.unfocus();
                       }
                     : null,
-<<<<<<< HEAD
                 onPanUpdate:
                     (_drag != null && _value != null && widget.enabled) ||
                             _controller.value == 1
                         ? (d) {
+                          if (_panningDistance < widget.minimizationDelta &&
+                      _controller.value == 0) {
+                    return;
+                  }
+
                             if (_drag != null && _value != null) {
                               _controller.value = _value! +
-                                  (d.localPosition.dy - _drag!.dy) *
+                                  (d.localPosition.dy - _drag!.dy -
+                                widget.minimizationDelta) *
                                       (1 / constraints.maxHeight);
                             } else {
                               setState(() {
@@ -185,31 +185,6 @@
                           }
                         : null,
                 onPanStart: _controller.value == 0 && widget.enabled
-=======
-                onPanUpdate: (d) {
-                  _panningDistance = _panningDistance + d.delta.dy;
-
-                  if (_panningDistance < widget.minimizationDelta &&
-                      _controller.value == 0) {
-                    return;
-                  }
-
-                  if (_drag != null && _value != null) {
-                    _controller.value = _value! +
-                        (d.localPosition.dy -
-                                _drag!.dy -
-                                widget.minimizationDelta) *
-                            (1 / constraints.maxHeight);
-                  } else {
-                    setState(() {
-                      _right = _right - d.delta.dx;
-                      _bottom = _bottom - d.delta.dy;
-                      _applyConstraints(biggest);
-                    });
-                  }
-                },
-                onPanStart: _controller.value == 0
->>>>>>> 1c7988f7
                     ? (d) {
                         _controller.stop();
                         _drag = d.localPosition;
@@ -217,18 +192,12 @@
                         setState(() {});
                       }
                     : null,
-<<<<<<< HEAD
-                onPanEnd: _drag != null && _value != null && widget.enabled
-                    ? _onVerticalDragEnd
-                    : null,
-=======
-                onPanEnd: (d) {
+                onPanEnd: widget.enabled ? (d) {
                   if (_drag != null && _value != null) {
                     _onVerticalDragEnd(d);
                   }
                   _panningDistance = 0;
-                },
->>>>>>> 1c7988f7
+                } : null,
                 child: DecoratedBoxTransition(
                   key: _key,
                   decoration: _decorationTween.animate(_controller),
