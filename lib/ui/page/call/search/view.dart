// Copyright © 2022 IT ENGINEERING MANAGEMENT INC, <https://github.com/team113>
//
// This program is free software: you can redistribute it and/or modify it under
// the terms of the GNU Affero General Public License v3.0 as published by the
// Free Software Foundation, either version 3 of the License, or (at your
// option) any later version.
//
// This program is distributed in the hope that it will be useful, but WITHOUT
// ANY WARRANTY; without even the implied warranty of MERCHANTABILITY or FITNESS
// FOR A PARTICULAR PURPOSE. See the GNU Affero General Public License v3.0 for
// more details.
//
// You should have received a copy of the GNU Affero General Public License v3.0
// along with this program. If not, see
// <https://www.gnu.org/licenses/agpl-3.0.html>.

import 'package:flutter/material.dart';
import 'package:flutter_list_view/flutter_list_view.dart';
import 'package:get/get.dart';

import '/domain/model/user.dart';
import '/domain/repository/chat.dart';
import '/domain/repository/contact.dart';
import '/domain/repository/user.dart';
import '/l10n/l10n.dart';
import '/themes.dart';
import '/ui/page/home/widget/avatar.dart';
import '/ui/page/home/widget/contact_tile.dart';
import '/ui/widget/outlined_rounded_button.dart';
import '/ui/widget/text_field.dart';
import '/ui/widget/widget_button.dart';
import 'controller.dart';

/// View of the [User]s search.
class SearchView extends StatelessWidget {
  const SearchView({
    Key? key,
    required this.categories,
    required this.title,
    this.chat,
    this.selectable = true,
    this.enabled = true,
    this.submit,
    this.onPressed,
    this.onSubmit,
    this.onBack,
    this.onChanged,
  }) : super(key: key);

  /// [SearchCategory]ies to search through.
  final List<SearchCategory> categories;

  /// [RxChat] this [SearchView] is bound to, if any.
  final RxChat? chat;

  /// Indicator whether the searched items are selectable.
  final bool selectable;

  /// Indicator whether the selected items can be submitted, if [selectable], or
  /// otherwise [onPressed] may be called.
  final bool enabled;

  /// Title of this [SearchView].
  final String title;

  /// Label of the submit button.
  ///
  /// Only meaningful if [onSubmit] is non-`null`.
  final String? submit;

  /// Callback, called when a searched item is pressed.
  final void Function(dynamic)? onPressed;

  /// Callback, called when the submit button is pressed.
  final void Function(List<UserId> ids)? onSubmit;

  /// Callback, called when selected items was changed.
  final void Function(SearchViewResults? results)? onChanged;

  /// Callback, called when the back button is pressed.
  ///
  /// If `null`, then no back button will be displayed.
  final VoidCallback? onBack;

  @override
  Widget build(BuildContext context) {
    final TextStyle? thin =
        Theme.of(context).textTheme.bodyText1?.copyWith(color: Colors.black);

    return GetBuilder(
      init: SearchController(
        Get.find(),
        Get.find(),
        Get.find(),
        chat: chat,
        categories: categories,
        onChanged: onChanged,
      ),
      builder: (SearchController c) {
        return Container(
          margin: const EdgeInsets.symmetric(horizontal: 2),
          constraints: const BoxConstraints(maxHeight: 650),
          child: Column(
            mainAxisSize: MainAxisSize.max,
            children: [
              const SizedBox(height: 16),
              Center(
                child: Text(
                  title,
                  style: thin?.copyWith(fontSize: 18),
                ),
              ),
              const SizedBox(height: 18),
              Padding(
                padding: const EdgeInsets.symmetric(horizontal: 10),
                child: Center(
                  child: ReactiveTextField(
                    state: c.search,
                    label: 'label_search'.l10n,
                    style: thin,
                    onChanged: () => c.query.value = c.search.text,
                  ),
                ),
              ),
              const SizedBox(height: 25),
              SizedBox(
                height: 17,
                child: Row(
                  children: [
                    const SizedBox(width: 10),
                    Expanded(
                      child: ListView(
                        scrollDirection: Axis.horizontal,
                        shrinkWrap: true,
                        children: categories
                            .map((e) => _category(context, c, e))
                            .toList(),
                      ),
                    ),
                    Obx(() {
                      return Text(
                        'label_selected'.l10nfmt({
                          'count': c.selectedContacts.length +
                              c.selectedUsers.length +
                              c.selectedChats.length
                        }),
                        style: thin?.copyWith(fontSize: 15),
                      );
                    }),
                    const SizedBox(width: 10),
                  ],
                ),
              ),
              const SizedBox(height: 18),
              Expanded(
                child: Obx(() {
                  if (c.recent.isEmpty &&
                      c.contacts.isEmpty &&
                      c.users.isEmpty &&
                      c.chats.isEmpty) {
                    if (c.searchStatus.value.isSuccess) {
                      return Center(child: Text('label_nothing_found'.l10n));
                    } else if (c.searchStatus.value.isEmpty) {
                      return Center(child: Text('label_use_search'.l10n));
                    }

                    return const Center(child: CircularProgressIndicator());
                  }

                  return FlutterListView(
                    controller: c.controller,
                    delegate: FlutterListViewDelegate(
                      (context, i) {
                        dynamic e = c.getIndex(i);
                        Widget child = Container();

                        if (e is RxUser) {
                          child = Obx(() {
                            return tile(
                              context: context,
                              user: e,
                              selected: c.selectedUsers.contains(e),
                              onTap: selectable
                                  ? () => c.select(user: e)
                                  : enabled
                                      ? () => onPressed?.call(e)
                                      : null,
                            );
                          });
                        } else if (e is RxChatContact) {
                          child = Obx(() {
                            return tile(
                              context: context,
                              contact: e,
                              selected: c.selectedContacts.contains(e),
                              onTap: selectable
                                  ? () => c.select(contact: e)
                                  : enabled
                                      ? () => onPressed?.call(e)
                                      : null,
                            );
                          });
                        } else if (e is RxChat) {
                          child = Obx(() {
                            return chatTile(
                              context,
                              chat: e,
                              selected: c.selectedChats.contains(e),
                              onTap: selectable
                                  ? () => c.select(chat: e)
                                  : enabled
                                      ? () => onPressed?.call(e)
                                      : null,
                            );
                          });
                        }

                        return Padding(
                          padding: EdgeInsets.only(top: i > 0 ? 7 : 0),
                          child: child,
                        );
                      },
                      childCount: c.chats.length +
                          c.contacts.length +
                          c.users.length +
                          c.recent.length,
                    ),
                  );
                }),
              ),
              if (onSubmit != null || onBack != null) ...[
                const SizedBox(height: 18),
                Padding(
                  padding: const EdgeInsets.symmetric(horizontal: 10),
                  child: Row(
                    children: [
                      if (onBack != null) ...[
                        Expanded(
                          child: OutlinedRoundedButton(
                            key: const Key('BackButton'),
                            maxWidth: null,
                            title: Text(
                              'btn_back'.l10n,
                              overflow: TextOverflow.ellipsis,
                              maxLines: 1,
                              style: const TextStyle(color: Colors.white),
                            ),
                            onPressed: onBack,
                            color: Theme.of(context).colorScheme.secondary,
                          ),
                        ),
                        const SizedBox(width: 10),
                      ],
                      if (onSubmit != null)
                        Expanded(
                          child: Obx(() {
                            bool enabled = this.enabled &&
                                (c.selectedContacts.isNotEmpty ||
                                    c.selectedUsers.isNotEmpty);

                            return OutlinedRoundedButton(
                              key: const Key('SearchSubmitButton'),
                              maxWidth: null,
                              title: Text(
                                submit ?? 'btn_submit'.l10n,
                                overflow: TextOverflow.ellipsis,
                                maxLines: 1,
                                style: TextStyle(
                                  color: enabled ? Colors.white : Colors.black,
                                ),
                              ),
                              onPressed: enabled
                                  ? () => onSubmit!.call(c.selected())
                                  : null,
                              color: Theme.of(context).colorScheme.secondary,
                            );
                          }),
                        ),
                    ],
                  ),
                ),
              ],
              const SizedBox(height: 16),
            ],
          ),
        );
      },
    );
  }

  /// Builds a [WidgetButton] of the provided [category].
  Widget _category(
    BuildContext context,
    SearchController c,
    SearchCategory category,
  ) {
    return WidgetButton(
      onPressed: () => c.jumpTo(category),
      child: Obx(() {
        final TextStyle? thin = Theme.of(context).textTheme.bodyText1?.copyWith(
              fontSize: 15,
              color: c.category.value == category
                  ? Theme.of(context).colorScheme.secondary
                  : null,
            );

        return Padding(
          padding: const EdgeInsets.only(right: 20),
          child: Text(category.l10n, style: thin),
        );
      }),
    );
  }

  /// Builds [User]s tile.
  Widget tile({
    required BuildContext context,
    RxUser? user,
    RxChatContact? contact,
    void Function()? onTap,
    bool selected = false,
  }) {
    return Padding(
      padding: const EdgeInsets.symmetric(horizontal: 10),
      child: ContactTile(
        contact: contact,
        user: user,
        onTap: onTap,
        selected: selected,
        darken: 0.05,
        trailing: [
          if (selectable)
            SizedBox(
              width: 30,
              height: 30,
              child: AnimatedSwitcher(
                duration: 200.milliseconds,
                child: selected
                    ? CircleAvatar(
                        backgroundColor:
                            Theme.of(context).colorScheme.secondary,
                        radius: 12,
                        child: const Icon(
                          Icons.check,
                          color: Colors.white,
                          size: 14,
                        ),
                      )
                    : const CircleAvatar(
                        backgroundColor: Color(0xFFD7D7D7),
                        radius: 12,
                      ),
              ),
            ),
        ],
      ),
    );
  }

  /// Builds [Chat]s tile.
  Widget chatTile(
    BuildContext context, {
    required RxChat chat,
    void Function()? onTap,
    bool selected = false,
  }) {
    Style style = Theme.of(context).extension<Style>()!;

    return Padding(
      padding: const EdgeInsets.symmetric(horizontal: 10),
      child: Container(
        height: 76,
        decoration: BoxDecoration(
          borderRadius: style.cardRadius,
          border: style.cardBorder,
          color: Colors.transparent,
        ),
        child: Material(
          type: MaterialType.card,
          borderRadius: style.cardRadius,
          color: selected
              ? const Color(0xFFD7ECFF).withOpacity(0.8)
              : style.cardColor.darken(0.05),
          child: InkWell(
            key: Key('Chat_${chat.chat.value.id}'),
            borderRadius: style.cardRadius,
            onTap: onTap,
            hoverColor: selected
                ? const Color(0x00D7ECFF)
                : const Color(0xFFD7ECFF).withOpacity(0.8),
            child: Padding(
              padding: const EdgeInsets.fromLTRB(12, 9 + 3, 12, 9 + 3),
              child: Row(
                children: [
                  AvatarWidget.fromRxChat(chat, radius: 26),
                  const SizedBox(width: 12),
                  Expanded(
                    child: Text(
                      chat.title.value,
                      overflow: TextOverflow.ellipsis,
                      maxLines: 1,
                      style: Theme.of(context).textTheme.headline5,
                    ),
                  ),
                  SizedBox(
                    width: 30,
                    height: 30,
                    child: AnimatedSwitcher(
                      duration: 200.milliseconds,
                      child: selected
                          ? const CircleAvatar(
                              backgroundColor: Color(0xFF63B4FF),
                              radius: 12,
                              child: Icon(
                                Icons.check,
                                color: Colors.white,
                                size: 14,
                              ),
                            )
                          : const CircleAvatar(
                              backgroundColor: Color(0xFFD7D7D7),
                              radius: 12,
                            ),
                    ),
                  ),
                ],
              ),
            ),
          ),
        ),
      ),
    );
  }
}

/// Extension adding [L10n] to a [SearchCategory].
extension _SearchCategoryL10n on SearchCategory {
  /// Returns a localized [String] of this [SearchCategory].
  String get l10n {
    switch (this) {
      case SearchCategory.recent:
        return 'label_recent'.l10n;
      case SearchCategory.contact:
        return 'label_contacts'.l10n;
      case SearchCategory.user:
        return 'label_users'.l10n;
<<<<<<< HEAD
      case SearchCategory.chats:
=======
      case SearchCategory.chat:
>>>>>>> 4471641f
        return 'label_chats'.l10n;
    }
  }
}<|MERGE_RESOLUTION|>--- conflicted
+++ resolved
@@ -444,11 +444,7 @@
         return 'label_contacts'.l10n;
       case SearchCategory.user:
         return 'label_users'.l10n;
-<<<<<<< HEAD
-      case SearchCategory.chats:
-=======
       case SearchCategory.chat:
->>>>>>> 4471641f
         return 'label_chats'.l10n;
     }
   }
