// Copyright © 2022-2023 IT ENGINEERING MANAGEMENT INC,
//                       <https://github.com/team113>
//
// This program is free software: you can redistribute it and/or modify it under
// the terms of the GNU Affero General Public License v3.0 as published by the
// Free Software Foundation, either version 3 of the License, or (at your
// option) any later version.
//
// This program is distributed in the hope that it will be useful, but WITHOUT
// ANY WARRANTY; without even the implied warranty of MERCHANTABILITY or FITNESS
// FOR A PARTICULAR PURPOSE. See the GNU Affero General Public License v3.0 for
// more details.
//
// You should have received a copy of the GNU Affero General Public License v3.0
// along with this program. If not, see
// <https://www.gnu.org/licenses/agpl-3.0.html>.

import 'package:flutter/material.dart';
import 'package:flutter_list_view/flutter_list_view.dart';
import 'package:get/get.dart';

import '/domain/model/user.dart';
import '/domain/repository/chat.dart';
import '/domain/repository/contact.dart';
import '/domain/repository/user.dart';
import '/l10n/l10n.dart';
import '/ui/page/home/widget/chat_tile.dart';
import '/ui/page/home/widget/contact_tile.dart';
import '/ui/widget/modal_popup.dart';
import '/ui/widget/outlined_rounded_button.dart';
import '/ui/widget/text_field.dart';
import 'controller.dart';

/// View of the [User]s search.
class SearchView extends StatelessWidget {
  const SearchView({
    Key? key,
    required this.categories,
    required this.title,
    this.chat,
    this.selectable = true,
    this.enabled = true,
    this.submit,
    this.onPressed,
    this.onSubmit,
    this.onBack,
    this.onSelected,
  }) : super(key: key);

  /// [SearchCategory]ies to search through.
  final List<SearchCategory> categories;

  /// [RxChat] this [SearchView] is bound to, if any.
  final RxChat? chat;

  /// Indicator whether the searched items are selectable.
  final bool selectable;

  /// Indicator whether the selected items can be submitted, if [selectable], or
  /// otherwise [onPressed] may be called.
  final bool enabled;

  /// Title of this [SearchView].
  final String title;

  /// Label of the submit button.
  ///
  /// Only meaningful if [onSubmit] is non-`null`.
  final String? submit;

  /// Callback, called when a searched item is pressed.
  final void Function(dynamic)? onPressed;

  /// Callback, called when the submit button is pressed.
  final void Function(List<UserId> ids)? onSubmit;

  /// Callback, called on the selected items changes.
  final void Function(SearchViewResults? results)? onSelected;

  /// Callback, called when the back button is pressed.
  ///
  /// If `null`, then no back button will be displayed.
  final VoidCallback? onBack;

  @override
  Widget build(BuildContext context) {
    final TextStyle? thin =
        Theme.of(context).textTheme.bodyText1?.copyWith(color: Colors.black);

    return GetBuilder(
      key: const Key('SearchView'),
      init: SearchController(
        Get.find(),
        Get.find(),
        Get.find(),
        chat: chat,
        categories: categories,
        onSelected: onSelected,
      ),
      builder: (SearchController c) {
        return Container(
          margin: const EdgeInsets.symmetric(horizontal: 2),
          constraints: const BoxConstraints(maxHeight: 650),
          child: Column(
            mainAxisSize: MainAxisSize.max,
            children: [
              ModalPopupHeader(
                onBack: onBack,
                header: Center(
                  child: Text(title, style: thin?.copyWith(fontSize: 18)),
                ),
              ),
              const SizedBox(height: 12),
              Padding(
                padding: const EdgeInsets.symmetric(horizontal: 10),
                child: Center(
                  child: ReactiveTextField(
                    key: const Key('SearchTextField'),
                    state: c.search,
                    label: 'label_search'.l10n,
                    style: thin,
                    onChanged: () => c.query.value = c.search.text,
                  ),
                ),
              ),
              const SizedBox(height: 18),
              Expanded(
                child: Obx(() {
                  if (c.recent.isEmpty &&
                      c.contacts.isEmpty &&
                      c.users.isEmpty &&
                      c.chats.isEmpty) {
                    if (c.searchStatus.value.isSuccess ||
                        c.searchStatus.value.isEmpty) {
                      return Center(
                        child: Text(
                          (c.searchStatus.value.isSuccess
                                  ? 'label_nothing_found'
                                  : 'label_use_search')
                              .l10n,
                          textAlign: TextAlign.center,
                        ),
                      );
                    }

                    return const Center(child: CircularProgressIndicator());
                  }

                  return Scrollbar(
                    controller: c.controller,
<<<<<<< HEAD
                    delegate: FlutterListViewDelegate(
                      (context, i) {
                        dynamic e = c.getIndex(i);
                        Widget child = Container();

                        if (e is RxUser) {
                          child = Obx(() {
                            return _tile(
                              key: Key('SearchUser_${e.id}'),
                              context: context,
                              user: e,
                              selected: c.selectedUsers.contains(e),
                              onTap: selectable
                                  ? () => c.select(user: e)
                                  : enabled
                                      ? () => onPressed?.call(e)
                                      : null,
                            );
                          });
                        } else if (e is RxChatContact) {
                          child = Obx(() {
                            return _tile(
                              key: Key('SearchContact_${e.id}'),
                              context: context,
                              contact: e,
                              selected: c.selectedContacts.contains(e),
                              onTap: selectable
                                  ? () => c.select(contact: e)
                                  : enabled
                                      ? () => onPressed?.call(e)
                                      : null,
                            );
                          });
                        } else if (e is RxChat) {
                          child = Obx(() {
                            return _tile(
                              context: context,
                              chat: e,
                              selected: c.selectedChats.contains(e),
                              onTap: selectable
                                  ? () => c.select(chat: e)
                                  : enabled
                                      ? () => onPressed?.call(e)
                                      : null,
                            );
                          });
                        }

                        return child;
                      },
                      childCount: c.chats.length +
                          c.contacts.length +
                          c.users.length +
                          c.recent.length,
=======
                    child: FlutterListView(
                      controller: c.controller,
                      delegate: FlutterListViewDelegate(
                        (context, i) {
                          dynamic e = c.getIndex(i);
                          Widget child = Container();

                          if (e is RxUser) {
                            child = Obx(() {
                              return tile(
                                key: Key('SearchUser_${e.id}'),
                                user: e,
                                selected: c.selectedUsers.contains(e),
                                onTap: selectable
                                    ? () => c.selectUser(e)
                                    : enabled
                                        ? () => onPressed?.call(e)
                                        : null,
                              );
                            });
                          } else if (e is RxChatContact) {
                            child = Obx(() {
                              return tile(
                                key: Key('SearchContact_${e.id}'),
                                contact: e,
                                selected: c.selectedContacts.contains(e),
                                onTap: selectable
                                    ? () => c.selectContact(e)
                                    : enabled
                                        ? () => onPressed?.call(e)
                                        : null,
                              );
                            });
                          }

                          return child;
                        },
                        childCount: c.contacts.length +
                            c.users.length +
                            c.recent.length,
                      ),
>>>>>>> 2b9bdc90
                    ),
                  );
                }),
              ),
              if (onSubmit != null) ...[
                const SizedBox(height: 18),
                Padding(
                  padding: const EdgeInsets.symmetric(horizontal: 10),
                  child: Obx(() {
                    final bool enabled = this.enabled &&
                        (c.selectedContacts.isNotEmpty ||
                            c.selectedUsers.isNotEmpty);

                    return OutlinedRoundedButton(
                      key: const Key('SearchSubmitButton'),
                      maxWidth: double.infinity,
                      title: Text(
                        submit ?? 'btn_submit'.l10n,
                        overflow: TextOverflow.ellipsis,
                        maxLines: 1,
                        style: TextStyle(
                          color: enabled ? Colors.white : Colors.black,
                        ),
                      ),
                      onPressed:
                          enabled ? () => onSubmit?.call(c.selected()) : null,
                      color: Theme.of(context).colorScheme.secondary,
                    );
                  }),
                ),
              ],
              const SizedBox(height: 12),
            ],
          ),
        );
      },
    );
  }

  /// Builds a visual representation of the provided [user], [contact] or
  /// [chat].
  Widget _tile({
    required BuildContext context,
    RxUser? user,
    RxChatContact? contact,
    RxChat? chat,
    void Function()? onTap,
    bool selected = false,
    Key? key,
  }) {
    final Widget child;
    final List<Widget> trailing = [
      SizedBox(
        width: 30,
        height: 30,
        child: AnimatedSwitcher(
          duration: 200.milliseconds,
          child: selected
              ? CircleAvatar(
                  backgroundColor: Theme.of(context).colorScheme.secondary,
                  radius: 12,
                  child: const Icon(
                    Icons.check,
                    color: Colors.white,
                    size: 14,
                  ),
                )
              : const CircleAvatar(
                  backgroundColor: Color(0xFFD7D7D7),
                  radius: 12,
                ),
        ),
      )
    ];

    if (chat != null) {
      child = ChatTile(
        key: Key('Chat_${chat.id}'),
        chat: chat,
        selected: selected,
        onTap: onTap,
        darken: 0.05,
        trailing: trailing,
      );
    } else {
      child = ContactTile(
        key: key,
        contact: contact,
        user: user,
        darken: 0.05,
        onTap: onTap,
        selected: selected,
        trailing: trailing,
      );
    }

    return Padding(
      padding: const EdgeInsets.symmetric(horizontal: 10),
      child: child,
    );
  }
}<|MERGE_RESOLUTION|>--- conflicted
+++ resolved
@@ -148,21 +148,22 @@
 
                   return Scrollbar(
                     controller: c.controller,
-<<<<<<< HEAD
-                    delegate: FlutterListViewDelegate(
-                      (context, i) {
-                        dynamic e = c.getIndex(i);
-                        Widget child = Container();
-
-                        if (e is RxUser) {
-                          child = Obx(() {
-                            return _tile(
+                    child: FlutterListView(
+                      controller: c.controller,
+                      delegate: FlutterListViewDelegate(
+                        (context, i) {
+                          dynamic e = c.getIndex(i);
+                          Widget child = Container();
+
+                          if (e is RxUser) {
+                            child = Obx(() {
+                              return _tile(
                               key: Key('SearchUser_${e.id}'),
                               context: context,
-                              user: e,
-                              selected: c.selectedUsers.contains(e),
-                              onTap: selectable
-                                  ? () => c.select(user: e)
+                                user: e,
+                                selected: c.selectedUsers.contains(e),
+                                onTap: selectable
+                                    ? () => c.select(user: e)
                                   : enabled
                                       ? () => onPressed?.call(e)
                                       : null,
@@ -171,8 +172,8 @@
                         } else if (e is RxChatContact) {
                           child = Obx(() {
                             return _tile(
-                              key: Key('SearchContact_${e.id}'),
-                              context: context,
+                                key: Key('SearchContact_${e.id}'),
+                                context: context,
                               contact: e,
                               selected: c.selectedContacts.contains(e),
                               onTap: selectable
@@ -202,50 +203,7 @@
                       childCount: c.chats.length +
                           c.contacts.length +
                           c.users.length +
-                          c.recent.length,
-=======
-                    child: FlutterListView(
-                      controller: c.controller,
-                      delegate: FlutterListViewDelegate(
-                        (context, i) {
-                          dynamic e = c.getIndex(i);
-                          Widget child = Container();
-
-                          if (e is RxUser) {
-                            child = Obx(() {
-                              return tile(
-                                key: Key('SearchUser_${e.id}'),
-                                user: e,
-                                selected: c.selectedUsers.contains(e),
-                                onTap: selectable
-                                    ? () => c.selectUser(e)
-                                    : enabled
-                                        ? () => onPressed?.call(e)
-                                        : null,
-                              );
-                            });
-                          } else if (e is RxChatContact) {
-                            child = Obx(() {
-                              return tile(
-                                key: Key('SearchContact_${e.id}'),
-                                contact: e,
-                                selected: c.selectedContacts.contains(e),
-                                onTap: selectable
-                                    ? () => c.selectContact(e)
-                                    : enabled
-                                        ? () => onPressed?.call(e)
-                                        : null,
-                              );
-                            });
-                          }
-
-                          return child;
-                        },
-                        childCount: c.contacts.length +
-                            c.users.length +
-                            c.recent.length,
-                      ),
->>>>>>> 2b9bdc90
+                          c.recent.length,),
                     ),
                   );
                 }),
