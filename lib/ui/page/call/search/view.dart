// Copyright © 2022 IT ENGINEERING MANAGEMENT INC, <https://github.com/team113>
//
// This program is free software: you can redistribute it and/or modify it under
// the terms of the GNU Affero General Public License v3.0 as published by the
// Free Software Foundation, either version 3 of the License, or (at your
// option) any later version.
//
// This program is distributed in the hope that it will be useful, but WITHOUT
// ANY WARRANTY; without even the implied warranty of MERCHANTABILITY or FITNESS
// FOR A PARTICULAR PURPOSE. See the GNU Affero General Public License v3.0 for
// more details.
//
// You should have received a copy of the GNU Affero General Public License v3.0
// along with this program. If not, see
// <https://www.gnu.org/licenses/agpl-3.0.html>.

import 'package:flutter/material.dart';
import 'package:flutter_list_view/flutter_list_view.dart';
import 'package:get/get.dart';

import '/domain/model/user.dart';
import '/domain/repository/chat.dart';
import '/domain/repository/contact.dart';
import '/domain/repository/user.dart';
import '/l10n/l10n.dart';
import '/themes.dart';
import '/ui/page/home/widget/avatar.dart';
import '/ui/page/home/widget/chat_tile.dart';
import '/ui/page/home/widget/contact_tile.dart';
import '/ui/widget/modal_popup.dart';
import '/ui/widget/outlined_rounded_button.dart';
import '/ui/widget/text_field.dart';
import '/ui/widget/widget_button.dart';
import 'controller.dart';

/// View of the [User]s search.
class SearchView extends StatelessWidget {
  const SearchView({
    Key? key,
    required this.categories,
    required this.title,
    this.chat,
    this.selectable = true,
    this.enabled = true,
    this.submit,
    this.onPressed,
    this.onSubmit,
    this.onBack,
    this.onSelected,
  }) : super(key: key);

  /// [SearchCategory]ies to search through.
  final List<SearchCategory> categories;

  /// [RxChat] this [SearchView] is bound to, if any.
  final RxChat? chat;

  /// Indicator whether the searched items are selectable.
  final bool selectable;

  /// Indicator whether the selected items can be submitted, if [selectable], or
  /// otherwise [onPressed] may be called.
  final bool enabled;

  /// Title of this [SearchView].
  final String title;

  /// Label of the submit button.
  ///
  /// Only meaningful if [onSubmit] is non-`null`.
  final String? submit;

  /// Callback, called when a searched item is pressed.
  final void Function(dynamic)? onPressed;

  /// Callback, called when the submit button is pressed.
  final void Function(List<UserId> ids)? onSubmit;

  /// Callback, called every time the selected items change.
  final void Function(SearchViewResults? results)? onSelected;

  /// Callback, called when the back button is pressed.
  ///
  /// If `null`, then no back button will be displayed.
  final VoidCallback? onBack;

  @override
  Widget build(BuildContext context) {
    final TextStyle? thin =
        Theme.of(context).textTheme.bodyText1?.copyWith(color: Colors.black);

    return GetBuilder(
      init: SearchController(
        Get.find(),
        Get.find(),
        Get.find(),
        chat: chat,
        categories: categories,
        onSelected: onSelected,
      ),
      builder: (SearchController c) {
        return Container(
          margin: const EdgeInsets.symmetric(horizontal: 2),
          constraints: const BoxConstraints(maxHeight: 650),
          child: Column(
            mainAxisSize: MainAxisSize.max,
            children: [
              ModalPopupHeader(
                onBack: onBack,
                header: Center(
                  child: Text(title, style: thin?.copyWith(fontSize: 18)),
                ),
              ),
              const SizedBox(height: 12),
              Padding(
                padding: const EdgeInsets.symmetric(horizontal: 10),
                child: Center(
                  child: ReactiveTextField(
                    state: c.search,
                    label: 'label_search'.l10n,
                    style: thin,
                    onChanged: () => c.query.value = c.search.text,
                  ),
                ),
              ),
              const SizedBox(height: 6),
              Expanded(
                child: Obx(() {
                  if (c.recent.isEmpty &&
                      c.contacts.isEmpty &&
                      c.users.isEmpty &&
                      c.chats.isEmpty) {
                    if (c.searchStatus.value.isSuccess) {
                      return Center(child: Text('label_nothing_found'.l10n));
                    } else if (c.searchStatus.value.isEmpty) {
                      return Center(child: Text('label_use_search'.l10n));
                    }

                    return const Center(child: CircularProgressIndicator());
                  }

                  return FlutterListView(
                    controller: c.controller,
                    delegate: FlutterListViewDelegate(
                      (context, i) {
                        dynamic e = c.getIndex(i);
                        Widget child = Container();

                        if (e is RxUser) {
                          child = Obx(() {
                            return tile(
                              context: context,
                              user: e,
                              selected: c.selectedUsers.contains(e),
                              onTap: selectable
                                  ? () => c.select(user: e)
                                  : enabled
                                      ? () => onPressed?.call(e)
                                      : null,
                            );
                          });
                        } else if (e is RxChatContact) {
                          child = Obx(() {
                            return tile(
                              context: context,
                              contact: e,
                              selected: c.selectedContacts.contains(e),
                              onTap: selectable
                                  ? () => c.select(contact: e)
                                  : enabled
                                      ? () => onPressed?.call(e)
                                      : null,
                            );
                          });
                        } else if (e is RxChat) {
                          child = Obx(() {
                            return tile(
                              context: context,
                              chat: e,
                              selected: c.selectedChats.contains(e),
                              onTap: selectable
                                  ? () => c.select(chat: e)
                                  : enabled
                                      ? () => onPressed?.call(e)
                                      : null,
                            );
                          });
                        }

                        return child;
                      },
                      childCount: c.chats.length +
                          c.contacts.length +
                          c.users.length +
                          c.recent.length,
                    ),
                  );
                }),
              ),
              if (onSubmit != null) ...[
                const SizedBox(height: 18),
                Padding(
                  padding: const EdgeInsets.symmetric(horizontal: 10),
                  child: Obx(() {
                    bool enabled = this.enabled &&
                        (c.selectedContacts.isNotEmpty ||
                            c.selectedUsers.isNotEmpty);

<<<<<<< HEAD
                    return OutlinedRoundedButton(
                      key: const Key('SearchSubmitButton'),
                      maxWidth: null,
                      title: Text(
                        submit ?? 'btn_submit'.l10n,
                        overflow: TextOverflow.ellipsis,
                        maxLines: 1,
                        style: TextStyle(
                          color: enabled ? Colors.white : Colors.black,
                        ),
=======
                  return OutlinedRoundedButton(
                    key: const Key('SearchSubmitButton'),
                    maxWidth: double.infinity,
                    title: Text(
                      submit ?? 'btn_submit'.l10n,
                      overflow: TextOverflow.ellipsis,
                      maxLines: 1,
                      style: TextStyle(
                        color: enabled ? Colors.white : Colors.black,
>>>>>>> c835c7eb
                      ),
                      onPressed:
                          enabled ? () => onSubmit?.call(c.selected()) : null,
                      color: Theme.of(context).colorScheme.secondary,
                    );
                  }),
                ),
              ],
              const SizedBox(height: 12),
            ],
          ),
        );
      },
    );
  }

  /// Builds a [WidgetButton] of the provided [category].
  Widget _category(
    BuildContext context,
    SearchController c,
    SearchCategory category,
  ) {
    return WidgetButton(
      onPressed: () => c.jumpTo(category),
      child: Obx(() {
        final TextStyle? thin = Theme.of(context).textTheme.bodyText1?.copyWith(
              fontSize: 15,
              color: c.category.value == category
                  ? Theme.of(context).colorScheme.secondary
                  : null,
            );

        return Padding(
          padding: const EdgeInsets.only(right: 20),
          child: Text(category.l10n, style: thin),
        );
      }),
    );
  }

  /// Builds a visual representation of the provided [user], [contact] or
  /// [chat].
  Widget tile({
    required BuildContext context,
    RxUser? user,
    RxChatContact? contact,
    RxChat? chat,
    void Function()? onTap,
    bool selected = false,
  }) {
    final Style style = Theme.of(context).extension<Style>()!;

    if (chat != null) {
      return Padding(
        padding: const EdgeInsets.symmetric(horizontal: 10),
        child: ChatTile(
          key: Key('Chat_${chat.id}'),
          chat: chat,
          selected: selected,
          height: 76,
          onTap: onTap,
          radius: 26,
          selectedColor: style.cardSelectedColor,
          unselectedColor: style.cardColor.darken(0.05),
          selectedHoverColor: const Color(0xFFD7ECFF).withOpacity(0.8),
          unselectedHoverColor: const Color(0xFFD7ECFF).withOpacity(0.8),
          border: style.cardBorder,
          hoveredBorder: style.cardBorder,
          trailing: [
            SizedBox(
              width: 30,
              height: 30,
              child: AnimatedSwitcher(
                duration: 200.milliseconds,
                child: selected
                    ? const CircleAvatar(
                        backgroundColor: Color(0xFF63B4FF),
                        radius: 12,
                        child: Icon(
                          Icons.check,
                          color: Colors.white,
                          size: 14,
                        ),
                      )
                    : const CircleAvatar(
                        backgroundColor: Color(0xFFD7D7D7),
                        radius: 12,
                      ),
              ),
            )
          ],
        ),
      );
    }

    return Padding(
      padding: const EdgeInsets.symmetric(horizontal: 10),
      child: ContactTile(
        contact: contact,
        user: user,
        onTap: onTap,
        selected: selected,
        darken: 0.05,
        height: 76,
        radius: 26,
        selectedColor: style.cardSelectedColor,
        unselectedColor: style.cardColor.darken(0.05),
        selectedHoverColor: const Color(0xFFD7ECFF).withOpacity(0.8),
        unselectedHoverColor: const Color(0xFFD7ECFF).withOpacity(0.8),
        border: style.cardBorder,
        hoveredBorder: style.cardBorder,
        padding: const EdgeInsets.fromLTRB(12, 4, 12, 4),
        trailing: [
          if (selectable)
            SizedBox(
              width: 30,
              height: 30,
              child: AnimatedSwitcher(
                duration: 200.milliseconds,
                child: selected
                    ? CircleAvatar(
                        backgroundColor:
                            Theme.of(context).colorScheme.secondary,
                        radius: 12,
                        child: const Icon(
                          Icons.check,
                          color: Colors.white,
                          size: 14,
                        ),
                      )
                    : const CircleAvatar(
                        backgroundColor: Color(0xFFD7D7D7),
                        radius: 12,
                      ),
              ),
            ),
        ],
      ),
    );
  }
}

/// Extension adding [L10n] to a [SearchCategory].
extension _SearchCategoryL10n on SearchCategory {
  /// Returns a localized [String] of this [SearchCategory].
  String get l10n {
    switch (this) {
      case SearchCategory.recent:
        return 'label_recent'.l10n;
      case SearchCategory.contact:
        return 'label_contacts'.l10n;
      case SearchCategory.user:
        return 'label_users'.l10n;
      case SearchCategory.chat:
        return 'label_chats'.l10n;
    }
  }
}<|MERGE_RESOLUTION|>--- conflicted
+++ resolved
@@ -206,10 +206,9 @@
                         (c.selectedContacts.isNotEmpty ||
                             c.selectedUsers.isNotEmpty);
 
-<<<<<<< HEAD
                     return OutlinedRoundedButton(
                       key: const Key('SearchSubmitButton'),
-                      maxWidth: null,
+                      maxWidth: double.infinity,
                       title: Text(
                         submit ?? 'btn_submit'.l10n,
                         overflow: TextOverflow.ellipsis,
@@ -217,17 +216,6 @@
                         style: TextStyle(
                           color: enabled ? Colors.white : Colors.black,
                         ),
-=======
-                  return OutlinedRoundedButton(
-                    key: const Key('SearchSubmitButton'),
-                    maxWidth: double.infinity,
-                    title: Text(
-                      submit ?? 'btn_submit'.l10n,
-                      overflow: TextOverflow.ellipsis,
-                      maxLines: 1,
-                      style: TextStyle(
-                        color: enabled ? Colors.white : Colors.black,
->>>>>>> c835c7eb
                       ),
                       onPressed:
                           enabled ? () => onSubmit?.call(c.selected()) : null,
