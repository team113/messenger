--- conflicted
+++ resolved
@@ -99,53 +99,6 @@
         onSelected: onSelected,
       ),
       builder: (SearchController c) {
-<<<<<<< HEAD
-        Widget tile({
-          RxUser? user,
-          RxChatContact? contact,
-          void Function()? onTap,
-          bool selected = false,
-        }) {
-          return Padding(
-            key: Key('FoundUser_${user?.id}'),
-            padding: const EdgeInsets.symmetric(horizontal: 10),
-            child: ContactTile(
-              contact: contact,
-              user: user,
-              onTap: onTap,
-              selected: selected,
-              darken: 0.05,
-              trailing: [
-                if (selectable)
-                  SizedBox(
-                    width: 30,
-                    height: 30,
-                    child: AnimatedSwitcher(
-                      duration: 200.milliseconds,
-                      child: selected
-                          ? CircleAvatar(
-                              backgroundColor:
-                                  Theme.of(context).colorScheme.secondary,
-                              radius: 12,
-                              child: const Icon(
-                                Icons.check,
-                                color: Colors.white,
-                                size: 14,
-                              ),
-                            )
-                          : const CircleAvatar(
-                              backgroundColor: Color(0xFFD7D7D7),
-                              radius: 12,
-                            ),
-                    ),
-                  ),
-              ],
-            ),
-          );
-        }
-
-=======
->>>>>>> 1f8c474f
         return Container(
           margin: const EdgeInsets.symmetric(horizontal: 2),
           constraints: const BoxConstraints(maxHeight: 650),
