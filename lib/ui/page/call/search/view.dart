--- conflicted
+++ resolved
@@ -99,54 +99,6 @@
         onSelected: onSelected,
       ),
       builder: (SearchController c) {
-<<<<<<< HEAD
-=======
-        Widget tile({
-          Key? key,
-          RxUser? user,
-          RxChatContact? contact,
-          void Function()? onTap,
-          bool selected = false,
-        }) {
-          return Padding(
-            padding: const EdgeInsets.symmetric(horizontal: 10),
-            child: ContactTile(
-              key: key,
-              contact: contact,
-              user: user,
-              onTap: onTap,
-              selected: selected,
-              darken: 0.05,
-              trailing: [
-                if (selectable)
-                  SizedBox(
-                    width: 30,
-                    height: 30,
-                    child: AnimatedSwitcher(
-                      duration: 200.milliseconds,
-                      child: selected
-                          ? CircleAvatar(
-                              backgroundColor:
-                                  Theme.of(context).colorScheme.secondary,
-                              radius: 12,
-                              child: const Icon(
-                                Icons.check,
-                                color: Colors.white,
-                                size: 14,
-                              ),
-                            )
-                          : const CircleAvatar(
-                              backgroundColor: Color(0xFFD7D7D7),
-                              radius: 12,
-                            ),
-                    ),
-                  ),
-              ],
-            ),
-          );
-        }
-
->>>>>>> b02eadfb
         return Container(
           margin: const EdgeInsets.symmetric(horizontal: 2),
           constraints: const BoxConstraints(maxHeight: 650),
@@ -172,11 +124,7 @@
                   ),
                 ),
               ),
-<<<<<<< HEAD
-              const SizedBox(height: 6),
-=======
               const SizedBox(height: 18),
->>>>>>> b02eadfb
               Expanded(
                 child: Obx(() {
                   if (c.recent.isEmpty &&
@@ -207,11 +155,8 @@
                         if (e is RxUser) {
                           child = Obx(() {
                             return tile(
-<<<<<<< HEAD
+                              key: Key('SearchUser_${e.id}'),
                               context: context,
-=======
-                              key: Key('SearchUser_${e.id}'),
->>>>>>> b02eadfb
                               user: e,
                               selected: c.selectedUsers.contains(e),
                               onTap: selectable
@@ -224,11 +169,8 @@
                         } else if (e is RxChatContact) {
                           child = Obx(() {
                             return tile(
-<<<<<<< HEAD
+                              key: Key('SearchContact_${e.id}'),
                               context: context,
-=======
-                              key: Key('SearchContact_${e.id}'),
->>>>>>> b02eadfb
                               contact: e,
                               selected: c.selectedContacts.contains(e),
                               onTap: selectable
@@ -297,7 +239,6 @@
       },
     );
   }
-<<<<<<< HEAD
 
   /// Builds a visual representation of the provided [user], [contact] or
   /// [chat].
@@ -308,6 +249,7 @@
     RxChat? chat,
     void Function()? onTap,
     bool selected = false,
+    Key? key,
   }) {
     final Style style = Theme.of(context).extension<Style>()!;
 
@@ -355,6 +297,7 @@
     return Padding(
       padding: const EdgeInsets.symmetric(horizontal: 10),
       child: ContactTile(
+        key: key,
         contact: contact,
         user: user,
         onTap: onTap,
@@ -395,6 +338,4 @@
       ),
     );
   }
-=======
->>>>>>> b02eadfb
 }