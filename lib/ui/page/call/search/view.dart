// Copyright © 2022 IT ENGINEERING MANAGEMENT INC, <https://github.com/team113>
//
// This program is free software: you can redistribute it and/or modify it under
// the terms of the GNU Affero General Public License v3.0 as published by the
// Free Software Foundation, either version 3 of the License, or (at your
// option) any later version.
//
// This program is distributed in the hope that it will be useful, but WITHOUT
// ANY WARRANTY; without even the implied warranty of MERCHANTABILITY or FITNESS
// FOR A PARTICULAR PURPOSE. See the GNU Affero General Public License v3.0 for
// more details.
//
// You should have received a copy of the GNU Affero General Public License v3.0
// along with this program. If not, see
// <https://www.gnu.org/licenses/agpl-3.0.html>.

import 'package:flutter/material.dart';
import 'package:flutter_list_view/flutter_list_view.dart';
import 'package:get/get.dart';

import '/domain/model/user.dart';
import '/domain/repository/chat.dart';
import '/domain/repository/contact.dart';
import '/domain/repository/user.dart';
import '/l10n/l10n.dart';
import '/ui/page/home/widget/contact_tile.dart';
import '/ui/widget/modal_popup.dart';
import '/ui/widget/outlined_rounded_button.dart';
import '/ui/widget/text_field.dart';
import '/ui/widget/widget_button.dart';
import 'controller.dart';

/// View of the [User]s search.
class SearchView extends StatelessWidget {
  const SearchView({
    Key? key,
    required this.categories,
    required this.title,
    this.chat,
    this.selectable = true,
    this.enabled = true,
    this.submit,
    this.onPressed,
    this.onSubmit,
    this.onBack,
  }) : super(key: key);

  /// [SearchCategory]ies to search through.
  final List<SearchCategory> categories;

  /// [RxChat] this [SearchView] is bound to, if any.
  final RxChat? chat;

  /// Indicator whether the searched items are selectable.
  final bool selectable;

  /// Indicator whether the selected items can be submitted, if [selectable], or
  /// otherwise [onPressed] may be called.
  final bool enabled;

  /// Title of this [SearchView].
  final String title;

  /// Label of the submit button.
  ///
  /// Only meaningful if [onSubmit] is non-`null`.
  final String? submit;

  /// Callback, called when a searched item is pressed.
  final void Function(dynamic)? onPressed;

  /// Callback, called when the submit button is pressed.
  final void Function(List<UserId> ids)? onSubmit;

  /// Callback, called when the back button is pressed.
  ///
  /// If `null`, then no back button will be displayed.
  final VoidCallback? onBack;

  @override
  Widget build(BuildContext context) {
    final TextStyle? thin =
        Theme.of(context).textTheme.bodyText1?.copyWith(color: Colors.black);

    return GetBuilder(
      init: SearchController(
        Get.find(),
        Get.find(),
        Get.find(),
        chat: chat,
        categories: categories,
      ),
      builder: (SearchController c) {
        Widget tile({
          RxUser? user,
          RxChatContact? contact,
          void Function()? onTap,
          bool selected = false,
        }) {
          return Padding(
            padding: const EdgeInsets.symmetric(horizontal: 10),
            child: ContactTile(
              contact: contact,
              user: user,
              onTap: onTap,
              selected: selected,
              darken: 0.05,
              trailing: [
                if (selectable)
                  SizedBox(
                    width: 30,
                    height: 30,
                    child: AnimatedSwitcher(
                      duration: 200.milliseconds,
                      child: selected
                          ? CircleAvatar(
                              backgroundColor:
                                  Theme.of(context).colorScheme.secondary,
                              radius: 12,
                              child: const Icon(
                                Icons.check,
                                color: Colors.white,
                                size: 14,
                              ),
                            )
                          : const CircleAvatar(
                              backgroundColor: Color(0xFFD7D7D7),
                              radius: 12,
                            ),
                    ),
                  ),
              ],
            ),
          );
        }

        return Container(
          margin: const EdgeInsets.symmetric(horizontal: 2),
          constraints: const BoxConstraints(maxHeight: 650),
          child: Column(
            mainAxisSize: MainAxisSize.max,
            children: [
              ModalPopupHeader(
                onBack: onBack,
                header: Center(
                  child: Text(title, style: thin?.copyWith(fontSize: 18)),
                ),
              ),
              const SizedBox(height: 12),
              Padding(
                padding: const EdgeInsets.symmetric(horizontal: 10),
                child: Center(
                  child: ReactiveTextField(
                    state: c.search,
                    label: 'label_search'.l10n,
                    style: thin,
                    onChanged: () => c.query.value = c.search.text,
                  ),
                ),
              ),
              const SizedBox(height: 25),
              SizedBox(
                height: 17,
                child: Row(
                  children: [
                    const SizedBox(width: 10),
                    Expanded(
                      child: ListView(
                        scrollDirection: Axis.horizontal,
                        shrinkWrap: true,
                        children: categories
                            .map((e) => _category(context, c, e))
                            .toList(),
                      ),
                    ),
                    Obx(() {
                      return Text(
                        'label_selected'.l10nfmt({
                          'count':
                              c.selectedContacts.length + c.selectedUsers.length
                        }),
                        style: thin?.copyWith(fontSize: 15),
                      );
                    }),
                    const SizedBox(width: 10),
                  ],
                ),
              ),
              const SizedBox(height: 18),
              Expanded(
                child: Obx(() {
                  if (c.recent.isEmpty &&
                      c.contacts.isEmpty &&
                      c.users.isEmpty) {
                    if (c.searchStatus.value.isSuccess) {
                      return Center(child: Text('label_nothing_found'.l10n));
                    } else if (c.searchStatus.value.isEmpty) {
                      return Center(child: Text('label_use_search'.l10n));
                    }

                    return const Center(child: CircularProgressIndicator());
                  }

                  return FlutterListView(
                    controller: c.controller,
                    delegate: FlutterListViewDelegate(
                      (context, i) {
                        dynamic e = c.getIndex(i);
                        Widget child = Container();

                        if (e is RxUser) {
                          child = Obx(() {
                            return tile(
                              user: e,
                              selected: c.selectedUsers.contains(e),
                              onTap: selectable
                                  ? () => c.selectUser(e)
                                  : enabled
                                      ? () => onPressed?.call(e)
                                      : null,
                            );
                          });
                        } else if (e is RxChatContact) {
                          child = Obx(() {
                            return tile(
                              contact: e,
                              selected: c.selectedContacts.contains(e),
                              onTap: selectable
                                  ? () => c.selectContact(e)
                                  : enabled
                                      ? () => onPressed?.call(e)
                                      : null,
                            );
                          });
                        }

                        return Padding(
                          padding: EdgeInsets.only(top: i > 0 ? 7 : 0),
                          child: child,
                        );
                      },
                      childCount:
                          c.contacts.length + c.users.length + c.recent.length,
                    ),
                  );
                }),
              ),
              const SizedBox(height: 18),
              Padding(
                padding: const EdgeInsets.symmetric(horizontal: 10),
<<<<<<< HEAD
                child: Row(
                  children: [
                    if (onBack != null) ...[
                      Expanded(
                        child: OutlinedRoundedButton(
                          key: const Key('BackButton'),
                          maxWidth: double.infinity,
                          title: Text(
                            'btn_back'.l10n,
                            overflow: TextOverflow.ellipsis,
                            maxLines: 1,
                            style: const TextStyle(color: Colors.white),
                          ),
                          onPressed: onBack,
                          color: Theme.of(context).colorScheme.secondary,
                        ),
                      ),
                      const SizedBox(width: 10),
                    ],
                    Expanded(
                      child: Obx(() {
                        bool enabled = this.enabled &&
                            (c.selectedContacts.isNotEmpty ||
                                c.selectedUsers.isNotEmpty);

                        return OutlinedRoundedButton(
                          key: const Key('SearchSubmitButton'),
                          maxWidth: double.infinity,
                          title: Text(
                            submit ?? 'btn_submit'.l10n,
                            overflow: TextOverflow.ellipsis,
                            maxLines: 1,
                            style: TextStyle(
                              color: enabled ? Colors.white : Colors.black,
                            ),
                          ),
                          onPressed: enabled
                              ? () => onSubmit?.call(c.selected())
                              : null,
                          color: Theme.of(context).colorScheme.secondary,
                        );
                      }),
=======
                child: Obx(() {
                  bool enabled = this.enabled &&
                      (c.selectedContacts.isNotEmpty ||
                          c.selectedUsers.isNotEmpty);

                  return OutlinedRoundedButton(
                    key: const Key('SearchSubmitButton'),
                    maxWidth: null,
                    title: Text(
                      submit ?? 'btn_submit'.l10n,
                      overflow: TextOverflow.ellipsis,
                      maxLines: 1,
                      style: TextStyle(
                        color: enabled ? Colors.white : Colors.black,
                      ),
>>>>>>> 28b04be4
                    ),
                    onPressed:
                        enabled ? () => onSubmit?.call(c.selected()) : null,
                    color: Theme.of(context).colorScheme.secondary,
                  );
                }),
              ),
              const SizedBox(height: 12),
            ],
          ),
        );
      },
    );
  }

  /// Builds a [WidgetButton] of the provided [category].
  Widget _category(
    BuildContext context,
    SearchController c,
    SearchCategory category,
  ) {
    return WidgetButton(
      onPressed: () => c.jumpTo(category),
      child: Obx(() {
        final TextStyle? thin = Theme.of(context).textTheme.bodyText1?.copyWith(
              fontSize: 15,
              color: c.category.value == category
                  ? Theme.of(context).colorScheme.secondary
                  : null,
            );

        return Padding(
          padding: const EdgeInsets.only(right: 20),
          child: Text(category.l10n, style: thin),
        );
      }),
    );
  }
}

/// Extension adding [L10n] to a [SearchCategory].
extension _SearchCategoryL10n on SearchCategory {
  /// Returns a localized [String] of this [SearchCategory].
  String get l10n {
    switch (this) {
      case SearchCategory.recent:
        return 'label_recent'.l10n;
      case SearchCategory.contact:
        return 'label_contacts'.l10n;
      case SearchCategory.user:
        return 'label_users'.l10n;
      case SearchCategory.chat:
        return 'label_chats'.l10n;
    }
  }
}<|MERGE_RESOLUTION|>--- conflicted
+++ resolved
@@ -248,50 +248,6 @@
               const SizedBox(height: 18),
               Padding(
                 padding: const EdgeInsets.symmetric(horizontal: 10),
-<<<<<<< HEAD
-                child: Row(
-                  children: [
-                    if (onBack != null) ...[
-                      Expanded(
-                        child: OutlinedRoundedButton(
-                          key: const Key('BackButton'),
-                          maxWidth: double.infinity,
-                          title: Text(
-                            'btn_back'.l10n,
-                            overflow: TextOverflow.ellipsis,
-                            maxLines: 1,
-                            style: const TextStyle(color: Colors.white),
-                          ),
-                          onPressed: onBack,
-                          color: Theme.of(context).colorScheme.secondary,
-                        ),
-                      ),
-                      const SizedBox(width: 10),
-                    ],
-                    Expanded(
-                      child: Obx(() {
-                        bool enabled = this.enabled &&
-                            (c.selectedContacts.isNotEmpty ||
-                                c.selectedUsers.isNotEmpty);
-
-                        return OutlinedRoundedButton(
-                          key: const Key('SearchSubmitButton'),
-                          maxWidth: double.infinity,
-                          title: Text(
-                            submit ?? 'btn_submit'.l10n,
-                            overflow: TextOverflow.ellipsis,
-                            maxLines: 1,
-                            style: TextStyle(
-                              color: enabled ? Colors.white : Colors.black,
-                            ),
-                          ),
-                          onPressed: enabled
-                              ? () => onSubmit?.call(c.selected())
-                              : null,
-                          color: Theme.of(context).colorScheme.secondary,
-                        );
-                      }),
-=======
                 child: Obx(() {
                   bool enabled = this.enabled &&
                       (c.selectedContacts.isNotEmpty ||
@@ -299,7 +255,7 @@
 
                   return OutlinedRoundedButton(
                     key: const Key('SearchSubmitButton'),
-                    maxWidth: null,
+                    maxWidth: double.infinity,
                     title: Text(
                       submit ?? 'btn_submit'.l10n,
                       overflow: TextOverflow.ellipsis,
@@ -307,7 +263,6 @@
                       style: TextStyle(
                         color: enabled ? Colors.white : Colors.black,
                       ),
->>>>>>> 28b04be4
                     ),
                     onPressed:
                         enabled ? () => onSubmit?.call(c.selected()) : null,
