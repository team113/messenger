// Copyright © 2022 IT ENGINEERING MANAGEMENT INC, <https://github.com/team113>
//
// This program is free software: you can redistribute it and/or modify it under
// the terms of the GNU Affero General Public License v3.0 as published by the
// Free Software Foundation, either version 3 of the License, or (at your
// option) any later version.
//
// This program is distributed in the hope that it will be useful, but WITHOUT
// ANY WARRANTY; without even the implied warranty of MERCHANTABILITY or FITNESS
// FOR A PARTICULAR PURPOSE. See the GNU Affero General Public License v3.0 for
// more details.
//
// You should have received a copy of the GNU Affero General Public License v3.0
// along with this program. If not, see
// <https://www.gnu.org/licenses/agpl-3.0.html>.

import 'package:flutter/material.dart';
import 'package:flutter_list_view/flutter_list_view.dart';
import 'package:get/get.dart';

import '/domain/model/user.dart';
import '/domain/repository/chat.dart';
import '/domain/repository/contact.dart';
import '/domain/repository/user.dart';
import '/l10n/l10n.dart';
import '/themes.dart';
import '/ui/page/home/widget/avatar.dart';
import '/ui/page/home/widget/contact_tile.dart';
import '/ui/widget/modal_popup.dart';
import '/ui/widget/outlined_rounded_button.dart';
import '/ui/widget/text_field.dart';
import '/ui/widget/widget_button.dart';
import 'controller.dart';

/// View of the [User]s search.
class SearchView extends StatelessWidget {
  const SearchView({
    Key? key,
    required this.categories,
    required this.title,
    this.chat,
    this.selectable = true,
    this.enabled = true,
    this.submit,
    this.onPressed,
    this.onSubmit,
    this.onBack,
    this.onChanged,
  }) : super(key: key);

  /// [SearchCategory]ies to search through.
  final List<SearchCategory> categories;

  /// [RxChat] this [SearchView] is bound to, if any.
  final RxChat? chat;

  /// Indicator whether the searched items are selectable.
  final bool selectable;

  /// Indicator whether the selected items can be submitted, if [selectable], or
  /// otherwise [onPressed] may be called.
  final bool enabled;

  /// Title of this [SearchView].
  final String title;

  /// Label of the submit button.
  ///
  /// Only meaningful if [onSubmit] is non-`null`.
  final String? submit;

  /// Callback, called when a searched item is pressed.
  final void Function(dynamic)? onPressed;

  /// Callback, called when the submit button is pressed.
  final void Function(List<UserId> ids)? onSubmit;

  /// Callback, called when selected items was changed.
  final void Function(SearchViewResults? results)? onChanged;

  /// Callback, called when the back button is pressed.
  ///
  /// If `null`, then no back button will be displayed.
  final VoidCallback? onBack;

  @override
  Widget build(BuildContext context) {
    final TextStyle? thin =
        Theme.of(context).textTheme.bodyText1?.copyWith(color: Colors.black);

    return GetBuilder(
      init: SearchController(
        Get.find(),
        Get.find(),
        Get.find(),
        chat: chat,
        categories: categories,
        onChanged: onChanged,
      ),
      builder: (SearchController c) {
        return Container(
          margin: const EdgeInsets.symmetric(horizontal: 2),
          constraints: const BoxConstraints(maxHeight: 650),
          child: Column(
            mainAxisSize: MainAxisSize.max,
            children: [
              ModalPopupHeader(
                onBack: onBack,
                header: Center(
                  child: Text(title, style: thin?.copyWith(fontSize: 18)),
                ),
              ),
              const SizedBox(height: 12),
              Padding(
                padding: const EdgeInsets.symmetric(horizontal: 10),
                child: Center(
                  child: ReactiveTextField(
                    state: c.search,
                    label: 'label_search'.l10n,
                    style: thin,
                    onChanged: () => c.query.value = c.search.text,
                  ),
                ),
              ),
              const SizedBox(height: 25),
              SizedBox(
                height: 17,
                child: Row(
                  children: [
                    const SizedBox(width: 10),
                    Expanded(
                      child: ListView(
                        scrollDirection: Axis.horizontal,
                        shrinkWrap: true,
                        children: categories
                            .map((e) => _category(context, c, e))
                            .toList(),
                      ),
                    ),
                    Obx(() {
                      return Text(
                        'label_selected'.l10nfmt({
                          'count': c.selectedContacts.length +
                              c.selectedUsers.length +
                              c.selectedChats.length
                        }),
                        style: thin?.copyWith(fontSize: 15),
                      );
                    }),
                    const SizedBox(width: 10),
                  ],
                ),
              ),
              const SizedBox(height: 18),
              Expanded(
                child: Obx(() {
                  if (c.recent.isEmpty &&
                      c.contacts.isEmpty &&
                      c.users.isEmpty &&
                      c.chats.isEmpty) {
                    if (c.searchStatus.value.isSuccess) {
                      return Center(child: Text('label_nothing_found'.l10n));
                    } else if (c.searchStatus.value.isEmpty) {
                      return Center(child: Text('label_use_search'.l10n));
                    }

                    return const Center(child: CircularProgressIndicator());
                  }

                  return FlutterListView(
                    controller: c.controller,
                    delegate: FlutterListViewDelegate(
                      (context, i) {
                        dynamic e = c.getIndex(i);
                        Widget child = Container();

                        if (e is RxUser) {
                          child = Obx(() {
                            return tile(
                              context: context,
                              user: e,
                              selected: c.selectedUsers.contains(e),
                              onTap: selectable
                                  ? () => c.select(user: e)
                                  : enabled
                                      ? () => onPressed?.call(e)
                                      : null,
                            );
                          });
                        } else if (e is RxChatContact) {
                          child = Obx(() {
                            return tile(
                              context: context,
                              contact: e,
                              selected: c.selectedContacts.contains(e),
                              onTap: selectable
                                  ? () => c.select(contact: e)
                                  : enabled
                                      ? () => onPressed?.call(e)
                                      : null,
                            );
                          });
                        } else if (e is RxChat) {
                          child = Obx(() {
                            return tile(
                              context: context,
                              chat: e,
                              selected: c.selectedChats.contains(e),
                              onTap: selectable
                                  ? () => c.select(chat: e)
                                  : enabled
                                      ? () => onPressed?.call(e)
                                      : null,
                            );
                          });
                        }

                        return Padding(
                          padding: EdgeInsets.only(top: i > 0 ? 7 : 0),
                          child: child,
                        );
                      },
                      childCount: c.chats.length +
                          c.contacts.length +
                          c.users.length +
                          c.recent.length,
                    ),
                  );
                }),
              ),
<<<<<<< HEAD
              if (onSubmit != null || onBack != null) ...[
                const SizedBox(height: 18),
                Padding(
                  padding: const EdgeInsets.symmetric(horizontal: 10),
                  child: Row(
                    children: [
                      if (onBack != null) ...[
                        Expanded(
                          child: OutlinedRoundedButton(
                            key: const Key('BackButton'),
                            maxWidth: null,
                            title: Text(
                              'btn_back'.l10n,
                              overflow: TextOverflow.ellipsis,
                              maxLines: 1,
                              style: const TextStyle(color: Colors.white),
                            ),
                            onPressed: onBack,
                            color: Theme.of(context).colorScheme.secondary,
                          ),
                        ),
                        const SizedBox(width: 10),
                      ],
                      if (onSubmit != null)
                        Expanded(
                          child: Obx(() {
                            bool enabled = this.enabled &&
                                (c.selectedContacts.isNotEmpty ||
                                    c.selectedUsers.isNotEmpty);

                            return OutlinedRoundedButton(
                              key: const Key('SearchSubmitButton'),
                              maxWidth: null,
                              title: Text(
                                submit ?? 'btn_submit'.l10n,
                                overflow: TextOverflow.ellipsis,
                                maxLines: 1,
                                style: TextStyle(
                                  color: enabled ? Colors.white : Colors.black,
                                ),
                              ),
                              onPressed: enabled
                                  ? () => onSubmit!.call(c.selected())
                                  : null,
                              color: Theme.of(context).colorScheme.secondary,
                            );
                          }),
                        ),
                    ],
                  ),
                ),
              ],
              const SizedBox(height: 16),
=======
              const SizedBox(height: 18),
              Padding(
                padding: const EdgeInsets.symmetric(horizontal: 10),
                child: Obx(() {
                  bool enabled = this.enabled &&
                      (c.selectedContacts.isNotEmpty ||
                          c.selectedUsers.isNotEmpty);

                  return OutlinedRoundedButton(
                    key: const Key('SearchSubmitButton'),
                    maxWidth: null,
                    title: Text(
                      submit ?? 'btn_submit'.l10n,
                      overflow: TextOverflow.ellipsis,
                      maxLines: 1,
                      style: TextStyle(
                        color: enabled ? Colors.white : Colors.black,
                      ),
                    ),
                    onPressed:
                        enabled ? () => onSubmit?.call(c.selected()) : null,
                    color: Theme.of(context).colorScheme.secondary,
                  );
                }),
              ),
              const SizedBox(height: 12),
>>>>>>> b88fba46
            ],
          ),
        );
      },
    );
  }

  /// Builds a [WidgetButton] of the provided [category].
  Widget _category(
    BuildContext context,
    SearchController c,
    SearchCategory category,
  ) {
    return WidgetButton(
      onPressed: () => c.jumpTo(category),
      child: Obx(() {
        final TextStyle? thin = Theme.of(context).textTheme.bodyText1?.copyWith(
              fontSize: 15,
              color: c.category.value == category
                  ? Theme.of(context).colorScheme.secondary
                  : null,
            );

        return Padding(
          padding: const EdgeInsets.only(right: 20),
          child: Text(category.l10n, style: thin),
        );
      }),
    );
  }

  /// Builds a visual representation of the provided [user], [contact] or
  /// [chat].
  Widget tile({
    required BuildContext context,
    RxUser? user,
    RxChatContact? contact,
    RxChat? chat,
    void Function()? onTap,
    bool selected = false,
  }) {
    final Style style = Theme.of(context).extension<Style>()!;

    if (chat != null) {
      return Padding(
        padding: const EdgeInsets.symmetric(horizontal: 10),
        child: Container(
          height: 76,
          decoration: BoxDecoration(
            borderRadius: style.cardRadius,
            border: style.cardBorder,
            color: Colors.transparent,
          ),
          child: Material(
            type: MaterialType.card,
            borderRadius: style.cardRadius,
            color: selected
                ? style.cardSelectedColor
                : style.cardColor.darken(0.05),
            child: InkWell(
              key: Key('Chat_${chat.chat.value.id}'),
              borderRadius: style.cardRadius,
              onTap: onTap,
              hoverColor: selected
                  ? const Color(0x00D7ECFF)
                  : const Color(0xFFD7ECFF).withOpacity(0.8),
              child: Padding(
                padding: const EdgeInsets.fromLTRB(12, 9 + 3, 12, 9 + 3),
                child: Row(
                  children: [
                    AvatarWidget.fromRxChat(chat, radius: 26),
                    const SizedBox(width: 12),
                    Expanded(
                      child: Text(
                        chat.title.value,
                        overflow: TextOverflow.ellipsis,
                        maxLines: 1,
                        style: Theme.of(context).textTheme.headline5,
                      ),
                    ),
                    SizedBox(
                      width: 30,
                      height: 30,
                      child: AnimatedSwitcher(
                        duration: 200.milliseconds,
                        child: selected
                            ? const CircleAvatar(
                                backgroundColor: Color(0xFF63B4FF),
                                radius: 12,
                                child: Icon(
                                  Icons.check,
                                  color: Colors.white,
                                  size: 14,
                                ),
                              )
                            : const CircleAvatar(
                                backgroundColor: Color(0xFFD7D7D7),
                                radius: 12,
                              ),
                      ),
                    ),
                  ],
                ),
              ),
            ),
          ),
        ),
      );
    }

    return Padding(
      padding: const EdgeInsets.symmetric(horizontal: 10),
      child: ContactTile(
        contact: contact,
        user: user,
        onTap: onTap,
        selected: selected,
        darken: 0.05,
        height: 76,
        radius: 26,
        selectedColor: style.cardSelectedColor,
        unselectedColor: style.cardColor.darken(0.05),
        selectedHoverColor: const Color(0xFFD7ECFF).withOpacity(0.8),
        unselectedHoverColor: const Color(0xFFD7ECFF).withOpacity(0.8),
        border: style.cardBorder,
        hoveredBorder: style.cardBorder,
        trailing: [
          if (selectable)
            SizedBox(
              width: 30,
              height: 30,
              child: AnimatedSwitcher(
                duration: 200.milliseconds,
                child: selected
                    ? CircleAvatar(
                        backgroundColor:
                            Theme.of(context).colorScheme.secondary,
                        radius: 12,
                        child: const Icon(
                          Icons.check,
                          color: Colors.white,
                          size: 14,
                        ),
                      )
                    : const CircleAvatar(
                        backgroundColor: Color(0xFFD7D7D7),
                        radius: 12,
                      ),
              ),
            ),
        ],
      ),
    );
  }
}

/// Extension adding [L10n] to a [SearchCategory].
extension _SearchCategoryL10n on SearchCategory {
  /// Returns a localized [String] of this [SearchCategory].
  String get l10n {
    switch (this) {
      case SearchCategory.recent:
        return 'label_recent'.l10n;
      case SearchCategory.contact:
        return 'label_contacts'.l10n;
      case SearchCategory.user:
        return 'label_users'.l10n;
      case SearchCategory.chat:
        return 'label_chats'.l10n;
    }
  }
}<|MERGE_RESOLUTION|>--- conflicted
+++ resolved
@@ -228,61 +228,7 @@
                   );
                 }),
               ),
-<<<<<<< HEAD
-              if (onSubmit != null || onBack != null) ...[
-                const SizedBox(height: 18),
-                Padding(
-                  padding: const EdgeInsets.symmetric(horizontal: 10),
-                  child: Row(
-                    children: [
-                      if (onBack != null) ...[
-                        Expanded(
-                          child: OutlinedRoundedButton(
-                            key: const Key('BackButton'),
-                            maxWidth: null,
-                            title: Text(
-                              'btn_back'.l10n,
-                              overflow: TextOverflow.ellipsis,
-                              maxLines: 1,
-                              style: const TextStyle(color: Colors.white),
-                            ),
-                            onPressed: onBack,
-                            color: Theme.of(context).colorScheme.secondary,
-                          ),
-                        ),
-                        const SizedBox(width: 10),
-                      ],
-                      if (onSubmit != null)
-                        Expanded(
-                          child: Obx(() {
-                            bool enabled = this.enabled &&
-                                (c.selectedContacts.isNotEmpty ||
-                                    c.selectedUsers.isNotEmpty);
-
-                            return OutlinedRoundedButton(
-                              key: const Key('SearchSubmitButton'),
-                              maxWidth: null,
-                              title: Text(
-                                submit ?? 'btn_submit'.l10n,
-                                overflow: TextOverflow.ellipsis,
-                                maxLines: 1,
-                                style: TextStyle(
-                                  color: enabled ? Colors.white : Colors.black,
-                                ),
-                              ),
-                              onPressed: enabled
-                                  ? () => onSubmit!.call(c.selected())
-                                  : null,
-                              color: Theme.of(context).colorScheme.secondary,
-                            );
-                          }),
-                        ),
-                    ],
-                  ),
-                ),
-              ],
-              const SizedBox(height: 16),
-=======
+              if (onSubmit != null)...[
               const SizedBox(height: 18),
               Padding(
                 padding: const EdgeInsets.symmetric(horizontal: 10),
@@ -307,9 +253,8 @@
                     color: Theme.of(context).colorScheme.secondary,
                   );
                 }),
-              ),
+              ),]
               const SizedBox(height: 12),
->>>>>>> b88fba46
             ],
           ),
         );
