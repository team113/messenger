// Copyright © 2022-2024 IT ENGINEERING MANAGEMENT INC,
//                       <https://github.com/team113>
//
// This program is free software: you can redistribute it and/or modify it under
// the terms of the GNU Affero General Public License v3.0 as published by the
// Free Software Foundation, either version 3 of the License, or (at your
// option) any later version.
//
// This program is distributed in the hope that it will be useful, but WITHOUT
// ANY WARRANTY; without even the implied warranty of MERCHANTABILITY or FITNESS
// FOR A PARTICULAR PURPOSE. See the GNU Affero General Public License v3.0 for
// more details.
//
// You should have received a copy of the GNU Affero General Public License v3.0
// along with this program. If not, see
// <https://www.gnu.org/licenses/agpl-3.0.html>.

import 'dart:async';

import 'package:collection/collection.dart';
import 'package:flutter_list_view/flutter_list_view.dart';
import 'package:get/get.dart';

import '/domain/model/chat.dart';
import '/domain/model/contact.dart';
import '/domain/model/my_user.dart';
import '/domain/model/user.dart';
import '/domain/repository/chat.dart';
import '/domain/repository/contact.dart';
import '/domain/repository/paginated.dart';
import '/domain/repository/user.dart';
import '/domain/service/chat.dart';
import '/domain/service/contact.dart';
import '/domain/service/my_user.dart';
import '/domain/service/user.dart';
import '/ui/widget/text_field.dart';

export 'view.dart';

/// Category to search through.
enum SearchCategory {
  /// Recent (up to 3) [Chat]-dialogs.
  recent,

  /// [ChatContact]s of the authenticated [MyUser].
  contact,

  /// Global [User]s and [User]s having a [Chat]-dialog with the authenticated
  /// [MyUser].
  user,

  /// [Chat]s of the authenticated [MyUser].
  chat,
}

/// Controller for searching the provided [categories].
class SearchController extends GetxController {
  SearchController(
    this._chatService,
    this._userService,
    this._contactService,
    this._myUserService, {
    required this.categories,
    this.chat,
    this.onSelected,
  }) : assert(categories.isNotEmpty);

  /// [RxChat] this controller is bound to, if any.
  ///
  /// If specified, then the [RxChat.members] of this [chat] will be omitted
  /// from the [usersSearch] and [contactsSearch].
  final RxChat? chat;

  /// Reactive list of the selected [ChatContact]s.
  final RxList<RxChatContact> selectedContacts = RxList<RxChatContact>([]);

  /// Reactive list of the selected [User]s.
  final RxList<RxUser> selectedUsers = RxList<RxUser>([]);

  /// Reactive list of the selected recent [User]s.
  final RxList<RxUser> selectedRecent = RxList<RxUser>([]);

  /// Reactive list of the selected [Chat]s.
  final RxList<RxChat> selectedChats = RxList<RxChat>([]);

  /// [User]s search results.
  final Rx<Paginated<UserId, RxUser>?> usersSearch = Rx(null);

  /// [ChatContact]s search results.
  final Rx<Paginated<ChatContactId, RxChatContact>?> contactsSearch = Rx(null);

  /// Status of a [_search] completion.
  ///
  /// May be:
  /// - `searchStatus.empty`, meaning no search.
  /// - `searchStatus.loading`, meaning search is in progress.
  /// - `searchStatus.loadingMore`, meaning search is in progress after some
  ///   [usersSearch] or [contactsSearch] were already acquired.
  /// - `searchStatus.success`, meaning search is done and [usersSearch]
  ///   or [contactsSearch] are acquired.
  final Rx<RxStatus> searchStatus = Rx<RxStatus>(RxStatus.empty());

  /// [RxUser]s found under the [SearchCategory.recent] category.
  final RxMap<UserId, RxUser> recent = RxMap();

  /// [RxChatContact]s found under the [SearchCategory.contact] category.
  final RxMap<UserId, RxChatContact> contacts = RxMap();

  /// [RxUser]s found under the [SearchCategory.user] category.
  final RxMap<UserId, RxUser> users = RxMap();

  /// [Chat]s found under the [SearchCategory.chat] category.
  final RxMap<ChatId, RxChat> chats = RxMap();

  /// [FlutterListViewController] of a [FlutterListView] displaying the search
  /// results.
  final FlutterListViewController scrollController =
      FlutterListViewController();

  /// [TextFieldState] of the search field.
  late final TextFieldState search;

  /// [SearchCategory]ies to search through.
  final List<SearchCategory> categories;

  /// Reactive value of the [search] field passed to the [_search] method.
  final RxString query = RxString('');

  /// Callback, called on the [selectedContacts], [selectedChats],
  /// [selectedUsers] and [selectedRecent] changes.
  final void Function(SearchViewResults? results)? onSelected;

  /// Worker to react on the [usersSearch] status changes.
  Worker? _usersSearchWorker;

  /// Worker to react on the [contactsSearch] status changes.
  Worker? _contactsSearchWorker;

  /// Subscriptions to the [usersSearch] updates.
  StreamSubscription? _usersSearchSubscription;

  /// Subscriptions to the [contactsSearch] updates.
  StreamSubscription? _contactsSearchSubscription;

  /// Worker to react on [query] changes.
  Worker? _searchWorker;

  /// Worker performing a [_search] on [query] changes with debounce.
  Worker? _searchDebounce;

  /// [interval] invoking [_next] on the [_scrollPosition] changes.
  Worker? _nextInterval;

  /// [Timer] invoking the [_ensureScrollable].
  Timer? _ensureScrollableTimer;

  /// Reactive value of the current [ScrollPosition.pixels].
  final RxDouble _scrollPosition = RxDouble(0);

  /// [Chat]s service searching the [Chat]s.
  final ChatService _chatService;

  /// [User]s service searching the [User]s.
  final UserService _userService;

  /// [ChatContact]s service searching the [ChatContact]s.
  final ContactService _contactService;

  /// [MyUserService] searching [myUser].
  final MyUserService _myUserService;

  /// Returns [MyUser]'s [UserId].
  UserId? get me => _chatService.me;

  /// Whether this [SearchController] has potentially more search results.
  bool get hasNext {
    final bool contactsHaveMore = categories.contains(SearchCategory.contact) &&
        (contactsSearch.value?.hasNext.isTrue ??
            _contactService.hasNext.isTrue);
    final bool usersHaveMore = categories.contains(SearchCategory.user) &&
        (usersSearch.value?.hasNext.isTrue ?? false);
    final bool chatsHaveMore = _chatService.hasNext.isTrue;

    return chatsHaveMore || usersHaveMore || contactsHaveMore;
  }

  @override
  void onInit() {
    scrollController.addListener(_updateScrollPosition);

    _nextInterval = interval(
      _scrollPosition,
      (_) => _next(),
      time: const Duration(milliseconds: 100),
      condition: () =>
          scrollController.hasClients &&
          (scrollController.position.pixels >
              scrollController.position.maxScrollExtent - 500),
    );

    search = TextFieldState(onChanged: (d) => query.value = d.text);
    _searchDebounce = debounce(query, (q) => _search(q.trim()));
    _searchWorker = ever(query, (String q) {
      if (q.length < 2) {
        _usersSearchSubscription?.cancel();
        usersSearch.value = null;
        _contactsSearchSubscription?.cancel();
        contactsSearch.value = null;
        users.clear();
        contacts.clear();
        chats.clear();
        recent.clear();
      }

      searchStatus.value = RxStatus.loading();

      populate();
    });

    _ensureScrollable();
    populate();

    super.onInit();
  }

  @override
  void onClose() {
    scrollController.removeListener(_updateScrollPosition);
    _nextInterval?.dispose();
    _searchDebounce?.dispose();
    _searchWorker?.dispose();
    _usersSearchWorker?.dispose();
    _usersSearchWorker = null;
    _ensureScrollableTimer?.cancel();
    _contactsSearchWorker?.dispose();
    _contactsSearchWorker = null;
    _usersSearchSubscription?.cancel();
    _contactsSearchSubscription?.cancel();
    super.onClose();
  }

  /// Returns all the selected [UserId]s.
  List<UserId> selected() {
    return {
      ...selectedContacts.expand((e) => e.contact.value.users.map((u) => u.id)),
      ...selectedUsers.map((u) => u.id),
    }.toList();
  }

  /// Selects or unselects the specified [contact], [user], [chat] or [recent].
  void select({
    RxChatContact? contact,
    RxUser? user,
    RxChat? chat,
    RxUser? recent,
  }) {
    if (contact != null) {
      if (selectedContacts.contains(contact)) {
        selectedContacts.remove(contact);
      } else {
        selectedContacts.add(contact);
      }
    }

    if (user != null) {
      if (selectedUsers.contains(user)) {
        selectedUsers.remove(user);
      } else {
        selectedUsers.add(user);
      }
    }

    if (chat != null) {
      if (selectedChats.contains(chat)) {
        selectedChats.remove(chat);
      } else {
        selectedChats.add(chat);
      }
    }

    if (recent != null) {
      if (selectedRecent.contains(recent)) {
        selectedRecent.remove(recent);
      } else {
        selectedRecent.add(recent);
      }
    }

    if (contact != null || user != null || chat != null || recent != null) {
      onSelected?.call(
        SearchViewResults(
          selectedChats,
          selectedUsers,
          selectedContacts,
          selectedRecent,
        ),
      );
    }
  }

  /// Returns an item by its index from the search results.
  ///
  /// Returned item is either [RxUser], [RxChat] or [RxChatContact].
  dynamic elementAt(int i) {
    return [
      ...chats.values,
      ...recent.values,
      ...contacts.values,
      ...users.values,
    ].elementAt(i);
  }

  /// Updates the [chats], [recent], [contacts] and [users] according to the
  /// [query].
  void populate() {
    _populateChats();
    _populateRecent();
    _populateContacts();
    _populateUsers();
  }

  /// Searches the [User]s based on the provided [query].
  ///
  /// Query may be a [UserNum], [UserName] or [UserLogin].
  Future<void> _search(String query) async {
    // If any [contactsSearch] has been done, dispose it.
    if (contactsSearch.value != null) {
      _contactsSearchSubscription?.cancel();
      contactsSearch.value = null;

      _populateContacts();
    }

    // If any [usersSearch] has been done, dispose it.
    if (usersSearch.value != null) {
<<<<<<< HEAD
      if (!(usersSearch.value?.status.value.isEmpty ?? false)) {
        // Prevent [chats] from containing results of the previous [usersSearch]
        // as it will used during the [_populateUsers] call.
        _populateChats();
      }

      usersSearch.value?.dispose();
=======
      _usersSearchSubscription?.cancel();
>>>>>>> 20ca7b93
      usersSearch.value = null;

      _populateUsers();
    }

    // TODO: Add `Chat`s and `ChatItem`s searching.
    if (categories.contains(SearchCategory.contact)) {
      _searchContacts(query);
    }

    if (categories.contains(SearchCategory.user)) {
      _searchUsers(query);
    }
  }

  /// Searches the [ChatContact]s based on the provided [query].
  ///
  /// Query may be a [UserName], [UserEmail] or [UserPhone].
  void _searchContacts(String query) {
    _contactsSearchWorker?.dispose();
    _contactsSearchWorker = null;

    if (query.isNotEmpty) {
      UserName? name;
      UserEmail? email;
      UserPhone? phone;

      try {
        name = UserName(query);
      } catch (e) {
        // No-op.
      }

      try {
        email = UserEmail(query);
      } catch (e) {
        // No-op.
      }

      try {
        phone = UserPhone(query);
      } catch (e) {
        // No-op.
      }

      if (name != null || email != null || phone != null) {
        searchStatus.value = searchStatus.value.isSuccess
            ? RxStatus.loadingMore()
            : RxStatus.loading();

        final Paginated<ChatContactId, RxChatContact> result =
            _contactService.search(name: name, email: email, phone: phone);

        _contactsSearchSubscription?.cancel();
        contactsSearch.value = result;
        _contactsSearchSubscription =
            contactsSearch.value?.updates.listen((_) {});
        searchStatus.value = result.status.value;

        _contactsSearchWorker = ever(result.status, (RxStatus s) {
          if ((contactsSearch.value?.items.isNotEmpty ?? false) &&
              !categories.contains(SearchCategory.user)) {
            searchStatus.value = s;
          }

          if (s.isSuccess && !s.isLoadingMore) {
            _populateContacts();
            _ensureScrollable();
          }
        });

        _populateContacts();
      } else {
        if (!categories.contains(SearchCategory.user)) {
          // [query] still can be validated in [_searchUsers].
          searchStatus.value = RxStatus.empty();
        }

        _contactsSearchSubscription?.cancel();
        contactsSearch.value = null;
      }
    } else {
      searchStatus.value = RxStatus.empty();
      _contactsSearchSubscription?.cancel();
      contactsSearch.value = null;
    }
  }

  /// Searches the [User]s based on the provided [query].
  ///
  /// Query may be a [UserNum], [UserName], [UserLogin] or [ChatDirectLinkSlug].
  void _searchUsers(String query) {
    _usersSearchWorker?.dispose();
    _usersSearchWorker = null;

    if (query.isNotEmpty) {
      UserNum? num;
      UserName? name;
      UserLogin? login;
      ChatDirectLinkSlug? link;

      try {
        num = UserNum(query);
      } catch (e) {
        // No-op.
      }

      try {
        name = UserName(query);
      } catch (e) {
        // No-op.
      }

      try {
        login = UserLogin(query);
      } catch (e) {
        // No-op.
      }

      link = ChatDirectLinkSlug.tryParse(query);

      if (num != null || name != null || login != null || link != null) {
        searchStatus.value = searchStatus.value.isSuccess
            ? RxStatus.loadingMore()
            : RxStatus.loading();
        final Paginated<UserId, RxUser> result =
            _userService.search(num: num, name: name, login: login, link: link);

        _usersSearchSubscription?.cancel();
        usersSearch.value = result;
        _usersSearchSubscription = usersSearch.value?.updates.listen((_) {});
        searchStatus.value = result.status.value;

        _usersSearchWorker = ever(result.status, (RxStatus s) {
          if (!_chatService.hasNext.value) {
            searchStatus.value = s;
          }

          if (s.isSuccess && !s.isLoadingMore) {
            _populateUsers();
            _ensureScrollable();
          }
        });

        _populateUsers();
      } else {
        searchStatus.value = RxStatus.empty();
        _usersSearchSubscription?.cancel();
        usersSearch.value = null;
      }
    } else {
      searchStatus.value = RxStatus.empty();
      _usersSearchSubscription?.cancel();
      usersSearch.value = null;
    }
  }

  /// Updates [chats] by adding the [Chat]-monolog, if it matches the [query].
  Future<void> _populateMonolog() async {
    // Formatted string representation of the current [query].
    final String queryString = query.value.toLowerCase().trim();

    final MyUser? myUser = _myUserService.myUser.value;

    if (myUser != null) {
      final ChatId monologId = _chatService.monolog;

      final FutureOr<RxChat?> monologOrFuture = _chatService.get(monologId);
      final RxChat? monolog =
          monologOrFuture is RxChat? ? monologOrFuture : await monologOrFuture;

      if (monolog != null) {
        if (queryString.isEmpty) {
          // Display [monolog] as the first item in [chats] by default.
          chats.value = {monologId: monolog, ...chats};
          return;
        }

        // Account searching via [MyUser]s chat direct link.
        final link = ChatDirectLinkSlug.tryParse(queryString);
        if (link != null && myUser.chatDirectLink?.slug == link) {
          chats.value = {monologId: monolog, ...chats};
          return;
        }

        final String title = monolog.title.value;
        final String? name = myUser.name?.val;
        final String? login = myUser.login?.val;
        final String num = myUser.num.val;

        for (final param in [title, login, name].whereNotNull()) {
          if (param.toLowerCase().contains(queryString)) {
            chats.value = {monologId: monolog, ...chats};
            return;
          }
        }

        // Account possible spaces in [UserNum].
        if (num.contains(queryString.split(' ').join())) {
          chats.value = {monologId: monolog, ...chats};
        }
      }
    }
  }

  /// Updates the [chats] according to the [query].
  void _populateChats() {
    if (categories.contains(SearchCategory.chat)) {
      final Iterable<RxChat> allChats = _chatService.paginated.values;

      // Predicates to filter [allChats] by.
      bool hidden(RxChat c) => c.chat.value.isHidden;
      bool matchesQuery(RxChat c) => _matchesQuery(
            title: c.title.value,
            user: c.chat.value.isDialog
                ? c.members.values
                    .firstWhereOrNull((u) => u.id != me)
                    ?.user
                    .value
                : null,
          );
      bool localDialog(RxChat c) => c.id.isLocal && !c.id.isLocalWith(me);

      final List<RxChat> filtered = allChats
          .whereNot(hidden)
          .where(matchesQuery)
          .whereNot(localDialog)
          .sorted();

      chats.value = {
        for (final RxChat c in filtered) c.chat.value.id: c,
      };

      _populateMonolog();
    }
  }

  /// Updates the [recent] according to the [query].
  void _populateRecent() {
    if (categories.contains(SearchCategory.recent)) {
      final Iterable<RxChat> allChats = _chatService.paginated.values;

      // Predicates to filter [allChats] by.
      bool remoteDialog(RxChat c) => c.chat.value.isDialog && !c.id.isLocal;
      bool hidden(RxChat c) => c.chat.value.isHidden;
      bool inChats(RxChat c) => chats.containsKey(c.chat.value.id);
      RxUser? toUser(RxChat c) =>
          c.members.values.firstWhereOrNull((u) => u.id != me);
      bool isMember(RxUser u) => chat?.members.containsKey(u.id) ?? false;
      bool matchesQuery(RxUser user) => _matchesQuery(user: user.user.value);

      final Iterable<RxUser> filtered = allChats
          .where(remoteDialog)
          .whereNot(inChats)
          .whereNot(hidden)
          .sorted()
          .map(toUser)
          .whereNotNull()
          .whereNot(isMember)
          .take(3)
          .where(matchesQuery);

      recent.value = {
        for (final RxUser u in filtered) u.id: u,
      };
    }
  }

  /// Updates the [contacts] according to the [query].
  void _populateContacts() {
    if (categories.contains(SearchCategory.contact) &&
        _chatService.hasNext.isFalse) {
      final Iterable<RxChatContact> stored = _contactService.paginated.values;
      final Iterable<RxChatContact>? searched =
          contactsSearch.value?.items.values;

      final Iterable<RxChatContact> allContacts = {...stored, ...?searched};

      // Predicates to filter the [allContacts] by.
      bool isMember(RxChatContact c) =>
          chat?.members.containsKey(c.user.value!.id) ?? false;
      bool inRecent(RxChatContact c) => recent.containsKey(c.user.value!.id);
      bool inChats(RxChatContact c) => chats.values.any((chat) =>
          chat.chat.value.isDialog &&
          chat.members.containsKey(c.user.value!.id));
      bool matchesQuery(RxChatContact c) =>
          _matchesQuery(user: c.user.value?.user.value);

      final List<RxChatContact> filtered = allContacts
          .where(matchesQuery)
          .whereNot(isMember)
          .whereNot(inRecent)
          .whereNot(inChats)
          .sorted();

      final Iterable<RxChatContact> selected =
          selectedContacts.where(matchesQuery).sorted();

      contacts.value = {
        for (final RxChatContact c in {...selected, ...filtered})
          c.user.value!.id: c,
      };
    } else {
      contacts.value = {};
    }
  }

  /// Updates the [users] according to the [query].
  ///
  /// [User]s are displayed in the following order:
  /// - [selectedUsers] obtained from global search;
  /// - [stored] [User]s obtained from paginated [Chat]-dialogs;
  /// - other [User]s obtained from global search.
  void _populateUsers() {
    if (categories.contains(SearchCategory.user) &&
        _chatService.hasNext.isFalse) {
      final Iterable<RxChat> storedChats = _chatService.paginated.values;
      final Iterable<RxUser> searched = usersSearch.value?.items.values ?? [];

      // Predicates to filter non-hidden [Chat]-dialogs.
      bool remoteDialog(RxChat c) => c.chat.value.isDialog && !c.id.isLocal;
      bool hidden(RxChat c) => c.chat.value.isHidden;

      // Predicates to filter [User]s by.
      bool matchesQuery(RxUser user) => _matchesQuery(user: user.user.value);
      bool isMember(RxUser u) => chat?.members.containsKey(u.id) ?? false;
      bool inRecent(RxUser u) => recent.containsKey(u.id);
      bool inContacts(RxUser u) => contacts.containsKey(u.id);
      bool inChats(RxUser u) => chats.values
          .any((c) => c.chat.value.isDialog && c.members.containsKey(u.id));
      bool hasRemoteDialog(RxUser u) => !u.user.value.dialog.isLocal;

      RxUser? toUser(RxChat c) =>
          c.members.values.firstWhereOrNull((u) => u.id != me);
      RxChat? toChat(RxUser u) => u.dialog.value;

      // [Chat]s-dialogs with [User]s found in the global search and not
      // presented in [chats].
      final Iterable<RxChat> globalDialogs = searched
          .where(hasRemoteDialog)
          .whereNot(inChats)
          .map(toChat)
          .whereNotNull()
          .whereNot(hidden);

      if (globalDialogs.isNotEmpty &&
          categories.contains(SearchCategory.chat)) {
        final List<RxChat> sorted =
            [...chats.values, ...globalDialogs].sorted();

        final RxChat? monolog = chats[_chatService.monolog];

        // Display users found globally in [chats] as [_matchesQuery] cannot
        // filter by [ChatDirectLink] and [UserLogin].
        chats.value = {
          if (monolog != null) _chatService.monolog: monolog,
          for (final c in sorted) c.chat.value.id: c,
        };
      }

      final Iterable<RxUser> stored = storedChats
          .where(remoteDialog)
          .whereNot(hidden)
          .sorted()
          .map(toUser)
          .whereNotNull()
          .where(matchesQuery);

      final Iterable<RxUser> selectedGlobals =
          selectedUsers.where(matchesQuery).whereNot(stored.contains);

      final allUsers = {...selectedGlobals, ...stored, ...searched}
        ..removeWhere((u) => u.id == me);

      final List<RxUser> filtered = allUsers
          .whereNot(isMember)
          .whereNot(inRecent)
          .whereNot(inContacts)
          .whereNot(inChats)
          .toList();

      users.value = {
        for (final RxUser u in filtered) u.id: u,
      };
    } else {
      users.value = {};
    }
  }

  /// Updates the [_scrollPosition] according to the [scrollController].
  void _updateScrollPosition() {
    if (scrollController.hasClients) {
      _scrollPosition.value = scrollController.position.pixels;
    }
  }

  /// Invokes [_nextContacts] and [_nextUsers] for fetching the next page.
  Future<void> _next() async {
    // Fetch all the [chats] first to prevent them from appearing in other
    // [SearchCategory]s.
    if (_chatService.hasNext.isTrue) {
      if (_chatService.nextLoading.isFalse) {
        searchStatus.value = RxStatus.loadingMore();

        await _chatService.next();
        await Future.delayed(1.milliseconds);

        // Populate [chats] first until there's no more [Chat]s to fetch from
        // [ChatService.paginated], then it is safe to populate other
        // [SearchCategory]s.
        if (_chatService.hasNext.isTrue) {
          _populateChats();
        } else {
          populate();
        }

        if (!hasNext) {
          searchStatus.value = RxStatus.success();
        }
      }
    } else if (query.value.length > 1) {
      await _nextContacts();
      await _nextUsers();
    }
  }

  /// Fetches the next [contactsSearch] page.
  Future<void> _nextContacts() async {
    if (categories.contains(SearchCategory.contact) &&
        contactsSearch.value?.hasNext.value == true &&
        contactsSearch.value?.nextLoading.value == false) {
      await contactsSearch.value!.next();
    }
  }

  /// Fetches the next [usersSearch] page.
  Future<void> _nextUsers() async {
    if ((contactsSearch.value == null ||
            contactsSearch.value!.hasNext.isFalse) &&
        categories.contains(SearchCategory.user)) {
      if (usersSearch.value == null) {
        _searchUsers(query.value);
      } else if (usersSearch.value!.hasNext.isTrue &&
          usersSearch.value!.nextLoading.isFalse) {
        await usersSearch.value!.next();
      }
    }
  }

  /// Ensures the [scrollController] is scrollable.
  Future<void> _ensureScrollable() async {
    if (hasNext) {
      await Future.delayed(1.milliseconds, () async {
        if (isClosed) {
          return;
        }

        // If the fetched initial page contains less elements than required to
        // fill the view and there's more pages available, then fetch those
        // pages.
        if (!scrollController.hasClients ||
            scrollController.position.maxScrollExtent < 50) {
          await _next();
          _ensureScrollable();
        } else {
          // Ensure all animations are finished as [scrollController.hasClients]
          // may be `true` during an animation.
          _ensureScrollableTimer = Timer(1.seconds, _ensureScrollable);
        }
      });
    }
  }

  /// Predicate to check whether the [user] or [title] corresponding to the
  /// [Chat], [User] or [ChatContact] being filtered matches the [query].
  ///
  /// Note that any entity with non-`null` [user] or [title] matches the empty
  /// [query].
  bool _matchesQuery({User? user, String? title}) {
    if (user != null || title != null) {
      // Formatted string representation of the current [query].
      final String queryString = query.value.toLowerCase().trim();

      if (queryString.isNotEmpty) {
        String? num;
        String? name;
        String? contactName;
        // TODO: Add [UserLogin] searching.

        if (user != null) {
          num = user.num.val;
          name = user.name?.val;

          // [user] might be a contact with a custom [UserName].
          contactName = _contactService.paginated.values
              .firstWhereOrNull((c) => c.user.value?.user.value.id == user.id)
              ?.contact
              .value
              .name
              .val;
        }

        for (final param in [title, name, contactName].whereNotNull()) {
          if (param.toLowerCase().contains(queryString)) {
            return true;
          }
        }

        // Account possible spaces in [UserNum].
        if (num?.contains(queryString.split(' ').join()) ?? false) {
          return true;
        }

        return false;
      } else {
        // Every non-`null` item matches the empty [query].
        return true;
      }
    } else {
      // If neither [user] nor [title] is specified, this item doesn't match.
      return false;
    }
  }
}

/// Combined [List]s of [RxChat]s, [RxUser]s, [RxChatContact]s and recent
/// [RxUser]s.
class SearchViewResults {
  const SearchViewResults(this.chats, this.users, this.contacts, this.recent);

  /// [RxChat]s themselves.
  final List<RxChat> chats;

  /// [RxUser]s themselves.
  final List<RxUser> users;

  /// [RxChatContact]s themselves.
  final List<RxChatContact> contacts;

  /// Recent [RxUser] themselves.
  final List<RxUser> recent;

  /// Indicates whether [chats], [users], [contacts] and [recent] are empty.
  bool get isEmpty =>
      chats.isEmpty && users.isEmpty && contacts.isEmpty && recent.isEmpty;
}<|MERGE_RESOLUTION|>--- conflicted
+++ resolved
@@ -333,17 +333,13 @@
 
     // If any [usersSearch] has been done, dispose it.
     if (usersSearch.value != null) {
-<<<<<<< HEAD
       if (!(usersSearch.value?.status.value.isEmpty ?? false)) {
         // Prevent [chats] from containing results of the previous [usersSearch]
         // as it will used during the [_populateUsers] call.
         _populateChats();
       }
 
-      usersSearch.value?.dispose();
-=======
       _usersSearchSubscription?.cancel();
->>>>>>> 20ca7b93
       usersSearch.value = null;
 
       _populateUsers();
