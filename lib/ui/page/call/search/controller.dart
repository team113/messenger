// Copyright © 2022-2024 IT ENGINEERING MANAGEMENT INC,
//                       <https://github.com/team113>
//
// This program is free software: you can redistribute it and/or modify it under
// the terms of the GNU Affero General Public License v3.0 as published by the
// Free Software Foundation, either version 3 of the License, or (at your
// option) any later version.
//
// This program is distributed in the hope that it will be useful, but WITHOUT
// ANY WARRANTY; without even the implied warranty of MERCHANTABILITY or FITNESS
// FOR A PARTICULAR PURPOSE. See the GNU Affero General Public License v3.0 for
// more details.
//
// You should have received a copy of the GNU Affero General Public License v3.0
// along with this program. If not, see
// <https://www.gnu.org/licenses/agpl-3.0.html>.

import 'dart:async';

import 'package:collection/collection.dart';
import 'package:flutter_list_view/flutter_list_view.dart';
import 'package:get/get.dart';

import '/domain/model/chat.dart';
import '/domain/model/contact.dart';
import '/domain/model/my_user.dart';
import '/domain/model/user.dart';
import '/domain/repository/chat.dart';
import '/domain/repository/contact.dart';
import '/domain/repository/paginated.dart';
import '/domain/repository/user.dart';
import '/domain/service/chat.dart';
import '/domain/service/contact.dart';
import '/domain/service/my_user.dart';
import '/domain/service/user.dart';
import '/ui/widget/text_field.dart';

export 'view.dart';

/// Category to search through.
enum SearchCategory {
  /// Recent (up to 3) [Chat]-dialogs.
  recent,

  /// [ChatContact]s of the authenticated [MyUser].
  contact,

  /// Global [User]s and [User]s having a [Chat]-dialog with the authenticated
  /// [MyUser].
  user,

  /// [Chat]s of the authenticated [MyUser].
  chat,
}

/// Controller for searching the provided [categories].
class SearchController extends GetxController {
  SearchController(
    this._chatService,
    this._userService,
    this._contactService,
    this._myUserService, {
    required this.categories,
    this.chat,
    this.onSelected,
  }) : assert(categories.isNotEmpty);

  /// [RxChat] this controller is bound to, if any.
  ///
  /// If specified, then the [RxChat.members] of this [chat] will be omitted
  /// from the [usersSearch] and [contactsSearch].
  final RxChat? chat;

  /// Reactive list of the selected [ChatContact]s.
  final RxList<RxChatContact> selectedContacts = RxList<RxChatContact>([]);

  /// Reactive list of the selected [User]s.
  final RxList<RxUser> selectedUsers = RxList<RxUser>([]);

  /// Reactive list of the selected recent [User]s.
  final RxList<RxUser> selectedRecent = RxList<RxUser>([]);

  /// Reactive list of the selected [Chat]s.
  final RxList<RxChat> selectedChats = RxList<RxChat>([]);

  /// [User]s search results.
  final Rx<Paginated<UserId, RxUser>?> usersSearch = Rx(null);

  /// [ChatContact]s search results.
  final Rx<Paginated<ChatContactId, RxChatContact>?> contactsSearch = Rx(null);

  /// Status of a [_search] completion.
  ///
  /// May be:
  /// - `searchStatus.empty`, meaning no search.
  /// - `searchStatus.loading`, meaning search is in progress.
  /// - `searchStatus.loadingMore`, meaning search is in progress after some
  ///   [usersSearch] or [contactsSearch] were already acquired.
  /// - `searchStatus.success`, meaning search is done and [usersSearch]
  ///   or [contactsSearch] are acquired.
  final Rx<RxStatus> searchStatus = Rx<RxStatus>(RxStatus.empty());

  /// [RxUser]s found under the [SearchCategory.recent] category.
  final RxMap<UserId, RxUser> recent = RxMap();

  /// [RxChatContact]s found under the [SearchCategory.contact] category.
  final RxMap<UserId, RxChatContact> contacts = RxMap();

  /// [RxUser]s found under the [SearchCategory.user] category.
  final RxMap<UserId, RxUser> users = RxMap();

  /// [Chat]s found under the [SearchCategory.chat] category.
  final RxMap<ChatId, RxChat> chats = RxMap();

  /// [FlutterListViewController] of a [FlutterListView] displaying the search
  /// results.
  final FlutterListViewController scrollController =
      FlutterListViewController();

  /// [TextFieldState] of the search field.
  late final TextFieldState search;

  /// [SearchCategory]ies to search through.
  final List<SearchCategory> categories;

  /// Reactive value of the [search] field passed to the [_search] method.
  final RxString query = RxString('');

  /// Callback, called on the [selectedContacts], [selectedChats],
  /// [selectedUsers] and [selectedRecent] changes.
  final void Function(SearchViewResults? results)? onSelected;

  /// Worker to react on the [usersSearch] status changes.
  Worker? _usersSearchWorker;

  /// Worker to react on the [contactsSearch] status changes.
  Worker? _contactsSearchWorker;

  /// Worker to react on [query] changes.
  Worker? _searchWorker;

  /// Worker performing a [_search] on [query] changes with debounce.
  Worker? _searchDebounce;

  /// [interval] invoking [_next] on the [_scrollPosition] changes.
  Worker? _nextInterval;

  /// [Timer] invoking the [_ensureScrollable].
  Timer? _ensureScrollableTimer;

  /// Reactive value of the current [ScrollPosition.pixels].
  final RxDouble _scrollPosition = RxDouble(0);

  /// [Chat]s service searching the [Chat]s.
  final ChatService _chatService;

  /// [User]s service searching the [User]s.
  final UserService _userService;

  /// [ChatContact]s service searching the [ChatContact]s.
  final ContactService _contactService;

  /// [MyUserService] searching [myUser].
  final MyUserService _myUserService;

  /// Returns [MyUser]'s [UserId].
  UserId? get me => _chatService.me;

  /// Indicates whether the [usersSearch] or [contactsSearch] have
  /// next page.
  RxBool get hasNext => query.value.length < 2
      ? categories.contains(SearchCategory.chat)
          ? _chatService.hasNext
          : RxBool(false)
      : usersSearch.value?.hasNext ??
          contactsSearch.value?.hasNext ??
          RxBool(false);

  @override
  void onInit() {
    scrollController.addListener(_updateScrollPosition);

    _nextInterval = interval(
      _scrollPosition,
      (_) => _next(),
      time: const Duration(milliseconds: 100),
      condition: () =>
          scrollController.hasClients &&
          (scrollController.position.pixels >
              scrollController.position.maxScrollExtent - 500),
    );

    search = TextFieldState(onChanged: (d) => query.value = d.text);
    _searchDebounce = debounce(query, (q) => _search(q.trim()));
    _searchWorker = ever(query, (String q) {
      if (q.length < 2) {
        usersSearch.value?.dispose();
        usersSearch.value = null;
        contactsSearch.value?.dispose();
        contactsSearch.value = null;
        users.clear();
        contacts.clear();
        chats.clear();
        recent.clear();
      }

      searchStatus.value = RxStatus.loading();

      populate();
    });

    _ensureScrollable();
    populate();

    super.onInit();
  }

  @override
  void onClose() {
    scrollController.removeListener(_updateScrollPosition);
    _nextInterval?.dispose();
    usersSearch.value?.dispose();
    contactsSearch.value?.dispose();
    _searchDebounce?.dispose();
    _searchWorker?.dispose();
    _usersSearchWorker?.dispose();
    _usersSearchWorker = null;
    _ensureScrollableTimer?.cancel();
    _contactsSearchWorker?.dispose();
    _contactsSearchWorker = null;
    super.onClose();
  }

  /// Returns all the selected [UserId]s.
  List<UserId> selected() {
    return {
      ...selectedContacts.expand((e) => e.contact.value.users.map((u) => u.id)),
      ...selectedUsers.map((u) => u.id),
    }.toList();
  }

  /// Selects or unselects the specified [contact], [user], [chat] or [recent].
  void select({
    RxChatContact? contact,
    RxUser? user,
    RxChat? chat,
    RxUser? recent,
  }) {
    if (contact != null) {
      if (selectedContacts.contains(contact)) {
        selectedContacts.remove(contact);
      } else {
        selectedContacts.add(contact);
      }
    }

    if (user != null) {
      if (selectedUsers.contains(user)) {
        selectedUsers.remove(user);
      } else {
        selectedUsers.add(user);
      }
    }

    if (chat != null) {
      if (selectedChats.contains(chat)) {
        selectedChats.remove(chat);
      } else {
        selectedChats.add(chat);
      }
    }

    if (recent != null) {
      if (selectedRecent.contains(recent)) {
        selectedRecent.remove(recent);
      } else {
        selectedRecent.add(recent);
      }
    }

    if (contact != null || user != null || chat != null || recent != null) {
      onSelected?.call(
        SearchViewResults(
          selectedChats,
          selectedUsers,
          selectedContacts,
          selectedRecent,
        ),
      );
    }
  }

  /// Returns an item by its index from the search results.
  ///
  /// Returned item is either [RxUser], [RxChat] or [RxChatContact].
  dynamic elementAt(int i) {
    return [
      ...chats.values,
      ...recent.values,
      ...contacts.values,
      ...users.values,
    ].elementAt(i);
  }

  /// Updates the [chats], [recent], [contacts] and [users] according to the
  /// [query].
  void populate() {
    _populateChats();
    _populateRecent();
    _populateContacts();
    _populateUsers();
  }

  /// Searches the [User]s based on the provided [query].
  ///
  /// Query may be a [UserNum], [UserName] or [UserLogin].
  Future<void> _search(String query) async {
    if (contactsSearch.value != null) {
      contactsSearch.value?.dispose();
      contactsSearch.value = null;
      _populateContacts();
    }

    if (usersSearch.value != null) {
      usersSearch.value?.dispose();
      usersSearch.value = null;
      _populateUsers();
    }

    // TODO: Add `Chat`s and `ChatItem`s searching.
    if (categories.contains(SearchCategory.contact)) {
      _searchContacts(query);
    }

    if (categories.contains(SearchCategory.user)) {
      _searchUsers(query);
    }
  }

  /// Searches the [ChatContact]s based on the provided [query].
  ///
  /// Query may be a [UserName], [UserEmail] or [UserPhone].
  void _searchContacts(String query) {
    _contactsSearchWorker?.dispose();
    _contactsSearchWorker = null;

    if (query.isNotEmpty) {
      UserName? name;
      UserEmail? email;
      UserPhone? phone;

      try {
        name = UserName(query);
      } catch (e) {
        // No-op.
      }

      try {
        email = UserEmail(query);
      } catch (e) {
        // No-op.
      }

      try {
        phone = UserPhone(query);
      } catch (e) {
        // No-op.
      }

      if (name != null || email != null || phone != null) {
        searchStatus.value = searchStatus.value.isSuccess
            ? RxStatus.loadingMore()
            : RxStatus.loading();

        final Paginated<ChatContactId, RxChatContact> result =
            _contactService.search(name: name, email: email, phone: phone);

        contactsSearch.value?.dispose();
        contactsSearch.value = result;
        searchStatus.value = result.status.value;

        _contactsSearchWorker = ever(result.status, (RxStatus s) {
          if ((contactsSearch.value?.items.isNotEmpty ?? false) &&
              !categories.contains(SearchCategory.user)) {
            searchStatus.value = s;
          }

          if (s.isSuccess && !s.isLoadingMore) {
            _populateContacts();
            _ensureScrollable();
          }
        });

        _populateContacts();
      } else {
        if (!categories.contains(SearchCategory.user)) {
          // [query] still can be validated in [_searchUsers].
          searchStatus.value = RxStatus.empty();
        }

        contactsSearch.value?.dispose();
        contactsSearch.value = null;
      }
    } else {
      searchStatus.value = RxStatus.empty();
      contactsSearch.value?.dispose();
      contactsSearch.value = null;
    }
  }

  /// Searches the [User]s based on the provided [query].
  ///
  /// Query may be a [UserNum], [UserName], [UserLogin] or [ChatDirectLinkSlug].
  void _searchUsers(String query) {
    _usersSearchWorker?.dispose();
    _usersSearchWorker = null;

    if (query.isNotEmpty) {
      UserNum? num;
      UserName? name;
      UserLogin? login;
      ChatDirectLinkSlug? link;

      try {
        num = UserNum(query);
      } catch (e) {
        // No-op.
      }

      try {
        name = UserName(query);
      } catch (e) {
        // No-op.
      }

      try {
        login = UserLogin(query);
      } catch (e) {
        // No-op.
      }

      try {
        link = ChatDirectLinkSlug(query);
      } catch (e) {
        // No-op.
      }

      if (num != null || name != null || login != null || link != null) {
        searchStatus.value = searchStatus.value.isSuccess
            ? RxStatus.loadingMore()
            : RxStatus.loading();
<<<<<<< HEAD
        final Paginated<UserId, RxUser> result =
=======

        final SearchResult<UserId, RxUser> result =
>>>>>>> 94715f91
            _userService.search(num: num, name: name, login: login, link: link);

        usersSearch.value?.dispose();
        usersSearch.value = result;
        searchStatus.value = result.status.value;

        _usersSearchWorker = ever(result.status, (RxStatus s) {
          searchStatus.value = s;

          if (s.isSuccess && !s.isLoadingMore) {
            _populateUsers();
            _ensureScrollable();
          }
        });

        _populateUsers();
      } else {
        searchStatus.value = RxStatus.empty();
        usersSearch.value?.dispose();
        usersSearch.value = null;
      }
    } else {
      searchStatus.value = RxStatus.empty();
      usersSearch.value?.dispose();
      usersSearch.value = null;
    }
  }

  /// Updates [chats] by adding the [Chat]-monolog, if it matches the [query].
  Future<void> _populateMonolog() async {
    // Formatted string representation of the current [query].
    final String queryString = query.value.toLowerCase().trim();

    final MyUser? myUser = _myUserService.myUser.value;

    if (myUser != null) {
      final ChatId monologId = _chatService.monolog;

      final FutureOr<RxChat?> monologOrFuture = _chatService.get(monologId);
      final RxChat? monolog =
          monologOrFuture is RxChat? ? monologOrFuture : await monologOrFuture;

      if (monolog != null) {
        if (queryString.isEmpty) {
          // Display [monolog] as the first item in [chats] by default.
          chats.value = {monologId: monolog, ...chats};
          return;
        }

        final String title = monolog.title.value;
        final String? name = myUser.name?.val;
        final String? login = myUser.login?.val;
        final String num = myUser.num.val;

        for (final param in [title, login, name].whereNotNull()) {
          if (param.toLowerCase().contains(queryString)) {
            chats.value = {monologId: monolog, ...chats};
            return;
          }
        }

        // Account possible spaces in [UserNum].
        if (num.contains(queryString.split(' ').join())) {
          chats.value = {monologId: monolog, ...chats};
        }
      }
    }
  }

  /// Updates the [chats] according to the [query].
  void _populateChats() {
    if (categories.contains(SearchCategory.chat)) {
      final Iterable<RxChat> allChats = _chatService.paginated.values;

      // Predicates to filter [allChats] by.
      bool hidden(RxChat c) => c.chat.value.isHidden;
      bool matchesQuery(RxChat c) => _matchesQuery(
            title: c.title.value,
            user: c.chat.value.isDialog
                ? c.members.values
                    .firstWhereOrNull((u) => u.id != me)
                    ?.user
                    .value
                : null,
          );
      bool localDialog(RxChat c) => c.id.isLocal && !c.id.isLocalWith(me);

      final List<RxChat> filtered = allChats
          .whereNot(hidden)
          .where(matchesQuery)
          .whereNot(localDialog)
          .sorted();

      chats.value = {
        for (final RxChat c in filtered) c.chat.value.id: c,
      };

      _populateMonolog();
    }
  }

  /// Updates the [recent] according to the [query].
  void _populateRecent() {
    if (categories.contains(SearchCategory.recent)) {
      final Iterable<RxChat> allChats = _chatService.paginated.values;

      // Predicates to filter [allChats] by.
      bool remoteDialog(RxChat c) => c.chat.value.isDialog && !c.id.isLocal;
      bool hidden(RxChat c) => c.chat.value.isHidden;
      bool inChats(RxChat c) => chats.containsKey(c.chat.value.id);
      RxUser? toUser(RxChat c) =>
          c.members.values.firstWhereOrNull((u) => u.id != me);
      bool isMember(RxUser u) => chat?.members.containsKey(u.id) ?? false;
      bool matchesQuery(RxUser user) => _matchesQuery(user: user.user.value);

      final Iterable<RxUser> filtered = allChats
          .where(remoteDialog)
          .whereNot(inChats)
          .whereNot(hidden)
          .sorted()
          .map(toUser)
          .whereNotNull()
          .whereNot(isMember)
          .take(3)
          .where(matchesQuery);

      recent.value = {
        for (final RxUser u in filtered) u.id: u,
      };
    }
  }

  /// Updates the [contacts] according to the [query].
  void _populateContacts() {
    if (categories.contains(SearchCategory.contact) &&
        _chatService.hasNext.isFalse) {
      final Iterable<RxChatContact> stored = _contactService.paginated.values;
      final Iterable<RxChatContact>? searched =
          contactsSearch.value?.items.values;

      final Iterable<RxChatContact> allContacts = {...stored, ...?searched};

      // Predicates to filter the [allContacts] by.
      bool isMember(RxChatContact c) =>
          chat?.members.containsKey(c.user.value!.id) ?? false;
      bool inRecent(RxChatContact c) => recent.containsKey(c.user.value!.id);
      bool inChats(RxChatContact c) => chats.values.any((chat) =>
          chat.chat.value.isDialog &&
          chat.members.containsKey(c.user.value!.id));
      bool matchesQuery(RxChatContact c) =>
          _matchesQuery(user: c.user.value?.user.value);

      final List<RxChatContact> filtered = allContacts
          .where(matchesQuery)
          .whereNot(isMember)
          .whereNot(inRecent)
          .whereNot(inChats)
          .sorted();

      final Iterable<RxChatContact> selected =
          selectedContacts.where(matchesQuery).sorted();

      contacts.value = {
        for (final RxChatContact c in {...selected, ...filtered})
          c.user.value!.id: c,
      };
    } else {
      contacts.value = {};
    }
  }

  /// Updates the [users] according to the [query].
  ///
  /// [User]s are displayed in the following order:
  /// - [selectedUsers] obtained from global search;
  /// - [stored] [User]s obtained from paginated [Chat]-dialogs;
  /// - other [User]s obtained from global search.
  void _populateUsers() {
    if (categories.contains(SearchCategory.user) &&
        _chatService.hasNext.isFalse) {
      final Iterable<RxChat> storedChats = _chatService.paginated.values;

      // Predicates to filter non-hidden [Chat]-dialogs.
      bool remoteDialog(RxChat c) => c.chat.value.isDialog && !c.id.isLocal;
      bool hidden(RxChat c) => c.chat.value.isHidden;

      // Predicates to filter [User]s by.
      bool matchesQuery(RxUser user) => _matchesQuery(user: user.user.value);
      bool isMember(RxUser u) => chat?.members.containsKey(u.id) ?? false;
      bool inRecent(RxUser u) => recent.containsKey(u.id);
      bool inContacts(RxUser u) => contacts.containsKey(u.id);
      bool inChats(RxUser u) => chats.values
          .any((c) => c.chat.value.isDialog && c.members.containsKey(u.id));

      RxUser? toUser(RxChat c) =>
          c.members.values.firstWhereOrNull((u) => u.id != me);

      final Iterable<RxUser>? searched = usersSearch.value?.items.values;
      final Iterable<RxUser> stored = storedChats
          .where(remoteDialog)
          .whereNot(hidden)
          .sorted()
          .map(toUser)
          .whereNotNull()
          .where(matchesQuery);

      final Iterable<RxUser> selectedGlobals =
          selectedUsers.where(matchesQuery).whereNot(stored.contains);

      final allUsers = {...selectedGlobals, ...stored, ...?searched};

      final List<RxUser> filtered = allUsers
          .whereNot(isMember)
          .whereNot(inRecent)
          .whereNot(inContacts)
          .whereNot(inChats)
          .toList();

      users.value = {
        for (final RxUser u in filtered) u.id: u,
      };
    } else {
      users.value = {};
    }
  }

  /// Updates the [_scrollPosition] according to the [scrollController].
  void _updateScrollPosition() {
    if (scrollController.hasClients) {
      _scrollPosition.value = scrollController.position.pixels;
    }
  }

  /// Invokes [_nextContacts] and [_nextUsers] for fetching the next page.
  Future<void> _next() async {
    // Fetch all the [chats] first to prevent them from appearing in other
    // [SearchCategory]s.
    if (_chatService.hasNext.isTrue) {
      if (_chatService.nextLoading.isFalse) {
        searchStatus.value = RxStatus.loadingMore();

        await _chatService.next();
        await Future.delayed(1.milliseconds);

        // Populate [chats] first until there's no more [Chat]s to fetch from
        // [ChatService.paginated], then it is safe to populate other
        // [SearchCategory]s.
        if (_chatService.hasNext.isTrue) {
          _populateChats();
        } else {
          populate();
        }

        searchStatus.value = RxStatus.success();
      }
    } else if (query.value.length > 1) {
      await _nextContacts();
      await _nextUsers();
    }
  }

  /// Fetches the next [contactsSearch] page.
  Future<void> _nextContacts() async {
    if (categories.contains(SearchCategory.contact) &&
        contactsSearch.value?.hasNext.value == true &&
        contactsSearch.value?.nextLoading.value == false) {
      await contactsSearch.value!.next();
    }
  }

  /// Fetches the next [usersSearch] page.
  Future<void> _nextUsers() async {
    if ((contactsSearch.value == null ||
            contactsSearch.value!.hasNext.isFalse) &&
        categories.contains(SearchCategory.user)) {
      if (usersSearch.value == null) {
        _searchUsers(query.value);
      } else if (usersSearch.value!.hasNext.isTrue &&
          usersSearch.value!.nextLoading.isFalse) {
        await usersSearch.value!.next();
      }
    }
  }

  /// Ensures the [scrollController] is scrollable.
  Future<void> _ensureScrollable() async {
    final bool contactsHaveMore = categories.contains(SearchCategory.contact) &&
        (contactsSearch.value?.hasNext.isTrue ??
            false || _contactService.hasNext.isTrue);
    final bool usersHaveMore = categories.contains(SearchCategory.user) &&
        (usersSearch.value?.hasNext.isTrue ??
            false || _chatService.hasNext.isTrue);

    if (contactsHaveMore || usersHaveMore) {
      await Future.delayed(1.milliseconds, () async {
        if (isClosed) {
          return;
        }

        // If the fetched initial page contains less elements than required to
        // fill the view and there's more pages available, then fetch those
        // pages.
        if (!scrollController.hasClients ||
            scrollController.position.maxScrollExtent < 50) {
          await _next();
          _ensureScrollable();
        } else {
          // Ensure all animations are finished as [scrollController.hasClients]
          // may be `true` during an animation.
          _ensureScrollableTimer = Timer(1.seconds, _ensureScrollable);
        }
      });
    }
  }

  /// Predicate to check whether the [user] or [title] corresponding to the
  /// [Chat], [User] or [ChatContact] being filtered matches the [query].
  ///
  /// Note that any entity with non-`null` [user] or [title] matches the empty
  /// [query].
  bool _matchesQuery({User? user, String? title}) {
    if (user != null || title != null) {
      // Formatted string representation of the current [query].
      final String queryString = query.value.toLowerCase().trim();

      if (queryString.isNotEmpty) {
        String? num;
        String? name;
        String? contactName;
        // TODO: Add [UserLogin] searching.

        if (user != null) {
          num = user.num.val;
          name = user.name?.val;

          // [user] might be a contact with a custom [UserName].
          contactName = _contactService.paginated.values
              .firstWhereOrNull((c) => c.user.value?.user.value.id == user.id)
              ?.contact
              .value
              .name
              .val;
        }

        for (final param in [title, name, contactName].whereNotNull()) {
          if (param.toLowerCase().contains(queryString)) {
            return true;
          }
        }

        // Account possible spaces in [UserNum].
        if (num?.contains(queryString.split(' ').join()) ?? false) {
          return true;
        }

        return false;
      } else {
        // Every non-`null` item matches the empty [query].
        return true;
      }
    } else {
      // If neither [user] nor [title] is specified, this item doesn't match.
      return false;
    }
  }
}

/// Combined [List]s of [RxChat]s, [RxUser]s, [RxChatContact]s and recent
/// [RxUser]s.
class SearchViewResults {
  const SearchViewResults(this.chats, this.users, this.contacts, this.recent);

  /// [RxChat]s themselves.
  final List<RxChat> chats;

  /// [RxUser]s themselves.
  final List<RxUser> users;

  /// [RxChatContact]s themselves.
  final List<RxChatContact> contacts;

  /// Recent [RxUser] themselves.
  final List<RxUser> recent;

  /// Indicates whether [chats], [users], [contacts] and [recent] are empty.
  bool get isEmpty =>
      chats.isEmpty && users.isEmpty && contacts.isEmpty && recent.isEmpty;
}<|MERGE_RESOLUTION|>--- conflicted
+++ resolved
@@ -449,12 +449,7 @@
         searchStatus.value = searchStatus.value.isSuccess
             ? RxStatus.loadingMore()
             : RxStatus.loading();
-<<<<<<< HEAD
         final Paginated<UserId, RxUser> result =
-=======
-
-        final SearchResult<UserId, RxUser> result =
->>>>>>> 94715f91
             _userService.search(num: num, name: name, login: login, link: link);
 
         usersSearch.value?.dispose();
