// Copyright © 2022-2024 IT ENGINEERING MANAGEMENT INC,
//                       <https://github.com/team113>
//
// This program is free software: you can redistribute it and/or modify it under
// the terms of the GNU Affero General Public License v3.0 as published by the
// Free Software Foundation, either version 3 of the License, or (at your
// option) any later version.
//
// This program is distributed in the hope that it will be useful, but WITHOUT
// ANY WARRANTY; without even the implied warranty of MERCHANTABILITY or FITNESS
// FOR A PARTICULAR PURPOSE. See the GNU Affero General Public License v3.0 for
// more details.
//
// You should have received a copy of the GNU Affero General Public License v3.0
// along with this program. If not, see
// <https://www.gnu.org/licenses/agpl-3.0.html>.

import 'package:flutter/material.dart';
import 'package:get/get.dart';

import '/routes.dart';
import '/ui/widget/menu_button.dart';
import '/ui/widget/svg/svg.dart';

/// [MenuButton] displaying the provided [work].
class VacancyWorkButton extends StatelessWidget {
  const VacancyWorkButton(
    this.work, {
    super.key,
    this.onPressed = _defaultOnPressed,
  });

  /// [WorkTab] to display.
  final WorkTab work;

  /// Callback, called when this button is pressed.
  final void Function(WorkTab work)? onPressed;

  @override
  Widget build(BuildContext context) {
    return Obx(() {
      final bool selected =
          router.routes.lastOrNull == '${Routes.work}/${work.name}';

      return MenuButton(
        title: switch (work) {
          WorkTab.backend => 'Backend Developer',
          WorkTab.frontend => 'Frontend Developer',
          WorkTab.freelance => 'Freelance',
          WorkTab.designer => 'UI/UX Designer',
        },
        subtitle: switch (work) {
          WorkTab.backend => 'Rust',
          WorkTab.frontend => 'Flutter/Dart',
          WorkTab.freelance => 'Flutter/Dart',
          WorkTab.designer => 'Figma',
        },
        leading: switch (work) {
          WorkTab.backend => const SvgIcon(SvgIcons.workRust),
          WorkTab.frontend => const SvgIcon(SvgIcons.workFlutter),
          WorkTab.freelance => const SvgIcon(SvgIcons.workFreelance),
<<<<<<< HEAD
=======
          WorkTab.designer => const SvgIcon(SvgIcons.workDesigner),
>>>>>>> f8c31252
        },
        inverted: selected,
        onPressed: onPressed == null ? null : () => onPressed?.call(work),
      );
    });
  }

  /// Changes router location to the [work] page.
  ///
  /// Intended to be used as a default of the [decorator].
  static void _defaultOnPressed(WorkTab work) => router.work(work);
}<|MERGE_RESOLUTION|>--- conflicted
+++ resolved
@@ -59,10 +59,7 @@
           WorkTab.backend => const SvgIcon(SvgIcons.workRust),
           WorkTab.frontend => const SvgIcon(SvgIcons.workFlutter),
           WorkTab.freelance => const SvgIcon(SvgIcons.workFreelance),
-<<<<<<< HEAD
-=======
           WorkTab.designer => const SvgIcon(SvgIcons.workDesigner),
->>>>>>> f8c31252
         },
         inverted: selected,
         onPressed: onPressed == null ? null : () => onPressed?.call(work),
