--- conflicted
+++ resolved
@@ -43,9 +43,8 @@
   Rx<PreciseDateTime?> get lastSeen => Rx(PreciseDateTime.now());
 
   @override
-<<<<<<< HEAD
+  Stream<void> get updates => const Stream.empty();
+  
+  @override
   Rx<RxChatContact?> get contact => Rx(null);
-=======
-  Stream<void> get updates => const Stream.empty();
->>>>>>> 711be46c
 }