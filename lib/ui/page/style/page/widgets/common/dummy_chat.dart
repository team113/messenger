// Copyright © 2022-2024 IT ENGINEERING MANAGEMENT INC,
//                       <https://github.com/team113>
//
// This program is free software: you can redistribute it and/or modify it under
// the terms of the GNU Affero General Public License v3.0 as published by the
// Free Software Foundation, either version 3 of the License, or (at your
// option) any later version.
//
// This program is distributed in the hope that it will be useful, but WITHOUT
// ANY WARRANTY; without even the implied warranty of MERCHANTABILITY or FITNESS
// FOR A PARTICULAR PURPOSE. See the GNU Affero General Public License v3.0 for
// more details.
//
// You should have received a copy of the GNU Affero General Public License v3.0
// along with this program. If not, see
// <https://www.gnu.org/licenses/agpl-3.0.html>.

import 'package:get/get.dart';

import '/domain/model/attachment.dart';
import '/domain/model/avatar.dart';
import '/domain/model/chat.dart';
import '/domain/model/chat_item.dart';
import '/domain/model/user.dart';
import '/domain/model/user_call_cover.dart';
import '/domain/repository/chat.dart';
import '/domain/repository/paginated.dart';
import '/store/paginated.dart';
import '/util/obs/obs.dart';

/// Dummy implementation of [RxChat].
///
/// Used to show [RxChat] related [Widget]s.
class DummyRxChat extends RxChat {
  DummyRxChat() : chat = Rx(Chat(ChatId.local(const UserId('me'))));

  @override
  final Rx<Chat> chat;

  @override
  Rx<Avatar?> get avatar => Rx(null);

  @override
  UserCallCover? get callCover => null;

  @override
  Rx<ChatMessage?> get draft => Rx(null);

  @override
  Rx<ChatItem>? get firstUnread => null;

  @override
  RxBool get hasNext => RxBool(false);

  @override
  RxBool get hasPrevious => RxBool(false);

  @override
  ChatItem? get lastItem => null;

  @override
  UserId? get me => null;

  @override
  Paginated<UserId, RxChatMember> get members => PaginatedImpl();

  @override
  RxObsList<Rx<ChatItem>> get messages => RxObsList();

  @override
  RxBool get nextLoading => RxBool(false);

  @override
  RxBool get previousLoading => RxBool(false);

  @override
  RxBool get inCall => RxBool(false);

  @override
  RxList<LastChatRead> get reads => RxList();

  @override
  Rx<RxStatus> get status => Rx(RxStatus.empty());

  @override
<<<<<<< HEAD
  String get title => Rx('Title').value;
=======
  String get title => RxString('Title').value;
>>>>>>> 9d8e2b4e

  @override
  RxList<User> get typingUsers => RxList();

  @override
  RxInt get unreadCount => RxInt(0);

  @override
  Stream<void> get updates => const Stream.empty();

  @override
  Future<void> updateAttachments(ChatItem item) async {}

  @override
  Future<void> updateAvatar() async {}

  @override
  void setDraft({
    ChatMessageText? text,
    List<Attachment> attachments = const [],
    List<ChatItem> repliesTo = const [],
  }) {}

  @override
  Future<void> next() async {}

  @override
  Future<void> previous() async {}

  @override
  Future<void> remove(ChatItemId itemId) async {}

  @override
  Future<void> addMessage(ChatMessageText text) async {}

  @override
  Future<Paginated<ChatItemId, Rx<ChatItem>>?> around({
    ChatItemId? item,
    ChatItemId? reply,
    ChatItemId? forward,
  }) async =>
      null;

  @override
  Future<Paginated<ChatItemId, Rx<ChatItem>>?> single(ChatItemId item) async =>
      null;

  @override
  int compareTo(RxChat other) => 0;
}<|MERGE_RESOLUTION|>--- conflicted
+++ resolved
@@ -83,11 +83,7 @@
   Rx<RxStatus> get status => Rx(RxStatus.empty());
 
   @override
-<<<<<<< HEAD
-  String get title => Rx('Title').value;
-=======
   String get title => RxString('Title').value;
->>>>>>> 9d8e2b4e
 
   @override
   RxList<User> get typingUsers => RxList();
