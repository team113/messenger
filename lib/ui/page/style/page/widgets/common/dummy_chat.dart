--- conflicted
+++ resolved
@@ -74,14 +74,13 @@
   RxBool get previousLoading => RxBool(false);
 
   @override
-<<<<<<< HEAD
   RxBool get membersHaveNext => RxBool(false);
 
   @override
   RxBool get membersNextLoading => RxBool(false);
-=======
+
+  @override
   RxBool get inCall => RxBool(false);
->>>>>>> 20ca7b93
 
   @override
   RxList<LastChatRead> get reads => RxList();
