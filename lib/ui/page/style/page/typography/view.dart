// Copyright © 2022-2023 IT ENGINEERING MANAGEMENT INC,
//                       <https://github.com/team113>
//
// This program is free software: you can redistribute it and/or modify it under
// the terms of the GNU Affero General Public License v3.0 as published by the
// Free Software Foundation, either version 3 of the License, or (at your
// option) any later version.
//
// This program is distributed in the hope that it will be useful, but WITHOUT
// ANY WARRANTY; without even the implied warranty of MERCHANTABILITY or FITNESS
// FOR A PARTICULAR PURPOSE. See the GNU Affero General Public License v3.0 for
// more details.
//
// You should have received a copy of the GNU Affero General Public License v3.0
// along with this program. If not, see
// <https://www.gnu.org/licenses/agpl-3.0.html>.

import 'package:flutter/material.dart';

import '/themes.dart';
import '/ui/page/style/widget/builder_wrap.dart';
import '/ui/page/style/widget/header.dart';
import '/ui/page/style/widget/scrollable_column.dart';
import 'widget/family.dart';
import 'widget/font.dart';
import 'widget/font_schema.dart';
import 'widget/style.dart';

/// View of the [StyleTab.typography] page.
class TypographyView extends StatelessWidget {
  const TypographyView({
    super.key,
    this.inverted = false,
    this.dense = false,
  });

  /// Indicator whether this view should have its colors inverted.
  final bool inverted;

  /// Indicator whether this view should be compact, meaning minimal [Padding]s.
  final bool dense;

  @override
  Widget build(BuildContext context) {
    final style = Theme.of(context).style;

    final Iterable<(TextStyle, String)> styles = [
      (style.fonts.displayLarge, 'displayLarge'),
      (style.fonts.displayMedium, 'displayMedium'),
      (style.fonts.displaySmall, 'displaySmall'),
      (style.fonts.headlineLarge, 'headlineLarge'),
      (style.fonts.headlineMedium, 'headlineMedium'),
      (style.fonts.headlineSmall, 'headlineSmall'),
      (style.fonts.titleLarge, 'titleLarge'),
      (style.fonts.titleMedium, 'titleMedium'),
      (style.fonts.titleSmall, 'titleSmall'),
      (style.fonts.labelLarge, 'labelLarge'),
      (style.fonts.labelMedium, 'labelMedium'),
      (style.fonts.labelSmall, 'labelSmall'),
      (style.fonts.bodyLarge, 'bodyLarge'),
      (style.fonts.bodyMedium, 'bodyMedium'),
      (style.fonts.bodySmall, 'bodySmall'),
    ];

    final Iterable<(TextStyle, String, String)> schema = [
      // Display large
      (style.fonts.displayLarge, 'displayLarge', 'Unused'),
      (
        style.fonts.displayLargeOnPrimary,
        'displayLargeOnPrimary',
        '"CallTitle" title'
      ),

      // Display medium
      (style.fonts.displayMedium, 'displayMedium', 'Unused'),
      (
        style.fonts.displayMediumSecondary,
        'displayMediumSecondary',
        '"Messenger" on auth page'
      ),

      // Display small
      (style.fonts.displaySmall, 'displaySmall', 'Unused'),
      (
        style.fonts.displaySmallSecondary,
        'displaySmallSecondary',
        '"UnreadCounter" when dimmed and inverted'
      ),
      (
        style.fonts.displaySmallOnPrimary,
        'displaySmallOnPrimary',
        '"UnreadCounter" by default or when dimmed and not inverted'
      ),

      // Headline large
      (
        style.fonts.headlineLarge,
        'headlineLarge',
        '"MenuButton", "ChatTile", "ContactTile" title'
      ),
      (
        style.fonts.headlineLargeOnPrimary,
        'headlineLargeOnPrimary',
        'Mobile title of chat during call \nInverted "MenuButton" title \n'
            'Selected "ChatTile" and "ContactTile" title'
      ),

      // Headline medium
      (
        style.fonts.headlineMedium,
        'headlineMedium',
        'btn_set_password \n"NumCopyable" \n"_repliedMessage" error \nlabel_visible_to \n'
            'MenuTab user name \nlabel_presence \n"CustomAppBar" title \n"Block" title'
      ),

      (
        style.fonts.headlineMediumOnPrimary,
        'headlineMediumOnPrimary',
        '"CallTitle" state \n"ConfirmDialogVariant"'
      ),

      // Headline small
      (style.fonts.headlineSmall, 'headlineSmall', 'Unused'),
      (
        style.fonts.headlineSmallSecondary,
        'headlineSmallSecondary',
        '"time" in MessageFieldView \nlabel_forwarded_messages \nlabel_kb'
      ),
      (
        style.fonts.headlineSmallOnPrimary,
        'headlineSmallOnPrimary',
        '"RoundFloatingButton" and "RtcVideoView" label \nCurrent video position and duration'
      ),
      (
        style.fonts.headlineSmallOnPrimary.copyWith(
          shadows: [
            Shadow(blurRadius: 6, color: style.colors.onBackground),
            Shadow(blurRadius: 6, color: style.colors.onBackground),
          ],
        ),
        'headlineSmallOnPrimary',
        '"RoundFloatingButton" and "TooltipButton" hint'
      ),

      // Title large
      (
        style.fonts.titleLarge,
        'titleLarge',
        'ShadowedRoundedButton label \n"ConfirmLogoutView" user \n"PrimaryButton"'
      ),
      (
        style.fonts.titleLargeSecondary,
        'titleLargeSecondary',
        'alert_are_you_sure_want_to_log_out'
      ),
      (
        style.fonts.titleLargeOnPrimary,
        'titleLargeOnPrimary',
        '"OutlinedRoundedButton" and "ShadowedRoundedButton" label with `primary` or inverted color'
      ),

      // Title medium
      (
        style.fonts.titleMedium,
        'titleMedium',
        'SearchTextField \nAttachmentSelector \nStatusField \nPasswordField \nRepeatPasswordField'
      ),
      (
        style.fonts.titleMediumPrimary,
        'titleMediumPrimary',
        '"CallSettingsView" fields \nMyUser "FieldButton"s \nActionButton'
      ),
      (
        style.fonts.titleMediumSecondary,
        'titleMediumSecondary',
        '"_repliedMessage" label \nMyUser unconfirmed emails and phones'
      ),
      (
        style.fonts.titleMediumSecondary,
        'titleMediumSecondary',
        'AnimatedDots'
      ),

      // Title small
      (style.fonts.titleSmall, 'titleSmall', 'Unused'),
      (
        style.fonts.titleSmallOnPrimary,
        'titleSmallOnPrimary',
        '"CallCoverWidget" title \nLabel or title of "AvatarWidget"'
      ),

      // Label large
      (
        style.fonts.labelLarge,
        'labelLarge',
        '"ChatInfoView" and "UserView" Popups \n"SearchCategory" names'
      ),
      (
        style.fonts.labelLargeSecondary,
        'labelLargeSecondary',
        '"by Gapopa" on auth page \n"ChatItem" time \n"RecentChatTile" updated at \n'
            'label_password_set \nlabel_password_not_set \nConfirmDialog description \n'
            'LoginViewStage labels'
      ),
      (
        style.fonts.labelLargeOnPrimary,
        'labelLargeOnPrimary',
        'Mobile title of chat contains information about current call \n'
            'Add call participants label \nInverted "RecentChatTile" updated at \n'
            '"RectangleButton" label'
      ),

      // Label medium
      (
        style.fonts.labelMedium,
        'labelMedium',
        'NoMessages \nlabel_nothing_found \nMenuButton subtitle'
      ),
      (style.fonts.labelMediumPrimary, 'labelMediumPrimary', 'label_typing'),
      (
        style.fonts.labelMediumSecondary,
        'labelMediumSecondary',
        '"CupertinoButton" label, \nlabel_synchronization \nSearchUserTile label \n'
            '"ContactsTabView" subtitle \nMenuTabView status'
      ),
      (
        style.fonts.labelMediumOnPrimary,
        'labelMediumOnPrimary',
        'Desktop Call title \nDraggable label \nInverted label_typing \nInverted SearchUserTile label \n'
            'Inverted "ContactsTabView" subtitle \nInverted "MenuButton" subtitle'
      ),

      // Label small
      (style.fonts.labelSmall, 'labelSmall', 'Unused'),
      (
        style.fonts.labelSmallPrimary,
        'labelSmallPrimary',
        'label_details \n"MyProfileView" btn_upload and btn_delete \nlabel_nobody'
      ),
      (
        style.fonts.labelSmallSecondary,
        'labelSmallSecondary',
        'Hint of "CallButton" \n"MessageTimestamp" \n"SwipeableStatus" \nlabel_transition_count \n'
            'label_login_visible'
      ),
      (
        style.fonts.labelSmallSecondary.copyWith(
          color: style.colors.secondaryHighlightDark,
        ),
        'labelSmallSecondary',
        'Inverted "MessageTimestamp"'
      ),
      (
        style.fonts.labelSmallOnPrimary,
        'labelSmallOnPrimary',
        'Hint of "CallButton"'
      ),

      // Body large
      (
        style.fonts.bodyLarge,
        'bodyLarge',
        'label_send_message_hint \n Text of the "ChatMessage" \n'
            'label_forwarded_message \nerr_unknown \n'
            '"ChatForwardWidget" and "ChatItem" default style \n'
            '"ChatForwardWidget" and "ChatItem" SelectionText, time, quote, _note, title \n'
            '"DataAttachment" labels \nSearchField, \nProfileTab.background messages \n'
            'btn_unblock'
      ),
      (
        style.fonts.bodyLargePrimary,
        'bodyLargePrimary',
        'label_edit \n"MessageFieldView" preview'
      ),

      // Body medium
      (
        style.fonts.bodyMedium,
        'bodyMedium',
        'IntroductionView "ReactiveTextField"s \nlabel_introduction_description \n'
      ),
      (style.fonts.bodyMediumPrimary, 'bodyMediumPrimary', '"bigButton" title'),
      (
        style.fonts.bodyMediumSecondary,
        'bodyMediumSecondary',
        'label_password_set \nAddEmailView, AddPhoneView labels \nlabel_direct_chat_link_description \n'
            'ChangePasswordView labels and buttons \nRecentChatTile subtitle'
      ),

      (
        style.fonts.bodyMediumOnPrimary,
        'bodyMediumOnPrimary',
        'label_reconnecting_ellipsis \nbtn_share \n"CallNotificationWidget" title \n'
            '"ParticipantOverlayWidget" name \nRewindIndicator label \n Video player error \n'
            'btn_set_password \nSharableTextField \nAddEmailView, AddPhoneView labels \nbtn_proceed \n'
            'Inverted RecentChatTile subtitle \nRectangularCallButton duration \nAvatarWidget title \n'
            'ConfirmDialog label'
      ),

      // Body small
      (
        style.fonts.bodySmall,
        'bodySmall',
        'MessageFiledView content \nMessageInfo ID \nlabel_delete_contact'
      ),
      (
        style.fonts.bodySmallPrimary,
        'bodySmallPrimary',
        'btn_upload \nbtn_delete \nlabel_phone_visible \nlabel_nobody \nbtn_unblock_short \n'
            'btn_forgot_password'
      ),
      (
        style.fonts.bodySmallSecondary,
        'bodySmallSecondary',
        'label_kb \nChatSubtitle labels \nlabel_read_at \nUserView subtitle'
      ),

      (
        style.fonts.bodySmallOnPrimary,
        'bodySmallOnPrimary',
        '"CallButton" description \nlabel_required \nCustomNavigationBarItem'
      ),
    ];

    final List<(FontWeight, String)> families = [
      (FontWeight.w300, 'SFUI-Light'),
      (FontWeight.w400, 'SFUI-Regular'),
      (FontWeight.w700, 'SFUI-Bold'),
    ];

    return ScrollableColumn(
      children: [
        const SizedBox(height: 16),
        const Header('Typography'),
        const SubHeader('Fonts'),
        BuilderWrap(
          styles,
          inverted: inverted,
          dense: dense,
          (e) => FontWidget(e, inverted: inverted, dense: dense),
        ),
<<<<<<< HEAD
        const Padding(
          padding: EdgeInsets.symmetric(horizontal: 16),
          child: SubHeader('Font schema'),
        ),
        FontSchema(schema, inverted: inverted, dense: dense),
        const Padding(
          padding: EdgeInsets.symmetric(horizontal: 16),
          child: SubHeader('Families'),
        ),
=======
        const SubHeader('Families'),
>>>>>>> 5fd6bd57
        BuilderWrap(
          families,
          inverted: inverted,
          dense: dense,
          (e) => FontFamily(e, inverted: inverted, dense: dense),
        ),
        const SubHeader('Styles'),
        BuilderWrap(
          styles,
          inverted: inverted,
          dense: dense,
          (e) => FontStyleWidget(e, inverted: inverted),
        ),
        const SizedBox(height: 16),
      ],
    );
  }
}<|MERGE_RESOLUTION|>--- conflicted
+++ resolved
@@ -333,25 +333,15 @@
         const SizedBox(height: 16),
         const Header('Typography'),
         const SubHeader('Fonts'),
+        FontSchema(schema, inverted: inverted, dense: dense),
+        const SubHeader('Schema'),
         BuilderWrap(
           styles,
           inverted: inverted,
           dense: dense,
           (e) => FontWidget(e, inverted: inverted, dense: dense),
         ),
-<<<<<<< HEAD
-        const Padding(
-          padding: EdgeInsets.symmetric(horizontal: 16),
-          child: SubHeader('Font schema'),
-        ),
-        FontSchema(schema, inverted: inverted, dense: dense),
-        const Padding(
-          padding: EdgeInsets.symmetric(horizontal: 16),
-          child: SubHeader('Families'),
-        ),
-=======
         const SubHeader('Families'),
->>>>>>> 5fd6bd57
         BuilderWrap(
           families,
           inverted: inverted,
