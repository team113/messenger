// Copyright © 2022-2023 IT ENGINEERING MANAGEMENT INC,
//                       <https://github.com/team113>
//
// This program is free software: you can redistribute it and/or modify it under
// the terms of the GNU Affero General Public License v3.0 as published by the
// Free Software Foundation, either version 3 of the License, or (at your
// option) any later version.
//
// This program is distributed in the hope that it will be useful, but WITHOUT
// ANY WARRANTY; without even the implied warranty of MERCHANTABILITY or FITNESS
// FOR A PARTICULAR PURPOSE. See the GNU Affero General Public License v3.0 for
// more details.
//
// You should have received a copy of the GNU Affero General Public License v3.0
// along with this program. If not, see
// <https://www.gnu.org/licenses/agpl-3.0.html>.

import 'package:flutter/material.dart';
import 'package:get/get.dart';

import '../widget/caption.dart';
import '/domain/model/chat.dart';
import '/domain/model/user.dart';
import '/l10n/l10n.dart';
import '/themes.dart';
import '/ui/page/call/widget/call_title.dart';
import '/ui/page/call/widget/round_button.dart';
import '/ui/page/call/widget/tooltip_button.dart';
import '/ui/page/home/page/chat/widget/animated_fab.dart';
import '/ui/page/home/widget/avatar.dart';
import '/ui/widget/context_menu/menu.dart';
import '/ui/widget/outlined_rounded_button.dart';
import '/ui/widget/svg/svg.dart';
import '/util/web/web_utils.dart';

/// Elements tab view of the [Routes.style] page.
class ElementStyleTabView extends StatelessWidget {
  const ElementStyleTabView({Key? key}) : super(key: key);

  @override
  Widget build(BuildContext context) {
    final Style style = Theme.of(context).extension<Style>()!;

    Widget element({
      required String title,
      required Widget child,
      bool background = false,
      String? asset,
    }) {
      final Color backgroundColor = style.colors.secondaryBackgroundLight;

      return Column(
        children: [
          Caption(title),
          _WithDownload(
            enabled: asset != null,
            path: asset ?? '',
            child: Container(
              color: background ? backgroundColor : null,
              padding:
                  background ? const EdgeInsets.fromLTRB(30, 8, 30, 8) : null,
              child: child,
            ),
          ),
        ],
      );
    }

    return SingleChildScrollView(
      controller: ScrollController(),
      child: Padding(
        padding: const EdgeInsets.all(8),
        child: Center(
          child: Column(
            mainAxisAlignment: MainAxisAlignment.center,
            children: [
              const SizedBox(height: 20),
              element(
                title: 'Logo в полный рост.',
                asset: 'assets/images/logo/logo0000.svg',
                child: SvgImage.asset(
                  'assets/images/logo/logo0000.svg',
                  height: 350,
                ),
              ),
              element(
                title: 'Logo голова.',
                asset: 'assets/images/logo/head0000.svg',
                child: SvgImage.asset(
                  'assets/images/logo/head0000.svg',
                  height: 160,
                ),
              ),
              element(
                background: true,
                title: 'Кнопка начать общение.',
                asset: 'assets/icons/start.svg',
                child: OutlinedRoundedButton(
                  title: Text(
                    'Start chatting'.l10n,
<<<<<<< HEAD
                    style: context.textTheme.bodyLarge!
                        .copyWith(color: Colors.white),
                  ),
                  subtitle: Text(
                    'no registration'.l10n,
                    style: context.textTheme.bodyLarge!
                        .copyWith(color: Colors.white),
=======
                    style: TextStyle(color: style.colors.onPrimary),
                  ),
                  subtitle: Text(
                    'no registration'.l10n,
                    style: TextStyle(color: style.colors.onPrimary),
>>>>>>> 5154fb2b
                  ),
                  leading: SvgImage.asset('assets/icons/start.svg', width: 25),
                  onPressed: () {},
                  gradient: LinearGradient(
                    colors: [
                      style.colors.acceptColor,
                      style.colors.acceptAuxiliaryColor
                    ],
                  ),
                ),
              ),
              element(
                background: true,
                title: 'Кнопка войти.',
                asset: 'assets/icons/sign_in.svg',
                child: OutlinedRoundedButton(
                  title: const Text('Sign in'),
                  subtitle: const Text('or register'),
                  leading:
                      SvgImage.asset('assets/icons/sign_in.svg', width: 20),
                  onPressed: () {},
                ),
              ),
              element(
                background: true,
                title: 'Кнопка загрузки App Store.',
                asset: 'assets/icons/apple.svg',
                child: OutlinedRoundedButton(
                  title: const Text('Download'),
                  subtitle: const Text('App Store'),
                  leading: Padding(
                    padding: const EdgeInsets.only(bottom: 3),
                    child: SvgImage.asset('assets/icons/apple.svg', width: 22),
                  ),
                  onPressed: () {},
                ),
              ),
              element(
                background: true,
                title: 'Кнопка загрузки Google Play.',
                asset: 'assets/icons/google.svg',
                child: OutlinedRoundedButton(
                  title: const Text('Download'),
                  subtitle: const Text('Google Play'),
                  leading: Padding(
                    padding: const EdgeInsets.only(left: 2),
                    child: SvgImage.asset('assets/icons/google.svg', width: 22),
                  ),
                  onPressed: () {},
                ),
              ),
              element(
                background: true,
                title: 'Кнопка загрузки Linux.',
                asset: 'assets/icons/linux.svg',
                child: OutlinedRoundedButton(
                  title: const Text('Download'),
                  subtitle: const Text('application'),
                  leading: SvgImage.asset('assets/icons/linux.svg', width: 22),
                  onPressed: () {},
                ),
              ),
              element(
                background: true,
                title: 'Кнопка загрузки Windows.',
                asset: 'assets/icons/windows.svg',
                child: OutlinedRoundedButton(
                  title: const Text('Download'),
                  subtitle: const Text('application'),
                  leading:
                      SvgImage.asset('assets/icons/windows.svg', width: 22),
                  onPressed: () {},
                ),
              ),
              element(
                title: 'Аватары.',
                child: Wrap(
                  spacing: 2,
                  runSpacing: 2,
                  children: List.generate(
                    style.colors.userColors.length,
                    (i) => AvatarWidget(title: 'Иван Иванович', color: i),
                  ),
                ),
              ),
              element(
                title: 'Перетягиваемая панель окна звонка.',
                child: Container(
                  color: style.colors.secondaryBackground,
                  height: 45,
                  child: Material(
                    color: style.colors.secondaryBackground,
                    child: Stack(
                      alignment: Alignment.center,
                      children: [
                        Align(
                          alignment: Alignment.centerLeft,
                          child: ConstrainedBox(
                            constraints: BoxConstraints(
                                maxWidth: context.mediaQuerySize.width / 2),
                            child: InkWell(
                              onTap: () {},
                              child: Row(
                                mainAxisSize: MainAxisSize.min,
                                children: [
                                  const SizedBox(width: 10),
                                  const AvatarWidget(radius: 15),
                                  const SizedBox(width: 8),
                                  Flexible(
                                    child: ConstrainedBox(
                                      constraints:
                                          const BoxConstraints(maxWidth: 160),
                                      child: Text(
                                        'Username',
                                        style: context.textTheme.displaySmall
                                            ?.copyWith(
<<<<<<< HEAD
                                          color: const Color(0xFFBBBBBB),
=======
                                          fontSize: 17,
                                          color: style
                                              .colors.secondaryHighlightDarkest,
>>>>>>> 5154fb2b
                                        ),
                                        overflow: TextOverflow.ellipsis,
                                      ),
                                    ),
                                  ),
                                ],
                              ),
                            ),
                          ),
                        ),
                        IgnorePointer(
                          child: Container(
                            height: double.infinity,
                            padding: const EdgeInsets.symmetric(horizontal: 90),
                            decoration: BoxDecoration(
                              gradient: LinearGradient(
                                colors: [
                                  style.colors.transparent,
                                  style.colors.secondaryBackground,
                                  style.colors.secondaryBackground,
                                  style.colors.secondaryBackground,
                                  style.colors.secondaryBackground,
                                  style.colors.secondaryBackground,
                                  style.colors.secondaryBackground,
                                  style.colors.secondaryBackground,
                                  style.colors.transparent,
                                ],
                              ),
                            ),
                            child: Column(
                              mainAxisAlignment: MainAxisAlignment.center,
                              children: [
                                Text(
                                  '10:04',
                                  style: context.textTheme.bodyLarge?.copyWith(
                                    color:
                                        style.colors.secondaryHighlightDarkest,
                                  ),
                                  overflow: TextOverflow.ellipsis,
                                  textAlign: TextAlign.center,
                                ),
                              ],
                            ),
                          ),
                        ),
                        Align(
                          alignment: Alignment.centerRight,
                          child: Padding(
                            padding: const EdgeInsets.only(right: 3),
                            child: Row(
                              mainAxisSize: MainAxisSize.min,
                              children: [
                                TooltipButton(
                                  onTap: () => WebUtils.download(
                                    '/assets/assets/icons/add_user.svg',
                                    'add_user.svg',
                                  ),
                                  hint: 'btn_add_participant'.l10n,
                                  child: Padding(
                                    padding: const EdgeInsets.only(top: 2),
                                    child: SvgImage.asset(
                                      'assets/icons/add_user.svg',
                                      width: 19,
                                    ),
                                  ),
                                ),
                                const SizedBox(width: 10),
                                TooltipButton(
                                  onTap: () => WebUtils.download(
                                    '/assets/assets/icons/settings.svg',
                                    'settings.svg',
                                  ),
                                  hint: 'btn_call_settings'.l10n,
                                  child: SvgImage.asset(
                                    'assets/icons/settings.svg',
                                    width: 16,
                                  ),
                                ),
                                const SizedBox(width: 12),
                                TooltipButton(
                                  onTap: () => WebUtils.download(
                                    '/assets/assets/icons/fullscreen_enter.svg',
                                    'fullscreen_enter.svg',
                                  ),
                                  hint: 'Fullscreen mode',
                                  child: SvgImage.asset(
                                    'assets/icons/fullscreen_enter.svg',
                                    width: 14,
                                  ),
                                ),
                                const SizedBox(width: 10),
                              ],
                            ),
                          ),
                        ),
                      ],
                    ),
                  ),
                ),
              ),
              const SizedBox(height: 20),
              const Text('(иконки скачиваются по клику по иконкам)'),
              element(
                background: true,
                title: 'Меню ПКМ над видео в звонке.',
                child: ConstrainedBox(
                  constraints: const BoxConstraints(maxWidth: 200),
                  child: ContextMenu(
                    actions: [
                      ContextMenuButton(
                        label: 'Do not cut video',
                        onPressed: () {},
                      ),
                      ContextMenuButton(
                        label: 'Center video',
                        onPressed: () {},
                      ),
                    ],
                  ),
                ),
              ),
              element(
                background: true,
                title: 'Принять звонок с аудио.',
                asset: 'assets/icons/audio_call_start.svg',
                child: RoundFloatingButton(
                  asset: 'audio_call_start',
                  onPressed: () {},
                  text: 'Answer\nwith audio',
                  color: style.colors.acceptColor,
                ),
              ),
              element(
                background: true,
                title: 'Принять звонок с видео.',
                asset: 'assets/icons/video_on.svg',
                child: RoundFloatingButton(
                  asset: 'video_on',
                  onPressed: () {},
                  text: 'Answer\nwith video',
                  color: style.colors.acceptColor,
                ),
              ),
              element(
                background: true,
                title: 'Отклонить звонок.',
                asset: 'assets/icons/call_end.svg',
                child: RoundFloatingButton(
                  asset: 'call_end',
                  onPressed: () {},
                  text: 'Decline',
                  color: style.colors.declineColor,
                ),
              ),
              element(
                background: true,
                title: 'Положить/отменить звонок.',
                asset: 'assets/icons/call_end.svg',
                child: RoundFloatingButton(
                  asset: 'call_end',
                  onPressed: () {},
                  hint: 'End call',
                  color: style.colors.declineColor,
                ),
              ),
              element(
                background: true,
                title: 'Выключить камеру в звонке.',
                asset: 'assets/icons/video_on.svg',
                child: RoundFloatingButton(
                  asset: 'video_on',
                  onPressed: () {},
                  hint: 'Turn video off',
                  color: style.colors.secondaryOpacity87,
                ),
              ),
              element(
                background: true,
                title: 'Включить камеру в звонке.',
                asset: 'assets/icons/video_off.svg',
                child: RoundFloatingButton(
                  asset: 'video_off',
                  onPressed: () {},
                  hint: 'Turn video on',
                  color: style.colors.secondaryOpacity87,
                ),
              ),
              element(
                background: true,
                title: 'Выключить микрофон в звонке.',
                asset: 'assets/icons/microphone_on.svg',
                child: RoundFloatingButton(
                  asset: 'microphone_on',
                  onPressed: () {},
                  hint: 'Mute',
                  color: style.colors.secondaryOpacity87,
                ),
              ),
              element(
                background: true,
                title: 'Включить микрофон в звонке.',
                asset: 'assets/icons/microphone_off.svg',
                child: RoundFloatingButton(
                  asset: 'microphone_off',
                  onPressed: () {},
                  hint: 'Unmute',
                  color: style.colors.secondaryOpacity87,
                ),
              ),
              element(
                background: true,
                title: 'Выключить демонстрацию экрана в звонке.',
                asset: 'assets/icons/screen_share_on.svg',
                child: RoundFloatingButton(
                  asset: 'screen_share_on',
                  onPressed: () {},
                  hint: 'Share screen',
                  color: style.colors.secondaryOpacity87,
                ),
              ),
              element(
                background: true,
                title: 'Включить демонстрацию экрана в звонке.',
                asset: 'assets/icons/screen_share_off.svg',
                child: RoundFloatingButton(
                  asset: 'screen_share_off',
                  onPressed: () {},
                  hint: 'Stop sharing',
                  color: style.colors.secondaryOpacity87,
                ),
              ),
              element(
                background: true,
                title: 'Выключить динамик в звонке.',
                asset: 'assets/icons/speaker_on.svg',
                child: RoundFloatingButton(
                  asset: 'speaker_on',
                  onPressed: () {},
                  color: style.colors.secondaryOpacity87,
                ),
              ),
              element(
                background: true,
                title: 'Включить динамик в звонке.',
                asset: 'assets/icons/speaker_off.svg',
                child: RoundFloatingButton(
                  asset: 'speaker_off',
                  onPressed: () {},
                  color: style.colors.secondaryOpacity87,
                ),
              ),
              element(
                background: true,
                title: 'Переключить камеру на заднюю в звонке.',
                asset: 'assets/icons/camera_front.svg',
                child: RoundFloatingButton(
                  asset: 'camera_front',
                  onPressed: () {},
                  color: style.colors.secondaryOpacity87,
                ),
              ),
              element(
                background: true,
                title: 'Переключить камеру на переднюю в звонке.',
                asset: 'assets/icons/camera_back.svg',
                child: RoundFloatingButton(
                  asset: 'camera_back',
                  onPressed: () {},
                  color: style.colors.secondaryOpacity87,
                ),
              ),
              element(
                background: true,
                title: 'Область Drag-n-drop в боковой панели звонка.',
                asset: 'assets/icons/drag-n-drop.svg',
                child: SizedBox(
                  width: 150,
                  height: 150,
                  child: Column(
                    crossAxisAlignment: CrossAxisAlignment.center,
                    mainAxisAlignment: MainAxisAlignment.center,
                    mainAxisSize: MainAxisSize.min,
                    children: [
                      SvgImage.asset('assets/icons/drag_n_drop.svg', width: 44),
                      const SizedBox(height: 5),
                      Text(
                        'Drop any\nvideo here',
                        style: context.textTheme.bodyLarge?.copyWith(
                          color: style.colors.secondaryHighlightDarkest,
                        ),
                        textAlign: TextAlign.center,
                      ),
                    ],
                  ),
                ),
              ),
              element(
                background: true,
                title: 'Титульная информация звонка.',
                child: CallTitle(
                  const UserId('val'),
                  chat: Chat(
                    const ChatId('val'),
                    name: ChatName('Групповой чат'),
                    kindIndex: 2,
                  ),
                  title: 'Групповой чат',
                  state: 'Звоним',
                  withDots: true,
                ),
              ),
              element(
                background: true,
                title: 'Информация о звонке в панели на мобильном устройстве.',
                asset: 'assets/icons/add_user.svg',
                child: ConstrainedBox(
                  constraints: const BoxConstraints(maxWidth: 400),
                  child: InkWell(
                    hoverColor: style.colors.transparent,
                    splashColor: style.colors.transparent,
                    highlightColor: style.colors.transparent,
                    onTap: () {},
                    child: Row(
                      mainAxisSize: MainAxisSize.max,
                      children: [
                        const Expanded(
                          flex: 1,
                          child: Center(
                            child: SizedBox(
                              width: 58,
                              height: 58,
                              child: AvatarWidget(
                                title: 'Иван Иванович',
                                radius: 29,
                              ),
                            ),
                          ),
                        ),
                        Expanded(
                          flex: 3,
                          child: Column(
                            mainAxisSize: MainAxisSize.min,
                            mainAxisAlignment: MainAxisAlignment.start,
                            crossAxisAlignment: CrossAxisAlignment.start,
                            children: [
                              Text(
                                'Иван Иванович',
                                style:
                                    context.textTheme.headlineMedium?.copyWith(
                                  color: style.colors.onPrimary,
                                  fontSize: 20,
                                ),
                                overflow: TextOverflow.ellipsis,
                                maxLines: 1,
                              ),
                              const SizedBox(height: 5),
                              Text(
                                '10:04',
<<<<<<< HEAD
                                style: context.textTheme.bodyLarge?.copyWith(
                                  color: Colors.white,
=======
                                style:
                                    context.textTheme.headlineMedium?.copyWith(
                                  color: style.colors.onPrimary,
                                  fontSize: 15,
>>>>>>> 5154fb2b
                                ),
                                overflow: TextOverflow.ellipsis,
                                maxLines: 1,
                              ),
                            ],
                          ),
                        ),
                      ],
                    ),
                  ),
                ),
              ),
              element(
                background: true,
                title:
                    'Добавить участника в звонок в панели на мобильном устройстве.',
                asset: 'assets/icons/add_user.svg',
                child: ConstrainedBox(
                  constraints: const BoxConstraints(maxWidth: 400),
                  child: InkWell(
                    hoverColor: style.colors.transparent,
                    splashColor: style.colors.transparent,
                    highlightColor: style.colors.transparent,
                    onTap: () {},
                    child: Row(
                      mainAxisSize: MainAxisSize.max,
                      children: [
                        Expanded(
                          flex: 1,
                          child: RoundFloatingButton(
                            color: style.colors.onSecondaryOpacity50,
                            asset: 'add_user',
                            onPressed: () {},
                          ),
                        ),
                        Expanded(
                          flex: 3,
                          child: Text(
                            'Добавить участника',
                            maxLines: 1,
                            overflow: TextOverflow.ellipsis,
<<<<<<< HEAD
                            style: context.textTheme.displayLarge?.copyWith(
                              color: Colors.white,
=======
                            style: context.textTheme.headlineMedium?.copyWith(
                              color: style.colors.onPrimary,
                              fontSize: 17,
>>>>>>> 5154fb2b
                            ),
                          ),
                        ),
                      ],
                    ),
                  ),
                ),
              ),
              element(
                background: true,
                title: 'Временная метка в чате.',
                child: Container(
                  padding: const EdgeInsets.fromLTRB(6, 4, 6, 4),
                  decoration: BoxDecoration(
                    borderRadius: BorderRadius.circular(30),
                    color: style.colors.onPrimary,
                  ),
                  child: Text(
                    '11:04',
<<<<<<< HEAD
                    style: context.textTheme.bodyLarge!
                        .copyWith(color: const Color(0xFF888888)),
=======
                    style: TextStyle(color: style.colors.secondary),
>>>>>>> 5154fb2b
                  ),
                ),
              ),
              element(
                background: true,
                title: 'Выпадающее меню с кнопками в чате.',
                child: AnimatedFab(
<<<<<<< HEAD
                  labelStyle:
                      context.textTheme.bodyLarge!.copyWith(fontSize: 17),
                  closedIcon: const Icon(
=======
                  labelStyle: const TextStyle(fontSize: 17),
                  closedIcon: Icon(
>>>>>>> 5154fb2b
                    Icons.more_horiz,
                    color: style.colors.primaryHighlight,
                    size: 30,
                  ),
                  openedIcon: Icon(
                    Icons.close,
                    color: style.colors.primaryHighlight,
                    size: 30,
                  ),
                  actions: [
                    AnimatedFabAction(
                      icon: Icon(
                        Icons.call,
                        color: style.colors.primaryHighlight,
                      ),
                      label: 'label_audio_call'.l10n,
                      onTap: () {},
                      noAnimation: true,
                    ),
                    AnimatedFabAction(
                      icon: Icon(
                        Icons.video_call,
                        color: style.colors.primaryHighlight,
                      ),
                      label: 'label_video_call'.l10n,
                      onTap: () {},
                      noAnimation: true,
                    ),
                    AnimatedFabAction(
                      icon: Icon(
                        Icons.person,
                        color: style.colors.primaryHighlight,
                      ),
                      label: 'label_contact'.l10n,
                      onTap: () {},
                    ),
                    AnimatedFabAction(
                      icon: Icon(
                        Icons.attachment,
                        color: style.colors.primaryHighlight,
                      ),
                      label: 'label_file'.l10n,
                      onTap: () {},
                    ),
                    AnimatedFabAction(
                      icon: Icon(
                        Icons.photo,
                        color: style.colors.primaryHighlight,
                      ),
                      label: 'label_photo'.l10n,
                      onTap: () {},
                    ),
                    AnimatedFabAction(
                      icon: Icon(
                        Icons.camera,
                        color: style.colors.primaryHighlight,
                      ),
                      label: 'label_camera'.l10n,
                      onTap: () {},
                    ),
                  ],
                ),
              ),
              const SizedBox(height: 200),
              const Caption('Не используется'),
              element(
                background: true,
                title: 'Открыть настройки в звонке.',
                asset: 'assets/icons/settings.svg',
                child: RoundFloatingButton(
                  asset: 'settings',
                  onPressed: () {},
                  hint: 'Settings',
                  color: style.colors.secondaryOpacity87,
                ),
              ),
              const SizedBox(height: 60),
            ],
          ),
        ),
      ),
    );
  }
}

/// Adds a download button in a row with its child.
class _WithDownload extends StatelessWidget {
  const _WithDownload({
    Key? key,
    required this.child,
    required this.path,
    this.enabled = true,
  }) : super(key: key);

  /// Child to display download button for.
  final Widget child;

  /// Path of the asset that should be downloaded.
  final String path;

  /// Indicator whether download is enabled or not.
  final bool enabled;

  @override
  Widget build(BuildContext context) {
    return enabled
        ? Wrap(
            crossAxisAlignment: WrapCrossAlignment.center,
            runAlignment: WrapAlignment.center,
            alignment: WrapAlignment.center,
            runSpacing: 5,
            children: [
              Align(alignment: Alignment.centerLeft, child: child),
              const SizedBox(width: 15),
              FloatingActionButton(
                onPressed: () =>
                    WebUtils.download('/assets/$path', path.split('/').last),
                mini: true,
                child: const Icon(Icons.download),
              ),
            ],
          )
        : child;
  }
}<|MERGE_RESOLUTION|>--- conflicted
+++ resolved
@@ -98,21 +98,13 @@
                 child: OutlinedRoundedButton(
                   title: Text(
                     'Start chatting'.l10n,
-<<<<<<< HEAD
                     style: context.textTheme.bodyLarge!
-                        .copyWith(color: Colors.white),
+                        .copyWith(color: style.colors.onPrimary),
                   ),
                   subtitle: Text(
                     'no registration'.l10n,
                     style: context.textTheme.bodyLarge!
-                        .copyWith(color: Colors.white),
-=======
-                    style: TextStyle(color: style.colors.onPrimary),
-                  ),
-                  subtitle: Text(
-                    'no registration'.l10n,
-                    style: TextStyle(color: style.colors.onPrimary),
->>>>>>> 5154fb2b
+                        .copyWith(color: style.colors.onPrimary),
                   ),
                   leading: SvgImage.asset('assets/icons/start.svg', width: 25),
                   onPressed: () {},
@@ -229,13 +221,8 @@
                                         'Username',
                                         style: context.textTheme.displaySmall
                                             ?.copyWith(
-<<<<<<< HEAD
-                                          color: const Color(0xFFBBBBBB),
-=======
-                                          fontSize: 17,
                                           color: style
                                               .colors.secondaryHighlightDarkest,
->>>>>>> 5154fb2b
                                         ),
                                         overflow: TextOverflow.ellipsis,
                                       ),
@@ -594,15 +581,8 @@
                               const SizedBox(height: 5),
                               Text(
                                 '10:04',
-<<<<<<< HEAD
                                 style: context.textTheme.bodyLarge?.copyWith(
-                                  color: Colors.white,
-=======
-                                style:
-                                    context.textTheme.headlineMedium?.copyWith(
                                   color: style.colors.onPrimary,
-                                  fontSize: 15,
->>>>>>> 5154fb2b
                                 ),
                                 overflow: TextOverflow.ellipsis,
                                 maxLines: 1,
@@ -644,14 +624,8 @@
                             'Добавить участника',
                             maxLines: 1,
                             overflow: TextOverflow.ellipsis,
-<<<<<<< HEAD
                             style: context.textTheme.displayLarge?.copyWith(
-                              color: Colors.white,
-=======
-                            style: context.textTheme.headlineMedium?.copyWith(
                               color: style.colors.onPrimary,
-                              fontSize: 17,
->>>>>>> 5154fb2b
                             ),
                           ),
                         ),
@@ -671,12 +645,8 @@
                   ),
                   child: Text(
                     '11:04',
-<<<<<<< HEAD
                     style: context.textTheme.bodyLarge!
-                        .copyWith(color: const Color(0xFF888888)),
-=======
-                    style: TextStyle(color: style.colors.secondary),
->>>>>>> 5154fb2b
+                        .copyWith(color: style.colors.secondary),
                   ),
                 ),
               ),
@@ -684,14 +654,9 @@
                 background: true,
                 title: 'Выпадающее меню с кнопками в чате.',
                 child: AnimatedFab(
-<<<<<<< HEAD
                   labelStyle:
                       context.textTheme.bodyLarge!.copyWith(fontSize: 17),
-                  closedIcon: const Icon(
-=======
-                  labelStyle: const TextStyle(fontSize: 17),
                   closedIcon: Icon(
->>>>>>> 5154fb2b
                     Icons.more_horiz,
                     color: style.colors.primaryHighlight,
                     size: 30,
