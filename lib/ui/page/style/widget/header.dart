--- conflicted
+++ resolved
@@ -32,18 +32,12 @@
 
     return Align(
       alignment: Alignment.centerLeft,
-<<<<<<< HEAD
-      child: Text(
-        label,
-        style: style.fonts.displayLarge.copyWith(
-          color: const Color(0xFF1F3C5D),
-=======
       child: Padding(
         padding: const EdgeInsets.symmetric(horizontal: 16),
         child: Text(
           label,
-          style: fonts.displayLarge!.copyWith(color: const Color(0xFF1F3C5D)),
->>>>>>> 5fd6bd57
+          style:
+              style.fonts.displayLarge.copyWith(color: const Color(0xFF1F3C5D)),
         ),
       ),
     );
