--- conflicted
+++ resolved
@@ -69,38 +69,6 @@
             );
           }
 
-<<<<<<< HEAD
-          // Returns a secondary styled [OutlinedRoundedButton].
-          Widget secondaryButton({
-            Key? key,
-            String? title,
-            VoidCallback? onPressed,
-          }) {
-            return OutlinedRoundedButton(
-              key: key,
-              maxWidth: double.infinity,
-              title: Text(
-                title ?? '',
-                style: const TextStyle(color: Colors.black),
-              ),
-              onPressed: onPressed,
-              color: const Color(0xFFEEEEEE),
-            );
-          }
-
-          // Returns a [Row] with [a] and [b] placed in the [Expanded] widgets.
-          Row spaced(Widget a, Widget b) {
-            return Row(
-              children: [
-                Expanded(child: a),
-                const SizedBox(width: 10),
-                Expanded(child: b)
-              ],
-            );
-          }
-
-=======
->>>>>>> 28b04be4
           switch (c.stage.value) {
             case LoginViewStage.recovery:
               header = ModalPopupHeader(
