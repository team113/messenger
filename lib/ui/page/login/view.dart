// Copyright © 2022-2023 IT ENGINEERING MANAGEMENT INC,
//                       <https://github.com/team113>
//
// This program is free software: you can redistribute it and/or modify it under
// the terms of the GNU Affero General Public License v3.0 as published by the
// Free Software Foundation, either version 3 of the License, or (at your
// option) any later version.
//
// This program is distributed in the hope that it will be useful, but WITHOUT
// ANY WARRANTY; without even the implied warranty of MERCHANTABILITY or FITNESS
// FOR A PARTICULAR PURPOSE. See the GNU Affero General Public License v3.0 for
// more details.
//
// You should have received a copy of the GNU Affero General Public License v3.0
// along with this program. If not, see
// <https://www.gnu.org/licenses/agpl-3.0.html>.

import 'package:animated_size_and_fade/animated_size_and_fade.dart';
import 'package:flutter/material.dart';
import 'package:get/get.dart';

import '/l10n/l10n.dart';
import '/ui/widget/modal_popup.dart';
import '/ui/widget/outlined_rounded_button.dart';
import '/ui/widget/svg/svg.dart';
import '/ui/widget/text_field.dart';
import '/ui/widget/widget_button.dart';
import 'controller.dart';

/// View for logging in or recovering access on.
///
/// Intended to be displayed with the [show] method.
class LoginView extends StatelessWidget {
  const LoginView({Key? key}) : super(key: key);

  /// Displays a [LoginView] wrapped in a [ModalPopup].
  static Future<T?> show<T>(BuildContext context) {
    return ModalPopup.show(context: context, child: const LoginView());
  }

  @override
  Widget build(BuildContext context) {
    final TextTheme theme = Theme.of(context).textTheme;

    return GetBuilder(
      key: const Key('LoginView'),
      init: LoginController(Get.find()),
      builder: (LoginController c) {
        return Obx(() {
          final Widget header;
          final List<Widget> children;

          // Returns a primary styled [OutlinedRoundedButton].
          Widget primaryButton({
            Key? key,
            String? title,
            VoidCallback? onPressed,
          }) {
            return OutlinedRoundedButton(
              key: key,
              maxWidth: double.infinity,
              title: Text(
                title ?? '',
                style: TextStyle(
                  color: onPressed == null ? Colors.black : Colors.white,
                ),
              ),
              onPressed: onPressed,
              color: Theme.of(context).colorScheme.secondary,
            );
          }

          switch (c.stage.value) {
            case LoginViewStage.recovery:
              header = ModalPopupHeader(
                onBack: () => c.stage.value = null,
                header: Center(
                  child: Text(
                    'label_recover_account'.l10n,
                    style: theme.displaySmall?.copyWith(fontSize: 18),
                  ),
                ),
              );

              children = [
                const SizedBox(height: 12),
                Text(
                  'label_recover_account_description'.l10n,
                  style: theme.displaySmall?.copyWith(
                    fontSize: 15,
                    color: Theme.of(context).colorScheme.primary,
                  ),
                ),
                const SizedBox(height: 25),
                ReactiveTextField(
                  key: const Key('RecoveryField'),
                  state: c.recovery,
                  label: 'label_sign_in_input'.l10n,
                ),
                const SizedBox(height: 25),
                primaryButton(
                  key: const Key('Proceed'),
                  title: 'btn_proceed'.l10n,
                  onPressed:
                      c.recovery.isEmpty.value ? null : c.recovery.submit,
                ),
                const SizedBox(height: 16),
              ];
              break;

            case LoginViewStage.recoveryCode:
              header = ModalPopupHeader(
                onBack: () => c.stage.value = null,
                header: Center(
                  child: Text(
                    'label_recover_account'.l10n,
                    style: theme.displaySmall?.copyWith(fontSize: 18),
                  ),
                ),
              );

              children = [
                Text(
                  'label_recovery_code_sent'.l10n,
                  style: theme.displaySmall?.copyWith(
                    fontSize: 15,
                    color: const Color(0xFF888888),
                  ),
                ),
                const SizedBox(height: 25),
                ReactiveTextField(
                  key: const Key('RecoveryCodeField'),
                  state: c.recoveryCode,
                  label: 'label_recovery_code'.l10n,
                  type: TextInputType.number,
                ),
                const SizedBox(height: 25),
                primaryButton(
                  key: const Key('Proceed'),
                  title: 'btn_proceed'.l10n,
                  onPressed: c.recoveryCode.isEmpty.value
                      ? null
                      : c.recoveryCode.submit,
                ),
                const SizedBox(height: 16),
              ];
              break;

            case LoginViewStage.recoveryPassword:
              header = ModalPopupHeader(
                onBack: () => c.stage.value = null,
                header: Center(
                  child: Text(
                    'label_recover_account'.l10n,
                    style: theme.displaySmall?.copyWith(fontSize: 18),
                  ),
                ),
              );

              children = [
                Text(
                  'label_recovery_enter_new_password'.l10n,
                  style: theme.displaySmall?.copyWith(
                    fontSize: 15,
                    color: const Color(0xFF888888),
                  ),
                ),
                const SizedBox(height: 25),
                ReactiveTextField(
                  key: const Key('PasswordField'),
                  state: c.newPassword,
                  label: 'label_new_password'.l10n,
                  obscure: c.obscureNewPassword.value,
                  onSuffixPressed: c.obscureNewPassword.toggle,
                  treatErrorAsStatus: false,
<<<<<<< HEAD
                  trailing: AssetWidget(
                    asset:
                        'assets/icons/visible_${c.obscureNewPassword.value ? 'off' : 'on'}.svg',
=======
                  trailing: SvgImage.asset(
                    'assets/icons/visible_${c.obscureNewPassword.value ? 'off' : 'on'}.svg',
>>>>>>> 57d4b5b8
                    width: 17.07,
                  ),
                ),
                const SizedBox(height: 16),
                ReactiveTextField(
                  key: const Key('RepeatPasswordField'),
                  state: c.repeatPassword,
                  label: 'label_repeat_password'.l10n,
                  obscure: c.obscureRepeatPassword.value,
                  onSuffixPressed: c.obscureRepeatPassword.toggle,
                  treatErrorAsStatus: false,
<<<<<<< HEAD
                  trailing: AssetWidget(
                    asset:
                        'assets/icons/visible_${c.obscureRepeatPassword.value ? 'off' : 'on'}.svg',
=======
                  trailing: SvgImage.asset(
                    'assets/icons/visible_${c.obscureRepeatPassword.value ? 'off' : 'on'}.svg',
>>>>>>> 57d4b5b8
                    width: 17.07,
                  ),
                ),
                const SizedBox(height: 25),
                primaryButton(
                  key: const Key('Proceed'),
                  title: 'btn_proceed'.l10n,
                  onPressed: c.newPassword.isEmpty.value ||
                          c.repeatPassword.isEmpty.value
                      ? null
                      : c.resetUserPassword,
                ),
                const SizedBox(height: 16),
              ];
              break;

            default:
              header = ModalPopupHeader(
                header: Center(
                  child: Text(
                    'label_entrance'.l10n,
                    style: theme.displaySmall?.copyWith(fontSize: 18),
                  ),
                ),
              );

              children = [
                if (c.recovered.value)
                  Padding(
                    padding: const EdgeInsets.fromLTRB(8, 0, 8, 10),
                    child: Text(
                      'label_password_changed'.l10n,
                      style: theme.displaySmall?.copyWith(
                        fontSize: 15,
                        color: const Color(0xFF888888),
                      ),
                    ),
                  ),
                const SizedBox(height: 12),
                ReactiveTextField(
                  key: const Key('UsernameField'),
                  state: c.login,
                  label: 'label_sign_in_input'.l10n,
                ),
                const SizedBox(height: 16),
                Column(
                  crossAxisAlignment: CrossAxisAlignment.start,
                  mainAxisSize: MainAxisSize.min,
                  children: [
                    ReactiveTextField(
                      key: const ValueKey('PasswordField'),
                      state: c.password,
                      label: 'label_password'.l10n,
                      obscure: c.obscurePassword.value,
                      onSuffixPressed: c.obscurePassword.toggle,
                      treatErrorAsStatus: false,
<<<<<<< HEAD
                      trailing: AssetWidget(
                        asset:
                            'assets/icons/visible_${c.obscurePassword.value ? 'off' : 'on'}.svg',
=======
                      trailing: SvgImage.asset(
                        'assets/icons/visible_${c.obscurePassword.value ? 'off' : 'on'}.svg',
>>>>>>> 57d4b5b8
                        width: 17.07,
                      ),
                    ),
                    Padding(
                      padding: const EdgeInsets.fromLTRB(24, 6, 24, 6),
                      child: WidgetButton(
                        onPressed: () {
                          c.recovery.clear();
                          c.recoveryCode.clear();
                          c.newPassword.clear();
                          c.repeatPassword.clear();
                          c.recovery.unchecked = c.login.text;
                          c.recovered.value = false;
                          c.stage.value = LoginViewStage.recovery;
                        },
                        child: Text(
                          'btn_forgot_password'.l10n,
                          style: const TextStyle(color: Color(0xFF00A3FF)),
                        ),
                      ),
                    ),
                  ],
                ),
                const SizedBox(height: 25),
                primaryButton(
                  key: const Key('LoginButton'),
                  title: 'btn_login'.l10n,
                  onPressed: c.signIn,
                ),
                const SizedBox(height: 16),
              ];
              break;
          }

          return AnimatedSizeAndFade(
            fadeDuration: const Duration(milliseconds: 250),
            sizeDuration: const Duration(milliseconds: 250),
            fadeInCurve: Curves.easeOut,
            fadeOutCurve: Curves.easeOut,
            sizeCurve: Curves.easeOut,
            child: Scrollbar(
              controller: c.scrollController,
              child: ListView(
                controller: c.scrollController,
                key: Key('${c.stage.value}'),
                shrinkWrap: true,
                children: [
                  header,
                  const SizedBox(height: 12),
                  ...children.map((e) =>
                      Padding(padding: ModalPopup.padding(context), child: e)),
                  const SizedBox(height: 12),
                ],
              ),
            ),
          );
        });
      },
    );
  }
}<|MERGE_RESOLUTION|>--- conflicted
+++ resolved
@@ -173,14 +173,8 @@
                   obscure: c.obscureNewPassword.value,
                   onSuffixPressed: c.obscureNewPassword.toggle,
                   treatErrorAsStatus: false,
-<<<<<<< HEAD
-                  trailing: AssetWidget(
-                    asset:
-                        'assets/icons/visible_${c.obscureNewPassword.value ? 'off' : 'on'}.svg',
-=======
                   trailing: SvgImage.asset(
                     'assets/icons/visible_${c.obscureNewPassword.value ? 'off' : 'on'}.svg',
->>>>>>> 57d4b5b8
                     width: 17.07,
                   ),
                 ),
@@ -192,14 +186,8 @@
                   obscure: c.obscureRepeatPassword.value,
                   onSuffixPressed: c.obscureRepeatPassword.toggle,
                   treatErrorAsStatus: false,
-<<<<<<< HEAD
-                  trailing: AssetWidget(
-                    asset:
-                        'assets/icons/visible_${c.obscureRepeatPassword.value ? 'off' : 'on'}.svg',
-=======
                   trailing: SvgImage.asset(
                     'assets/icons/visible_${c.obscureRepeatPassword.value ? 'off' : 'on'}.svg',
->>>>>>> 57d4b5b8
                     width: 17.07,
                   ),
                 ),
@@ -256,14 +244,8 @@
                       obscure: c.obscurePassword.value,
                       onSuffixPressed: c.obscurePassword.toggle,
                       treatErrorAsStatus: false,
-<<<<<<< HEAD
-                      trailing: AssetWidget(
-                        asset:
-                            'assets/icons/visible_${c.obscurePassword.value ? 'off' : 'on'}.svg',
-=======
                       trailing: SvgImage.asset(
                         'assets/icons/visible_${c.obscurePassword.value ? 'off' : 'on'}.svg',
->>>>>>> 57d4b5b8
                         width: 17.07,
                       ),
                     ),
