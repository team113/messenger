--- conflicted
+++ resolved
@@ -53,31 +53,6 @@
           final Widget header;
           final List<Widget> children;
 
-<<<<<<< HEAD
-=======
-          // Returns a primary styled [OutlinedRoundedButton].
-          Widget primaryButton({
-            Key? key,
-            String? title,
-            VoidCallback? onPressed,
-          }) {
-            return OutlinedRoundedButton(
-              key: key,
-              maxWidth: double.infinity,
-              title: Text(
-                title ?? '',
-                style: TextStyle(
-                  color: onPressed == null
-                      ? style.colors.onBackground
-                      : style.colors.onPrimary,
-                ),
-              ),
-              onPressed: onPressed,
-              color: style.colors.primary,
-            );
-          }
-
->>>>>>> 5154fb2b
           switch (c.stage.value) {
             case LoginViewStage.recovery:
               header = ModalPopupHeader(
@@ -328,16 +303,21 @@
 
   @override
   Widget build(BuildContext context) {
+    final Style style = Theme.of(context).extension<Style>()!;
+
     return OutlinedRoundedButton(
+      key: key,
       maxWidth: double.infinity,
       title: Text(
         title ?? '',
         style: TextStyle(
-          color: onPressed == null ? Colors.black : Colors.white,
+          color: onPressed == null
+              ? style.colors.onBackground
+              : style.colors.onPrimary,
         ),
       ),
       onPressed: onPressed,
-      color: Theme.of(context).colorScheme.secondary,
+      color: style.colors.primary,
     );
   }
 }