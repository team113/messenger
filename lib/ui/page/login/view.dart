--- conflicted
+++ resolved
@@ -35,7 +35,7 @@
 ///
 /// Intended to be displayed with the [show] method.
 class LoginView extends StatelessWidget {
-<<<<<<< HEAD
+
   const LoginView({
     super.key,
     this.stage = LoginViewStage.signUp,
@@ -43,22 +43,11 @@
 
   /// [LoginView] stage to display.
   final LoginViewStage stage;
-=======
-  const LoginView({super.key, this.initial, this.onSuccess});
-
-  /// Initial [LoginViewStage] this [LoginView] should open.
-  final LoginViewStage? initial;
-
-  /// Callback, called when this [LoginView] successfully signs into an account.
-  ///
-  /// If not specified, the [RouteLinks.home] redirect is invoked.
-  final void Function()? onSuccess;
->>>>>>> 93d9dcf8
 
   /// Displays a [LoginView] wrapped in a [ModalPopup].
   static Future<T?> show<T>(
     BuildContext context, {
-<<<<<<< HEAD
+
     LoginViewStage stage = LoginViewStage.signUp,
   }) {
     return ModalPopup.show(
@@ -66,14 +55,6 @@
       child: LoginView(
         stage: stage,
       ),
-=======
-    LoginViewStage? initial,
-    void Function()? onSuccess,
-  }) {
-    return ModalPopup.show(
-      context: context,
-      child: LoginView(initial: initial, onSuccess: onSuccess),
->>>>>>> 93d9dcf8
     );
   }
 
@@ -85,12 +66,8 @@
       key: const Key('LoginView'),
       init: LoginController(
         Get.find(),
-<<<<<<< HEAD
+
         stage: stage,
-=======
-        initial: initial,
-        onSuccess: onSuccess,
->>>>>>> 93d9dcf8
       ),
       builder: (LoginController c) {
         return Obx(() {
@@ -217,40 +194,11 @@
                 ),
               ];
               break;
-
-<<<<<<< HEAD
+              
             case LoginViewStage.signUpWithEmailCode:
               header = ModalPopupHeader(
                 onBack: () => c.stage.value = LoginViewStage.signUpWithEmail,
                 text: 'label_sign_up'.l10n,
-=======
-            case LoginViewStage.signUpOrSignIn:
-              header = ModalPopupHeader(text: 'label_sign_in'.l10n);
-
-              children = [
-                PrimaryButton(
-                  title: 'btn_sign_in'.l10n,
-                  onPressed: () {
-                    c.fallback = c.stage.value;
-                    c.stage.value = null;
-                  },
-                ),
-                const SizedBox(height: 25 / 2),
-                PrimaryButton(
-                  title: 'btn_one_time_account'.l10n,
-                  onPressed: c.register,
-                ),
-                const SizedBox(height: 16),
-              ];
-              break;
-
-            default:
-              header = ModalPopupHeader(
-                text: 'label_entrance'.l10n,
-                onBack: c.fallback == null
-                    ? null
-                    : () => c.stage.value = c.fallback,
->>>>>>> 93d9dcf8
               );
 
               children = [
