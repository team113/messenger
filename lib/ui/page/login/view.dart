--- conflicted
+++ resolved
@@ -91,14 +91,8 @@
                 const SizedBox(height: 12),
                 Text(
                   'label_recover_account_description'.l10n,
-<<<<<<< HEAD
                   style: theme.bodyLarge?.copyWith(
-                    color: Theme.of(context).colorScheme.primary,
-=======
-                  style: theme.displaySmall?.copyWith(
-                    fontSize: 15,
                     color: style.colors.secondary,
->>>>>>> 5154fb2b
                   ),
                 ),
                 const SizedBox(height: 25),
@@ -132,14 +126,8 @@
               children = [
                 Text(
                   'label_recovery_code_sent'.l10n,
-<<<<<<< HEAD
                   style: theme.bodyLarge?.copyWith(
-                    color: const Color(0xFF888888),
-=======
-                  style: theme.displaySmall?.copyWith(
-                    fontSize: 15,
                     color: style.colors.secondary,
->>>>>>> 5154fb2b
                   ),
                 ),
                 const SizedBox(height: 25),
@@ -175,14 +163,8 @@
               children = [
                 Text(
                   'label_recovery_enter_new_password'.l10n,
-<<<<<<< HEAD
                   style: theme.bodyLarge?.copyWith(
-                    color: const Color(0xFF888888),
-=======
-                  style: theme.displaySmall?.copyWith(
-                    fontSize: 15,
                     color: style.colors.secondary,
->>>>>>> 5154fb2b
                   ),
                 ),
                 const SizedBox(height: 25),
@@ -283,12 +265,8 @@
                         },
                         child: Text(
                           'btn_forgot_password'.l10n,
-<<<<<<< HEAD
                           style: context.textTheme.bodyLarge!
-                              .copyWith(color: const Color(0xFF00A3FF)),
-=======
-                          style: TextStyle(color: style.colors.primary),
->>>>>>> 5154fb2b
+                              .copyWith(color: style.colors.primary),
                         ),
                       ),
                     ),
