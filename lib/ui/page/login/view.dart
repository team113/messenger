--- conflicted
+++ resolved
@@ -55,16 +55,7 @@
             case LoginViewStage.recovery:
               header = ModalPopupHeader(
                 onBack: () => c.stage.value = null,
-<<<<<<< HEAD
                 text: 'label_recover_account'.l10n,
-=======
-                header: Center(
-                  child: Text(
-                    'label_recover_account'.l10n,
-                    style: fonts.headlineMedium,
-                  ),
-                ),
->>>>>>> ac5c0e55
               );
 
               children = [
@@ -95,16 +86,7 @@
             case LoginViewStage.recoveryCode:
               header = ModalPopupHeader(
                 onBack: () => c.stage.value = null,
-<<<<<<< HEAD
                 text: 'label_recover_account'.l10n,
-=======
-                header: Center(
-                  child: Text(
-                    'label_recover_account'.l10n,
-                    style: fonts.headlineMedium,
-                  ),
-                ),
->>>>>>> ac5c0e55
               );
 
               children = [
@@ -136,16 +118,7 @@
             case LoginViewStage.recoveryPassword:
               header = ModalPopupHeader(
                 onBack: () => c.stage.value = null,
-<<<<<<< HEAD
                 text: 'label_recover_account'.l10n,
-=======
-                header: Center(
-                  child: Text(
-                    'label_recover_account'.l10n,
-                    style: fonts.headlineMedium!,
-                  ),
-                ),
->>>>>>> ac5c0e55
               );
 
               children = [
@@ -195,18 +168,7 @@
               break;
 
             default:
-<<<<<<< HEAD
               header = ModalPopupHeader(text: 'label_entrance'.l10n);
-=======
-              header = ModalPopupHeader(
-                header: Center(
-                  child: Text(
-                    'label_entrance'.l10n,
-                    style: fonts.headlineMedium,
-                  ),
-                ),
-              );
->>>>>>> ac5c0e55
 
               children = [
                 if (c.recovered.value)
