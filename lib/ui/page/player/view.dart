// Copyright © 2022-2025 IT ENGINEERING MANAGEMENT INC,
//                       <https://github.com/team113>
//
// This program is free software: you can redistribute it and/or modify it under
// the terms of the GNU Affero General Public License v3.0 as published by the
// Free Software Foundation, either version 3 of the License, or (at your
// option) any later version.
//
// This program is distributed in the hope that it will be useful, but WITHOUT
// ANY WARRANTY; without even the implied warranty of MERCHANTABILITY or FITNESS
// FOR A PARTICULAR PURPOSE. See the GNU Affero General Public License v3.0 for
// more details.
//
// You should have received a copy of the GNU Affero General Public License v3.0
// along with this program. If not, see
// <https://www.gnu.org/licenses/agpl-3.0.html>.

import 'dart:math';

import 'package:animated_size_and_fade/animated_size_and_fade.dart';
import 'package:collection/collection.dart';
import 'package:dots_indicator/dots_indicator.dart';
import 'package:flutter/material.dart';
import 'package:flutter/scheduler.dart';
import 'package:get/get.dart';
import 'package:scrollable_positioned_list/scrollable_positioned_list.dart';

import '/api/backend/schema.dart';
import '/domain/model/attachment.dart';
import '/domain/model/chat.dart';
import '/domain/model/chat_item.dart';
import '/domain/model/file.dart';
import '/domain/model/user.dart';
import '/domain/repository/chat.dart';
import '/domain/repository/paginated.dart';
import '/domain/service/chat.dart';
import '/l10n/l10n.dart';
import '/routes.dart';
import '/themes.dart';
import '/ui/page/home/page/chat/widget/media_attachment.dart';
import '/ui/page/home/page/chat/widget/video/widget/centered_play_pause.dart';
import '/ui/page/home/page/chat/widget/video/widget/custom_play_pause.dart';
import '/ui/page/home/page/chat/widget/video/widget/position.dart';
import '/ui/page/home/page/chat/widget/video/widget/video_progress_bar.dart';
import '/ui/page/home/page/chat/widget/video/widget/video_volume_bar.dart'
    show ProgressBarColors, VideoVolumeBar;
import '/ui/page/home/widget/avatar.dart';
import '/ui/page/home/widget/retry_image.dart';
import '/ui/widget/context_menu/menu.dart';
import '/ui/widget/context_menu/region.dart';
import '/ui/widget/progress_indicator.dart';
import '/ui/widget/safe_area/safe_area.dart';
import '/ui/widget/svg/svg.dart';
import '/ui/widget/widget_button.dart';
import '/util/get.dart';
import '/util/platform_utils.dart';
import '/util/web/web_utils.dart';
import 'controller.dart';
import 'gallery/view.dart';
import 'widget/notification.dart';
import 'widget/video_playback.dart';

/// View for displaying [Post]s.
class PlayerView extends StatelessWidget {
  const PlayerView({
    super.key,
    required this.source,
    this.resourceId,
    this.initialKey,
    this.initialIndex = 0,
    this.onReply,
    this.onShare,
    this.onReact,
    this.onScrollTo,
  });

  /// [Paginated] of [MediaItem]s being the source of [Post]s.
  final Paginated<String, MediaItem> source;

  /// [ResourceId] from where the [source] is coming from.
  final ResourceId? resourceId;

  /// Initial [Post.id] of the [PlayerController.vertical] controller.
  final String? initialKey;

  /// Initial index of a [Post.horizontal] controller.
  final int initialIndex;

  /// Callback, called when reply of the [Post] is called.
  final void Function(Post)? onReply;

  /// Callback, called when share of the [Post] is called.
  final void Function(Post)? onShare;

  /// Callback, called when react of the [Post] is called.
  final void Function(Post, String)? onReact;

  /// Callback, called when scroll to the [Post] is called.
  final void Function(Post)? onScrollTo;

  /// Displays the provided [gallery] in a [ModalPopup].
  static Future<T?> show<T>(
    BuildContext context, {
    required Widget gallery,
  }) async {
    final style = Theme.of(context).style;

    final ModalRoute<T> route;

    if (context.isMobile) {
      route = MaterialPageRoute<T>(
        builder: (BuildContext context) {
          return Material(
            type: MaterialType.canvas,
            color: style.colors.onBackground,
            child: Scaffold(
              backgroundColor: style.colors.onBackground,
              body: gallery,
            ),
          );
        },
      );
    } else {
      route = RawDialogRoute<T>(
        barrierColor: style.colors.backgroundGallery,
        barrierDismissible: true,
        pageBuilder: (_, _, _) {
          return CustomSafeArea(
            child: Material(type: MaterialType.transparency, child: gallery),
          );
        },
        barrierLabel: MaterialLocalizations.of(
          context,
        ).modalBarrierDismissLabel,
        transitionDuration: const Duration(milliseconds: 300),
        transitionBuilder: (_, Animation<double> animation, _, Widget child) {
          return FadeTransition(
            opacity: CurvedAnimation(parent: animation, curve: Curves.linear),
            child: child,
          );
        },
      );
    }

    router.obscuring.add(route);

    try {
      return await Navigator.of(context, rootNavigator: true).push<T>(route);
    } finally {
      router.obscuring.remove(route);
    }
  }

  @override
  Widget build(BuildContext context) {
    return GetBuilder(
      init: PlayerController(
        Get.find(),
        Get.findOrNull<ChatService>(),
        initialKey: initialKey ?? '',
        initialIndex: initialIndex,
        source: source,
        shouldClose: Navigator.of(context).pop,
        resourceId: resourceId,
      ),
      builder: (PlayerController c) {
        return SizedBox(
          width: MediaQuery.of(context).size.width,
          height: MediaQuery.of(context).size.height,
          child: LayoutBuilder(
            builder: (context, constraints) {
              return Stack(
                fit: StackFit.expand,
                children: [
                  _content(context, c, constraints),
                  _interface(context, c, constraints),

                  // Mouse activity detector for desktop platforms.
                  if (!PlatformUtils.isMobile)
                    Listener(
                      behavior: HitTestBehavior.translucent,
                      onPointerHover: (_) => c.keepActive(),
                      onPointerMove: (_) => c.keepActive(),
                      onPointerDown: (_) => c.keepActive(),
                      onPointerUp: (_) => c.keepActive(),
                      onPointerSignal: (_) => c.keepActive(),
                    ),
                ],
              );
            },
          ),
        );
      },
    );
  }

  /// Builds the visual representation of the [Post]s list.
  Widget _content(
    BuildContext context,
    PlayerController c,
    BoxConstraints constraints,
  ) {
    return Obx(() {
      return PageView.builder(
        physics: c.viewportIsTransformed.value
            ? NeverScrollableScrollPhysics()
            : null,
        controller: c.vertical,
        scrollDirection: Axis.vertical,
        itemCount: c.posts.length,
        itemBuilder: (context, i) {
          return FractionallySizedBox(
            heightFactor: 1 / c.vertical.viewportFraction,
            child: _post(context, c, constraints, c.posts.elementAt(i)),
          );
        },
        // children: [...c.posts.map((e) => _post(context, c, e))],
      );
    });
  }

  /// Builds the visual representation of the [Post.items] list.
  Widget _post(
    BuildContext context,
    PlayerController c,
    BoxConstraints constraints,
    Post post,
  ) {
    return Obx(() {
      return PageView(
        physics: c.viewportIsTransformed.value
            ? NeverScrollableScrollPhysics()
            : null,
        controller: post.horizontal.value,
        children: [
          ...post.items.map(
            (e) => _attachment(context, c, constraints, post, e),
          ),
        ],
      );
    });
  }

  /// Builds the [item] visual representation.
  Widget _attachment(
    BuildContext context,
    PlayerController c,
    BoxConstraints constraints,
    Post post,
    PostItem item,
  ) {
    final Attachment attachment = item.attachment;

    Widget? child;
    bool isVideo = false;

    if (attachment is ImageAttachment) {
      double aspect = 1;

      final StorageFile file = attachment.original;
      if (file is ImageFile) {
        aspect = (file.width ?? 1) / (file.height ?? 1);

        if (aspect < 1) {
          if (constraints.biggest.aspectRatio < aspect) {
            aspect = (file.height ?? 1) / (file.width ?? 1);
          }
        } else {
          if (constraints.biggest.aspectRatio > aspect) {
            aspect = (file.height ?? 1) / (file.width ?? 1);
          }
        }
      }

      child = RetryImage(
        attachment.original.url,
        width: aspect >= 1 ? double.infinity : null,
        height: aspect >= 1 ? null : double.infinity,
        checksum: attachment.original.checksum,
        fit: BoxFit.contain,
        onForbidden: () => c.reload(post),
      );
    } else if (attachment is FileAttachment) {
      if (attachment.isVideo) {
        isVideo = true;

        child = VideoPlayback(
          attachment.original.url,
          checksum: attachment.original.checksum,
          volume: c.settings.value?.videoVolume,
          onVolumeChanged: c.setVideoVolume,
          onError: () => c.reload(post),
          loop: true,
          autoplay: false,
          onController: (e) {
            SchedulerBinding.instance.addPostFrameCallback((_) {
              item.video.value?.dispose();

              if (e == null) {
                item.video.value = null;
              } else {
                item.video.value = ReactivePlayerController(e);

                if (c.index.value == c.posts.indexOf(post)) {
                  item.video.value?.play();
                }
              }
            });
          },
        );
      }
    }

    if (child != null) {
      child = Stack(
        alignment: Alignment.center,
        children: [
          MouseRegion(
            hitTestBehavior: HitTestBehavior.translucent,
            cursor: SystemMouseCursors.click,
            child: GestureDetector(
              behavior: HitTestBehavior.opaque,
              onTap: () {
                if (WebUtils.isPopup) {
                  WebUtils.closeWindow();
                } else {
                  Navigator.of(context).pop();
                }
              },
            ),
          ),
          MouseRegion(
            hitTestBehavior: HitTestBehavior.translucent,
            cursor: isVideo
                ? SystemMouseCursors.click
                : SystemMouseCursors.basic,
            child: GestureDetector(
              behavior: HitTestBehavior.translucent,
              onTap: c.playPause,
              onDoubleTap: c.toggleFullscreen,
              onLongPress: c.interface.toggle,
              child: child,
            ),
          ),
          Obx(() {
            final ReactivePlayerController? video = c.item?.video.value;

            if (video != null) {
              if (video.isBuffering.value) {
                return const SizedBox();
              }

              return CenteredPlayPause(
                show: c.interface.value && !video.isPlaying.value,
                isCompleted: video.isCompleted.value,
                isPlaying: video.isPlaying.value,
                onPressed: c.playPause,
              );
            }

            return const SizedBox();
          }),
        ],
      );
    }

    if (child != null) {
      return ContextMenuRegion(
        actions: [
          if (!isVideo)
            ContextMenuButton(
              label: 'btn_copy'.l10n,
<<<<<<< HEAD
              // ignore: unnecessary_await_in_return
=======
              trailing: const SvgIcon(SvgIcons.copy19),
              inverted: const SvgIcon(SvgIcons.copy19White),
>>>>>>> 1c486913
              onPressed: () async => await c.copy(post, item),
            ),

          if (!PlatformUtils.isWeb && PlatformUtils.isMobile) ...[
            ContextMenuButton(
              label: 'btn_save_to_gallery'.l10n,
<<<<<<< HEAD
              // ignore: unnecessary_await_in_return
=======
              trailing: const SvgIcon(SvgIcons.download19),
              inverted: const SvgIcon(SvgIcons.download19White),
>>>>>>> 1c486913
              onPressed: () async => await c.saveToGallery(item),
            ),
          ] else ...[
            ContextMenuButton(
              label: 'btn_download'.l10n,
<<<<<<< HEAD
              // ignore: unnecessary_await_in_return
=======
              trailing: const SvgIcon(SvgIcons.download19),
              inverted: const SvgIcon(SvgIcons.download19White),
>>>>>>> 1c486913
              onPressed: () async => await c.download(item),
            ),

            if (!PlatformUtils.isWeb && PlatformUtils.isDesktop)
              ContextMenuButton(
                label: 'btn_download_as'.l10n,
<<<<<<< HEAD
                // ignore: unnecessary_await_in_return
=======
                trailing: const SvgIcon(SvgIcons.download19),
                inverted: const SvgIcon(SvgIcons.download19White),
>>>>>>> 1c486913
                onPressed: () async => await c.downloadAs(item),
              ),
          ],
        ],
        child: InteractiveViewer(
          transformationController: c.transformationController,
          onInteractionStart: (_) {
            c.viewportIsTransformed.value = true;
          },
          onInteractionEnd: (e) {
            c.viewportIsTransformed.value =
                c.transformationController.value.forward.z > 1;
          },
          child: child,
        ),
      );
    }

    return SizedBox();
  }

  /// Builds the interface to display over the [_content].
  Widget _interface(
    BuildContext context,
    PlayerController c,
    BoxConstraints constraints,
  ) {
    final bool isMobile = context.isMobile;

    return Stack(
      children: [
        _overlay(context, c, constraints),

        Align(
          alignment: Alignment.bottomCenter,
          child: Obx(() {
            return AnimatedOpacity(
              duration: Duration(milliseconds: 250),
              opacity: c.interface.value ? 1 : 0,
              child: _bottom(context, c, constraints),
            );
          }),
        ),

        Align(
          alignment: Alignment.topCenter,
          child: Obx(() {
            return AnimatedOpacity(
              duration: Duration(milliseconds: 250),
              opacity: c.interface.value ? 1 : 0,
              child: _top(context, c, constraints),
            );
          }),
        ),

        Padding(
          padding: EdgeInsets.fromLTRB(
            0,
            isMobile ? 0 : 60,
            0,
            isMobile ? 0 : 55,
          ),
          child: Align(
            alignment: Alignment.centerRight,
            child: Obx(() {
              return AnimatedSlide(
                duration: Duration(milliseconds: 200),
                curve: Curves.ease,
                offset: Offset(c.side.value ? 0 : 1, 0),
                child: _side(context, c, constraints),
              );
            }),
          ),
        ),

        // If there's any notifications to show, display them.
        Align(
          alignment: Alignment.topRight,
          child: Padding(
            padding: const EdgeInsets.only(top: 64),
            child: Obx(() {
              if (c.notifications.isEmpty) {
                return const SizedBox();
              }

              return Column(
                mainAxisSize: MainAxisSize.min,
                children: c.notifications.reversed.take(3).map((e) {
                  return PlayerNotificationWidget(
                    e,
                    onClose: () => c.notifications.remove(e),
                  );
                }).toList(),
              );
            }),
          ),
        ),
      ],
    );
  }

  /// Builds the [DotsDecorator] displaying the [Post.horizontal] item.
  Widget _dots(BuildContext context, PlayerController c) {
    final style = Theme.of(context).style;

    return Obx(() {
      final Post? post = c.post;
      if (post == null || post.items.length < 2) {
        return SizedBox();
      }

      return Obx(() {
        return AnimatedOpacity(
          duration: Duration(milliseconds: 200),
          opacity: c.expanded.value ? 0 : 1,
          child: Padding(
            padding: const EdgeInsets.fromLTRB(0, 0, 0, 6),
            child: Container(
              height: 20,
              padding: EdgeInsets.fromLTRB(4, 2, 4, 2),
              decoration: BoxDecoration(
                color: style.colors.onBackgroundOpacity20,
                borderRadius: BorderRadius.circular(12),
              ),
              child: DotsIndicator(
                dotsCount: post.items.length,
                position: post.index.value.toDouble(),
                animate: true,
                mainAxisSize: MainAxisSize.min,
                onTap: (i) => post.horizontal.value.jumpToPage(i),
                decorator: DotsDecorator(
                  spacing: EdgeInsets.fromLTRB(2, 1, 2, 1),
                  color: style.colors.secondary,
                  activeColor: style.colors.onPrimary,
                ),
              ),
            ),
          ),
        );
      });
    });
  }

  /// Builds an overlay to display over the current [Post].
  Widget _overlay(
    BuildContext context,
    PlayerController c,
    BoxConstraints constraints,
  ) {
    final style = Theme.of(context).style;

    final bool isMobile = context.isMobile;

    return Obx(() {
      final ReactivePlayerController? video = c.item?.video.value;

      return Stack(
        children: [
          if (video != null) ...[
            if (isMobile) ...[
              Align(
                alignment: Alignment.centerLeft,
                child: GestureDetector(
                  onTapDown: (_) => video.setRate(0.5),
                  onTapUp: (_) => video.setRate(1),
                  onDoubleTap: () {
                    final int seconds = video.position.value.inSeconds;
                    video.seekTo(Duration(seconds: max(seconds - 5, 0)));
                  },
                  child: Container(
                    height: double.infinity,
                    width: constraints.maxWidth / 6,
                    color: style.colors.transparent,
                  ),
                ),
              ),
              Align(
                alignment: Alignment.centerRight,
                child: GestureDetector(
                  onTapDown: (_) => video.setRate(2),
                  onTapUp: (_) => video.setRate(1),
                  onDoubleTap: () {
                    final int seconds = video.position.value.inSeconds;
                    video.seekTo(
                      Duration(
                        seconds: min(
                          seconds + 5,
                          video.duration.value.inSeconds,
                        ),
                      ),
                    );
                  },
                  child: Container(
                    height: double.infinity,
                    width: constraints.maxWidth / 6,
                    color: style.colors.transparent,
                  ),
                ),
              ),
            ],
          ],

          Obx(() {
            if (!c.source.nextLoading.value) {
              return SizedBox();
            }

            return Padding(
              padding: const EdgeInsets.only(bottom: 32),
              child: Align(
                alignment: Alignment.bottomCenter,
                child: CustomProgressIndicator.primary(),
              ),
            );
          }),

          Obx(() {
            if (!c.source.previousLoading.value) {
              return SizedBox();
            }

            return Padding(
              padding: const EdgeInsets.only(top: 32),
              child: Align(
                alignment: Alignment.topCenter,
                child: CustomProgressIndicator.primary(),
              ),
            );
          }),
        ],
      );
    });
  }

  /// Builds the top header of the [_interface].
  Widget _top(
    BuildContext context,
    PlayerController c,
    BoxConstraints constraints,
  ) {
    final style = Theme.of(context).style;
    final bool isMobile = context.isMobile;

    final EdgeInsets padding = MediaQuery.paddingOf(context);

    return Container(
      height: 60 + padding.top,
      padding: EdgeInsets.fromLTRB(
        5 + padding.left,
        padding.top,
        5 + padding.right,
        0,
      ),
      decoration: BoxDecoration(color: Color(0x4B333333)),
      child: Row(
        mainAxisSize: MainAxisSize.min,
        children: [
          WidgetButton(
            onPressed: () {
              if (WebUtils.isPopup) {
                WebUtils.closeWindow();
              } else {
                Navigator.of(context).pop();
              }
            },
            child: Padding(
              padding: EdgeInsets.fromLTRB(16, 18, 16, 18),
              child: Row(
                children: [
                  SvgIcon(SvgIcons.arrowLeft),
                  SizedBox(width: 12),
                  if (!isMobile)
                    Text(
                      'btn_close'.l10n,
                      style: style.fonts.small.regular.onPrimary,
                    ),
                ],
              ),
            ),
          ),
          Spacer(),
          const SizedBox(width: 12),
          if (PlatformUtils.isWeb &&
              !PlatformUtils.isMobile &&
              !WebUtils.isPopup) ...[
            Opacity(
              opacity: resourceId?.chatId != null ? 1 : 0.5,
              child: WidgetButton(
                onPressed: resourceId?.chatId != null ? c.openPopup : null,
                child: Padding(
                  padding: const EdgeInsets.fromLTRB(8, 0, 8, 0),
                  child: SvgIcon(SvgIcons.mediaPopup),
                ),
              ),
            ),
            const SizedBox(width: 12),
          ],
          Opacity(
            opacity: c.source.length > 1 ? 1 : 0.5,
            child: WidgetButton(
              onPressed: c.source.length > 1
                  ? () async {
                      if (isMobile) {
                        final ReactivePlayerController? video =
                            c.item?.video.value;
                        video?.pause();

                        await GalleryView.show(context, controller: c);
                      } else {
                        c.side.toggle();
                      }
                    }
                  : null,
              child: AnimatedContainer(
                duration: Duration(milliseconds: 250),
                padding: const EdgeInsets.fromLTRB(8, 8, 8, 8),
                decoration: BoxDecoration(
                  color: c.side.value ? style.colors.onPrimaryOpacity25 : null,
                  borderRadius: BorderRadius.circular(6),
                ),
                child: SvgIcon(SvgIcons.mediaGallery),
              ),
            ),
          ),
          const SizedBox(width: 12),
          Obx(() {
            return ContextMenuRegion(
              actions: [
                if (onScrollTo != null)
                  ContextMenuButton(
                    label: 'btn_find_in_chat'.l10n,
                    trailing: const SvgIcon(SvgIcons.chat19),
                    inverted: const SvgIcon(SvgIcons.chat19White),
                    onPressed: () {
                      final Post? post = c.post;
                      if (post != null) {
                        onScrollTo?.call(post);
                        Navigator.of(context).pop();
                      }
                    },
                  ),

                ContextMenuButton(
                  label: 'btn_save'.l10n,
                  trailing: const SvgIcon(SvgIcons.copy19),
                  inverted: const SvgIcon(SvgIcons.copy19White),
                  onPressed: () async {
                    final PostItem? item = c.item;

                    if (item != null) {
                      if (PlatformUtils.isMobile && !PlatformUtils.isWeb) {
                        await c.saveToGallery(item);
                      } else {
                        await c.download(item);
                      }
                    }
                  },
                ),
                if (c.interface.value)
                  ContextMenuButton(
                    label: 'btn_hide_interface'.l10n,
                    trailing: const SvgIcon(SvgIcons.hideControls),
                    inverted: const SvgIcon(SvgIcons.hideControlsWhite),
                    onPressed: c.interface.toggle,
                  ),
              ],
              enablePrimaryTap: true,
              child: Padding(
                padding: const EdgeInsets.fromLTRB(12, 21, 24, 21),
                child: SvgIcon(SvgIcons.moreWhite),
              ),
            );
          }),
        ],
      ),
    );
  }

  /// Builds the bottom header of the [_interface].
  Widget _bottom(
    BuildContext context,
    PlayerController c,
    BoxConstraints constraints,
  ) {
    final EdgeInsets padding = MediaQuery.of(context).padding;

    return Obx(() {
      final ReactivePlayerController? video = c.item?.video.value;

      return Stack(
        clipBehavior: Clip.none,
        alignment: Alignment.bottomCenter,
        children: [
          _bar(context, c, constraints),

          Align(
            alignment: Alignment.bottomRight,
            child: Padding(
              padding: EdgeInsets.fromLTRB(
                0,
                0,
                16 + padding.right,
                57 + 16 + padding.bottom,
              ),
              child: _position(context, c),
            ),
          ),

          Align(
            alignment: Alignment.bottomCenter,
            child: Column(
              mainAxisSize: MainAxisSize.min,
              children: [
                _dots(context, c),
                Padding(
                  padding: const EdgeInsets.only(bottom: 57 + 12),
                  child: _description(context, c),
                ),
              ],
            ),
          ),

          if (video != null)
            Positioned(
              bottom: 44 + padding.bottom,
              left: 0,
              right: 0,
              child: Obx(() {
                return ProgressBar(
                  handleHeight: 1,
                  buffer: video.buffered.firstOrNull?.end ?? Duration.zero,
                  duration: video.duration.value,
                  position: video.position.value,
                  isPlaying: video.isPlaying.value,
                  onPause: video.pause,
                  onPlay: video.play,
                  seekTo: video.seekTo,
                );
              }),
            ),
        ],
      );
    });
  }

  /// Builds an expandable [Post.description] with its meta data.
  Widget _description(
    BuildContext context,
    PlayerController c, {
    bool bottom = true,
  }) {
    final style = Theme.of(context).style;

    return Obx(() {
      final MediaItem? item = c.source.items[c.key.value];
      final ChatItem? message = item?.item;

      if (message == null) {
        return SizedBox();
      }

      final User user = message.author;
      final String? text = message is ChatMessage ? message.text?.val : null;

      final EdgeInsets padding = MediaQuery.of(context).padding;

      return Padding(
        padding: EdgeInsets.fromLTRB(
          padding.left,
          0,
          padding.right,
          bottom ? padding.bottom : 0,
        ),
        child: WidgetButton(
          onPressed: c.expanded.toggle,
          child: Row(
            mainAxisSize: MainAxisSize.min,
            children: [
              Expanded(
                child: Column(
                  mainAxisSize: MainAxisSize.min,
                  children: [
                    Padding(
                      padding: const EdgeInsets.fromLTRB(20, 0, 20, 0),
                      child: Row(
                        children: [
                          AvatarWidget.fromUser(
                            user,
                            radius: AvatarRadius.small,
                            isOnline:
                                user.online &&
                                user.presence == Presence.present,
                            isAway:
                                user.online && user.presence == Presence.away,
                          ),
                          SizedBox(width: 8),
                          Expanded(
                            child: Text(
                              user.title,
                              style: style.fonts.medium.bold.onPrimary,
                            ),
                          ),
                          Opacity(opacity: 0, child: _position(context, c)),
                        ],
                      ),
                    ),
                    Padding(
                      padding: EdgeInsets.fromLTRB(
                        20,
                        text != null ? 8 : 0,
                        20,
                        4,
                      ),
                      child: Obx(() {
                        return AnimatedSizeAndFade(
                          fadeDuration: Duration(milliseconds: 250),
                          sizeDuration: Duration(milliseconds: 250),
                          fadeInCurve: Curves.ease,
                          fadeOutCurve: Curves.ease,
                          alignment: Alignment.center,
                          child: c.expanded.value
                              ? Column(
                                  key: Key('Expanded'),
                                  mainAxisSize: MainAxisSize.min,
                                  crossAxisAlignment: CrossAxisAlignment.start,
                                  children: [
                                    if (text != null)
                                      Text(
                                        text,
                                        style: style
                                            .fonts
                                            .normal
                                            .regular
                                            .onPrimary,
                                        maxLines: null,
                                      ),
                                    SizedBox(height: 8),
                                    Row(
                                      children: [
                                        Text(
                                          message.at.val.toRelative(),
                                          style: style
                                              .fonts
                                              .normal
                                              .regular
                                              .onPrimary
                                              .copyWith(
                                                color: style
                                                    .colors
                                                    .onPrimaryOpacity50,
                                              ),
                                        ),
                                        Spacer(),
                                        Opacity(
                                          opacity: 0,
                                          child: _position(context, c),
                                        ),
                                      ],
                                    ),
                                  ],
                                )
                              : text == null
                              ? SizedBox(width: double.infinity)
                              : Align(
                                  alignment: Alignment.centerLeft,
                                  child: Text(
                                    key: Key('Short'),
                                    text,
                                    style: style.fonts.normal.regular.onPrimary,
                                    maxLines: 1,
                                    overflow: TextOverflow.ellipsis,
                                  ),
                                ),
                        );
                      }),
                    ),
                  ],
                ),
              ),
              Opacity(opacity: 0, child: _position(context, c)),
            ],
          ),
        ),
      );
    });
  }

  /// Builds a [Text] with current position of [ReactivePlayerController], if
  /// any is visible right now.
  Widget _position(BuildContext context, PlayerController c) {
    final style = Theme.of(context).style;

    return Obx(() {
      final ReactivePlayerController? video = c.item?.video.value;
      if (video == null) {
        return SizedBox();
      }

      return Text(
        '${video.position.value.hhMmSs()} / ${video.duration.value.hhMmSs()}',
        style: style.fonts.normal.regular.onPrimary,
      );
    });
  }

  /// Builds an expandable [_mobileBar] or [_desktopBar].
  Widget _bar(
    BuildContext context,
    PlayerController c,
    BoxConstraints constraints,
  ) {
    final bool isMobile = context.isMobile;

    final EdgeInsets padding = MediaQuery.paddingOf(context);

    return AnimatedContainer(
      duration: Duration(milliseconds: 250),
      padding: EdgeInsets.fromLTRB(5, 5, 5, 5 + padding.bottom),
      decoration: BoxDecoration(
        gradient: LinearGradient(
          colors: c.expanded.value
              ? [
                  Color.fromRGBO(0, 0, 0, 0.0),
                  Color.fromRGBO(0, 0, 0, 0.50),
                  Color.fromRGBO(0, 0, 0, 0.50),
                ]
              : [
                  Color.fromRGBO(51, 51, 51, 0.30),
                  Color.fromRGBO(51, 51, 51, 0.30),
                  Color.fromRGBO(51, 51, 51, 0.30),
                ],
          begin: Alignment.topCenter,
          end: Alignment.bottomCenter,
          stops: [0, 0.15, 1],
        ),
      ),
      margin: EdgeInsets.only(top: 12),
      child: Column(
        mainAxisSize: MainAxisSize.min,
        children: [
          AnimatedSizeAndFade.showHide(
            show: c.expanded.value,
            fadeDuration: Duration(milliseconds: 250),
            sizeDuration: Duration(milliseconds: 250),
            fadeInCurve: Curves.ease,
            fadeOutCurve: Curves.ease,
            child: Padding(
              padding: const EdgeInsets.fromLTRB(0, 16 + 12 + 16, 0, 0),
              child: Opacity(
                opacity: 0,
                child: _description(context, c, bottom: false),
              ),
            ),
          ),
          SizedBox(
            height: 57 - 12,
            child: isMobile
                ? _mobileBar(context, c, constraints)
                : _desktopBar(context, c, constraints),
          ),
        ],
      ),
    );
  }

  /// Builds the volume controls for the [controller].
  Widget _volume(
    BuildContext context,
    PlayerController c,
    ReactivePlayerController controller,
  ) {
    final style = Theme.of(context).style;

    return Row(
      children: [
        WidgetButton(
          onPressed: () {
            if (controller.volume.value == 0) {
              controller.setVolume(c.latestVolume ?? 0.5);
            } else {
              c.latestVolume = controller.volume.value;
              controller.setVolume(0.0);
            }
          },
          child: Obx(() {
            return SvgIcon(
              controller.volume.value == 0
                  ? SvgIcons.volumeMuted
                  : SvgIcons.volume,
            );
          }),
        ),
        SizedBox(width: 12),
        Expanded(
          child: VideoVolumeBar(
            volume: controller.volume.value,
            onSetVolume: controller.setVolume,
            handleHeight: 8,
            colors: ProgressBarColors(
              played: style.colors.onPrimary,
              handle: style.colors.onPrimary,
              buffered: style.colors.secondaryLight,
              background: style.colors.onPrimaryOpacity50,
            ),
          ),
        ),
      ],
    );
  }

  /// Builds a bottom controls for desktop-styled [_bottom].
  Widget _desktopBar(
    BuildContext context,
    PlayerController c,
    BoxConstraints constraints,
  ) {
    return Obx(() {
      final ReactivePlayerController? video = c.item?.video.value;

      return Row(
        mainAxisSize: MainAxisSize.min,
        children: [
          const SizedBox(width: 7),
          if (video != null) ...[
            CustomPlayPause(
              video.isPlaying.value,
              height: 48,
              onTap: c.playPause,
            ),
            const SizedBox(width: 12),
            CurrentPosition(
              position: video.position.value,
              duration: video.duration.value,
            ),
            const SizedBox(width: 36),
            SizedBox(width: 100, child: _volume(context, c, video)),
          ],
          const SizedBox(width: 12),
          Spacer(),
          const SizedBox(width: 12),
          _buttons(context, c, constraints),
          const SizedBox(width: 12),
        ],
      );
    });
  }

  /// Builds a bottom controls for mobile-styled [_bottom].
  Widget _mobileBar(
    BuildContext context,
    PlayerController c,
    BoxConstraints constraints,
  ) {
    return Obx(() {
      final Post? post = c.post;
      final ChatItem? item = post?.item;
      final ReactivePlayerController? video = c.item?.video.value;

      final bool canReact = item != null && onReact != null;
      final bool canReply = item != null && onReply != null;
      final bool canShare = item != null && onShare != null;

      return Row(
        mainAxisSize: MainAxisSize.max,
        mainAxisAlignment: MainAxisAlignment.spaceAround,
        children: [
          Opacity(
            opacity: video == null ? 0.5 : 1,
            child: WidgetButton(
              onPressed: video == null
                  ? null
                  : () {
                      if (video.volume.value == 0) {
                        video.setVolume(c.latestVolume ?? 0.5);
                      } else {
                        c.latestVolume = video.volume.value;
                        video.setVolume(0.0);
                      }
                    },
              child: SizedBox(
                width: 24,
                child: video == null
                    ? SvgIcon(SvgIcons.volume)
                    : Obx(() {
                        return SvgIcon(
                          video.volume.value == 0
                              ? SvgIcons.volumeMuted
                              : SvgIcons.volume,
                        );
                      }),
              ),
            ),
          ),

          Opacity(
            opacity: canReact ? 1 : 0.5,
            child: WidgetButton(
              onPressed: canReact
                  ? () {
                      // TODO: Toggle reactions.
                    }
                  : null,
              child: SvgIcon(SvgIcons.videoReact),
            ),
          ),

          Opacity(
            opacity: canReply ? 1 : 0.5,
            child: WidgetButton(
              onPressed: canReply
                  ? () {
                      onReply?.call(post!);
                      Navigator.of(context).pop();
                    }
                  : null,
              child: SvgIcon(SvgIcons.videoReply),
            ),
          ),

          Opacity(
            opacity: canShare ? 1 : 0.5,
            child: WidgetButton(
              onPressed: canShare
                  ? () {
                      onShare?.call(post!);
                    }
                  : null,
              child: SvgIcon(SvgIcons.videoShare),
            ),
          ),
        ],
      );
    });
  }

  /// Builds the buttons controlling the previous/next scrolling, etc.
  Widget _buttons(
    BuildContext context,
    PlayerController c,
    BoxConstraints constraints,
  ) {
    final style = Theme.of(context).style;

    final bool hasLabels = constraints.maxWidth > 700;

    return Row(
      mainAxisSize: MainAxisSize.min,
      children: [
        Obx(() {
          return Opacity(
            opacity: c.hasPreviousPage.value ? 1 : 0.5,
            child: WidgetButton(
              onPressed: c.hasPreviousPage.value ? c.previous : null,
              child: Row(
                mainAxisSize: MainAxisSize.min,
                children: [
                  SvgIcon(SvgIcons.videoPrevious),
                  if (hasLabels) ...[
                    SizedBox(width: 6),
                    Text(
                      'btn_previous'.l10n,
                      style: style.fonts.small.regular.onPrimary,
                    ),
                  ],
                ],
              ),
            ),
          );
        }),

        SizedBox(width: 20),

        Obx(() {
          return Opacity(
            opacity: c.hasNextPage.value ? 1 : 0.5,
            child: WidgetButton(
              onPressed: c.hasNextPage.value ? c.next : null,
              child: Row(
                mainAxisSize: MainAxisSize.min,
                children: [
                  SvgIcon(SvgIcons.videoNext),
                  if (hasLabels) ...[
                    SizedBox(width: 6),
                    Text(
                      'btn_next'.l10n,
                      style: style.fonts.small.regular.onPrimary,
                    ),
                  ],
                ],
              ),
            ),
          );
        }),

        SizedBox(width: 20),

        Obx(() {
          final Post? post = c.posts.elementAtOrNull(c.index.value);
          final ChatItem? item = post?.item;
          final bool canShare = post != null && item != null && onShare != null;

          return Opacity(
            opacity: canShare ? 1 : 0.5,
            child: WidgetButton(
              onPressed: canShare ? () => onShare?.call(post) : null,
              child: Row(
                mainAxisSize: MainAxisSize.min,
                children: [
                  SvgIcon(SvgIcons.videoShare),
                  if (hasLabels) ...[
                    SizedBox(width: 6),
                    Text(
                      'btn_share'.l10n,
                      style: style.fonts.small.regular.onPrimary,
                    ),
                  ],
                ],
              ),
            ),
          );
        }),

        SizedBox(width: 20),

        Obx(() {
          final Post? post = c.posts.elementAtOrNull(c.index.value);
          final ChatItem? item = post?.item;
          final bool canReply = post != null && item != null && onReply != null;

          return Opacity(
            opacity: canReply ? 1 : 0.5,
            child: WidgetButton(
              onPressed: canReply
                  ? () {
                      onReply?.call(post);
                      Navigator.of(context).pop();
                    }
                  : null,
              child: Row(
                mainAxisSize: MainAxisSize.min,
                children: [
                  SvgIcon(SvgIcons.videoReply),
                  if (hasLabels) ...[
                    SizedBox(width: 6),
                    Text(
                      'btn_reply'.l10n,
                      style: style.fonts.small.regular.onPrimary,
                    ),
                  ],
                ],
              ),
            ),
          );
        }),

        SizedBox(width: 20),

        WidgetButton(
          onPressed: c.toggleFullscreen,
          child: SvgIcon(SvgIcons.videoExpand),
        ),
      ],
    );
  }

  /// Builds a side gallery.
  Widget _side(
    BuildContext context,
    PlayerController c,
    BoxConstraints constraints,
  ) {
    final style = Theme.of(context).style;

    final Widget selectedSpacer = Padding(
      padding: const EdgeInsets.only(left: 8.0),
      child: SvgIcon(SvgIcons.sentBlue),
    );

    final Widget selectedInverted = Padding(
      padding: const EdgeInsets.only(left: 8.0),
      child: SvgIcon(SvgIcons.sentWhite),
    );

    final int photos = c.source.values
        .expand((e) => e.attachments)
        .whereType<ImageAttachment>()
        .length;

    final int videos = c.source.values
        .expand((e) => e.attachments)
        .whereType<FileAttachment>()
        .length;

    return Container(
      height: constraints.maxHeight,
      width: constraints.maxWidth / 5,
      decoration: BoxDecoration(color: Color(0x4B333333)),
      child: Column(
        crossAxisAlignment: CrossAxisAlignment.start,
        children: [
          Row(
            children: [
              SizedBox(width: 6),
              Expanded(
                child: Column(
                  crossAxisAlignment: CrossAxisAlignment.start,
                  children: [
                    Text(
                      'btn_gallery'.l10n,
                      style: style.fonts.medium.regular.onPrimary,
                    ),
                    SizedBox(height: 2),
                    Text(
                      'label_media_semicolon_amount'.l10nfmt({
                        'amount': c.posts.length,
                      }),
                      style: style.fonts.small.regular.secondary,
                    ),
                  ],
                ),
              ),
              Obx(() {
                return ContextMenuRegion(
                  actions: [
                    ContextMenuButton(
                      label: 'label_photos_semicolon_amount'.l10nfmt({
                        'amount': photos,
                      }),
                      onPressed: c.includePhotos.toggle,
                      spacer: c.includePhotos.value ? selectedSpacer : null,
                      spacerInverted: c.includePhotos.value
                          ? selectedInverted
                          : null,
                    ),
                    ContextMenuButton(
                      label: 'label_videos_semicolon_amount'.l10nfmt({
                        'amount': videos,
                      }),
                      onPressed: c.includeVideos.toggle,
                      spacer: c.includeVideos.value ? selectedSpacer : null,
                      spacerInverted: c.includeVideos.value
                          ? selectedInverted
                          : null,
                    ),
                  ],
                  enablePrimaryTap: true,
                  child: Padding(
                    padding: const EdgeInsets.fromLTRB(18, 20, 18, 20),
                    child: SvgIcon(SvgIcons.moreWhite),
                  ),
                );
              }),
            ],
          ),
          Expanded(
            child: Obx(() {
              final Iterable<Widget> medias = c.posts
                  .where((e) {
                    final PostItem? item = e.items.firstOrNull;
                    if (item == null) {
                      return false;
                    }

                    if (item.attachment is ImageAttachment) {
                      return c.includePhotos.value;
                    } else {
                      return c.includeVideos.value;
                    }
                  })
                  .mapIndexed((i, e) {
                    return WidgetButton(
                      onPressed: () {
                        c.vertical.animateToPage(
                          i,
                          duration: Duration(milliseconds: 250),
                          curve: Curves.ease,
                        );
                      },
                      child: Obx(() {
                        final bool selected = c.index.value == i;

                        final PostItem? item = e.items.firstOrNull;
                        if (item == null) {
                          return const SizedBox();
                        }

                        return Stack(
                          alignment: Alignment.centerLeft,
                          children: [
                            MediaAttachment(
                              attachment: item.attachment,
                              fit: BoxFit.cover,
                              width: constraints.maxWidth / 5,
                              height: constraints.maxWidth / 5,
                              onError: () => c.reload(e),
                            ),
                            if (selected)
                              Container(
                                width: max(
                                  2,
                                  min(constraints.maxWidth / 100, 10),
                                ),
                                height: constraints.maxWidth / 5,
                                decoration: BoxDecoration(
                                  color: style.colors.primary,
                                ),
                              ),
                          ],
                        );
                      }),
                    );
                  });

              if (medias.isEmpty) {
                return Center(
                  child: Text(
                    'label_nothing_found'.l10n,
                    style: style.fonts.small.regular.secondary,
                  ),
                );
              }

              return ScrollablePositionedList.builder(
                key: c.scrollableKey,
                scrollController: c.scrollController,
                itemScrollController: c.itemScrollController,
                itemPositionsListener: c.itemPositionsListener,
                itemCount: medias.length,
                itemBuilder: (_, i) {
                  if (i == -1) {
                    return SizedBox();
                  }

                  return medias.elementAt(i);
                },
              );
            }),
          ),
        ],
      ),
    );
  }
}

/// Resource ID that [Post]s are coming from in [PlayerView].
class ResourceId {
  const ResourceId({this.chatId});

  /// [ChatId] of the resource.
  final ChatId? chatId;
}

/// Resource that [Post]s are coming from in [PlayerView].
class Resource {
  /// [RxChat] of the resource.
  final Rx<RxChat?> chat = Rx(null);
}<|MERGE_RESOLUTION|>--- conflicted
+++ resolved
@@ -370,47 +370,35 @@
           if (!isVideo)
             ContextMenuButton(
               label: 'btn_copy'.l10n,
-<<<<<<< HEAD
-              // ignore: unnecessary_await_in_return
-=======
               trailing: const SvgIcon(SvgIcons.copy19),
               inverted: const SvgIcon(SvgIcons.copy19White),
->>>>>>> 1c486913
+              // ignore: unnecessary_await_in_return
               onPressed: () async => await c.copy(post, item),
             ),
 
           if (!PlatformUtils.isWeb && PlatformUtils.isMobile) ...[
             ContextMenuButton(
               label: 'btn_save_to_gallery'.l10n,
-<<<<<<< HEAD
-              // ignore: unnecessary_await_in_return
-=======
               trailing: const SvgIcon(SvgIcons.download19),
               inverted: const SvgIcon(SvgIcons.download19White),
->>>>>>> 1c486913
+              // ignore: unnecessary_await_in_return
               onPressed: () async => await c.saveToGallery(item),
             ),
           ] else ...[
             ContextMenuButton(
               label: 'btn_download'.l10n,
-<<<<<<< HEAD
-              // ignore: unnecessary_await_in_return
-=======
               trailing: const SvgIcon(SvgIcons.download19),
               inverted: const SvgIcon(SvgIcons.download19White),
->>>>>>> 1c486913
+              // ignore: unnecessary_await_in_return
               onPressed: () async => await c.download(item),
             ),
 
             if (!PlatformUtils.isWeb && PlatformUtils.isDesktop)
               ContextMenuButton(
                 label: 'btn_download_as'.l10n,
-<<<<<<< HEAD
-                // ignore: unnecessary_await_in_return
-=======
                 trailing: const SvgIcon(SvgIcons.download19),
                 inverted: const SvgIcon(SvgIcons.download19White),
->>>>>>> 1c486913
+                // ignore: unnecessary_await_in_return
                 onPressed: () async => await c.downloadAs(item),
               ),
           ],
