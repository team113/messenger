--- conflicted
+++ resolved
@@ -52,12 +52,8 @@
       (ApplicationSettings? settings) {
         if (locale != settings?.locale) {
           locale = settings?.locale;
-<<<<<<< HEAD
-          L10n.set(Language.from(locale) ?? L10n.languages.first);
+          L10n.set(Language.fromTag(locale) ?? L10n.languages.first);
           onChanged?.call(locale);
-=======
-          L10n.set(Language.fromTag(locale) ?? L10n.languages.first);
->>>>>>> 9b1b43e5
         }
       },
     );
