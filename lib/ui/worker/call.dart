// Copyright © 2022-2023 IT ENGINEERING MANAGEMENT INC,
//                       <https://github.com/team113>
//
// This program is free software: you can redistribute it and/or modify it under
// the terms of the GNU Affero General Public License v3.0 as published by the
// Free Software Foundation, either version 3 of the License, or (at your
// option) any later version.
//
// This program is distributed in the hope that it will be useful, but WITHOUT
// ANY WARRANTY; without even the implied warranty of MERCHANTABILITY or FITNESS
// FOR A PARTICULAR PURPOSE. See the GNU Affero General Public License v3.0 for
// more details.
//
// You should have received a copy of the GNU Affero General Public License v3.0
// along with this program. If not, see
// <https://www.gnu.org/licenses/agpl-3.0.html>.

import 'dart:async';
import 'dart:convert';

import 'package:audioplayers/audioplayers.dart';
import 'package:callkeep/callkeep.dart';
import 'package:flutter/material.dart';
import 'package:flutter/scheduler.dart';
import 'package:flutter/services.dart';
import 'package:get/get.dart';
import 'package:shared_preferences/shared_preferences.dart';
import 'package:vibration/vibration.dart';
import 'package:wakelock/wakelock.dart';

import '/domain/model/chat.dart';
import '/domain/model/my_user.dart';
import '/domain/model/ongoing_call.dart';
import '/domain/repository/chat.dart';
import '/domain/service/call.dart';
import '/domain/service/chat.dart';
import '/domain/service/disposable_service.dart';
import '/domain/service/my_user.dart';
import '/domain/service/notification.dart';
import '/l10n/l10n.dart';
import '/routes.dart';
import '/util/android_utils.dart';
import '/util/obs/obs.dart';
import '/util/platform_utils.dart';
import '/util/web/web_utils.dart';

/// Worker responsible for showing an incoming call notification and playing an
/// incoming or outgoing call audio.
class CallWorker extends DisposableService {
  CallWorker(
    this._callService,
    this._chatService,
    this._myUserService,
    this._notificationService,
  );

  /// [AudioPlayer] currently playing an audio.
  AudioPlayer? _audioPlayer;

  /// [CallService] used to get reactive changes of [OngoingCall]s.
  final CallService _callService;

  /// [ChatService] used to get the [Chat] an [OngoingCall] is happening in.
  final ChatService _chatService;

  /// [MyUserService] used to get [MyUser.muted] status.
  final MyUserService _myUserService;

  /// [NotificationService] used to show an incoming call notification.
  final NotificationService _notificationService;

  /// Subscription to [CallService.calls] map.
  late final StreamSubscription _subscription;

  /// Workers of [OngoingCall.state] responsible for stopping the [_audioPlayer]
  /// when corresponding [OngoingCall] becomes active.
  final Map<ChatId, Worker> _workers = {};

  /// Subscription to [WebUtils.onStorageChange] [stop]ping the [_audioPlayer].
  StreamSubscription? _storageSubscription;

  /// [FlutterCallkeep] used to require the call account permissions.
  final FlutterCallkeep _callKeep = FlutterCallkeep();

  /// [ChatId]s of the calls that should be answered right away.
  final List<ChatId> _answeredCalls = [];

  /// [Timer] used to [Vibration.vibrate] every 500 milliseconds.
  Timer? _vibrationTimer;

  /// [StreamSubscription] to the data coming from the [_background] service.
  StreamSubscription? _onDataReceived;

  /// [Worker] reacting on the [RouterState.lifecycle] changes.
  Worker? _lifecycleWorker;

  /// Returns the currently authenticated [MyUser].
  Rx<MyUser?> get _myUser => _myUserService.myUser;

  /// [Timer] increasing the [_audioPlayer] volume gradually in [play] method.
  Timer? _fadeTimer;

  @override
  void onInit() {
    _initAudio();
    _initWebUtils();

    bool wakelock = _callService.calls.isNotEmpty;
    if (wakelock) {
      Wakelock.enable().onError((_, __) => false);
    }

    _lifecycleWorker = ever(router.lifecycle, (e) async {
      if (e.inForeground) {
        _callKeep.endAllCalls();

        _callService.calls.forEach((key, value) {
          if (_answeredCalls.contains(key) && !value.value.isActive) {
            _callService.join(key, withVideo: false);
            _answeredCalls.remove(key);
          }
        });
      }
    });

    _subscription = _callService.calls.changes.listen((event) async {
      if (!wakelock && _callService.calls.isNotEmpty) {
        wakelock = true;
        Wakelock.enable().onError((_, __) => false);
      } else if (wakelock && _callService.calls.isEmpty) {
        wakelock = false;
        Wakelock.disable().onError((_, __) => false);
      }

      switch (event.op) {
        case OperationKind.added:
          OngoingCall c = event.value!.value;

          // Play a sound of an incoming or outgoing call.
          bool calling = (_callService.me == c.caller?.id ||
                  c.state.value == OngoingCallState.local) &&
              c.conversationStartedAt == null;
          if (c.state.value == OngoingCallState.pending ||
              c.state.value == OngoingCallState.local) {
            final SharedPreferences prefs =
                await SharedPreferences.getInstance();
            if (prefs.containsKey('answeredCall')) {
              _answeredCalls.add(ChatId(prefs.getString('answeredCall')!));
              prefs.remove('answeredCall');
            }

            bool isInForeground = router.lifecycle.value.inForeground;
            if (isInForeground && _answeredCalls.contains(c.chatId.value)) {
              _callService.join(c.chatId.value, withVideo: false);
              _answeredCalls.remove(c.chatId.value);
            } else if (calling) {
              play('ringing.mp3');
            } else if (!PlatformUtils.isMobile || isInForeground) {
              play('chinese.mp3', fade: true);
              Vibration.hasVibrator().then((bool? v) {
                _vibrationTimer?.cancel();

                if (v == true) {
                  Vibration.vibrate(pattern: [500, 1000])
                      .onError((_, __) => false);
                  _vibrationTimer = Timer.periodic(
                    const Duration(milliseconds: 1500),
                    (timer) {
                      Vibration.vibrate(pattern: [500, 1000], repeat: 0)
                          .onError((_, __) => false);
                    },
                  );
                }
              }).catchError((_, __) {
                // No-op.
              });

              // Show a notification of an incoming call if the current device
              // is not support push notifications.
              if (!calling && !PlatformUtils.pushNotifications) {
                if (_myUser.value?.muted == null) {
                  _chatService.get(c.chatId.value).then((RxChat? chat) {
                    if (chat?.chat.value.muted == null) {
                      String? title = chat?.title.value ??
                          c.caller?.name?.val ??
                          c.caller?.num.val;

                      _notificationService.show(
                        title ?? 'label_incoming_call'.l10n,
                        body: title == null ? null : 'label_incoming_call'.l10n,
                        payload: '${Routes.chat}/${c.chatId}',
                        icon: chat?.avatar.value?.original.url,
                        playSound: false,
                      );
                    }
                  });
                }
              }
            }

            _workers[event.key!] = ever(c.state, (OngoingCallState state) {
              if (state != OngoingCallState.pending &&
                  state != OngoingCallState.local) {
                _workers.remove(event.key!)?.dispose();
                if (_workers.isEmpty) {
                  stop();
                }
              }
            });
<<<<<<< HEAD
=======

            // Show a notification of an incoming call.
            if (!calling) {
              // On mobile, notification should be displayed only if application
              // is not in the foreground and the call permissions are not
              // granted.
              bool showNotification = !PlatformUtils.isMobile;
              if (PlatformUtils.isMobile) {
                showNotification =
                    !isInForeground && !(await _callKeep.hasPhoneAccount());
              }

              if (showNotification && _myUser.value?.muted == null) {
                _chatService.get(c.chatId.value).then((RxChat? chat) {
                  if (chat?.chat.value.muted == null) {
                    String? title = chat?.title.value ??
                        c.caller?.name?.val ??
                        c.caller?.num.val;

                    _notificationService.show(
                      title ?? 'label_incoming_call'.l10n,
                      body: title == null ? null : 'label_incoming_call'.l10n,
                      payload: '${Routes.chats}/${c.chatId}',
                      icon: chat?.avatar.value?.original.url,
                      playSound: false,
                    );
                  }
                });
              }
            }
>>>>>>> a35fb982
          }

          break;

        case OperationKind.removed:
          _answeredCalls.remove(event.key);
          _workers.remove(event.key)?.dispose();
          if (_workers.isEmpty) {
            stop();
          }
          break;

        default:
          break;
      }
    });

    super.onInit();
  }

  @override
  void onReady() {
    if (PlatformUtils.isMobile) {
      SchedulerBinding.instance.addPostFrameCallback((_) {
        _callKeep.setup(
          router.context!,
          {
            'ios': {'appName': 'Gapopa'},
            'android': {
              'alertTitle': 'label_call_permissions_title'.l10n,
              'alertDescription': 'label_call_permissions_description'.l10n,
              'cancelButton': 'btn_dismiss'.l10n,
              'okButton': 'btn_allow'.l10n,
              'foregroundService': {
                'channelId': 'com.team113.messenger',
                'channelName': 'Foreground calls service',
                'notificationTitle': 'My app is running on background',
                'notificationIcon': 'mipmap/ic_notification_launcher',
              },
              'additionalPermissions': <String>[],
            },
          },
        );

        _callKeep.on(CallKeepPerformAnswerCallAction(), (event) {
          if (event.callUUID != null) {
            _answeredCalls.add(ChatId(event.callUUID!));
          }
        });

        if (PlatformUtils.isAndroid) {
          AndroidUtils.canDrawOverlays().then((v) {
            if (!v) {
              showDialog(
                barrierDismissible: false,
                context: router.context!,
                builder: (context) => AlertDialog(
                  title: Text('alert_popup_permissions_title'.l10n),
                  content: Text('alert_popup_permissions_description'.l10n),
                  actions: [
                    TextButton(
                      onPressed: () {
                        AndroidUtils.openOverlaySettings().then((_) {
                          Navigator.of(context).pop();
                        });
                      },
                      child: Text('alert_popup_permissions_button'.l10n),
                    ),
                  ],
                ),
              );
            }
          });
        }
      });
    }

    super.onReady();
  }

  @override
  void onClose() {
    _audioPlayer?.dispose();

    AudioCache.instance.clear('audio/ringing.mp3');
    AudioCache.instance.clear('audio/chinese.mp3');

    _subscription.cancel();
    _storageSubscription?.cancel();
    _workers.forEach((_, value) => value.dispose());
    _lifecycleWorker?.dispose();

    if (_vibrationTimer != null) {
      _vibrationTimer?.cancel();
      Vibration.cancel();
    }

    _onDataReceived?.cancel();

    super.onClose();
  }

  /// Plays the given [asset].
  Future<void> play(String asset, {bool fade = false}) async {
    if (_myUser.value?.muted == null) {
      runZonedGuarded(() async {
        await _audioPlayer?.setReleaseMode(ReleaseMode.loop);
        await _audioPlayer?.play(
          AssetSource('audio/$asset'),
          volume: fade ? 0 : 1,
          position: Duration.zero,
          mode: PlayerMode.mediaPlayer,
        );

        if (fade) {
          _fadeTimer?.cancel();
          _fadeTimer = Timer.periodic(
            const Duration(milliseconds: 100),
            (timer) async {
              if (timer.tick > 9) {
                timer.cancel();
              } else {
                await _audioPlayer?.setVolume((timer.tick + 1) / 10);
              }
            },
          );
        }
      }, (e, _) {
        if (!e.toString().contains('NotAllowedError')) {
          throw e;
        }
      });
    }
  }

  /// Stops the audio that is currently playing.
  Future<void> stop() async {
    if (_vibrationTimer != null) {
      _vibrationTimer?.cancel();
      Vibration.cancel();
    }

    _fadeTimer?.cancel();
    _fadeTimer = null;
    await _audioPlayer?.setReleaseMode(ReleaseMode.release);
    await _audioPlayer?.stop();
    await _audioPlayer?.release();
  }

  /// Initializes the [_audioPlayer].
  Future<void> _initAudio() async {
    try {
      _audioPlayer = AudioPlayer();
      await AudioCache.instance
          .loadAll(['audio/ringing.mp3', 'audio/chinese.mp3']);
    } on MissingPluginException {
      _audioPlayer = null;
    }
  }

  /// Initializes [WebUtils] related functionality.
  void _initWebUtils() {
    _storageSubscription = WebUtils.onStorageChange.listen((s) {
      if (s.key == null) {
        stop();
      } else if (s.key?.startsWith('call_') == true) {
        ChatId chatId = ChatId(s.key!.replaceAll('call_', ''));
        if (s.newValue == null) {
          _callService.remove(chatId);
          _workers.remove(chatId)?.dispose();
          if (_workers.isEmpty) {
            stop();
          }
        } else {
          var call = WebStoredCall.fromJson(json.decode(s.newValue!));
          if (call.state != OngoingCallState.local &&
              call.state != OngoingCallState.pending) {
            _workers.remove(chatId)?.dispose();
            if (_workers.isEmpty) {
              stop();
            }
          }
        }
      }
    });
  }
}<|MERGE_RESOLUTION|>--- conflicted
+++ resolved
@@ -188,7 +188,7 @@
                       _notificationService.show(
                         title ?? 'label_incoming_call'.l10n,
                         body: title == null ? null : 'label_incoming_call'.l10n,
-                        payload: '${Routes.chat}/${c.chatId}',
+                        payload: '${Routes.chats}/${c.chatId}',
                         icon: chat?.avatar.value?.original.url,
                         playSound: false,
                       );
@@ -207,41 +207,7 @@
                 }
               }
             });
-<<<<<<< HEAD
-=======
-
-            // Show a notification of an incoming call.
-            if (!calling) {
-              // On mobile, notification should be displayed only if application
-              // is not in the foreground and the call permissions are not
-              // granted.
-              bool showNotification = !PlatformUtils.isMobile;
-              if (PlatformUtils.isMobile) {
-                showNotification =
-                    !isInForeground && !(await _callKeep.hasPhoneAccount());
-              }
-
-              if (showNotification && _myUser.value?.muted == null) {
-                _chatService.get(c.chatId.value).then((RxChat? chat) {
-                  if (chat?.chat.value.muted == null) {
-                    String? title = chat?.title.value ??
-                        c.caller?.name?.val ??
-                        c.caller?.num.val;
-
-                    _notificationService.show(
-                      title ?? 'label_incoming_call'.l10n,
-                      body: title == null ? null : 'label_incoming_call'.l10n,
-                      payload: '${Routes.chats}/${c.chatId}',
-                      icon: chat?.avatar.value?.original.url,
-                      playSound: false,
-                    );
-                  }
-                });
-              }
-            }
->>>>>>> a35fb982
-          }
-
+          }
           break;
 
         case OperationKind.removed:
