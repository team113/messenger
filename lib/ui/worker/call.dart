--- conflicted
+++ resolved
@@ -88,10 +88,9 @@
   /// [Timer] used to [Vibration.vibrate] every 500 milliseconds.
   Timer? _vibrationTimer;
 
-<<<<<<< HEAD
   /// [Worker] reacting on the [RouterState.lifecycle] changes.
   Worker? _lifecycleWorker;
-=======
+  
   /// [StreamSubscription] to the data coming from the [_background] service.
   StreamSubscription? _onDataReceived;
 
@@ -100,7 +99,6 @@
 
   /// Returns the currently authenticated [MyUser].
   Rx<MyUser?> get _myUser => _myUserService.myUser;
->>>>>>> b04d9e75
 
   /// Returns the name of an incoming call sound asset.
   String get _incoming =>
@@ -178,13 +176,8 @@
             if (isInForeground && _answeredCalls.contains(c.chatId.value)) {
               _callService.join(c.chatId.value, withVideo: false);
               _answeredCalls.remove(c.chatId.value);
-<<<<<<< HEAD
             } else if (outgoing) {
-              play('ringing.mp3');
-=======
-            } else if (calling) {
               play(_outgoing);
->>>>>>> b04d9e75
             } else if (!PlatformUtils.isMobile || isInForeground) {
               play(_incoming, fade: true);
               Vibration.hasVibrator().then((bool? v) {
