--- conflicted
+++ resolved
@@ -53,14 +53,6 @@
     this._notificationService,
   );
 
-<<<<<<< HEAD
-  /// [AudioPlayer] currently playing an audio.
-  AudioPlayer? _audioPlayer;
-=======
-  /// [BackgroundWorker] used to get data from its service.
-  final BackgroundWorker _background;
->>>>>>> 9b1b43e5
-
   /// [CallService] used to get reactive changes of [OngoingCall]s.
   final CallService _callService;
 
@@ -120,12 +112,7 @@
 
   @override
   void onInit() {
-<<<<<<< HEAD
-    _initAudio();
-=======
     AudioUtils.ensureInitialized();
-    _initBackgroundService();
->>>>>>> 9b1b43e5
     _initWebUtils();
 
     bool wakelock = _callService.calls.isNotEmpty;
