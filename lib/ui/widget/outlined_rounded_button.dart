// Copyright © 2022-2024 IT ENGINEERING MANAGEMENT INC,
//                       <https://github.com/team113>
//
// This program is free software: you can redistribute it and/or modify it under
// the terms of the GNU Affero General Public License v3.0 as published by the
// Free Software Foundation, either version 3 of the License, or (at your
// option) any later version.
//
// This program is distributed in the hope that it will be useful, but WITHOUT
// ANY WARRANTY; without even the implied warranty of MERCHANTABILITY or FITNESS
// FOR A PARTICULAR PURPOSE. See the GNU Affero General Public License v3.0 for
// more details.
//
// You should have received a copy of the GNU Affero General Public License v3.0
// along with this program. If not, see
// <https://www.gnu.org/licenses/agpl-3.0.html>.

import 'package:flutter/material.dart';

import '/themes.dart';
import '/ui/widget/widget_button.dart';

/// Single fixed-height [OutlinedButton] of a row that typically contains some
/// primary and subtitle text, and a leading icon as well.
class OutlinedRoundedButton extends StatefulWidget {
  const OutlinedRoundedButton({
    super.key,
    this.child,
    this.subtitle,
    this.leading,
    this.headline,
    this.onPressed,
    this.onLongPress,
    this.gradient,
    this.elevation = 0,
    this.color,
    this.disabled,
    this.maxWidth = 250 * 0.72,
    this.maxHeight,
    this.border,
    this.height = 42,
    this.shadows,
    this.style,
  });

  /// Primary content of this button.
  ///
  /// Typically a [Text] widget.
  final Widget? child;

  /// Additional content displayed below the [child].
  ///
  /// Typically a [Text] widget.
  final Widget? subtitle;

  /// Widget to display before the [child].
  ///
  /// Typically an [Icon] or a [CircleAvatar] widget.
  final Widget? leading;

  /// Optional headline [Widget].
  final Widget? headline;

  /// Callback, called when this button is tapped or activated other way.
  final VoidCallback? onPressed;

  /// Callback, called when this button is long-pressed.
  final VoidCallback? onLongPress;

  /// Background color of this button.
  final Color? color;

  /// Background color of this button, when [onPressed] is `null`.
  final Color? disabled;

  /// Gradient to use when filling this button.
  ///
  /// If this is specified, [color] has no effect.
  final Gradient? gradient;

  /// Z-coordinate at which this button should be placed relatively to its
  /// parent.
  ///
  /// This controls the size of the shadow below this button.
  final double elevation;

  /// Maximum width this button is allowed to occupy.
  final double maxWidth;

  /// Maximum height this button is allowed to occupy.
  final double? maxHeight;

  /// Height of this button.
  final double? height;

  /// [BoxShadow]s to apply to this button.
  final List<BoxShadow>? shadows;

  /// Optional [TextStyle] of this [OutlinedRoundedButton].
  final TextStyle? style;

  /// Optional [BorderSide] of this [OutlinedRoundedButton].
  final BorderSide? border;

  @override
  State<OutlinedRoundedButton> createState() => _OutlinedRoundedButtonState();
}

/// State of a [OutlinedRoundedButton] maintaining the [_hovered] indicator.
class _OutlinedRoundedButtonState extends State<OutlinedRoundedButton> {
  /// Indicator whether this [OutlinedRoundedButton] is hovered.
  bool _hovered = false;

  @override
  Widget build(BuildContext context) {
    final style = Theme.of(context).style;

    final BorderRadius borderRadius = BorderRadius.circular(
      10.5 * ((widget.height ?? 42) / 42),
    );

    final border = OutlineInputBorder(
      borderSide: widget.border ?? BorderSide.none,
      borderRadius: borderRadius,
    );

    return WidgetButton(
      onPressed: widget.onPressed,
      child: MouseRegion(
        onEnter: (_) => setState(() => _hovered = true),
        onExit: (_) => setState(() => _hovered = false),
        child: Container(
          constraints: BoxConstraints(maxWidth: widget.maxWidth),
          alignment: Alignment.center,
          decoration: BoxDecoration(
            boxShadow: widget.shadows,
            gradient: widget.gradient,
            borderRadius: borderRadius,
          ),
          child: InputDecorator(
            decoration: InputDecoration(
              contentPadding: widget.headline == null
                  ? EdgeInsets.zero
                  : const EdgeInsets.fromLTRB(16, 0, 16, 0),
              label: widget.headline,
              border: border,
              errorBorder: border,
              enabledBorder: border,
              focusedBorder: border,
              disabledBorder: border,
              focusedErrorBorder: border,
              filled: true,
              fillColor: widget.onPressed == null
                  ? widget.disabled ?? style.colors.secondaryHighlight
                  : _hovered
                      ? Color.alphaBlend(
                          style.colors.onBackgroundOpacity7,
                          widget.color ?? style.colors.onPrimary,
                        )
                      : widget.color ?? style.colors.onPrimary,
            ),
            child: Container(
              constraints: BoxConstraints(
                minHeight: widget.height ?? 0,
                maxHeight: widget.maxHeight ?? widget.height ?? double.infinity,
              ),
              padding: const EdgeInsets.symmetric(
                horizontal: 8 * 0.7,
                vertical: 6 * 0.7,
              ),
              child: Row(
                children: [
                  const SizedBox(width: 8),
                  if (widget.leading != null) ...[
                    SizedBox(child: Center(child: widget.leading!)),
                    const SizedBox(width: 8),
                  ],
                  Expanded(
                    child: DefaultTextStyle.merge(
                      maxLines: 2,
                      overflow: TextOverflow.ellipsis,
                      textAlign: TextAlign.center,
                      style: widget.style ??
                          style.fonts.medium.regular.onBackground,
                      child: Center(
                        child: Padding(
                          padding: widget.leading == null
                              ? EdgeInsets.zero
                              : const EdgeInsets.only(left: 10 * 0.7),
                          child: Column(
                            mainAxisSize: MainAxisSize.min,
                            mainAxisAlignment: MainAxisAlignment.center,
                            crossAxisAlignment: CrossAxisAlignment.center,
                            children: [
<<<<<<< HEAD
                              widget.child ?? Container(),
=======
                              Flexible(child: widget.title ?? Container()),
>>>>>>> 4f5ff718
                              if (widget.subtitle != null)
                                const SizedBox(height: 1 * 0.7),
                              if (widget.subtitle != null)
                                DefaultTextStyle.merge(
                                  style: style.fonts.small.regular.onBackground,
                                  child: widget.subtitle!,
                                ),
                            ],
                          ),
                        ),
                      ),
                    ),
                  ),
                  if (widget.leading != null) ...[
                    const SizedBox(width: 8),
                    SizedBox(
                      child: Center(
                        child: Opacity(opacity: 0, child: widget.leading!),
                      ),
                    ),
                  ],
                  const SizedBox(width: 8),
                ],
              ),
            ),
          ),
        ),
      ),
    );
  }
}<|MERGE_RESOLUTION|>--- conflicted
+++ resolved
@@ -192,11 +192,7 @@
                             mainAxisAlignment: MainAxisAlignment.center,
                             crossAxisAlignment: CrossAxisAlignment.center,
                             children: [
-<<<<<<< HEAD
-                              widget.child ?? Container(),
-=======
                               Flexible(child: widget.title ?? Container()),
->>>>>>> 4f5ff718
                               if (widget.subtitle != null)
                                 const SizedBox(height: 1 * 0.7),
                               if (widget.subtitle != null)
