--- conflicted
+++ resolved
@@ -128,17 +128,10 @@
                   maxLines: 1,
                   overflow: TextOverflow.ellipsis,
                   textAlign: TextAlign.center,
-<<<<<<< HEAD
                   style: context.textTheme.bodySmall?.copyWith(
-                    color: Colors.black,
+                    color: style.colors.onBackground,
                     fontSize: 24 * 0.7,
                   ),
-=======
-                  style: Theme.of(context).textTheme.bodySmall?.copyWith(
-                        color: style.colors.onBackground,
-                        fontSize: 24 * 0.7,
-                      ),
->>>>>>> 5154fb2b
                   child: Center(
                     child: Padding(
                       padding: leading == null
