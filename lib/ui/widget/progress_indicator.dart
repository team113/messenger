--- conflicted
+++ resolved
@@ -94,15 +94,10 @@
         decoration: const BoxDecoration(shape: BoxShape.circle),
         padding: blur ? padding : EdgeInsets.zero,
         child: _CustomCircularProgressIndicator(
-<<<<<<< HEAD
-          value: Config.disableInfiniteAnimations ? 0 : value,
-          color: color ?? style.colors.secondaryHighlightDarkest,
-=======
           value: value,
           color: primary
               ? style.colors.primary
               : style.colors.secondaryHighlightDarkest,
->>>>>>> eb2b05ba
           backgroundColor:
               backgroundColor ?? style.colors.secondaryHighlightDark,
           valueColor: valueColor,
