// Copyright © 2022-2023 IT ENGINEERING MANAGEMENT INC,
//                       <https://github.com/team113>
//
// This program is free software: you can redistribute it and/or modify it under
// the terms of the GNU Affero General Public License v3.0 as published by the
// Free Software Foundation, either version 3 of the License, or (at your
// option) any later version.
//
// This program is distributed in the hope that it will be useful, but WITHOUT
// ANY WARRANTY; without even the implied warranty of MERCHANTABILITY or FITNESS
// FOR A PARTICULAR PURPOSE. See the GNU Affero General Public License v3.0 for
// more details.
//
// You should have received a copy of the GNU Affero General Public License v3.0
// along with this program. If not, see
// <https://www.gnu.org/licenses/agpl-3.0.html>.

import 'package:flutter/material.dart';

import '/domain/model/my_user.dart';
import '/domain/model/user.dart';
import '/domain/repository/chat.dart';
import '/domain/repository/contact.dart';
import '/domain/repository/user.dart';
import '/routes.dart';
import '/ui/page/home/widget/chat_tile.dart';
import '/ui/page/home/widget/contact_tile.dart';
import '/ui/widget/selected_dot.dart';
import '/ui/widget/widget_button.dart';

/// Selectable tile representing the provided [Chat], [User], [ChatContact] or
/// [MyUser].
class SelectedTile extends StatelessWidget {
  const SelectedTile({
    super.key,
    this.user,
    this.myUser,
    this.contact,
    this.chat,
    this.selected = false,
    this.subtitle = const [],
    this.onTap,
    this.darken = 0,
    this.onAvatarTap = _defaultAvatarTap,
  });

  /// [RxUser] this [SelectedTile] is about.
  final RxUser? user;

  /// [RxChat] this [SelectedTile] is about.
  final RxChat? chat;

  /// [MyUser] this [SelectedTile] is about.
  final MyUser? myUser;

  /// [RxChatContact] this [SelectedTile] is about.
  final RxChatContact? contact;

  /// Indicator whether this [SelectedTile] is selected.
  final bool selected;

  /// Optional subtitle [Widget]s to put into [ContactTile.subtitle] or
  /// [ChatTile.subtitle].
  final List<Widget> subtitle;

  /// Callback, called when this [SelectedTile] is pressed.
  final void Function()? onTap;

  /// Amount of darkening to apply to the background of [ContactTile] or
  /// [ChatTile].
  final double darken;

  /// Callback, called when an [AvatarWidget] of this [SelectedTile] is pressed.
  final void Function(UserId id)? onAvatarTap;

  @override
  Widget build(BuildContext context) {
    return Padding(
      padding: const EdgeInsets.fromLTRB(10, 0, 10, 0),
      child: chat == null
          ? ContactTile(
              contact: contact,
              user: user,
              myUser: myUser,
              selected: selected,
              subtitle: subtitle,
              darken: darken,
              onTap: onTap,
              avatarBuilder: (c) => WidgetButton(
                onPressed: onAvatarTap == null
                    ? onTap
                    : () => onAvatarTap!(
                          user?.id ?? contact?.user.value?.id ?? myUser!.id,
                        ),
                child: c,
              ),
              trailing: [
                if (myUser == null)
                  SelectedDot(selected: selected, darken: darken)
              ],
            )
          : ChatTile(
              key: Key('Chat_${chat!.id}'),
              chat: chat,
              selected: selected,
              subtitle: subtitle,
              onTap: onTap,
              darken: darken,
              trailing: [
                if (myUser == null)
                  SelectedDot(selected: selected, darken: darken)
              ],
            ),
    );
  }
<<<<<<< HEAD
=======

  /// Returns an animated [CircleAvatar] representing selection circle.
  List<Widget> _trailing(BuildContext context) {
    return [
      if (myUser == null)
        SizedBox(
          width: 30,
          height: 30,
          child: AnimatedSwitcher(
            duration: const Duration(milliseconds: 200),
            child: selected
                ? CircleAvatar(
                    backgroundColor: Theme.of(context).colorScheme.secondary,
                    radius: 12,
                    child: const Icon(
                      Icons.check,
                      color: Colors.white,
                      size: 14,
                    ),
                  )
                : Container(
                    decoration: BoxDecoration(
                      shape: BoxShape.circle,
                      border: Border.all(
                        color: const Color(0xFFD7D7D7).darken(darken),
                        width: 1,
                      ),
                    ),
                    width: 24,
                    height: 24,
                  ),
          ),
        ),
    ];
  }

  /// Opens the [Router.user] page with the provided [id].
  static void _defaultAvatarTap(UserId id) => router.user(id);
>>>>>>> 4c01d9ed
}<|MERGE_RESOLUTION|>--- conflicted
+++ resolved
@@ -113,45 +113,7 @@
             ),
     );
   }
-<<<<<<< HEAD
-=======
-
-  /// Returns an animated [CircleAvatar] representing selection circle.
-  List<Widget> _trailing(BuildContext context) {
-    return [
-      if (myUser == null)
-        SizedBox(
-          width: 30,
-          height: 30,
-          child: AnimatedSwitcher(
-            duration: const Duration(milliseconds: 200),
-            child: selected
-                ? CircleAvatar(
-                    backgroundColor: Theme.of(context).colorScheme.secondary,
-                    radius: 12,
-                    child: const Icon(
-                      Icons.check,
-                      color: Colors.white,
-                      size: 14,
-                    ),
-                  )
-                : Container(
-                    decoration: BoxDecoration(
-                      shape: BoxShape.circle,
-                      border: Border.all(
-                        color: const Color(0xFFD7D7D7).darken(darken),
-                        width: 1,
-                      ),
-                    ),
-                    width: 24,
-                    height: 24,
-                  ),
-          ),
-        ),
-    ];
-  }
 
   /// Opens the [Router.user] page with the provided [id].
   static void _defaultAvatarTap(UserId id) => router.user(id);
->>>>>>> 4c01d9ed
 }