--- conflicted
+++ resolved
@@ -65,15 +65,9 @@
   /// displaying appropriate labels.
   bool get _me => myUser != null;
 
-<<<<<<< HEAD
-  /// Returns text representing the network status of this [User].
-  String get _status => _me
-      ? 'online'.l10n
-=======
   /// Returns text representing the status of this [myUser] or [user].
   String get _status => _me
       ? 'label_online'.l10n
->>>>>>> 2816eaff
       : user?.user.value.getStatus(user?.user.value.lastSeenAt) ?? '';
 
   @override
@@ -160,11 +154,7 @@
       ],
       subtitle: [
         if (_status.isNotEmpty)
-<<<<<<< HEAD
-          Text(_status, style: style.fonts.small.regular.secondary),
-=======
           Text(_status.capitalized, style: style.fonts.small.regular.secondary),
->>>>>>> 2816eaff
       ],
     );
   }
