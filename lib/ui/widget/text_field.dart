--- conflicted
+++ resolved
@@ -190,13 +190,8 @@
                       height: 24,
                       child: ElasticAnimatedSwitcher(
                         child: state.status.value.isLoading
-<<<<<<< HEAD
-                            ? const AssetWidget(
-                                asset: 'assets/icons/timer.svg',
-=======
                             ? SvgImage.asset(
                                 'assets/icons/timer.svg',
->>>>>>> 57d4b5b8
                                 width: 17,
                                 height: 17,
                               )
