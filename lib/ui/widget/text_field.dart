// Copyright © 2022-2024 IT ENGINEERING MANAGEMENT INC,
//                       <https://github.com/team113>
//
// This program is free software: you can redistribute it and/or modify it under
// the terms of the GNU Affero General Public License v3.0 as published by the
// Free Software Foundation, either version 3 of the License, or (at your
// option) any later version.
//
// This program is distributed in the hope that it will be useful, but WITHOUT
// ANY WARRANTY; without even the implied warranty of MERCHANTABILITY or FITNESS
// FOR A PARTICULAR PURPOSE. See the GNU Affero General Public License v3.0 for
// more details.
//
// You should have received a copy of the GNU Affero General Public License v3.0
// along with this program. If not, see
// <https://www.gnu.org/licenses/agpl-3.0.html>.

import 'package:flutter/cupertino.dart';
import 'package:flutter/material.dart';
import 'package:flutter/services.dart';
import 'package:get/get.dart';

import '/l10n/l10n.dart';
import '/themes.dart';
import '/ui/widget/context_menu/menu.dart';
import '/util/message_popup.dart';
import '/util/platform_utils.dart';
import 'allow_overflow.dart';
import 'animated_button.dart';
import 'animated_switcher.dart';
import 'animations.dart';
import 'svg/svg.dart';

/// Reactive stylized [TextField] wrapper.
class ReactiveTextField extends StatelessWidget {
  const ReactiveTextField({
    super.key,
    required this.state,
    this.dense,
    this.enabled = true,
    this.fillColor,
    this.filled,
    this.formatters,
    this.hint,
    this.icon,
    this.label,
    this.floatingLabelBehavior = FloatingLabelBehavior.auto,
    this.maxLength,
    this.maxLines = 1,
    this.minLines,
    this.obscure = false,
    this.onChanged,
    this.onSuffixPressed,
    this.padding,
    this.prefix,
    this.prefixText,
    this.style,
    this.suffix,
    this.textAlign = TextAlign.start,
    this.textInputAction,
    this.trailing = const SizedBox.shrink(),
    this.treatErrorAsStatus = true,
    this.type,
    this.subtitle,
    this.clearable = true,
    this.selectable,
  });

  /// Reactive state of this [ReactiveTextField].
  final ReactiveFieldState state;

  /// Indicator whether this field should be enabled or not.
  final bool enabled;

  /// Style of the text of the [TextField].
  final TextStyle? style;

  /// Type of the [TextField].
  final TextInputType? type;

  /// Optional leading icon.
  final IconData? icon;

  /// Optional [IconData] to display instead of the [trailing].
  ///
  /// If specified, the [trailing] will be ignored.
  final IconData? suffix;

  /// Optional prefix [Widget].
  final Widget? prefix;

  /// Optional content padding.
  final EdgeInsets? padding;

  /// Optional trailing [Widget].
  final Widget? trailing;

  /// Optional subtitle [Widget].
  final Widget? subtitle;

  /// Optional label of this [ReactiveTextField].
  final String? label;

  /// [FloatingLabelBehavior] of this [ReactiveTextField].
  final FloatingLabelBehavior floatingLabelBehavior;

  /// Optional hint of this [ReactiveTextField].
  final String? hint;

  /// Callback, called when [TextField] is changed.
  ///
  /// Should only be used to rebuild a widget tree. To react to the changes of
  /// this [ReactiveTextField] use [state] instead.
  final VoidCallback? onChanged;

  /// List of [TextInputFormatter] that formats the input of [TextField].
  final List<TextInputFormatter>? formatters;

  /// Indicator whether this [ReactiveTextField] should be dense or not.
  final bool? dense;

  /// Indicator whether [TextField]'s text should be obscured or not.
  final bool obscure;

  /// Minimum number of lines to occupy when the content spans fewer lines.
  final int? minLines;

  /// Maximum number of lines to show at one time, wrapping if necessary.
  final int? maxLines;

  /// Type of action button to use for the keyboard.
  ///
  /// Defaults to [TextInputAction.newline] if [type] is
  /// [TextInputType.multiline], or [TextInputAction.done] otherwise.
  final TextInputAction? textInputAction;

  /// Callback, called when user presses the [suffix].
  ///
  /// Only meaningful if [suffix] is non-`null`.
  final void Function()? onSuffixPressed;

  /// Optional text prefix to display before the input.
  final String? prefixText;

  /// Indicator whether the [ReactiveFieldState.error] being non-`null` should
  /// be treated as a [RxStatus.error].
  final bool treatErrorAsStatus;

  /// Indicator whether this [ReactiveTextField] should be filled with [Color].
  final bool? filled;

  /// [TextAlign] of this [ReactiveTextField].
  final TextAlign textAlign;

  /// Fill color of the [TextField].
  final Color? fillColor;

  /// Maximum number of characters allowed in this [TextField].
  final int? maxLength;

  /// Indicator whether this [ReactiveTextField] should display a save button,
  /// when being empty, if [state] is approvable.
  final bool clearable;

  /// Indicator whether text within this [ReactiveTextField] should be
  /// selectable.
  final bool? selectable;

  @override
  Widget build(BuildContext context) {
    EdgeInsets? contentPadding = padding;

    if (prefix == null && dense != true && contentPadding == null) {
      bool isFilled = filled ?? Theme.of(context).inputDecorationTheme.filled;
      bool isDense = dense ?? PlatformUtils.isMobile;
      if (Theme.of(context).inputDecorationTheme.border?.isOutline != true) {
        if (isFilled) {
          contentPadding = isDense
              ? const EdgeInsets.fromLTRB(20, 8, 20, 8)
              : const EdgeInsets.fromLTRB(12, 12, 12, 12);
        } else {
          contentPadding = isDense
              ? const EdgeInsets.fromLTRB(8, 8, 8, 8)
              : const EdgeInsets.fromLTRB(0, 12, 0, 12);
        }
      } else {
        contentPadding = isDense
            ? const EdgeInsets.fromLTRB(12, 20, 12, 12)
            : const EdgeInsets.fromLTRB(12, 24, 12, 16);
      }

      contentPadding = contentPadding + const EdgeInsets.only(left: 10);
    }

    // Builds the suffix depending on the provided states.
    Widget buildSuffix() {
      final style = Theme.of(context).style;

      return Obx(() {
        final RxStatus status = state.status.value;
        final bool hasSuffix = state.approvable ||
            suffix != null ||
            trailing != null ||
            !status.isEmpty;

        return AnimatedButton(
          onPressed: state.approvable &&
                  (state.changed.value || state.resubmitOnError.isTrue)
              ? state.isEmpty.value && !clearable
                  ? null
                  : state.submit
              : status.isEmpty
                  ? onSuffixPressed
                  : null,
          decorator: (child) {
            if (!hasSuffix) {
              return child;
            }

            return Padding(
              padding: const EdgeInsets.only(left: 8, right: 16),
              child: child,
            );
          },
          child: ElasticAnimatedSwitcher(
            child: hasSuffix
                ? SizedBox(
                    height: 24,
                    child: ElasticAnimatedSwitcher(
                      child: status.isLoading
                          ? const SvgIcon(
                              key: ValueKey('Loading'),
                              SvgIcons.timer,
                            )
                          : status.isSuccess
                              ? SizedBox(
                                  key: const ValueKey('Success'),
                                  width: 24,
                                  child: Icon(
                                    Icons.check,
                                    size: 18,
                                    color: style.colors.acceptAuxiliary,
                                  ),
                                )
<<<<<<< HEAD
                              : (state.error.value != null &&
                                          treatErrorAsStatus) ||
                                      status.isError
=======
                              : ((state.error.value != null &&
                                              treatErrorAsStatus) ||
                                          state.status.value.isError) &&
                                      state.resubmitOnError.isFalse
>>>>>>> 62274dc8
                                  ? SizedBox(
                                      key: const ValueKey('Error'),
                                      width: 24,
                                      child: Icon(
                                        Icons.error,
                                        size: 18,
                                        color: style.colors.danger,
                                      ),
                                    )
                                  : (state.approvable &&
                                          (state.changed.value ||
                                              state.resubmitOnError.isTrue))
                                      ? state.isEmpty.value && !clearable
                                          ? const SizedBox(
                                              key: Key('Empty'),
                                              width: 1,
                                              height: 0,
                                            )
                                          : AllowOverflow(
                                              key: const ValueKey('Approve'),
                                              child: Text(
                                                'btn_save'.l10n,
                                                style: style.fonts.small.regular
                                                    .primary,
                                              ),
                                            )
                                      : SizedBox(
                                          key: const ValueKey('Icon'),
                                          width: 24,
                                          child: suffix != null
                                              ? Icon(suffix)
                                              : trailing,
                                        ),
                    ),
                  )
                : const SizedBox(width: 1, height: 0),
          ),
        );
      });
    }

    return Obx(() {
      final style = Theme.of(context).style;

      final decoration = Theme.of(context).inputDecorationTheme;

      final floatingLabel = state.error.value?.isNotEmpty == true
          ? decoration.floatingLabelStyle?.copyWith(color: style.colors.danger)
          : state.isFocused.value
              ? decoration.floatingLabelStyle
                  ?.copyWith(color: style.colors.primary)
              : decoration.floatingLabelStyle;

      return Theme(
        data: Theme.of(context).copyWith(
          inputDecorationTheme: Theme.of(context).inputDecorationTheme.copyWith(
                floatingLabelStyle: floatingLabel,
              ),
        ),
        child: Column(
          mainAxisSize: MainAxisSize.min,
          children: [
            TextField(
              enableInteractiveSelection: selectable,
              selectionControls: PlatformUtils.isAndroid
                  ? MaterialTextSelectionControls()
                  : PlatformUtils.isIOS
                      ? CupertinoTextSelectionControls()
                      : null,
              controller: state.controller,
              style: this.style,
              focusNode: state.focus,
              onChanged: (s) {
                state.isEmpty.value = s.isEmpty;
                onChanged?.call();
              },
              textAlign: textAlign,
              onSubmitted: (s) => state.submit(),
              inputFormatters: formatters,
              readOnly: !enabled || !state.editable.value,
              enabled: enabled,
              decoration: InputDecoration(
                alignLabelWithHint: true,
                labelStyle:
                    floatingLabelBehavior == FloatingLabelBehavior.always
                        ? floatingLabel
                        : null,
                floatingLabelBehavior: floatingLabelBehavior,
                isDense: dense ?? PlatformUtils.isMobile,
                focusedBorder: state.editable.value
                    ? null
                    : Theme.of(context).inputDecorationTheme.border,
                floatingLabelStyle: state.editable.value
                    ? null
                    : Theme.of(context)
                        .inputDecorationTheme
                        .floatingLabelStyle
                        ?.copyWith(
                          color: style.colors.secondaryHighlightDarkest,
                        ),
                prefixText: prefixText,
                prefix: prefix,
                fillColor: fillColor ?? style.colors.onPrimary,
                filled: filled ?? true,
                contentPadding: contentPadding,
                suffixIcon: dense == true ? null : buildSuffix(),
                icon: icon == null
                    ? null
                    : Padding(
                        padding: const EdgeInsets.symmetric(horizontal: 10),
                        child: Icon(icon),
                      ),
                labelText: label,
                hintText: hint,
                hintMaxLines: 1,
                hintStyle: this.style?.copyWith(
                      color: Theme.of(context)
                          .inputDecorationTheme
                          .hintStyle
                          ?.color,
                    ),

                // Hide the error's text as the [AnimatedSize] below this
                // [TextField] displays it better.
                errorStyle: style.fonts.medium.regular.onBackground
                    .copyWith(fontSize: 0),
                errorText: state.error.value,
              ),
              obscureText: obscure,
              keyboardType: type,
              minLines: minLines,
              maxLines: maxLines,
              textInputAction: textInputAction,
              maxLength: maxLength,
              contextMenuBuilder: (_, field) {
                final double dx = field.contextMenuAnchors.primaryAnchor.dx;
                final double dy = field.contextMenuAnchors.primaryAnchor.dy;

                double qx = 0, qy = 0;
                if (dx > (context.mediaQuery.size.width) - 70) qx = -1;
                if (dy > (context.mediaQuery.size.height) - 70) qy = -1;
                final Offset offset = Offset(qx, qy);

                return Stack(
                  fit: StackFit.expand,
                  children: [
                    Positioned(
                      left: field.contextMenuAnchors.primaryAnchor.dx,
                      top: field.contextMenuAnchors.primaryAnchor.dy,
                      child: FractionalTranslation(
                        translation: offset,
                        child: ContextMenu(
                          actions: [
                            ContextMenuButton(
                              label: 'btn_copy'.l10n,
                              onPressed: () {
                                if (field.copyEnabled) {
                                  field.copySelection(
                                    SelectionChangedCause.toolbar,
                                  );
                                } else {
                                  PlatformUtils.copy(
                                    text: state.controller.text,
                                  );
                                  field.hideToolbar();
                                }

                                MessagePopup.success('label_copied'.l10n);
                              },
                            ),
                            if (field.pasteEnabled)
                              ContextMenuButton(
                                label: 'btn_paste'.l10n,
                                onPressed: () => field
                                    .pasteText(SelectionChangedCause.toolbar),
                              ),
                          ],
                        ),
                      ),
                    )
                  ],
                );
              },
            ),

            // Displays the [subtitle] or an error, if any.
            AnimatedSize(
              duration: 200.milliseconds,
              child: Align(
                alignment: Alignment.centerLeft,
                child: SafeAnimatedSwitcher(
                  duration: 200.milliseconds,
                  child: state.error.value == null
                      ? subtitle != null
                          ? Padding(
                              padding: const EdgeInsets.fromLTRB(20, 8, 20, 8),
                              child: DefaultTextStyle(
                                style: style.fonts.small.regular.onBackground,
                                child: subtitle!,
                              ),
                            )
                          : const SizedBox(width: double.infinity, height: 1)
                      : Padding(
                          padding: const EdgeInsets.fromLTRB(20, 4, 20, 0),
                          child: Text(
                            state.error.value ?? '',
                            style: style.fonts.small.regular.danger,
                          ),
                        ),
                ),
              ),
            ),
          ],
        ),
      );
    });
  }
}

/// Abstract wrapper with all the necessary methods and fields to make any input
/// reactive for any changes and validations.
abstract class ReactiveFieldState {
  /// [TextEditingController] of this [ReactiveFieldState].
  TextEditingController get controller;

  /// Reactive [RxStatus] of this [ReactiveFieldState].
  Rx<RxStatus> get status;

  /// Indicator whether this [ReactiveFieldState] should be editable or not.
  RxBool get editable;

  /// Indicator whether [controller]'s text is empty or not.
  RxBool get isEmpty;

  /// [FocusNode] of this [ReactiveFieldState] used to determine focus changes.
  FocusNode get focus;

  /// Indicator whether [controller]'s text was changed.
  RxBool get changed;

  /// Indicator whether [controller]'s text should be approved.
  bool approvable = false;

  /// Reactive [FocusNode.hasFocus] of this [ReactiveFieldState].
  final RxBool isFocused = RxBool(false);

  /// Reactive error message.
  final RxnString error = RxnString();

  /// Indicator whether this [ReactiveFieldState] can still be [submit]ted, when
  /// it has an [error], or is not [changed].
  ///
  /// Only meaningful, if [approvable] is `true`.
  final RxBool resubmitOnError = RxBool(false);

  /// Submits this [ReactiveFieldState].
  void submit() {
    // Does nothing by default.
  }
}

/// Wrapper with all the necessary methods and fields to make a [TextField]
/// reactive to any changes and validations.
class TextFieldState extends ReactiveFieldState {
  TextFieldState({
    String? text,
    this.onChanged,
    this.onSubmitted,
    RxStatus? status,
    FocusNode? focus,
    bool approvable = false,
    bool editable = true,
    bool submitted = true,
    String? error,
  }) : focus = focus ?? FocusNode() {
    controller = TextEditingController(text: text);
    isEmpty = RxBool(text?.isEmpty ?? true);

    this.editable = RxBool(editable);
    this.status = Rx(status ?? RxStatus.empty());
    this.approvable = approvable;
    this.error.value = error;

    if (submitted) {
      _previousSubmit = text;
    }

    changed.value = _previousSubmit != text;

    String prev = controller.text;

    controller.addListener(() {
      PlatformUtils.keepActive();

      changed.value = controller.text != (_previousSubmit ?? '');

      if (controller.text != prev) {
        prev = controller.text;
        this.error.value = null;
      }
    });

    this.focus.addListener(() {
      isFocused.value = this.focus.hasFocus;

      if (onChanged != null) {
        if (controller.text != _previousText &&
            (_previousText != null || controller.text.isNotEmpty)) {
          isEmpty.value = controller.text.isEmpty;
          if (!this.focus.hasFocus) {
            onChanged?.call(this);
            _previousText = controller.text;
          }
        }
      }
    });
  }

  /// Callback, called when the [text] has finished changing.
  ///
  /// This callback is fired only when the [text] is changed on:
  /// - submit action of [TextEditingController] was emitted;
  /// - [focus] node changed its focus;
  /// - setter or [submit] was manually called.
  Function(TextFieldState)? onChanged;

  /// Callback, called when the [text] is submitted.
  ///
  /// This callback is fired only when the [text] value was not yet submitted:
  /// - submit action of [TextEditingController] was emitted;
  /// - [submit] was manually called.
  final Function(TextFieldState)? onSubmitted;

  @override
  final RxBool changed = RxBool(false);

  @override
  late final TextEditingController controller;

  @override
  late final Rx<RxStatus> status;

  @override
  late final RxBool editable;

  @override
  late final RxBool isEmpty;

  @override
  late final FocusNode focus;

  /// Previous [TextEditingController]'s text used to determine if the [text]
  /// was modified on any [focus] change.
  String? _previousText;

  /// Previous [TextEditingController]'s text used to determine if the [text]
  /// was modified since the last [submit] action.
  String? _previousSubmit;

  /// Returns the text of the [TextEditingController].
  String get text => controller.text;

  /// Sets the text of [TextEditingController] to [value] and calls [onChanged].
  set text(String value) {
    controller.text = value;
    _previousText = value;
    isEmpty.value = value.isEmpty;
    changed.value = true;
    onChanged?.call(this);
  }

  /// Sets the text of [TextEditingController] to [value] without calling
  /// [onChanged].
  set unchecked(String? value) {
    controller.text = value ?? '';
    _previousText = value ?? '';
    _previousSubmit = value ?? '';
    changed.value = false;
    isEmpty.value = controller.text.isEmpty;
  }

  /// Indicates whether [onChanged] was called after the [focus] change and no
  /// more text editing was done since then.
  bool get isValidated => controller.text == _previousText;

  @override
  void submit() {
    if (editable.value) {
      if (controller.text != _previousSubmit) {
        if (_previousText != controller.text) {
          _previousText = controller.text;
          onChanged?.call(this);
        }
        _previousSubmit = controller.text;
        onSubmitted?.call(this);
        changed.value = false;
      }
    }
  }

  /// Clears the last submitted value.
  void unsubmit() {
    _previousSubmit = null;
    changed.value = false;
  }

  /// Clears the [TextEditingController]'s text without calling [onChanged].
  void clear() {
    isEmpty.value = true;
    controller.text = '';
    error.value = null;
    _previousText = null;
    _previousSubmit = null;
    changed.value = false;
    focus.unfocus();
  }
}<|MERGE_RESOLUTION|>--- conflicted
+++ resolved
@@ -242,16 +242,10 @@
                                     color: style.colors.acceptAuxiliary,
                                   ),
                                 )
-<<<<<<< HEAD
-                              : (state.error.value != null &&
-                                          treatErrorAsStatus) ||
-                                      status.isError
-=======
                               : ((state.error.value != null &&
                                               treatErrorAsStatus) ||
-                                          state.status.value.isError) &&
+                                          status.isError) &&
                                       state.resubmitOnError.isFalse
->>>>>>> 62274dc8
                                   ? SizedBox(
                                       key: const ValueKey('Error'),
                                       width: 24,
