// Copyright © 2022-2024 IT ENGINEERING MANAGEMENT INC,
//                       <https://github.com/team113>
//
// This program is free software: you can redistribute it and/or modify it under
// the terms of the GNU Affero General Public License v3.0 as published by the
// Free Software Foundation, either version 3 of the License, or (at your
// option) any later version.
//
// This program is distributed in the hope that it will be useful, but WITHOUT
// ANY WARRANTY; without even the implied warranty of MERCHANTABILITY or FITNESS
// FOR A PARTICULAR PURPOSE. See the GNU Affero General Public License v3.0 for
// more details.
//
// You should have received a copy of the GNU Affero General Public License v3.0
// along with this program. If not, see
// <https://www.gnu.org/licenses/agpl-3.0.html>.

import 'package:flutter/cupertino.dart';
import 'package:flutter/material.dart';
import 'package:flutter/services.dart';
import 'package:get/get.dart';

import '/l10n/l10n.dart';
import '/themes.dart';
import '/ui/widget/context_menu/menu.dart';
import '/util/message_popup.dart';
import '/util/platform_utils.dart';
import 'allow_overflow.dart';
import 'animated_button.dart';
import 'animated_switcher.dart';
import 'animations.dart';
import 'svg/svg.dart';

/// Reactive stylized [TextField] wrapper.
class ReactiveTextField extends StatelessWidget {
  const ReactiveTextField({
    super.key,
    required this.state,
    this.dense,
    this.enabled = true,
    this.fillColor,
    this.filled,
    this.formatters,
    this.hint,
    this.icon,
    this.label,
    this.floatingLabelBehavior = FloatingLabelBehavior.auto,
    this.maxLength,
    this.maxLines = 1,
    this.minLines,
    this.obscure = false,
    this.onChanged,
    this.onSuffixPressed,
    this.onCanceled,
    this.padding,
    this.prefix,
    this.prefixText,
    this.style,
    this.suffix,
    this.textAlign = TextAlign.start,
    this.textInputAction,
    this.trailing,
    this.treatErrorAsStatus = true,
    this.type,
    this.subtitle,
    this.clearable = true,
    this.selectable,
  });

  /// Reactive state of this [ReactiveTextField].
  final ReactiveFieldState state;

  /// Indicator whether this field should be enabled or not.
  final bool enabled;

  /// Style of the text of the [TextField].
  final TextStyle? style;

  /// Type of the [TextField].
  final TextInputType? type;

  /// Optional leading icon.
  final IconData? icon;

  /// Optional [IconData] to display instead of the [trailing].
  ///
  /// If specified, the [trailing] will be ignored.
  final IconData? suffix;

  /// Optional prefix [Widget].
  final Widget? prefix;

  /// Optional content padding.
  final EdgeInsets? padding;

  /// Optional trailing [Widget].
  final Widget? trailing;

  /// Optional subtitle [Widget].
  final Widget? subtitle;

  /// Optional label of this [ReactiveTextField].
  final String? label;

  /// [FloatingLabelBehavior] of this [ReactiveTextField].
  final FloatingLabelBehavior floatingLabelBehavior;

  /// Optional hint of this [ReactiveTextField].
  final String? hint;

  /// Callback, called when [TextField] is changed.
  ///
  /// Should only be used to rebuild a widget tree. To react to the changes of
  /// this [ReactiveTextField] use [state] instead.
  final VoidCallback? onChanged;

  /// List of [TextInputFormatter] that formats the input of [TextField].
  final List<TextInputFormatter>? formatters;

  /// Indicator whether this [ReactiveTextField] should be dense or not.
  final bool? dense;

  /// Indicator whether [TextField]'s text should be obscured or not.
  final bool obscure;

  /// Minimum number of lines to occupy when the content spans fewer lines.
  final int? minLines;

  /// Maximum number of lines to show at one time, wrapping if necessary.
  final int? maxLines;

  /// Type of action button to use for the keyboard.
  ///
  /// Defaults to [TextInputAction.newline] if [type] is
  /// [TextInputType.multiline], or [TextInputAction.done] otherwise.
  final TextInputAction? textInputAction;

  /// Callback, called when user presses the [suffix].
  ///
  /// Only meaningful if [suffix] is non-`null`.
  final void Function()? onSuffixPressed;

  /// Callback, called when user presses the cancel button.
  final void Function()? onCanceled;

  /// Optional text prefix to display before the input.
  final String? prefixText;

  /// Indicator whether the [ReactiveFieldState.error] being non-`null` should
  /// be treated as a [RxStatus.error].
  final bool treatErrorAsStatus;

  /// Indicator whether this [ReactiveTextField] should be filled with [Color].
  final bool? filled;

  /// [TextAlign] of this [ReactiveTextField].
  final TextAlign textAlign;

  /// Fill color of the [TextField].
  final Color? fillColor;

  /// Maximum number of characters allowed in this [TextField].
  final int? maxLength;

  /// Indicator whether this [ReactiveTextField] should display a save button,
  /// when being empty, if [state] is approvable.
  final bool clearable;

  /// Indicator whether text within this [ReactiveTextField] should be
  /// selectable.
  final bool? selectable;

  @override
  Widget build(BuildContext context) {
    EdgeInsets? contentPadding = padding;

    if (prefix == null && dense != true && contentPadding == null) {
      bool isFilled = filled ?? Theme.of(context).inputDecorationTheme.filled;
      bool isDense = dense ?? PlatformUtils.isMobile;
      if (Theme.of(context).inputDecorationTheme.border?.isOutline != true) {
        if (isFilled) {
          contentPadding = isDense
              ? const EdgeInsets.fromLTRB(20, 8, 20, 8)
              : const EdgeInsets.fromLTRB(12, 12, 12, 12);
        } else {
          contentPadding = isDense
              ? const EdgeInsets.fromLTRB(8, 8, 8, 8)
              : const EdgeInsets.fromLTRB(0, 12, 0, 12);
        }
      } else {
        contentPadding = isDense
            ? const EdgeInsets.fromLTRB(12, 20, 12, 12)
            : const EdgeInsets.fromLTRB(12, 24, 12, 16);
      }

      contentPadding = contentPadding + const EdgeInsets.only(left: 10);
    }

    // Builds the suffix depending on the provided states.
    Widget buildSuffix() {
      final style = Theme.of(context).style;

      return Obx(() {
        final RxStatus status = state.status.value;
        final bool hasError =
            status.isError || (state.error.value != null && treatErrorAsStatus);
        final bool hasSuffix = state.approvable ||
            suffix != null ||
            trailing != null ||
<<<<<<< HEAD
            !state.status.value.isEmpty;

        final Widget cancelButton = AllowOverflow(
          key: const ValueKey('Cancel'),
          child: Text(
            'btn_cancel'.l10n,
            style: style.fonts.small.regular.primary,
          ),
        );

        return AnimatedButton(
          onPressed: state.approvable &&
                  (state.changed.value || state.resubmitOnError.isTrue)
              ? state.isEmpty.value && !clearable
                  ? null
                  : state.submit
              : onCanceled ?? onSuffixPressed,
          decorator: (child) {
            if (!hasSuffix) {
              return child;
            }

            return Padding(
              padding: const EdgeInsets.only(left: 8, right: 16),
              child: child,
            );
          },
          child: ElasticAnimatedSwitcher(
            child: hasSuffix
                ? SizedBox(
                    height: 24,
=======
            !status.isEmpty ||
            hasError;

        return ElasticAnimatedSwitcher(
          child: hasSuffix
              ? SizedBox(
                  height: 48,
                  child: AnimatedButton(
                    onPressed: state.approvable &&
                            (state.changed.value ||
                                state.resubmitOnError.isTrue)
                        ? state.isEmpty.value && !clearable
                            ? null
                            : state.submit
                        : (status.isEmpty && !hasError)
                            ? onSuffixPressed
                            : null,
                    decorator: (child) {
                      return Padding(
                        padding: const EdgeInsets.only(left: 8, right: 16),
                        child: child,
                      );
                    },
>>>>>>> 4f5ff718
                    child: ElasticAnimatedSwitcher(
                      child: status.isLoading
                          ? const SvgIcon(key: Key('Loading'), SvgIcons.timer)
                          : status.isSuccess
                              ? SizedBox(
                                  key: const ValueKey('Success'),
                                  width: 24,
                                  child: Icon(
                                    Icons.check,
                                    size: 18,
                                    color: style.colors.acceptAuxiliary,
                                  ),
                                )
<<<<<<< HEAD
                              : ((state.error.value != null &&
                                              treatErrorAsStatus) ||
                                          state.status.value.isError) &&
                                      state.resubmitOnError.isFalse
                                  ? onCanceled == null
                                      ? const SizedBox(
                                          key: ValueKey('Error'),
                                          width: 24,
                                          child: SvgIcon(SvgIcons.errorBig),
                                        )
                                      : cancelButton
=======
                              : hasError
                                  ? SizedBox(
                                      key: const ValueKey('Error'),
                                      width: 24,
                                      child: Icon(
                                        Icons.error,
                                        size: 18,
                                        color: style.colors.danger,
                                      ),
                                    )
>>>>>>> 4f5ff718
                                  : (state.approvable &&
                                          (state.changed.value ||
                                              state.resubmitOnError.isTrue))
                                      ? state.isEmpty.value && !clearable
                                          ? null
                                          : AllowOverflow(
                                              key: const ValueKey('Approve'),
                                              child: Text(
                                                'btn_save'.l10n,
                                                style: style.fonts.small.regular
                                                    .primary,
                                              ),
                                            )
                                      : onCanceled != null
                                          ? cancelButton
                                          : SizedBox(
                                              key: const ValueKey('Icon'),
                                              width: 24,
                                              child: suffix != null
                                                  ? Icon(suffix)
                                                  : trailing,
                                            ),
                    ),
                  ),
                )
              : null,
        );
      });
    }

    return Obx(() {
      final style = Theme.of(context).style;

      final decoration = Theme.of(context).inputDecorationTheme;

      final floatingLabel = state.error.value?.isNotEmpty == true
          ? decoration.floatingLabelStyle?.copyWith(color: style.colors.danger)
          : state.isFocused.value
              ? decoration.floatingLabelStyle
                  ?.copyWith(color: style.colors.primary)
              : decoration.floatingLabelStyle;

      return Theme(
        data: Theme.of(context).copyWith(
          inputDecorationTheme: Theme.of(context).inputDecorationTheme.copyWith(
                floatingLabelStyle: floatingLabel,
              ),
        ),
        child: Column(
          mainAxisSize: MainAxisSize.min,
          children: [
            TextField(
              enableInteractiveSelection: selectable,
              selectionControls: PlatformUtils.isAndroid
                  ? MaterialTextSelectionControls()
                  : PlatformUtils.isIOS
                      ? CupertinoTextSelectionControls()
                      : null,
              controller: state.controller,
              style: this.style,
              focusNode: state.focus,
              onChanged: (s) {
                state.isEmpty.value = s.isEmpty;
                onChanged?.call();
              },
              textAlign: textAlign,
              onSubmitted: (s) => state.submit(),
              inputFormatters: formatters,
              readOnly: !enabled || !state.editable.value,
              enabled: enabled,
              decoration: InputDecoration(
                alignLabelWithHint: true,
                labelStyle:
                    floatingLabelBehavior == FloatingLabelBehavior.always
                        ? floatingLabel
                        : null,
                floatingLabelBehavior: floatingLabelBehavior,
                isDense: dense ?? PlatformUtils.isMobile,
                focusedBorder: state.editable.value
                    ? null
                    : Theme.of(context).inputDecorationTheme.border,
                floatingLabelStyle: state.editable.value
                    ? null
                    : Theme.of(context)
                        .inputDecorationTheme
                        .floatingLabelStyle
                        ?.copyWith(
                          color: style.colors.secondaryHighlightDarkest,
                        ),
                prefixText: prefixText,
                prefix: prefix,
                fillColor: fillColor ?? style.colors.onPrimary,
                filled: filled ?? true,
                contentPadding: contentPadding,
                suffixIcon: dense == true ? null : buildSuffix(),
                suffixIconConstraints: const BoxConstraints(minWidth: 16),
                icon: icon == null
                    ? null
                    : Padding(
                        padding: const EdgeInsets.symmetric(horizontal: 10),
                        child: Icon(icon),
                      ),
                labelText: label,
                hintText: hint,
                hintMaxLines: 1,
                hintStyle: this.style?.copyWith(
                      color: Theme.of(context)
                          .inputDecorationTheme
                          .hintStyle
                          ?.color,
                    ),

                // Hide the error's text as the [AnimatedSize] below this
                // [TextField] displays it better.
                errorStyle: style.fonts.medium.regular.onBackground
                    .copyWith(fontSize: 0),
                errorText: state.error.value,
              ),
              obscureText: obscure,
              keyboardType: type,
              minLines: minLines,
              maxLines: maxLines,
              textInputAction: textInputAction,
              maxLength: maxLength,
              contextMenuBuilder: (_, field) {
                final double dx = field.contextMenuAnchors.primaryAnchor.dx;
                final double dy = field.contextMenuAnchors.primaryAnchor.dy;

                double qx = 0, qy = 0;
                if (dx > (context.mediaQuery.size.width) - 70) qx = -1;
                if (dy > (context.mediaQuery.size.height) - 70) qy = -1;
                final Offset offset = Offset(qx, qy);

                return Stack(
                  fit: StackFit.expand,
                  children: [
                    Positioned(
                      left: field.contextMenuAnchors.primaryAnchor.dx,
                      top: field.contextMenuAnchors.primaryAnchor.dy,
                      child: FractionalTranslation(
                        translation: offset,
                        child: ContextMenu(
                          actions: [
                            ContextMenuButton(
                              label: 'btn_copy'.l10n,
                              onPressed: () {
                                if (field.copyEnabled) {
                                  field.copySelection(
                                    SelectionChangedCause.toolbar,
                                  );
                                } else {
                                  PlatformUtils.copy(
                                    text: state.controller.text,
                                  );
                                  field.hideToolbar();
                                }

                                MessagePopup.success('label_copied'.l10n);
                              },
                            ),
                            if (field.pasteEnabled)
                              ContextMenuButton(
                                label: 'btn_paste'.l10n,
                                onPressed: () => field
                                    .pasteText(SelectionChangedCause.toolbar),
                              ),
                          ],
                        ),
                      ),
                    )
                  ],
                );
              },
            ),

            // Displays the [subtitle] or an error, if any.
            AnimatedSize(
              duration: 200.milliseconds,
              child: Align(
                alignment: Alignment.centerLeft,
                child: SafeAnimatedSwitcher(
                  duration: 200.milliseconds,
                  child: state.error.value == null
                      ? subtitle != null
                          ? Padding(
                              padding: const EdgeInsets.fromLTRB(20, 8, 20, 8),
                              child: DefaultTextStyle(
                                style: style.fonts.small.regular.onBackground,
                                child: subtitle!,
                              ),
                            )
                          : const SizedBox(width: double.infinity, height: 1)
                      : Padding(
                          padding: const EdgeInsets.fromLTRB(20, 4, 20, 0),
                          child: Text(
                            state.error.value ?? '',
                            style: style.fonts.small.regular.danger,
                          ),
                        ),
                ),
              ),
            ),
          ],
        ),
      );
    });
  }
}

/// Abstract wrapper with all the necessary methods and fields to make any input
/// reactive for any changes and validations.
abstract class ReactiveFieldState {
  /// [TextEditingController] of this [ReactiveFieldState].
  TextEditingController get controller;

  /// Reactive [RxStatus] of this [ReactiveFieldState].
  Rx<RxStatus> get status;

  /// Indicator whether this [ReactiveFieldState] should be editable or not.
  RxBool get editable;

  /// Indicator whether [controller]'s text is empty or not.
  RxBool get isEmpty;

  /// [FocusNode] of this [ReactiveFieldState] used to determine focus changes.
  FocusNode get focus;

  /// Indicator whether [controller]'s text was changed.
  RxBool get changed;

  /// Indicator whether [controller]'s text should be approved.
  bool approvable = false;

  /// Reactive [FocusNode.hasFocus] of this [ReactiveFieldState].
  final RxBool isFocused = RxBool(false);

  /// Reactive error message.
  final RxnString error = RxnString();

  /// Indicator whether this [ReactiveFieldState] can still be [submit]ted, when
  /// it has an [error], or is not [changed].
  ///
  /// Only meaningful, if [approvable] is `true`.
  final RxBool resubmitOnError = RxBool(false);

  /// Submits this [ReactiveFieldState].
  void submit() {
    // Does nothing by default.
  }
}

/// Wrapper with all the necessary methods and fields to make a [TextField]
/// reactive to any changes and validations.
class TextFieldState extends ReactiveFieldState {
  TextFieldState({
    String? text,
    this.onChanged,
    this.onSubmitted,
    RxStatus? status,
    FocusNode? focus,
    bool approvable = false,
    bool editable = true,
    bool submitted = true,
    String? error,
  }) : focus = focus ?? FocusNode() {
    controller = TextEditingController(text: text);
    isEmpty = RxBool(text?.isEmpty ?? true);

    this.editable = RxBool(editable);
    this.status = Rx(status ?? RxStatus.empty());
    this.approvable = approvable;
    this.error.value = error;

    if (submitted) {
      _previousSubmit = text;
    }

    changed.value = _previousSubmit != text;

    String prev = controller.text;

    controller.addListener(() {
      PlatformUtils.keepActive();

      changed.value = controller.text != (_previousSubmit ?? '');

      if (controller.text != prev) {
        prev = controller.text;
        this.error.value = null;
      }
    });

    this.focus.addListener(() {
      isFocused.value = this.focus.hasFocus;

      if (onChanged != null) {
        if (controller.text != _previousText &&
            (_previousText != null || controller.text.isNotEmpty)) {
          isEmpty.value = controller.text.isEmpty;
          if (!this.focus.hasFocus) {
            onChanged?.call(this);
            _previousText = controller.text;
          }
        }
      }
    });
  }

  /// Callback, called when the [text] has finished changing.
  ///
  /// This callback is fired only when the [text] is changed on:
  /// - submit action of [TextEditingController] was emitted;
  /// - [focus] node changed its focus;
  /// - setter or [submit] was manually called.
  Function(TextFieldState)? onChanged;

  /// Callback, called when the [text] is submitted.
  ///
  /// This callback is fired only when the [text] value was not yet submitted:
  /// - submit action of [TextEditingController] was emitted;
  /// - [submit] was manually called.
  final Function(TextFieldState)? onSubmitted;

  @override
  final RxBool changed = RxBool(false);

  @override
  late final TextEditingController controller;

  @override
  late final Rx<RxStatus> status;

  @override
  late final RxBool editable;

  @override
  late final RxBool isEmpty;

  @override
  late final FocusNode focus;

  /// Previous [TextEditingController]'s text used to determine if the [text]
  /// was modified on any [focus] change.
  String? _previousText;

  /// Previous [TextEditingController]'s text used to determine if the [text]
  /// was modified since the last [submit] action.
  String? _previousSubmit;

  /// Returns the text of the [TextEditingController].
  String get text => controller.text;

  /// Sets the text of [TextEditingController] to [value] and calls [onChanged].
  set text(String value) {
    controller.text = value;
    _previousText = value;
    isEmpty.value = value.isEmpty;
    changed.value = true;
    onChanged?.call(this);
  }

  /// Sets the text of [TextEditingController] to [value] without calling
  /// [onChanged].
  set unchecked(String? value) {
    controller.text = value ?? '';
    _previousText = value ?? '';
    _previousSubmit = value ?? '';
    changed.value = false;
    isEmpty.value = controller.text.isEmpty;
  }

  /// Indicates whether [onChanged] was called after the [focus] change and no
  /// more text editing was done since then.
  bool get isValidated => controller.text == _previousText;

  @override
  void submit() {
    if (editable.value) {
      if (controller.text != _previousSubmit) {
        if (_previousText != controller.text) {
          _previousText = controller.text;
          onChanged?.call(this);
        }
        _previousSubmit = controller.text;
        onSubmitted?.call(this);
        changed.value = false;
      }
    }
  }

  /// Clears the last submitted value.
  void unsubmit() {
    _previousSubmit = null;
    changed.value = false;
  }

  /// Clears the [TextEditingController]'s text without calling [onChanged].
  void clear() {
    isEmpty.value = true;
    controller.text = '';
    error.value = null;
    _previousText = null;
    _previousSubmit = null;
    changed.value = false;
    focus.unfocus();
  }
}<|MERGE_RESOLUTION|>--- conflicted
+++ resolved
@@ -207,8 +207,8 @@
         final bool hasSuffix = state.approvable ||
             suffix != null ||
             trailing != null ||
-<<<<<<< HEAD
-            !state.status.value.isEmpty;
+            !status.isEmpty ||
+            hasError;
 
         final Widget cancelButton = AllowOverflow(
           key: const ValueKey('Cancel'),
@@ -217,31 +217,6 @@
             style: style.fonts.small.regular.primary,
           ),
         );
-
-        return AnimatedButton(
-          onPressed: state.approvable &&
-                  (state.changed.value || state.resubmitOnError.isTrue)
-              ? state.isEmpty.value && !clearable
-                  ? null
-                  : state.submit
-              : onCanceled ?? onSuffixPressed,
-          decorator: (child) {
-            if (!hasSuffix) {
-              return child;
-            }
-
-            return Padding(
-              padding: const EdgeInsets.only(left: 8, right: 16),
-              child: child,
-            );
-          },
-          child: ElasticAnimatedSwitcher(
-            child: hasSuffix
-                ? SizedBox(
-                    height: 24,
-=======
-            !status.isEmpty ||
-            hasError;
 
         return ElasticAnimatedSwitcher(
           child: hasSuffix
@@ -254,16 +229,13 @@
                         ? state.isEmpty.value && !clearable
                             ? null
                             : state.submit
-                        : (status.isEmpty && !hasError)
-                            ? onSuffixPressed
-                            : null,
+                        : onCanceled ?? onSuffixPressed,
                     decorator: (child) {
                       return Padding(
                         padding: const EdgeInsets.only(left: 8, right: 16),
                         child: child,
                       );
                     },
->>>>>>> 4f5ff718
                     child: ElasticAnimatedSwitcher(
                       child: status.isLoading
                           ? const SvgIcon(key: Key('Loading'), SvgIcons.timer)
@@ -277,30 +249,18 @@
                                     color: style.colors.acceptAuxiliary,
                                   ),
                                 )
-<<<<<<< HEAD
-                              : ((state.error.value != null &&
-                                              treatErrorAsStatus) ||
-                                          state.status.value.isError) &&
-                                      state.resubmitOnError.isFalse
+                              : hasError
                                   ? onCanceled == null
-                                      ? const SizedBox(
-                                          key: ValueKey('Error'),
+                                      ? SizedBox(
+                                          key: const ValueKey('Error'),
                                           width: 24,
-                                          child: SvgIcon(SvgIcons.errorBig),
+                                          child: Icon(
+                                            Icons.error,
+                                            size: 18,
+                                            color: style.colors.danger,
+                                          ),
                                         )
                                       : cancelButton
-=======
-                              : hasError
-                                  ? SizedBox(
-                                      key: const ValueKey('Error'),
-                                      width: 24,
-                                      child: Icon(
-                                        Icons.error,
-                                        size: 18,
-                                        color: style.colors.danger,
-                                      ),
-                                    )
->>>>>>> 4f5ff718
                                   : (state.approvable &&
                                           (state.changed.value ||
                                               state.resubmitOnError.isTrue))
