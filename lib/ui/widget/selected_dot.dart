--- conflicted
+++ resolved
@@ -45,11 +45,7 @@
 
   @override
   Widget build(BuildContext context) {
-<<<<<<< HEAD
-    final Style style = Theme.of(context).extension<Style>()!;
-=======
     final ColorScheme colors = Theme.of(context).colorScheme;
->>>>>>> 8d9b57e2
 
     return SizedBox(
       width: 30,
@@ -58,12 +54,6 @@
         child: selected
             ? CircleAvatar(
                 key: const Key('Selected'),
-<<<<<<< HEAD
-                backgroundColor: style.colors.primary,
-                radius: size / 2,
-                child:
-                    Icon(Icons.check, color: style.colors.onPrimary, size: 14),
-=======
                 backgroundColor:
                     inverted ? colors.onSecondary : colors.secondary,
                 radius: size / 2,
@@ -72,7 +62,6 @@
                   color: inverted ? colors.secondary : colors.onSecondary,
                   size: 14,
                 ),
->>>>>>> 8d9b57e2
               )
             : Container(
                 key: const Key('Unselected'),
