--- conflicted
+++ resolved
@@ -24,6 +24,7 @@
     if (dart.library.io) 'src/io.dart'
     if (dart.library.html) 'src/web.dart';
 
+/// SVG images renderer.
 /// SVG images renderer.
 ///
 /// Actual renderer is determined based on the current platform:
@@ -55,7 +56,38 @@
   final Uint8List? bytes;
 
   /// Image alignment.
+/// Actual renderer is determined based on the current platform:
+/// - [SvgPicture] is used on all non-web platforms and on web with `CanvasKit`
+///   renderer;
+/// - [Image.network] is used on web with html-renderer.
+class SvgImage extends StatelessWidget {
+  const SvgImage._({
+    super.key,
+    this.asset,
+    this.file,
+    this.bytes,
+    required this.alignment,
+    required this.fit,
+    this.width,
+    this.height,
+    this.placeholderBuilder,
+    this.semanticsLabel,
+    this.excludeFromSemantics = false,
+  });
+
+  /// Relative path to the file of the resource containing the image.
+  final String? asset;
+
+  /// Reference to a file on the file system.
+  final File? file;
+
+  /// Array of bytes containing image data.
+  final Uint8List? bytes;
+
+  /// Image alignment.
   final Alignment alignment;
+
+  /// Image scaling.
 
   /// Image scaling.
   final BoxFit fit;
@@ -64,16 +96,40 @@
   final double? width;
 
   /// Image height.
+
+  /// Image width.
+  final double? width;
+
+  /// Image height.
   final double? height;
+
+  /// Сreates a temporary image when loading.
 
   /// Сreates a temporary image when loading.
   final WidgetBuilder? placeholderBuilder;
 
   /// A text description of the image.
+
+  /// A text description of the image.
   final String? semanticsLabel;
+
+  /// Indicating whether to exclude the image from the screen reader.
 
   /// Indicating whether to exclude the image from the screen reader.
   final bool excludeFromSemantics;
+
+  /// Instantiates a widget rendering an SVG picture from an [AssetBundle].
+  ///
+  /// The key will be derived from the `assetName`, `package`, and `bundle`
+  /// arguments. The `package` argument must be non-`null` when displaying an
+  /// SVG from a package and `null` otherwise.
+  ///
+  /// Either the [width] and [height] arguments should be specified, or the
+  /// widget should be placed in a context that sets tight layout constraints.
+  /// Otherwise, the image dimensions will change as the image is loaded, which
+  /// will result in ugly layout changes.
+  factory SvgImage.asset(
+    String asset, {
 
   /// Instantiates a widget rendering an SVG picture from an [AssetBundle].
   ///
@@ -108,6 +164,26 @@
       excludeFromSemantics: false,
     );
   }
+    Alignment alignment = Alignment.center,
+    BoxFit fit = BoxFit.contain,
+    double? width,
+    double? height,
+    WidgetBuilder? placeholderBuilder,
+    String? semanticsLabel,
+    bool excludeFromSemantics = false,
+  }) {
+    return SvgImage._(
+      asset: asset,
+      key: key,
+      alignment: Alignment.center,
+      fit: BoxFit.contain,
+      width: width,
+      height: height,
+      placeholderBuilder: placeholderBuilder,
+      semanticsLabel: semanticsLabel,
+      excludeFromSemantics: false,
+    );
+  }
 
   /// Instantiates a widget rendering an SVG picture from a [File].
   ///
@@ -127,15 +203,11 @@
     bool excludeFromSemantics = false,
   }) {
     return SvgImage._(
-<<<<<<< HEAD
       key: key,
       file: file,
-=======
-      file: file,
-      key: key,
->>>>>>> 9931b368
       alignment: alignment,
       fit: fit,
+      width: width,
       width: width,
       height: height,
       placeholderBuilder: placeholderBuilder,
@@ -144,6 +216,14 @@
     );
   }
 
+  /// Instantiates a widget rendering an SVG picture from an [Uint8List].
+  ///
+  /// Either the [width] and [height] arguments should be specified, or the
+  /// widget should be placed in a context setting layout constraints tightly.
+  /// Otherwise, the image dimensions will change as the image is loaded, which
+  /// will result in ugly layout changes.
+  factory SvgImage.bytes(
+    Uint8List bytes, {
   /// Instantiates a widget rendering an SVG picture from an [Uint8List].
   ///
   /// Either the [width] and [height] arguments should be specified, or the
@@ -162,17 +242,13 @@
     bool excludeFromSemantics = false,
   }) {
     return SvgImage._(
-<<<<<<< HEAD
       key: key,
       bytes: bytes,
-=======
-      bytes: bytes,
-      key: key,
->>>>>>> 9931b368
       alignment: alignment,
       fit: fit,
       width: width,
       height: height,
+      placeholderBuilder: placeholderBuilder,
       placeholderBuilder: placeholderBuilder,
       semanticsLabel: semanticsLabel,
       excludeFromSemantics: excludeFromSemantics,
@@ -217,5 +293,41 @@
     } else {
       return Container();
     }
+    if (asset != null) {
+      return svgFromAsset(
+        asset!,
+        alignment: alignment,
+        fit: fit,
+        width: width,
+        height: height,
+        placeholderBuilder: placeholderBuilder,
+        semanticsLabel: semanticsLabel,
+        excludeFromSemantics: excludeFromSemantics,
+      );
+    } else if (file != null) {
+      return svgFromFile(
+        file!,
+        alignment: alignment,
+        fit: fit,
+        width: width,
+        height: height,
+        placeholderBuilder: placeholderBuilder,
+        semanticsLabel: semanticsLabel,
+        excludeFromSemantics: excludeFromSemantics,
+      );
+    } else if (bytes != null) {
+      return svgFromBytes(
+        bytes!,
+        alignment: alignment,
+        fit: fit,
+        width: width,
+        height: height,
+        placeholderBuilder: placeholderBuilder,
+        semanticsLabel: semanticsLabel,
+        excludeFromSemantics: excludeFromSemantics,
+      );
+    } else {
+      return Container();
+    }
   }
 }