// Copyright © 2022-2023 IT ENGINEERING MANAGEMENT INC,
//                       <https://github.com/team113>
//
// This program is free software: you can redistribute it and/or modify it under
// the terms of the GNU Affero General Public License v3.0 as published by the
// Free Software Foundation, either version 3 of the License, or (at your
// option) any later version.
//
// This program is distributed in the hope that it will be useful, but WITHOUT
// ANY WARRANTY; without even the implied warranty of MERCHANTABILITY or FITNESS
// FOR A PARTICULAR PURPOSE. See the GNU Affero General Public License v3.0 for
// more details.
//
// You should have received a copy of the GNU Affero General Public License v3.0
// along with this program. If not, see
// <https://www.gnu.org/licenses/agpl-3.0.html>.

import 'dart:io';
import 'dart:typed_data';

import 'package:flutter/material.dart';

import 'src/interface.dart'
    if (dart.library.io) 'src/io.dart'
    if (dart.library.html) 'src/web.dart';

/// SVG images renderer.
///
/// Actual renderer is determined based on the current platform:
/// - [SvgPicture] is used on all non-web platforms and on web with `CanvasKit`
///   renderer;
/// - [Image.network] is used on web with html-renderer.
class SvgImage extends StatelessWidget {
  const SvgImage._({
    super.key,
    this.asset,
    this.file,
    this.bytes,
<<<<<<< HEAD
    required this.alignment,
    required this.fit,
=======
    this.alignment,
    this.fit,
>>>>>>> 57d4b5b8
    this.width,
    this.height,
    this.placeholderBuilder,
    this.semanticsLabel,
<<<<<<< HEAD
    this.excludeFromSemantics = false,
  });

  /// Relative path to the file of the resource containing the image.
  final String? asset;

  /// Reference to a file on the file system.
  final File? file;

  /// Array of bytes containing image data.
  final Uint8List? bytes;

  /// Image alignment.
  final Alignment alignment;

  /// Image scaling.
  final BoxFit fit;

  /// Image width.
  final double? width;

  /// Image height.
  final double? height;

  /// Сreates a temporary image when loading.
  final WidgetBuilder? placeholderBuilder;

  /// A text description of the image.
  final String? semanticsLabel;

  /// Indicating whether to exclude the image from the screen reader.
  final bool excludeFromSemantics;
=======
    this.excludeFromSemantics,
  }) : assert(
          asset != null || file != null || bytes != null,
          'Asset, file or bytes must be provided',
        );
>>>>>>> 57d4b5b8

  /// Instantiates a widget rendering an SVG picture from an [AssetBundle].
  ///
  /// The key will be derived from the `assetName`, `package`, and `bundle`
  /// arguments. The `package` argument must be non-`null` when displaying an
  /// SVG from a package and `null` otherwise.
  ///
  /// Either the [width] and [height] arguments should be specified, or the
  /// widget should be placed in a context that sets tight layout constraints.
  /// Otherwise, the image dimensions will change as the image is loaded, which
  /// will result in ugly layout changes.
  factory SvgImage.asset(
    String asset, {
    Key? key,
    Alignment alignment = Alignment.center,
    BoxFit fit = BoxFit.contain,
    double? width,
    double? height,
    WidgetBuilder? placeholderBuilder,
    String? semanticsLabel,
    bool excludeFromSemantics = false,
<<<<<<< HEAD
  }) {
    return SvgImage._(
      asset: asset,
      key: key,
      alignment: Alignment.center,
      fit: BoxFit.contain,
      width: width,
      height: height,
      placeholderBuilder: placeholderBuilder,
      semanticsLabel: semanticsLabel,
      excludeFromSemantics: false,
    );
  }
=======
  }) =>
      SvgImage._(
        asset: asset,
        key: key,
        alignment: alignment,
        fit: fit,
        width: width,
        height: height,
        placeholderBuilder: placeholderBuilder,
        semanticsLabel: semanticsLabel,
        excludeFromSemantics: excludeFromSemantics,
      );
>>>>>>> 57d4b5b8

  /// Instantiates a widget rendering an SVG picture from a [File].
  ///
  /// Either the [width] and [height] arguments should be specified, or the
  /// widget should be placed in a context setting layout constraints tightly.
  /// Otherwise, the image dimensions will change as the image is loaded, which
  /// will result in ugly layout changes.
<<<<<<< HEAD
  factory SvgImage.file(
    File file, {
=======
  factory SvgImage.bytes(
    Uint8List bytes, {
>>>>>>> 57d4b5b8
    Key? key,
    Alignment alignment = Alignment.center,
    BoxFit fit = BoxFit.contain,
    double? width,
    double? height,
    WidgetBuilder? placeholderBuilder,
    String? semanticsLabel,
    bool excludeFromSemantics = false,
<<<<<<< HEAD
  }) {
    return SvgImage._(
      key: key,
      file: file,
      alignment: alignment,
      fit: fit,
      width: width,
      height: height,
      placeholderBuilder: placeholderBuilder,
      semanticsLabel: semanticsLabel,
      excludeFromSemantics: excludeFromSemantics,
    );
  }
=======
  }) =>
      SvgImage._(
        bytes: bytes,
        key: key,
        alignment: alignment,
        fit: fit,
        width: width,
        height: height,
        placeholderBuilder: placeholderBuilder,
        semanticsLabel: semanticsLabel,
        excludeFromSemantics: excludeFromSemantics,
      );
>>>>>>> 57d4b5b8

  /// Instantiates a widget rendering an SVG picture from an [Uint8List].
  ///
  /// Either the [width] and [height] arguments should be specified, or the
  /// widget should be placed in a context setting layout constraints tightly.
  /// Otherwise, the image dimensions will change as the image is loaded, which
  /// will result in ugly layout changes.
<<<<<<< HEAD
  factory SvgImage.bytes(
    Uint8List bytes, {
=======
  factory SvgImage.file(
    File file, {
>>>>>>> 57d4b5b8
    Key? key,
    Alignment alignment = Alignment.center,
    BoxFit fit = BoxFit.contain,
    double? width,
    double? height,
    WidgetBuilder? placeholderBuilder,
    String? semanticsLabel,
    bool excludeFromSemantics = false,
<<<<<<< HEAD
  }) {
    return SvgImage._(
      key: key,
      bytes: bytes,
      alignment: alignment,
      fit: fit,
      width: width,
      height: height,
      placeholderBuilder: placeholderBuilder,
      semanticsLabel: semanticsLabel,
      excludeFromSemantics: excludeFromSemantics,
    );
  }

  @override
  Widget build(BuildContext context) {
    if (asset != null) {
      return svgFromAsset(
        asset!,
        alignment: alignment,
        fit: fit,
        width: width,
        height: height,
        placeholderBuilder: placeholderBuilder,
        semanticsLabel: semanticsLabel,
        excludeFromSemantics: excludeFromSemantics,
      );
    } else if (file != null) {
      return svgFromFile(
        file!,
        alignment: alignment,
        fit: fit,
        width: width,
        height: height,
        placeholderBuilder: placeholderBuilder,
        semanticsLabel: semanticsLabel,
        excludeFromSemantics: excludeFromSemantics,
=======
  }) =>
      SvgImage._(
        file: file,
        key: key,
        alignment: alignment,
        fit: fit,
        width: width,
        height: height,
        placeholderBuilder: placeholderBuilder,
        semanticsLabel: semanticsLabel,
        excludeFromSemantics: excludeFromSemantics,
      );

  /// Path to an asset containing an SVG image to display.
  final String? asset;

  /// [File] representing an SVG image to display.
  final File? file;

  /// [Uint8List] bytes containing an SVG image to display.
  final Uint8List? bytes;

  /// [Alignment] to display this image with.
  final Alignment? alignment;

  /// [BoxFit] to apply to this image.
  final BoxFit? fit;

  /// Width to constrain this image with.
  final double? width;

  /// Height to constrain this image with.
  final double? height;

  /// Builder, building a [Widget] to display when this SVG image is being
  /// loaded, fetched or initialized.
  final WidgetBuilder? placeholderBuilder;

  /// Label to put on the [Semantics] of this [Widget].
  ///
  /// Only meaningful, if [excludeFromSemantics] is not `true`.
  final String? semanticsLabel;

  /// Indicator whether this [Widget] should be excluded from the [Semantics].
  final bool? excludeFromSemantics;

  @override
  Widget build(BuildContext context) {
    if (asset != null) {
      return svgFromAsset(
        asset!,
        alignment: alignment!,
        fit: fit!,
        width: width,
        height: height,
        placeholderBuilder: placeholderBuilder,
        semanticsLabel: semanticsLabel,
        excludeFromSemantics: excludeFromSemantics!,
>>>>>>> 57d4b5b8
      );
    } else if (bytes != null) {
      return svgFromBytes(
        bytes!,
<<<<<<< HEAD
        alignment: alignment,
        fit: fit,
=======
        alignment: alignment!,
        fit: fit!,
>>>>>>> 57d4b5b8
        width: width,
        height: height,
        placeholderBuilder: placeholderBuilder,
        semanticsLabel: semanticsLabel,
<<<<<<< HEAD
        excludeFromSemantics: excludeFromSemantics,
      );
    } else {
      return Container();
=======
        excludeFromSemantics: excludeFromSemantics!,
      );
    } else {
      return svgFromFile(
        file!,
        alignment: alignment!,
        fit: fit!,
        width: width,
        height: height,
        placeholderBuilder: placeholderBuilder,
        semanticsLabel: semanticsLabel,
        excludeFromSemantics: excludeFromSemantics!,
      );
>>>>>>> 57d4b5b8
    }
  }
}<|MERGE_RESOLUTION|>--- conflicted
+++ resolved
@@ -36,57 +36,17 @@
     this.asset,
     this.file,
     this.bytes,
-<<<<<<< HEAD
-    required this.alignment,
-    required this.fit,
-=======
     this.alignment,
     this.fit,
->>>>>>> 57d4b5b8
     this.width,
     this.height,
     this.placeholderBuilder,
     this.semanticsLabel,
-<<<<<<< HEAD
-    this.excludeFromSemantics = false,
-  });
-
-  /// Relative path to the file of the resource containing the image.
-  final String? asset;
-
-  /// Reference to a file on the file system.
-  final File? file;
-
-  /// Array of bytes containing image data.
-  final Uint8List? bytes;
-
-  /// Image alignment.
-  final Alignment alignment;
-
-  /// Image scaling.
-  final BoxFit fit;
-
-  /// Image width.
-  final double? width;
-
-  /// Image height.
-  final double? height;
-
-  /// Сreates a temporary image when loading.
-  final WidgetBuilder? placeholderBuilder;
-
-  /// A text description of the image.
-  final String? semanticsLabel;
-
-  /// Indicating whether to exclude the image from the screen reader.
-  final bool excludeFromSemantics;
-=======
     this.excludeFromSemantics,
   }) : assert(
           asset != null || file != null || bytes != null,
           'Asset, file or bytes must be provided',
         );
->>>>>>> 57d4b5b8
 
   /// Instantiates a widget rendering an SVG picture from an [AssetBundle].
   ///
@@ -108,21 +68,6 @@
     WidgetBuilder? placeholderBuilder,
     String? semanticsLabel,
     bool excludeFromSemantics = false,
-<<<<<<< HEAD
-  }) {
-    return SvgImage._(
-      asset: asset,
-      key: key,
-      alignment: Alignment.center,
-      fit: BoxFit.contain,
-      width: width,
-      height: height,
-      placeholderBuilder: placeholderBuilder,
-      semanticsLabel: semanticsLabel,
-      excludeFromSemantics: false,
-    );
-  }
-=======
   }) =>
       SvgImage._(
         asset: asset,
@@ -135,7 +80,6 @@
         semanticsLabel: semanticsLabel,
         excludeFromSemantics: excludeFromSemantics,
       );
->>>>>>> 57d4b5b8
 
   /// Instantiates a widget rendering an SVG picture from a [File].
   ///
@@ -143,13 +87,8 @@
   /// widget should be placed in a context setting layout constraints tightly.
   /// Otherwise, the image dimensions will change as the image is loaded, which
   /// will result in ugly layout changes.
-<<<<<<< HEAD
-  factory SvgImage.file(
-    File file, {
-=======
   factory SvgImage.bytes(
     Uint8List bytes, {
->>>>>>> 57d4b5b8
     Key? key,
     Alignment alignment = Alignment.center,
     BoxFit fit = BoxFit.contain,
@@ -158,21 +97,6 @@
     WidgetBuilder? placeholderBuilder,
     String? semanticsLabel,
     bool excludeFromSemantics = false,
-<<<<<<< HEAD
-  }) {
-    return SvgImage._(
-      key: key,
-      file: file,
-      alignment: alignment,
-      fit: fit,
-      width: width,
-      height: height,
-      placeholderBuilder: placeholderBuilder,
-      semanticsLabel: semanticsLabel,
-      excludeFromSemantics: excludeFromSemantics,
-    );
-  }
-=======
   }) =>
       SvgImage._(
         bytes: bytes,
@@ -185,7 +109,6 @@
         semanticsLabel: semanticsLabel,
         excludeFromSemantics: excludeFromSemantics,
       );
->>>>>>> 57d4b5b8
 
   /// Instantiates a widget rendering an SVG picture from an [Uint8List].
   ///
@@ -193,13 +116,8 @@
   /// widget should be placed in a context setting layout constraints tightly.
   /// Otherwise, the image dimensions will change as the image is loaded, which
   /// will result in ugly layout changes.
-<<<<<<< HEAD
-  factory SvgImage.bytes(
-    Uint8List bytes, {
-=======
   factory SvgImage.file(
     File file, {
->>>>>>> 57d4b5b8
     Key? key,
     Alignment alignment = Alignment.center,
     BoxFit fit = BoxFit.contain,
@@ -208,45 +126,6 @@
     WidgetBuilder? placeholderBuilder,
     String? semanticsLabel,
     bool excludeFromSemantics = false,
-<<<<<<< HEAD
-  }) {
-    return SvgImage._(
-      key: key,
-      bytes: bytes,
-      alignment: alignment,
-      fit: fit,
-      width: width,
-      height: height,
-      placeholderBuilder: placeholderBuilder,
-      semanticsLabel: semanticsLabel,
-      excludeFromSemantics: excludeFromSemantics,
-    );
-  }
-
-  @override
-  Widget build(BuildContext context) {
-    if (asset != null) {
-      return svgFromAsset(
-        asset!,
-        alignment: alignment,
-        fit: fit,
-        width: width,
-        height: height,
-        placeholderBuilder: placeholderBuilder,
-        semanticsLabel: semanticsLabel,
-        excludeFromSemantics: excludeFromSemantics,
-      );
-    } else if (file != null) {
-      return svgFromFile(
-        file!,
-        alignment: alignment,
-        fit: fit,
-        width: width,
-        height: height,
-        placeholderBuilder: placeholderBuilder,
-        semanticsLabel: semanticsLabel,
-        excludeFromSemantics: excludeFromSemantics,
-=======
   }) =>
       SvgImage._(
         file: file,
@@ -305,28 +184,16 @@
         placeholderBuilder: placeholderBuilder,
         semanticsLabel: semanticsLabel,
         excludeFromSemantics: excludeFromSemantics!,
->>>>>>> 57d4b5b8
       );
     } else if (bytes != null) {
       return svgFromBytes(
         bytes!,
-<<<<<<< HEAD
-        alignment: alignment,
-        fit: fit,
-=======
         alignment: alignment!,
         fit: fit!,
->>>>>>> 57d4b5b8
-        width: width,
-        height: height,
-        placeholderBuilder: placeholderBuilder,
-        semanticsLabel: semanticsLabel,
-<<<<<<< HEAD
-        excludeFromSemantics: excludeFromSemantics,
-      );
-    } else {
-      return Container();
-=======
+        width: width,
+        height: height,
+        placeholderBuilder: placeholderBuilder,
+        semanticsLabel: semanticsLabel,
         excludeFromSemantics: excludeFromSemantics!,
       );
     } else {
@@ -340,7 +207,6 @@
         semanticsLabel: semanticsLabel,
         excludeFromSemantics: excludeFromSemantics!,
       );
->>>>>>> 57d4b5b8
     }
   }
 }