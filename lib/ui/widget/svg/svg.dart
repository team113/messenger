// ignore_for_file: public_member_api_docs, sort_constructors_first
// Copyright © 2022-2023 IT ENGINEERING MANAGEMENT INC,
//                       <https://github.com/team113>
//
// This program is free software: you can redistribute it and/or modify it under
// the terms of the GNU Affero General Public License v3.0 as published by the
// Free Software Foundation, either version 3 of the License, or (at your
// option) any later version.
//
// This program is distributed in the hope that it will be useful, but WITHOUT
// ANY WARRANTY; without even the implied warranty of MERCHANTABILITY or FITNESS
// FOR A PARTICULAR PURPOSE. See the GNU Affero General Public License v3.0 for
// more details.
//
// You should have received a copy of the GNU Affero General Public License v3.0
// along with this program. If not, see
// <https://www.gnu.org/licenses/agpl-3.0.html>.

import 'dart:io';
import 'dart:typed_data';

import 'package:flutter/material.dart';

import 'src/interface.dart'
    if (dart.library.io) 'src/io.dart'
    if (dart.library.html) 'src/web.dart';

/// Instantiates a widget rendering an SVG picture from an [AssetBundle].
///
<<<<<<< HEAD
/// The key will be derived from the `assetName`, `package`, and `bundle`
/// arguments. The `package` argument must be non-`null` when displaying an
/// SVG from a package and `null` otherwise.
///
/// Either the [width] and [height] arguments should be specified, or the
/// widget should be placed in a context that sets tight layout constraints.
/// Otherwise, the image dimensions will change as the image is loaded, which
/// will result in ugly layout changes.
class AssetWidget extends StatelessWidget {
  final String asset;
  final Alignment alignment;
  final BoxFit fit;
  final double? height;
  final String? package;
  final WidgetBuilder? placeholderBuilder;
  final String? semanticsLabel;
  final double? width;
  final bool excludeFromSemantics;
  const AssetWidget({
    Key? key,
    required this.asset,
    this.alignment = Alignment.center,
    this.fit = BoxFit.contain,
    this.height,
    this.package,
    this.placeholderBuilder,
    this.semanticsLabel,
    this.width,
    this.excludeFromSemantics = false,
  }) : super(key: key);

  @override
  Widget build(BuildContext context) {
    return svgFromAsset(
      asset,
      alignment: alignment,
      fit: fit,
      height: height,
      package: package,
      placeholderBuilder: placeholderBuilder,
      semanticsLabel: semanticsLabel,
      width: width,
      excludeFromSemantics: excludeFromSemantics,
    );
  }
}

/// Instantiates a widget rendering an SVG picture from an [Uint8List].
///
/// Either the [width] and [height] arguments should be specified, or the
/// widget should be placed in a context setting layout constraints tightly.
/// Otherwise, the image dimensions will change as the image is loaded, which
/// will result in ugly layout changes.
class BytesWidget extends StatelessWidget {
  final Uint8List bytes;
  final Alignment alignment;
  final BoxFit fit;
  final double? width;
  final double? height;
  final WidgetBuilder? placeholderBuilder;
  final String? semanticsLabel;
  final bool excludeFromSemantics;
  const BytesWidget({
    Key? key,
    required this.bytes,
    this.alignment = Alignment.center,
    this.fit = BoxFit.cover,
    this.width,
    this.height,
    this.placeholderBuilder,
    this.semanticsLabel,
    this.excludeFromSemantics = false,
  }) : super(key: key);

  @override
  Widget build(BuildContext context) {
    return svgFromBytes(
      bytes,
      key: key,
      alignment: Alignment.center,
      fit: fit,
      width: width,
      height: height,
      semanticsLabel: semanticsLabel,
      excludeFromSemantics: excludeFromSemantics,
    );
  }
}

/// Instantiates a widget rendering an SVG picture from a [File].
///
/// Either the [width] and [height] arguments should be specified, or the
/// widget should be placed in a context setting layout constraints tightly.
/// Otherwise, the image dimensions will change as the image is loaded, which
/// will result in ugly layout changes.
class FileWidget extends StatelessWidget {
  final File file;
  final Alignment alignment;
  final BoxFit fit;
  final double? width;
  final double? height;
  final WidgetBuilder? placeholderBuilder;
  final String? semanticsLabel;
  final bool excludeFromSemantics;
  const FileWidget({
    Key? key,
    required this.file,
    this.alignment = Alignment.center,
    this.fit = BoxFit.cover,
    this.width,
    this.height,
    this.placeholderBuilder,
    this.semanticsLabel,
    this.excludeFromSemantics = false,
  }) : super(key: key);

  @override
  Widget build(BuildContext context) {
    return svgFromFile(
      file,
      key: key,
      alignment: Alignment.center,
      excludeFromSemantics: excludeFromSemantics,
      fit: fit,
      height: height,
      semanticsLabel: semanticsLabel,
      width: width,
    );
=======
/// Actual renderer is determined based on the current platform:
/// - [SvgPicture] is used on all non-web platforms and on web with `CanvasKit`
///   renderer;
/// - [Image.network] is used on web with html-renderer.
class SvgImage extends StatelessWidget {
  const SvgImage._({
    super.key,
    this.asset,
    this.file,
    this.bytes,
    this.alignment,
    this.fit,
    this.width,
    this.height,
    this.placeholderBuilder,
    this.semanticsLabel,
    this.excludeFromSemantics,
  }) : assert(
          asset != null || file != null || bytes != null,
          'Asset, file or bytes must be provided',
        );

  /// Instantiates a widget rendering an SVG picture from an [AssetBundle].
  ///
  /// The key will be derived from the `assetName`, `package`, and `bundle`
  /// arguments. The `package` argument must be non-`null` when displaying an
  /// SVG from a package and `null` otherwise.
  ///
  /// Either the [width] and [height] arguments should be specified, or the
  /// widget should be placed in a context that sets tight layout constraints.
  /// Otherwise, the image dimensions will change as the image is loaded, which
  /// will result in ugly layout changes.
  factory SvgImage.asset(
    String asset, {
    Key? key,
    Alignment alignment = Alignment.center,
    BoxFit fit = BoxFit.contain,
    double? width,
    double? height,
    WidgetBuilder? placeholderBuilder,
    String? semanticsLabel,
    bool excludeFromSemantics = false,
  }) =>
      SvgImage._(
        asset: asset,
        key: key,
        alignment: alignment,
        fit: fit,
        width: width,
        height: height,
        placeholderBuilder: placeholderBuilder,
        semanticsLabel: semanticsLabel,
        excludeFromSemantics: excludeFromSemantics,
      );

  /// Instantiates a widget rendering an SVG picture from an [Uint8List].
  ///
  /// Either the [width] and [height] arguments should be specified, or the
  /// widget should be placed in a context setting layout constraints tightly.
  /// Otherwise, the image dimensions will change as the image is loaded, which
  /// will result in ugly layout changes.
  factory SvgImage.bytes(
    Uint8List bytes, {
    Key? key,
    Alignment alignment = Alignment.center,
    BoxFit fit = BoxFit.cover,
    double? width,
    double? height,
    WidgetBuilder? placeholderBuilder,
    String? semanticsLabel,
    bool excludeFromSemantics = false,
  }) =>
      SvgImage._(
        bytes: bytes,
        key: key,
        alignment: alignment,
        fit: fit,
        width: width,
        height: height,
        placeholderBuilder: placeholderBuilder,
        semanticsLabel: semanticsLabel,
        excludeFromSemantics: excludeFromSemantics,
      );

  /// Instantiates a widget rendering an SVG picture from a [File].
  ///
  /// Either the [width] and [height] arguments should be specified, or the
  /// widget should be placed in a context setting layout constraints tightly.
  /// Otherwise, the image dimensions will change as the image is loaded, which
  /// will result in ugly layout changes.
  factory SvgImage.file(
    File file, {
    Key? key,
    Alignment alignment = Alignment.center,
    BoxFit fit = BoxFit.cover,
    double? width,
    double? height,
    WidgetBuilder? placeholderBuilder,
    String? semanticsLabel,
    bool excludeFromSemantics = false,
  }) =>
      SvgImage._(
        file: file,
        key: key,
        alignment: alignment,
        fit: fit,
        width: width,
        height: height,
        placeholderBuilder: placeholderBuilder,
        semanticsLabel: semanticsLabel,
        excludeFromSemantics: excludeFromSemantics,
      );

  /// Path to an asset containing an SVG image to display.
  final String? asset;

  /// [File] representing an SVG image to display.
  final File? file;

  /// [Uint8List] bytes containing an SVG image to display.
  final Uint8List? bytes;

  /// [Alignment] to display this image with.
  final Alignment? alignment;

  /// [BoxFit] to apply to this image.
  final BoxFit? fit;

  /// Width to constrain this image with.
  final double? width;

  /// Height to constrain this image with.
  final double? height;

  /// Builder, building a [Widget] to display when this SVG image is being
  /// loaded, fetched or initialized.
  final WidgetBuilder? placeholderBuilder;

  /// Label to put on the [Semantics] of this [Widget].
  ///
  /// Only meaningful, if [excludeFromSemantics] is not `true`.
  final String? semanticsLabel;

  /// Indicator whether this [Widget] should be excluded from the [Semantics].
  final bool? excludeFromSemantics;

  @override
  Widget build(BuildContext context) {
    if (asset != null) {
      return svgFromAsset(
        asset!,
        alignment: alignment!,
        fit: fit!,
        width: width,
        height: height,
        placeholderBuilder: placeholderBuilder,
        semanticsLabel: semanticsLabel,
        excludeFromSemantics: excludeFromSemantics!,
      );
    } else if (bytes != null) {
      return svgFromBytes(
        bytes!,
        alignment: alignment!,
        fit: fit!,
        width: width,
        height: height,
        placeholderBuilder: placeholderBuilder,
        semanticsLabel: semanticsLabel,
        excludeFromSemantics: excludeFromSemantics!,
      );
    } else {
      return svgFromFile(
        file!,
        alignment: alignment!,
        fit: fit!,
        width: width,
        height: height,
        placeholderBuilder: placeholderBuilder,
        semanticsLabel: semanticsLabel,
        excludeFromSemantics: excludeFromSemantics!,
      );
    }
>>>>>>> 57d4b5b8
  }
}<|MERGE_RESOLUTION|>--- conflicted
+++ resolved
@@ -27,136 +27,6 @@
 
 /// Instantiates a widget rendering an SVG picture from an [AssetBundle].
 ///
-<<<<<<< HEAD
-/// The key will be derived from the `assetName`, `package`, and `bundle`
-/// arguments. The `package` argument must be non-`null` when displaying an
-/// SVG from a package and `null` otherwise.
-///
-/// Either the [width] and [height] arguments should be specified, or the
-/// widget should be placed in a context that sets tight layout constraints.
-/// Otherwise, the image dimensions will change as the image is loaded, which
-/// will result in ugly layout changes.
-class AssetWidget extends StatelessWidget {
-  final String asset;
-  final Alignment alignment;
-  final BoxFit fit;
-  final double? height;
-  final String? package;
-  final WidgetBuilder? placeholderBuilder;
-  final String? semanticsLabel;
-  final double? width;
-  final bool excludeFromSemantics;
-  const AssetWidget({
-    Key? key,
-    required this.asset,
-    this.alignment = Alignment.center,
-    this.fit = BoxFit.contain,
-    this.height,
-    this.package,
-    this.placeholderBuilder,
-    this.semanticsLabel,
-    this.width,
-    this.excludeFromSemantics = false,
-  }) : super(key: key);
-
-  @override
-  Widget build(BuildContext context) {
-    return svgFromAsset(
-      asset,
-      alignment: alignment,
-      fit: fit,
-      height: height,
-      package: package,
-      placeholderBuilder: placeholderBuilder,
-      semanticsLabel: semanticsLabel,
-      width: width,
-      excludeFromSemantics: excludeFromSemantics,
-    );
-  }
-}
-
-/// Instantiates a widget rendering an SVG picture from an [Uint8List].
-///
-/// Either the [width] and [height] arguments should be specified, or the
-/// widget should be placed in a context setting layout constraints tightly.
-/// Otherwise, the image dimensions will change as the image is loaded, which
-/// will result in ugly layout changes.
-class BytesWidget extends StatelessWidget {
-  final Uint8List bytes;
-  final Alignment alignment;
-  final BoxFit fit;
-  final double? width;
-  final double? height;
-  final WidgetBuilder? placeholderBuilder;
-  final String? semanticsLabel;
-  final bool excludeFromSemantics;
-  const BytesWidget({
-    Key? key,
-    required this.bytes,
-    this.alignment = Alignment.center,
-    this.fit = BoxFit.cover,
-    this.width,
-    this.height,
-    this.placeholderBuilder,
-    this.semanticsLabel,
-    this.excludeFromSemantics = false,
-  }) : super(key: key);
-
-  @override
-  Widget build(BuildContext context) {
-    return svgFromBytes(
-      bytes,
-      key: key,
-      alignment: Alignment.center,
-      fit: fit,
-      width: width,
-      height: height,
-      semanticsLabel: semanticsLabel,
-      excludeFromSemantics: excludeFromSemantics,
-    );
-  }
-}
-
-/// Instantiates a widget rendering an SVG picture from a [File].
-///
-/// Either the [width] and [height] arguments should be specified, or the
-/// widget should be placed in a context setting layout constraints tightly.
-/// Otherwise, the image dimensions will change as the image is loaded, which
-/// will result in ugly layout changes.
-class FileWidget extends StatelessWidget {
-  final File file;
-  final Alignment alignment;
-  final BoxFit fit;
-  final double? width;
-  final double? height;
-  final WidgetBuilder? placeholderBuilder;
-  final String? semanticsLabel;
-  final bool excludeFromSemantics;
-  const FileWidget({
-    Key? key,
-    required this.file,
-    this.alignment = Alignment.center,
-    this.fit = BoxFit.cover,
-    this.width,
-    this.height,
-    this.placeholderBuilder,
-    this.semanticsLabel,
-    this.excludeFromSemantics = false,
-  }) : super(key: key);
-
-  @override
-  Widget build(BuildContext context) {
-    return svgFromFile(
-      file,
-      key: key,
-      alignment: Alignment.center,
-      excludeFromSemantics: excludeFromSemantics,
-      fit: fit,
-      height: height,
-      semanticsLabel: semanticsLabel,
-      width: width,
-    );
-=======
 /// Actual renderer is determined based on the current platform:
 /// - [SvgPicture] is used on all non-web platforms and on web with `CanvasKit`
 ///   renderer;
@@ -339,6 +209,5 @@
         excludeFromSemantics: excludeFromSemantics!,
       );
     }
->>>>>>> 57d4b5b8
   }
 }