--- conflicted
+++ resolved
@@ -1869,7 +1869,6 @@
     height: 19,
   );
 
-<<<<<<< HEAD
   static const SvgData addParticipant = SvgData(
     'assets/icons/add_participant.svg',
     width: 21.48,
@@ -1882,8 +1881,6 @@
     height: 21,
   );
 
-=======
->>>>>>> 82a8a0fd
   static const SvgData directLink = SvgData(
     'assets/icons/direct_link.svg',
     width: 32.04,
