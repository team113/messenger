--- conflicted
+++ resolved
@@ -274,27 +274,6 @@
     height: 23,
   );
 
-<<<<<<< HEAD
-  static const SvgData workFreelance = SvgData(
-    'assets/icons/work_freelance.svg',
-    width: 32,
-    height: 32,
-  );
-
-  static const SvgData workFlutter = SvgData(
-    'assets/icons/work_flutter.svg',
-    width: 32,
-    height: 32,
-  );
-
-  static const SvgData workRust = SvgData(
-    'assets/icons/work_rust.svg',
-    width: 32,
-    height: 32,
-  );
-
-=======
->>>>>>> f8c31252
   static const SvgData enter = SvgData(
     'assets/icons/enter.svg',
     width: 20.21,
