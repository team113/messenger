--- conflicted
+++ resolved
@@ -1519,8 +1519,6 @@
     height: 18,
   );
 
-<<<<<<< HEAD
-=======
   static const SvgData reportWhite = SvgData(
     'assets/icons/report_white.svg',
     width: 18,
@@ -1533,7 +1531,6 @@
     height: 18,
   );
 
->>>>>>> aec61119
   static const SvgData delete19 = SvgData(
     'assets/icons/delete19.svg',
     width: 19,
