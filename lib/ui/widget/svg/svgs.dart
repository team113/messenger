--- conflicted
+++ resolved
@@ -2030,7 +2030,6 @@
     height: 18,
   );
 
-<<<<<<< HEAD
   static const SvgData menuOrderMoney = SvgData(
     'assets/icons/menu/withdraw.svg',
     width: 50,
@@ -2095,7 +2094,8 @@
     'assets/icons/price_sticker.svg',
     width: 54,
     height: 29,
-=======
+  );
+
   static const SvgData previewPlay = SvgData(
     'assets/icons/preview_play.svg',
     width: 7,
@@ -2106,6 +2106,5 @@
     'assets/icons/preview_pause.svg',
     width: 6.76,
     height: 7.88,
->>>>>>> 5e48a92d
   );
 }