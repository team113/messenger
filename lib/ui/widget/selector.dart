// Copyright © 2022-2023 IT ENGINEERING MANAGEMENT INC,
//                       <https://github.com/team113>
//
// This program is free software: you can redistribute it and/or modify it under
// the terms of the GNU Affero General Public License v3.0 as published by the
// Free Software Foundation, either version 3 of the License, or (at your
// option) any later version.
//
// This program is distributed in the hope that it will be useful, but WITHOUT
// ANY WARRANTY; without even the implied warranty of MERCHANTABILITY or FITNESS
// FOR A PARTICULAR PURPOSE. See the GNU Affero General Public License v3.0 for
// more details.
//
// You should have received a copy of the GNU Affero General Public License v3.0
// along with this program. If not, see
// <https://www.gnu.org/licenses/agpl-3.0.html>.

import 'package:collection/collection.dart';
import 'package:flutter/cupertino.dart';
import 'package:flutter/material.dart';
import 'package:flutter/scheduler.dart';
import 'package:get/get.dart';

import '/themes.dart';
import '/util/platform_utils.dart';

/// Dropdown selecting the provided [items].
///
/// Intended to be displayed with the [show] method.
class Selector<T> extends StatefulWidget {
  const Selector({
    Key? key,
    required this.items,
    required this.itemBuilder,
    this.buttonBuilder,
    this.initial,
    this.onSelected,
    this.buttonKey,
    this.alignment = Alignment.topCenter,
    this.debounce,
    this.width = 260,
    this.margin = EdgeInsets.zero,
    required this.isMobile,
  }) : super(key: key);

  /// [List] of items to select from.
  final List<T> items;

  /// Initially selected item.
  final T? initial;

  /// Callback, called when the provided item is selected.
  final void Function(T)? onSelected;

  /// Builder building the provided item.
  final Widget Function(T data) itemBuilder;

  /// Builder building a button to place the provided item onto.
  final Widget Function(int i, T data)? buttonBuilder;

  /// [GlobalKey] of an [Object] displaying this [Selector].
  final GlobalKey? buttonKey;

  /// [Alignment] this [Selector] should take relative to the [buttonKey].
  final Alignment alignment;

  /// [Duration] of a debounce effect.
  ///
  /// No debounce is applied if `null` is provided.
  final Duration? debounce;

  /// Width this [Selector] should occupy.
  final double width;

  /// Margin to apply to this [Selector].
  final EdgeInsets margin;

  /// Indicator whether a mobile design with [CupertinoPicker] should be used.
  final bool isMobile;

  /// Displays a [Selector] wrapped in a modal popup.
  static Future<T?> show<T extends Object>({
    required BuildContext context,
    required List<T> items,
    required Widget Function(T data) itemBuilder,
    Widget Function(int i, T data)? buttonBuilder,
    void Function(T)? onSelected,
    GlobalKey? buttonKey,
    Alignment alignment = Alignment.topCenter,
    Duration? debounce,
    double width = 260,
    EdgeInsets margin = EdgeInsets.zero,
    T? initial,
  }) {
    final bool isMobile = context.isMobile;

    Widget builder(BuildContext context) {
      return Selector<T>(
        debounce: debounce,
        initial: initial,
        items: items,
        itemBuilder: itemBuilder,
        buttonBuilder: buttonBuilder,
        onSelected: onSelected,
        buttonKey: buttonKey,
        alignment: alignment,
        width: width,
        margin: margin,
        isMobile: isMobile,
      );
    }

    final style = Theme.of(context).style;

    return showDialog(
      context: context,
      barrierColor: style.colors.transparent,
      useSafeArea: false,
      builder: builder,
    );
  }

  @override
  State<Selector<T>> createState() => _SelectorState<T>();
}

/// State of a [Selector] maintaining the [_debounce].
class _SelectorState<T> extends State<Selector<T>> {
  /// Currently selected item.
  late Rx<T> _selected;

  /// [Worker] debouncing the [_selected] value, if any debounce is specified.
  Worker? _debounce;

  /// [GlobalKey] of the [Selector.items].
  final GlobalKey _itemsKey = GlobalKey();

  @override
  void initState() {
    _selected = Rx(widget.initial ?? widget.items.first);

    if (widget.debounce != null) {
      _debounce = debounce(
        _selected,
        (T value) => widget.onSelected?.call(value),
        time: widget.debounce,
      );
    }

    SchedulerBinding.instance.addPostFrameCallback((_) {
      if (mounted) {
        setState(() {});
      }
    });

    super.initState();
  }

  @override
  void dispose() {
    _debounce?.dispose();
    super.dispose();
  }

  @override
  Widget build(BuildContext context) {
<<<<<<< HEAD
    if (widget.isMobile) {
      return _mobile(context);
    } else {
      return _desktop(context);
    }
  }

  /// Returns mobile design of this [Selector].
  Widget _mobile(BuildContext context) {
    final style = Theme.of(context).style;

    return Container(
      height: 12 + 3 + 12 + 14 * 2 + min(widget.items.length * 38, 330) + 12,
      margin: EdgeInsets.only(
        bottom: MediaQuery.of(context).viewInsets.bottom,
      ),
      child: SafeArea(
        top: false,
        child: Column(
          mainAxisSize: MainAxisSize.min,
          children: [
            const SizedBox(height: 12),
            Center(
              child: Container(
                width: 60,
                height: 3,
                decoration: BoxDecoration(
                  color: style.colors.secondaryHighlightDarkest,
                  borderRadius: BorderRadius.circular(12),
                ),
              ),
            ),
            const SizedBox(height: 12),
            Expanded(
              child: Padding(
                padding: const EdgeInsets.symmetric(vertical: 14),
                child: Stack(
                  children: [
                    CupertinoPicker(
                      scrollController: FixedExtentScrollController(
                        initialItem: widget.initial == null
                            ? 0
                            : widget.items.indexOf(_selected.value),
                      ),
                      magnification: 1,
                      squeeze: 1,
                      looping: true,
                      diameterRatio: 100,
                      useMagnifier: false,
                      itemExtent: 38,
                      selectionOverlay: Container(
                        margin:
                            const EdgeInsetsDirectional.only(start: 8, end: 8),
                        decoration: BoxDecoration(
                          color: style.colors.onSecondaryOpacity20,
                        ),
                      ),
                      onSelectedItemChanged: (int i) {
                        HapticFeedback.selectionClick();
                        _selected.value = widget.items[i];
                        if (_debounce == null) {
                          widget.onSelected?.call(_selected.value);
                        }
                      },
                      children: widget.items
                          .map(
                            (e) => Center(
                              child: Padding(
                                padding:
                                    const EdgeInsets.fromLTRB(46, 0, 29, 0),
                                child: widget.itemBuilder(e),
                              ),
                            ),
                          )
                          .toList(),
                    ),
                    Align(
                      alignment: Alignment.topCenter,
                      child: Container(
                        height: 15,
                        width: double.infinity,
                        decoration: BoxDecoration(
                          gradient: LinearGradient(
                            begin: Alignment.topCenter,
                            end: Alignment.bottomCenter,
                            colors: [
                              style.colors.onPrimary,
                              style.colors.transparent,
                            ],
                          ),
                        ),
                      ),
                    ),
                    Align(
                      alignment: Alignment.bottomCenter,
                      child: Container(
                        height: 15,
                        width: double.infinity,
                        decoration: BoxDecoration(
                          gradient: LinearGradient(
                            begin: Alignment.topCenter,
                            end: Alignment.bottomCenter,
                            colors: [
                              style.colors.transparent,
                              style.colors.onPrimary,
                            ],
                          ),
                        ),
                      ),
                    ),
                  ],
                ),
              ),
            ),
          ],
        ),
      ),
    );
  }

  /// Returns desktop design of this [Selector].
  Widget _desktop(BuildContext context) {
    final style = Theme.of(context).style;
=======
    final Style style = Theme.of(context).extension<Style>()!;
>>>>>>> cb698127

    return LayoutBuilder(builder: (context, constraints) {
      double? left, right;
      double? top, bottom;

      Offset offset =
          Offset(constraints.maxWidth / 2, constraints.maxHeight / 2);
      final keyContext = widget.buttonKey?.currentContext;
      if (keyContext != null) {
        final buttonBox = keyContext.findRenderObject() as RenderBox?;
        offset = buttonBox?.localToGlobal(Offset.zero) ?? offset;

        RenderBox? contextBox;

        final BuildContext? itemsContext = _itemsKey.currentContext;
        if (itemsContext != null) {
          contextBox = itemsContext.findRenderObject() as RenderBox?;
        }

        if (widget.alignment == Alignment.topCenter) {
          offset = Offset(
            offset.dx + (buttonBox?.size.width ?? 0) / 2,
            offset.dy,
          );

          left = offset.dx -
              (contextBox?.size.width ?? widget.width) / 2 -
              widget.margin.right;
          bottom = MediaQuery.of(context).size.height - offset.dy;
        } else if (widget.alignment == Alignment.topLeft) {
          offset = Offset(
            offset.dx + (buttonBox?.size.width ?? 0),
            offset.dy - widget.margin.bottom,
          );

          right = constraints.maxWidth - offset.dx;
          bottom = MediaQuery.of(context).size.height - offset.dy;
        } else if (widget.alignment == Alignment.topRight) {
          offset = Offset(
            offset.dx + (buttonBox?.size.width ?? 0),
            offset.dy - widget.margin.bottom,
          );

          left = offset.dx - widget.margin.right;
          bottom = MediaQuery.of(context).size.height - offset.dy;
        } else if (widget.alignment == Alignment.bottomCenter) {
          offset = Offset(
            offset.dx + (buttonBox?.size.width ?? 0) / 2,
            offset.dy + (buttonBox?.size.height ?? 0),
          );

          left = offset.dx - widget.width / 2;
          top = offset.dy;
        } else if (widget.alignment == Alignment.bottomRight) {
          offset = Offset(
            offset.dx + (buttonBox?.size.width ?? 0),
            offset.dy + (buttonBox?.size.height ?? 0),
          );

          left = offset.dx - widget.margin.right;
          top = offset.dy - widget.margin.bottom;
        } else if (widget.alignment == Alignment.bottomLeft) {
          offset = Offset(
            offset.dx - (buttonBox?.size.width ?? 0),
            offset.dy + (buttonBox?.size.height ?? 0),
          );

          right = constraints.maxWidth - 100 - offset.dx;
          top = offset.dy - widget.margin.bottom;
        } else {
          offset = Offset(
            offset.dx + (buttonBox?.size.width ?? 0) / 2,
            offset.dy + (buttonBox?.size.height ?? 0) / 2,
          );

          left = offset.dx - (contextBox?.size.width ?? widget.width) / 2;
          top = offset.dy;
        }
      }

      if (left != null && left < 0) {
        left = 0;
      } else if (right != null && right > constraints.maxWidth) {
        right = constraints.maxWidth;
      }

      if (top != null && top < 0) {
        top = 0;
      } else if (bottom != null && bottom > constraints.maxHeight) {
        bottom = constraints.maxHeight;
      }

      // Builds the provided [item].
      Widget button(int i, T item) {
        if (widget.buttonBuilder != null) {
          return widget.buttonBuilder!(i, item);
        }

        return Padding(
          padding: const EdgeInsets.fromLTRB(12, 0, 12, 0),
          child: Material(
            borderRadius: BorderRadius.circular(8),
            color: style.colors.onPrimary,
            child: InkWell(
              hoverColor: style.colors.onSecondaryOpacity20,
              highlightColor: style.colors.onPrimaryOpacity7,
              borderRadius: BorderRadius.circular(8),
              onTap: () {
                _selected.value = item;
                if (_debounce == null) {
                  widget.onSelected?.call(_selected.value);
                }
              },
              child: Align(
                alignment: AlignmentDirectional.centerStart,
                child: Padding(
                  padding: const EdgeInsets.all(8),
                  child: widget.itemBuilder(item),
                ),
              ),
            ),
          ),
        );
      }

      return Stack(
        fit: StackFit.expand,
        children: [
          Positioned(
            left: left,
            right: right,
            top: top,
            bottom: bottom,
            child: Listener(
              onPointerUp: (d) => Navigator.of(context).pop(),
              child: Container(
                margin: widget.margin,
                decoration: BoxDecoration(
                  color: style.contextMenuBackgroundColor,
                  borderRadius: style.contextMenuRadius,
                  border: Border.all(color: style.colors.secondary, width: 0.5),
                  boxShadow: [
                    BoxShadow(
                      blurRadius: 12,
                      color: style.colors.onBackgroundOpacity27,
                      blurStyle: BlurStyle.outer,
                    )
                  ],
                ),
                child: IntrinsicWidth(
                  key: _itemsKey,
                  child: Column(
                    mainAxisSize: MainAxisSize.min,
                    children: widget.items.mapIndexed(button).toList(),
                  ),
                ),
              ),
            ),
          ),
        ],
      );
    });
  }
}<|MERGE_RESOLUTION|>--- conflicted
+++ resolved
@@ -164,133 +164,7 @@
 
   @override
   Widget build(BuildContext context) {
-<<<<<<< HEAD
-    if (widget.isMobile) {
-      return _mobile(context);
-    } else {
-      return _desktop(context);
-    }
-  }
-
-  /// Returns mobile design of this [Selector].
-  Widget _mobile(BuildContext context) {
     final style = Theme.of(context).style;
-
-    return Container(
-      height: 12 + 3 + 12 + 14 * 2 + min(widget.items.length * 38, 330) + 12,
-      margin: EdgeInsets.only(
-        bottom: MediaQuery.of(context).viewInsets.bottom,
-      ),
-      child: SafeArea(
-        top: false,
-        child: Column(
-          mainAxisSize: MainAxisSize.min,
-          children: [
-            const SizedBox(height: 12),
-            Center(
-              child: Container(
-                width: 60,
-                height: 3,
-                decoration: BoxDecoration(
-                  color: style.colors.secondaryHighlightDarkest,
-                  borderRadius: BorderRadius.circular(12),
-                ),
-              ),
-            ),
-            const SizedBox(height: 12),
-            Expanded(
-              child: Padding(
-                padding: const EdgeInsets.symmetric(vertical: 14),
-                child: Stack(
-                  children: [
-                    CupertinoPicker(
-                      scrollController: FixedExtentScrollController(
-                        initialItem: widget.initial == null
-                            ? 0
-                            : widget.items.indexOf(_selected.value),
-                      ),
-                      magnification: 1,
-                      squeeze: 1,
-                      looping: true,
-                      diameterRatio: 100,
-                      useMagnifier: false,
-                      itemExtent: 38,
-                      selectionOverlay: Container(
-                        margin:
-                            const EdgeInsetsDirectional.only(start: 8, end: 8),
-                        decoration: BoxDecoration(
-                          color: style.colors.onSecondaryOpacity20,
-                        ),
-                      ),
-                      onSelectedItemChanged: (int i) {
-                        HapticFeedback.selectionClick();
-                        _selected.value = widget.items[i];
-                        if (_debounce == null) {
-                          widget.onSelected?.call(_selected.value);
-                        }
-                      },
-                      children: widget.items
-                          .map(
-                            (e) => Center(
-                              child: Padding(
-                                padding:
-                                    const EdgeInsets.fromLTRB(46, 0, 29, 0),
-                                child: widget.itemBuilder(e),
-                              ),
-                            ),
-                          )
-                          .toList(),
-                    ),
-                    Align(
-                      alignment: Alignment.topCenter,
-                      child: Container(
-                        height: 15,
-                        width: double.infinity,
-                        decoration: BoxDecoration(
-                          gradient: LinearGradient(
-                            begin: Alignment.topCenter,
-                            end: Alignment.bottomCenter,
-                            colors: [
-                              style.colors.onPrimary,
-                              style.colors.transparent,
-                            ],
-                          ),
-                        ),
-                      ),
-                    ),
-                    Align(
-                      alignment: Alignment.bottomCenter,
-                      child: Container(
-                        height: 15,
-                        width: double.infinity,
-                        decoration: BoxDecoration(
-                          gradient: LinearGradient(
-                            begin: Alignment.topCenter,
-                            end: Alignment.bottomCenter,
-                            colors: [
-                              style.colors.transparent,
-                              style.colors.onPrimary,
-                            ],
-                          ),
-                        ),
-                      ),
-                    ),
-                  ],
-                ),
-              ),
-            ),
-          ],
-        ),
-      ),
-    );
-  }
-
-  /// Returns desktop design of this [Selector].
-  Widget _desktop(BuildContext context) {
-    final style = Theme.of(context).style;
-=======
-    final Style style = Theme.of(context).extension<Style>()!;
->>>>>>> cb698127
 
     return LayoutBuilder(builder: (context, constraints) {
       double? left, right;
