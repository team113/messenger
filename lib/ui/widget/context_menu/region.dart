// Copyright © 2022-2023 IT ENGINEERING MANAGEMENT INC,
//                       <https://github.com/team113>
//
// This program is free software: you can redistribute it and/or modify it under
// the terms of the GNU Affero General Public License v3.0 as published by the
// Free Software Foundation, either version 3 of the License, or (at your
// option) any later version.
//
// This program is distributed in the hope that it will be useful, but WITHOUT
// ANY WARRANTY; without even the implied warranty of MERCHANTABILITY or FITNESS
// FOR A PARTICULAR PURPOSE. See the GNU Affero General Public License v3.0 for
// more details.
//
// You should have received a copy of the GNU Affero General Public License v3.0
// along with this program. If not, see
// <https://www.gnu.org/licenses/agpl-3.0.html>.

import 'package:flutter/gestures.dart';
import 'package:flutter/material.dart';

import '../menu_interceptor/menu_interceptor.dart';
import '/themes.dart';
import '/ui/widget/selector.dart';
import '/util/platform_utils.dart';
import 'menu.dart';
import 'mobile.dart';

/// Region of a context menu over a [child], showed on a secondary mouse click
/// or a long tap.
///
/// Depending on the current platform it displays:
/// - [ContextMenu] or [Selector] on desktop;
/// - [FloatingContextMenu] on mobile.
class ContextMenuRegion extends StatefulWidget {
  const ContextMenuRegion({
    super.key,
    this.child,
    this.builder,
    this.enabled = true,
    this.moveDownwards = true,
    this.preventContextMenu = true,
    this.enableLongTap = true,
    this.alignment = Alignment.bottomCenter,
    this.actions = const [],
    this.selector,
    this.width = 260,
    this.margin = EdgeInsets.zero,
    this.indicateOpenedMenu = false,
<<<<<<< HEAD
=======
    this.unconstrained = false,
>>>>>>> e2e41826
  });

  /// Widget to wrap this region over.
  ///
  /// Ignored, if [builder] is specified.
  final Widget? child;

  /// Builder building a [Widget] to wrap this region over depending on whether
  /// the [ContextMenu] is displayed.
  ///
  /// [child] is ignored, if [builder] is specified.
  final Widget Function(bool)? builder;

  /// Indicator whether this region should be enabled.
  final bool enabled;

  /// Indicator whether a [FloatingContextMenu] this region displays should
  /// animate the [child] moving downwards.
  final bool moveDownwards;

  /// [Alignment] of a [FloatingContextMenu] this region displays.
  final Alignment alignment;

  /// [ContextMenuButton]s representing the actions of the context menu.
  final List<ContextMenuButton> actions;

  /// Indicator whether a default context menu should be prevented or not.
  ///
  /// Only effective under the web, since only web has a default context menu.
  final bool preventContextMenu;

  /// Indicator whether context menu should be displayed on a long tap.
  final bool enableLongTap;

  /// [GlobalKey] of a [Selector.buttonKey].
  ///
  /// If specified, then this [ContextMenuRegion] will display a [Selector]
  /// instead of a [ContextMenu].
  final GlobalKey? selector;

  /// Width of a [Selector].
  ///
  /// Only meaningful, if [selector] is specified.
  final double width;

  /// Margin to apply to a [Selector] on desktop or to [FloatingContextMenu] on
  /// mobile.
  final EdgeInsets margin;

  /// Indicator whether this [ContextMenuRegion] should display a [ColoredBox]
  /// above the [child] when a [ContextMenu] is opened.
  final bool indicateOpenedMenu;

  /// Indicator whether the [child] should be unconstrained.
  final bool unconstrained;

  @override
  State<ContextMenuRegion> createState() => _ContextMenuRegionState();
}

/// State of a [ContextMenuRegion] keeping the [_darkened] indicator.
class _ContextMenuRegionState extends State<ContextMenuRegion> {
  /// Indicator whether a [ColoredBox] should be displayed above the provided
  /// child.
  bool _darkened = false;

  /// Indicator whether [ContextMenu] is displayed.
  bool _displayed = false;

<<<<<<< HEAD
  /// [OverlayEntry] widget of context menu.
  OverlayEntry? entry;

  @override
  void dispose() {
    if (entry != null && entry!.mounted) {
      entry?.remove();
    }
    super.dispose();
  }

=======
>>>>>>> e2e41826
  @override
  Widget build(BuildContext context) {
    Widget builder() {
      if (widget.builder == null) {
        return widget.child!;
      }

      return Builder(builder: (_) => widget.builder!(_displayed));
    }

    final Widget child;

    if (_darkened && PlatformUtils.isDesktop) {
      final Style style = Theme.of(context).extension<Style>()!;
      child = Stack(
        children: [
          builder(),
          Positioned.fill(
            child: ColoredBox(color: style.cardHoveredColor.withOpacity(0.4)),
          ),
        ],
      );
    } else {
      child = builder();
    }

    if (widget.enabled && widget.actions.isNotEmpty) {
      return ContextMenuInterceptor(
        enabled: widget.preventContextMenu,
        child: Listener(
          behavior: HitTestBehavior.translucent,
          onPointerDown: (d) {
            if (d.buttons & kSecondaryButton != 0) {
              _show(context, d.position);
            }
          },
          child: PlatformUtils.isMobile
              ? FloatingContextMenu(
                  alignment: widget.alignment,
                  moveDownwards: widget.moveDownwards,
                  actions: widget.actions,
                  margin: widget.margin,
<<<<<<< HEAD
=======
                  unconstrained: widget.unconstrained,
>>>>>>> e2e41826
                  onOpened: () => _displayed = true,
                  onClosed: () => _displayed = false,
                  child: widget.builder == null
                      ? child
                      : Builder(builder: (_) => widget.builder!(_displayed)),
                )
              : GestureDetector(
                  behavior: HitTestBehavior.translucent,
                  onLongPressStart: widget.enableLongTap
                      ? (d) => _show(context, d.globalPosition)
                      : null,
                  child: widget.builder == null
                      ? child
                      : Builder(builder: (_) => widget.builder!(_displayed)),
                ),
        ),
      );
    }

    return child;
  }

  /// Shows the [ContextMenu] wrapping the [ContextMenuRegion.actions].
  Future<void> _show(BuildContext context, Offset position) async {
    if (widget.actions.isEmpty) {
      return;
    }

    _displayed = true;
    if (widget.indicateOpenedMenu) {
      _darkened = true;
    }

    setState(() {});

    if (widget.selector != null) {
      await Selector.show<ContextMenuButton>(
        context: context,
        items: widget.actions,
        width: widget.width,
        margin: widget.margin,
        buttonBuilder: (i, b) {
          return Padding(
            padding: EdgeInsets.only(
              top: i == 0 ? 6 : 0,
              bottom: i == widget.actions.length - 1 ? 6 : 0,
            ),
            child: b,
          );
        },
        itemBuilder: (b) {
          final TextStyle? thin = Theme.of(context)
              .textTheme
              .bodySmall
              ?.copyWith(color: Colors.black);
          return Row(
            children: [
              if (b.leading != null) ...[b.leading!, const SizedBox(width: 12)],
              Text(b.label, style: thin?.copyWith(fontSize: 15)),
              if (b.trailing != null) ...[
                const SizedBox(width: 12),
                b.trailing!,
              ],
            ],
          );
        },
        onSelected: (b) => b.onPressed?.call(),
        buttonKey: widget.selector,
        alignment: Alignment(-widget.alignment.x, -widget.alignment.y),
      );
    } else {
      entry = OverlayEntry(builder: (_) {
        return LayoutBuilder(builder: (_, constraints) {
          double qx = 1, qy = 1;
          if (position.dx > (constraints.maxWidth) / 2) qx = -1;
          if (position.dy > (constraints.maxHeight) / 2) qy = -1;
          final Alignment alignment = Alignment(qx, qy);
          return Listener(
            onPointerUp: (d) {
              entry?.remove();

              _displayed = false;
              if (widget.indicateOpenedMenu) {
                _darkened = false;
              }

              setState(() {});
            },
            child: Container(
              color: Colors.transparent,
              child: Stack(
                fit: StackFit.expand,
                children: [
                  Positioned(
                    left: position.dx,
                    top: position.dy,
                    child: FractionalTranslation(
                      translation: Offset(
                        alignment.x > 0 ? 0 : -1,
                        alignment.y > 0 ? 0 : -1,
                      ),
                      child: ContextMenu(actions: widget.actions),
                    ),
                  )
                ],
              ),
            ),
          );
        });
      });

<<<<<<< HEAD
      Overlay.of(context, rootOverlay: true).insert(entry!);
=======
    _displayed = false;
    if (widget.indicateOpenedMenu) {
      _darkened = false;
>>>>>>> e2e41826
    }

    setState(() {});
  }
}<|MERGE_RESOLUTION|>--- conflicted
+++ resolved
@@ -46,10 +46,7 @@
     this.width = 260,
     this.margin = EdgeInsets.zero,
     this.indicateOpenedMenu = false,
-<<<<<<< HEAD
-=======
     this.unconstrained = false,
->>>>>>> e2e41826
   });
 
   /// Widget to wrap this region over.
@@ -119,7 +116,6 @@
   /// Indicator whether [ContextMenu] is displayed.
   bool _displayed = false;
 
-<<<<<<< HEAD
   /// [OverlayEntry] widget of context menu.
   OverlayEntry? entry;
 
@@ -131,8 +127,6 @@
     super.dispose();
   }
 
-=======
->>>>>>> e2e41826
   @override
   Widget build(BuildContext context) {
     Widget builder() {
@@ -175,10 +169,7 @@
                   moveDownwards: widget.moveDownwards,
                   actions: widget.actions,
                   margin: widget.margin,
-<<<<<<< HEAD
-=======
                   unconstrained: widget.unconstrained,
->>>>>>> e2e41826
                   onOpened: () => _displayed = true,
                   onClosed: () => _displayed = false,
                   child: widget.builder == null
@@ -290,15 +281,7 @@
         });
       });
 
-<<<<<<< HEAD
       Overlay.of(context, rootOverlay: true).insert(entry!);
-=======
-    _displayed = false;
-    if (widget.indicateOpenedMenu) {
-      _darkened = false;
->>>>>>> e2e41826
-    }
-
-    setState(() {});
+    }
   }
 }