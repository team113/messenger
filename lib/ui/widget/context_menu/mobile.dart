--- conflicted
+++ resolved
@@ -437,19 +437,6 @@
     final style = Theme.of(context).extension<Style>()!;
 
     for (int i = 0; i < widget.actions.length; ++i) {
-<<<<<<< HEAD
-      widgets.add(widget.actions[i]);
-
-      // Add a divider, if required.
-      if (i < widget.actions.length - 1) {
-        widgets.add(
-          Container(
-            color: style.transparentOpacity94,
-            height: 1,
-            width: double.infinity,
-          ),
-        );
-=======
       if (widget.actions[i] is! ContextMenuDivider) {
         widgets.add(widget.actions[i]);
 
@@ -457,13 +444,12 @@
         if (i < widget.actions.length - 1) {
           widgets.add(
             Container(
-              color: const Color(0x11000000),
+              color: style.transparentOpacity94,
               height: 1,
               width: double.infinity,
             ),
           );
         }
->>>>>>> 8f0745f6
       }
     }
 
