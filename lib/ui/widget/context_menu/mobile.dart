// Copyright © 2022-2023 IT ENGINEERING MANAGEMENT INC,
//                       <https://github.com/team113>
//
// This program is free software: you can redistribute it and/or modify it under
// the terms of the GNU Affero General Public License v3.0 as published by the
// Free Software Foundation, either version 3 of the License, or (at your
// option) any later version.
//
// This program is distributed in the hope that it will be useful, but WITHOUT
// ANY WARRANTY; without even the implied warranty of MERCHANTABILITY or FITNESS
// FOR A PARTICULAR PURPOSE. See the GNU Affero General Public License v3.0 for
// more details.
//
// You should have received a copy of the GNU Affero General Public License v3.0
// along with this program. If not, see
// <https://www.gnu.org/licenses/agpl-3.0.html>.

import 'dart:math';
import 'dart:ui';

import 'package:flutter/cupertino.dart';
import 'package:flutter/material.dart';
import 'package:flutter/scheduler.dart';
import 'package:flutter/services.dart';
import 'package:get/get.dart';

import '/routes.dart';
import '/themes.dart';
import '/ui/page/call/widget/conditional_backdrop.dart';
import '/ui/page/home/widget/gallery_popup.dart';
import '/ui/widget/context_menu/menu.dart';

/// Animated context menu optimized and decorated for mobile screens.
class FloatingContextMenu extends StatefulWidget {
  const FloatingContextMenu({
    super.key,
    this.alignment = Alignment.bottomCenter,
    required this.actions,
    required this.child,
    this.moveDownwards = true,
    this.margin = EdgeInsets.zero,
    this.onOpened,
    this.onClosed,
    this.unconstrained = false,
  });

  /// [Widget] this [FloatingContextMenu] is about.
  final Widget child;

  /// [ContextMenuItem]s representing actions of this [FloatingContextMenu].
  final List<ContextMenuItem> actions;

  /// [Alignment] of this [FloatingContextMenu].
  final Alignment alignment;

  /// Indicator whether this [FloatingContextMenu] should animate the [child]
  /// moving downwards.
  final bool moveDownwards;

  /// Margin to apply to this [FloatingContextMenu].
  final EdgeInsets margin;

  /// Callback, called when this [FloatingContextMenu] opens.
  final void Function()? onOpened;

  /// Callback, called when this [FloatingContextMenu] closes.
  final void Function()? onClosed;

  /// Indicator whether the [child] should be unconstrained.
  final bool unconstrained;

  @override
  State<FloatingContextMenu> createState() => _FloatingContextMenuState();
}

/// State of a [FloatingContextMenu] maintaining the [OverlayEntry] with
/// [_AnimatedMenu].
class _FloatingContextMenuState extends State<FloatingContextMenu> {
  /// [OverlayEntry] to maintain.
  OverlayEntry? _entry;

  /// [GlobalKey] of the [FloatingContextMenu.child] to get its position.
  final GlobalKey _globalKey = GlobalKey();

  /// [GlobalKey] of the [FloatingContextMenu.actions] to get their height.
  final GlobalKey _actionsKey = GlobalKey();

  /// [Rect] of the [FloatingContextMenu.child] to animate the [_entry] to.
  Rect? _rect;

  @override
  void dispose() {
    _entry?.remove();
    super.dispose();
  }

  @override
  Widget build(BuildContext context) {
    return GestureDetector(
      behavior: HitTestBehavior.translucent,
      onLongPress: () => _populateEntry(context),
      child: KeyedSubtree(
        key: _globalKey,
        child: _entry == null || !widget.moveDownwards
            ? widget.child
            : SizedBox(
                width: _rect?.width ?? 1,
                height: _rect?.height ?? 1,
              ),
      ),
    );
  }

  /// Populates the [_entry] with [_AnimatedMenu].
  Future<void> _populateEntry(BuildContext context) async {
    HapticFeedback.selectionClick();

    widget.onOpened?.call();

    _rect = _globalKey.globalPaintBounds;
    _entry = OverlayEntry(builder: (context) {
      return _AnimatedMenu(
        globalKey: _globalKey,
        actionsKey: _actionsKey,
        alignment: widget.alignment,
        actions: widget.actions,
        showAbove: !widget.moveDownwards,
        margin: widget.margin,
        unconstrained: widget.unconstrained,
        onClosed: () {
          widget.onClosed?.call();

          SchedulerBinding.instance.addPostFrameCallback((_) {
            if (_entry?.mounted == true) {
              _entry?.remove();
              _entry = null;
            }
            if (mounted) {
              setState(() {});
            }
          });
        },
        child: widget.child,
      );
    });

    setState(() {});

    Overlay.of(context, rootOverlay: true).insert(_entry!);
  }
}

/// Animated floating context menu.
class _AnimatedMenu extends StatefulWidget {
  const _AnimatedMenu({
    required this.child,
    required this.globalKey,
    required this.actionsKey,
    required this.actions,
    required this.alignment,
    required this.showAbove,
    required this.margin,
    this.onClosed,
    this.unconstrained = false,
    Key? key,
  }) : super(key: key);

  /// [Widget] this [_AnimatedMenu] is bound to.
  final Widget child;

  /// [GlobalKey] of the [child].
  final GlobalKey globalKey;

  /// [GlobalKey] of the [actions].
  final GlobalKey actionsKey;

  /// Callback, called when this [_AnimatedMenu] is closed.
  final void Function()? onClosed;

  /// [ContextMenuItem]s to display in this [_AnimatedMenu].
  final List<ContextMenuItem> actions;

  /// [Alignment] of this [_AnimatedMenu].
  final Alignment alignment;

  /// Indicator whether this [_AnimatedMenu] should be displayed above the
  /// [child] or otherwise animate the [child] moving downwards.
  final bool showAbove;

  /// Margin to apply to this [_AnimatedMenu].
  final EdgeInsets margin;

  /// Indicator whether the [child] should be unconstrained.
  final bool unconstrained;

  @override
  State<_AnimatedMenu> createState() => _AnimatedMenuState();
}

/// State of an [_AnimatedMenu] maintaining the animation.
class _AnimatedMenuState extends State<_AnimatedMenu>
    with SingleTickerProviderStateMixin {
  /// [AnimationController] controlling the animation.
  late final AnimationController _fading;

  /// [Rect] of the [_AnimatedMenu.child].
  late Rect _bounds;

  /// [Rect] of the [_AnimatedMenu.actions].
  Rect? _actionsBounds;

  /// [Offset] of a [PointerDownEvent] used to [_dismiss] this [_AnimatedMenu]
  /// when it's low enough.
  Offset? _pointerDown;

  @override
  void initState() {
    _fading = AnimationController(
      vsync: this,
      duration: const Duration(milliseconds: 150),
      debugLabel: '$runtimeType',
    )
      ..addStatusListener(
        (status) {
          switch (status) {
            case AnimationStatus.dismissed:
              widget.onClosed?.call();
              break;

            case AnimationStatus.reverse:
            case AnimationStatus.forward:
            case AnimationStatus.completed:
              // No-op.
              break;
          }
        },
      )
      ..forward();

    _bounds = widget.globalKey.globalPaintBounds ?? Rect.zero;
    WidgetsBinding.instance.addPostFrameCallback((_) {
      _actionsBounds = widget.actionsKey.globalPaintBounds;
    });

    super.initState();
  }

  @override
  void dispose() {
    _fading.dispose();
    super.dispose();
  }

  @override
  Widget build(BuildContext context) {
    return LayoutBuilder(
      builder: (context, constraints) {
        Animation<double> fade = Tween(begin: 0.0, end: 1.0).animate(
          CurvedAnimation(
            parent: _fading,
            curve: const Interval(0, 0.3, curve: Curves.ease),
          ),
        );

        Animation<Offset> slide = Tween<Offset>(
          begin: const Offset(0, 1),
          end: Offset.zero,
        ).animate(CurvedAnimation(parent: _fading, curve: Curves.ease));

        return GestureDetector(
          behavior: HitTestBehavior.deferToChild,
          onTap: _dismiss,
          child: AnimatedBuilder(
            animation: _fading,
            builder: (context, child) {
              return Stack(
                fit: StackFit.expand,
                children: [
                  GestureDetector(
                    behavior: HitTestBehavior.translucent,
                    onTap: _dismiss,
                    child: ConditionalBackdropFilter(
                      condition: !widget.showAbove,
                      filter: ImageFilter.blur(
                        sigmaX: 0.01 + 10 * _fading.value,
                        sigmaY: 0.01 + 10 * _fading.value,
                      ),
                      child: Container(
                        color: Color.fromARGB(
                          (kCupertinoModalBarrierColor.alpha * _fading.value)
                              .toInt(),
                          kCupertinoModalBarrierColor.red,
                          kCupertinoModalBarrierColor.green,
                          kCupertinoModalBarrierColor.blue,
                        ),
                      ),
                    ),
                  ),
                  if (_fading.value == 1)
                    SingleChildScrollView(
                      reverse: true,
                      child: Column(
                        crossAxisAlignment: CrossAxisAlignment.start,
                        children: [
                          if (!widget.showAbove)
                            SafeArea(
                              right: false,
                              top: true,
                              left: false,
                              bottom: false,
                              child: Padding(
                                padding: EdgeInsets.only(
                                  left:
                                      widget.unconstrained ? 10 : _bounds.left,
                                ),
                                child: SizedBox(
                                  width: widget.unconstrained
                                      ? null
                                      : _bounds.width,
                                  height: widget.unconstrained
                                      ? null
                                      : _bounds.height,
                                  child: widget.child,
                                ),
                              ),
                            ),
                          const SizedBox(height: 10),
                          ContextMenuActions(
                            slide: slide,
                            fade: fade,
                            actions: widget.actions,
                            alignment: widget.alignment,
                            bounds: _bounds,
                            unconstrained: widget.unconstrained,
                            margin: widget.margin,
                            actionsKey: widget.actionsKey,
                            dismiss: _dismiss,
                          ),
                        ],
                      ),
                    )
                  else ...[
                    if (!widget.showAbove)
                      Positioned(
                        left: widget.unconstrained
                            ? (10 * _fading.value +
                                _bounds.left * (1 - _fading.value))
                            : _bounds.left,
                        width: widget.unconstrained
                            ? (_bounds.width +
                                    (constraints.maxWidth - _bounds.width) *
                                        _fading.value) -
                                (20 * _fading.value)
                            : _bounds.width,
                        height: widget.unconstrained
                            ? (_bounds.height +
                                (constraints.maxHeight / 2 - _bounds.height) *
                                    _fading.value)
                            : _bounds.height,
                        bottom: (1 - _fading.value) *
                                (constraints.maxHeight -
                                    _bounds.top -
                                    _bounds.height) +
                            (10 +
                                    router.context!.mediaQueryPadding.bottom +
                                    (_actionsBounds?.height ??
                                        widget.actions.length * 50)) *
                                _fading.value,
                        child: IgnorePointer(child: widget.child),
                      ),
                    ContextMenuActions(
                      slide: slide,
                      fade: fade,
                      actions: widget.actions,
                      alignment: widget.alignment,
                      bounds: _bounds,
                      unconstrained: widget.unconstrained,
                      margin: widget.margin,
                      actionsKey: widget.actionsKey,
                      dismiss: _dismiss,
                    ),
                  ]
                ],
              );
            },
          ),
        );
      },
    );
  }

  /// Starts a dismiss animation.
  void _dismiss() {
    HapticFeedback.selectionClick();
    _bounds = widget.globalKey.globalPaintBounds ?? _bounds;
    _fading.reverse();
  }
}

/// Returns a visual representation of the context menu itself.
class ContextMenuActions extends StatelessWidget {
  ContextMenuActions({
    super.key,
    required this.actions,
    required this.dismiss,
    required this.alignment,
    required this.bounds,
    required this.unconstrained,
    required this.margin,
    required this.slide,
    required this.fade,
    required this.actionsKey,
    this.pointerDown,
  });

  ///
  final Alignment alignment;

  ///
  final Rect bounds;

  ///
  final bool unconstrained;

  ///
  final EdgeInsets margin;

  ///
  final Animation<Offset> slide;

  ///
  final Animation<double> fade;

  ///
  final GlobalKey<State<StatefulWidget>> actionsKey;

  ///
  final List<ContextMenuItem> actions;

  ///
  late Offset? pointerDown;

  ///
  final void Function() dismiss;

  @override
  Widget build(BuildContext context) {
    final double width = MediaQuery.of(context).size.width;
    EdgeInsets padding;

    if (alignment == Alignment.bottomLeft ||
        alignment == Alignment.bottomRight) {
      const double minWidth = 230;
      final double menuWidth = bounds.right - bounds.left;

      if (alignment == Alignment.bottomLeft) {
        padding = EdgeInsets.only(
          left: bounds.left - 5,
          right: menuWidth < minWidth
              ? width - bounds.left - minWidth
              : width - bounds.right - 5,
        );
      } else {
        padding = EdgeInsets.only(
          left:
              menuWidth < minWidth ? bounds.right - minWidth : bounds.left - 5,
          right: width - bounds.right - 5,
        );
      }

      if (padding.left < 3) {
        padding = EdgeInsets.only(
          left: 3,
          right: width - minWidth - 8,
        );
      }
    } else if (unconstrained) {
      padding = const EdgeInsets.only(left: 0, right: 0);
    } else {
      padding = EdgeInsets.only(
        left: max(0, bounds.left - 10),
        right: max(0, width - bounds.right - 10),
      );
    }

    return Align(
      alignment: alignment,
      child: Padding(
        padding: margin.add(padding),
        child: SlideTransition(
          position: slide,
          child: FadeTransition(
            opacity: fade,
            child: Padding(
              key: actionsKey,
              padding: EdgeInsets.only(
                bottom: 10 + router.context!.mediaQueryPadding.bottom,
              ),
              child: _actions(),
            ),
          ),
        ),
      ),
    );
  }

  /// Builds the [_AnimatedMenu.actions].
  Widget _actions() {
    final style = Theme.of(context).style;

    final List<Widget> widgets = [];

    for (int i = 0; i < actions.length; ++i) {
      if (actions[i] is! ContextMenuDivider) {
        widgets.add(actions[i]);

        // Add a divider, if required.
        if (i < actions.length - 1) {
          widgets.add(
            Container(
              color: style.colors.onBackgroundOpacity7,
              height: 1,
              width: double.infinity,
            ),
          );
        }
      }
    }

<<<<<<< HEAD
    final Style style = Theme.of(router.context!).extension<Style>()!;

=======
>>>>>>> ac5c0e55
    return Listener(
      onPointerUp: (d) {
        if (pointerDown != null &&
            (pointerDown!.distance - d.position.distance).abs() < 7) {
          dismiss();
        }
      },
      onPointerDown: (d) => pointerDown = d.position,
      child: ClipRRect(
        borderRadius: style.contextMenuRadius,
        child: Container(
          width: double.infinity,
          constraints: const BoxConstraints(minWidth: 240),
          margin: const EdgeInsets.symmetric(horizontal: 10),
          decoration: BoxDecoration(
            color: style.contextMenuBackgroundColor,
            borderRadius: style.contextMenuRadius,
          ),
          child: Column(
            mainAxisSize: MainAxisSize.min,
            crossAxisAlignment: CrossAxisAlignment.start,
            children: widgets,
          ),
        ),
      ),
    );
  }
}<|MERGE_RESOLUTION|>--- conflicted
+++ resolved
@@ -506,7 +506,7 @@
 
   /// Builds the [_AnimatedMenu.actions].
   Widget _actions() {
-    final style = Theme.of(context).style;
+    final style = Theme.of(router.context!).style;
 
     final List<Widget> widgets = [];
 
@@ -527,11 +527,6 @@
       }
     }
 
-<<<<<<< HEAD
-    final Style style = Theme.of(router.context!).extension<Style>()!;
-
-=======
->>>>>>> ac5c0e55
     return Listener(
       onPointerUp: (d) {
         if (pointerDown != null &&
