--- conflicted
+++ resolved
@@ -81,15 +81,9 @@
             mainAxisSize: MainAxisSize.min,
             crossAxisAlignment: CrossAxisAlignment.start,
             children: [
-<<<<<<< HEAD
-              if (!isMobile) const SizedBox(height: 6),
+              if (!isMobile) const SizedBox(height: 4),
               ...widgets,
-              if (!isMobile) const SizedBox(height: 6),
-=======
-              if (!context.isMobile) const SizedBox(height: 4),
-              ...widgets,
-              if (!context.isMobile) const SizedBox(height: 4),
->>>>>>> 643a4d37
+              if (!isMobile) const SizedBox(height: 4),
             ],
           ),
         ),
@@ -181,14 +175,8 @@
         child: Container(
           padding: isMobile
               ? const EdgeInsets.symmetric(horizontal: 18, vertical: 15)
-<<<<<<< HEAD
-              : const EdgeInsets.fromLTRB(12, 6, 12, 6),
-          margin: isMobile ? null : const EdgeInsets.fromLTRB(6, 0, 6, 0),
-=======
               : const EdgeInsets.fromLTRB(11, 6, 11, 6),
-          margin:
-              context.isMobile ? null : const EdgeInsets.fromLTRB(4, 0, 4, 0),
->>>>>>> 643a4d37
+          margin: isMobile ? null : const EdgeInsets.fromLTRB(4, 0, 4, 0),
           width: double.infinity,
           decoration: BoxDecoration(
             borderRadius: context.isMobile
