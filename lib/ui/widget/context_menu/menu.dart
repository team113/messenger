--- conflicted
+++ resolved
@@ -144,18 +144,6 @@
           child: Row(
             mainAxisSize: MainAxisSize.min,
             children: [
-<<<<<<< HEAD
-              Expanded(
-                child: Text(
-                  widget.label,
-                  textAlign: TextAlign.left,
-                  style: context.theme.outlinedButtonTheme.style!.textStyle!
-                      .resolve({MaterialState.disabled})!.copyWith(
-                          color: Colors.black),
-                ),
-              ),
-=======
->>>>>>> c00164d1
               if (widget.leading != null) ...[
                 Theme(
                   data: Theme.of(context).copyWith(
