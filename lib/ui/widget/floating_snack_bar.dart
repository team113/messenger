// Copyright © 2022-2023 IT ENGINEERING MANAGEMENT INC,
//                       <https://github.com/team113>
//
// This program is free software: you can redistribute it and/or modify it under
// the terms of the GNU Affero General Public License v3.0 as published by the
// Free Software Foundation, either version 3 of the License, or (at your
// option) any later version.
//
// This program is distributed in the hope that it will be useful, but WITHOUT
// ANY WARRANTY; without even the implied warranty of MERCHANTABILITY or FITNESS
// FOR A PARTICULAR PURPOSE. See the GNU Affero General Public License v3.0 for
// more details.
//
// You should have received a copy of the GNU Affero General Public License v3.0
// along with this program. If not, see
// <https://www.gnu.org/licenses/agpl-3.0.html>.

import 'package:flutter/material.dart';
import 'package:get/get.dart';

import '/routes.dart';
import '/themes.dart';
import '/ui/page/home/widget/avatar.dart';

/// Animated message briefly displayed at the bottom of the screen.
///
/// Custom implementation of a default [SnackBar].
class FloatingSnackBar extends StatefulWidget {
  const FloatingSnackBar({
    super.key,
    required this.child,
    this.duration = const Duration(seconds: 2),
    this.onEnd,
    this.bottom = 16,
  });

  /// Content to display in this [FloatingSnackBar].
  final Widget child;

  /// [Duration] to display this [FloatingSnackBar] for.
  final Duration duration;

  /// Callback, called when this [FloatingSnackBar] disappears.
  final VoidCallback? onEnd;

  /// Bottom margin to apply to this [FloatingSnackBar].
  final double bottom;

  /// Displays a [FloatingSnackBar] in a [Overlay] with the provided [title].
  static void show(String title, {double bottom = 16}) {
    final Style style = Theme.of(router.context!).extension<Style>()!;

    OverlayEntry? entry;

    entry = OverlayEntry(
      builder: (_) => FloatingSnackBar(
        onEnd: () {
          if (entry?.mounted == true) {
            entry?.remove();
          }
          entry = null;
        },
        bottom: bottom,
        child: Text(
          title,
<<<<<<< HEAD
          style: router.context!.textTheme.bodyLarge,
=======
          style: TextStyle(color: style.colors.onBackground, fontSize: 15),
>>>>>>> 5154fb2b
        ),
      ),
    );

    router.overlay?.insert(entry!);
  }

  @override
  State<FloatingSnackBar> createState() => _FloatingSnackBarState();
}

/// State of a [FloatingSnackBar] maintaining the [_opacity].
class _FloatingSnackBarState extends State<FloatingSnackBar>
    with SingleTickerProviderStateMixin {
  /// Initial opacity of the [FloatingSnackBar].
  static const double _initialOpacity = 0;

  /// Final opacity of the [FloatingSnackBar].
  static const double _finalOpacity = 1;

  /// Current opacity of the [FloatingSnackBar].
  double _opacity = _initialOpacity;

  @override
  void initState() {
    super.initState();
    WidgetsBinding.instance.addPostFrameCallback((_) {
      if (mounted) {
        setState(() => _opacity = _finalOpacity);
      }
    });
  }

  @override
  Widget build(BuildContext context) {
    final Style style = Theme.of(router.context!).extension<Style>()!;

    return Stack(
      children: [
        Positioned(
          bottom: widget.bottom,
          width: MediaQuery.of(context).size.width,
          child: Center(
            child: GestureDetector(
              onTap: () => setState(() => _opacity = _initialOpacity),
              child: AnimatedOpacity(
                opacity: _opacity,
                duration: const Duration(milliseconds: 120),
                onEnd: _onEnd,
                child: Container(
                  padding: const EdgeInsets.fromLTRB(24, 8, 24, 8),
                  decoration: BoxDecoration(
                    borderRadius: BorderRadius.circular(20),
                    color: style.cardColor.darken(0.03),
                    border: style.cardHoveredBorder,
                    boxShadow: [
                      BoxShadow(
                        color: style.colors.onBackgroundOpacity2,
                        blurRadius: 8,
                        blurStyle: BlurStyle.outer,
                      ),
                    ],
                  ),
                  child: widget.child,
                ),
              ),
            ),
          ),
        ),
      ],
    );
  }

  /// Changes the [_opacity] after some delay to the [_initialOpacity] and
  /// invokes the [FloatingSnackBar.onEnd] afterwards.
  Future<void> _onEnd() async {
    if (_opacity == _finalOpacity) {
      await Future.delayed(widget.duration, () {
        if (mounted) {
          setState(() => _opacity = _initialOpacity);
        }
      });
    } else if (_opacity == _initialOpacity) {
      widget.onEnd?.call();
    }
  }
}<|MERGE_RESOLUTION|>--- conflicted
+++ resolved
@@ -63,11 +63,9 @@
         bottom: bottom,
         child: Text(
           title,
-<<<<<<< HEAD
-          style: router.context!.textTheme.bodyLarge,
-=======
-          style: TextStyle(color: style.colors.onBackground, fontSize: 15),
->>>>>>> 5154fb2b
+          style: router.context!.textTheme.bodyLarge!.copyWith(
+            color: style.colors.onBackground,
+          ),
         ),
       ),
     );
