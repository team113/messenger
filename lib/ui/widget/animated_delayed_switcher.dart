--- conflicted
+++ resolved
@@ -66,15 +66,11 @@
   }
 
   @override
-<<<<<<< HEAD
-  Widget build(BuildContext context) => _show ? widget.child : Container();
-=======
   Widget build(BuildContext context) => AnimatedOpacity(
         opacity: _show ? 1 : 0,
         duration: widget.duration,
         child: widget.child,
       );
->>>>>>> e2e41826
 
   /// Starts the [_timer] switching the [AnimatedSwitcher] visibility.
   void _startTimer() {
