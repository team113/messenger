--- conflicted
+++ resolved
@@ -44,15 +44,8 @@
               fontSize: 17,
               fontWeight: FontWeight.w400,
             ),
-<<<<<<< HEAD
             cardBlur: 5,
-            cardBorder: Border.all(
-              color: const Color(0xFFEBEBEB),
-              width: 0.5,
-            ),
-=======
             cardBorder: Border.all(color: const Color(0xFFEBEBEB), width: 0.5),
->>>>>>> 35ad0776
             cardColor: Colors.white.withOpacity(0.95),
             cardRadius: BorderRadius.circular(14),
             contextMenuBackgroundColor: const Color(0xFFF2F2F2),
@@ -279,10 +272,7 @@
   const Style({
     required this.barrierColor,
     required this.boldBody,
-<<<<<<< HEAD
     required this.cardBlur,
-=======
->>>>>>> 35ad0776
     required this.cardBorder,
     required this.cardColor,
     required this.cardRadius,
@@ -301,20 +291,13 @@
   /// [TextStyle] to use in the body to make content readable.
   final TextStyle boldBody;
 
-<<<<<<< HEAD
   /// Blur to use in card-like [Widget]s.
   final double cardBlur;
 
-  /// [Border] to use in card-like [Widget]s.
-  final Border cardBorder;
-
-  /// Background [Color] to use in card-like [Widget]s.
-=======
   /// [Border] to apply to card-like [Widget]s.
   final Border cardBorder;
 
   /// Background [Color] of card-like [Widget]s.
->>>>>>> 35ad0776
   final Color cardColor;
 
   /// [BorderRadius] to use in card-like [Widget]s.
@@ -345,10 +328,7 @@
   ThemeExtension<Style> copyWith({
     Color? barrierColor,
     TextStyle? boldBody,
-<<<<<<< HEAD
     double? cardBlur,
-=======
->>>>>>> 35ad0776
     Border? cardBorder,
     Color? cardColor,
     BorderRadius? cardRadius,
@@ -363,10 +343,7 @@
     return Style(
       barrierColor: barrierColor ?? this.barrierColor,
       boldBody: boldBody ?? this.boldBody,
-<<<<<<< HEAD
       cardBlur: cardBlur ?? this.cardBlur,
-=======
->>>>>>> 35ad0776
       cardBorder: cardBorder ?? this.cardBorder,
       cardColor: cardColor ?? this.cardColor,
       cardRadius: cardRadius ?? this.cardRadius,
@@ -391,10 +368,7 @@
     return Style(
       barrierColor: Color.lerp(barrierColor, other.barrierColor, t)!,
       boldBody: TextStyle.lerp(boldBody, other.boldBody, t)!,
-<<<<<<< HEAD
       cardBlur: cardBlur * (1.0 - t) + other.cardBlur * t,
-=======
->>>>>>> 35ad0776
       cardBorder: Border.lerp(cardBorder, other.cardBorder, t)!,
       cardColor: Color.lerp(cardColor, other.cardColor, t)!,
       cardRadius: BorderRadius.lerp(cardRadius, other.cardRadius, t)!,
