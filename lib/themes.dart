--- conflicted
+++ resolved
@@ -44,16 +44,12 @@
               fontSize: 17,
               fontWeight: FontWeight.w400,
             ),
-<<<<<<< HEAD
             cardBorder: Border.all(color: const Color(0xFFEBEBEB), width: 0.5),
             cardColor: Colors.white.withOpacity(0.95),
-            cardRadius: BorderRadius.circular(14),
-=======
             cardRadius: BorderRadius.circular(14),
             contextMenuBackgroundColor: const Color(0xFFF2F2F2),
             contextMenuHoveredColor: const Color(0xFFE5E7E9),
             contextMenuRadius: BorderRadius.circular(10),
->>>>>>> 1e95e649
             sidebarColor: Colors.white.withOpacity(0.4),
           ),
         ],
@@ -264,16 +260,12 @@
   const Style({
     required this.barrierColor,
     required this.boldBody,
-<<<<<<< HEAD
     required this.cardBorder,
     required this.cardColor,
-    required this.cardRadius,
-=======
     required this.cardRadius,
     required this.contextMenuBackgroundColor,
     required this.contextMenuHoveredColor,
     required this.contextMenuRadius,
->>>>>>> 1e95e649
     required this.sidebarColor,
   });
 
@@ -283,7 +275,6 @@
   /// [TextStyle] to use in the body to make content readable.
   final TextStyle boldBody;
 
-<<<<<<< HEAD
   /// [Border] to use in card-like [Widget]s.
   final Border cardBorder;
 
@@ -293,10 +284,6 @@
   /// [BorderRadius] to use in card-like [Widget]s.
   final BorderRadius cardRadius;
 
-=======
-  /// [BorderRadius] to use in card-like [Widget]s.
-  final BorderRadius cardRadius;
-
   /// Background [Color] of the [ContextMenu].
   final Color contextMenuBackgroundColor;
 
@@ -306,7 +293,6 @@
   /// [BorderRadius] of the [ContextMenu].
   final BorderRadius contextMenuRadius;
 
->>>>>>> 1e95e649
   /// [Color] of the [HomeView]'s side bar.
   final Color sidebarColor;
 
@@ -314,33 +300,25 @@
   ThemeExtension<Style> copyWith({
     Color? barrierColor,
     TextStyle? boldBody,
-<<<<<<< HEAD
     Border? cardBorder,
     Color? cardColor,
-    BorderRadius? cardRadius,
-=======
     BorderRadius? cardRadius,
     Color? contextMenuBackgroundColor,
     Color? contextMenuHoveredColor,
     BorderRadius? contextMenuRadius,
->>>>>>> 1e95e649
     Color? sidebarColor,
   }) {
     return Style(
       barrierColor: barrierColor ?? this.barrierColor,
       boldBody: boldBody ?? this.boldBody,
-<<<<<<< HEAD
       cardBorder: cardBorder ?? this.cardBorder,
       cardColor: cardColor ?? this.cardColor,
-      cardRadius: cardRadius ?? this.cardRadius,
-=======
       cardRadius: cardRadius ?? this.cardRadius,
       contextMenuBackgroundColor:
           contextMenuBackgroundColor ?? this.contextMenuBackgroundColor,
       contextMenuHoveredColor:
           contextMenuHoveredColor ?? this.contextMenuHoveredColor,
       contextMenuRadius: contextMenuRadius ?? this.contextMenuRadius,
->>>>>>> 1e95e649
       sidebarColor: sidebarColor ?? this.sidebarColor,
     );
   }
@@ -354,11 +332,8 @@
     return Style(
       barrierColor: Color.lerp(barrierColor, other.barrierColor, t)!,
       boldBody: TextStyle.lerp(boldBody, other.boldBody, t)!,
-<<<<<<< HEAD
       cardBorder: Border.lerp(cardBorder, other.cardBorder, t)!,
       cardColor: Color.lerp(cardColor, other.cardColor, t)!,
-      cardRadius: BorderRadius.lerp(cardRadius, other.cardRadius, t)!,
-=======
       cardRadius: BorderRadius.lerp(cardRadius, other.cardRadius, t)!,
       contextMenuBackgroundColor: Color.lerp(
         contextMenuBackgroundColor,
@@ -372,7 +347,6 @@
       )!,
       contextMenuRadius:
           BorderRadius.lerp(contextMenuRadius, other.contextMenuRadius, t)!,
->>>>>>> 1e95e649
       sidebarColor: Color.lerp(sidebarColor, other.sidebarColor, t)!,
     );
   }
