// Copyright © 2022 IT ENGINEERING MANAGEMENT INC, <https://github.com/team113>
//
// This program is free software: you can redistribute it and/or modify it under
// the terms of the GNU Affero General Public License v3.0 as published by the
// Free Software Foundation, either version 3 of the License, or (at your
// option) any later version.
//
// This program is distributed in the hope that it will be useful, but WITHOUT
// ANY WARRANTY; without even the implied warranty of MERCHANTABILITY or FITNESS
// FOR A PARTICULAR PURPOSE. See the GNU Affero General Public License v3.0 for
// more details.
//
// You should have received a copy of the GNU Affero General Public License v3.0
// along with this program. If not, see
// <https://www.gnu.org/licenses/agpl-3.0.html>.

import 'package:flutter/material.dart';
import 'package:flutter/services.dart';
import 'package:google_fonts/google_fonts.dart';

/// Application themes constants.
class Themes {
  /// Returns a light theme.
  static ThemeData light() {
    ColorScheme colors = ThemeData.light().colorScheme.copyWith(
          primary: const Color(0xFF888888),
          onPrimary: Colors.white,
          secondary: const Color(0xFF63B4FF),
          onSecondary: Colors.white,
          background: const Color(0xFFF5F8FA),
          onBackground: Colors.black,
        );

    SystemChrome.setSystemUIOverlayStyle(colors.brightness == Brightness.light
        ? SystemUiOverlayStyle.dark
        : SystemUiOverlayStyle.light);

    return ThemeData.light().copyWith(
        extensions: [
          Style(
            barrierColor: const Color(0xBB000000),
            boldBody: GoogleFonts.roboto(
              color: Colors.black,
              fontSize: 17,
              fontWeight: FontWeight.w400,
            ),
            cardRadius: BorderRadius.circular(14),
<<<<<<< HEAD
            cardColor: Colors.white.withOpacity(0.95),
            cardBlur: 5,
            cardBorder: Border.all(
              color: const Color(0xFFEBEBEB),
              width: 0.5,
            ),
            dropButtonColor: Colors.red,
            joinButtonColor: const Color(0xFF63B4FF),
            primaryCardColor: const Color.fromRGBO(210, 227, 249, 1),
            primaryBorder: Border.all(
              color: const Color(0xFFB9D9FA),
              width: 0.5,
            ),
            hoveredBorderUnselected: Border.all(
              color: const Color(0xFFDAEDFF),
              width: 0.5,
            ),
            subtitleColor: const Color(0xFF666666),
            subtitle2Color: const Color(0xFF63B4FF),
=======
            contextMenuBackgroundColor: const Color(0xFFF2F2F2),
            contextMenuHoveredColor: const Color(0xFFE5E7E9),
            contextMenuRadius: BorderRadius.circular(10),
>>>>>>> d0fa45b4
            sidebarColor: Colors.white.withOpacity(0.4),
            statusMessageRead: const Color(0xFF63B4FF),
            statusMessageNotRead: const Color(0xFF888888),
            statusMessageError: Colors.red,
            unselectedHoverColor: const Color.fromARGB(255, 244, 249, 255),
          ),
        ],
        colorScheme: colors,
        scaffoldBackgroundColor: Colors.transparent,
        appBarTheme: ThemeData.light().appBarTheme.copyWith(
              backgroundColor: colors.background,
              foregroundColor: colors.primary,
              iconTheme: ThemeData.light()
                  .appBarTheme
                  .iconTheme
                  ?.copyWith(color: colors.primary),
              actionsIconTheme: ThemeData.light()
                  .appBarTheme
                  .iconTheme
                  ?.copyWith(color: colors.primary),
              systemOverlayStyle: const SystemUiOverlayStyle(
                systemNavigationBarColor: Colors.blue,
                statusBarColor: Color(0xFFF8F8F8),
              ),
              elevation: 0,
              centerTitle: true,
              titleTextStyle: GoogleFonts.roboto(
                color: Colors.black,
                fontWeight: FontWeight.w300,
                fontSize: 18,
              ),
            ),
        tabBarTheme: ThemeData.light().tabBarTheme.copyWith(
              labelColor: colors.secondary,
              unselectedLabelColor: colors.primary,
            ),
        primaryTextTheme: ThemeData.light()
            .primaryTextTheme
            .copyWith(headline6: TextStyle(color: colors.primary)),
        primaryIconTheme:
            const IconThemeData.fallback().copyWith(color: colors.primary),
        iconTheme: ThemeData.light().iconTheme.copyWith(color: Colors.black),
        textTheme: GoogleFonts.robotoTextTheme().copyWith(
          headline1: TextStyle(
            color: colors.primary,
            fontWeight: FontWeight.w300,
            fontSize: 24,
          ),
          headline2: TextStyle(
            color: colors.primary,
            fontWeight: FontWeight.w300,
            fontSize: 15.4,
          ),
          headline3: const TextStyle(
            color: Colors.black,
            fontWeight: FontWeight.w300,
            fontSize: 18,
          ),
          headline4: const TextStyle(
            color: Colors.black,
            fontWeight: FontWeight.w300,
            fontSize: 18,
          ),
          headline5: const TextStyle(
            color: Colors.black,
            fontWeight: FontWeight.w400,
            fontSize: 18,
          ),
          headline6: const TextStyle(
            color: Colors.black,
            fontSize: 15,
            fontWeight: FontWeight.w600,
          ),
          caption: TextStyle(
            color: colors.primary,
            fontWeight: FontWeight.w300,
            fontSize: 13,
          ),
          button: const TextStyle(
            color: Colors.black,
            fontWeight: FontWeight.w300,
            fontSize: 17,
          ),
          overline: const TextStyle(
            color: Colors.black,
            fontWeight: FontWeight.w300,
            fontSize: 17,
          ),
          subtitle1: const TextStyle(
            color: Colors.black,
            fontSize: 15,
            fontWeight: FontWeight.w300,
          ),
          subtitle2: TextStyle(
            color: colors.primary,
            fontSize: 15,
            fontWeight: FontWeight.w300,
          ),
          bodyText1: const TextStyle(
            color: Colors.black,
            fontSize: 15,
            fontWeight: FontWeight.w300,
          ),
          bodyText2: const TextStyle(
            color: Colors.black,
            fontSize: 13,
            fontWeight: FontWeight.w300,
          ),
        ),
        inputDecorationTheme: ThemeData.light().inputDecorationTheme.copyWith(
              focusColor: colors.secondary,
              hoverColor: colors.secondary,
              fillColor: colors.secondary,
              hintStyle: GoogleFonts.roboto(color: colors.primary),
              labelStyle: GoogleFonts.roboto(color: colors.primary),
              errorStyle: GoogleFonts.roboto(color: Colors.red, fontSize: 13),
              errorMaxLines: 5,
              floatingLabelStyle: GoogleFonts.roboto(color: colors.primary),
              focusedBorder: OutlineInputBorder(
                borderRadius: BorderRadius.circular(25),
                borderSide: BorderSide(color: colors.secondary),
              ),
              enabledBorder: OutlineInputBorder(
                borderRadius: BorderRadius.circular(25),
                borderSide: BorderSide(color: colors.primary),
              ),
              disabledBorder: OutlineInputBorder(
                borderRadius: BorderRadius.circular(25),
                borderSide: BorderSide(color: colors.primary),
              ),
              border: OutlineInputBorder(
                borderRadius: BorderRadius.circular(25),
                borderSide: BorderSide(color: colors.primary),
              ),
            ),
        textSelectionTheme: ThemeData.light().textSelectionTheme.copyWith(
              cursorColor: colors.secondary,
              selectionHandleColor: colors.secondary,
            ),
        floatingActionButtonTheme:
            ThemeData.light().floatingActionButtonTheme.copyWith(
                  backgroundColor: colors.secondary,
                  foregroundColor: colors.onSecondary,
                ),
        bottomNavigationBarTheme:
            ThemeData.light().bottomNavigationBarTheme.copyWith(
                  backgroundColor: colors.background,
                  selectedItemColor: colors.secondary,
                  unselectedItemColor: colors.primary,
                ),
        progressIndicatorTheme: ThemeData.light()
            .progressIndicatorTheme
            .copyWith(color: colors.secondary),
        textButtonTheme: TextButtonThemeData(
          style: TextButton.styleFrom(
            foregroundColor: colors.primary,
            textStyle: GoogleFonts.roboto(
              color: colors.primary,
              fontSize: 17,
            ),
          ),
        ),
        outlinedButtonTheme: OutlinedButtonThemeData(
          style: OutlinedButton.styleFrom(
            backgroundColor: Colors.transparent,
            foregroundColor: colors.primary,
            minimumSize: const Size(100, 60),
            maximumSize: const Size(250, 60),
            shape:
                RoundedRectangleBorder(borderRadius: BorderRadius.circular(30)),
            side: BorderSide(width: 1, color: colors.primary),
            textStyle: GoogleFonts.roboto(
              color: colors.primary,
              fontSize: 17,
            ),
          ),
        ),
        elevatedButtonTheme: ElevatedButtonThemeData(
          style: ElevatedButton.styleFrom(
            backgroundColor: colors.secondary,
            shape:
                RoundedRectangleBorder(borderRadius: BorderRadius.circular(30)),
            padding: const EdgeInsets.all(12),
            textStyle: GoogleFonts.roboto(
              color: colors.primary,
              fontSize: 15,
            ),
          ),
        ),
        scrollbarTheme: ThemeData.light()
            .scrollbarTheme
            .copyWith(thickness: MaterialStateProperty.all(6)),
        radioTheme: ThemeData.light().radioTheme.copyWith(
          fillColor: MaterialStateProperty.resolveWith((states) {
            if (states.contains(MaterialState.selected)) {
              return const Color(0xFF63B4FF);
            }

            return const Color(0xFF888888);
          }),
        ),
        pageTransitionsTheme: const PageTransitionsTheme(
          builders: {
            TargetPlatform.android: FadeUpwardsPageTransitionsBuilder(),
            TargetPlatform.iOS: CupertinoPageTransitionsBuilder(),
            TargetPlatform.macOS: CupertinoPageTransitionsBuilder(),
            TargetPlatform.windows: CupertinoPageTransitionsBuilder(),
            TargetPlatform.linux: CupertinoPageTransitionsBuilder(),
            TargetPlatform.fuchsia: FadeUpwardsPageTransitionsBuilder(),
          },
        ));
  }

  /// Returns a dark theme.
  static ThemeData dark() {
    /// TODO: Dark theme support.
    throw UnimplementedError();
  }
}

/// Shadow cast by a box that allows to customize its [blurStyle].
class CustomBoxShadow extends BoxShadow {
  const CustomBoxShadow({
    Color color = const Color(0xFF000000),
    Offset offset = Offset.zero,
    double blurRadius = 0.0,
    BlurStyle blurStyle = BlurStyle.normal,
  })  : _blurStyle = blurStyle,
        super(
          color: color,
          offset: offset,
          blurRadius: blurRadius,
        );

  /// Style to use for blur in [MaskFilter] object.
  final BlurStyle _blurStyle;

  @override
  Paint toPaint() {
    final Paint result = Paint()
      ..color = color
      ..maskFilter = MaskFilter.blur(_blurStyle, blurSigma);
    assert(() {
      if (debugDisableShadows) {
        result.maskFilter = null;
      }
      return true;
    }());
    return result;
  }
}

/// [ThemeExtension] containing custom additional style-related fields.
class Style extends ThemeExtension<Style> {
  const Style({
    required this.barrierColor,
    required this.boldBody,
    required this.cardRadius,
<<<<<<< HEAD
    required this.cardBlur,
    required this.cardColor,
    required this.cardBorder,
    required this.dropButtonColor,
    required this.joinButtonColor,
    required this.primaryCardColor,
    required this.primaryBorder,
    required this.hoveredBorderUnselected,
    required this.subtitleColor,
    required this.subtitle2Color,
=======
    required this.contextMenuBackgroundColor,
    required this.contextMenuHoveredColor,
    required this.contextMenuRadius,
>>>>>>> d0fa45b4
    required this.sidebarColor,
    required this.statusMessageRead,
    required this.statusMessageNotRead,
    required this.statusMessageError,
    required this.unselectedHoverColor,
  });

  /// [Color] of the modal background barrier color.
  final Color barrierColor;

  /// [TextStyle] to use in the body to make content readable.
  final TextStyle boldBody;

<<<<<<< HEAD
  /// .
  final Color dropButtonColor;

  /// .
  final Color joinButtonColor;

  /// [BorderRadius] to use .
  final BorderRadius cardRadius;

  /// Blur to use in sidebar for chats.
  final double cardBlur;

  /// [Color] to use in sidebar for chats if chat is not selected.
  final Color cardColor;

  /// [Border] to use in sidebar for chats if chat is not selected.
  final Border cardBorder;

  /// [Color] to use in sidebar for chats if chat is selected.
  final Color primaryCardColor;

  /// [Border] to use in sidebar for chats if chat is selected.
  final Border primaryBorder;

  /// [Border] to use in sidebar for chats.
  final Border hoveredBorderUnselected;

  /// [Color] used for the primary text in lists.
  final Color subtitleColor;

  /// [Color] used for medium emphasis text in lists.
  final Color subtitle2Color;
=======
  /// [BorderRadius] to use in card-like [Widget]s.
  final BorderRadius cardRadius;

  /// Background [Color] of the [ContextMenu].
  final Color contextMenuBackgroundColor;

  /// [Color] of the hovered [ContextMenuButton].
  final Color contextMenuHoveredColor;

  /// [BorderRadius] of the [ContextMenu].
  final BorderRadius contextMenuRadius;
>>>>>>> d0fa45b4

  /// [Color] of the [HomeView]'s side bar.
  final Color sidebarColor;

  /// Icon [Color] when a message has been read.
  final Color statusMessageRead;

  /// Icon [Color] when a message has not been read.
  final Color statusMessageNotRead;

  /// Icon [Color] when an error occurred while sending a message.
  final Color statusMessageError;

  /// [Color] to use in sidebar for chats when hovering.
  final Color unselectedHoverColor;

  @override
  ThemeExtension<Style> copyWith({
    Color? barrierColor,
    TextStyle? boldBody,
    BorderRadius? cardRadius,
<<<<<<< HEAD
    double? cardBlur,
    Color? cardColor,
    Border? cardBorder,
    Color? dropButtonColor,
    Color? joinButtonColor,
    Color? primaryCardColor,
    Border? primaryBorder,
    Border? hoveredBorderUnselected,
    Color? subtitleColor,
    Color? subtitle2Color,
=======
    Color? contextMenuBackgroundColor,
    Color? contextMenuHoveredColor,
    BorderRadius? contextMenuRadius,
>>>>>>> d0fa45b4
    Color? sidebarColor,
    Color? statusMessageRead,
    Color? statusMessageNotRead,
    Color? statusMessageError,
    Color? unselectedHoverColor,
  }) {
    return Style(
      barrierColor: barrierColor ?? this.barrierColor,
      boldBody: boldBody ?? this.boldBody,
      cardRadius: cardRadius ?? this.cardRadius,
<<<<<<< HEAD
      cardBlur: cardBlur ?? this.cardBlur,
      cardColor: cardColor ?? this.cardColor,
      cardBorder: cardBorder ?? this.cardBorder,
      dropButtonColor: dropButtonColor ?? this.dropButtonColor,
      joinButtonColor: joinButtonColor ?? this.joinButtonColor,
      primaryCardColor: primaryCardColor ?? this.primaryCardColor,
      primaryBorder: primaryBorder ?? this.primaryBorder,
      hoveredBorderUnselected:
          hoveredBorderUnselected ?? this.hoveredBorderUnselected,
      subtitleColor: subtitleColor ?? this.subtitleColor,
      subtitle2Color: subtitle2Color ?? this.subtitle2Color,
=======
      contextMenuBackgroundColor:
          contextMenuBackgroundColor ?? this.contextMenuBackgroundColor,
      contextMenuHoveredColor:
          contextMenuHoveredColor ?? this.contextMenuHoveredColor,
      contextMenuRadius: contextMenuRadius ?? this.contextMenuRadius,
>>>>>>> d0fa45b4
      sidebarColor: sidebarColor ?? this.sidebarColor,
      statusMessageRead: statusMessageRead ?? this.statusMessageRead,
      statusMessageNotRead: statusMessageNotRead ?? this.statusMessageNotRead,
      statusMessageError: statusMessageError ?? this.statusMessageError,
      unselectedHoverColor: unselectedHoverColor ?? this.unselectedHoverColor,
    );
  }

  @override
  ThemeExtension<Style> lerp(ThemeExtension<Style>? other, double t) {
    if (other is! Style) {
      return this;
    }

    return Style(
      barrierColor: Color.lerp(barrierColor, other.barrierColor, t)!,
      boldBody: TextStyle.lerp(boldBody, other.boldBody, t)!,
      cardRadius: BorderRadius.lerp(cardRadius, other.cardRadius, t)!,
<<<<<<< HEAD
      cardBlur: cardBlur * (1 - t) + other.cardBlur * t,
      cardColor: Color.lerp(cardColor, other.cardColor, t)!,
      cardBorder: Border.lerp(cardBorder, other.cardBorder, t)!,
      dropButtonColor: Color.lerp(dropButtonColor, other.dropButtonColor, t)!,
      joinButtonColor: Color.lerp(joinButtonColor, other.joinButtonColor, t)!,
      primaryCardColor:
          Color.lerp(primaryCardColor, other.primaryCardColor, t)!,
      primaryBorder: Border.lerp(primaryBorder, other.primaryBorder, t)!,
      hoveredBorderUnselected: Border.lerp(
          hoveredBorderUnselected, other.hoveredBorderUnselected, t)!,
      subtitleColor: Color.lerp(subtitleColor, other.subtitleColor, t)!,
      subtitle2Color: Color.lerp(subtitle2Color, other.subtitle2Color, t)!,
=======
      contextMenuBackgroundColor: Color.lerp(
        contextMenuBackgroundColor,
        other.contextMenuBackgroundColor,
        t,
      )!,
      contextMenuHoveredColor: Color.lerp(
        contextMenuHoveredColor,
        other.contextMenuHoveredColor,
        t,
      )!,
      contextMenuRadius:
          BorderRadius.lerp(contextMenuRadius, other.contextMenuRadius, t)!,
>>>>>>> d0fa45b4
      sidebarColor: Color.lerp(sidebarColor, other.sidebarColor, t)!,
      statusMessageRead:
          Color.lerp(statusMessageRead, other.statusMessageRead, t)!,
      statusMessageNotRead:
          Color.lerp(statusMessageNotRead, other.statusMessageNotRead, t)!,
      statusMessageError:
          Color.lerp(statusMessageError, other.statusMessageError, t)!,
      unselectedHoverColor:
          Color.lerp(unselectedHoverColor, other.unselectedHoverColor, t)!,
    );
  }
}<|MERGE_RESOLUTION|>--- conflicted
+++ resolved
@@ -45,7 +45,9 @@
               fontWeight: FontWeight.w400,
             ),
             cardRadius: BorderRadius.circular(14),
-<<<<<<< HEAD
+            contextMenuBackgroundColor: const Color(0xFFF2F2F2),
+            contextMenuHoveredColor: const Color(0xFFE5E7E9),
+            contextMenuRadius: BorderRadius.circular(10),
             cardColor: Colors.white.withOpacity(0.95),
             cardBlur: 5,
             cardBorder: Border.all(
@@ -65,11 +67,6 @@
             ),
             subtitleColor: const Color(0xFF666666),
             subtitle2Color: const Color(0xFF63B4FF),
-=======
-            contextMenuBackgroundColor: const Color(0xFFF2F2F2),
-            contextMenuHoveredColor: const Color(0xFFE5E7E9),
-            contextMenuRadius: BorderRadius.circular(10),
->>>>>>> d0fa45b4
             sidebarColor: Colors.white.withOpacity(0.4),
             statusMessageRead: const Color(0xFF63B4FF),
             statusMessageNotRead: const Color(0xFF888888),
@@ -328,7 +325,9 @@
     required this.barrierColor,
     required this.boldBody,
     required this.cardRadius,
-<<<<<<< HEAD
+    required this.contextMenuBackgroundColor,
+    required this.contextMenuHoveredColor,
+    required this.contextMenuRadius,
     required this.cardBlur,
     required this.cardColor,
     required this.cardBorder,
@@ -339,11 +338,6 @@
     required this.hoveredBorderUnselected,
     required this.subtitleColor,
     required this.subtitle2Color,
-=======
-    required this.contextMenuBackgroundColor,
-    required this.contextMenuHoveredColor,
-    required this.contextMenuRadius,
->>>>>>> d0fa45b4
     required this.sidebarColor,
     required this.statusMessageRead,
     required this.statusMessageNotRead,
@@ -357,15 +351,23 @@
   /// [TextStyle] to use in the body to make content readable.
   final TextStyle boldBody;
 
-<<<<<<< HEAD
-  /// .
+  /// [BorderRadius] to use in card-like [Widget]s.
+  final BorderRadius cardRadius;
+
+  /// Background [Color] of the [ContextMenu].
+  final Color contextMenuBackgroundColor;
+
+  /// [Color] of the hovered [ContextMenuButton].
+  final Color contextMenuHoveredColor;
+
+  /// [BorderRadius] of the [ContextMenu].
+  final BorderRadius contextMenuRadius;
+
+  /// [Color] reset button.
   final Color dropButtonColor;
 
-  /// .
+  /// [Color] join button.
   final Color joinButtonColor;
-
-  /// [BorderRadius] to use .
-  final BorderRadius cardRadius;
 
   /// Blur to use in sidebar for chats.
   final double cardBlur;
@@ -390,19 +392,6 @@
 
   /// [Color] used for medium emphasis text in lists.
   final Color subtitle2Color;
-=======
-  /// [BorderRadius] to use in card-like [Widget]s.
-  final BorderRadius cardRadius;
-
-  /// Background [Color] of the [ContextMenu].
-  final Color contextMenuBackgroundColor;
-
-  /// [Color] of the hovered [ContextMenuButton].
-  final Color contextMenuHoveredColor;
-
-  /// [BorderRadius] of the [ContextMenu].
-  final BorderRadius contextMenuRadius;
->>>>>>> d0fa45b4
 
   /// [Color] of the [HomeView]'s side bar.
   final Color sidebarColor;
@@ -424,7 +413,9 @@
     Color? barrierColor,
     TextStyle? boldBody,
     BorderRadius? cardRadius,
-<<<<<<< HEAD
+    Color? contextMenuBackgroundColor,
+    Color? contextMenuHoveredColor,
+    BorderRadius? contextMenuRadius,
     double? cardBlur,
     Color? cardColor,
     Border? cardBorder,
@@ -435,11 +426,6 @@
     Border? hoveredBorderUnselected,
     Color? subtitleColor,
     Color? subtitle2Color,
-=======
-    Color? contextMenuBackgroundColor,
-    Color? contextMenuHoveredColor,
-    BorderRadius? contextMenuRadius,
->>>>>>> d0fa45b4
     Color? sidebarColor,
     Color? statusMessageRead,
     Color? statusMessageNotRead,
@@ -450,7 +436,11 @@
       barrierColor: barrierColor ?? this.barrierColor,
       boldBody: boldBody ?? this.boldBody,
       cardRadius: cardRadius ?? this.cardRadius,
-<<<<<<< HEAD
+      contextMenuBackgroundColor:
+          contextMenuBackgroundColor ?? this.contextMenuBackgroundColor,
+      contextMenuHoveredColor:
+          contextMenuHoveredColor ?? this.contextMenuHoveredColor,
+      contextMenuRadius: contextMenuRadius ?? this.contextMenuRadius,
       cardBlur: cardBlur ?? this.cardBlur,
       cardColor: cardColor ?? this.cardColor,
       cardBorder: cardBorder ?? this.cardBorder,
@@ -462,13 +452,6 @@
           hoveredBorderUnselected ?? this.hoveredBorderUnselected,
       subtitleColor: subtitleColor ?? this.subtitleColor,
       subtitle2Color: subtitle2Color ?? this.subtitle2Color,
-=======
-      contextMenuBackgroundColor:
-          contextMenuBackgroundColor ?? this.contextMenuBackgroundColor,
-      contextMenuHoveredColor:
-          contextMenuHoveredColor ?? this.contextMenuHoveredColor,
-      contextMenuRadius: contextMenuRadius ?? this.contextMenuRadius,
->>>>>>> d0fa45b4
       sidebarColor: sidebarColor ?? this.sidebarColor,
       statusMessageRead: statusMessageRead ?? this.statusMessageRead,
       statusMessageNotRead: statusMessageNotRead ?? this.statusMessageNotRead,
@@ -487,7 +470,18 @@
       barrierColor: Color.lerp(barrierColor, other.barrierColor, t)!,
       boldBody: TextStyle.lerp(boldBody, other.boldBody, t)!,
       cardRadius: BorderRadius.lerp(cardRadius, other.cardRadius, t)!,
-<<<<<<< HEAD
+      contextMenuBackgroundColor: Color.lerp(
+        contextMenuBackgroundColor,
+        other.contextMenuBackgroundColor,
+        t,
+      )!,
+      contextMenuHoveredColor: Color.lerp(
+        contextMenuHoveredColor,
+        other.contextMenuHoveredColor,
+        t,
+      )!,
+      contextMenuRadius:
+          BorderRadius.lerp(contextMenuRadius, other.contextMenuRadius, t)!,
       cardBlur: cardBlur * (1 - t) + other.cardBlur * t,
       cardColor: Color.lerp(cardColor, other.cardColor, t)!,
       cardBorder: Border.lerp(cardBorder, other.cardBorder, t)!,
@@ -500,20 +494,6 @@
           hoveredBorderUnselected, other.hoveredBorderUnselected, t)!,
       subtitleColor: Color.lerp(subtitleColor, other.subtitleColor, t)!,
       subtitle2Color: Color.lerp(subtitle2Color, other.subtitle2Color, t)!,
-=======
-      contextMenuBackgroundColor: Color.lerp(
-        contextMenuBackgroundColor,
-        other.contextMenuBackgroundColor,
-        t,
-      )!,
-      contextMenuHoveredColor: Color.lerp(
-        contextMenuHoveredColor,
-        other.contextMenuHoveredColor,
-        t,
-      )!,
-      contextMenuRadius:
-          BorderRadius.lerp(contextMenuRadius, other.contextMenuRadius, t)!,
->>>>>>> d0fa45b4
       sidebarColor: Color.lerp(sidebarColor, other.sidebarColor, t)!,
       statusMessageRead:
           Color.lerp(statusMessageRead, other.statusMessageRead, t)!,
