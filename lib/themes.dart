// Copyright © 2022 IT ENGINEERING MANAGEMENT INC, <https://github.com/team113>
//
// This program is free software: you can redistribute it and/or modify it under
// the terms of the GNU Affero General Public License v3.0 as published by the
// Free Software Foundation, either version 3 of the License, or (at your
// option) any later version.
//
// This program is distributed in the hope that it will be useful, but WITHOUT
// ANY WARRANTY; without even the implied warranty of MERCHANTABILITY or FITNESS
// FOR A PARTICULAR PURPOSE. See the GNU Affero General Public License v3.0 for
// more details.
//
// You should have received a copy of the GNU Affero General Public License v3.0
// along with this program. If not, see
// <https://www.gnu.org/licenses/agpl-3.0.html>.

import 'package:flutter/material.dart';
import 'package:flutter/services.dart';
import 'package:google_fonts/google_fonts.dart';

/// Application themes constants.
class Themes {
  /// Returns a light theme.
  static ThemeData light() {
    final ColorScheme colors = ThemeData.light().colorScheme.copyWith(
          primary: const Color(0xFF888888),
          onPrimary: Colors.white,
          secondary: const Color(0xFF63B4FF),
          onSecondary: Colors.white,
          background: const Color(0xFFF5F8FA),
          onBackground: Colors.black,
        );

    SystemChrome.setSystemUIOverlayStyle(colors.brightness == Brightness.light
        ? SystemUiOverlayStyle.dark
        : SystemUiOverlayStyle.light);

    return ThemeData.light().copyWith(
        extensions: [
          Style(
            cardRadius: BorderRadius.circular(14),
            cardColor: Colors.white.withOpacity(0.95),
            primaryCardColor: const Color.fromRGBO(210, 227, 249, 1),
            unselectedHoverColor: const Color.fromARGB(255, 244, 249, 255),
            cardBlur: 5,
            cardBorder: Border.all(
              color: const Color(0xFFEBEBEB),
              width: 0.5,
            ),
            hoveredBorderUnselected: Border.all(
              color: const Color(0xFFDAEDFF),
              width: 0.5,
            ),
            boldBody: GoogleFonts.roboto(
              color: Colors.black,
              fontSize: 17,
              fontWeight: FontWeight.w400,
            ),
<<<<<<< HEAD
            primaryBorder: Border.all(
              color: const Color(0xFFB9D9FA),
              width: 0.5,
            ),
            subtitleColor: const Color(0xFF666666),
            subtitle2Color: const Color(0xFF63B4FF),
=======
            sidebarColor: Colors.white.withOpacity(0.4),
>>>>>>> 63d7a12b
          ),
        ],
        colorScheme: colors,
        scaffoldBackgroundColor: Colors.transparent,
        appBarTheme: ThemeData.light().appBarTheme.copyWith(
              backgroundColor: colors.background,
              foregroundColor: colors.primary,
              iconTheme: ThemeData.light()
                  .appBarTheme
                  .iconTheme
                  ?.copyWith(color: colors.primary),
              actionsIconTheme: ThemeData.light()
                  .appBarTheme
                  .iconTheme
                  ?.copyWith(color: colors.primary),
              systemOverlayStyle: const SystemUiOverlayStyle(
                systemNavigationBarColor: Colors.blue,
                statusBarColor: Color(0xFFF8F8F8),
              ),
              elevation: 0,
              centerTitle: true,
              titleTextStyle: GoogleFonts.roboto(
                color: Colors.black,
                fontWeight: FontWeight.w300,
                fontSize: 18,
              ),
            ),
        tabBarTheme: ThemeData.light().tabBarTheme.copyWith(
              labelColor: colors.secondary,
              unselectedLabelColor: colors.primary,
            ),
        primaryTextTheme: ThemeData.light()
            .primaryTextTheme
            .copyWith(headline6: TextStyle(color: colors.primary)),
        primaryIconTheme:
            const IconThemeData.fallback().copyWith(color: colors.primary),
        iconTheme: ThemeData.light().iconTheme.copyWith(color: Colors.black),
        textTheme: GoogleFonts.robotoTextTheme().copyWith(
          headline1: TextStyle(
            color: colors.primary,
            fontWeight: FontWeight.w300,
            fontSize: 24,
          ),
          headline2: TextStyle(
            color: colors.primary,
            fontWeight: FontWeight.w300,
            fontSize: 15.4,
          ),
          headline3: const TextStyle(
            color: Colors.black,
            fontWeight: FontWeight.w300,
            fontSize: 18,
          ),
          headline4: const TextStyle(
            color: Colors.black,
            fontWeight: FontWeight.w300,
            fontSize: 18,
          ),
          headline5: const TextStyle(
            color: Colors.black,
            fontWeight: FontWeight.w400,
            fontSize: 18,
          ),
          headline6: const TextStyle(
            color: Colors.black,
            fontSize: 15,
            fontWeight: FontWeight.w600,
          ),
          caption: TextStyle(
            color: colors.primary,
            fontWeight: FontWeight.w300,
            fontSize: 13,
          ),
          button: const TextStyle(
            color: Colors.black,
            fontWeight: FontWeight.w300,
            fontSize: 24 * 0.7,
          ),
          overline: const TextStyle(
            color: Colors.black,
            fontWeight: FontWeight.w300,
            fontSize: 17,
          ),
          subtitle1: const TextStyle(
            color: Colors.black,
            fontSize: 15,
            fontWeight: FontWeight.w300,
          ),
          subtitle2: TextStyle(
            color: colors.primary,
            fontSize: 15,
            fontWeight: FontWeight.w300,
          ),
          bodyText1: const TextStyle(
            color: Colors.black,
            fontSize: 15,
            fontWeight: FontWeight.w300,
          ),
          bodyText2: const TextStyle(
            color: Colors.black,
            fontSize: 13,
            fontWeight: FontWeight.w300,
          ),
        ),
        inputDecorationTheme: ThemeData.light().inputDecorationTheme.copyWith(
              focusColor: colors.secondary,
              hoverColor: colors.secondary,
              fillColor: colors.secondary,
              hintStyle: GoogleFonts.roboto(color: colors.primary),
              labelStyle: GoogleFonts.roboto(color: colors.primary),
              errorStyle: GoogleFonts.roboto(color: Colors.red, fontSize: 13),
              errorMaxLines: 5,
              floatingLabelStyle: GoogleFonts.roboto(color: colors.primary),
              focusedBorder: OutlineInputBorder(
                borderRadius: BorderRadius.circular(25),
                borderSide: BorderSide(color: colors.secondary),
              ),
              enabledBorder: OutlineInputBorder(
                borderRadius: BorderRadius.circular(25),
                borderSide: BorderSide(color: colors.primary),
              ),
              disabledBorder: OutlineInputBorder(
                borderRadius: BorderRadius.circular(25),
                borderSide: BorderSide(color: colors.primary),
              ),
              border: OutlineInputBorder(
                borderRadius: BorderRadius.circular(25),
                borderSide: BorderSide(color: colors.primary),
              ),
            ),
        textSelectionTheme: ThemeData.light().textSelectionTheme.copyWith(
              cursorColor: colors.secondary,
              selectionHandleColor: colors.secondary,
            ),
        floatingActionButtonTheme:
            ThemeData.light().floatingActionButtonTheme.copyWith(
                  backgroundColor: colors.secondary,
                  foregroundColor: colors.onSecondary,
                ),
        bottomNavigationBarTheme:
            ThemeData.light().bottomNavigationBarTheme.copyWith(
                  backgroundColor: colors.background,
                  selectedItemColor: colors.secondary,
                  unselectedItemColor: colors.primary,
                ),
        progressIndicatorTheme: ThemeData.light()
            .progressIndicatorTheme
            .copyWith(color: colors.secondary),
        textButtonTheme: TextButtonThemeData(
          style: TextButton.styleFrom(
            foregroundColor: colors.primary,
            textStyle: GoogleFonts.roboto(
              color: colors.primary,
              fontSize: 17,
            ),
          ),
        ),
        outlinedButtonTheme: OutlinedButtonThemeData(
          style: OutlinedButton.styleFrom(
            backgroundColor: Colors.transparent,
            foregroundColor: colors.primary,
            minimumSize: const Size(100, 60),
            maximumSize: const Size(250, 60),
            shape:
                RoundedRectangleBorder(borderRadius: BorderRadius.circular(30)),
            side: BorderSide(width: 1, color: colors.primary),
            textStyle: GoogleFonts.roboto(
              color: colors.primary,
              fontSize: 17,
            ),
          ),
        ),
        elevatedButtonTheme: ElevatedButtonThemeData(
          style: ElevatedButton.styleFrom(
            backgroundColor: colors.secondary,
            shape:
                RoundedRectangleBorder(borderRadius: BorderRadius.circular(30)),
            padding: const EdgeInsets.all(12),
            textStyle: GoogleFonts.roboto(
              color: colors.primary,
              fontSize: 15,
            ),
          ),
        ),
        scrollbarTheme: ThemeData.light()
            .scrollbarTheme
            .copyWith(thickness: MaterialStateProperty.all(6)),
        pageTransitionsTheme: const PageTransitionsTheme(
          builders: {
            TargetPlatform.android: FadeUpwardsPageTransitionsBuilder(),
            TargetPlatform.iOS: CupertinoPageTransitionsBuilder(),
            TargetPlatform.macOS: CupertinoPageTransitionsBuilder(),
            TargetPlatform.windows: CupertinoPageTransitionsBuilder(),
            TargetPlatform.linux: CupertinoPageTransitionsBuilder(),
            TargetPlatform.fuchsia: FadeUpwardsPageTransitionsBuilder(),
          },
        ));
  }

  /// Returns a dark theme.
  static ThemeData dark() {
    /// TODO: Dark theme support.
    throw UnimplementedError();
  }
}

/// Shadow cast by a box that allows to customize its [blurStyle].
class CustomBoxShadow extends BoxShadow {
  const CustomBoxShadow({
    Color color = const Color(0xFF000000),
    Offset offset = Offset.zero,
    double blurRadius = 0,
    BlurStyle blurStyle = BlurStyle.normal,
  })  : _blurStyle = blurStyle,
        super(
          color: color,
          offset: offset,
          blurRadius: blurRadius,
        );

  /// Style to use for blur in [MaskFilter] object.
  final BlurStyle _blurStyle;

  @override
  Paint toPaint() {
    final Paint result = Paint()
      ..color = color
      ..maskFilter = MaskFilter.blur(_blurStyle, blurSigma);
    assert(() {
      if (debugDisableShadows) {
        result.maskFilter = null;
      }
      return true;
    }());
    return result;
  }
}

/// [ThemeExtension] containing custom additional style-related fields.
class Style extends ThemeExtension<Style> {
  const Style({
    required this.cardRadius,
    required this.cardBlur,
    required this.cardColor,
    required this.primaryCardColor,
    required this.unselectedHoverColor,
    required this.cardBorder,
    required this.hoveredBorderUnselected,
    required this.boldBody,
<<<<<<< HEAD
    required this.primaryBorder,
    required this.subtitleColor,
    required this.subtitle2Color,
=======
    required this.sidebarColor,
>>>>>>> 63d7a12b
  });

  /// [BorderRadius] to use .
  final BorderRadius cardRadius;

  /// Blur to use in sidebar for chats.
  final double cardBlur;

  /// [Color] to use in sidebar for chats if chat is not selected.
  final Color cardColor;

  /// [Color] to use in sidebar for chats if chat is selected.
  final Color primaryCardColor;

  /// [Color] to use in sidebar for chats when hovering.
  final Color unselectedHoverColor;

  /// [Border] to use in sidebar for chats if chat is not selected.
  final Border cardBorder;

  /// [Border] to use in sidebar for chats.
  final Border hoveredBorderUnselected;

  /// [Border] to use in sidebar for chats if chat is selected.
  final Border primaryBorder;

  /// [TextStyle] to use in the body to make content readable.
  final TextStyle boldBody;

<<<<<<< HEAD
  /// Color used for the primary text in lists.
  final Color subtitleColor;

  /// Color used for medium emphasis text in lists.
  final Color subtitle2Color;
=======
  /// [Color] of the [HomeView]'s side bar.
  final Color sidebarColor;
>>>>>>> 63d7a12b

  @override
  ThemeExtension<Style> copyWith({
    BorderRadius? cardRadius,
    double? cardBlur,
    Color? cardColor,
    Color? primaryCardColor,
    Color? unselectedHoverColor,
    Border? cardBorder,
    Border? hoveredBorderUnselected,
    TextStyle? boldBody,
<<<<<<< HEAD
    Border? primaryBorder,
    Color? subtitleColor,
    Color? subtitle2Color,
=======
    Color? sidebarColor,
>>>>>>> 63d7a12b
  }) {
    return Style(
      cardRadius: cardRadius ?? this.cardRadius,
      cardBlur: cardBlur ?? this.cardBlur,
      cardColor: cardColor ?? this.cardColor,
      primaryCardColor: primaryCardColor ?? this.primaryCardColor,
      unselectedHoverColor: unselectedHoverColor ?? this.unselectedHoverColor,
      cardBorder: cardBorder ?? this.cardBorder,
      hoveredBorderUnselected:
          hoveredBorderUnselected ?? this.hoveredBorderUnselected,
      boldBody: boldBody ?? this.boldBody,
<<<<<<< HEAD
      primaryBorder: primaryBorder ?? this.primaryBorder,
      subtitleColor: subtitleColor ?? this.subtitleColor,
      subtitle2Color: subtitle2Color ?? this.subtitle2Color,
=======
      sidebarColor: sidebarColor ?? this.sidebarColor,
>>>>>>> 63d7a12b
    );
  }

  @override
  ThemeExtension<Style> lerp(ThemeExtension<Style>? other, double t) {
    if (other is! Style) {
      return this;
    }

    return Style(
      cardRadius: BorderRadius.lerp(cardRadius, other.cardRadius, t)!,
      cardBlur: cardBlur * (1 - t) + other.cardBlur * t,
      cardColor: Color.lerp(cardColor, other.cardColor, t)!,
      primaryCardColor:
          Color.lerp(primaryCardColor, other.primaryCardColor, t)!,
      unselectedHoverColor:
          Color.lerp(unselectedHoverColor, other.unselectedHoverColor, t)!,
      cardBorder: Border.lerp(cardBorder, other.cardBorder, t)!,
      hoveredBorderUnselected: Border.lerp(
          hoveredBorderUnselected, other.hoveredBorderUnselected, t)!,
      boldBody: TextStyle.lerp(boldBody, other.boldBody, t)!,
<<<<<<< HEAD
      primaryBorder: Border.lerp(primaryBorder, other.primaryBorder, t)!,
      subtitleColor: Color.lerp(subtitleColor, other.subtitleColor, t)!,
      subtitle2Color: Color.lerp(subtitle2Color, other.subtitle2Color, t)!,
=======
      sidebarColor: Color.lerp(sidebarColor, other.sidebarColor, t)!,
>>>>>>> 63d7a12b
    );
  }
}<|MERGE_RESOLUTION|>--- conflicted
+++ resolved
@@ -56,16 +56,13 @@
               fontSize: 17,
               fontWeight: FontWeight.w400,
             ),
-<<<<<<< HEAD
             primaryBorder: Border.all(
               color: const Color(0xFFB9D9FA),
               width: 0.5,
             ),
             subtitleColor: const Color(0xFF666666),
             subtitle2Color: const Color(0xFF63B4FF),
-=======
             sidebarColor: Colors.white.withOpacity(0.4),
->>>>>>> 63d7a12b
           ),
         ],
         colorScheme: colors,
@@ -315,13 +312,10 @@
     required this.cardBorder,
     required this.hoveredBorderUnselected,
     required this.boldBody,
-<<<<<<< HEAD
     required this.primaryBorder,
     required this.subtitleColor,
     required this.subtitle2Color,
-=======
     required this.sidebarColor,
->>>>>>> 63d7a12b
   });
 
   /// [BorderRadius] to use .
@@ -351,16 +345,13 @@
   /// [TextStyle] to use in the body to make content readable.
   final TextStyle boldBody;
 
-<<<<<<< HEAD
   /// Color used for the primary text in lists.
   final Color subtitleColor;
 
   /// Color used for medium emphasis text in lists.
   final Color subtitle2Color;
-=======
   /// [Color] of the [HomeView]'s side bar.
   final Color sidebarColor;
->>>>>>> 63d7a12b
 
   @override
   ThemeExtension<Style> copyWith({
@@ -372,13 +363,10 @@
     Border? cardBorder,
     Border? hoveredBorderUnselected,
     TextStyle? boldBody,
-<<<<<<< HEAD
     Border? primaryBorder,
     Color? subtitleColor,
     Color? subtitle2Color,
-=======
     Color? sidebarColor,
->>>>>>> 63d7a12b
   }) {
     return Style(
       cardRadius: cardRadius ?? this.cardRadius,
@@ -390,13 +378,10 @@
       hoveredBorderUnselected:
           hoveredBorderUnselected ?? this.hoveredBorderUnselected,
       boldBody: boldBody ?? this.boldBody,
-<<<<<<< HEAD
       primaryBorder: primaryBorder ?? this.primaryBorder,
       subtitleColor: subtitleColor ?? this.subtitleColor,
       subtitle2Color: subtitle2Color ?? this.subtitle2Color,
-=======
       sidebarColor: sidebarColor ?? this.sidebarColor,
->>>>>>> 63d7a12b
     );
   }
 
@@ -418,13 +403,10 @@
       hoveredBorderUnselected: Border.lerp(
           hoveredBorderUnselected, other.hoveredBorderUnselected, t)!,
       boldBody: TextStyle.lerp(boldBody, other.boldBody, t)!,
-<<<<<<< HEAD
       primaryBorder: Border.lerp(primaryBorder, other.primaryBorder, t)!,
       subtitleColor: Color.lerp(subtitleColor, other.subtitleColor, t)!,
       subtitle2Color: Color.lerp(subtitle2Color, other.subtitle2Color, t)!,
-=======
       sidebarColor: Color.lerp(sidebarColor, other.sidebarColor, t)!,
->>>>>>> 63d7a12b
     );
   }
 }