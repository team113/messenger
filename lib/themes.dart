--- conflicted
+++ resolved
@@ -44,10 +44,7 @@
               fontSize: 17,
               fontWeight: FontWeight.w400,
             ),
-<<<<<<< HEAD
             cardBlur: 5,
-=======
->>>>>>> 35ad0776
             cardBorder: Border.all(color: const Color(0xFFEBEBEB), width: 0.5),
             cardColor: Colors.white.withOpacity(0.95),
             cardRadius: BorderRadius.circular(14),
@@ -61,13 +58,11 @@
                 Border.all(color: const Color(0xFFB9D9FA), width: 0.5),
             primaryCardColor: const Color.fromRGBO(210, 227, 249, 1),
             sidebarColor: Colors.white.withOpacity(0.4),
-<<<<<<< HEAD
             statusMessageError: Colors.red,
             statusMessageNotRead: const Color(0xFF888888),
             statusMessageRead: const Color(0xFF63B4FF),
             subtitleColor: const Color(0xFF666666),
             unselectedHoverColor: const Color.fromARGB(255, 244, 249, 255),
-=======
             systemMessageBorder:
                 Border.all(color: const Color(0xFFD2D2D2), width: 0.5),
             systemMessageColor: const Color(0xFFEFEFEF).withOpacity(0.95),
@@ -76,7 +71,6 @@
               fontSize: 13,
               fontWeight: FontWeight.w300,
             ),
->>>>>>> 35ad0776
           ),
         ],
         colorScheme: colors,
@@ -120,23 +114,16 @@
             fontWeight: FontWeight.w300,
             fontSize: 18,
           ),
-<<<<<<< HEAD
           headline4: const TextStyle(color: Colors.black, fontSize: 18),
-=======
-          headline4: TextStyle(color: colors.primary, fontSize: 24),
->>>>>>> 35ad0776
           headline5: const TextStyle(
             color: Colors.black,
             fontWeight: FontWeight.w400,
             fontSize: 18,
-<<<<<<< HEAD
           ),
           caption: TextStyle(
             color: colors.primary,
             fontWeight: FontWeight.w300,
             fontSize: 13,
-=======
->>>>>>> 35ad0776
           ),
           button: const TextStyle(
             color: Colors.black,
@@ -144,15 +131,11 @@
             fontSize: 17,
           ),
           subtitle1: const TextStyle(color: Colors.black, fontSize: 15),
-<<<<<<< HEAD
-          subtitle2: TextStyle(color: colors.primary, fontSize: 15),
-=======
           subtitle2: TextStyle(
             color: colors.primary,
             fontSize: 15,
             fontWeight: FontWeight.w300,
           ),
->>>>>>> 35ad0776
           bodyText1: const TextStyle(
             color: Colors.black,
             fontSize: 15,
@@ -307,10 +290,7 @@
   const Style({
     required this.barrierColor,
     required this.boldBody,
-<<<<<<< HEAD
     required this.cardBlur,
-=======
->>>>>>> 35ad0776
     required this.cardBorder,
     required this.cardColor,
     required this.cardRadius,
@@ -322,17 +302,14 @@
     required this.primaryBorder,
     required this.primaryCardColor,
     required this.sidebarColor,
-<<<<<<< HEAD
     required this.statusMessageError,
     required this.statusMessageNotRead,
     required this.statusMessageRead,
     required this.subtitleColor,
     required this.unselectedHoverColor,
-=======
     required this.systemMessageBorder,
     required this.systemMessageColor,
     required this.systemMessageStyle,
->>>>>>> 35ad0776
   });
 
   /// [Color] of the modal background barrier color.
@@ -341,7 +318,6 @@
   /// [TextStyle] to use in the body to make content readable.
   final TextStyle boldBody;
 
-<<<<<<< HEAD
   /// Blur to use in sidebar for chats.
   final double cardBlur;
 
@@ -351,14 +327,6 @@
   /// [Border] to use in sidebar for chats if chat is not selected.
   final Border cardBorder;
 
-=======
-  /// [Border] to apply to card-like [Widget]s.
-  final Border cardBorder;
-
-  /// Background [Color] of card-like [Widget]s.
-  final Color cardColor;
-
->>>>>>> 35ad0776
   /// [BorderRadius] to use in card-like [Widget]s.
   final BorderRadius cardRadius;
 
@@ -386,7 +354,6 @@
   /// [Color] of the [HomeView]'s side bar.
   final Color sidebarColor;
 
-<<<<<<< HEAD
   /// Icon [Color] when an error occurred while sending a message.
   final Color statusMessageError;
 
@@ -401,29 +368,21 @@
 
   /// [Color] to use in sidebar for chats when hovering.
   final Color unselectedHoverColor;
+
+  /// [Border] to apply to system messages.
+  final Border systemMessageBorder;
+
+  /// [Color] of system messages.
+  final Color systemMessageColor;
+
+  /// [TextStyle] of system messages.
+  final TextStyle systemMessageStyle;
 
   @override
   ThemeExtension<Style> copyWith({
     Border? cardBorder,
     Border? hoveredBorderUnselected,
     Border? primaryBorder,
-=======
-  /// [Border] to apply to system messages.
-  final Border systemMessageBorder;
-
-  /// [Color] of system messages.
-  final Color systemMessageColor;
-
-  /// [TextStyle] of system messages.
-  final TextStyle systemMessageStyle;
-
-  @override
-  ThemeExtension<Style> copyWith({
-    Color? barrierColor,
-    TextStyle? boldBody,
-    Border? cardBorder,
-    Color? cardColor,
->>>>>>> 35ad0776
     BorderRadius? cardRadius,
     BorderRadius? contextMenuRadius,
     Color? barrierColor,
@@ -433,7 +392,6 @@
     Color? dropButtonColor,
     Color? primaryCardColor,
     Color? sidebarColor,
-<<<<<<< HEAD
     Color? statusMessageError,
     Color? statusMessageNotRead,
     Color? statusMessageRead,
@@ -442,19 +400,14 @@
     Color? unselectedHoverColor,
     double? cardBlur,
     TextStyle? boldBody,
-=======
     Border? systemMessageBorder,
     Color? systemMessageColor,
     TextStyle? systemMessageStyle,
->>>>>>> 35ad0776
   }) {
     return Style(
       barrierColor: barrierColor ?? this.barrierColor,
       boldBody: boldBody ?? this.boldBody,
-<<<<<<< HEAD
       cardBlur: cardBlur ?? this.cardBlur,
-=======
->>>>>>> 35ad0776
       cardBorder: cardBorder ?? this.cardBorder,
       cardColor: cardColor ?? this.cardColor,
       cardRadius: cardRadius ?? this.cardRadius,
@@ -469,17 +422,14 @@
       primaryBorder: primaryBorder ?? this.primaryBorder,
       primaryCardColor: primaryCardColor ?? this.primaryCardColor,
       sidebarColor: sidebarColor ?? this.sidebarColor,
-<<<<<<< HEAD
       statusMessageError: statusMessageError ?? this.statusMessageError,
       statusMessageNotRead: statusMessageNotRead ?? this.statusMessageNotRead,
       statusMessageRead: statusMessageRead ?? this.statusMessageRead,
       subtitleColor: subtitleColor ?? this.subtitleColor,
       unselectedHoverColor: unselectedHoverColor ?? this.unselectedHoverColor,
-=======
       systemMessageBorder: systemMessageBorder ?? this.systemMessageBorder,
       systemMessageColor: systemMessageColor ?? this.systemMessageColor,
       systemMessageStyle: systemMessageStyle ?? this.systemMessageStyle,
->>>>>>> 35ad0776
     );
   }
 
@@ -492,10 +442,7 @@
     return Style(
       barrierColor: Color.lerp(barrierColor, other.barrierColor, t)!,
       boldBody: TextStyle.lerp(boldBody, other.boldBody, t)!,
-<<<<<<< HEAD
       cardBlur: cardBlur * (1 - t) + other.cardBlur * t,
-=======
->>>>>>> 35ad0776
       cardBorder: Border.lerp(cardBorder, other.cardBorder, t)!,
       cardColor: Color.lerp(cardColor, other.cardColor, t)!,
       cardRadius: BorderRadius.lerp(cardRadius, other.cardRadius, t)!,
@@ -518,7 +465,6 @@
       primaryCardColor:
           Color.lerp(primaryCardColor, other.primaryCardColor, t)!,
       sidebarColor: Color.lerp(sidebarColor, other.sidebarColor, t)!,
-<<<<<<< HEAD
       statusMessageError:
           Color.lerp(statusMessageError, other.statusMessageError, t)!,
       statusMessageNotRead:
@@ -528,7 +474,6 @@
       subtitleColor: Color.lerp(subtitleColor, other.subtitleColor, t)!,
       unselectedHoverColor:
           Color.lerp(unselectedHoverColor, other.unselectedHoverColor, t)!,
-=======
       systemMessageBorder:
           Border.lerp(systemMessageBorder, other.systemMessageBorder, t)!,
       systemMessageColor:
@@ -538,7 +483,6 @@
         other.systemMessageStyle,
         t,
       )!,
->>>>>>> 35ad0776
     );
   }
 }