--- conflicted
+++ resolved
@@ -247,13 +247,11 @@
   /// [TextStyle] to use in the body to make content readable.
   final TextStyle boldBody;
 
-<<<<<<< HEAD
   /// [BorderRadius] to use in card-like [Widget]s.
   final BorderRadius? cardRadius;
-=======
+
   /// [Color] of the [HomeView]'s side bar.
   final Color sidebarColor;
->>>>>>> 63d7a12b
 
   @override
   ThemeExtension<Style> copyWith({
@@ -263,11 +261,8 @@
   }) {
     return Style(
       boldBody: boldBody ?? this.boldBody,
-<<<<<<< HEAD
       cardRadius: cardRadius ?? this.cardRadius,
-=======
       sidebarColor: sidebarColor ?? this.sidebarColor,
->>>>>>> 63d7a12b
     );
   }
 
@@ -279,11 +274,8 @@
 
     return Style(
       boldBody: TextStyle.lerp(boldBody, other.boldBody, t)!,
-<<<<<<< HEAD
       cardRadius: BorderRadius.lerp(cardRadius, other.cardRadius, t)!,
-=======
       sidebarColor: Color.lerp(sidebarColor, other.sidebarColor, t)!,
->>>>>>> 63d7a12b
     );
   }
 }