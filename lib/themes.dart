// Copyright © 2022 IT ENGINEERING MANAGEMENT INC, <https://github.com/team113>
//
// This program is free software: you can redistribute it and/or modify it under
// the terms of the GNU Affero General Public License v3.0 as published by the
// Free Software Foundation, either version 3 of the License, or (at your
// option) any later version.
//
// This program is distributed in the hope that it will be useful, but WITHOUT
// ANY WARRANTY; without even the implied warranty of MERCHANTABILITY or FITNESS
// FOR A PARTICULAR PURPOSE. See the GNU Affero General Public License v3.0 for
// more details.
//
// You should have received a copy of the GNU Affero General Public License v3.0
// along with this program. If not, see
// <https://www.gnu.org/licenses/agpl-3.0.html>.

import 'package:flutter/material.dart';
import 'package:flutter/services.dart';
import 'package:google_fonts/google_fonts.dart';

/// Application themes constants.
class Themes {
  /// Returns a light theme.
  static ThemeData light() {
    ColorScheme colors = ThemeData.light().colorScheme.copyWith(
          primary: const Color(0xFF888888),
          onPrimary: Colors.white,
          secondary: const Color(0xFF63B4FF),
          onSecondary: Colors.white,
          background: const Color(0xFFF5F8FA),
          onBackground: Colors.black,
        );

    SystemChrome.setSystemUIOverlayStyle(colors.brightness == Brightness.light
        ? SystemUiOverlayStyle.dark
        : SystemUiOverlayStyle.light);

    return ThemeData.light().copyWith(
        extensions: [
          Style(
            barrierColor: const Color(0xBB000000),
            boldBody: GoogleFonts.roboto(
              color: Colors.black,
              fontSize: 17,
              fontWeight: FontWeight.w400,
            ),
            cardBlur: 5,
            cardBorder: Border.all(color: const Color(0xFFEBEBEB), width: 0.5),
            cardColor: Colors.white.withOpacity(0.95),
            cardRadius: BorderRadius.circular(14),
            contextMenuBackgroundColor: const Color(0xFFF2F2F2),
            contextMenuHoveredColor: const Color(0xFFE5E7E9),
            contextMenuRadius: BorderRadius.circular(10),
<<<<<<< HEAD
            dropButtonColor: Colors.red,
            hoveredBorderUnselected:
                Border.all(color: const Color(0xFFDAEDFF), width: 0.5),
            primaryBorder:
                Border.all(color: const Color(0xFFB9D9FA), width: 0.5),
            primaryCardColor: const Color.fromRGBO(210, 227, 249, 1),
=======
            messageColor: Colors.white,
            primaryBorder:
                Border.all(color: const Color(0xFFDADADA), width: 0.5),
            readMessageColor: const Color(0xFFD2E3F9),
            secondaryBorder:
                Border.all(color: const Color(0xFFB9D9FA), width: 0.5),
>>>>>>> 67cdca46
            sidebarColor: Colors.white.withOpacity(0.4),
            statusMessageError: Colors.red,
            statusMessageNotRead: const Color(0xFF888888),
            statusMessageRead: const Color(0xFF63B4FF),
            subtitleColor: const Color(0xFF666666),
            unselectedHoverColor: const Color.fromARGB(255, 244, 249, 255),
            systemMessageBorder:
                Border.all(color: const Color(0xFFD2D2D2), width: 0.5),
            systemMessageColor: const Color(0xFFEFEFEF).withOpacity(0.95),
            systemMessageStyle: GoogleFonts.roboto(
              color: const Color(0xFF888888),
              fontSize: 13,
              fontWeight: FontWeight.w300,
            ),
            unreadMessageColor: const Color(0xFFF4F9FF),
          ),
        ],
        colorScheme: colors,
        scaffoldBackgroundColor: Colors.transparent,
        appBarTheme: ThemeData.light().appBarTheme.copyWith(
              backgroundColor: colors.background,
              foregroundColor: colors.primary,
              iconTheme: ThemeData.light()
                  .appBarTheme
                  .iconTheme
                  ?.copyWith(color: colors.primary),
              actionsIconTheme: ThemeData.light()
                  .appBarTheme
                  .iconTheme
                  ?.copyWith(color: colors.primary),
              systemOverlayStyle: const SystemUiOverlayStyle(
                systemNavigationBarColor: Colors.blue,
                statusBarColor: Color(0xFFF8F8F8),
              ),
              elevation: 0,
              centerTitle: true,
              titleTextStyle: GoogleFonts.roboto(
                color: Colors.black,
                fontWeight: FontWeight.w300,
                fontSize: 18,
              ),
            ),
        tabBarTheme: ThemeData.light().tabBarTheme.copyWith(
              labelColor: colors.secondary,
              unselectedLabelColor: colors.primary,
            ),
        primaryTextTheme: ThemeData.light()
            .primaryTextTheme
            .copyWith(headline6: TextStyle(color: colors.primary)),
        primaryIconTheme:
            const IconThemeData.fallback().copyWith(color: colors.primary),
        iconTheme: ThemeData.light().iconTheme.copyWith(color: Colors.black),
        textTheme: GoogleFonts.robotoTextTheme().copyWith(
          headline3: const TextStyle(
            color: Colors.black,
            fontWeight: FontWeight.w300,
            fontSize: 18,
          ),
          headline4: const TextStyle(color: Colors.black, fontSize: 18),
          headline5: const TextStyle(
            color: Colors.black,
            fontWeight: FontWeight.w400,
            fontSize: 18,
          ),
          caption: TextStyle(
            color: colors.primary,
            fontWeight: FontWeight.w300,
            fontSize: 13,
          ),
          button: const TextStyle(
            color: Colors.black,
            fontWeight: FontWeight.w300,
            fontSize: 17,
          ),
          subtitle1: const TextStyle(color: Colors.black, fontSize: 15),
          subtitle2: TextStyle(
            color: colors.primary,
            fontSize: 15,
            fontWeight: FontWeight.w300,
          ),
          bodyText1: const TextStyle(
            color: Colors.black,
            fontSize: 15,
            fontWeight: FontWeight.w300,
          ),
        ),
        inputDecorationTheme: ThemeData.light().inputDecorationTheme.copyWith(
              focusColor: colors.secondary,
              hoverColor: colors.secondary,
              fillColor: colors.secondary,
              hintStyle: GoogleFonts.roboto(color: colors.primary),
              labelStyle: GoogleFonts.roboto(color: colors.primary),
              errorStyle: GoogleFonts.roboto(color: Colors.red, fontSize: 13),
              errorMaxLines: 5,
              floatingLabelStyle: GoogleFonts.roboto(color: colors.primary),
              focusedBorder: OutlineInputBorder(
                borderRadius: BorderRadius.circular(25),
                borderSide: BorderSide(color: colors.secondary),
              ),
              enabledBorder: OutlineInputBorder(
                borderRadius: BorderRadius.circular(25),
                borderSide: BorderSide(color: colors.primary),
              ),
              disabledBorder: OutlineInputBorder(
                borderRadius: BorderRadius.circular(25),
                borderSide: BorderSide(color: colors.primary),
              ),
              border: OutlineInputBorder(
                borderRadius: BorderRadius.circular(25),
                borderSide: BorderSide(color: colors.primary),
              ),
            ),
        textSelectionTheme: ThemeData.light().textSelectionTheme.copyWith(
              cursorColor: colors.secondary,
              selectionHandleColor: colors.secondary,
            ),
        floatingActionButtonTheme:
            ThemeData.light().floatingActionButtonTheme.copyWith(
                  backgroundColor: colors.secondary,
                  foregroundColor: colors.onSecondary,
                ),
        bottomNavigationBarTheme:
            ThemeData.light().bottomNavigationBarTheme.copyWith(
                  backgroundColor: colors.background,
                  selectedItemColor: colors.secondary,
                  unselectedItemColor: colors.primary,
                ),
        progressIndicatorTheme: ThemeData.light()
            .progressIndicatorTheme
            .copyWith(color: colors.secondary),
        textButtonTheme: TextButtonThemeData(
          style: TextButton.styleFrom(
            foregroundColor: colors.primary,
            textStyle: GoogleFonts.roboto(
              color: colors.primary,
              fontSize: 17,
            ),
          ),
        ),
        outlinedButtonTheme: OutlinedButtonThemeData(
          style: OutlinedButton.styleFrom(
            backgroundColor: Colors.transparent,
            foregroundColor: colors.primary,
            minimumSize: const Size(100, 60),
            maximumSize: const Size(250, 60),
            shape:
                RoundedRectangleBorder(borderRadius: BorderRadius.circular(30)),
            side: BorderSide(width: 1, color: colors.primary),
            textStyle: GoogleFonts.roboto(
              color: colors.primary,
              fontSize: 17,
            ),
          ),
        ),
        elevatedButtonTheme: ElevatedButtonThemeData(
          style: ElevatedButton.styleFrom(
            backgroundColor: colors.secondary,
            shape:
                RoundedRectangleBorder(borderRadius: BorderRadius.circular(30)),
            padding: const EdgeInsets.all(12),
            textStyle: GoogleFonts.roboto(
              color: colors.primary,
              fontSize: 15,
            ),
          ),
        ),
        scrollbarTheme: ThemeData.light()
            .scrollbarTheme
            .copyWith(thickness: MaterialStateProperty.all(6)),
        radioTheme: ThemeData.light().radioTheme.copyWith(
          fillColor: MaterialStateProperty.resolveWith((states) {
            if (states.contains(MaterialState.selected)) {
              return const Color(0xFF63B4FF);
            }

            return const Color(0xFF888888);
          }),
        ),
        pageTransitionsTheme: const PageTransitionsTheme(
          builders: {
            TargetPlatform.android: FadeUpwardsPageTransitionsBuilder(),
            TargetPlatform.iOS: CupertinoPageTransitionsBuilder(),
            TargetPlatform.macOS: CupertinoPageTransitionsBuilder(),
            TargetPlatform.windows: CupertinoPageTransitionsBuilder(),
            TargetPlatform.linux: CupertinoPageTransitionsBuilder(),
            TargetPlatform.fuchsia: FadeUpwardsPageTransitionsBuilder(),
          },
        ));
  }

  /// Returns a dark theme.
  static ThemeData dark() {
    /// TODO: Dark theme support.
    throw UnimplementedError();
  }
}

/// Shadow cast by a box that allows to customize its [blurStyle].
class CustomBoxShadow extends BoxShadow {
  const CustomBoxShadow({
    Color color = const Color(0xFF000000),
    Offset offset = Offset.zero,
    double blurRadius = 0.0,
    BlurStyle blurStyle = BlurStyle.normal,
  })  : _blurStyle = blurStyle,
        super(
          color: color,
          offset: offset,
          blurRadius: blurRadius,
        );

  /// Style to use for blur in [MaskFilter] object.
  final BlurStyle _blurStyle;

  @override
  Paint toPaint() {
    final Paint result = Paint()
      ..color = color
      ..maskFilter = MaskFilter.blur(_blurStyle, blurSigma);
    assert(() {
      if (debugDisableShadows) {
        result.maskFilter = null;
      }
      return true;
    }());
    return result;
  }
}

/// [ThemeExtension] containing custom additional style-related fields.
class Style extends ThemeExtension<Style> {
  const Style({
    required this.barrierColor,
    required this.boldBody,
    required this.cardBlur,
    required this.cardBorder,
    required this.cardColor,
    required this.cardRadius,
    required this.contextMenuBackgroundColor,
    required this.contextMenuHoveredColor,
    required this.contextMenuRadius,
<<<<<<< HEAD
    required this.dropButtonColor,
    required this.hoveredBorderUnselected,
    required this.primaryBorder,
    required this.primaryCardColor,
=======
    required this.messageColor,
    required this.primaryBorder,
    required this.readMessageColor,
    required this.secondaryBorder,
>>>>>>> 67cdca46
    required this.sidebarColor,
    required this.statusMessageError,
    required this.statusMessageNotRead,
    required this.statusMessageRead,
    required this.subtitleColor,
    required this.systemMessageBorder,
    required this.systemMessageColor,
    required this.systemMessageStyle,
<<<<<<< HEAD
    required this.unselectedHoverColor,
=======
    required this.unreadMessageColor,
>>>>>>> 67cdca46
  });

  /// [Color] of the modal background barrier color.
  final Color barrierColor;

  /// [TextStyle] to use in the body to make content readable.
  final TextStyle boldBody;

  /// Blur to use in sidebar for chats.
  final double cardBlur;

  /// [Border] to use in sidebar for chats if chat is not selected.
  final Border cardBorder;

  /// [Color] to use in sidebar for chats if chat is not selected.
  final Color cardColor;

  /// [BorderRadius] to use in card-like [Widget]s.
  final BorderRadius cardRadius;

  /// Background [Color] of the [ContextMenu].
  final Color contextMenuBackgroundColor;

  /// [Color] of the hovered [ContextMenuButton].
  final Color contextMenuHoveredColor;

  /// [BorderRadius] of the [ContextMenu].
  final BorderRadius contextMenuRadius;

<<<<<<< HEAD
  /// [Color] reset button.
  final Color dropButtonColor;

  /// [Border] to use in sidebar for chats.
  final Border hoveredBorderUnselected;

  /// [Border] to use in sidebar for chats if chat is selected.
  final Border primaryBorder;

  /// [Color] to use in sidebar for chats if chat is selected.
  final Color primaryCardColor;
=======
  /// Background [Color] of [ChatMessage]s, [ChatForward]s and [ChatCall]s.
  final Color messageColor;

  /// [Border] to apply to [ColorScheme.primary] color.
  final Border primaryBorder;

  /// Background [Color] of [ChatMessage]s, [ChatForward]s and [ChatCall]s
  /// posted by the authenticated [MyUser].
  final Color readMessageColor;

  /// [Border] to apply to [ColorScheme.secondary] color.
  final Border secondaryBorder;
>>>>>>> 67cdca46

  /// [Color] of the [HomeView]'s side bar.
  final Color sidebarColor;

  /// Status icon [Color] when an error occurred while sending a message.
  final Color statusMessageError;

  /// Status icon [Color] when a message has not been read.
  final Color statusMessageNotRead;

  /// Status icon [Color] when a message has been read.
  final Color statusMessageRead;

  /// [Color] used for the primary text in lists.
  final Color subtitleColor;

  /// [Border] to apply to system messages.
  final Border systemMessageBorder;

  /// [Color] of system messages.
  final Color systemMessageColor;

  /// [TextStyle] of system messages.
  final TextStyle systemMessageStyle;

<<<<<<< HEAD
  /// [Color] to use in sidebar for unselected chats when hovering.
  final Color unselectedHoverColor;
=======
  /// Background [Color] of unread [ChatMessage]s, [ChatForward]s and
  /// [ChatCall]s posted by the authenticated [MyUser].
  final Color unreadMessageColor;
>>>>>>> 67cdca46

  @override
  ThemeExtension<Style> copyWith({
    Border? cardBorder,
    Border? hoveredBorderUnselected,
    Border? primaryBorder,
    BorderRadius? cardRadius,
    BorderRadius? contextMenuRadius,
    Color? barrierColor,
    Color? cardColor,
    Color? contextMenuBackgroundColor,
    Color? contextMenuHoveredColor,
<<<<<<< HEAD
    Color? dropButtonColor,
    Color? primaryCardColor,
=======
    BorderRadius? contextMenuRadius,
    Color? messageColor,
    Border? primaryBorder,
    Color? readMessageColor,
    Border? secondaryBorder,
>>>>>>> 67cdca46
    Color? sidebarColor,
    Color? statusMessageError,
    Color? statusMessageNotRead,
    Color? statusMessageRead,
    Color? subtitleColor,
    Color? unselectedHoverColor,
    double? cardBlur,
    TextStyle? boldBody,
    Border? systemMessageBorder,
    Color? systemMessageColor,
    TextStyle? systemMessageStyle,
    Color? unreadMessageColor,
  }) {
    return Style(
      barrierColor: barrierColor ?? this.barrierColor,
      boldBody: boldBody ?? this.boldBody,
      cardBlur: cardBlur ?? this.cardBlur,
      cardBorder: cardBorder ?? this.cardBorder,
      cardColor: cardColor ?? this.cardColor,
      cardRadius: cardRadius ?? this.cardRadius,
      contextMenuBackgroundColor:
          contextMenuBackgroundColor ?? this.contextMenuBackgroundColor,
      contextMenuHoveredColor:
          contextMenuHoveredColor ?? this.contextMenuHoveredColor,
      contextMenuRadius: contextMenuRadius ?? this.contextMenuRadius,
<<<<<<< HEAD
      dropButtonColor: dropButtonColor ?? this.dropButtonColor,
      hoveredBorderUnselected:
          hoveredBorderUnselected ?? this.hoveredBorderUnselected,
      primaryBorder: primaryBorder ?? this.primaryBorder,
      primaryCardColor: primaryCardColor ?? this.primaryCardColor,
=======
      messageColor: messageColor ?? this.messageColor,
      primaryBorder: primaryBorder ?? this.primaryBorder,
      readMessageColor: readMessageColor ?? this.readMessageColor,
      secondaryBorder: secondaryBorder ?? this.secondaryBorder,
>>>>>>> 67cdca46
      sidebarColor: sidebarColor ?? this.sidebarColor,
      statusMessageError: statusMessageError ?? this.statusMessageError,
      statusMessageNotRead: statusMessageNotRead ?? this.statusMessageNotRead,
      statusMessageRead: statusMessageRead ?? this.statusMessageRead,
      subtitleColor: subtitleColor ?? this.subtitleColor,
      unselectedHoverColor: unselectedHoverColor ?? this.unselectedHoverColor,
      systemMessageBorder: systemMessageBorder ?? this.systemMessageBorder,
      systemMessageColor: systemMessageColor ?? this.systemMessageColor,
      systemMessageStyle: systemMessageStyle ?? this.systemMessageStyle,
      unreadMessageColor: unreadMessageColor ?? this.unreadMessageColor,
    );
  }

  @override
  ThemeExtension<Style> lerp(ThemeExtension<Style>? other, double t) {
    if (other is! Style) {
      return this;
    }

    return Style(
      barrierColor: Color.lerp(barrierColor, other.barrierColor, t)!,
      boldBody: TextStyle.lerp(boldBody, other.boldBody, t)!,
      cardBlur: cardBlur * (1 - t) + other.cardBlur * t,
      cardBorder: Border.lerp(cardBorder, other.cardBorder, t)!,
      cardColor: Color.lerp(cardColor, other.cardColor, t)!,
      cardRadius: BorderRadius.lerp(cardRadius, other.cardRadius, t)!,
      contextMenuBackgroundColor: Color.lerp(
        contextMenuBackgroundColor,
        other.contextMenuBackgroundColor,
        t,
      )!,
      contextMenuHoveredColor: Color.lerp(
        contextMenuHoveredColor,
        other.contextMenuHoveredColor,
        t,
      )!,
      contextMenuRadius:
          BorderRadius.lerp(contextMenuRadius, other.contextMenuRadius, t)!,
<<<<<<< HEAD
      dropButtonColor: Color.lerp(dropButtonColor, other.dropButtonColor, t)!,
      hoveredBorderUnselected: Border.lerp(
          hoveredBorderUnselected, other.hoveredBorderUnselected, t)!,
      primaryBorder: Border.lerp(primaryBorder, other.primaryBorder, t)!,
      primaryCardColor:
          Color.lerp(primaryCardColor, other.primaryCardColor, t)!,
=======
      messageColor: Color.lerp(messageColor, other.messageColor, t)!,
      primaryBorder: Border.lerp(primaryBorder, other.primaryBorder, t)!,
      readMessageColor:
          Color.lerp(readMessageColor, other.readMessageColor, t)!,
      secondaryBorder: Border.lerp(secondaryBorder, other.secondaryBorder, t)!,
>>>>>>> 67cdca46
      sidebarColor: Color.lerp(sidebarColor, other.sidebarColor, t)!,
      statusMessageError:
          Color.lerp(statusMessageError, other.statusMessageError, t)!,
      statusMessageNotRead:
          Color.lerp(statusMessageNotRead, other.statusMessageNotRead, t)!,
      statusMessageRead:
          Color.lerp(statusMessageRead, other.statusMessageRead, t)!,
      subtitleColor: Color.lerp(subtitleColor, other.subtitleColor, t)!,
      unselectedHoverColor:
          Color.lerp(unselectedHoverColor, other.unselectedHoverColor, t)!,
      systemMessageBorder:
          Border.lerp(systemMessageBorder, other.systemMessageBorder, t)!,
      systemMessageColor:
          Color.lerp(systemMessageColor, other.systemMessageColor, t)!,
      systemMessageStyle: TextStyle.lerp(
        systemMessageStyle,
        other.systemMessageStyle,
        t,
      )!,
      unreadMessageColor:
          Color.lerp(unreadMessageColor, other.unreadMessageColor, t)!,
    );
  }
}<|MERGE_RESOLUTION|>--- conflicted
+++ resolved
@@ -51,21 +51,18 @@
             contextMenuBackgroundColor: const Color(0xFFF2F2F2),
             contextMenuHoveredColor: const Color(0xFFE5E7E9),
             contextMenuRadius: BorderRadius.circular(10),
-<<<<<<< HEAD
+            messageColor: Colors.white,
+            primaryBorder:
+                Border.all(color: const Color(0xFFDADADA), width: 0.5),
+            readMessageColor: const Color(0xFFD2E3F9),
+            secondaryBorder:
+                Border.all(color: const Color(0xFFB9D9FA), width: 0.5),
             dropButtonColor: Colors.red,
             hoveredBorderUnselected:
                 Border.all(color: const Color(0xFFDAEDFF), width: 0.5),
             primaryBorder:
                 Border.all(color: const Color(0xFFB9D9FA), width: 0.5),
             primaryCardColor: const Color.fromRGBO(210, 227, 249, 1),
-=======
-            messageColor: Colors.white,
-            primaryBorder:
-                Border.all(color: const Color(0xFFDADADA), width: 0.5),
-            readMessageColor: const Color(0xFFD2E3F9),
-            secondaryBorder:
-                Border.all(color: const Color(0xFFB9D9FA), width: 0.5),
->>>>>>> 67cdca46
             sidebarColor: Colors.white.withOpacity(0.4),
             statusMessageError: Colors.red,
             statusMessageNotRead: const Color(0xFF888888),
@@ -307,17 +304,14 @@
     required this.contextMenuBackgroundColor,
     required this.contextMenuHoveredColor,
     required this.contextMenuRadius,
-<<<<<<< HEAD
+    required this.messageColor,
+    required this.primaryBorder,
+    required this.readMessageColor,
+    required this.secondaryBorder,
     required this.dropButtonColor,
     required this.hoveredBorderUnselected,
     required this.primaryBorder,
     required this.primaryCardColor,
-=======
-    required this.messageColor,
-    required this.primaryBorder,
-    required this.readMessageColor,
-    required this.secondaryBorder,
->>>>>>> 67cdca46
     required this.sidebarColor,
     required this.statusMessageError,
     required this.statusMessageNotRead,
@@ -326,11 +320,8 @@
     required this.systemMessageBorder,
     required this.systemMessageColor,
     required this.systemMessageStyle,
-<<<<<<< HEAD
+    required this.unreadMessageColor,
     required this.unselectedHoverColor,
-=======
-    required this.unreadMessageColor,
->>>>>>> 67cdca46
   });
 
   /// [Color] of the modal background barrier color.
@@ -360,19 +351,6 @@
   /// [BorderRadius] of the [ContextMenu].
   final BorderRadius contextMenuRadius;
 
-<<<<<<< HEAD
-  /// [Color] reset button.
-  final Color dropButtonColor;
-
-  /// [Border] to use in sidebar for chats.
-  final Border hoveredBorderUnselected;
-
-  /// [Border] to use in sidebar for chats if chat is selected.
-  final Border primaryBorder;
-
-  /// [Color] to use in sidebar for chats if chat is selected.
-  final Color primaryCardColor;
-=======
   /// Background [Color] of [ChatMessage]s, [ChatForward]s and [ChatCall]s.
   final Color messageColor;
 
@@ -385,7 +363,18 @@
 
   /// [Border] to apply to [ColorScheme.secondary] color.
   final Border secondaryBorder;
->>>>>>> 67cdca46
+
+  /// [Color] reset button.
+  final Color dropButtonColor;
+
+  /// [Border] to use in sidebar for chats.
+  final Border hoveredBorderUnselected;
+
+  /// [Border] to use in sidebar for chats if chat is selected.
+  final Border primaryBorder;
+
+  /// [Color] to use in sidebar for chats if chat is selected.
+  final Color primaryCardColor;
 
   /// [Color] of the [HomeView]'s side bar.
   final Color sidebarColor;
@@ -411,14 +400,12 @@
   /// [TextStyle] of system messages.
   final TextStyle systemMessageStyle;
 
-<<<<<<< HEAD
-  /// [Color] to use in sidebar for unselected chats when hovering.
-  final Color unselectedHoverColor;
-=======
   /// Background [Color] of unread [ChatMessage]s, [ChatForward]s and
   /// [ChatCall]s posted by the authenticated [MyUser].
   final Color unreadMessageColor;
->>>>>>> 67cdca46
+
+  /// [Color] to use in sidebar for unselected chats when hovering.
+  final Color unselectedHoverColor;
 
   @override
   ThemeExtension<Style> copyWith({
@@ -431,16 +418,11 @@
     Color? cardColor,
     Color? contextMenuBackgroundColor,
     Color? contextMenuHoveredColor,
-<<<<<<< HEAD
     Color? dropButtonColor,
     Color? primaryCardColor,
-=======
-    BorderRadius? contextMenuRadius,
     Color? messageColor,
-    Border? primaryBorder,
     Color? readMessageColor,
     Border? secondaryBorder,
->>>>>>> 67cdca46
     Color? sidebarColor,
     Color? statusMessageError,
     Color? statusMessageNotRead,
@@ -466,18 +448,14 @@
       contextMenuHoveredColor:
           contextMenuHoveredColor ?? this.contextMenuHoveredColor,
       contextMenuRadius: contextMenuRadius ?? this.contextMenuRadius,
-<<<<<<< HEAD
-      dropButtonColor: dropButtonColor ?? this.dropButtonColor,
-      hoveredBorderUnselected:
-          hoveredBorderUnselected ?? this.hoveredBorderUnselected,
-      primaryBorder: primaryBorder ?? this.primaryBorder,
-      primaryCardColor: primaryCardColor ?? this.primaryCardColor,
-=======
       messageColor: messageColor ?? this.messageColor,
       primaryBorder: primaryBorder ?? this.primaryBorder,
       readMessageColor: readMessageColor ?? this.readMessageColor,
       secondaryBorder: secondaryBorder ?? this.secondaryBorder,
->>>>>>> 67cdca46
+      dropButtonColor: dropButtonColor ?? this.dropButtonColor,
+      hoveredBorderUnselected:
+          hoveredBorderUnselected ?? this.hoveredBorderUnselected,
+      primaryCardColor: primaryCardColor ?? this.primaryCardColor,
       sidebarColor: sidebarColor ?? this.sidebarColor,
       statusMessageError: statusMessageError ?? this.statusMessageError,
       statusMessageNotRead: statusMessageNotRead ?? this.statusMessageNotRead,
@@ -516,20 +494,17 @@
       )!,
       contextMenuRadius:
           BorderRadius.lerp(contextMenuRadius, other.contextMenuRadius, t)!,
-<<<<<<< HEAD
+      messageColor: Color.lerp(messageColor, other.messageColor, t)!,
+      primaryBorder: Border.lerp(primaryBorder, other.primaryBorder, t)!,
+      readMessageColor:
+          Color.lerp(readMessageColor, other.readMessageColor, t)!,
+      secondaryBorder: Border.lerp(secondaryBorder, other.secondaryBorder, t)!,
       dropButtonColor: Color.lerp(dropButtonColor, other.dropButtonColor, t)!,
       hoveredBorderUnselected: Border.lerp(
           hoveredBorderUnselected, other.hoveredBorderUnselected, t)!,
       primaryBorder: Border.lerp(primaryBorder, other.primaryBorder, t)!,
       primaryCardColor:
           Color.lerp(primaryCardColor, other.primaryCardColor, t)!,
-=======
-      messageColor: Color.lerp(messageColor, other.messageColor, t)!,
-      primaryBorder: Border.lerp(primaryBorder, other.primaryBorder, t)!,
-      readMessageColor:
-          Color.lerp(readMessageColor, other.readMessageColor, t)!,
-      secondaryBorder: Border.lerp(secondaryBorder, other.secondaryBorder, t)!,
->>>>>>> 67cdca46
       sidebarColor: Color.lerp(sidebarColor, other.sidebarColor, t)!,
       statusMessageError:
           Color.lerp(statusMessageError, other.statusMessageError, t)!,
