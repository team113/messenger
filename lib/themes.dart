--- conflicted
+++ resolved
@@ -580,16 +580,13 @@
     required this.dangerColor,
     required this.warningColor,
     required this.userColors,
-<<<<<<< HEAD
-  })  : primaryDarkOpacity70 =
+  })  : primaryOpacity20 = primaryOpacity20 ?? primary.withOpacity(0.20),
+        primaryDarkOpacity70 =
             primaryDarkOpacity70 ?? primaryDark.withOpacity(0.70),
         primaryDarkOpacity90 =
             primaryDarkOpacity90 ?? primaryDark.withOpacity(0.90),
         primaryAuxiliaryOpacity25 =
             primaryAuxiliaryOpacity25 ?? primaryAuxiliary.withOpacity(0.25),
-=======
-  })  : primaryOpacity20 = primaryOpacity20 ?? primary.withOpacity(0.20),
->>>>>>> 8d96a4c6
         onPrimaryOpacity7 = onPrimaryOpacity7 ?? onPrimary.withOpacity(0.07),
         onPrimaryOpacity25 = onPrimaryOpacity25 ?? onPrimary.withOpacity(0.25),
         onPrimaryOpacity50 = onPrimaryOpacity50 ?? onPrimary.withOpacity(0.50),
@@ -623,7 +620,11 @@
   /// Used to highlight the active interface elements.
   final Color primary;
 
-<<<<<<< HEAD
+  /// 20% opacity of the [primary] color.
+  ///
+  /// Used to highlight chat messages.
+  final Color primaryOpacity20;
+
   /// Highlight [Color] of the [primary] elements.
   ///
   /// Used to highlight [primary] elements when hovering or activated.
@@ -668,12 +669,6 @@
   ///
   /// Used as `possibleContainer` and [DockDecorator] color.
   final Color primaryAuxiliaryOpacity25;
-=======
-  /// 20% opacity of the [primary] color.
-  ///
-  /// Used to highlight chat messages.
-  final Color primaryOpacity20;
->>>>>>> 8d96a4c6
 
   /// [Color] for elements to put above the [primary] color.
   ///
