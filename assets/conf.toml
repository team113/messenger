[conf]
# Indicator whether remote configuration should be respected, if available.
#
# Default:
#   remote = true

[server.http]
# URL address of HTTP backend server.
#
# Unused for web, browser location is used instead.
#
# Default:
#   url = "http://localhost"

# Port of HTTP backend server.
#
# Unused for web, browser location is used instead.
#
# Default:
#   port = 80

# GraphQL API endpoint of HTTP backend server.
#
# Default:
#   graphql = "/api/graphql"

[server.ws]
# URL address of WebSocket backend server.
#
# Unused for web, browser location is used instead.
#
# Default:
#   url = "ws://localhost"

# Port of WebSocket backend server.
#
# Unused for web, browser location is used instead.
#
# Default:
#   port = 80

[files]
# URL address of file storage server.
#
# Default:
#   url = "http://localhost/files"

[sentry]
# Sentry DSN (Data Source Name) to send events to.
#
# Default:
#   dsn = ""

[downloads]
# Directory to download files to.
#
# Should start with a leading `/`, if any directory is specified.
#
# Unused for Web, as browser picks the directory itself.
#
# Default:
#   directory = ""

[user.agent]
# Product identifier of `User-Agent` header to put in network queries.
#
# Unused for Web, as browser picks the `User-Agent` itself.
#
# Default:
<<<<<<< HEAD
#   product = "Gapopa"
=======
#   product = "Gapopa"

# Version of product of `User-Agent` header to put in network queries.
#
# Unused for Web, as browser picks the `User-Agent` itself.
#
# Default:
#   version = $(PUBSPEC_VERSION)
>>>>>>> 4c17a715
<|MERGE_RESOLUTION|>--- conflicted
+++ resolved
@@ -67,9 +67,6 @@
 # Unused for Web, as browser picks the `User-Agent` itself.
 #
 # Default:
-<<<<<<< HEAD
-#   product = "Gapopa"
-=======
 #   product = "Gapopa"
 
 # Version of product of `User-Agent` header to put in network queries.
@@ -77,5 +74,4 @@
 # Unused for Web, as browser picks the `User-Agent` itself.
 #
 # Default:
-#   version = $(PUBSPEC_VERSION)
->>>>>>> 4c17a715
+#   version = $(PUBSPEC_VERSION)