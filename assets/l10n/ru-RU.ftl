--- conflicted
+++ resolved
@@ -180,12 +180,8 @@
 err_contact_unknown_chat = Чат с указанным ID не существует
 err_contact_unknown_user = Пользователь с указанным ID не существует
 err_current_password_empty = Текущий пароль не должен быть пустым
-<<<<<<< HEAD
-err_data_transfer = Ошибка передачи данных
-=======
 err_data_transfer =
     Ошибка передачи данных. Пожалуйста, проверьте Ваше подключение к сети.
->>>>>>> 87aa663e
 err_dimensions_too_big = Слишком большое разрешение
 err_email_occupied = Почта уже привязана к другому аккаунту
 err_incorrect_chat_name = Некорректное имя
@@ -249,10 +245,7 @@
 label_add_email_hint = Напишите адрес Вашей почты
 label_add_number = Добавить номер
 label_add_number_hint = Напишите номер в формате +33 478 88 88 88
-<<<<<<< HEAD
 label_account_access_will_be_lost = Доступ к аккаунту будет утерян
-=======
->>>>>>> 87aa663e
 label_account_created = Аккаунт создан
 label_ago = { $years ->
     [0] { $months ->
@@ -361,20 +354,12 @@
 label_duration_second_short = с
 label_edit_message = Редактирование сообщения
 label_edit_message_hint = Без текста
-<<<<<<< HEAD
-label_email_confirmation_code_was_send =
-=======
 label_email_confirmation_code_was_sent =
->>>>>>> 87aa663e
     Код подтверждения был отправлен Вам на Email и/или на телефон
 label_emails = Эл.почта
 label_enable_popup_calls = Отображать звонки в отдельных окнах
 label_enter_confirmation_code = Проверочный код
 label_enter_confirmation_code_hint = Введите проверочный код
-<<<<<<< HEAD
-label_enter_it_bellow = Пожалуйста, введите его ниже.
-=======
->>>>>>> 87aa663e
 label_entrance = Вход
 label_error = Ошибка
 label_favorite_contacts = Избранные
