--- conflicted
+++ resolved
@@ -554,11 +554,8 @@
     }
 label_sign_in = Войти
 label_sign_in_input = Gapopa ID, логин, E-mail или номер телефона
-<<<<<<< HEAD
 label_start_screen_sharing = Начать демонстрацию экрана
-=======
 label_status = Статус
->>>>>>> d6f5589b
 label_subtitle_participants = участников
 label_tab_chats = Чаты
 label_tab_contacts = Контакты
