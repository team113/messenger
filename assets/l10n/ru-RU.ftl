--- conflicted
+++ resolved
@@ -332,13 +332,10 @@
 label_chat_members = Участники
 label_chat_monolog = Сохранённые сообщения
 label_chats = Чаты
-<<<<<<< HEAD
 label_chat_was_added = был добавлен
 label_chat_was_removed = был удален
 label_choose_chat = Пожалуйста, выберите чат
 label_choose_contact = Выберите пользователя
-=======
->>>>>>> d0fa45b4
 label_contact = Контакт
 label_contacts = Контакты
 label_copied_to_clipboard = Скопировано в буфер обмена
