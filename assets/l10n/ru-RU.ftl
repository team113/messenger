--- conflicted
+++ resolved
@@ -150,15 +150,12 @@
 btn_media_settings = Настройки медиа
 btn_next = Далее
 btn_ok = Ок
-<<<<<<< HEAD
 btn_participants = Участники
 btn_participants_desc =
     Список
     участников
-=======
 btn_personalize = Персонализация
 btn_remove = Удалить
->>>>>>> 63d7a12b
 btn_reply = Ответить
 btn_resend_code = Отправить код ещё раз
 btn_resend_message = Повторить отправку
