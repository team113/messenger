--- conflicted
+++ resolved
@@ -642,11 +642,8 @@
 label_duration_minute_short = м
 label_duration_second_short = с
 label_echo_cancellation = Эхоподавление
-<<<<<<< HEAD
-=======
 label_edit = Редактировать
 label_editing = Редактирование
->>>>>>> 0f9c486a
 label_email = E-mail
 label_email_confirmed = E-mail был подтверждён
 label_email_deleted = E-mail был удалён
