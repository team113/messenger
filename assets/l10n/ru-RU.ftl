# Copyright © 2022 IT ENGINEERING MANAGEMENT INC, <https://github.com/team113>
#
# This program is free software: you can redistribute it and/or modify it under
# the terms of the GNU Affero General Public License v3.0 as published by the
# Free Software Foundation, either version 3 of the License, or (at your
# option) any later version.
#
# This program is distributed in the hope that it will be useful, but WITHOUT
# ANY WARRANTY; without even the implied warranty of MERCHANTABILITY or FITNESS
# FOR A PARTICULAR PURPOSE. See the GNU Affero General Public License v3.0 for
# more details.
#
# You should have received a copy of the GNU Affero General Public License v3.0
# along with this program. If not, see
# <https://www.gnu.org/licenses/agpl-3.0.html>.

alert_are_you_sure = Вы уверены?
alert_are_you_sure_want_to_delete_email =
    Вы действительно хотите удалить этот E-mail?
alert_are_you_sure_want_to_delete_phone =
    Вы действительно хотите удалить этот номер телефона?
alert_are_you_sure_want_to_log_out =
    Вы действительно хотите выйти из аккаунта?
    Ваши активные звонки будут завершены.
alert_popup_permissions_button = Открыть настройки
alert_popup_permissions_description =
    Вы не сможете принимать звонки, пока
    приложение свёрнуто, без следующих разрешений:

    - Экран блокировки;

    - Отображать всплывающие окна, когда запущено в фоновом режиме;

    - Всплывающие окна.
alert_popup_permissions_title =
    Пожалуйста, разрешите отображение всплывающих окон
btn_add = Добавить
btn_add_participant = Добавить участника
btn_add_participant_desc =
    Добавить
    участника
btn_add_to_contacts = Добавить в контакты
btn_allow = Разрешить
btn_audio_call = Аудиозвонок
btn_back = Назад
btn_blacklist = Добавить в черный список
btn_call_answer_with_audio =
    Ответить
    только аудио
btn_call_answer_with_video =
    Ответить
    с видео
btn_call_audio_off = Выключить микрофон
btn_call_audio_off_desc =
    Выключить
    микрофон
btn_call_audio_on = Включить микрофон
btn_call_audio_on_desc =
    Включить
    микрофон
btn_call_cancel = Отменить
btn_call_center_video = Центрировать видео
btn_call_cut_video = Обрезать видео
btn_call_decline = Отклонить
btn_call_disable_video = Отключить видео
btn_call_do_not_cut_video = Не обрезать видео
btn_call_drop_video_here =
    Добавить видео в отдельную панель можно простым перетаскиванием
btn_call_enable_video = Включить видео
btn_call_end = Завершить звонок
btn_call_end_desc =
    Завершить
    звонок
btn_call_hand_down = Опустить руку
btn_call_hand_down_desc =
    Опустить
    руку
btn_call_hand_up = Поднять руку
btn_call_hand_up_desc =
    Поднять
    руку
btn_call_more = Ещё
btn_call_remote_audio_off = Выключить входящее аудио
btn_call_remote_audio_off_desc =
    Выключить
    входящее аудио
btn_call_remote_audio_on = Включить входящее аудио
btn_call_remote_audio_on_desc =
    Включить
    входящее аудио
btn_call_remote_video_off = Выключить входящее видео
btn_call_remote_video_off_desc =
    Выключить
    входящее видео
btn_call_remote_video_on = Включить входящее видео
btn_call_remote_video_on_desc =
    Включить
    входящее видео
btn_call_screen_off = Завершить демонстрацию экрана
btn_call_screen_off_desc =
    Завершить
    демонстрацию
btn_call_screen_on = Демонстрация экрана
btn_call_screen_on_desc =
    Демонстрация
    экрана
btn_call_settings = Настройки
btn_call_switch_camera = Переключить камеру
btn_call_switch_camera_desc =
    Переключить
    камеру
btn_call_toggle_speaker = Переключить динамик
btn_call_toggle_speaker_desc =
    Переключить
    динамик
btn_call_video_off = Выключить камеру
btn_call_video_off_desc =
    Выключить
    камеру
btn_call_video_on = Включить камеру
btn_cancel = Отмена
btn_call_video_on_desc =
    Включить
    камеру
btn_change_contact_name = Переименовать контакт
btn_change_password = Сменить пароль
btn_close = Закрыть
btn_confirm = Подтвердить
btn_copy_text = Скопировать текст
btn_create_group = Создать группу
btn_delete_account = Удалить аккаунт
btn_delete_direct_chat_link = Удалить
btn_delete_from_contacts = Удалить из контактов
btn_dismiss = Запретить
btn_download = Скачать
btn_edit = Редактировать
btn_forgot_password = Забыли пароль?
btn_fullscreen_enter = Полноэкранный режим
btn_fullscreen_exit = Выйти из полного экрана
btn_generate_direct_chat_link = Сгенерировать
btn_hide_chat = Скрыть чат
btn_join_call = Присоединиться
btn_leave_chat = Выйти из чата
btn_login = Войти
btn_logout = Выйти
btn_media_settings = Настройки медиа
btn_next = Далее
btn_ok = Ок
btn_reply = Ответить
btn_resend_code = Отправить код ещё раз
btn_save = Сохранить
<<<<<<< HEAD
=======
btn_set_password = Задать пароль
>>>>>>> a57f26e2
btn_saved_messages = Сохранённые сообщения
btn_set_password = Задать пароль
btn_settings = Настройки
btn_start = Начать
btn_submit = Применить
btn_video_call = Видеозвонок
btn_write_message = Написать сообщение
btn_your_profile = Ваш профиль
comma_space = ,{" "}
dot = .
err_account_not_found = Указанный аккаунт не найден
err_blacklisted = Пользователь в чёрном списке
err_call_already_exists = Звонок уже активен
err_call_already_joined = Вы уже в звонке
err_call_is_in_popup = Звонок используется в отдельном окне
err_call_monolog = Вы не можете позвонить себе
err_call_not_found = Данный звонок не найден
err_call_popup_was_blocked =
    Всплывающее окно заблокировано.
    Разрешите всплывающие окна, чтобы отображать в них звонки
err_chat_contact_not_owner = Нет доступа к контакту
err_chat_direct_link_occupied = Ссылка занята
err_code_limit_exceed =
    Превышен лимит отправок кодов восстановления.
    Попробуйте через один час.
err_contact_not_group = Чат с указанным ID не является группой
err_contact_too_many = Контакт не может быть создан с более чем 20 пользователями
err_contact_unknown_chat = Чат с указанным ID не существует
err_contact_unknown_user = Пользователь с указанным ID не существует
err_current_password_empty = Текущий пароль не должен быть пустым
err_data_transfer =
    Ошибка передачи данных. Пожалуйста, проверьте Ваше подключение к сети.
err_dimensions_too_big = Слишком большое разрешение
err_email_occupied = Почта уже привязана к другому аккаунту
err_incorrect_chat_name = Некорректное имя
err_incorrect_input = Некорректный формат
err_incorrect_password = Неверный пароль
err_input_empty = Поле не должно быть пустым
err_invalid_crop_coordinates = Неверные координаты обрезки
err_invalid_crop_points = Неверные точки обрезки
err_login_occupied = Логин уже занят
err_message_was_read = Сообщение было прочитано
err_network = Ошибка подключения к серверу
err_new_password_empty = Новый пароль не должен быть пустым
err_no_filename = Файл должен иметь имя
err_no_text_and_no_attachment =
    Сообщение должно иметь текст или прикрепления
err_no_unconfirmed_email = Нет неподтверждённых Email адресов
err_no_unconfirmed_phone = Нет неподтверждённых номеров телефонов
err_not_author = Не автор
err_not_call_member = Не участник звонка
err_not_dialog = Не диалог
err_not_group = Не группа
err_not_member = Не участник чата
err_nowhere_to_send = У аккаунта нет подтверждённой почты или телефона
err_password_empty = Пожалуйста, введите пароль
err_password_incorrect =
    Пароль слишком длинный и/или заканчивается/начинается пробелом
err_passwords_mismatch = Пароли не совпадают
err_phone_occupied = Телефон уже привязан к другому аккаунту
err_quoted_message = Сообщение было процитировано
err_repeat_password_empty = Пожалуйста, повторите пароль
err_size_too_big = Файл превышает ограничение по размеру (15 МиБ)
err_stale_version = Указанная версия слишком старая
err_too_many_emails = Был достигнут максимум Email адресов
err_too_many_phones = Был достигнут максимум номеров телефонов
err_unauthorized = Требуется авторизация
err_uneditable_message = Сообщение нельзя редактировать
err_unknown = Неизвестная ошибка
err_unknown_attachment = Неизвестное прикрепление
err_unknown_chat = Неизвестный чат
err_unknown_chat_direct_link = Неизвестная ссылка
err_unknown_chat_item = Неизвестное сообщение
err_unknown_contact = Неизвестный контакт
err_unknown_device = Неизвестное устройство
err_unknown_gallery_item = Неизвестный элемент галереи
err_unknown_replying_chat_item = Цитируемого сообщения не существует
err_unknown_user = Неизвестный пользователь
err_unsupported_format = Неподдерживаемый формат
err_uploaded_file_malformed = Файл повреждён
err_wrong_members_count = Участников не может быть больше 100
err_wrong_old_password = Неправильный текущий пароль
err_wrong_recovery_code = Неверный код
err_you_already_add_this_email = Email уже добавлен
err_you_already_add_this_phone = Номер телефона уже добавлен
err_you_already_has_unconfirmed_email =
    У вас уже есть неподтвержденный Email
err_you_already_has_unconfirmed_phone =
    У вас уже есть неподтвержденный телефон
err_you_are_blacklisted = Вы в чёрном списке
err_you_are_not_member = Вы не состоите в чате
label_a_of_b = {$a} из {$b}
label_add_chat_member = Добавление участника
label_add_email = Добавить почту
label_add_email_hint = Напишите адрес Вашей почты
label_add_number = Добавить номер
label_add_number_hint = Напишите номер в формате +33 478 88 88 88
label_account_access_will_be_lost = Доступ к аккаунту будет утерян
label_account_created = Аккаунт создан
label_ago = { $years ->
    [0] { $months ->
            [0] { $weeks ->
                    [0] { $days ->
                            [0] { $hours ->
                                    [0] { $minutes ->
                                            [0] недавно
                                            [1] недавно
                                            [few] {$minutes} минуты назад
                                            *[other] {$minutes} минут назад
                                        }
                                    [1] час назад
                                    [few] {$hours} часа назад
                                    *[other] {$hours} часов назад
                                }
                            [1] вчера
                            [2] позавчера
                            [few] {$days} дня назад
                            *[other] {$days} дней назад
                        }
                    [1] неделю назад
                    [few] {$weeks} недели назад
                    *[other] {$weeks} недель назад
                }
            [1] месяц назад
            [few] {$months} месяца назад
            *[other] {$months} месяцев назад
        }
    [1] год назад
    [few] {$years} года назад
    *[other] {$years} лет назад
}
label_application = приложение
label_are_you_sure_no = Нет
label_are_you_sure_yes = Да
label_attachments = вложение(я)
label_audio_call = Аудиозвонок
label_away = Нет на месте
label_biography = Биография
label_biography_hint = Несколько слов о Вас
label_call_active = Активный звонок
label_call_calling = Звоним
label_call_joining = Подключение
label_call_permissions_description =
    Необходим для отображения звонков напрямую в телефоне
label_call_permissions_title = Добавьте аккаунт для вызова
label_call_title =
    {$title} | {$state ->
        [joining] Подключение...
        [active] {$members} из {$allMembers} | {$duration}
        *[other] {$type ->
            [video] Видеозвонок
            [audio] Аудиозвонок
            *[other] Звоним...
        }
    }
label_camera = Камера
label_chat_call_declined = Отклонённый звонок
label_chat_call_dropped = Отменённый звонок
label_chat_call_ended = Завершённый звонок
label_chat_call_missed = Пропущенный звонок
label_chat_call_moved = Перемещённый звонок
label_chat_call_ongoing = Активный звонок
label_chat_call_unanswered = Неотвеченный звонок
label_chat_members = Участники
label_chat_monolog = Сохранённые сообщения
label_chats = Чаты
label_choose_chat = Пожалуйста, выберите чат
label_choose_contact = Выберите пользователя
label_contact = Контакт
label_contacts = Контакты
label_copied_to_clipboard = Скопировано в буфер обмена
label_copy = Копировать
label_create_group = Создание группы
label_create_group_selected = Выбрано
label_create_group_users = пользователь(ей)
label_current_password = Текущий пароль
label_delete_for_all = Удалить для всех
label_delivered = Доставлено
label_direct_chat_link = Прямая ссылка на чат
label_direct_chat_link_description =
    Пользователи, пришедшие по прямой
    ссылке на чат, добавляются в Ваш список чатов автоматически.
    Они имеют возможность, независимо от настроек конфиденциальности:

    - просматривать Ваш профиль,
    - отправлять Вам сообщения,
    - совершать звонки

    После удаления чата, созданного по прямой ссылке на чат,
    применяются Ваши настройки конфиденциальности
label_direct_chat_link_in_chat_description =
    Пользователи, пришедшие по
    прямой ссылке на чат, добавляются в список участников чата
    автоматически. Они имеют возможность:

    - просматривать профиль группы,
    - отправлять сообщения в чат группы,
    - совершать звонки
label_drop_here =
    Перетащите сюда,
    чтобы прикрепить
label_duration_hour_short = ч
label_duration_minute_short = м
label_duration_second_short = с
label_edit_message = Редактирование сообщения
label_edit_message_hint = Без текста
label_email_confirmation_code_was_sent =
    Код подтверждения был отправлен Вам на Email и/или на телефон
label_emails = Эл.почта
label_enable_popup_calls = Отображать звонки в отдельных окнах
label_enter_confirmation_code = Проверочный код
label_enter_confirmation_code_hint = Введите проверочный код
label_entrance = Вход
label_error = Ошибка
label_favorite_contacts = Избранные
label_file = Файл
label_forwarded_message = Пересланное сообщение
label_gallery = Галерея
label_hidden = Статус скрыт
label_hide_for_me = Удалить для меня
label_hint_drag_n_drop_buttons =
    Элементы панели управления могут быть добавлены и удалены простым перетаскиванием.
label_hint_drag_n_drop_video =
    Просто перетащите, чтобы:

    • изменить размер или расположение видео;

    • прикрепить одно или несколько видео к любой из сторон;

    • вынести одно или несколько видео в отдельную панель.
label_hint_from_gapopa = Подсказка от Gapopa
label_incoming_call = Входящий звонок
label_introduction_description =
    Пароль не задан. Доступ к аккаунту без пароля сохраняется в течение одного года с момента создания аккаунта или пока:

        • Вы не удалите пользовательские данные из приложения (браузера);

        • Вы не нажмёте кнопку "Выйти".

    Чтобы не потерять доступ к аккаунту, задайте пароль.
label_last_seen = Был(а)
label_login = Логин
label_login_hint = Ваш уникальный логин
label_media_camera = Камера
label_media_microphone = Микрофон
label_media_no_device_available = Нет доступных устройств
label_media_output = Устройство выхода
label_media_settings = Настройки медиа
label_menu = Меню
label_name = Имя
label_name_hint = Ваше видимое всем имя
label_new_password = Новый пароль
label_no_chat_found = Чат не найден
label_no_chats = Нет чатов
label_no_contacts = Нет контактов
label_no_registration = без регистрации
label_num = Gapopa ID
label_offline = Офлайн
label_online = Онлайн
label_outgoing_call = Исходящий звонок
label_or_register = или регистрация
label_password_not_set = Пароль не задан
label_password = Пароль
label_password_set_successfully = Пароль успешно задан
label_password_was_changed = Пароль был изменен
label_phone_confirmation_code_was_send =
    Код подтверждения был отправлен Вам на номер телефона
label_phones = Телефоны
label_photo = Фото
label_presence = Отображение статуса
label_presence_away = Отошёл
label_presence_hidden = Скрыт
label_presence_present = Информация о последнем входе
label_read_by = Прочитано
label_recover_account = Восстановление доступа
label_recovery_code = Код восстановления
label_repeat_password = Повторите пароль
label_search = Поиск
label_search_hint = Поиск по Gapopa ID, логину или имени
label_search_not_found = Ничего не найдено
label_search_recent = Недавние
label_send_message_hint = Сообщение...
label_service_connected = Сервис успешно подключен
label_service_encountered_error = Сервис столкнулся с ошибкой
label_service_initialized = Сервис инициализирован
label_service_reconnecting = Сервис переподключается...
label_set_new_password = Задайте новый пароль для входа в аккаунт
label_settings = Настройки
label_sign_in = Войти
label_sign_in_input = Gapopa ID, Логин, Эл.почта, или Номер телефона
label_subtitle_participants = участников
label_tab_chats = Чаты
label_tab_contacts = Контакты
label_tab_menu = Меню
label_temp_plug = Временная заглушка на вкладке меню
label_transition_count = Переходов
label_typing = печатает
label_typings = печатают
label_unconfirmed = Неподтвержденный
label_unknown_page = Страница не найдена
label_unread_messages = Непрочитанные сообщения
label_video = Видео
label_video_call = Видеозвонок
label_you = Вы
label_you_were_added_to_group = Вас добавили в группу<|MERGE_RESOLUTION|>--- conflicted
+++ resolved
@@ -149,10 +149,7 @@
 btn_reply = Ответить
 btn_resend_code = Отправить код ещё раз
 btn_save = Сохранить
-<<<<<<< HEAD
-=======
 btn_set_password = Задать пароль
->>>>>>> a57f26e2
 btn_saved_messages = Сохранённые сообщения
 btn_set_password = Задать пароль
 btn_settings = Настройки
