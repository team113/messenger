--- conflicted
+++ resolved
@@ -151,12 +151,9 @@
 btn_ok = Ок
 btn_reply = Ответить
 btn_resend_code = Отправить код ещё раз
-<<<<<<< HEAD
 btn_resend_message = Повторить отправку
-=======
 btn_save = Сохранить
 btn_set_password = Задать пароль
->>>>>>> c2ab09f7
 btn_saved_messages = Сохранённые сообщения
 btn_settings = Настройки
 btn_start = Начать
