# Copyright © 2022 IT ENGINEERING MANAGEMENT INC, <https://github.com/team113>
#
# This program is free software: you can redistribute it and/or modify it under
# the terms of the GNU Affero General Public License v3.0 as published by the
# Free Software Foundation, either version 3 of the License, or (at your
# option) any later version.
#
# This program is distributed in the hope that it will be useful, but WITHOUT
# ANY WARRANTY; without even the implied warranty of MERCHANTABILITY or FITNESS
# FOR A PARTICULAR PURPOSE. See the GNU Affero General Public License v3.0 for
# more details.
#
# You should have received a copy of the GNU Affero General Public License v3.0
# along with this program. If not, see
# <https://www.gnu.org/licenses/agpl-3.0.html>.

alert_are_you_sure = Вы уверены?
alert_are_you_sure_want_to_delete_email =
    Вы действительно хотите удалить этот E-mail?
alert_are_you_sure_want_to_delete_phone =
    Вы действительно хотите удалить этот номер телефона?
alert_are_you_sure_want_to_log_out =
    Вы действительно хотите выйти из аккаунта?
    Ваши активные звонки будут завершены.
alert_popup_permissions_button = Открыть настройки
alert_popup_permissions_description =
    Вы не сможете принимать звонки, пока
    приложение свёрнуто, без следующих разрешений:

    - Экран блокировки;

    - Отображать всплывающие окна, когда запущено в фоновом режиме;

    - Всплывающие окна.
alert_popup_permissions_title =
    Пожалуйста, разрешите отображение всплывающих окон
btn_add = Добавить
btn_add_participant = Добавить участника
btn_add_participants = Добавить участников
btn_add_to_contacts = Добавить в контакты
btn_allow = Разрешить
btn_audio_call = Аудиозвонок
btn_back = Назад
btn_blacklist = Добавить в черный список
btn_call_answer_with_audio =
    Ответить
    только аудио
btn_call_answer_with_video =
    Ответить
    с видео
btn_call_audio_off = Выключить микрофон
btn_call_audio_off_desc =
    Выключить
    микрофон
btn_call_audio_on = Включить микрофон
btn_call_audio_on_desc =
    Включить
    микрофон
btn_call_cancel = Отменить
btn_call_center_video = Центрировать видео
btn_call_cut_video = Обрезать видео
btn_call_decline = Отклонить
btn_call_disable_video = Отключить видео
btn_call_do_not_cut_video = Не обрезать видео
btn_call_drop_video_here =
    Добавить видео в отдельную панель можно простым перетаскиванием
btn_call_enable_video = Включить видео
btn_call_end = Завершить звонок
btn_call_end_desc =
    Завершить
    звонок
btn_call_hand_down = Опустить руку
btn_call_hand_down_desc =
    Опустить
    руку
btn_call_hand_up = Поднять руку
btn_call_hand_up_desc =
    Поднять
    руку
btn_call_more = Ещё
btn_call_remote_audio_off = Выключить входящее аудио
btn_call_remote_audio_off_desc =
    Выключить
    входящее аудио
btn_call_remote_audio_on = Включить входящее аудио
btn_call_remote_audio_on_desc =
    Включить
    входящее аудио
btn_call_remote_video_off = Выключить входящее видео
btn_call_remote_video_off_desc =
    Выключить
    входящее видео
btn_call_remote_video_on = Включить входящее видео
btn_call_remote_video_on_desc =
    Включить
    входящее видео
btn_call_screen_off = Завершить демонстрацию экрана
btn_call_screen_off_desc =
    Завершить
    демонстрацию
btn_call_screen_on = Демонстрация экрана
btn_call_screen_on_desc =
    Демонстрация
    экрана
btn_call_settings = Настройки
btn_call_switch_camera = Переключить камеру
btn_call_switch_camera_desc =
    Переключить
    камеру
btn_call_toggle_speaker = Переключить динамик
btn_call_toggle_speaker_desc =
    Переключить
    динамик
btn_call_video_off = Выключить камеру
btn_call_video_off_desc =
    Выключить
    камеру
btn_call_video_on = Включить камеру
btn_cancel = Отмена
btn_call_video_on_desc =
    Включить
    камеру
btn_change = Сменить
btn_change_password = Сменить пароль
btn_close = Закрыть
btn_confirm = Подтвердить
btn_copy = Скопировать
btn_create_group = Создать группу
btn_delete = Удалить
btn_delete_account = Удалить аккаунт
btn_delete_direct_chat_link = Удалить
btn_delete_for_all = Удалить для всех
btn_delete_from_contacts = Удалить из контактов
btn_dismiss = Запретить
btn_download = Скачать
btn_edit = Редактировать
btn_forgot_password = Забыли пароль?
btn_forward = Переслать
btn_fullscreen_enter = Полноэкранный режим
btn_fullscreen_exit = Выйти из полного экрана
btn_generate_direct_chat_link = Сгенерировать
btn_hide_chat = Скрыть чат
btn_info = Информация
btn_join_call = Присоединиться
btn_leave_chat = Выйти из чата
btn_login = Войти
btn_logout = Выйти
btn_media_settings = Настройки медиа
btn_next = Далее
btn_ok = Ок
btn_participants = Участники
btn_participants_desc =
    Список
    участников
btn_personalize = Персонализация
btn_proceed = Продолжить
btn_remove = Удалить
btn_rename = Переименовать
btn_reply = Ответить
btn_resend_code = Отправить код ещё раз
btn_resend_message = Повторить отправку
btn_save = Сохранить
btn_save_to_gallery = Сохранить в галерею
btn_saved_messages = Сохранённые сообщения
btn_set_password = Задать пароль
btn_settings = Настройки
btn_share = Поделиться
btn_start = Начать
btn_submit = Применить
btn_video_call = Видеозвонок
btn_write_message = Написать сообщение
btn_your_profile = Ваш профиль
comma_space = ,{" "}
dot = .
err_account_not_found = Указанный аккаунт не найден
err_blacklisted = Пользователь в чёрном списке
err_call_already_exists = Звонок уже активен
err_call_already_joined = Вы уже в звонке
err_call_is_in_popup = Звонок используется в отдельном окне
err_call_monolog = Вы не можете позвонить себе
err_call_not_found = Данный звонок не найден
err_call_popup_was_blocked =
    Всплывающее окно заблокировано.
    Разрешите всплывающие окна, чтобы отображать в них звонки
err_chat_contact_not_owner = Нет доступа к контакту
err_chat_direct_link_occupied = Ссылка занята
err_code_limit_exceed =
    Превышен лимит отправок кодов восстановления.
    Попробуйте через один час.
err_contact_not_group = Чат с указанным ID не является группой
err_contact_too_many = Контакт не может быть создан с более чем 20 пользователями
err_contact_unknown_chat = Чат с указанным ID не существует
err_contact_unknown_user = Пользователь с указанным ID не существует
err_could_not_download = При загрузке произошла ошибка
err_current_password_empty = Текущий пароль не должен быть пустым
err_data_transfer =
    Ошибка передачи данных. Пожалуйста, проверьте Ваше подключение к сети.
err_dimensions_too_big = Слишком большое разрешение
err_email_occupied = Почта уже привязана к другому аккаунту
err_incorrect_chat_name = Некорректное имя
err_incorrect_input = Некорректный формат
err_incorrect_password = Неверный пароль
err_input_empty = Поле не должно быть пустым
err_invalid_crop_coordinates = Неверные координаты обрезки
err_invalid_crop_points = Неверные точки обрезки
err_login_occupied = Логин уже занят
err_message_was_read = Сообщение было прочитано
err_network = Ошибка подключения к серверу
err_new_password_empty = Новый пароль не должен быть пустым
err_no_filename = Файл должен иметь имя
err_no_text_and_no_attachment =
    Сообщение должно иметь текст или прикрепления
err_no_unconfirmed_email = Нет неподтверждённых Email адресов
err_no_unconfirmed_phone = Нет неподтверждённых номеров телефонов
err_not_author = Не автор
err_not_call_member = Не участник звонка
err_not_dialog = Не диалог
err_not_group = Не группа
err_not_member = Не участник чата
err_nowhere_to_send = У аккаунта нет подтверждённой почты или телефона
err_password_empty = Пожалуйста, введите пароль
err_password_incorrect =
    Пароль слишком длинный и/или заканчивается/начинается пробелом
err_passwords_mismatch = Пароли не совпадают
err_phone_occupied = Телефон уже привязан к другому аккаунту
err_quoted_message = Сообщение было процитировано
err_repeat_password_empty = Пожалуйста, повторите пароль
err_size_too_big = Файл превышает ограничение по размеру (15 МиБ)
err_stale_version = Указанная версия слишком старая
err_too_many_emails = Был достигнут максимум Email адресов
err_too_many_phones = Был достигнут максимум номеров телефонов
err_unauthorized = Требуется авторизация
err_uneditable_message = Сообщение нельзя редактировать
err_unknown = Неизвестная ошибка
err_unknown_attachment = Неизвестное прикрепление
err_unknown_chat = Неизвестный чат
err_unknown_chat_direct_link = Неизвестная ссылка
err_unknown_chat_item = Неизвестное сообщение
err_unknown_contact = Неизвестный контакт
err_unknown_device = Неизвестное устройство
err_unknown_forwarded_attachment = Неизвестное прикрепление
err_unknown_forwarded_item = Неизвестное пересылаемое сообщение
err_unknown_gallery_item = Неизвестный элемент галереи
err_unknown_replying_chat_item = Цитируемого сообщения не существует
err_unknown_user = Неизвестный пользователь
err_unsupported_format = Неподдерживаемый формат
err_unsupported_forwarded_item = Неподдерживаемое пересылаемое сообщение
err_uploaded_file_malformed = Файл повреждён
err_wrong_items_count = Неправильное количество сообщений
err_wrong_members_count = Участников не может быть больше 100
err_wrong_old_password = Неправильный текущий пароль
err_wrong_recovery_code = Неверный код
err_you_already_add_this_email = Email уже добавлен
err_you_already_add_this_phone = Номер телефона уже добавлен
err_you_already_has_unconfirmed_email =
    У вас уже есть неподтвержденный Email
err_you_already_has_unconfirmed_phone =
    У вас уже есть неподтвержденный телефон
err_you_are_blacklisted = Вы в чёрном списке
err_you_are_not_member = Вы не состоите в чате
label_a_of_b = {$a} из {$b}
label_add_chat_member = Добавление участника
label_add_email = Добавить почту
label_add_email_hint = Напишите адрес Вашей почты
label_add_number = Добавить номер
label_add_number_hint = Напишите номер в формате +33 478 88 88 88
label_add_participants = Добавить участников
label_account_access_will_be_lost = Доступ к аккаунту будет утерян
label_account_created = Аккаунт создан
label_ago = { $years ->
    [0] { $months ->
            [0] { $weeks ->
                    [0] { $days ->
                            [0] { $hours ->
                                    [0] { $minutes ->
                                            [0] недавно
                                            [1] недавно
                                            [few] {$minutes} минуты назад
                                            *[other] {$minutes} минут назад
                                        }
                                    [1] час назад
                                    [few] {$hours} часа назад
                                    *[other] {$hours} часов назад
                                }
                            [1] вчера
                            [2] позавчера
                            [few] {$days} дня назад
                            *[other] {$days} дней назад
                        }
                    [1] неделю назад
                    [few] {$weeks} недели назад
                    *[other] {$weeks} недель назад
                }
            [1] месяц назад
            [few] {$months} месяца назад
            *[other] {$months} месяцев назад
        }
    [1] год назад
    [few] {$years} года назад
    *[other] {$years} лет назад
}
label_ago_date = { $years ->
    [0] { $months ->
            [0] { $weeks ->
                    [0] { $days ->
                            [0] Сегодня
                            [1] Вчера
                            [2] Позавчера
                            [few] {$days} дня назад
                            *[other] {$days} дней назад
                        }
                    [1] Неделю назад
                    [few] {$weeks} недели назад
                    *[other] {$weeks} недель
                }
            [1] Месяц назад
            [few] {$months} месяца назад
            *[other] {$months} месяцев назад
        }
    [1] Год назад
    [few] {$years} года назад
    *[other] {$years} лет назад
}
label_application = приложение
label_are_you_sure_no = Нет
label_are_you_sure_yes = Да
label_attachments = вложение(я)
label_audio_call = Аудиозвонок
label_away = Нет на месте
label_biography = Биография
label_biography_hint = Несколько слов о Вас
label_call_active = Активный звонок
label_call_calling = Звоним
label_call_joining = Подключение
label_call_permissions_description =
    Необходим для отображения звонков напрямую в телефоне
label_call_permissions_title = Добавьте аккаунт для вызова
label_call_title =
    {$title} | {$state ->
        [joining] Подключение...
        [active] {$members} из {$allMembers} | {$duration}
        *[other] {$type ->
            [video] Видеозвонок
            [audio] Аудиозвонок
            *[other] Звоним...
        }
    }
label_camera = Камера
label_chat_call_declined = Отклонённый звонок
label_chat_call_dropped = Отменённый звонок
label_chat_call_ended = Завершённый звонок
label_chat_call_missed = Пропущенный звонок
label_chat_call_moved = Перемещённый звонок
label_chat_call_ongoing = Активный звонок
label_chat_call_unanswered = Неотвеченный звонок
label_chat_members = Участники
label_chat_monolog = Сохранённые сообщения
label_chats = Чаты
label_contact = Контакт
label_contacts = Контакты
label_copied_to_clipboard = Скопировано в буфер обмена
label_copy = Копировать
label_create_group = Создание группы
label_create_group_selected = Выбрано
label_create_group_users = пользователь(ей)
label_current_password = Текущий пароль
label_delete_for_everyone = Удалить для всех
label_delete_for_me = Удалить для меня
label_delete_message = Удалить сообщение?
label_delivered = Доставлено
label_dialog_created = Диалог создан
label_direct_chat_link = Прямая ссылка на чат
label_direct_chat_link_description =
    Пользователи, пришедшие по прямой
    ссылке на чат, добавляются в Ваш список чатов автоматически.
    Они имеют возможность, независимо от настроек конфиденциальности:

    - просматривать Ваш профиль,
    - отправлять Вам сообщения,
    - совершать звонки

    После удаления чата, созданного по прямой ссылке на чат,
    применяются Ваши настройки конфиденциальности
label_direct_chat_link_in_chat_description =
    Пользователи, пришедшие по
    прямой ссылке на чат, добавляются в список участников чата
    автоматически. Они имеют возможность:

    - просматривать профиль группы,
    - отправлять сообщения в чат группы,
    - совершать звонки
label_drop_here =
    Перетащите сюда,
    чтобы прикрепить
label_duration_hour_short = ч
label_duration_minute_short = м
label_duration_second_short = с
label_edit_message = Редактирование сообщения
label_edit_message_hint = Без текста
label_email_confirmation_code_was_sent =
    Код подтверждения был отправлен Вам на Email и/или на телефон
label_emails = Эл.почта
label_empty_message = Пустое сообщение
label_enable_popup_calls = Отображать звонки в отдельных окнах
label_enter_confirmation_code = Проверочный код
label_enter_confirmation_code_hint = Введите проверочный код
label_entrance = Вход
label_error = Ошибка
label_favorite_contacts = Избранные
label_file = Файл
label_forwarded_message = Пересланное сообщение
label_gallery = Галерея
label_group_created = Группа создана
label_hidden = Статус скрыт
label_hint_drag_n_drop_buttons =
    Элементы панели управления могут быть добавлены и удалены простым перетаскиванием.
label_hint_drag_n_drop_video =
    Просто перетащите, чтобы:

    • изменить размер или расположение видео;

    • прикрепить одно или несколько видео к любой из сторон;

    • вынести одно или несколько видео в отдельную панель.
label_hint_from_gapopa = Подсказка от Gapopa
label_image_downloaded = Изображение загружено.
label_image_saved_to_gallery = Изображение сохранено в галерею.
label_incoming_call = Входящий звонок
label_introduction_description =
    Пароль не задан. Доступ к аккаунту без пароля сохраняется в течении одного года с момента создания аккаунта или пока:

        • Вы не удалите пользовательские данные из приложения (браузера);

        • Вы не нажмёте кнопку "Выйти".

    Чтобы не потерять доступ к аккаунту, задайте пароль.
label_last_seen = Был(а)
label_login = Логин
label_login_hint = Ваш уникальный логин
label_media_camera = Камера
label_media_microphone = Микрофон
label_media_no_device_available = Нет доступных устройств
label_media_output = Устройство выхода
label_media_settings = Настройки медиа
label_menu = Меню
label_message_will_deleted_for_you = Сообщение будет удалено только для Вас.
label_name = Имя
label_name_hint = Ваше видимое всем имя
label_new_password = Новый пароль
label_no_chat_found = Чат не найден
label_no_chats = Нет чатов
label_no_contacts = Нет контактов
label_no_registration = без регистрации
label_nothing_found = Ничего не найдено
label_num = Gapopa ID
label_offline = Офлайн
label_online = Онлайн
label_or_register = или регистрация
label_outgoing_call = Исходящий звонок
label_participants = Участники
label_participants_added_successfully = Участники успешно добавлены
label_password = Пароль
label_password_not_set = Пароль не задан
label_password_set_successfully = Пароль успешно задан
label_password_was_changed = Пароль был изменен
label_phone_confirmation_code_was_send =
    Код подтверждения был отправлен Вам на номер телефона
label_phones = Телефоны
label_photo = Фото
label_presence = Отображение статуса
label_presence_away = Отошёл
label_presence_hidden = Скрыт
label_presence_present = Информация о последнем входе
label_read_by = Прочитано
label_recent = Недавние
label_recover_account = Восстановление доступа
label_recovery_code = Код восстановления
label_repeat_password = Повторите пароль
label_personalization = Персонализация
label_search = Поиск
label_search_hint = Поиск по Gapopa ID, логину или имени
label_search_not_found = Ничего не найдено
label_search_recent = Недавние
label_selected = Выбрано: {$count}
label_send_message_hint = Сообщение...
label_service_connected = Сервис успешно подключен
label_service_encountered_error = Сервис столкнулся с ошибкой
label_service_initialized = Сервис инициализирован
label_service_reconnecting = Сервис переподключается...
label_set_new_password = Задайте новый пароль для входа в аккаунт
label_settings = Настройки
label_sign_in = Войти
label_sign_in_input = Gapopa ID, Логин, Эл.почта, или Номер телефона
label_subtitle_participants = участников
label_tab_chats = Чаты
label_tab_contacts = Контакты
label_tab_menu = Меню
label_transition_count = Переходов
label_typing = печатает
label_typings = печатают
label_unconfirmed = Неподтвержденный
label_unknown_page = Страница не найдена
<<<<<<< HEAD
label_unread_messages = Непрочитанные сообщения
label_use_search = Используйте поиск, чтобы найти пользователя
label_users = Пользователи
=======
label_unread_messages = { $quantity ->
    [1] {$quantity} непрочитанное сообщение
    *[other] {$quantity} непрочитанных сообщения
}
>>>>>>> 511dbaae
label_video = Видео
label_video_call = Видеозвонок
label_video_downloaded = Видео загружено.
label_video_saved_to_gallery = Видео сохранено в галерею.
label_was_added = {$who} был(а) добавлен(а)
label_was_removed = {$who} был(а) удален(а)
label_you = Вы
label_you_were_added_to_group = Вас добавили в группу<|MERGE_RESOLUTION|>--- conflicted
+++ resolved
@@ -500,16 +500,12 @@
 label_typings = печатают
 label_unconfirmed = Неподтвержденный
 label_unknown_page = Страница не найдена
-<<<<<<< HEAD
-label_unread_messages = Непрочитанные сообщения
-label_use_search = Используйте поиск, чтобы найти пользователя
-label_users = Пользователи
-=======
 label_unread_messages = { $quantity ->
     [1] {$quantity} непрочитанное сообщение
     *[other] {$quantity} непрочитанных сообщения
 }
->>>>>>> 511dbaae
+label_use_search = Используйте поиск, чтобы найти пользователя
+label_users = Пользователи
 label_video = Видео
 label_video_call = Видеозвонок
 label_video_downloaded = Видео загружено.
