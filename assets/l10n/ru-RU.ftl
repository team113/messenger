# Copyright © 2022 IT ENGINEERING MANAGEMENT INC, <https://github.com/team113>
#
# This program is free software: you can redistribute it and/or modify it under
# the terms of the GNU Affero General Public License v3.0 as published by the
# Free Software Foundation, either version 3 of the License, or (at your
# option) any later version.
#
# This program is distributed in the hope that it will be useful, but WITHOUT
# ANY WARRANTY; without even the implied warranty of MERCHANTABILITY or FITNESS
# FOR A PARTICULAR PURPOSE. See the GNU Affero General Public License v3.0 for
# more details.
#
# You should have received a copy of the GNU Affero General Public License v3.0
# along with this program. If not, see
# <https://www.gnu.org/licenses/agpl-3.0.html>.

alert_are_you_sure = Вы уверены?
alert_are_you_sure_want_to_delete_email =
    Вы действительно хотите удалить этот E-mail?
alert_are_you_sure_want_to_delete_phone =
    Вы действительно хотите удалить этот номер телефона?
alert_are_you_sure_want_to_log_out =
    Вы действительно хотите выйти из аккаунта?
    Ваши активные звонки будут завершены.
alert_popup_permissions_button = Открыть настройки
alert_popup_permissions_description =
    Вы не сможете принимать звонки, пока
    приложение свёрнуто, без следующих разрешений:

    - Экран блокировки;

    - Отображать всплывающие окна, когда запущено в фоновом режиме;

    - Всплывающие окна.
alert_popup_permissions_title =
    Пожалуйста, разрешите отображение всплывающих окон
btn_add = Добавить
btn_add_participant = Добавить участника
btn_add_participant_desc =
    Добавить
    участника
btn_add_to_contacts = Добавить в контакты
btn_allow = Разрешить
btn_audio_call = Аудиозвонок
btn_back = Назад
btn_blacklist = Добавить в черный список
btn_call_answer_with_audio =
    Ответить
    только аудио
btn_call_answer_with_video =
    Ответить
    с видео
btn_call_audio_off = Выключить микрофон
btn_call_audio_off_desc =
    Выключить
    микрофон
btn_call_audio_on = Включить микрофон
btn_call_audio_on_desc =
    Включить
    микрофон
btn_call_cancel = Отменить
btn_call_center_video = Центрировать видео
btn_call_cut_video = Обрезать видео
btn_call_decline = Отклонить
btn_call_disable_incoming_audio = Выключить входящее аудио
btn_call_disable_incoming_video = Выключить входящее видео
btn_call_disable_video = Отключить видео
btn_call_do_not_cut_video = Не обрезать видео
btn_call_drop_video_here =
    Добавить видео в отдельную панель можно простым перетаскиванием
btn_call_enable_incoming_audio = Включить входящее аудио
btn_call_enable_incoming_video = Включить входящее видео
btn_call_enable_video = Включить видео
btn_call_end = Закончить
btn_call_end_desc =
    Завершить
    звонок
btn_call_hand_down = Опустить руку
btn_call_hand_down_desc =
    Опустить
    руку
btn_call_hand_up = Поднять руку
<<<<<<< HEAD
btn_call_more = Ещё
=======
btn_call_hand_up_desc =
    Поднять
    руку
btn_call_remote_audio_off = Выключить входящее аудио
btn_call_remote_audio_off_desc =
    Выключить
    входящее аудио
btn_call_remote_audio_on = Включить входящее аудио
btn_call_remote_audio_on_desc =
    Включить
    входящее аудио
btn_call_remote_video_off = Выключить входящее видео
btn_call_remote_video_off_desc =
    Выключить
    входящее видео
btn_call_remote_video_on = Включить входящее видео
btn_call_remote_video_on_desc =
    Включить
    входящее видео
>>>>>>> ec5d2e4d
btn_call_screen_off = Завершить демонстрацию экрана
btn_call_screen_off_desc =
    Завершить
    демонстрацию
btn_call_screen_on = Демонстрация экрана
btn_call_screen_on_desc =
    Демонстрация
    экрана
btn_call_settings = Настройки
btn_call_switch_camera = Переключить камеру
btn_call_switch_camera_desc =
    Переключить
    камеру
btn_call_toggle_speaker = Переключить динамик
btn_call_toggle_speaker_desc =
    Переключить
    динамик
btn_call_video_off = Выключить камеру
btn_call_video_off_desc =
    Выключить
    камеру
btn_call_video_on = Включить камеру
btn_call_video_on_desc =
    Включить
    камеру
btn_change_contact_name = Переименовать контакт
btn_change_password = Сменить пароль
btn_chat_join_call = Присоединиться к звонку
btn_close = Закрыть
btn_confirm = Подтвердить
btn_copy_text = Скопировать текст
btn_create_group = Создать группу
btn_delete_account = Удалить аккаунт
btn_delete_direct_chat_link = Удалить
btn_delete_from_contacts = Удалить из контактов
btn_dismiss = Запретить
btn_download = Скачать
btn_edit = Редактировать
btn_fullscreen_enter = Полноэкранный режим
btn_fullscreen_exit = Выйти из полного экрана
btn_generate_direct_chat_link = Сгенерировать
btn_hide_chat = Скрыть чат
btn_join_call = Присоединиться
btn_leave_chat = Выйти из чата
btn_login = Войти
btn_logout = Выйти
btn_media_settings = Настройки медиа
btn_next = Дальше
btn_ok = Ок
btn_reply = Ответить
btn_resend_code = Отправить код ещё раз
btn_saved_messages = Сохранённые сообщения
btn_settings = Настройки
btn_start_chatting = Начать общение
btn_submit = Применить
btn_video_call = Видеозвонок
btn_write_message = Написать сообщение
btn_your_profile = Ваш профиль
comma_space = ,{" "}
dot = .
err_account_not_found = Указанный аккаунт не найден
err_blacklisted = Пользователь в чёрном списке
err_call_already_exists = Звонок уже активен
err_call_already_joined = Вы уже в звонке
err_call_is_in_popup = Звонок используется в отдельном окне
err_call_monolog = Вы не можете позвонить себе
err_call_not_found = Данный звонок не найден
err_call_popup_was_blocked =
    Всплывающее окно заблокировано.
    Разрешите всплывающие окна, чтобы отображать в них звонки
err_chat_contact_not_owner = Нет доступа к контакту
err_chat_direct_link_occupied = Ссылка занята
err_code_limit_exceed =
    Превышен лимит отправок кодов восстановления.
    Попробуйте через один час.
err_contact_not_group = Чат с указанным ID не является группой
err_contact_too_many = Контакт не может быть создан с более чем 20 пользователями
err_contact_unknown_chat = Чат с указанным ID не существует
err_contact_unknown_user = Пользователь с указанным ID не существует
err_current_password_empty = Текущий пароль не должен быть пустым
err_dimensions_too_big = Слишком большое разрешение
err_email_occupied = Почта уже привязана к другому аккаунту
err_incorrect_chat_name = Некорректное имя
err_incorrect_input = Некорректный формат
err_incorrect_password = Неверный пароль
err_input_empty = Поле не должно быть пустым
err_invalid_crop_coordinates = Неверные координаты обрезки
err_invalid_crop_points = Неверные точки обрезки
err_login_occupied = Логин уже занят
err_message_was_read = Сообщение было прочитано
err_network = Ошибка подключения к серверу
err_new_password_empty = Новый пароль не должен быть пустым
err_no_filename = Файл должен иметь имя
err_no_text_and_no_attachment =
    Сообщение должно иметь текст или прикрепления
err_no_unconfirmed_email = Нет неподтверждённых E-mail адресов
err_no_unconfirmed_phone = Нет неподтверждённых номеров телефонов
err_not_author = Не автор
err_not_call_member = Не участник звонка
err_not_dialog = Не диалог
err_not_group = Не группа
err_not_member = Не участник чата
err_nowhere_to_send = У аккаунта нет подтверждённой почты или телефона
err_passwords_mismatch = Пароли не совпадают
err_phone_occupied = Телефон уже привязан к другому аккаунту
err_quoted_message = Сообщение было процитировано
err_repeat_password_empty = Повторите новый пароль
err_size_too_big = Файл превышает ограничение по размеру (15 МиБ)
err_stale_version = Указанная версия слишком старая
err_too_many_emails = Был достигнут максимум E-mail адресов
err_too_many_phones = Был достигнут максимум номеров телефонов
err_unauthorized = Требуется авторизация
err_uneditable_message = Сообщение нельзя редактировать
err_unknown = Неизвестная ошибка
err_unknown_attachment = Неизвестное прикрепление
err_unknown_chat = Неизвестный чат
err_unknown_chat_direct_link = Неизвестная ссылка
err_unknown_chat_item = Неизвестное сообщение
err_unknown_contact = Неизвестный контакт
err_unknown_device = Неизвестное устройство
err_unknown_gallery_item = Неизвестный элемент галереи
err_unknown_replying_chat_item = Цитируемого сообщения не существует
err_unknown_user = Неизвестный пользователь
err_unsupported_format = Неподдерживаемый формат
err_uploaded_file_malformed = Файл повреждён
err_wrong_members_count = Участников не может быть больше 100
err_wrong_old_password = Неправильный текущий пароль
err_wrong_recovery_code = Неверный код
err_you_already_add_this_email = E-mail уже добавлен
err_you_already_add_this_phone = Номер телефона уже добавлен
err_you_already_has_unconfirmed_email =
    У вас уже есть неподтвержденный E-mail
err_you_already_has_unconfirmed_phone =
    У вас уже есть неподтвержденный телефон
err_you_are_blacklisted = Вы в чёрном списке
err_you_are_not_member = Вы не состоите в чате
label_a_of_b = {$a} из {$b}
label_add_chat_member = Добавление участника
label_add_email = Добавить почту
label_add_email_hint = Напишите адрес Вашей почты
label_add_number = Добавить номер
label_add_number_hint = Напишите номер в формате +33 478 88 88 88
label_ago = { $years ->
    [0] { $months ->
            [0] { $weeks ->
                    [0] { $days ->
                            [0] { $hours ->
                                    [0] { $minutes ->
                                            [0] недавно
                                            [1] недавно
                                            [few] {$minutes} минуты назад
                                            *[other] {$minutes} минут назад
                                        }
                                    [1] час назад
                                    [few] {$hours} часа назад
                                    *[other] {$hours} часов назад
                                }
                            [1] вчера
                            [2] позавчера
                            [few] {$days} дня назад
                            *[other] {$days} дней назад
                        }
                    [1] неделю назад
                    [few] {$weeks} недели назад
                    *[other] {$weeks} недель назад
                }
            [1] месяц назад
            [few] {$months} месяца назад
            *[other] {$months} месяцев назад
        }
    [1] год назад
    [few] {$years} года назад
    *[other] {$years} лет назад
}
label_application = приложение
label_are_you_sure_no = Нет
label_are_you_sure_yes = Да
label_attachments = вложение(я)
label_audio_call = Аудиозвонок
label_away = Нет на месте
label_biography = Биография
label_biography_hint = Несколько слов о Вас
label_call_active = Активный звонок
label_call_calling = Звоним
label_call_joining = Подключение
label_call_permissions_description =
    Необходим для отображения звонков напрямую в телефоне
label_call_permissions_title = Добавьте аккаунт для вызова
label_call_title =
    {$title} | {$state ->
        [joining] Подключение...
        [active] {$members} из {$allMembers} | {$duration}
        *[other] {$type ->
            [video] Видеозвонок
            [audio] Аудиозвонок
            *[other] Звоним...
        }
    }
label_camera = Камера
label_chat_call_declined = Отклонённый звонок
label_chat_call_dropped = Отменённый звонок
label_chat_call_ended = Завершённый звонок
label_chat_call_missed = Пропущенный звонок
label_chat_call_moved = Перемещённый звонок
label_chat_call_ongoing = Активный звонок
label_chat_call_unanswered = Неотвеченный звонок
label_chat_members = Участники
label_chat_monolog = Сохранённые сообщения
label_chats = Чаты
label_choose_chat = Пожалуйста, выберите чат
label_choose_contact = Выберите пользователя
label_contact = Контакт
label_contacts = Контакты
label_copied_to_clipboard = Скопировано в буфер обмена
label_copy = Копировать
label_create_group = Создание группы
label_create_group_selected = Выбрано
label_create_group_users = пользователь(ей)
label_current_password = Текущий пароль
label_delete_for_all = Удалить для всех
label_delivered = Доставлено
label_direct_chat_link = Прямая ссылка на чат
label_direct_chat_link_description =
    Пользователи, пришедшие по прямой
    ссылке на чат, добавляются в Ваш список чатов автоматически.
    Они имеют возможность, независимо от настроек конфиденциальности:

    - просматривать Ваш профиль,
    - отправлять Вам сообщения,
    - совершать звонки

    После удаления чата, созданного по прямой ссылке на чат,
    применяются Ваши настройки конфиденциальности
label_direct_chat_link_in_chat_description =
    Пользователи, пришедшие по
    прямой ссылке на чат, добавляются в список участников чата
    автоматически. Они имеют возможность:

    - просматривать профиль группы,
    - отправлять сообщения в чат группы,
    - совершать звонки
label_drop_here =
    Перетащите сюда,
    чтобы прикрепить
label_duration_hour_short = ч
label_duration_minute_short = м
label_duration_second_short = с
label_edit_message = Редактирование сообщения
label_edit_message_hint = Без текста
label_email_confirmation_code_was_send =
    Код подтверждения был отправлен Вам на E-mail
label_emails = Эл.почта
label_enable_popup_calls = Отображать звонки в отдельных окнах
label_enter_confirmation_code = Проверочный код
label_enter_confirmation_code_hint = Введите проверочный код
label_error = Ошибка
label_favorite_contacts = Избранные
label_file = Файл
label_forwarded_message = Пересланное сообщение
label_gallery = Галерея
label_hidden = Статус скрыт
label_hide_for_me = Удалить для меня
label_hint_drag_n_drop_buttons =
    Элементы панели управления могут быть добавлены и удалены простым перетаскиванием.
label_hint_drag_n_drop_video =
    Просто перетащите, чтобы:

    • изменить размер или расположение видео;

    • прикрепить одно или несколько видео к любой из сторон;

    • вынести одно или несколько видео в отдельную панель.
label_hint_from_gapopa = Подсказка от Gapopa
label_incoming_call = Входящий звонок
label_last_seen = Был(а)
label_login = Логин
label_login_hint = Ваш уникальный логин
label_media_camera = Камера
label_media_microphone = Микрофон
label_media_no_device_available = Нет доступных устройств
label_media_output = Устройство выхода
label_media_settings = Настройки медиа
label_menu = Меню
label_name = Имя
label_name_hint = Ваше видимое всем имя
label_new_password = Новый пароль
label_no_chat_found = Чат не найден
label_no_chats = Нет чатов
label_no_contacts = Нет контактов
label_no_registration = без регистрации
label_num = Gapopa ID
label_offline = Офлайн
label_online = Онлайн
label_outgoing_call = Исходящий звонок
label_or_register = или регистрация
label_password = Пароль
label_password_was_changed = Пароль был изменен
label_phone_confirmation_code_was_send =
    Код подтверждения был отправлен Вам на номер телефона
label_phones = Телефоны
label_photo = Фото
label_presence = Отображение статуса
label_presence_away = Отошёл
label_presence_hidden = Скрыт
label_presence_present = Информация о последнем входе
label_read_by = Прочитано
label_recover_account = Восстановление доступа к аккаунту
label_recovery_code = Код восстановления
label_repeat_password = Повторите пароль
label_search = Поиск
label_search_hint = Поиск по Gapopa ID, логину или имени
label_search_not_found = Ничего не найдено
label_search_recent = Недавние
label_send_message_hint = Сообщение...
label_service_connected = Сервис успешно подключен
label_service_encountered_error = Сервис столкнулся с ошибкой
label_service_initialized = Сервис инициализирован
label_service_reconnecting = Сервис переподключается...
label_settings = Настройки
label_sign_in = Войти
label_sign_in_input = Gapopa ID, Логин, Эл.почта, или Номер телефона
label_subtitle_participants = участников
label_tab_chats = Чаты
label_tab_contacts = Контакты
label_tab_menu = Меню
label_temp_plug = Временная заглушка на вкладке меню
label_transition_count = Переходов
label_typing = печатает
label_typings = печатают
label_unconfirmed = Неподтвержденный
label_unknown_page = Страница не найдена
label_unread_messages = Непрочитанные сообщения
label_video = Видео
label_video_call = Видеозвонок
label_you = Вы
label_you_were_added_to_group = Вас добавили в группу<|MERGE_RESOLUTION|>--- conflicted
+++ resolved
@@ -80,12 +80,10 @@
     Опустить
     руку
 btn_call_hand_up = Поднять руку
-<<<<<<< HEAD
-btn_call_more = Ещё
-=======
 btn_call_hand_up_desc =
     Поднять
     руку
+btn_call_more = Ещё
 btn_call_remote_audio_off = Выключить входящее аудио
 btn_call_remote_audio_off_desc =
     Выключить
@@ -102,7 +100,6 @@
 btn_call_remote_video_on_desc =
     Включить
     входящее видео
->>>>>>> ec5d2e4d
 btn_call_screen_off = Завершить демонстрацию экрана
 btn_call_screen_off_desc =
     Завершить
