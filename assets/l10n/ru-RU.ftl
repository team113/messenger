--- conflicted
+++ resolved
@@ -886,17 +886,10 @@
 label_speaker_changed = Спикер был изменен на {$speaker}
 label_status = Статус
 label_storage = Хранилище
-<<<<<<< HEAD
-label_subtitle_participants = {$count ->
-    [one] {$count} участник
-    [few] {$count} участника
-    *[other] {$count} участников
-=======
 label_subtitle_participants = {$count} {$count ->
     [1] участник
     [few] участника
     *[other] участников
->>>>>>> cec273c5
 }
 label_synchronization = Синхронизация...
 label_tab_chats = Чаты
