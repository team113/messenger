--- conflicted
+++ resolved
@@ -895,11 +895,7 @@
 label_in_message = В сообщении
 label_incoming_call = Входящий звонок
 label_info = Информация
-<<<<<<< HEAD
 label_installation_error = Ошибка установки
-=======
-label_installation_error = Ошибка инсталляции
->>>>>>> ac17da08
 label_installation_error_description = Веб приложение уже установлено или недоступно в Вашем браузере
 label_interface = Интерфейс
 label_introduction_description1 =
