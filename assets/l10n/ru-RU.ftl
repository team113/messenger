# Copyright © 2022 IT ENGINEERING MANAGEMENT INC, <https://github.com/team113>
#
# This program is free software: you can redistribute it and/or modify it under
# the terms of the GNU Affero General Public License v3.0 as published by the
# Free Software Foundation, either version 3 of the License, or (at your
# option) any later version.
#
# This program is distributed in the hope that it will be useful, but WITHOUT
# ANY WARRANTY; without even the implied warranty of MERCHANTABILITY or FITNESS
# FOR A PARTICULAR PURPOSE. See the GNU Affero General Public License v3.0 for
# more details.
#
# You should have received a copy of the GNU Affero General Public License v3.0
# along with this program. If not, see
# <https://www.gnu.org/licenses/agpl-3.0.html>.

alert_are_you_sure = Вы уверены?
alert_are_you_sure_want_to_delete_email =
    Вы действительно хотите удалить этот E-mail?
alert_are_you_sure_want_to_delete_phone =
    Вы действительно хотите удалить этот номер телефона?
alert_are_you_sure_want_to_log_out1 = Вы действительно хотите выйти из аккаунта{" "}
alert_are_you_sure_want_to_log_out2 = ?
alert_popup_permissions_button = Открыть настройки
alert_popup_permissions_description =
    Вы не сможете принимать звонки, пока
    приложение свёрнуто, без следующих разрешений:

    - Экран блокировки;

    - Отображать всплывающие окна, когда запущено в фоновом режиме;

    - Всплывающие окна.
alert_popup_permissions_title =
    Пожалуйста, разрешите отображение всплывающих окон
btn_add = Добавить
btn_add_participant = Добавить участника
btn_add_participants = Добавить участников
btn_add_to_contacts = Добавить в контакты
btn_add_to_favorites = В избранные
btn_allow = Разрешить
btn_audio_call = Аудиозвонок
btn_away = Отошёл
btn_back = Назад
btn_block = Заблокировать
btn_call_answer_with_audio =
    Ответить
    только аудио
btn_call_answer_with_video =
    Ответить
    с видео
btn_call_audio_off = Выключить микрофон
btn_call_audio_off_desc =
    Выключить
    микрофон
btn_call_audio_on = Включить микрофон
btn_call_audio_on_desc =
    Включить
    микрофон
btn_call_cancel = Отменить
btn_call_center = Центрировать
btn_call_cut_video = Обрезать видео
btn_call_decline = Отклонить
btn_call_disable_audio = Отключить аудио
btn_call_disable_video = Отключить видео
btn_call_do_not_cut_video = Не обрезать видео
btn_call_drop_video_here =
    Добавить видео в отдельную панель можно простым перетаскиванием
btn_call_enable_audio = Включить аудио
btn_call_enable_video = Включить видео
btn_call_end = Завершить звонок
btn_call_end_desc =
    Завершить
    звонок
btn_call_hand_down = Опустить руку
btn_call_hand_down_desc =
    Опустить
    руку
btn_call_hand_up = Поднять руку
btn_call_hand_up_desc =
    Поднять
    руку
btn_call_more = Ещё
btn_call_remote_audio_off = Выключить входящее аудио
btn_call_remote_audio_off_desc =
    Выключить
    входящее аудио
btn_call_remote_audio_on = Включить входящее аудио
btn_call_remote_audio_on_desc =
    Включить
    входящее аудио
btn_call_remote_video_off = Выключить входящее видео
btn_call_remote_video_off_desc =
    Выключить
    входящее видео
btn_call_remote_video_on = Включить входящее видео
btn_call_remote_video_on_desc =
    Включить
    входящее видео
btn_call_remove_participant = Выгнать участника
btn_call_screen_off = Завершить демонстрацию экрана
btn_call_screen_off_desc =
    Завершить
    демонстрацию
btn_call_screen_on = Демонстрация экрана
btn_call_screen_on_desc =
    Демонстрация
    экрана
btn_call_settings = Настройки
btn_call_switch_camera = Переключить камеру
btn_call_switch_camera_desc =
    Переключить
    камеру
btn_call_toggle_speaker = Переключить динамик
btn_call_toggle_speaker_desc =
    Переключить
    динамик
btn_call_uncenter = Убрать из центра
btn_call_video_off = Выключить камеру
btn_call_video_off_desc =
    Выключить
    камеру
btn_call_video_on = Включить камеру
btn_cancel = Отмена
btn_call_video_on_desc =
    Включить
    камеру
btn_change = Сменить
btn_change_avatar = Изменить аватар
btn_change_password = Изменить пароль
btn_clear_chat = Очистить чат
btn_close = Закрыть
btn_confirm = Подтвердить
btn_copy_text = Скопировать текст
btn_create_group = Создать группу
btn_delete = Удалить
btn_delete_account = Удалить аккаунт
btn_delete_avatar = Удалить аватар
btn_delete_direct_chat_link = Удалить
btn_delete_for_all = Удалить для всех
btn_delete_from_contacts = Удалить из контактов
btn_delete_from_favorites = Из избранных
btn_delete_message = Удалить
btn_dismiss = Запретить
btn_download = Скачать
btn_edit = Редактировать
btn_forgot_password = Забыли пароль?
btn_forward = Переслать сообщение
btn_fullscreen_enter = Полноэкранный режим
btn_fullscreen_exit = Выйти из полного экрана
btn_generate_direct_chat_link = Сгенерировать
btn_hidden = Скрыт
btn_hide_chat = Скрыть чат
btn_info = Информация
btn_join_call = Присоединиться к звонку
btn_leave = Выйти
btn_leave_chat = Выйти из чата
btn_login = Войти
btn_logout = Выйти
btn_media_settings = Настройки медиа
btn_mute_chat = Отключить уведомления
btn_next = Далее
btn_ok = Ок
btn_online = Онлайн
btn_participants = Участники
btn_participants_desc =
    Список
    участников
btn_personalize = Персонализация
btn_proceed = Продолжить
btn_remove = Удалить
btn_rename = Переименовать
btn_reply = Ответить на сообщение
btn_report = Пожаловаться
btn_resend_code = Отправить код ещё раз
btn_resend_message = Повторить отправку
btn_save = Сохранить
btn_save_to_gallery = Сохранить в галерею
btn_saved_messages = Сохранённые сообщения
btn_set_password = Задать пароль
btn_settings = Настройки
btn_share = Поделиться
btn_start = Начать
btn_submit = Применить
btn_unblock = Разблокировать
btn_unmute_chat = Включить уведомления
btn_video_call = Видеозвонок
btn_write_message = Написать сообщение
btn_your_profile = Ваш профиль
colon_space = :{" "}
comma_space = ,{" "}
dot = .
dot_space = .{" "}
err_account_not_found = Указанный аккаунт не найден
err_blacklisted = Пользователь в чёрном списке
err_call_already_exists = Звонок уже активен
err_call_already_joined = Вы уже в звонке
err_call_is_in_popup = Звонок используется в отдельном окне
err_call_monolog = Вы не можете позвонить себе
err_call_not_found = Данный звонок не найден
err_call_popup_was_blocked =
    Всплывающее окно заблокировано.
    Разрешите всплывающие окна, чтобы отображать в них звонки
err_chat_contact_not_owner = Нет доступа к контакту
err_chat_direct_link_occupied = Ссылка занята
err_code_limit_exceed =
    Превышен лимит отправок кодов восстановления.
    Попробуйте через один час.
err_contact_not_group = Чат с указанным ID не является группой
err_contact_too_many = Контакт не может быть создан с более чем 20 пользователями
err_contact_unknown_chat = Чат с указанным ID не существует
err_contact_unknown_user = Пользователь с указанным ID не существует
err_could_not_download = При загрузке произошла ошибка
err_current_password_empty = Текущий пароль не должен быть пустым
err_data_transfer =
    Ошибка передачи данных. Пожалуйста, проверьте Ваше подключение к сети.
err_dimensions_too_big = Слишком большое разрешение
err_email_occupied = Почта уже привязана к другому аккаунту
err_incorrect_chat_name = Некорректное имя
err_incorrect_email = Некорректный E-mail
err_incorrect_input = Некорректный формат.
err_incorrect_login_input = Уникальный логин должен содержать только буквы латинского алфавита, цифры и символы "-", "." и "_". Он должен начинаться с буквы или цифры и содержать не менее 3 и не более 20 символов.
err_incorrect_password = Неверный пароль
err_incorrect_phone = Некорректный номер телефона
err_input_empty = Поле не должно быть пустым.
err_invalid_crop_coordinates = Неверные координаты обрезки
err_invalid_crop_points = Неверные точки обрезки
err_login_occupied = Логин уже занят
err_message_was_read = Сообщение было прочитано
err_network = Ошибка подключения к серверу
err_new_password_empty = Новый пароль не должен быть пустым
err_no_filename = Файл должен иметь имя
err_no_text_and_no_attachment =
    Сообщение должно иметь текст или прикрепления
err_no_unconfirmed_email = Нет неподтверждённых Email адресов
err_no_unconfirmed_phone = Нет неподтверждённых номеров телефонов
err_not_author = Не автор
err_not_call_member = Не участник звонка
err_not_dialog = Не диалог
err_not_group = Не группа
err_not_member = Не участник чата
err_nowhere_to_send = У аккаунта нет подтверждённой почты или телефона
err_password_empty = Пожалуйста, введите пароль
err_password_incorrect =
    Пароль слишком длинный и/или заканчивается/начинается пробелом
err_passwords_mismatch = Пароли не совпадают
err_phone_occupied = Телефон уже привязан к другому аккаунту
err_quoted_message = Сообщение было процитировано
err_repeat_password_empty = Пожалуйста, повторите пароль
err_size_too_big = Файл превышает ограничение по размеру (15 МиБ)
err_stale_version = Указанная версия слишком старая
err_too_many_emails = Был достигнут максимум Email адресов
err_too_many_phones = Был достигнут максимум номеров телефонов
err_too_short = Время заглушения чата не может быть меньше одной минуты
err_unauthorized = Требуется авторизация
err_uneditable_message = Сообщение нельзя редактировать
err_unknown = Неизвестная ошибка
err_unknown_attachment = Неизвестное прикрепление
err_unknown_chat = Неизвестный чат
err_unknown_chat_direct_link = Неизвестная ссылка
err_unknown_chat_item = Неизвестное сообщение
err_unknown_contact = Неизвестный контакт
err_unknown_device = Неизвестное устройство
err_unknown_forwarded_attachment = Неизвестное прикрепление
err_unknown_forwarded_item = Неизвестное пересылаемое сообщение
err_unknown_gallery_item = Неизвестный элемент галереи
err_unknown_replying_chat_item = Цитируемого сообщения не существует
err_unknown_user = Неизвестный пользователь
err_unsupported_format = Неподдерживаемый формат
err_unsupported_forwarded_item = Неподдерживаемое пересылаемое сообщение
err_uploaded_file_malformed = Файл повреждён
err_wrong_items_count = Неправильное количество сообщений
err_wrong_members_count = Участников не может быть больше 100
err_wrong_old_password = Неправильный текущий пароль
err_wrong_recovery_code = Неверный код
err_you_already_add_this_email = Email уже добавлен
err_you_already_add_this_phone = Номер телефона уже добавлен
err_you_already_has_unconfirmed_email =
    У вас уже есть неподтвержденный Email
err_you_already_has_unconfirmed_phone =
    У вас уже есть неподтвержденный телефон
err_you_are_blacklisted = Вы в чёрном списке
err_you_are_not_member = Вы не состоите в чате
label_a_of_b = {$a} из {$b}
label_account = Account{" "}
label_account_access_will_be_lost = Доступ к аккаунту будет утерян
label_account_created = Аккаунт создан
label_actions = Действия
label_add_additional_email = Добавить дополнительный E-mail
label_add_additional_number = Добавить дополнительный телефон
label_add_chat_member = Добавление участника
label_add_email = Добавить E-mail
<<<<<<< HEAD
label_add_email_confirmation_sent = На указанный Вами E-mail был отправлен код подтверждения. Код подтверждения действителен в течение 30 минут. Пожалуйста, введите его ниже.
label_add_email_confirmation_sent_again = На указанный Вами E-mail повторно отправлен код подтверждения. Код подтверждения действителен в течение 30 минут. Пожалуйста, введите его ниже.
label_add_email_description = На указанный Вами E-mail будет отправлен код подтверждения.
=======
>>>>>>> c835c7eb
label_add_email_hint = Напишите адрес Вашей почты
label_add_number = Добавить номер телефона
label_add_number_hint = Напишите номер в формате +33 478 88 88 88
label_add_participants = Добавить участников
label_add_phone = Добавить номер телефона
label_add_phone_confirmation_sent = На указанный Вами номер телефона был отправлен код подтверждения. Код подтверждения действителен в течение 30 минут. Пожалуйста, введите его ниже.
label_add_phone_confirmation_sent_again = На указанный Вами номер телефона повторно отправлен код подтверждения. Код подтверждения действителен в течение 30 минут. Пожалуйста, введите его ниже.
label_add_phone_description = На указанный Вами номер телефона будет отправлен код подтверждения.
label_ago = { $years ->
    [0] { $months ->
            [0] { $weeks ->
                    [0] { $days ->
                            [0] { $hours ->
                                    [0] { $minutes ->
                                            [0] только что
                                            [1] 1 минуту назад
                                            [few] {$minutes} минуты назад
                                            *[other] {$minutes} минут назад
                                        }
                                    [1] час назад
                                    [few] {$hours} часа назад
                                    *[other] {$hours} часов назад
                                }
                            [1] вчера
                            [2] позавчера
                            [few] {$days} дня назад
                            *[other] {$days} дней назад
                        }
                    [1] неделю назад
                    [few] {$weeks} недели назад
                    *[other] {$weeks} недель назад
                }
            [1] месяц назад
            [few] {$months} месяца назад
            *[other] {$months} месяцев назад
        }
    [1] год назад
    [few] {$years} года назад
    *[other] {$years} лет назад
}
label_ago_date = { $years ->
    [0] { $months ->
            [0] { $weeks ->
                    [0] { $days ->
                            [0] Сегодня
                            [1] Вчера
                            [2] Позавчера
                            [few] {$days} дня назад
                            *[other] {$days} дней назад
                        }
                    [1] Неделю назад
                    [few] {$weeks} недели назад
                    *[other] {$weeks} недель
                }
            [1] Месяц назад
            [few] {$months} месяца назад
            *[other] {$months} месяцев назад
        }
    [1] Год назад
    [few] {$years} года назад
    *[other] {$years} лет назад
}
label_all = Все
label_app_background = Фон приложения
label_application = Приложение
label_are_you_sure_no = Нет
label_are_you_sure_want_to_log_out = Вы действительно хотите выйти из аккаунта{" "}
label_are_you_sure_yes = Да
label_attachments = [{$count} { $count ->
    [1] прикрепление
    [few] прикрепления
    *[other] прикреплений
    }]
label_audio_call = Аудиозвонок
label_away = Нет на месте
label_background = Бэкграунд
label_biography = Биография
label_biography_hint = Несколько слов о Вас
label_call_active = Активный звонок
label_call_calling = Звоним
label_call_joining = Подключение
label_call_permissions_description =
    Необходим для отображения звонков напрямую в телефоне
label_call_permissions_title = Добавьте аккаунт для вызова
label_call_title =
    {$title} | {$state ->
        [joining] Подключение...
        [active] {$members} из {$allMembers} | {$duration}
        *[other] {$type ->
            [video] Видеозвонок
            [audio] Аудиозвонок
            *[other] Звоним...
        }
    }
label_calls = Звонки
<<<<<<< HEAD
=======
label_calls_displaying = Отображение звонков
>>>>>>> c835c7eb
label_camera = Камера
label_change_password = Изменить пароль
label_chat_call_declined = Отклонённый звонок
label_chat_call_dropped = Отменённый звонок
label_chat_call_ended = Завершённый звонок
label_chat_call_missed = Пропущенный звонок
label_chat_call_moved = Перемещённый звонок
label_chat_call_ongoing = Активный звонок
label_chat_call_unanswered = Неотвеченный звонок
label_chat_members = Участники
label_chat_monolog = Сохранённые сообщения
label_chats = Чаты
<<<<<<< HEAD
label_confirmation_code = Код подтверждения
=======
label_confirm = Confirm
>>>>>>> c835c7eb
label_contact = Контакт
label_contact_information = Контактная информация
label_contacts = Контакты
label_copied_to_clipboard = Скопировано в буфер обмена
label_copy = Копировать
label_create_group = Создание группы
label_create_group_selected = Выбрано
label_create_group_users = пользователь(ей)
label_current_language = Текущий язык
label_current_password = Текущий пароль
<<<<<<< HEAD
label_delete_account = Удалить аккаунт
label_delete_email = Удалить E-mail
=======
label_danger_zone = Опасная зона
label_delete_account = Удалить аккаунт
>>>>>>> c835c7eb
label_delete_for_everyone = Удалить для всех
label_delete_for_me = Удалить для меня
label_delete_message = Удалить сообщение?
label_delete_phone_number = Удалить номер телефона
label_delivered = Доставлено
label_details = Подробнее.
label_dialog_created = Диалог создан
label_direct_chat_link = Прямая ссылка на чат
label_direct_chat_link_description =
    Пользователи, пришедшие по прямой
    ссылке на чат, добавляются в Ваш список чатов автоматически.
    Они имеют возможность, независимо от настроек конфиденциальности:

    - просматривать Ваш профиль,
    - отправлять Вам сообщения,
    - совершать звонки

    После удаления чата, созданного по прямой ссылке на чат,
    применяются Ваши настройки конфиденциальности
label_direct_chat_link_in_chat_description =
    Пользователи, пришедшие по
    прямой ссылке на чат, добавляются в список участников чата
    автоматически. Они имеют возможность:

    - просматривать профиль группы,
    - отправлять сообщения в чат группы,
    - совершать звонки
label_download = Скачать
label_download_application = Скачать приложение
label_draft = Черновик
label_drop_here =
    Перетащите сюда,
    чтобы прикрепить
label_duration_hour_short = ч
label_duration_minute_short = м
label_duration_second_short = с
label_edit = Редактировать
label_email = E-mail
<<<<<<< HEAD
label_email_confirmation_code_was_sent =
    Код подтверждения был отправлен Вам на Email и/или на телефон
label_email_example = example@gmail.com
label_emails = Эл.почта
=======
label_email_visible = Ваш E-mail видят:{" "}
label_email_confirmation_code_was_sent =
    Код подтверждения был отправлен Вам на Email и/или на телефон
>>>>>>> c835c7eb
label_empty_message = Пустое сообщение
label_enable_popup_calls = Отображать звонки в отдельных окнах
label_end_session = Завершить сессию
label_enter_confirmation_code = Проверочный код
label_enter_confirmation_code_hint = Введите проверочный код
label_entrance = Вход
label_error = Ошибка
label_favorite_contacts = Избранные
label_file = Файл
label_forwarded_message = Пересланное сообщение
label_gallery = Галерея
label_group_created = Группа создана
label_hello = Привет!
label_hello_reply = Оу, привет :)
label_hidden = Статус скрыт
label_hint_drag_n_drop_buttons =
    Элементы панели управления могут быть добавлены и удалены простым перетаскиванием.
label_hint_drag_n_drop_video =
    Просто перетащите, чтобы:

    • изменить размер или расположение видео;

    • прикрепить одно или несколько видео к любой из сторон;

    • вынести одно или несколько видео в отдельную панель.
label_hint_from_gapopa = Подсказка от Gapopa
label_image_downloaded = Изображение загружено.
label_image_saved_to_gallery = Изображение сохранено в галерею.
label_incoming_call = Входящий звонок
label_introduction_description =
    Пароль не задан. Доступ к аккаунту без пароля сохраняется в течении одного года с момента создания аккаунта или пока:

        • Вы не удалите пользовательские данные из приложения (браузера);

        • Вы не нажмёте кнопку "Выйти".

    Чтобы не потерять доступ к аккаунту, задайте пароль.
label_kb = {$amount} КБ
label_language = Язык
label_language_entry = {$code}, {$name}
label_last_seen = Был(а)
label_link_to_chat = Ссылка на чат
label_login = Логин
label_login_hint = Ваш уникальный логин
label_login_options = Параметры входа
label_login_section_hint = Логин, e-mail, телефон, пароль
label_login_visibility_hint = Логин — это дополнительный уникальный идентификатор Вашей учетной записи.
label_login_visible = Ваш логин видят:{" "}
label_media = Медиа
label_media_camera = Камера
label_media_microphone = Микрофон
label_media_no_device_available = Нет доступных устройств
label_media_output = Устройство выхода
label_media_section_hint = Аудио и видео устройства
label_media_settings = Настройки медиа
label_menu = Меню
label_message_will_deleted_for_you = Сообщение будет удалено только для Вас.
label_mute_for = { $days ->
    [0] { $hours ->
            [0] { $minutes ->
                    [0] Навсегда
                    [1] 1 минуту
                    [few] {$minutes} минуты
                    *[other] {$minutes} минут
                }
            [1] 1 час
            [few] {$hours} часа
            *[other] {$hours} часов
        }
    [1] 1 день
    [few] {$days} дня
    *[other] {$days} дней
}
label_mute_chat_for = Заглушить чат на
label_my_contacts = Мои контакты
label_name = Имя
label_name_hint = Ваше видимое всем имя
label_new_password = Новый пароль
label_no_chat_found = Чат не найден
label_no_chats = Нет чатов
label_no_contacts = Нет контактов
label_no_messages = Нет сообщений
label_no_registration = без регистрации
label_nobody = Никто
label_nothing_found = Ничего не найдено
label_num = Gapopa ID
label_offline = Офлайн
label_online = Онлайн
<<<<<<< HEAD
label_open_calls_in_popup = Отображать звонки в отдельном окне.
label_open_calls_in_main_app = Отображать звонки в окне приложения.
=======
label_open_calls_in_app = Отображать звонки в окне приложения.
label_open_calls_in_window = Отображать звонки в отдельном окне.
>>>>>>> c835c7eb
label_or_register = или регистрация
label_outgoing_call = Исходящий звонок
label_participant_redial_successfully = Участник перенабран
label_participants = Участники
label_participants_added_successfully = Участники успешно добавлены
label_password = Пароль
label_password_changed = Пароль изменён.
label_password_not_set = Пароль не задан. Доступ к аккаунту будет утерян.
label_password_not_set_info = Для Вашего аккаунта не задан пароль. Как следствие:
    - доступ к Вашему аккаунту будет утерян безвозвратно при закрытии текущего окна;
    - в случае если Вы используете веб-версию, доступ к Вашему аккаунту будет утрачен безвозвратно при закрытии окна браузера и удалении файлов cookie.
label_password_set = Пароль задан.
label_personalization = Персонализация
label_phone = Телефон
label_phone_confirmation_code_was_send =
    Код подтверждения был отправлен Вам на номер телефона
label_phone_number = Номер телефона
<<<<<<< HEAD
label_phones = Телефоны
=======
label_phone_visible = Ваш номер телефона видят:{" "}
>>>>>>> c835c7eb
label_photo = Фото
label_presence = Отображение статуса
label_presence_away = Отошёл
label_presence_hidden = Скрыт
label_presence_present = Онлайн
label_profile = Профиль
label_public_information = Публичная информация
label_public_section_hint = Аватар и имя
label_read_by = Прочитано
label_recent = Недавние
label_recover_account = Восстановление доступа
label_recover_account_description = Укажите Ваш Gapopa ID, логин, E-mail или номер телефона.
label_recovery_code = Код восстановления
label_recovery_code_sent = Проверочный код отправлен на верифицрованный E-mail/телефон, указанный для данного аккаунта. Пожалуйста, введите код ниже.
label_recovery_enter_new_password = Пожалуйста, введите новый пароль ниже.
label_repeat_password = Повторите пароль
label_replies = [{$count} { $count ->
    [1] ответ
    [few] ответа
    *[other] ответов
    }]
label_resend = Повторить отправку
label_resend_timeout = Повторить отправку ({$timeout})
label_search = Поиск
label_search_hint = Поиск по Gapopa ID, логину или имени
label_search_not_found = Ничего не найдено
label_search_recent = Недавние
label_selected = Выбрано: {$count}
label_send_message_hint = Сообщение...
label_service_connected = Сервис успешно подключен
label_service_encountered_error = Сервис столкнулся с ошибкой
label_service_initialized = Сервис инициализирован
label_service_reconnecting = Сервис переподключается...
label_set_new_password = Задайте новый пароль для входа в аккаунт
label_set_password = Утановить пароль
label_settings = Настройки
label_short_weekday =
    {$weekday ->
        [1] пн
        [2] вт
        [3] ср
        [4] чт
        [5] пт
        [6] сб
        *[other] вс
    }
label_sign_in = Войти
label_sign_in_input = Gapopa ID, логин, E-mail или номер телефона
label_start_screen_sharing = Начать демонстрацию экрана
label_status = Статус
label_subtitle_participants = участников
label_tab_chats = Чаты
label_tab_contacts = Контакты
label_tab_menu = Меню
label_transition_count = Переходов: {$count}
label_typing = Печатает
label_unconfirmed = Неподтвержденный
label_unknown_page = Страница не найдена
label_unread_messages = { $quantity ->
    [1] {$quantity} непрочитанное сообщение
    *[other] {$quantity} непрочитанных сообщения
}
label_use_search = Используйте поиск, чтобы найти пользователя
label_users = Пользователи
label_verify_email = Верифицировать E-mail
label_verify_number = Верифицировать номер телефона
label_video = Видео
label_video_call = Видеозвонок
label_video_downloaded = Видео загружено.
label_video_saved_to_gallery = Видео сохранено в галерею.
label_visible_to = Виден для:
label_was_added = {$who} был(а) добавлен(а)
label_was_removed = {$who} был(а) удален(а)
label_will_be_deleted = {" "}будет удалён.
label_you = Вы
label_you_were_added_to_group = Вас добавили в группу
<<<<<<< HEAD
label_your_chat_link = Твоя прямая ссылка на чат
=======
label_your_direct_link = Прямая ссылка на чат с Вами
>>>>>>> c835c7eb
plus = +
space = {" "}
space_vertical_space = {" "}|{" "}<|MERGE_RESOLUTION|>--- conflicted
+++ resolved
@@ -290,12 +290,9 @@
 label_add_additional_number = Добавить дополнительный телефон
 label_add_chat_member = Добавление участника
 label_add_email = Добавить E-mail
-<<<<<<< HEAD
 label_add_email_confirmation_sent = На указанный Вами E-mail был отправлен код подтверждения. Код подтверждения действителен в течение 30 минут. Пожалуйста, введите его ниже.
 label_add_email_confirmation_sent_again = На указанный Вами E-mail повторно отправлен код подтверждения. Код подтверждения действителен в течение 30 минут. Пожалуйста, введите его ниже.
 label_add_email_description = На указанный Вами E-mail будет отправлен код подтверждения.
-=======
->>>>>>> c835c7eb
 label_add_email_hint = Напишите адрес Вашей почты
 label_add_number = Добавить номер телефона
 label_add_number_hint = Напишите номер в формате +33 478 88 88 88
@@ -391,10 +388,7 @@
         }
     }
 label_calls = Звонки
-<<<<<<< HEAD
-=======
 label_calls_displaying = Отображение звонков
->>>>>>> c835c7eb
 label_camera = Камера
 label_change_password = Изменить пароль
 label_chat_call_declined = Отклонённый звонок
@@ -407,11 +401,8 @@
 label_chat_members = Участники
 label_chat_monolog = Сохранённые сообщения
 label_chats = Чаты
-<<<<<<< HEAD
+label_confirm = Confirm
 label_confirmation_code = Код подтверждения
-=======
-label_confirm = Confirm
->>>>>>> c835c7eb
 label_contact = Контакт
 label_contact_information = Контактная информация
 label_contacts = Контакты
@@ -422,13 +413,9 @@
 label_create_group_users = пользователь(ей)
 label_current_language = Текущий язык
 label_current_password = Текущий пароль
-<<<<<<< HEAD
+label_danger_zone = Опасная зона
 label_delete_account = Удалить аккаунт
 label_delete_email = Удалить E-mail
-=======
-label_danger_zone = Опасная зона
-label_delete_account = Удалить аккаунт
->>>>>>> c835c7eb
 label_delete_for_everyone = Удалить для всех
 label_delete_for_me = Удалить для меня
 label_delete_message = Удалить сообщение?
@@ -467,16 +454,8 @@
 label_duration_second_short = с
 label_edit = Редактировать
 label_email = E-mail
-<<<<<<< HEAD
-label_email_confirmation_code_was_sent =
-    Код подтверждения был отправлен Вам на Email и/или на телефон
 label_email_example = example@gmail.com
-label_emails = Эл.почта
-=======
 label_email_visible = Ваш E-mail видят:{" "}
-label_email_confirmation_code_was_sent =
-    Код подтверждения был отправлен Вам на Email и/или на телефон
->>>>>>> c835c7eb
 label_empty_message = Пустое сообщение
 label_enable_popup_calls = Отображать звонки в отдельных окнах
 label_end_session = Завершить сессию
@@ -565,13 +544,8 @@
 label_num = Gapopa ID
 label_offline = Офлайн
 label_online = Онлайн
-<<<<<<< HEAD
-label_open_calls_in_popup = Отображать звонки в отдельном окне.
-label_open_calls_in_main_app = Отображать звонки в окне приложения.
-=======
 label_open_calls_in_app = Отображать звонки в окне приложения.
 label_open_calls_in_window = Отображать звонки в отдельном окне.
->>>>>>> c835c7eb
 label_or_register = или регистрация
 label_outgoing_call = Исходящий звонок
 label_participant_redial_successfully = Участник перенабран
@@ -589,11 +563,7 @@
 label_phone_confirmation_code_was_send =
     Код подтверждения был отправлен Вам на номер телефона
 label_phone_number = Номер телефона
-<<<<<<< HEAD
-label_phones = Телефоны
-=======
 label_phone_visible = Ваш номер телефона видят:{" "}
->>>>>>> c835c7eb
 label_photo = Фото
 label_presence = Отображение статуса
 label_presence_away = Отошёл
@@ -670,11 +640,7 @@
 label_will_be_deleted = {" "}будет удалён.
 label_you = Вы
 label_you_were_added_to_group = Вас добавили в группу
-<<<<<<< HEAD
-label_your_chat_link = Твоя прямая ссылка на чат
-=======
 label_your_direct_link = Прямая ссылка на чат с Вами
->>>>>>> c835c7eb
 plus = +
 space = {" "}
 space_vertical_space = {" "}|{" "}