# Copyright © 2022 IT ENGINEERING MANAGEMENT INC, <https://github.com/team113>
#
# This program is free software: you can redistribute it and/or modify it under
# the terms of the GNU Affero General Public License v3.0 as published by the
# Free Software Foundation, either version 3 of the License, or (at your
# option) any later version.
#
# This program is distributed in the hope that it will be useful, but WITHOUT
# ANY WARRANTY; without even the implied warranty of MERCHANTABILITY or FITNESS
# FOR A PARTICULAR PURPOSE. See the GNU Affero General Public License v3.0 for
# more details.
#
# You should have received a copy of the GNU Affero General Public License v3.0
# along with this program. If not, see
# <https://www.gnu.org/licenses/agpl-3.0.html>.

alert_are_you_sure = Вы уверены?
alert_are_you_sure_want_to_delete_email =
    Вы действительно хотите удалить этот E-mail?
alert_are_you_sure_want_to_delete_phone =
    Вы действительно хотите удалить этот номер телефона?
alert_are_you_sure_want_to_log_out =
    Вы действительно хотите выйти из аккаунта?
    Ваши активные звонки будут завершены.
alert_popup_permissions_button = Открыть настройки
alert_popup_permissions_description =
    Вы не сможете принимать звонки, пока
    приложение свёрнуто, без следующих разрешений:

    - Экран блокировки;

    - Отображать всплывающие окна, когда запущено в фоновом режиме;

    - Всплывающие окна.
alert_popup_permissions_title =
    Пожалуйста, разрешите отображение всплывающих окон
btn_add = Добавить
btn_add_participant = Добавить участника
btn_add_participant_desc =
    Добавить
    участника
btn_add_to_contacts = Добавить в контакты
btn_allow = Разрешить
btn_audio_call = Аудиозвонок
btn_back = Назад
btn_blacklist = Добавить в черный список
btn_call_answer_with_audio =
    Ответить
    только аудио
btn_call_answer_with_video =
    Ответить
    с видео
btn_call_audio_off = Выключить микрофон
btn_call_audio_off_desc =
    Выключить
    микрофон
btn_call_audio_on = Включить микрофон
btn_call_audio_on_desc =
    Включить
    микрофон
btn_call_cancel = Отменить
btn_call_center_video = Центрировать видео
btn_call_cut_video = Обрезать видео
btn_call_decline = Отклонить
btn_call_disable_video = Отключить видео
btn_call_do_not_cut_video = Не обрезать видео
btn_call_drop_video_here =
    Добавить видео в отдельную панель можно простым перетаскиванием
btn_call_enable_video = Включить видео
btn_call_end = Завершить звонок
btn_call_end_desc =
    Завершить
    звонок
btn_call_hand_down = Опустить руку
btn_call_hand_down_desc =
    Опустить
    руку
btn_call_hand_up = Поднять руку
btn_call_hand_up_desc =
    Поднять
    руку
btn_call_more = Ещё
btn_call_remote_audio_off = Выключить входящее аудио
btn_call_remote_audio_off_desc =
    Выключить
    входящее аудио
btn_call_remote_audio_on = Включить входящее аудио
btn_call_remote_audio_on_desc =
    Включить
    входящее аудио
btn_call_remote_video_off = Выключить входящее видео
btn_call_remote_video_off_desc =
    Выключить
    входящее видео
btn_call_remote_video_on = Включить входящее видео
btn_call_remote_video_on_desc =
    Включить
    входящее видео
btn_call_screen_off = Завершить демонстрацию экрана
btn_call_screen_off_desc =
    Завершить
    демонстрацию
btn_call_screen_on = Демонстрация экрана
btn_call_screen_on_desc =
    Демонстрация
    экрана
btn_call_settings = Настройки
btn_call_switch_camera = Переключить камеру
btn_call_switch_camera_desc =
    Переключить
    камеру
btn_call_toggle_speaker = Переключить динамик
btn_call_toggle_speaker_desc =
    Переключить
    динамик
btn_call_video_off = Выключить камеру
btn_call_video_off_desc =
    Выключить
    камеру
btn_call_video_on = Включить камеру
btn_cancel = Отмена
btn_call_video_on_desc =
    Включить
    камеру
btn_change = Сменить
btn_change_contact_name = Переименовать контакт
btn_change_password = Сменить пароль
btn_close = Закрыть
btn_confirm = Подтвердить
btn_copy_text = Скопировать текст
btn_create_group = Создать группу
btn_delete_account = Удалить аккаунт
btn_delete_direct_chat_link = Удалить
btn_delete_for_all = Удалить для всех
btn_delete_from_contacts = Удалить из контактов
btn_delete_message = Удалить
btn_dismiss = Запретить
btn_download = Скачать
btn_edit = Редактировать
btn_forgot_password = Забыли пароль?
btn_forward = Переслать
btn_fullscreen_enter = Полноэкранный режим
btn_fullscreen_exit = Выйти из полного экрана
btn_generate_direct_chat_link = Сгенерировать
btn_hide_chat = Скрыть чат
btn_info = Информация
btn_join_call = Присоединиться
btn_leave_chat = Выйти из чата
btn_login = Войти
btn_logout = Выйти
btn_media_settings = Настройки медиа
btn_next = Далее
btn_ok = Ок
<<<<<<< HEAD
btn_proceed = Продолжить
=======
btn_personalize = Персонализация
btn_remove = Удалить
>>>>>>> 63d7a12b
btn_reply = Ответить
btn_resend_code = Отправить код ещё раз
btn_resend_message = Повторить отправку
btn_save = Сохранить
btn_save_to_gallery = Сохранить в галерею
btn_saved_messages = Сохранённые сообщения
btn_set_password = Задать пароль
btn_settings = Настройки
btn_share = Поделиться
btn_start = Начать
btn_submit = Применить
btn_video_call = Видеозвонок
btn_write_message = Написать сообщение
btn_your_profile = Ваш профиль
comma_space = ,{" "}
dot = .
err_account_not_found = Указанный аккаунт не найден
err_blacklisted = Пользователь в чёрном списке
err_call_already_exists = Звонок уже активен
err_call_already_joined = Вы уже в звонке
err_call_is_in_popup = Звонок используется в отдельном окне
err_call_monolog = Вы не можете позвонить себе
err_call_not_found = Данный звонок не найден
err_call_popup_was_blocked =
    Всплывающее окно заблокировано.
    Разрешите всплывающие окна, чтобы отображать в них звонки
err_chat_contact_not_owner = Нет доступа к контакту
err_chat_direct_link_occupied = Ссылка занята
err_code_limit_exceed =
    Превышен лимит отправок кодов восстановления.
    Попробуйте через один час.
err_contact_not_group = Чат с указанным ID не является группой
err_contact_too_many = Контакт не может быть создан с более чем 20 пользователями
err_contact_unknown_chat = Чат с указанным ID не существует
err_contact_unknown_user = Пользователь с указанным ID не существует
err_could_not_download = При загрузке произошла ошибка
err_current_password_empty = Текущий пароль не должен быть пустым
err_data_transfer =
    Ошибка передачи данных. Пожалуйста, проверьте Ваше подключение к сети.
err_dimensions_too_big = Слишком большое разрешение
err_email_occupied = Почта уже привязана к другому аккаунту
err_incorrect_chat_name = Некорректное имя
err_incorrect_input = Некорректный формат
err_incorrect_password = Неверный пароль
err_input_empty = Поле не должно быть пустым
err_invalid_crop_coordinates = Неверные координаты обрезки
err_invalid_crop_points = Неверные точки обрезки
err_login_occupied = Логин уже занят
err_message_was_read = Сообщение было прочитано
err_network = Ошибка подключения к серверу
err_new_password_empty = Новый пароль не должен быть пустым
err_no_filename = Файл должен иметь имя
err_no_text_and_no_attachment =
    Сообщение должно иметь текст или прикрепления
err_no_unconfirmed_email = Нет неподтверждённых Email адресов
err_no_unconfirmed_phone = Нет неподтверждённых номеров телефонов
err_not_author = Не автор
err_not_call_member = Не участник звонка
err_not_dialog = Не диалог
err_not_group = Не группа
err_not_member = Не участник чата
err_nowhere_to_send = У аккаунта нет подтверждённой почты или телефона
err_password_empty = Пожалуйста, введите пароль
err_password_incorrect =
    Пароль слишком длинный и/или заканчивается/начинается пробелом
err_passwords_mismatch = Пароли не совпадают
err_phone_occupied = Телефон уже привязан к другому аккаунту
err_quoted_message = Сообщение было процитировано
err_repeat_password_empty = Пожалуйста, повторите пароль
err_size_too_big = Файл превышает ограничение по размеру (15 МиБ)
err_stale_version = Указанная версия слишком старая
err_too_many_emails = Был достигнут максимум Email адресов
err_too_many_phones = Был достигнут максимум номеров телефонов
err_unauthorized = Требуется авторизация
err_uneditable_message = Сообщение нельзя редактировать
err_unknown = Неизвестная ошибка
err_unknown_attachment = Неизвестное прикрепление
err_unknown_chat = Неизвестный чат
err_unknown_chat_direct_link = Неизвестная ссылка
err_unknown_chat_item = Неизвестное сообщение
err_unknown_contact = Неизвестный контакт
err_unknown_device = Неизвестное устройство
err_unknown_forwarded_attachment = Неизвестное прикрепление
err_unknown_forwarded_item = Неизвестное пересылаемое сообщение
err_unknown_gallery_item = Неизвестный элемент галереи
err_unknown_replying_chat_item = Цитируемого сообщения не существует
err_unknown_user = Неизвестный пользователь
err_unsupported_format = Неподдерживаемый формат
err_unsupported_forwarded_item = Неподдерживаемое пересылаемое сообщение
err_uploaded_file_malformed = Файл повреждён
err_wrong_items_count = Неправильное количество сообщений
err_wrong_members_count = Участников не может быть больше 100
err_wrong_old_password = Неправильный текущий пароль
err_wrong_recovery_code = Неверный код
err_you_already_add_this_email = Email уже добавлен
err_you_already_add_this_phone = Номер телефона уже добавлен
err_you_already_has_unconfirmed_email =
    У вас уже есть неподтвержденный Email
err_you_already_has_unconfirmed_phone =
    У вас уже есть неподтвержденный телефон
err_you_are_blacklisted = Вы в чёрном списке
err_you_are_not_member = Вы не состоите в чате
label_a_of_b = {$a} из {$b}
label_add_chat_member = Добавление участника
label_add_email = Добавить почту
label_add_email_hint = Напишите адрес Вашей почты
label_add_number = Добавить номер
label_add_number_hint = Напишите номер в формате +33 478 88 88 88
label_account_access_will_be_lost = Доступ к аккаунту будет утерян
label_account_created = Аккаунт создан
label_ago = { $years ->
    [0] { $months ->
            [0] { $weeks ->
                    [0] { $days ->
                            [0] { $hours ->
                                    [0] { $minutes ->
                                            [0] недавно
                                            [1] недавно
                                            [few] {$minutes} минуты назад
                                            *[other] {$minutes} минут назад
                                        }
                                    [1] час назад
                                    [few] {$hours} часа назад
                                    *[other] {$hours} часов назад
                                }
                            [1] вчера
                            [2] позавчера
                            [few] {$days} дня назад
                            *[other] {$days} дней назад
                        }
                    [1] неделю назад
                    [few] {$weeks} недели назад
                    *[other] {$weeks} недель назад
                }
            [1] месяц назад
            [few] {$months} месяца назад
            *[other] {$months} месяцев назад
        }
    [1] год назад
    [few] {$years} года назад
    *[other] {$years} лет назад
}
label_application = приложение
label_are_you_sure_no = Нет
label_are_you_sure_yes = Да
label_attachments = вложение(я)
label_audio_call = Аудиозвонок
label_away = Нет на месте
label_biography = Биография
label_biography_hint = Несколько слов о Вас
label_call_active = Активный звонок
label_call_calling = Звоним
label_call_joining = Подключение
label_call_permissions_description =
    Необходим для отображения звонков напрямую в телефоне
label_call_permissions_title = Добавьте аккаунт для вызова
label_call_title =
    {$title} | {$state ->
        [joining] Подключение...
        [active] {$members} из {$allMembers} | {$duration}
        *[other] {$type ->
            [video] Видеозвонок
            [audio] Аудиозвонок
            *[other] Звоним...
        }
    }
label_camera = Камера
label_chat_call_declined = Отклонённый звонок
label_chat_call_dropped = Отменённый звонок
label_chat_call_ended = Завершённый звонок
label_chat_call_missed = Пропущенный звонок
label_chat_call_moved = Перемещённый звонок
label_chat_call_ongoing = Активный звонок
label_chat_call_unanswered = Неотвеченный звонок
label_chat_members = Участники
label_chat_monolog = Сохранённые сообщения
label_chats = Чаты
label_choose_chat = Пожалуйста, выберите чат
label_choose_contact = Выберите пользователя
label_contact = Контакт
label_contacts = Контакты
label_copied_to_clipboard = Скопировано в буфер обмена
label_copy = Копировать
label_create_group = Создание группы
label_create_group_selected = Выбрано
label_create_group_users = пользователь(ей)
label_current_password = Текущий пароль
label_delete_message = Удалить сообщение?
label_delete_for_me = Удалить для меня
label_delete_for_everyone = Удалить для всех
label_delivered = Доставлено
label_direct_chat_link = Прямая ссылка на чат
label_direct_chat_link_description =
    Пользователи, пришедшие по прямой
    ссылке на чат, добавляются в Ваш список чатов автоматически.
    Они имеют возможность, независимо от настроек конфиденциальности:

    - просматривать Ваш профиль,
    - отправлять Вам сообщения,
    - совершать звонки

    После удаления чата, созданного по прямой ссылке на чат,
    применяются Ваши настройки конфиденциальности
label_direct_chat_link_in_chat_description =
    Пользователи, пришедшие по
    прямой ссылке на чат, добавляются в список участников чата
    автоматически. Они имеют возможность:

    - просматривать профиль группы,
    - отправлять сообщения в чат группы,
    - совершать звонки
label_drop_here =
    Перетащите сюда,
    чтобы прикрепить
label_duration_hour_short = ч
label_duration_minute_short = м
label_duration_second_short = с
label_edit_message = Редактирование сообщения
label_edit_message_hint = Без текста
label_email_confirmation_code_was_sent =
    Код подтверждения был отправлен Вам на Email и/или на телефон
label_emails = Эл.почта
label_enable_popup_calls = Отображать звонки в отдельных окнах
label_enter_confirmation_code = Проверочный код
label_enter_confirmation_code_hint = Введите проверочный код
label_entrance = Вход
label_error = Ошибка
label_favorite_contacts = Избранные
label_file = Файл
label_forwarded_message = Пересланное сообщение
label_gallery = Галерея
label_hidden = Статус скрыт
label_hint_drag_n_drop_buttons =
    Элементы панели управления могут быть добавлены и удалены простым перетаскиванием.
label_hint_drag_n_drop_video =
    Просто перетащите, чтобы:

    • изменить размер или расположение видео;

    • прикрепить одно или несколько видео к любой из сторон;

    • вынести одно или несколько видео в отдельную панель.
label_hint_from_gapopa = Подсказка от Gapopa
label_image_downloaded = Изображение загружено.
label_image_saved_to_gallery = Изображение сохранено в галерею.
label_incoming_call = Входящий звонок
label_introduction_description =
    Пароль не задан. Доступ к аккаунту без пароля сохраняется в течении одного года с момента создания аккаунта или пока:

        • Вы не удалите пользовательские данные из приложения (браузера);

        • Вы не нажмёте кнопку "Выйти".

    Чтобы не потерять доступ к аккаунту, задайте пароль.
label_last_seen = Был(а)
label_login = Логин
label_login_hint = Ваш уникальный логин
label_media_camera = Камера
label_media_microphone = Микрофон
label_media_no_device_available = Нет доступных устройств
label_media_output = Устройство выхода
label_media_settings = Настройки медиа
label_menu = Меню
label_message_will_deleted_for_you = Сообщение будет удалено только для вас.
label_name = Имя
label_name_hint = Ваше видимое всем имя
label_new_password = Новый пароль
label_no_chat_found = Чат не найден
label_no_chats = Нет чатов
label_no_contacts = Нет контактов
label_no_registration = без регистрации
label_num = Gapopa ID
label_offline = Офлайн
label_online = Онлайн
label_or_register = или регистрация
label_outgoing_call = Исходящий звонок
label_password = Пароль
label_password_not_set = Пароль не задан
label_password_set_successfully = Пароль успешно задан
label_password_was_changed = Пароль был изменен
label_phone_confirmation_code_was_send =
    Код подтверждения был отправлен Вам на номер телефона
label_phones = Телефоны
label_photo = Фото
label_presence = Отображение статуса
label_presence_away = Отошёл
label_presence_hidden = Скрыт
label_presence_present = Информация о последнем входе
label_read_by = Прочитано
label_recover_account = Восстановление доступа
label_recovery_code = Код восстановления
label_repeat_password = Повторите пароль
label_personalization = Персонализация
label_search = Поиск
label_search_hint = Поиск по Gapopa ID, логину или имени
label_search_not_found = Ничего не найдено
label_search_recent = Недавние
label_send_message_hint = Сообщение...
label_service_connected = Сервис успешно подключен
label_service_encountered_error = Сервис столкнулся с ошибкой
label_service_initialized = Сервис инициализирован
label_service_reconnecting = Сервис переподключается...
label_set_new_password = Задайте новый пароль для входа в аккаунт
label_settings = Настройки
label_sign_in = Войти
label_sign_in_input = Gapopa ID, Логин, Эл.почта, или Номер телефона
label_subtitle_participants = участников
label_tab_chats = Чаты
label_tab_contacts = Контакты
label_tab_menu = Меню
label_temp_plug = Временная заглушка на вкладке меню
label_transition_count = Переходов
label_typing = печатает
label_typings = печатают
label_unconfirmed = Неподтвержденный
label_unknown_page = Страница не найдена
label_unread_messages = Непрочитанные сообщения
label_video = Видео
label_video_call = Видеозвонок
label_video_downloaded = Видео загружено.
label_video_saved_to_gallery = Видео сохранено в галерею.
label_you = Вы
label_you_were_added_to_group = Вас добавили в группу<|MERGE_RESOLUTION|>--- conflicted
+++ resolved
@@ -151,12 +151,9 @@
 btn_media_settings = Настройки медиа
 btn_next = Далее
 btn_ok = Ок
-<<<<<<< HEAD
+btn_personalize = Персонализация
 btn_proceed = Продолжить
-=======
-btn_personalize = Персонализация
 btn_remove = Удалить
->>>>>>> 63d7a12b
 btn_reply = Ответить
 btn_resend_code = Отправить код ещё раз
 btn_resend_message = Повторить отправку
