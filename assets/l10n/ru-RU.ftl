--- conflicted
+++ resolved
@@ -148,11 +148,8 @@
 btn_ok = Ок
 btn_reply = Ответить
 btn_resend_code = Отправить код ещё раз
-<<<<<<< HEAD
 btn_save = Сохранить
 btn_set_password = Задать пароль
-=======
->>>>>>> 7088b32c
 btn_saved_messages = Сохранённые сообщения
 btn_settings = Настройки
 btn_start_chatting = Начать общение
