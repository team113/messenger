# Copyright © 2022-2025 IT ENGINEERING MANAGEMENT INC,
#                       <https://github.com/team113>
#
# This program is free software: you can redistribute it and/or modify it under
# the terms of the GNU Affero General Public License v3.0 as published by the
# Free Software Foundation, either version 3 of the License, or (at your
# option) any later version.
#
# This program is distributed in the hope that it will be useful, but WITHOUT
# ANY WARRANTY; without even the implied warranty of MERCHANTABILITY or FITNESS
# FOR A PARTICULAR PURPOSE. See the GNU Affero General Public License v3.0 for
# more details.
#
# You should have received a copy of the GNU Affero General Public License v3.0
# along with this program. If not, see
# <https://www.gnu.org/licenses/agpl-3.0.html>.

alert_account_will_be_deleted1 = Аккаунт{" "}
<<<<<<< HEAD
alert_account_will_be_deleted2 = {" "}будет удалён
=======
alert_account_will_be_deleted2 = {" "}будет удалён.
alert_are_you_sure_want_to_log_out1 = Вы действительно хотите выйти из аккаунта{" "}
alert_are_you_sure_want_to_log_out2 = ?
>>>>>>> 04115d34
alert_by_proceeding_you_accept_terms1 = Продолжая, Вы соглашаетесь с{" "}
alert_by_proceeding_you_accept_terms2 = Условиями использования и Политикой конфиденциальности
alert_by_proceeding_you_accept_terms3 = .
alert_chat_will_be_cleared1 = Чат{" "}
alert_chat_will_be_cleared2 = {" "}будет очищен
alert_chat_will_be_deleted1 = Чат{" "}
alert_chat_will_be_deleted2 = {" "}будет удалён
alert_chat_will_be_reported1 = На группу{" "}
alert_chat_will_be_reported2 = {" "}будет отправлена жалоба
alert_email_will_be_deleted1 = E-mail{" "}
alert_email_will_be_deleted2 = {" "}будет удалён
<<<<<<< HEAD
alert_popup_permissions_button = Открыть настройки
alert_popup_permissions_description =
    Вы не сможете принимать звонки, пока
    приложение свёрнуто, без следующих разрешений:

    - Экран блокировки;

    - Отображать всплывающие окна, когда запущено в фоновом режиме;

    - Всплывающие окна.
alert_popup_permissions_title = Разрешите всплывающие окна
=======
>>>>>>> 04115d34
alert_user_will_be_blocked1 = Пользователь{" "}
alert_user_will_be_blocked2 = {" "}будет заблокирован
alert_user_will_be_removed1 = Пользователь{" "}
alert_user_will_be_removed2 = {" "}будет удалён из группы
alert_user_will_be_reported1 = На пользователя{" "}
alert_user_will_be_reported2 = {" "}будет отправлена жалоба
alert_you_will_leave_group = Вы покинете группу
btn_accept = Принять
btn_add = Добавить
btn_add_account = Добавить аккаунт
btn_add_account_with_desc =
    Добавить
    аккаунт
btn_add_participant = Добавить участника
btn_add_participant_desc =
    Добавить
    участника
btn_add_participants = Добавить участников
btn_add_to_favorites = Добавить в избранные
btn_audio_call = Аудиозвонок
btn_back = Назад
btn_block = Заблокировать
btn_call_answer_with_audio =
    Ответить
    с аудио
btn_call_answer_with_video =
    Ответить
    с видео
btn_call_audio_off = Выключить микрофон
btn_call_audio_off_desc =
    Выключить
    микрофон
btn_call_audio_on = Включить микрофон
btn_call_audio_on_desc =
    Включить
    микрофон
btn_call_center = Центрировать
btn_call_cut_video = Обрезать видео
btn_call_decline = Отклонить
btn_call_disable_audio = Отключить аудио
btn_call_disable_video = Отключить видео
btn_call_do_not_cut_video = Не обрезать видео
btn_call_enable_audio = Включить аудио
btn_call_enable_video = Включить видео
btn_call_end = Завершить звонок
btn_call_end_desc =
    Завершить
    звонок
btn_call_hand_down = Опустить руку
btn_call_hand_down_desc =
    Опустить
    руку
btn_call_hand_up = Поднять руку
btn_call_hand_up_desc =
    Поднять
    руку
btn_call_more = Ещё
btn_call_remote_audio_off = Выключить входящее аудио
btn_call_remote_audio_off_desc =
    Выключить
    входящее аудио
btn_call_remote_audio_on = Включить входящее аудио
btn_call_remote_audio_on_desc =
    Включить
    входящее аудио
btn_call_remote_video_off = Выключить входящее видео
btn_call_remote_video_off_desc =
    Выключить
    входящее аудио
btn_call_remote_video_on = Включить входящее видео
btn_call_remote_video_on_desc =
    Включить
    входящее аудио
btn_call_remove_participant = Удалить из звонка
btn_call_screen_off = Завершить демонстрацию экрана
btn_call_screen_off_desc =
    Завершить
    демонстрацию
btn_call_screen_on = Демонстрация экрана
btn_call_screen_on_desc =
    Демонстрация
    экрана
btn_call_settings = Настройки медиа
btn_call_switch_camera = Сменить камеру
btn_call_switch_camera_desc =
    Сменить
    камеру
btn_call_toggle_speaker = Сменить спикер
btn_call_toggle_speaker_desc =
    Сменить
    спикер
btn_call_uncenter = Убрать из центра
btn_call_video_off = Выключить камеру
btn_call_video_off_desc =
    Выключить
    камеру
btn_call_video_on = Включить камеру
btn_camera = Камера
btn_cancel = Отменить
btn_call_video_on_desc =
    Включить
    камеру
btn_change = Изменить
btn_change_account_desc =
    Сменить
    аккаунт
btn_change_password = Изменить пароль
btn_check_for_updates = Проверить наличие обновлений
btn_clear = Очистить
btn_clear_cache = Очистить кэш
btn_clear_chat = Очистить чат
btn_clear_history = Очистить историю
btn_close = Закрыть
btn_confirm = Подтвердить
btn_confirm_email = Подтвердить e-mail
btn_copy = Копировать
btn_copy_link = Копировать ссылку
btn_copy_text = Копировать текст
btn_create = Создать
btn_create_and_copy =
    Создать и
    копировать
btn_create_group = Создать группу
btn_decline = Отклонить
btn_delete = Удалить
btn_delete_account = Удалить аккаунт
btn_delete_chat = Удалить чат
btn_delete_from_favorites = Удалить из избранных
btn_delete_link = Удалить ссылку
btn_delete_message = Удалить сообщение
btn_discard = Отменить
btn_done = Готово
btn_download = Скачать
btn_download_all = Скачать всё
btn_download_all_as = Скачать всё как
btn_download_as = Скачать как
btn_download_application = Скачать приложение
btn_download_version = Скачать {$version}
btn_edit = Редактировать
btn_email = E-mail
btn_feedback = Обратная связь
btn_file = Файл
btn_forgot_password = Забыли пароль?
btn_forward = Переслать
btn_forward_message = Переслать сообщение
btn_gallery = Галерея
btn_guest = Гость
btn_help = Помощь
<<<<<<< HEAD
btn_hidden_chats = Скрытые чаты
btn_hide = Скрыть
btn_hide_chat = Скрыть чат
=======
>>>>>>> 04115d34
btn_info = Информация
btn_install_android = .apk файл для Android
btn_install_ios = .ipa файл для iOS
btn_install_web_app = Установить Веб приложение
<<<<<<< HEAD
btn_language_entry = {$code}, {$name}
btn_leave = Покинуть
=======
>>>>>>> 04115d34
btn_leave_group = Покинуть группу
btn_login_and_password = Логин и пароль
btn_logout = Выйти
btn_message_info = Информация о сообщении
btn_mute = Отключить звук
btn_mute_chat = Отключить звук
btn_mute_chats = Отключить звук
btn_ok = Ок
btn_one_time_code = Одноразовый код
btn_open = Открыть
btn_open_separately = открыть в новом окне
btn_participants = Участники
btn_participants_desc =
    Участники
    группы
btn_password = Пароль
btn_paste = Вставить
btn_proceed = Продолжить
<<<<<<< HEAD
btn_pwa_is_installed = Веб приложение установлено
btn_read_all = Прочитать все
btn_refresh_page = Обновить страницу
btn_remove = Удалить
btn_remove_account = Удалить аккаунт из списка
=======
btn_refresh_page = Обновить страницу
>>>>>>> 04115d34
btn_reply = Ответить
btn_reply_message = Ответить на сообщение
btn_report = Пожаловаться
btn_report_a_bug = Сообщить об ошибке
btn_report_a_concern = Сообщить о нарушении
btn_resend = Отправить повторно
btn_resend_message = Отправить повторно
btn_save = Сохранить
btn_save_all = Сохранить всё
btn_save_to_gallery = Сохранить в галерею
btn_save_to_gallery_all = Сохранить всё в галерею
<<<<<<< HEAD
btn_save_my_credentials_for_one_click = Сохранить мои данные для входа в один клик
btn_schedule_an_interview = Записаться на собеседование
btn_select = Выбрать
=======
btn_schedule_an_interview = Записаться на интервью
btn_select_and_delete = Выбрать и удалить
>>>>>>> 04115d34
btn_select_messages = Выбрать сообщения
btn_send = Отправить
btn_send_application = Отправить заявку
btn_send_one_time_code = Отправить одноразовый код
btn_set_password = Установить пароль
btn_share = Поделиться
btn_sign_in = Войти
btn_sign_up = Создать аккаунт
btn_skip = Пропустить
btn_submit = Применить
btn_take_photo = Сделать фото
btn_take_video = Сделать видео
btn_terminate = Завершить
btn_terminate_all_other_sessions = Завершить все остальные сессии
btn_terminate_this_session = Завершить данную сессию
btn_terms_and_conditions = Условия использования и Политика конфиденциальности
btn_unblock = Разблокировать
<<<<<<< HEAD
btn_unblock_short = Разблок.
btn_undo_delete = Отменить
btn_unhide = Показать
btn_unhide_chat = Показать чат
=======
>>>>>>> 04115d34
btn_unmute = Включить звук
btn_unmute_chat = Включить звук
btn_unmute_chats = Включить звук
btn_upload = Загрузить
btn_video_call = Видеозвонок
btn_work_with_us = Работайте с нами
colon_space = :{" "}
<<<<<<< HEAD
comma_separated_a_b_c = {$a},{" "}{$b},{" "}{$c}
comma_space = , {" "}
dot = .
dot_space = . {" "}
=======
comma_space = ,{" "}
dot = .
>>>>>>> 04115d34
email_confirmation_code =
    Код: {$token}
    Действителен до: {$expiresAt}.
    {$domain}
email_confirmation_code_subject = {$domain} - одноразовый код
err_account_not_found = Указанный аккаунт не найден
err_account_unavailable = Для доступа к аккаунту выполните вход
err_blocked = Пользователь заблокировал Вас
err_blocked_by = Пользователь {$user} заблокировал Вас
err_blocked_by_un = Пользователь {$user} разблокировал Вас
err_blocked_by_you = Вы заблокировали пользователя {$user}
err_blocked_by_you_un = Вы разблокировали пользователя {$user}
err_blocked_by_multiple = Один или несколько выбранных пользователей заблокировали Вас
err_call_popup_was_blocked =
    Всплывающее окно заблокировано.
<<<<<<< HEAD
    Разрешите всплывающие окна, чтобы отображать звонки в отдельном окне.
err_camera_permission_denied = Доступ к камере отсутствует. Убедитесь, что приложению разрешено использовать камеру.
err_chat_direct_link_occupied = Ссылка занята
err_confirmation_required = Действие должно быть подтверждено паролем
err_could_not_download = При загрузке произошла ошибка. Попробуйте снова.
err_data_transfer = Ошибка передачи данных. Проверьте Ваше подключение.
err_dimensions_too_big = Разрешение файла превышает 32767 x 32767 пикселей
err_email_occupied = Указанный e-mail добавлен к другому аккаунту
err_incorrect_email = Некорректный e-mail
err_incorrect_input = Некорректный формат
=======
    Разрешите всплывающие окна, чтобы отображать в них звонки
err_camera_permission_denied = Доступ к камере отсутствует. Пожалуйста, убедитесь, что приложение имеет доступ к камере.
err_chat_direct_link_occupied = Ссылка занята.
err_could_not_download = При загрузке произошла ошибка. Пожалуйста, попробуйте снова.
err_data_transfer =
    Ошибка передачи данных. Пожалуйста, проверьте Ваше подключение к сети.
err_dimensions_too_big = Разрешение файла превышает 32767 x 32767 пикселей.
err_email_occupied = Указанный E-mail привязан к другому аккаунту. Пожалуйста, сначала аннулируйте предыдущую верификацию.
err_incorrect_email = Некорректный E-mail.
err_incorrect_input = Некорректный формат.
>>>>>>> 04115d34
err_incorrect_login_input = Логин должен содержать только буквы латинского алфавита, цифры и символы "-" и "_". Он должен начинаться с буквы или цифры и содержать не менее 3 и не более 20 символов.
err_incorrect_login_or_password = Некорректный идентификатор аккаунта или пароль
err_incorrect_one_time_code = Некорректный одноразовый код
err_input_empty = Поле не должно быть пустым
err_invalid_symbols_in_link = Недопустимые символы. Допускается использование символов: A-z, -, _ и 0-9
err_login_occupied = Логин занят
err_media_devices_are_null = Доступ к медиа устройствам отсутствует. Убедитесь, что Вашему браузеру разрешено использовать медиа устройства.
err_message_was_read = Сообщение прочитано
err_microphone_permission_denied = Доступ к микрофону отсутствует. Убедитесь, что приложению разрешено использовать микрофон.
err_network = Ошибка подключения к серверу
err_no_filename = Файл должен иметь имя
<<<<<<< HEAD
err_password_incorrect = Пароль слишком длинный и/или заканчивается/начинается пробелом
err_passwords_mismatch = Пароли не совпадают
err_popup_call_cant_be_closed = Окно не может быть закрыто автоматически. Закройте окно вручную.
err_quoted_message = Сообщение уже не может быть удалено
err_size_too_big = Размер файла превышает 15 МБ
err_terminate_other_sessions = Вы не можете завершать другие сессии, если прошло менее 48 часов с момента входа на этом устройстве
err_too_many_emails = Был достигнут максимум E-mail адресов
=======
err_no_text_and_no_attachment =
    Сообщение должно иметь текст или прикрепления
err_no_text_no_attachment_and_reply =
    Сообщение должно иметь текст, прикрепление или цитату
err_not_group = Не группа
err_not_member = Не участник чата
err_password_empty = Пожалуйста, введите пароль
err_password_incorrect =
    Пароль слишком длинный и/или заканчивается/начинается пробелом
err_passwords_mismatch = Пароли не совпадают.
err_popup_call_cant_be_closed = Произошла неожиданная ошибка, однако данное окно не может быть закрыто автоматически из-за ограничений браузера. Пожалуйста, закройте данное окно.
err_size_too_big = Размер файла превышает 15 МБ.
err_too_many_emails = Был достигнут максимум E-mail адресов.
>>>>>>> 04115d34
err_unauthorized = Требуется авторизация
err_uneditable_message = Сообщение уже не может быть отредактировано
err_unknown = Неизвестная ошибка
err_unsupported_format = Формат не поддерживается. Поддерживаемые форматы: JPG, PNG, BMP, TIFF, GIF, WEBP, SVG.
err_uploaded_file_malformed = Файл повреждён
err_wrong_code = Неверный код
err_wrong_members_count = Максимальное количество участников: 100
err_wrong_password = Неправильный пароль
err_wrong_recovery_code = Неверный код
err_you_already_add_this_email = Указанный e-mail уже добавлен к Вашему аккаунту
err_you_are_blocked = Вы заблокированы
exclamation_mark = !
fcm_dialog_title =
    {$userName ->
        [x] {$userNum}
       *[other] {$userName}
    }
fcm_group_avatar_changed = {$userName ->
        [x] {$userNum}
       *[other] {$userName}
    } {$operation ->
          [update] обновил аватар
         *[remove] удалил аватар
      }
fcm_group_name_changed = {$userName ->
        [x] {$userNum}
       *[other] {$userName}
    } обновил название группы
fcm_group_title =
    {$user1Name ->
        [x] {$user1Num ->
                [x] {""}
               *[other] {$user1Num}
            }
       *[other] {$user1Name}
    }{$user2Name ->
        [x] {$user2Num ->
                [x] {""}
               *[other] , {$user2Num}
            }
       *[other] , {$user2Name}
    }{$user3Name ->
        [x] {$user3Num ->
                [x] {""}
               *[other] , {$user3Num}
            }
       *[other] , {$user3Name}
    } {$moreMembers ->
        [yes] ...
       *[no] {""}
    }
fcm_incoming_call =
    { $type ->
        [group] {$userName ->
           [x] {$userNum}
           *[other] {$userName}
        } начал
        *[dialog] {""}
    } { $isVideo ->
        [yes] видеозвонок
        *[other] аудиозвонок
    }
fcm_message =
    { $type ->
        [dialog] {""}
        *[group]
           {$userName ->
               [x] {$userNum}
               *[other] {$userName}
           }:{" "}
    }{ $attachmentsCount ->
          [0] {""}
          *[other] [{$attachmentsType ->
              [image] { $attachmentsCount ->
                          [1] Изображение
                          [one] {$attachmentsCount} изображение
                          [few] {$attachmentsCount} изображения
                          *[other] {$attachmentsCount} изображений
                      }
              [video] { $attachmentsCount ->
                          [1] Видео
                          *[other] {$attachmentsCount} видео
                      }
              [file] { $attachmentsCount ->
                         [1] Файл
                         [one] {$attachmentsCount} файл
                         [few] {$attachmentsCount} файла
                         *[other] {$attachmentsCount} файлов
                     }
              *[attachments] { $attachmentsCount ->
                                 [one] {$attachmentsCount} вложение
                                 [few] {$attachmentsCount} вложения
                                 *[other] {$attachmentsCount} вложений
                             }
        }]
    }{ $textLength ->
        [0] {""}
        *[other] { $attachmentsCount ->
            [0] {$text}
            *[other] {" "}{$text}
        }
    }
fcm_missed_cal =
    Пропущенный { $isVideo ->
        [yes] видеозвонок
        *[other] аудиозвонок
    }{ $type ->
        [group] {" from "}{$userName ->
            [x] {$userNum}
            *[other] {$userName}
        }
        *[dialog] {""}
    }
fcm_user_added_user =
    {$authorName ->
        [x] {$authorNum}
       *[other] {$authorName}
    } добавил {$userName ->
        [x] {$userNum}
       *[other] {$userName}
    }
fcm_user_added_you_to_group =
    {$authorName ->
        [x] {$authorNum}
       *[other] {$authorName}
    } добавил Вас в группу
fcm_user_joined_group_by_link =
    {$authorName ->
        [x] {$authorNum}
       *[other] {$authorName}
    } присоединился по ссылке
fcm_user_left_group =
    {$authorName ->
        [x] {$authorNum}
       *[other] {$authorName}
    } покинул группу
fcm_user_removed_user =
    {$authorName ->
        [x] {$authorNum}
       *[other] {$authorName}
    } исключил {$userName ->
        [x] {$userNum}
       *[other] {$userName}
    }
fcm_user_removed_you =
    {$userName ->
        [x] {$userNum}
       *[other] {$userName}
    } исключил Вас из группы
fcm_webpush_link = /chats/{$chatId}
label_a_of_b = {$a} из {$b}
label_a_slash_b = {$a} / {$b}
label_about_you = О Вас
<<<<<<< HEAD
label_about_you_description = Максимум 4096 символов
label_account = Аккаунт
label_account_deleted = Аккаунт удалён
label_account_will_be_removed_from_list1 = Аккаунт{" "}
label_account_will_be_removed_from_list2 = {" "}будет удалён из списка.
label_account_has_been_signed_out_due_to_reasons1 = Сессия аккаунта{" "}
label_account_has_been_signed_out_due_to_reasons2 =
    {" "}была завершена по технической причине (куки / кэш удалены; ОС / браузер / приложение обновлены; сертификат изменён, и т.д...).

    Пароль или e-mail не были установлены для этого аккаунта. Вход невозможен.
label_account_has_been_suspended = Аккаунт заморожен
=======
label_about_you_description =
    Любые подробности о Вас.
    Максимум 4096 символа.
label_account_created = Аккаунт создан
>>>>>>> 04115d34
label_accounts = Ваши аккаунты
label_account_created = Аккаунт создан
label_account_creating_done = Ваш аккаунт создан
label_account_creating_dots = Ваш аккаунт создаётся...
label_active_account = Онлайн
label_active_devices = Активные устройства
label_active_sessions = Активные сессии
label_add_account = Добавить аккаунт
label_add_email = Добавить e-mail
label_add_email_confirmation_sent = Одноразовый код был отправлен на Ваши e-mail'ы. Если Вы не получили e-mail, проверьте введённые данные или папку "Спам".
label_add_email_confirmed = E-mail подтверждён
label_add_participants = Добавить участников
label_ago = {$years ->
    [0] {$months ->
            [0] {$weeks ->
                    [0] {$days ->
                            [0] {$hours ->
                                    [0] {$minutes ->
                                            [0] Только что
                                            [1] 1 минуту назад
                                            [few] {$minutes} минуты назад
                                            *[other] {$minutes} минут назад
                                        }
                                    [1] Час назад
                                    [few] {$hours} часа назад
                                    *[other] {$hours} часов назад
                                }
                            [1] Вчера
                            [2] Позавчера
                            [few] {$days} дня назад
                            *[other] {$days} дней назад
                        }
                    [1] Неделю назад
                    [few] {$weeks} недели назад
                    *[other] {$weeks} недель назад
                }
            [1] Месяц назад
            [few] {$months} месяца назад
            *[other] {$months} месяцев назад
        }
    [1] Год назад
    [few] {$years} года назад
    *[other] {$years} лет назад
}
label_ago_date = {$years ->
    [0] {$months ->
            [0] {$weeks ->
                    [0] {$days ->
                            [0] Сегодня
                            [1] Вчера
                            [2] Позавчера
                            [few] {$days} дня назад
                            *[other] {$days} дней назад
                        }
                    [1] Неделю назад
                    [few] {$weeks} недели назад
                    *[other] {$weeks} недель назад
                }
            [1] Месяц назад
            [few] {$months} месяца назад
            *[other] {$months} месяцев назад
        }
    [1] Год назад
    [few] {$years} года назад
    *[other] {$years} лет назад
}
label_all_chats_and_groups = Все чаты и группы
label_all_session_except_current_terminated = Все сессии, кроме текущей, будут завершены
label_also_delete_for_everyone = Также удалить для всех
<<<<<<< HEAD
label_always_muted = Всегда беззвучные
label_any_button_or_combination = Любая клавиша или комбинация
label_app_background = Фон приложения
label_application = Приложение
label_are_you_sure_no = Нет
label_are_you_sure_yes = Да
=======
label_always_muted = Заглушённые чаты
label_application = Приложение
>>>>>>> 04115d34
label_audio_call = Аудиозвонок{$by ->
        [x]{""}
        *[other] {" "}от {$by}
    }
label_auto_gain_control = Авторегулировка громкости
label_avatar_removed = {$author} удалил(а) аватар
label_avatar_removed1 = {$author}
label_avatar_removed2 = {" "}удалил(а) аватар
label_avatar_updated = {$author} обновил(а) аватар
label_avatar_updated1 = {$author}
label_avatar_updated2 = {" "}обновил(а) аватар
label_away = отошёл
label_background = Фон
label_besides_freelance_is_an_option_too1 = Кроме того, предусмотрена возможность сотрудничества в качестве фриланс разработчика. Со списком задач и условиями сотрудничества можно ознакомится на странице{" "}
label_besides_freelance_is_an_option_too2 = Freelance.
label_block = Заблокировать
label_block_date = Дата блокировки
label_block_reason = Причина блокировки
label_blocked = Заблокирован
label_blocked_users = Заблокированные пользователи
label_blocked_users_count = Заблокированные пользователи: {$count}
label_cache = Кэш
<<<<<<< HEAD
label_cache_and_downloads = Кэш
label_cache_disabled = 0 ГБ
label_cache_limit_gb = Лимит кэша: {$gb} GB
=======
label_cache_limit_gb = Лимит кэша: {$gb} ГБ
>>>>>>> 04115d34
label_call_active = Активный звонок
label_call_calling = Звоним
label_call_joining = Подключение
label_call_title =
    {$title} | {$state ->
        [joining] Подключение...
        [active] {$members} из {$allMembers} | {$duration}
        *[other] {$type ->
            [video] Видеозвонок
            [audio] Аудиозвонок
            *[other] Звоним...
        }
    }
label_call_window = Окно звонка
label_camera = Камера
label_chat = Чат
label_change_password = Изменить пароль
label_chat_call_declined = Отклонённый звонок
label_chat_call_ended = Завершённый звонок
label_chat_call_missed = Пропущеный звонок
label_chat_call_ongoing = Активный звонок
label_chat_call_unanswered = Неотвеченный звонок
label_chat_monolog = Ваши заметки
label_chat_monolog_description1 = Чат с собой
label_chat_monolog_description2 = Особенности:
label_chat_monolog_description3 =
    – доступен только Вам;
    – неограниченное количество сообщений;
    – любой контент (текст, видео, изображения).
label_chats = Чаты
label_chats_and_groups = Чаты и группы: {$count}
label_chats_count = Чаты: {$count}
label_city_country_activated_at = {$city}, {$country} • {$at}
label_clear_history = Очистить чат
label_code_requirements = Требования к коду
label_code_requirements_contribution_guide1 = - код должен соответсвовать{" "}
label_code_requirements_contribution_guide2 = Contribution Guide
label_code_requirements_contribution_guide3 = ;
label_code_requirements_documentation1 = - код должен быть покрыт документацией по правилам{" "}
label_code_requirements_documentation2 = Effective Dart: Documentation
label_code_requirements_documentation3 = ;
label_code_requirements_tests = - код должен быть покрыт модульными, виджет и/или интеграционными тестами (при необходимости).
label_code_sent_again = Код отправлен повторно
label_conditions = Условия
label_conditions_backend_developer =
    - Удалённое сотрудничество;
    - Ежедневная оплата;
    - 4-х, 6-ти или 8-ми часовой рабочий день;
    - Учёт рабочего времени и оплата переработок;
    - Возможность релокации.
label_conditions_frontend_developer =
<<<<<<< HEAD
    - Удалённое сотрудничество;
    - Ежедневная оплата;
    - 4-х, 6-ти или 8-ми часовой рабочий день;
    - Учёт рабочего времени и оплата переработок;
    - Возможность релокации.
label_confidentiality = Конфиденциальность
label_confirm = Подтвердить
label_confirmation_code = Одноразовый код
label_connection_lost = Связь потеряна
=======
    - удалённое сотрудничество;
    - ежедневная оплата;
    - 4-х, 6-ти или 8-ми часовой рабочий день;
    - учёт рабочего времени и оплата переработок.
label_confidentiality = Конфиденциальность
label_confirm_account_deletion = Подтверждение удаления аккаунта
label_confirm_email = Подтвердить e-mail
label_confirm_password = Подтвердить пароль
label_connection_lost = Связь с сервером потеряна
>>>>>>> 04115d34
label_connection_restored = Связь восстановлена
label_contact_us_via_provided_email = Свяжитесь с нами по e-mail {$email}.
label_copied = Скопировано
label_copy = Копировать
label_count_gb = {$count} GB
label_count_seconds = {$count} { $count ->
        [one] секунда
        [few] секунды
        *[other] секунд
    }
label_critical_update_is_available = Текущая версия не поддерживается
label_create_group = Создание группы
label_create_link = Создать ссылку
label_current_account_status = Текущий статус аккаунта
label_current_password = Текущий пароль
label_danger_zone = Удалить аккаунт
label_date = Дата
label_days_short = {$days} д
label_delete_account = Удалить аккаунт
<<<<<<< HEAD
label_delete_chat = Удалить чат(ы)
label_delete_chats = Удалить чат(ы)
label_delete_link_description1 = Внимание! Это действие{" "}
label_delete_link_description2 = НЕОБРАТИМО
label_delete_link_description3 =
    {"."} Вы потеряете контроль над ссылкой.

    Другой пользователь сможет занять ссылку.
label_delete_email = Удалить E-mail
label_delete_for_everyone = Удалить для всех
label_delete_for_me = Удалить для меня
label_delete_message = Удалить сообщение?
label_delete_messages = Удалить сообщения?
label_deleted_account = Удалённый Аккаунт
label_delivered = Доставлено
label_desktop_apps = Приложения для компьютера
label_details = Подробности
=======
label_delete_chat = Удалить чат
label_delete_chats = Удалить чаты
label_delete_email = Удалить e-mail
label_delete_message = Удалить сообщение
label_delete_messages = Удалить сообщения
label_desktop_apps = Десктопные приложения
>>>>>>> 04115d34
label_device_by_default = По умолчанию - {$device}
label_dialog_created = Диалог создан
label_dialog_created_by_link = Диалог создан по прямой ссылке
label_direct_chat_link = Пригласить в группу
label_direct_chat_link_in_chat_description = Пользователи, перешедшие по ссылке на группу, автоматически становятся полноправными участниками группы.
label_direct_link_to_the_user = Ссылка на чат с пользователем {$user}
label_discard_changes_question = Отменить изменения
label_download = Скачать
label_download_and_update = Скачать и обновить
label_download_path = Путь для загрузок
label_downloading = Скачивается
label_draft = Черновик
label_duration_hour_short = ч
label_duration_minute_short = м
label_duration_second_short = с
label_echo_cancellation = Эхоподавление
label_editing = Редактирование
label_email = E-mail
<<<<<<< HEAD
label_email_or_phone_not_set1 = E-mail не добавлен.{" "}
label_email_or_phone_not_set2 = Доступ к аккаунту не может быть восстановлен.
label_email_deleted = E-mail удалён
label_email_example = example@domain.com
label_empty_message = Нет сообщений
label_enter_code = Введите код
label_enter_one_time_code = Введите Ваш одноразовый код. Одноразовый код был отправлен на Ваши e-mail'ы. Если Вы не получили e-mail, проверьте введённые данные или папку "Спам".
label_enter_password_or_code = Введите пароль или код
label_enter_password_or_one_time_code = Введите Ваш пароль или одноразовый код. Одноразовый код был отправлен на Ваши e-mail'ы. Если Вы не получили e-mail, проверьте введённые данные или папку "Спам".
label_entrance = Вход
=======
label_email_confirmed = E-mail был подтверждён
label_email_deleted = E-mail был удалён
label_email_or_phone_not_set = E-mail или номер телефона не задан. Восстановление доступа к аккаунту невозможно.
label_email_or_phone_not_set1 = Не задан e-mail.{" "}
label_email_or_phone_not_set2 = Восстановление доступа к аккаунту невозможно.
label_enter_one_time_code = Введите одноразовый код. Одноразовый код был отправлен на ваш адрес электронной почты. Если вы не получили письма, проверьте папку со спамом или введенные данные.
label_enter_password_below = Пожалуйста, введите Ваш пароль в поле ниже.
label_enter_password_or_code = Введите пароль или код
label_enter_password_or_one_time_code = Введите пароль или одноразовый код. Одноразовый код был отправлен на ваш адрес электронной почты. Если вы не получили письма, проверьте папку со спамом или введенные данные.
>>>>>>> 04115d34
label_error = Ошибка
label_expandable_more = ещё
label_file_downloaded = Файл скачан
label_files_downloaded = Файлы скачаны
label_files_saved_to_gallery = Файлы добавлены в галерею
label_for_learning_use_our = Песочница
label_for_learning_use_our_flutter_incubator1 = В том случае, если у Вас есть желание изучить/подтянуть свои знания в технологии Flutter, Вы можете воспользоваться нашей{" "}
label_for_learning_use_our_flutter_incubator2 = Песочницей.
label_for_learning_use_our_rust_incubator1 = В том случае, если у Вас есть желание изучить/подтянуть свои знания в технологии Rust, Вы можете воспользоваться нашей{" "}
label_for_learning_use_our_rust_incubator2 = Песочницей.
label_forward_message = Переслать сообщение
label_forwarded_message = Пересланное сообщение
label_forwarded_messages = {$count ->
    [1] Пересланное сообщение
    *[other] Пересланные сообщения
}
label_group_created = Группа создана
label_group_created_by = {$author} создал(а) группу
label_group_created_by1 = {$author}
label_group_created_by2 = {" "}создал(а) группу
<<<<<<< HEAD
label_group_name = Название группы
label_groups_count = Группы: {$count}
=======
>>>>>>> 04115d34
label_guest_account_created = Гостевой аккаунт создан
label_hello = Привет!
label_hello_reply = Оу, привет :)
label_hidden = Был(а) в сети недавно
label_hidden_chats = Скрытые чаты
label_hide_chats = Скрыть чат(ы)
label_hide_chats_modal_description = Чат будет перенесён в список "скрытые чаты"
label_high_pass_filter = Фильтр высоких частот
label_hotkey = Горячие клавиши
label_id = ID
label_identifier = Идентификатор
label_identifiers = Идентификаторы
label_image_downloaded = Изображение загружено
label_image_saved_to_gallery = Изображение сохранено в галерею
label_incoming_call = Входящий звонок
label_information = Информация
label_installation_error = Ошибка установки
label_installation_error_description = Веб приложение уже установлено или недоступно в Вашем браузере
label_interface = Интерфейс
label_introduction_access1 = Чтобы сохранить доступ к Вашему аккаунту{" "}
label_introduction_access2 = установите
label_introduction_access3 = {" "}пароль, логин или e-mail.
label_introduction_description1 = Вы можете изменить свой аватар, имя, текстовый статус, пароль, логин и e-mail в{" "}
label_introduction_description2 = настройках профиля
label_introduction_description3 = .
label_introduction_description =
    Доступ к аккаунту сохраняется в течение одного года или пока:

         • Вы не нажмёте кнопку "Выйти";
         • токен не потеряет валидность по техническим причинам (куки / кэш удалены; ОС / браузер / приложение обновлены; сертификат изменён, и т.д...).

    Для сохранения доступа к Вашему аккаунту, установите пароль и/или e-mail.
label_introduction_description_email = E-mail не добавлен. Если вы забудете пароль, доступ к аккаунту будет утерян.
label_ios_android_windows_macos_linux = iOS, Android, Windows, macOS, Linux
label_b = {$amount} Б
label_kb = {$amount} КБ
label_mb = {$amount} МБ
label_gb = {$amount} ГБ
label_tb = {$amount} ТБ
label_pb = {$amount} ПБ
label_key_plus_key_by_default = {$modifier} + {$key} (по умолчанию)
label_language = Язык
label_language_and_background = Язык, фон, ...
label_language_entry = {$code}, {$name}
label_latest_version_is_installed = Установлена последняя версия
label_leave_group = Покинуть группу
label_link_to_chat = Ссылка на Вас
label_linked_devices = Связанные устройства
label_login = Логин
<<<<<<< HEAD
label_login_hint = unique_login
label_login_options = Способы входа
label_login_section_hint = Логин, пароль и e-mail
label_logout = Выйти
label_media_camera = Камера
=======
label_login_options = Способы входа
label_login_section_hint = Gapopa ID, логин, e-mail, телефон, пароль
label_low = Низкое
label_mb = {$amount} МБ
>>>>>>> 04115d34
label_media_devices = Медиа устройства
label_media_microphone = Микрофон
label_media_no_device_available = Нет доступных устройств
label_media_output = Спикер
label_media_section_hint = Микрофон, спикер, камера
<<<<<<< HEAD
label_media_settings = Настройки медиа
=======
label_medium = Среднее
>>>>>>> 04115d34
label_message = Сообщение
label_message_editing = Редактирование сообщения
label_message_will_deleted_for_you = Сообщение будет удалено только для Вас
label_messages_will_deleted_for_you = Сообщения будут удалены только для Вас
label_messenger1 = Мессенджер
label_messenger2 = от Gapopa
label_microphone_changed = Микрофон был изменён на {$microphone}
label_mobile_apps = Мобильные приложения
label_money = Деньги
label_money_freelance =
    - оплата по факту выполнения задачи. Выполненной считается задача, прошедшая ревью;
    - оплата отправляется на основании договора о предоставлении услуг и/или инвойса;
    - оплата осуществляется криптовалютой USDT или USDC.
label_monolog_created = Чат создан
label_mute_or_unmute_chats = Включить или выключить уведомления
label_mute_slash_unmute_microphone = Включить/выключить микрофон
label_muted = Звук выключен
label_muted_chats = Беззвучные чаты
label_muted_until_i_turn_on = Беззвучный до: пока не включу
label_muted_until_period = Беззвучный до: {$period}
label_name = Имя
label_name_group = Название
label_name_updated = {$author} обновил(а) название группы
label_name_updated1 = {$author}
label_name_updated2 = {" "}обновил(а) название группы
label_new_password = Новый пароль
label_no_chat_found = Чат не найден
label_no_chats = Нет чатов
label_no_limit = ∞
label_no_messages = Нет сообщений
label_no_notes = Приватный чат
label_no_updates_are_available_subtitle = У Вас установлена наиболее актуальная версия
label_no_updates_are_available_title = Нет доступных обновлений
label_no_users = Нет пользователей
label_no_welcome_message = Приветственное сообщение не добавлено
label_noise_suppression = Шумоподавление
label_noise_suppression_disabled = Отключ.
label_noise_suppression_high = Высокое
label_noise_suppression_low = Низкое
label_noise_suppression_medium = Среднее
label_noise_suppression_very_high = Оч. выс.
label_not_sent = Не отправлено
label_nothing_found = Не найдено
label_notifications = Уведомления
label_num = Gapopa ID
label_occupied_space = Занято
label_offline = офлайн
label_on_the_way = Отправлено
label_one_time_code_has_been_sent_to_emails = Одноразовый код был отправлен на Ваши e-mail'ы. Если Вы не получили e-mail, проверьте введённые данные или папку "Спам".
label_one_time_password = Одноразовый код
label_online = онлайн
label_open_calls_in_app = В том же окне
label_open_calls_in_window = В отдельном окне
label_outgoing_call = Звоним
label_participants = Участников: {$count}
label_participants_of = Участников: {$a} из {$b}
label_password = Пароль
label_password_changed = Пароль изменён
label_password_not_set = Пароль не задан. Доступ к аккаунту может быть потерян.
label_password_not_set1 = Пароль не задан.{" "}
label_password_not_set2 = Доступ к аккаунту может быть потерян.
label_password_or_one_time_code = Пароль или одноразовый код
label_password_set = Пароль задан
label_personal_data_deletion = Удалить аккаунт
label_personal_data_deletion_description1 = Данный процесс{" "}
label_personal_data_deletion_description2 = НЕОБРАТИМ
label_personal_data_deletion_description3 = . Восстановление Вашего аккаунта{" "}
label_personal_data_deletion_description4 = НЕВОЗМОЖНО
label_personal_data_deletion_description5 =
    {"."}

    Данные, которые будут удалены:
    - Ваш аватар;
    - Ваше имя;
    - Ваша биография;
    - все Ваши e-mail'ы;
    - все Ваши номера телефонов.
label_presence_away = Отошёл
label_presence_present = Онлайн
label_profile = Профиль
<<<<<<< HEAD
label_public_section_hint = Аватар, имя, о Вас, ...
label_read = Прочитано
=======
label_public_section_hint = Аватар, имя, о себе, ...
>>>>>>> 04115d34
label_read_by = Прочитано
label_reason = Причина
label_reason_described = Причина: {$reason}
label_reason_hint = Укажите причину
label_recent = Недавние
label_reconnecting_ellipsis = Переподключение...
label_recover_account = Восстановление доступа
label_recover_account_description = Укажите Ваш Gapopa ID, логин или E-mail.
label_recovery_code = Код восстановления
label_recovery_code_sent = Проверочный код отправлен на верифицрованный E-mail, указанный для данного аккаунта. Ввведите код ниже.
label_recovery_enter_new_password = Введите новый пароль ниже.
label_regulations = Регламент
label_regulations_freelance =
    1. Выбрать задачу из списка ниже
    2. Сделать форк проекта и по нему оформить PR (Pull Request)
    3. Связаться с командой фронтэнда (кнопка ниже) и отправить заявку, указав:
        - логин на GitHub'е
        - номер PR (Pull Request)
        - предполагаемый срок выполнения задачи (дедлайн)
        - предполагаемый способ решения задачи
    4. В ответном сообщении Вы получите подтверждение, что задача закреплена за Вами (задача переводится в статус `In progress`)
    5. В процессе работы над задачей Вы должны делать push commit'ов в свой PR не реже, чем каждые 72 часа
    6. Команда фронтэнда оставляет за собой право отказаться от сотрудничества, если предложенный на ревью код заведомо низкого качества.
label_remove_account = Удалить аккаунт из списка
label_remove_member = Удалить участника
label_repeat_password = Подтвердить пароль
label_replace_this_text_with_concern = Опишите проблему.
label_replace_this_text_with_feedback = Обратная связь.
label_replies = [{$count} {$count ->
    [1] ответ
    [few] ответа
    *[other] ответов
}]
label_report = Пожаловаться
label_required = Обязательно
label_requirements = Требования
label_requirements_backend_developer =
    - знание языка Rust;
    - понимание FFI и UB;
    - навык оптимизации кода и умение использовать инструменты профайлинга кода;
    - понимание принципов работы клиент-серверных web-приложений;
    - понимание принципов проектирования структур баз данных;
    - понимание принципов DDD и слоенной архитектуры;
    - навык написания модульных и функциональных тестов;
    - опыт работы с Git;
    - умение использовать операционные системы типа *nix;
    - умение читать и понимать техническую литературу на английском языке;
    - возможность обеспечить качественную аудио- и видеосвязь.
label_requirements_frontend_developer =
    - знание GraphQL и WebSocket;
    - умение документировать код;
    - умение покрывать код юнит и/или интеграционными тестами;
    - понимание принципов DDD и чистой архитектуры;
    - опыт работы с Git;
    - умение читать и понимать техническую литературу на английском языке;
<<<<<<< HEAD
    - возможность обеспечить качественную аудио- и видеосвязь.
label_resend = Отправить повторно
=======
    - возможность обеспечить качественную аудио и видеосвязь.
label_resend = Отправить код
>>>>>>> 04115d34
label_resend_timeout =
    Отправить повторно
    ({$timeout})
label_review = Ревью
label_review_freelance =
    - выполненная задача должна пройти ревью кода;
    - запрос на ревью выполненной задачи, комментарии, пояснения, аргументы должны размещаться публично на GitHub в соответствующей ветке или пул-реквесте.
label_saved_accounts = Сохранённые аккаунты
label_saved_files = Скачанные файлы
label_screen_sharing = Демонстрация экрана
label_search = Поиск
<<<<<<< HEAD
label_search_not_found = Не найдено
label_search_recent = Недавние
label_selected = Выбрано: {$count}
=======
>>>>>>> 04115d34
label_send_message_hint = Сообщение...
label_sent = Отправлено
label_sessions_terminated = Сессия(и) завершена(ы)
label_set_cache_limits = Установить лимиты кэша
<<<<<<< HEAD
label_set_password = Установить пароль
label_settings = Настройки
=======
label_set_password = Задать пароль
>>>>>>> 04115d34
label_show_call_window = Показывать окно звонка
label_sign_in = Вход
label_sign_in_input = Gapopa ID, логин или e-mail
label_sign_in_required = Требуется вход
label_sign_in_with_one_time_code = Войти с одноразовым кодом
label_sign_in_with_password = Войти с паролем
label_sign_up = Создать аккаунт
label_sign_up_code_email_sent = Проверочный код был отправлен на e-mail {$text}
label_sign_up_hint = Пароль или e-mail
label_sign_up_with_password = Регистрация с паролем
label_signed_in = Вход выполнен
label_source_code = Исходный код
label_speaker_changed = Спикер был изменен на {$speaker}
label_status = Статус
label_storage = Хранилище
label_subtitle_participants = {$count} {$count ->
    [one] участник
    [few] участника
    *[other] участников
}
label_support_service = Служба поддержки
label_synchronization = Синхронизация...
label_tab_chats = Чаты
label_tab_menu = Меню
label_tasks = Задачи
label_tech_stack = Стек технологий
label_tech_stack_backend_developer =
    - Rust - язык;
    - actix-web - веб-фреймворк;
    - CockroachDB - база данных;
    - baza - файловое хранилище;
    - Medea - медиа сервер;
    - Firebase - push уведомления;
    - GraphQL - API;
    - Cucumber - E2E тестирование.
label_tech_stack_freelance =
    - Dart - язык;
    - Flutter - фреймворк;
    - GetX - Dependency Injection и State Management;
    - Navigator 2.0 (Router) - навигация;
    - Drift - локальная база данных;
    - Firebase - push уведомления;
    - GraphQL и Artemis - связь с бэкэндом;
    - Gherkin - E2E тестирование.
label_tech_stack_frontend_developer =
    - Язык - Dart;
    - Flutter - фреймворк;
    - GetX - Dependency Injection и State Management;
    - Navigator 2.0 (Router) - навигация;
    - Drift - локальная база данных;
    - Firebase - push уведомления;
    - GraphQL и Artemis - связь с бэкэндом;
    - Gherkin - E2E тестирование.
label_terminate_sessions = Завершить сессию(-ии)
label_terms_and_privacy_policy = Условия и Политика конфиденциальности
label_text_status = Текстовый статус
label_text_status_description = Максимум 25 символов
label_this_device = Это устройство
label_to_restore_chat_use_search = Чтобы восстановить чат, воспользуйтесь поиском.
label_to_restore_chats_use_search = Чтобы восстановить чаты, воспользуйтесь поиском.
label_typing = Печатает
label_unknown = Неизвестно
label_unknown_chat_direct_link = Данная прямая ссылка недействительна
label_unknown_page = Страница не найдена
label_unread_messages = {$quantity ->
    [one] {$quantity} непрочитанное сообщение
    [few] {$quantity} непрочитанных сообщения
    *[other] {$quantity} непрочитанных сообщений
}
label_unmuted = Звук включен
label_update_available = Доступно обновление
label_user = Пользователь
label_user_added_user = {$author} добавил(а) {$user}
label_user_added_user1 = {$author}{" "}
label_user_added_user2 = добавил(а)
label_user_added_user3 = {" "}{$user}
label_user_is_blocked = Пользователь заблокирован
label_user_removed_user = {$author} удалил(а) {$user}
label_user_removed_user1 = {$author}{" "}
label_user_removed_user2 = удалил(а)
label_user_removed_user3 = {" "}{$user}
label_users_count = Пользователей: {$count}
label_version_semicolon = Версия: {$version}
<<<<<<< HEAD
label_video = Видео
=======
label_very_high = Очень высокое
>>>>>>> 04115d34
label_video_call = Видеозвонок{$by ->
        [x]{""}
        *[other] {" "}от {$by}
    }
label_video_downloaded = Видео загружено
label_video_downloading = Видео загружается...
label_video_saved_to_gallery = Видео сохранено в галерею
label_visits_count = Кликов: {$count}
label_voice_processing = Обработка голоса
label_wait_seconds = Подождите {$for} с
label_waiting_for_connection = Ожидание подключения...
label_warning = Внимание
label_warning_uppercase = ВНИМАНИЕ
label_was_added = {$author} вступил(а) по прямой ссылке
label_was_added1 = {$author}
label_was_added2 = {" "}вступил(а) по прямой ссылке
label_was_at = был(а) {$at}
label_was_removed = {$author} покинул(а) группу
label_was_removed1 = {$author}
label_was_removed2 = {" "}покинул(а) группу
label_we_welcome = Будет преимуществом:
label_we_welcome_backend_developer =
    - навык работы с языками C, C++;
    - навык работы по CQRS+ES парадигме;
    - навык работы с технологиями Memcached, Redis, RabbitMQ, MongoDB, Cassandra, Kafka;
    - навык работы с другими языками Java, Go, Python, Ruby, TypeScript, JavaScript.
label_welcome_message = Приветственное сообщение
<<<<<<< HEAD
label_welcome_message_description = Приветственное сообщение отображается только пользователям, которые добавили Вас в свой список чатов. Не отображается пользователям, которых в свой список чатов добавили Вы.
label_welcome_message_hint = Добавить, редактировать, удалить
label_welcome_message_freelance =
    Добрый день. Пожалуйста, укажите:
    - логин на GitHub'е;
    - номер PR (Pull Request);
    - предполагаемый срок выполнения задачи (дедлайн);
    - предполагаемый способ решения задачи.
=======
label_welcome_message_description = Приветствие не отображается пользователям, которым написали Вы. Отображается только у пользователей, которые добавили Вас в свой список чатов.
label_welcome_message_hint = Добавить, редактировать, удалить
>>>>>>> 04115d34
label_what_we_can_help_you_with = Чем мы можем Вам помочь?
label_work_with_us = Работайте с нами
label_work_with_us_desc =
    Работайте
    с нами
label_you = Вы
label_you_account_created = Вы: Аккаунт создан
label_you_can_use_randomly_generated_link = Вы можете использовать сгенерированную ссылку или создать собственную.
label_you_were_added_to_group = Вы добавлены в группу
label_your_account_created = Ваш аккаунт создан
label_your_direct_link = Прямая ссылка на чат с Вами
label_your_name = Ваше имя
<<<<<<< HEAD
label_your_num = Ваш Gapopa ID
label_your_password = Ваш пароль
=======
>>>>>>> 04115d34
label_your_status = Ваш статус
plus =  +
question_mark = ?
space = {" "}
space_or_space = {" "} или {" "}
space_plus_space = {" "} + {" "}
space_vertical_space = {" "} | {" "}<|MERGE_RESOLUTION|>--- conflicted
+++ resolved
@@ -16,13 +16,7 @@
 # <https://www.gnu.org/licenses/agpl-3.0.html>.
 
 alert_account_will_be_deleted1 = Аккаунт{" "}
-<<<<<<< HEAD
 alert_account_will_be_deleted2 = {" "}будет удалён
-=======
-alert_account_will_be_deleted2 = {" "}будет удалён.
-alert_are_you_sure_want_to_log_out1 = Вы действительно хотите выйти из аккаунта{" "}
-alert_are_you_sure_want_to_log_out2 = ?
->>>>>>> 04115d34
 alert_by_proceeding_you_accept_terms1 = Продолжая, Вы соглашаетесь с{" "}
 alert_by_proceeding_you_accept_terms2 = Условиями использования и Политикой конфиденциальности
 alert_by_proceeding_you_accept_terms3 = .
@@ -34,7 +28,6 @@
 alert_chat_will_be_reported2 = {" "}будет отправлена жалоба
 alert_email_will_be_deleted1 = E-mail{" "}
 alert_email_will_be_deleted2 = {" "}будет удалён
-<<<<<<< HEAD
 alert_popup_permissions_button = Открыть настройки
 alert_popup_permissions_description =
     Вы не сможете принимать звонки, пока
@@ -46,8 +39,6 @@
 
     - Всплывающие окна.
 alert_popup_permissions_title = Разрешите всплывающие окна
-=======
->>>>>>> 04115d34
 alert_user_will_be_blocked1 = Пользователь{" "}
 alert_user_will_be_blocked2 = {" "}будет заблокирован
 alert_user_will_be_removed1 = Пользователь{" "}
@@ -196,21 +187,15 @@
 btn_gallery = Галерея
 btn_guest = Гость
 btn_help = Помощь
-<<<<<<< HEAD
 btn_hidden_chats = Скрытые чаты
 btn_hide = Скрыть
 btn_hide_chat = Скрыть чат
-=======
->>>>>>> 04115d34
 btn_info = Информация
 btn_install_android = .apk файл для Android
 btn_install_ios = .ipa файл для iOS
 btn_install_web_app = Установить Веб приложение
-<<<<<<< HEAD
 btn_language_entry = {$code}, {$name}
 btn_leave = Покинуть
-=======
->>>>>>> 04115d34
 btn_leave_group = Покинуть группу
 btn_login_and_password = Логин и пароль
 btn_logout = Выйти
@@ -229,15 +214,11 @@
 btn_password = Пароль
 btn_paste = Вставить
 btn_proceed = Продолжить
-<<<<<<< HEAD
 btn_pwa_is_installed = Веб приложение установлено
 btn_read_all = Прочитать все
 btn_refresh_page = Обновить страницу
 btn_remove = Удалить
 btn_remove_account = Удалить аккаунт из списка
-=======
-btn_refresh_page = Обновить страницу
->>>>>>> 04115d34
 btn_reply = Ответить
 btn_reply_message = Ответить на сообщение
 btn_report = Пожаловаться
@@ -249,14 +230,9 @@
 btn_save_all = Сохранить всё
 btn_save_to_gallery = Сохранить в галерею
 btn_save_to_gallery_all = Сохранить всё в галерею
-<<<<<<< HEAD
 btn_save_my_credentials_for_one_click = Сохранить мои данные для входа в один клик
 btn_schedule_an_interview = Записаться на собеседование
 btn_select = Выбрать
-=======
-btn_schedule_an_interview = Записаться на интервью
-btn_select_and_delete = Выбрать и удалить
->>>>>>> 04115d34
 btn_select_messages = Выбрать сообщения
 btn_send = Отправить
 btn_send_application = Отправить заявку
@@ -274,13 +250,10 @@
 btn_terminate_this_session = Завершить данную сессию
 btn_terms_and_conditions = Условия использования и Политика конфиденциальности
 btn_unblock = Разблокировать
-<<<<<<< HEAD
 btn_unblock_short = Разблок.
 btn_undo_delete = Отменить
 btn_unhide = Показать
 btn_unhide_chat = Показать чат
-=======
->>>>>>> 04115d34
 btn_unmute = Включить звук
 btn_unmute_chat = Включить звук
 btn_unmute_chats = Включить звук
@@ -288,15 +261,10 @@
 btn_video_call = Видеозвонок
 btn_work_with_us = Работайте с нами
 colon_space = :{" "}
-<<<<<<< HEAD
 comma_separated_a_b_c = {$a},{" "}{$b},{" "}{$c}
 comma_space = , {" "}
 dot = .
 dot_space = . {" "}
-=======
-comma_space = ,{" "}
-dot = .
->>>>>>> 04115d34
 email_confirmation_code =
     Код: {$token}
     Действителен до: {$expiresAt}.
@@ -312,7 +280,6 @@
 err_blocked_by_multiple = Один или несколько выбранных пользователей заблокировали Вас
 err_call_popup_was_blocked =
     Всплывающее окно заблокировано.
-<<<<<<< HEAD
     Разрешите всплывающие окна, чтобы отображать звонки в отдельном окне.
 err_camera_permission_denied = Доступ к камере отсутствует. Убедитесь, что приложению разрешено использовать камеру.
 err_chat_direct_link_occupied = Ссылка занята
@@ -323,18 +290,6 @@
 err_email_occupied = Указанный e-mail добавлен к другому аккаунту
 err_incorrect_email = Некорректный e-mail
 err_incorrect_input = Некорректный формат
-=======
-    Разрешите всплывающие окна, чтобы отображать в них звонки
-err_camera_permission_denied = Доступ к камере отсутствует. Пожалуйста, убедитесь, что приложение имеет доступ к камере.
-err_chat_direct_link_occupied = Ссылка занята.
-err_could_not_download = При загрузке произошла ошибка. Пожалуйста, попробуйте снова.
-err_data_transfer =
-    Ошибка передачи данных. Пожалуйста, проверьте Ваше подключение к сети.
-err_dimensions_too_big = Разрешение файла превышает 32767 x 32767 пикселей.
-err_email_occupied = Указанный E-mail привязан к другому аккаунту. Пожалуйста, сначала аннулируйте предыдущую верификацию.
-err_incorrect_email = Некорректный E-mail.
-err_incorrect_input = Некорректный формат.
->>>>>>> 04115d34
 err_incorrect_login_input = Логин должен содержать только буквы латинского алфавита, цифры и символы "-" и "_". Он должен начинаться с буквы или цифры и содержать не менее 3 и не более 20 символов.
 err_incorrect_login_or_password = Некорректный идентификатор аккаунта или пароль
 err_incorrect_one_time_code = Некорректный одноразовый код
@@ -346,7 +301,6 @@
 err_microphone_permission_denied = Доступ к микрофону отсутствует. Убедитесь, что приложению разрешено использовать микрофон.
 err_network = Ошибка подключения к серверу
 err_no_filename = Файл должен иметь имя
-<<<<<<< HEAD
 err_password_incorrect = Пароль слишком длинный и/или заканчивается/начинается пробелом
 err_passwords_mismatch = Пароли не совпадают
 err_popup_call_cant_be_closed = Окно не может быть закрыто автоматически. Закройте окно вручную.
@@ -354,21 +308,6 @@
 err_size_too_big = Размер файла превышает 15 МБ
 err_terminate_other_sessions = Вы не можете завершать другие сессии, если прошло менее 48 часов с момента входа на этом устройстве
 err_too_many_emails = Был достигнут максимум E-mail адресов
-=======
-err_no_text_and_no_attachment =
-    Сообщение должно иметь текст или прикрепления
-err_no_text_no_attachment_and_reply =
-    Сообщение должно иметь текст, прикрепление или цитату
-err_not_group = Не группа
-err_not_member = Не участник чата
-err_password_empty = Пожалуйста, введите пароль
-err_password_incorrect =
-    Пароль слишком длинный и/или заканчивается/начинается пробелом
-err_passwords_mismatch = Пароли не совпадают.
-err_popup_call_cant_be_closed = Произошла неожиданная ошибка, однако данное окно не может быть закрыто автоматически из-за ограничений браузера. Пожалуйста, закройте данное окно.
-err_size_too_big = Размер файла превышает 15 МБ.
-err_too_many_emails = Был достигнут максимум E-mail адресов.
->>>>>>> 04115d34
 err_unauthorized = Требуется авторизация
 err_uneditable_message = Сообщение уже не может быть отредактировано
 err_unknown = Неизвестная ошибка
@@ -522,7 +461,6 @@
 label_a_of_b = {$a} из {$b}
 label_a_slash_b = {$a} / {$b}
 label_about_you = О Вас
-<<<<<<< HEAD
 label_about_you_description = Максимум 4096 символов
 label_account = Аккаунт
 label_account_deleted = Аккаунт удалён
@@ -534,12 +472,6 @@
 
     Пароль или e-mail не были установлены для этого аккаунта. Вход невозможен.
 label_account_has_been_suspended = Аккаунт заморожен
-=======
-label_about_you_description =
-    Любые подробности о Вас.
-    Максимум 4096 символа.
-label_account_created = Аккаунт создан
->>>>>>> 04115d34
 label_accounts = Ваши аккаунты
 label_account_created = Аккаунт создан
 label_account_creating_done = Ваш аккаунт создан
@@ -609,17 +541,12 @@
 label_all_chats_and_groups = Все чаты и группы
 label_all_session_except_current_terminated = Все сессии, кроме текущей, будут завершены
 label_also_delete_for_everyone = Также удалить для всех
-<<<<<<< HEAD
 label_always_muted = Всегда беззвучные
 label_any_button_or_combination = Любая клавиша или комбинация
 label_app_background = Фон приложения
 label_application = Приложение
 label_are_you_sure_no = Нет
 label_are_you_sure_yes = Да
-=======
-label_always_muted = Заглушённые чаты
-label_application = Приложение
->>>>>>> 04115d34
 label_audio_call = Аудиозвонок{$by ->
         [x]{""}
         *[other] {" "}от {$by}
@@ -642,13 +569,9 @@
 label_blocked_users = Заблокированные пользователи
 label_blocked_users_count = Заблокированные пользователи: {$count}
 label_cache = Кэш
-<<<<<<< HEAD
 label_cache_and_downloads = Кэш
 label_cache_disabled = 0 ГБ
 label_cache_limit_gb = Лимит кэша: {$gb} GB
-=======
-label_cache_limit_gb = Лимит кэша: {$gb} ГБ
->>>>>>> 04115d34
 label_call_active = Активный звонок
 label_call_calling = Звоним
 label_call_joining = Подключение
@@ -700,7 +623,6 @@
     - Учёт рабочего времени и оплата переработок;
     - Возможность релокации.
 label_conditions_frontend_developer =
-<<<<<<< HEAD
     - Удалённое сотрудничество;
     - Ежедневная оплата;
     - 4-х, 6-ти или 8-ми часовой рабочий день;
@@ -710,17 +632,6 @@
 label_confirm = Подтвердить
 label_confirmation_code = Одноразовый код
 label_connection_lost = Связь потеряна
-=======
-    - удалённое сотрудничество;
-    - ежедневная оплата;
-    - 4-х, 6-ти или 8-ми часовой рабочий день;
-    - учёт рабочего времени и оплата переработок.
-label_confidentiality = Конфиденциальность
-label_confirm_account_deletion = Подтверждение удаления аккаунта
-label_confirm_email = Подтвердить e-mail
-label_confirm_password = Подтвердить пароль
-label_connection_lost = Связь с сервером потеряна
->>>>>>> 04115d34
 label_connection_restored = Связь восстановлена
 label_contact_us_via_provided_email = Свяжитесь с нами по e-mail {$email}.
 label_copied = Скопировано
@@ -740,7 +651,6 @@
 label_date = Дата
 label_days_short = {$days} д
 label_delete_account = Удалить аккаунт
-<<<<<<< HEAD
 label_delete_chat = Удалить чат(ы)
 label_delete_chats = Удалить чат(ы)
 label_delete_link_description1 = Внимание! Это действие{" "}
@@ -758,14 +668,6 @@
 label_delivered = Доставлено
 label_desktop_apps = Приложения для компьютера
 label_details = Подробности
-=======
-label_delete_chat = Удалить чат
-label_delete_chats = Удалить чаты
-label_delete_email = Удалить e-mail
-label_delete_message = Удалить сообщение
-label_delete_messages = Удалить сообщения
-label_desktop_apps = Десктопные приложения
->>>>>>> 04115d34
 label_device_by_default = По умолчанию - {$device}
 label_dialog_created = Диалог создан
 label_dialog_created_by_link = Диалог создан по прямой ссылке
@@ -784,7 +686,6 @@
 label_echo_cancellation = Эхоподавление
 label_editing = Редактирование
 label_email = E-mail
-<<<<<<< HEAD
 label_email_or_phone_not_set1 = E-mail не добавлен.{" "}
 label_email_or_phone_not_set2 = Доступ к аккаунту не может быть восстановлен.
 label_email_deleted = E-mail удалён
@@ -795,17 +696,6 @@
 label_enter_password_or_code = Введите пароль или код
 label_enter_password_or_one_time_code = Введите Ваш пароль или одноразовый код. Одноразовый код был отправлен на Ваши e-mail'ы. Если Вы не получили e-mail, проверьте введённые данные или папку "Спам".
 label_entrance = Вход
-=======
-label_email_confirmed = E-mail был подтверждён
-label_email_deleted = E-mail был удалён
-label_email_or_phone_not_set = E-mail или номер телефона не задан. Восстановление доступа к аккаунту невозможно.
-label_email_or_phone_not_set1 = Не задан e-mail.{" "}
-label_email_or_phone_not_set2 = Восстановление доступа к аккаунту невозможно.
-label_enter_one_time_code = Введите одноразовый код. Одноразовый код был отправлен на ваш адрес электронной почты. Если вы не получили письма, проверьте папку со спамом или введенные данные.
-label_enter_password_below = Пожалуйста, введите Ваш пароль в поле ниже.
-label_enter_password_or_code = Введите пароль или код
-label_enter_password_or_one_time_code = Введите пароль или одноразовый код. Одноразовый код был отправлен на ваш адрес электронной почты. Если вы не получили письма, проверьте папку со спамом или введенные данные.
->>>>>>> 04115d34
 label_error = Ошибка
 label_expandable_more = ещё
 label_file_downloaded = Файл скачан
@@ -826,11 +716,8 @@
 label_group_created_by = {$author} создал(а) группу
 label_group_created_by1 = {$author}
 label_group_created_by2 = {" "}создал(а) группу
-<<<<<<< HEAD
 label_group_name = Название группы
 label_groups_count = Группы: {$count}
-=======
->>>>>>> 04115d34
 label_guest_account_created = Гостевой аккаунт создан
 label_hello = Привет!
 label_hello_reply = Оу, привет :)
@@ -880,28 +767,17 @@
 label_link_to_chat = Ссылка на Вас
 label_linked_devices = Связанные устройства
 label_login = Логин
-<<<<<<< HEAD
 label_login_hint = unique_login
 label_login_options = Способы входа
 label_login_section_hint = Логин, пароль и e-mail
 label_logout = Выйти
 label_media_camera = Камера
-=======
-label_login_options = Способы входа
-label_login_section_hint = Gapopa ID, логин, e-mail, телефон, пароль
-label_low = Низкое
-label_mb = {$amount} МБ
->>>>>>> 04115d34
 label_media_devices = Медиа устройства
 label_media_microphone = Микрофон
 label_media_no_device_available = Нет доступных устройств
 label_media_output = Спикер
 label_media_section_hint = Микрофон, спикер, камера
-<<<<<<< HEAD
 label_media_settings = Настройки медиа
-=======
-label_medium = Среднее
->>>>>>> 04115d34
 label_message = Сообщение
 label_message_editing = Редактирование сообщения
 label_message_will_deleted_for_you = Сообщение будет удалено только для Вас
@@ -982,12 +858,8 @@
 label_presence_away = Отошёл
 label_presence_present = Онлайн
 label_profile = Профиль
-<<<<<<< HEAD
 label_public_section_hint = Аватар, имя, о Вас, ...
 label_read = Прочитано
-=======
-label_public_section_hint = Аватар, имя, о себе, ...
->>>>>>> 04115d34
 label_read_by = Прочитано
 label_reason = Причина
 label_reason_described = Причина: {$reason}
@@ -1043,13 +915,8 @@
     - понимание принципов DDD и чистой архитектуры;
     - опыт работы с Git;
     - умение читать и понимать техническую литературу на английском языке;
-<<<<<<< HEAD
     - возможность обеспечить качественную аудио- и видеосвязь.
 label_resend = Отправить повторно
-=======
-    - возможность обеспечить качественную аудио и видеосвязь.
-label_resend = Отправить код
->>>>>>> 04115d34
 label_resend_timeout =
     Отправить повторно
     ({$timeout})
@@ -1061,22 +928,15 @@
 label_saved_files = Скачанные файлы
 label_screen_sharing = Демонстрация экрана
 label_search = Поиск
-<<<<<<< HEAD
 label_search_not_found = Не найдено
 label_search_recent = Недавние
 label_selected = Выбрано: {$count}
-=======
->>>>>>> 04115d34
 label_send_message_hint = Сообщение...
 label_sent = Отправлено
 label_sessions_terminated = Сессия(и) завершена(ы)
 label_set_cache_limits = Установить лимиты кэша
-<<<<<<< HEAD
 label_set_password = Установить пароль
 label_settings = Настройки
-=======
-label_set_password = Задать пароль
->>>>>>> 04115d34
 label_show_call_window = Показывать окно звонка
 label_sign_in = Вход
 label_sign_in_input = Gapopa ID, логин или e-mail
@@ -1160,11 +1020,7 @@
 label_user_removed_user3 = {" "}{$user}
 label_users_count = Пользователей: {$count}
 label_version_semicolon = Версия: {$version}
-<<<<<<< HEAD
 label_video = Видео
-=======
-label_very_high = Очень высокое
->>>>>>> 04115d34
 label_video_call = Видеозвонок{$by ->
         [x]{""}
         *[other] {" "}от {$by}
@@ -1192,7 +1048,6 @@
     - навык работы с технологиями Memcached, Redis, RabbitMQ, MongoDB, Cassandra, Kafka;
     - навык работы с другими языками Java, Go, Python, Ruby, TypeScript, JavaScript.
 label_welcome_message = Приветственное сообщение
-<<<<<<< HEAD
 label_welcome_message_description = Приветственное сообщение отображается только пользователям, которые добавили Вас в свой список чатов. Не отображается пользователям, которых в свой список чатов добавили Вы.
 label_welcome_message_hint = Добавить, редактировать, удалить
 label_welcome_message_freelance =
@@ -1201,10 +1056,6 @@
     - номер PR (Pull Request);
     - предполагаемый срок выполнения задачи (дедлайн);
     - предполагаемый способ решения задачи.
-=======
-label_welcome_message_description = Приветствие не отображается пользователям, которым написали Вы. Отображается только у пользователей, которые добавили Вас в свой список чатов.
-label_welcome_message_hint = Добавить, редактировать, удалить
->>>>>>> 04115d34
 label_what_we_can_help_you_with = Чем мы можем Вам помочь?
 label_work_with_us = Работайте с нами
 label_work_with_us_desc =
@@ -1217,11 +1068,8 @@
 label_your_account_created = Ваш аккаунт создан
 label_your_direct_link = Прямая ссылка на чат с Вами
 label_your_name = Ваше имя
-<<<<<<< HEAD
 label_your_num = Ваш Gapopa ID
 label_your_password = Ваш пароль
-=======
->>>>>>> 04115d34
 label_your_status = Ваш статус
 plus =  +
 question_mark = ?
