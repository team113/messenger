# Copyright © 2022 IT ENGINEERING MANAGEMENT INC, <https://github.com/team113>
#
# This program is free software: you can redistribute it and/or modify it under
# the terms of the GNU Affero General Public License v3.0 as published by the
# Free Software Foundation, either version 3 of the License, or (at your
# option) any later version.
#
# This program is distributed in the hope that it will be useful, but WITHOUT
# ANY WARRANTY; without even the implied warranty of MERCHANTABILITY or FITNESS
# FOR A PARTICULAR PURPOSE. See the GNU Affero General Public License v3.0 for
# more details.
#
# You should have received a copy of the GNU Affero General Public License v3.0
# along with this program. If not, see
# <https://www.gnu.org/licenses/agpl-3.0.html>.

alert_are_you_sure = Вы уверены?
alert_are_you_sure_want_to_delete_email =
    Вы действительно хотите удалить этот E-mail?
alert_are_you_sure_want_to_delete_phone =
    Вы действительно хотите удалить этот номер телефона?
alert_are_you_sure_want_to_log_out =
    Вы действительно хотите выйти из аккаунта?
    Ваши активные звонки будут завершены.
alert_popup_permissions_button = Открыть настройки
alert_popup_permissions_description =
    Вы не сможете принимать звонки, пока
    приложение свёрнуто, без следующих разрешений:

    - Экран блокировки;

    - Отображать всплывающие окна, когда запущено в фоновом режиме;

    - Всплывающие окна.
alert_popup_permissions_title =
    Пожалуйста, разрешите отображение всплывающих окон
btn_add = Добавить
btn_add_participant = Добавить участника
btn_add_to_contacts = Добавить в контакты
btn_allow = Разрешить
btn_audio_call = Аудиозвонок
btn_back = Назад
btn_blacklist = Добавить в черный список
btn_call_answer_with_audio =
    Ответить
    только аудио
btn_call_answer_with_video =
    Ответить
    с видео
btn_call_audio_off = Выключить микрофон
btn_call_audio_on = Включить микрофон
btn_call_cancel = Отменить
btn_call_center_video = Центрировать видео
btn_call_cut_video = Обрезать видео
btn_call_decline = Отклонить
btn_call_disable_video = Отключить видео
btn_call_do_not_cut_video = Не обрезать видео
btn_call_drop_video_here =
    Добавить видео в отдельную панель можно простым перетаскиванием
btn_call_enable_video = Включить видео
btn_call_end = Закончить
btn_call_hand_down = Опустить руку
btn_call_hand_up = Поднять руку
btn_call_screen_off = Завершить демонстрацию экрана
btn_call_screen_on = Демонстрация экрана
btn_call_settings = Настройки
btn_call_switch_camera = Переключить камеру
btn_call_toggle_speaker = Переключить динамик
btn_call_video_off = Выключить камеру
btn_call_video_on = Включить камеру
btn_change_contact_name = Переименовать контакт
btn_change_password = Сменить пароль
btn_chat_join_call = Присоединиться к звонку
btn_close = Закрыть
btn_confirm = Подтвердить
btn_copy_text = Скопировать текст
btn_create_group = Создать группу
btn_delete_account = Удалить аккаунт
btn_delete_direct_chat_link = Удалить
btn_delete_from_contacts = Удалить из контактов
btn_dismiss = Запретить
btn_download = Скачать
btn_edit = Редактировать
btn_forgot_password = Забыли пароль?
btn_fullscreen_enter = Полноэкранный режим
btn_fullscreen_exit = Выйти из полного экрана
btn_generate_direct_chat_link = Сгенерировать
btn_hide_chat = Скрыть чат
btn_join_call = Присоединиться
btn_leave_chat = Выйти из чата
btn_login = Войти
btn_logout = Выйти
btn_media_settings = Настройки медиа
btn_next = Дальше
btn_ok = Ок
btn_reply = Ответить
btn_resend_code = Отправить код ещё раз
btn_saved_messages = Сохранённые сообщения
btn_save = Сохранить
btn_set_password = Задать пароль
btn_settings = Настройки
btn_start_chatting = Начать общение
btn_submit = Применить
btn_your_profile = Ваш профиль
btn_write_message = Написать сообщение
btn_video_call = Видеозвонок
comma_space = ,{" "}
dot = .
err_account_not_found = Указанный аккаунт не найден
err_blacklisted = Пользователь в чёрном списке
err_call_already_exists = Звонок уже активен
err_call_already_joined = Вы уже в звонке
err_call_is_in_popup = Звонок используется в отдельном окне
err_call_monolog = Вы не можете позвонить себе
err_call_not_found = Данный звонок не найден
err_call_popup_was_blocked =
    Всплывающее окно заблокировано.
    Разрешите всплывающие окна, чтобы отображать в них звонки
err_chat_contact_not_owner = Нет доступа к контакту
err_chat_direct_link_occupied = Ссылка занята
err_code_limit_exceed =
    Превышен лимит отправок кодов восстановления.
    Попробуйте через один час.
err_contact_not_group = Чат с указанным ID не является группой
err_contact_too_many = Контакт не может быть создан с более чем 20 пользователями
err_contact_unknown_chat = Чат с указанным ID не существует
err_contact_unknown_user = Пользователь с указанным ID не существует
err_current_password_empty = Текущий пароль не должен быть пустым
err_dimensions_too_big = Слишком большое разрешение
err_email_occupied = Почта уже привязана к другому аккаунту
err_incorrect_chat_name = Некорректное имя
err_incorrect_input = Некорректный формат
err_incorrect_password = Неверный пароль
err_input_empty = Поле не должно быть пустым
err_invalid_crop_coordinates = Неверные координаты обрезки
err_invalid_crop_points = Неверные точки обрезки
err_login_occupied = Логин уже занят
err_message_was_read = Сообщение было прочитано
err_network = Ошибка подключения к серверу
err_new_password_empty = Новый пароль не должен быть пустым
err_no_filename = Файл должен иметь имя
err_no_text_and_no_attachment =
    Сообщение должно иметь текст или прикрепления
err_no_unconfirmed_email = Нет неподтверждённых E-mail адресов
err_no_unconfirmed_phone = Нет неподтверждённых номеров телефонов
err_not_author = Не автор
err_not_call_member = Не участник звонка
err_not_dialog = Не диалог
err_not_group = Не группа
err_not_member = Не участник чата
err_nowhere_to_send = У аккаунта нет подтверждённой почты или телефона
err_password_empty = Пожалуйста, введите пароль
err_password_incorrect = Пароль слишком длинный и/или заканчивается/начинается пробелом
err_passwords_mismatch = Пароли не совпадают
err_phone_occupied = Телефон уже привязан к другому аккаунту
err_quoted_message = Сообщение было процитировано
err_repeat_password_empty = Пожалуйста, повторите пароль
err_size_too_big = Файл превышает ограничение по размеру (15 МиБ)
err_stale_version = Указанная версия слишком старая
err_too_many_emails = Был достигнут максимум E-mail адресов
err_too_many_phones = Был достигнут максимум номеров телефонов
err_unauthorized = Требуется авторизация
err_uneditable_message = Сообщение нельзя редактировать
err_unknown = Неизвестная ошибка
err_unknown_attachment = Неизвестное прикрепление
err_unknown_chat = Неизвестный чат
err_unknown_chat_direct_link = Неизвестная ссылка
err_unknown_chat_item = Неизвестное сообщение
err_unknown_contact = Неизвестный контакт
err_unknown_device = Неизвестное устройство
err_unknown_gallery_item = Неизвестный элемент галереи
err_unknown_replying_chat_item = Цитируемого сообщения не существует
err_unknown_user = Неизвестный пользователь
err_unsupported_format = Неподдерживаемый формат
err_uploaded_file_malformed = Файл повреждён
err_wrong_members_count = Участников не может быть больше 100
err_wrong_old_password = Неправильный текущий пароль
err_wrong_recovery_code = Неверный код
err_you_already_add_this_email = E-mail уже добавлен
err_you_already_add_this_phone = Номер телефона уже добавлен
err_you_already_has_unconfirmed_email =
    У вас уже есть неподтвержденный E-mail
err_you_already_has_unconfirmed_phone =
    У вас уже есть неподтвержденный телефон
err_you_are_blacklisted = Вы в чёрном списке
err_you_are_not_member = Вы не состоите в чате
label_add_chat_member = Добавление участника
label_add_email = Добавить почту
label_add_email_hint = Напишите адрес Вашей почты
label_add_number = Добавить номер
label_add_number_hint = Напишите номер в формате +33 478 88 88 88
label_account_access_will_be_lost = Доступ к аккаунту будет утерян
label_account_created = Аккаунт создан
label_ago = { $years ->
    [0] { $months ->
            [0] { $weeks ->
                    [0] { $days ->
                            [0] { $hours ->
                                    [0] { $minutes ->
                                            [0] недавно
                                            [1] недавно
                                            [few] {$minutes} минуты назад
                                            *[other] {$minutes} минут назад
                                        }
                                    [1] час назад
                                    [few] {$hours} часа назад
                                    *[other] {$hours} часов назад
                                }
                            [1] вчера
                            [2] позавчера
                            [few] {$days} дня назад
                            *[other] {$days} дней назад
                        }
                    [1] неделю назад
                    [few] {$weeks} недели назад
                    *[other] {$weeks} недель назад
                }
            [1] месяц назад
            [few] {$months} месяца назад
            *[other] {$months} месяцев назад
        }
    [1] год назад
    [few] {$years} года назад
    *[other] {$years} лет назад
}
label_application = приложение
label_are_you_sure_no = Нет
label_are_you_sure_yes = Да
label_attachments = вложение(я)
label_audio_call = Аудиозвонок
label_away = Нет на месте
label_biography = Биография
label_biography_hint = Несколько слов о Вас
label_call_active = Активный звонок
label_call_calling = Звоним
label_call_joining = Подключение
label_call_permissions_description =
    Необходим для отображения звонков напрямую в телефоне
label_call_permissions_title = Добавьте аккаунт для вызова
label_call_title =
    {$title} | {$state ->
        [joining] Подключение...
        [active] {$members} из {$allMembers} | {$duration}
        *[other] {$type ->
            [video] Видеозвонок
            [audio] Аудиозвонок
            *[other] Звоним...
        }
    }
label_camera = Камера
label_chat_call_declined = Отклонённый звонок
label_chat_call_dropped = Отменённый звонок
label_chat_call_ended = Завершённый звонок
label_chat_call_missed = Пропущенный звонок
label_chat_call_moved = Перемещённый звонок
label_chat_call_ongoing = Активный звонок
label_chat_call_unanswered = Неотвеченный звонок
label_chat_members = Участники
label_chat_monolog = Сохранённые сообщения
label_chats = Чаты
label_choose_chat = Пожалуйста, выберите чат
label_choose_contact = Выберите пользователя
label_contact = Контакт
label_contacts = Контакты
label_copied_to_clipboard = Скопировано в буфер обмена
label_copy = Копировать
label_create_group = Создание группы
label_create_group_selected = Выбрано
label_create_group_users = пользователь(ей)
label_current_password = Текущий пароль
label_delete_for_all = Удалить для всех
label_delivered = Доставлено
label_direct_chat_link = Прямая ссылка на чат
label_direct_chat_link_description =
    Пользователи, пришедшие по прямой
    ссылке на чат, добавляются в Ваш список чатов автоматически.
    Они имеют возможность, независимо от настроек конфиденциальности:

    - просматривать Ваш профиль,
    - отправлять Вам сообщения,
    - совершать звонки

    После удаления чата, созданного по прямой ссылке на чат,
    применяются Ваши настройки конфиденциальности
label_direct_chat_link_in_chat_description =
    Пользователи, пришедшие по
    прямой ссылке на чат, добавляются в список участников чата
    автоматически. Они имеют возможность:

    - просматривать профиль группы,
    - отправлять сообщения в чат группы,
    - совершать звонки
label_drop_here =
    Перетащите сюда,
    чтобы прикрепить
label_duration_hour_short = ч
label_duration_minute_short = м
label_duration_second_short = с
label_edit_message = Редактирование сообщения
label_edit_message_hint = Без текста
label_email_confirmation_code_was_send =
    Код подтверждения был отправлен Вам на E-mail
label_emails = Эл.почта
label_enable_popup_calls = Отображать звонки в отдельных окнах
label_enter_confirmation_code = Проверочный код
label_enter_confirmation_code_hint = Введите проверочный код
label_enter_it_bellow = Пожалуйста, введите его ниже.
label_entrance = Вход
label_error = Ошибка
label_favorite_contacts = Избранные
label_file = Файл
label_forwarded_message = Пересланное сообщение
label_gallery = Галерея
label_hidden = Статус скрыт
label_hide_for_me = Удалить для меня
label_hint_from_gapopa = Подсказка от Gapopa
label_hint_drag_n_drop_video =
<<<<<<< HEAD
    Подсказка: Вы можете перетаскивать видео окна.
=======
    Просто перетащите, чтобы:

    • изменить размер или расположение видео;

    • прикрепить одно или несколько видео к любой из сторон;

    • вынести одно или несколько видео в отдельную панель.
>>>>>>> 0cd91e7c
label_incoming_call = Входящий звонок
label_last_seen = Был(а)
label_login = Логин
label_login_hint = Ваш уникальный логин
label_media_camera = Камера
label_media_microphone = Микрофон
label_media_no_device_available = Нет доступных устройств
label_media_output = Устройство выхода
label_media_settings = Настройки медиа
label_menu = Меню
label_name = Имя
label_name_hint = Ваше видимое всем имя
label_new_password = Новый пароль
label_no_chat_found = Чат не найден
label_no_chats = Нет чатов
label_no_contacts = Нет контактов
label_no_registration = без регистрации
label_num = Gapopa ID
label_offline = Офлайн
label_online = Онлайн
label_outgoing_call = Исходящий звонок
label_or_register = или регистрация
label_password = Пароль
label_password_not_set = Пароль не задан
label_password_not_set_description = 
    Пароль не задан. Доступ к аккаунту без пароля сохраняется в течение одного года с момента создания аккаунта или пока:
    
       - Вы не удалите пользовательские данные из приложения (браузера);

       - Вы не нажмёте кнопку “Выход”.

    Чтобы не потерять доступ к аккаунту, задайте пароль.
label_password_set_successfully = Пароль успешно задан
label_password_was_changed = Пароль был изменен
label_phone_confirmation_code_was_send =
    Код подтверждения был отправлен Вам на номер телефона
label_phones = Телефоны
label_photo = Фото
label_presence = Отображение статуса
label_presence_away = Отошёл
label_presence_hidden = Скрыт
label_presence_present = Информация о последнем входе
label_read_by = Прочитано
label_recover_account = Восстановление доступа
label_recovery_code = Код восстановления
label_repeat_password = Повторите пароль
label_search = Поиск
label_search_hint = Поиск по Gapopa ID, логину или имени
label_search_not_found = Ничего не найдено
label_search_recent = Недавние
label_send_message_hint = Сообщение...
label_service_connected = Сервис успешно подключен
label_service_encountered_error = Сервис столкнулся с ошибкой
label_service_initialized = Сервис инициализирован
label_service_reconnecting = Сервис переподключается...
label_set_new_password = Задайте новый пароль для входа в аккаунт
label_settings = Настройки
label_sign_in = Войти
label_sign_in_input = Gapopa ID, Логин, Эл.почта, или Номер телефона
label_subtitle_participants = участников
label_tab_chats = Чаты
label_tab_contacts = Контакты
label_tab_menu = Меню
label_temp_plug = Временная заглушка на вкладке меню
label_transition_count = Переходов
label_typing = печатает
label_typings = печатают
label_unconfirmed = Неподтвержденный
label_unknown_page = Страница не найдена
label_unread_messages = Непрочитанные сообщения
label_video = Видео
label_video_call = Видеозвонок
label_you = Вы
label_you_were_added_to_group = Вас добавили в группу<|MERGE_RESOLUTION|>--- conflicted
+++ resolved
@@ -315,9 +315,6 @@
 label_hide_for_me = Удалить для меня
 label_hint_from_gapopa = Подсказка от Gapopa
 label_hint_drag_n_drop_video =
-<<<<<<< HEAD
-    Подсказка: Вы можете перетаскивать видео окна.
-=======
     Просто перетащите, чтобы:
 
     • изменить размер или расположение видео;
@@ -325,7 +322,6 @@
     • прикрепить одно или несколько видео к любой из сторон;
 
     • вынести одно или несколько видео в отдельную панель.
->>>>>>> 0cd91e7c
 label_incoming_call = Входящий звонок
 label_last_seen = Был(а)
 label_login = Логин
