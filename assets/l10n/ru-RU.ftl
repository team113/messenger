# Copyright © 2022 IT ENGINEERING MANAGEMENT INC, <https://github.com/team113>
#
# This program is free software: you can redistribute it and/or modify it under
# the terms of the GNU Affero General Public License v3.0 as published by the
# Free Software Foundation, either version 3 of the License, or (at your
# option) any later version.
#
# This program is distributed in the hope that it will be useful, but WITHOUT
# ANY WARRANTY; without even the implied warranty of MERCHANTABILITY or FITNESS
# FOR A PARTICULAR PURPOSE. See the GNU Affero General Public License v3.0 for
# more details.
#
# You should have received a copy of the GNU Affero General Public License v3.0
# along with this program. If not, see
# <https://www.gnu.org/licenses/agpl-3.0.html>.

alert_are_you_sure = Вы уверены?
alert_are_you_sure_want_to_delete_email =
    Вы действительно хотите удалить этот E-mail?
alert_are_you_sure_want_to_delete_phone =
    Вы действительно хотите удалить этот номер телефона?
alert_are_you_sure_want_to_log_out =
    Вы действительно хотите выйти из аккаунта?
    Ваши активные звонки будут завершены.
alert_popup_permissions_button = Открыть настройки
alert_popup_permissions_description =
    Вы не сможете принимать звонки, пока
    приложение свёрнуто, без следующих разрешений:

    - Экран блокировки;

    - Отображать всплывающие окна, когда запущено в фоновом режиме;

    - Всплывающие окна.
alert_popup_permissions_title =
    Пожалуйста, разрешите отображение всплывающих окон
btn_add = Добавить
btn_add_participant = Добавить участника
btn_add_participant_desc =
    Добавить
    участника
btn_add_to_contacts = Добавить в контакты
btn_allow = Разрешить
btn_audio_call = Аудиозвонок
btn_back = Назад
btn_blacklist = Добавить в черный список
btn_call_answer_with_audio =
    Ответить
    только аудио
btn_call_answer_with_video =
    Ответить
    с видео
btn_call_audio_off = Выключить микрофон
btn_call_audio_off_desc =
    Выключить
    микрофон
btn_call_audio_on = Включить микрофон
btn_call_audio_on_desc =
    Включить
    микрофон
btn_call_cancel = Отменить
btn_call_center_video = Центрировать видео
btn_call_cut_video = Обрезать видео
btn_call_decline = Отклонить
btn_call_disable_video = Отключить видео
btn_call_do_not_cut_video = Не обрезать видео
btn_call_drop_video_here =
    Добавить видео в отдельную панель можно простым перетаскиванием
btn_call_enable_video = Включить видео
btn_call_end = Завершить звонок
btn_call_end_desc =
    Завершить
    звонок
btn_call_hand_down = Опустить руку
btn_call_hand_down_desc =
    Опустить
    руку
btn_call_hand_up = Поднять руку
btn_call_hand_up_desc =
    Поднять
    руку
btn_call_more = Ещё
btn_call_remote_audio_off = Выключить входящее аудио
btn_call_remote_audio_off_desc =
    Выключить
    входящее аудио
btn_call_remote_audio_on = Включить входящее аудио
btn_call_remote_audio_on_desc =
    Включить
    входящее аудио
btn_call_remote_video_off = Выключить входящее видео
btn_call_remote_video_off_desc =
    Выключить
    входящее видео
btn_call_remote_video_on = Включить входящее видео
btn_call_remote_video_on_desc =
    Включить
    входящее видео
btn_call_screen_off = Завершить демонстрацию экрана
btn_call_screen_off_desc =
    Завершить
    демонстрацию
btn_call_screen_on = Демонстрация экрана
btn_call_screen_on_desc =
    Демонстрация
    экрана
btn_call_settings = Настройки
btn_call_switch_camera = Переключить камеру
btn_call_switch_camera_desc =
    Переключить
    камеру
btn_call_toggle_speaker = Переключить динамик
btn_call_toggle_speaker_desc =
    Переключить
    динамик
btn_call_video_off = Выключить камеру
btn_call_video_off_desc =
    Выключить
    камеру
btn_call_video_on = Включить камеру
btn_cancel = Отмена
btn_call_video_on_desc =
    Включить
    камеру
btn_change_contact_name = Переименовать контакт
btn_change_password = Сменить пароль
btn_close = Закрыть
btn_confirm = Подтвердить
btn_copy_text = Скопировать текст
btn_create_group = Создать группу
btn_delete_account = Удалить аккаунт
btn_delete_direct_chat_link = Удалить
btn_delete_for_all = Удалить для всех
btn_delete_from_contacts = Удалить из контактов
btn_delete_message = Удалить
btn_dismiss = Запретить
btn_download = Скачать
btn_edit = Редактировать
btn_forgot_password = Забыли пароль?
btn_forward = Переслать
btn_fullscreen_enter = Полноэкранный режим
btn_fullscreen_exit = Выйти из полного экрана
btn_generate_direct_chat_link = Сгенерировать
btn_hide_chat = Скрыть чат
btn_hide_for_me = Удалить для меня
btn_join_call = Присоединиться
btn_leave_chat = Выйти из чата
btn_login = Войти
btn_logout = Выйти
btn_media_settings = Настройки медиа
btn_next = Далее
btn_ok = Ок
btn_reply = Ответить
btn_resend_code = Отправить код ещё раз
btn_resend_message = Повторить отправку
btn_save = Сохранить
btn_set_password = Задать пароль
btn_saved_messages = Сохранённые сообщения
btn_set_password = Задать пароль
btn_settings = Настройки
btn_start = Начать
btn_submit = Применить
btn_video_call = Видеозвонок
btn_write_message = Написать сообщение
btn_your_profile = Ваш профиль
comma_space = ,{" "}
dot = .
err_account_not_found = Указанный аккаунт не найден
err_blacklisted = Пользователь в чёрном списке
err_call_already_exists = Звонок уже активен
err_call_already_joined = Вы уже в звонке
err_call_is_in_popup = Звонок используется в отдельном окне
err_call_monolog = Вы не можете позвонить себе
err_call_not_found = Данный звонок не найден
err_call_popup_was_blocked =
    Всплывающее окно заблокировано.
    Разрешите всплывающие окна, чтобы отображать в них звонки
err_chat_contact_not_owner = Нет доступа к контакту
err_chat_direct_link_occupied = Ссылка занята
err_code_limit_exceed =
    Превышен лимит отправок кодов восстановления.
    Попробуйте через один час.
err_contact_not_group = Чат с указанным ID не является группой
err_contact_too_many = Контакт не может быть создан с более чем 20 пользователями
err_contact_unknown_chat = Чат с указанным ID не существует
err_contact_unknown_user = Пользователь с указанным ID не существует
err_current_password_empty = Текущий пароль не должен быть пустым
err_data_transfer =
    Ошибка передачи данных. Пожалуйста, проверьте Ваше подключение к сети.
err_dimensions_too_big = Слишком большое разрешение
err_email_occupied = Почта уже привязана к другому аккаунту
err_incorrect_chat_name = Некорректное имя
err_incorrect_input = Некорректный формат
err_incorrect_password = Неверный пароль
err_input_empty = Поле не должно быть пустым
err_invalid_crop_coordinates = Неверные координаты обрезки
err_invalid_crop_points = Неверные точки обрезки
err_login_occupied = Логин уже занят
err_message_was_read = Сообщение было прочитано
err_network = Ошибка подключения к серверу
err_new_password_empty = Новый пароль не должен быть пустым
err_no_filename = Файл должен иметь имя
err_no_text_and_no_attachment =
    Сообщение должно иметь текст или прикрепления
err_no_unconfirmed_email = Нет неподтверждённых Email адресов
err_no_unconfirmed_phone = Нет неподтверждённых номеров телефонов
err_not_author = Не автор
err_not_call_member = Не участник звонка
err_not_dialog = Не диалог
err_not_group = Не группа
err_not_member = Не участник чата
err_nowhere_to_send = У аккаунта нет подтверждённой почты или телефона
err_password_empty = Пожалуйста, введите пароль
err_password_incorrect =
    Пароль слишком длинный и/или заканчивается/начинается пробелом
err_passwords_mismatch = Пароли не совпадают
err_phone_occupied = Телефон уже привязан к другому аккаунту
err_quoted_message = Сообщение было процитировано
err_repeat_password_empty = Пожалуйста, повторите пароль
err_size_too_big = Файл превышает ограничение по размеру (15 МиБ)
err_stale_version = Указанная версия слишком старая
err_too_many_emails = Был достигнут максимум Email адресов
err_too_many_phones = Был достигнут максимум номеров телефонов
err_unauthorized = Требуется авторизация
err_uneditable_message = Сообщение нельзя редактировать
err_unknown = Неизвестная ошибка
err_unknown_attachment = Неизвестное прикрепление
err_unknown_chat = Неизвестный чат
err_unknown_chat_direct_link = Неизвестная ссылка
err_unknown_chat_item = Неизвестное сообщение
err_unknown_contact = Неизвестный контакт
err_unknown_device = Неизвестное устройство
err_unknown_forwarded_attachment = Неизвестное прикрепление
err_unknown_forwarded_item = Неизвестное пересылаемое сообщение
err_unknown_gallery_item = Неизвестный элемент галереи
err_unknown_replying_chat_item = Цитируемого сообщения не существует
err_unknown_user = Неизвестный пользователь
err_unsupported_format = Неподдерживаемый формат
err_unsupported_forwarded_item = Неподдерживаемое пересылаемое сообщение
err_uploaded_file_malformed = Файл повреждён
err_wrong_items_count = Неправильное количество сообщений
err_wrong_members_count = Участников не может быть больше 100
err_wrong_old_password = Неправильный текущий пароль
err_wrong_recovery_code = Неверный код
err_you_already_add_this_email = Email уже добавлен
err_you_already_add_this_phone = Номер телефона уже добавлен
err_you_already_has_unconfirmed_email =
    У вас уже есть неподтвержденный Email
err_you_already_has_unconfirmed_phone =
    У вас уже есть неподтвержденный телефон
err_you_are_blacklisted = Вы в чёрном списке
err_you_are_not_member = Вы не состоите в чате
label_a_of_b = {$a} из {$b}
label_add_chat_member = Добавление участника
label_add_email = Добавить почту
label_add_email_hint = Напишите адрес Вашей почты
label_add_number = Добавить номер
label_add_number_hint = Напишите номер в формате +33 478 88 88 88
label_account_access_will_be_lost = Доступ к аккаунту будет утерян
label_account_created = Аккаунт создан
label_ago = { $years ->
    [0] { $months ->
            [0] { $weeks ->
                    [0] { $days ->
                            [0] { $hours ->
                                    [0] { $minutes ->
                                            [0] недавно
                                            [1] недавно
                                            [few] {$minutes} минуты назад
                                            *[other] {$minutes} минут назад
                                        }
                                    [1] час назад
                                    [few] {$hours} часа назад
                                    *[other] {$hours} часов назад
                                }
                            [1] вчера
                            [2] позавчера
                            [few] {$days} дня назад
                            *[other] {$days} дней назад
                        }
                    [1] неделю назад
                    [few] {$weeks} недели назад
                    *[other] {$weeks} недель назад
                }
            [1] месяц назад
            [few] {$months} месяца назад
            *[other] {$months} месяцев назад
        }
    [1] год назад
    [few] {$years} года назад
    *[other] {$years} лет назад
}
label_application = приложение
label_are_you_sure_no = Нет
label_are_you_sure_yes = Да
label_attachments = вложение(я)
label_audio_call = Аудиозвонок
label_away = Нет на месте
label_biography = Биография
label_biography_hint = Несколько слов о Вас
label_call_active = Активный звонок
label_call_calling = Звоним
label_call_joining = Подключение
label_call_permissions_description =
    Необходим для отображения звонков напрямую в телефоне
label_call_permissions_title = Добавьте аккаунт для вызова
label_call_title =
    {$title} | {$state ->
        [joining] Подключение...
        [active] {$members} из {$allMembers} | {$duration}
        *[other] {$type ->
            [video] Видеозвонок
            [audio] Аудиозвонок
            *[other] Звоним...
        }
    }
label_camera = Камера
label_chat_call_declined = Отклонённый звонок
label_chat_call_dropped = Отменённый звонок
label_chat_call_ended = Завершённый звонок
label_chat_call_missed = Пропущенный звонок
label_chat_call_moved = Перемещённый звонок
label_chat_call_ongoing = Активный звонок
label_chat_call_unanswered = Неотвеченный звонок
label_chat_members = Участники
label_chat_monolog = Сохранённые сообщения
label_chats = Чаты
label_choose_chat = Пожалуйста, выберите чат
label_choose_contact = Выберите пользователя
label_contact = Контакт
label_contacts = Контакты
label_copied_to_clipboard = Скопировано в буфер обмена
label_copy = Копировать
label_create_group = Создание группы
label_create_group_selected = Выбрано
label_create_group_users = пользователь(ей)
label_current_password = Текущий пароль
label_delivered = Доставлено
label_direct_chat_link = Прямая ссылка на чат
label_direct_chat_link_description =
    Пользователи, пришедшие по прямой
    ссылке на чат, добавляются в Ваш список чатов автоматически.
    Они имеют возможность, независимо от настроек конфиденциальности:

    - просматривать Ваш профиль,
    - отправлять Вам сообщения,
    - совершать звонки

    После удаления чата, созданного по прямой ссылке на чат,
    применяются Ваши настройки конфиденциальности
label_direct_chat_link_in_chat_description =
    Пользователи, пришедшие по
    прямой ссылке на чат, добавляются в список участников чата
    автоматически. Они имеют возможность:

    - просматривать профиль группы,
    - отправлять сообщения в чат группы,
    - совершать звонки
label_drop_here =
    Перетащите сюда,
    чтобы прикрепить
label_duration_hour_short = ч
label_duration_minute_short = м
label_duration_second_short = с
label_edit_message = Редактирование сообщения
label_edit_message_hint = Без текста
label_email_confirmation_code_was_sent =
    Код подтверждения был отправлен Вам на Email и/или на телефон
label_emails = Эл.почта
label_enable_popup_calls = Отображать звонки в отдельных окнах
label_enter_confirmation_code = Проверочный код
label_enter_confirmation_code_hint = Введите проверочный код
label_entrance = Вход
label_error = Ошибка
label_favorite_contacts = Избранные
label_file = Файл
label_forwarded_message = Пересланное сообщение
label_gallery = Галерея
label_hidden = Статус скрыт
label_hint_drag_n_drop_buttons =
    Элементы панели управления могут быть добавлены и удалены простым перетаскиванием.
label_hint_drag_n_drop_video =
    Просто перетащите, чтобы:

    • изменить размер или расположение видео;

    • прикрепить одно или несколько видео к любой из сторон;

    • вынести одно или несколько видео в отдельную панель.
label_hint_from_gapopa = Подсказка от Gapopa
label_incoming_call = Входящий звонок
label_introduction_description =
    Пароль не задан. Доступ к аккаунту без пароля сохраняется в течении одного года с момента создания аккаунта или пока:

        • Вы не удалите пользовательские данные из приложения (браузера);

        • Вы не нажмёте кнопку "Выйти".

    Чтобы не потерять доступ к аккаунту, задайте пароль.
label_last_seen = Был(а)
label_login = Логин
label_login_hint = Ваш уникальный логин
label_media_camera = Камера
label_media_microphone = Микрофон
label_media_no_device_available = Нет доступных устройств
label_media_output = Устройство выхода
label_media_settings = Настройки медиа
label_menu = Меню
label_name = Имя
label_name_hint = Ваше видимое всем имя
label_new_password = Новый пароль
label_no_chat_found = Чат не найден
label_no_chats = Нет чатов
label_no_contacts = Нет контактов
label_no_registration = без регистрации
label_num = Gapopa ID
label_offline = Офлайн
label_online = Онлайн
label_or_register = или регистрация
<<<<<<< HEAD
label_password_not_set = Пароль не задан
=======
label_outgoing_call = Исходящий звонок
>>>>>>> 1477bd0c
label_password = Пароль
label_password_set_successfully = Пароль успешно задан
label_password_was_changed = Пароль был изменен
label_phone_confirmation_code_was_send =
    Код подтверждения был отправлен Вам на номер телефона
label_phones = Телефоны
label_photo = Фото
label_presence = Отображение статуса
label_presence_away = Отошёл
label_presence_hidden = Скрыт
label_presence_present = Информация о последнем входе
label_read_by = Прочитано
label_recover_account = Восстановление доступа
label_recovery_code = Код восстановления
label_repeat_password = Повторите пароль
label_search = Поиск
label_search_hint = Поиск по Gapopa ID, логину или имени
label_search_not_found = Ничего не найдено
label_search_recent = Недавние
label_send_message_hint = Сообщение...
label_service_connected = Сервис успешно подключен
label_service_encountered_error = Сервис столкнулся с ошибкой
label_service_initialized = Сервис инициализирован
label_service_reconnecting = Сервис переподключается...
label_set_new_password = Задайте новый пароль для входа в аккаунт
label_settings = Настройки
label_sign_in = Войти
label_sign_in_input = Gapopa ID, Логин, Эл.почта, или Номер телефона
label_subtitle_participants = участников
label_tab_chats = Чаты
label_tab_contacts = Контакты
label_tab_menu = Меню
label_temp_plug = Временная заглушка на вкладке меню
label_transition_count = Переходов
label_typing = печатает
label_typings = печатают
label_unconfirmed = Неподтвержденный
label_unknown_page = Страница не найдена
label_unread_messages = Непрочитанные сообщения
label_video = Видео
label_video_call = Видеозвонок
label_you = Вы
label_you_were_added_to_group = Вас добавили в группу<|MERGE_RESOLUTION|>--- conflicted
+++ resolved
@@ -417,11 +417,8 @@
 label_offline = Офлайн
 label_online = Онлайн
 label_or_register = или регистрация
-<<<<<<< HEAD
+label_outgoing_call = Исходящий звонок
 label_password_not_set = Пароль не задан
-=======
-label_outgoing_call = Исходящий звонок
->>>>>>> 1477bd0c
 label_password = Пароль
 label_password_set_successfully = Пароль успешно задан
 label_password_was_changed = Пароль был изменен
