--- conflicted
+++ resolved
@@ -141,11 +141,8 @@
 btn_fullscreen_exit = Выйти из полного экрана
 btn_generate_direct_chat_link = Сгенерировать
 btn_hide_chat = Скрыть чат
-<<<<<<< HEAD
+btn_hide_for_me = Удалить для меня
 btn_info = Информация
-=======
-btn_hide_for_me = Удалить для меня
->>>>>>> 6a03c0ad
 btn_join_call = Присоединиться
 btn_leave_chat = Выйти из чата
 btn_login = Войти
