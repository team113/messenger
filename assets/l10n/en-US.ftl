--- conflicted
+++ resolved
@@ -178,12 +178,8 @@
 err_contact_unknown_chat = Chat with the provided ID doesn\'t exist
 err_contact_unknown_user = User with the provided ID doesn\'t exist
 err_current_password_empty = Current password must not be empty
-<<<<<<< HEAD
-err_data_transfer = Data transfer error
-=======
 err_data_transfer =
     Data transfer error. Please, check your network connection.
->>>>>>> 87aa663e
 err_dimensions_too_big = Dimensions too big
 err_email_occupied = Email address is already occupied
 err_incorrect_chat_name = Incorrect name
@@ -208,10 +204,7 @@
 err_not_member = Not a member
 err_nowhere_to_send = Account has no confirmed emails or phones
 err_password_empty = Please, enter the password
-<<<<<<< HEAD
 err_password_incorrect = Password is too long and/or starts/ends with a space
-=======
->>>>>>> 87aa663e
 err_passwords_mismatch = Passwords do not match
 err_phone_occupied = Phone number is already occupied
 err_quoted_message = Message was quoted
@@ -348,20 +341,12 @@
 label_duration_second_short = s
 label_edit_message = Message editing
 label_edit_message_hint = No text
-<<<<<<< HEAD
-label_email_confirmation_code_was_send =
-=======
 label_email_confirmation_code_was_sent =
->>>>>>> 87aa663e
       Confirmation code was send to your Email and/or to your phone
 label_emails = Emails
 label_enable_popup_calls = Display calls in popup windows
 label_enter_confirmation_code = Confirmation code
 label_enter_confirmation_code_hint = Enter confirmation code
-<<<<<<< HEAD
-label_enter_it_bellow = Please, enter it below.
-=======
->>>>>>> 87aa663e
 label_entrance = Login
 label_error = Error
 label_favorite_contacts = Favorite
@@ -405,7 +390,6 @@
 label_outgoing_call = Outgoing call
 label_password = Password
 label_password_set_successfully = Password successfully set
-<<<<<<< HEAD
 label_password_not_set_description =
     Password not set. Access to an account without a password is retained for one year from the time the account was created or until:
 
@@ -414,8 +398,6 @@
         • You will not press the "Logout" button.
 
     In order not to lose access to your account, set a password.
-=======
->>>>>>> 87aa663e
 label_password_was_changed = Password was changed
 label_phone_confirmation_code_was_send =
     Confirmation code was send to your phone number
