# Copyright © 2022 IT ENGINEERING MANAGEMENT INC, <https://github.com/team113>
#
# This program is free software: you can redistribute it and/or modify it under
# the terms of the GNU Affero General Public License v3.0 as published by the
# Free Software Foundation, either version 3 of the License, or (at your
# option) any later version.
#
# This program is distributed in the hope that it will be useful, but WITHOUT
# ANY WARRANTY; without even the implied warranty of MERCHANTABILITY or FITNESS
# FOR A PARTICULAR PURPOSE. See the GNU Affero General Public License v3.0 for
# more details.
#
# You should have received a copy of the GNU Affero General Public License v3.0
# along with this program. If not, see
# <https://www.gnu.org/licenses/agpl-3.0.html>.

alert_are_you_sure = Are you sure?
alert_are_you_sure_want_to_delete_email =
    Are you sure you want to delete this Email?
alert_are_you_sure_want_to_delete_phone =
    Are you sure you want to delete this phone number?
alert_are_you_sure_want_to_log_out =
    Are you sure you want to log out?
    Your active calls will be ended.
alert_popup_permissions_button = Open settings
alert_popup_permissions_description =
    You will not be able to accept calls
    while the app is in background if the following permissions are
    disabled:

    - Show on Lock screen;

    - Display pop-up windows while running in the background;

    - Display pop-up window.
alert_popup_permissions_title = Please enable the popup permissions
btn_add = Add
btn_add_participant = Add participant
btn_add_participant_desc =
    Add
    participant
btn_add_to_contacts = Add to contacts
btn_allow = Allow
btn_audio_call = Audio call
btn_back = Back
btn_blacklist = Add to blacklist
btn_call_answer_with_audio =
    Answer
    audio only
btn_call_answer_with_video =
    Answer
    with video
btn_call_audio_off = Mute
btn_call_audio_off_desc =
    Mute
    microphone
btn_call_audio_on = Unmute
btn_call_audio_on_desc =
    Unmute
    microphone
btn_call_cancel = Cancel call
btn_call_center_video = Center video
btn_call_cut_video = Cut video
btn_call_decline = Decline
btn_call_disable_video = Disable video
btn_call_do_not_cut_video = Do not cut video
btn_call_drop_video_here =
    You can add a video to a separate panel by simply dragging and dropping
btn_call_enable_video = Enable video
btn_call_end = End call
btn_call_end_desc =
    End
    call
btn_call_hand_down = Hand down
btn_call_hand_down_desc =
    Hand
    down
btn_call_hand_up = Hand up
btn_call_hand_up_desc =
    Hand
    up
btn_call_more = More
btn_call_remote_audio_off = Disable incoming audio
btn_call_remote_audio_off_desc =
    Disable
    incoming audio
btn_call_remote_audio_on = Enable incoming audio
btn_call_remote_audio_on_desc =
    Enable
    incoming audio
btn_call_remote_video_off = Disable incoming video
btn_call_remote_video_off_desc =
    Disable
    incoming video
btn_call_remote_video_on = Enable incoming video
btn_call_remote_video_on_desc =
    Enable
    incoming video
btn_call_screen_off = Stop screen sharing
btn_call_screen_off_desc =
    Stop screen
    sharing
btn_call_screen_on = Share screen
btn_call_screen_on_desc =
    Share
    screen
btn_call_settings = Settings
btn_call_switch_camera = Switch camera
btn_call_switch_camera_desc =
    Switch
    camera
btn_call_toggle_speaker = Toggle speaker
btn_call_toggle_speaker_desc =
    Toggle
    speaker
btn_call_video_off = Turn video off
btn_call_video_off_desc =
    Turn
    video off
btn_call_video_on = Turn video on
btn_cancel = Cancel
btn_call_video_on_desc =
    Turn
    video on
btn_change_contact_name = Rename contact
btn_change_password = Change password
btn_close = Close
btn_confirm = Confirm
btn_copy_text = Copy text
btn_create_group = Create group
btn_delete_account = Delete account
btn_delete_direct_chat_link = Delete
btn_delete_for_all = Delete for all
btn_delete_from_contacts = Delete from contacts
btn_delete_message = Delete
btn_dismiss = Dismiss
btn_download = Download
btn_edit = Edit
btn_forgot_password = Forgot password?
btn_fullscreen_enter = Fullscreen mode
btn_fullscreen_exit = Exit fullscreen
btn_generate_direct_chat_link = Generate
btn_hide_chat = Hide chat
<<<<<<< HEAD
btn_info = Info
=======
btn_hide_for_me = Delete for me
>>>>>>> 6a03c0ad
btn_join_call = Join
btn_leave_chat = Leave chat
btn_login = Log in
btn_logout = Logout
btn_media_settings = Media settings
btn_next = Next
btn_ok = Ok
btn_reply = Reply
btn_resend_code = Resend confirmation code
<<<<<<< HEAD
btn_save_to_gallery = Save to gallery
=======
btn_resend_message = Resend message
>>>>>>> 6a03c0ad
btn_saved_messages = Saved messages
btn_set_password = Set password
btn_settings = Settings
btn_share = Share
btn_start = Start
btn_submit = Submit
btn_video_call = Video call
btn_write_message = Write a message
btn_your_profile = Your profile
comma_space = ,{" "}
dot = .
err_account_not_found = Indicated account is not found
err_blacklisted = User is in blacklist
err_call_already_exists = Call already exists
err_call_already_joined = Already joined the call
err_call_is_in_popup = Call is used in a separate popup
err_call_monolog = You can\t call yourself
err_call_not_found = Call not found
err_call_popup_was_blocked =
    Call popup was blocked.
    Allow the popup windows to display call as a popup
err_chat_contact_not_owner = Access to contact denied
err_chat_direct_link_occupied = Link is occupied
err_code_limit_exceed =
    Exceeded limit of sending recovery code. Try again in 1 hour.
err_contact_not_group = Chat with the provided ID is not a group
err_contact_too_many = Contact can\'t be created with more than 20 users
err_contact_unknown_chat = Chat with the provided ID doesn\'t exist
err_contact_unknown_user = User with the provided ID doesn\'t exist
err_could_not_download = An error ocurred while downloading
err_current_password_empty = Current password must not be empty
err_data_transfer =
    Data transfer error. Please, check your network connection.
err_dimensions_too_big = Dimensions too big
err_email_occupied = Email address is already occupied
err_incorrect_chat_name = Incorrect name
err_incorrect_input = Incorrect input
err_incorrect_password = Incorrect Password
err_input_empty = Must not be empty
err_invalid_crop_coordinates = Invalid crop coordinates
err_invalid_crop_points = Invalid crop points
err_login_occupied = Login already occupied
err_message_was_read = Message was read
err_network = Connection to the server refused
err_new_password_empty = New password must not be empty
err_no_filename = File should have a name
err_no_text_and_no_attachment =
    Either text or at least one attachment should be specified
err_no_unconfirmed_email = No unconfirmed Emails were found
err_no_unconfirmed_phone = No unconfirmed phone numbers were found
err_not_author = Not an author
err_not_call_member = Not a call member
err_not_dialog = Not a dialog
err_not_group = Not a group
err_not_member = Not a member
err_nowhere_to_send = Account has no confirmed emails or phones
err_password_empty = Please, enter the password
err_password_incorrect = Password is too long and/or starts/ends with a space
err_passwords_mismatch = Passwords do not match
err_phone_occupied = Phone number is already occupied
err_quoted_message = Message was quoted
err_repeat_password_empty = Please, repeat the password
err_size_too_big = File is too big. Maximum allowed size is 15 MiB
err_stale_version = Provided version is too stale
err_too_many_emails = Reached maximum allowed number of Email addresses
err_too_many_phones = Reached maximum allowed number of phone number
err_unauthorized = Authentication required
err_uneditable_message = You can\'t edit this message
err_unknown = Unknown error
err_unknown_attachment = Unknown attachment
err_unknown_chat = Unknown chat
err_unknown_chat_direct_link = Unknown link
err_unknown_chat_item = Unknown message
err_unknown_contact = Unknown contact
err_unknown_device = Unknown device
err_unknown_gallery_item = Unknown gallery item
err_unknown_replying_chat_item = Unknown replied message
err_unknown_user = Unknown user
err_unsupported_format = Unsupported format
err_uploaded_file_malformed = File is malformed
err_wrong_members_count = No more that 100 members is allowed
err_wrong_old_password = Wrong current password
err_wrong_recovery_code = Provided code is wrong
err_you_already_add_this_email = Email is already added
err_you_already_add_this_phone = Phone number is already added
err_you_already_has_unconfirmed_email = You already has unconfirmed Email
err_you_already_has_unconfirmed_phone = You already has unconfirmed Phone
err_you_are_blacklisted = You are blacklisted
err_you_are_not_member = Not a member
label_a_of_b = {$a} of {$b}
label_add_chat_member = Add member
label_add_email = Add an email
label_add_email_hint = Write your email address
label_add_number = Add a number
label_add_number_hint = Write your number in format of +33 478 88 88 88,
label_account_created = Account is created
label_ago = { $years ->
    [0] { $months ->
            [0] { $weeks ->
                    [0] { $days ->
                            [0] { $hours ->
                                    [0] { $minutes ->
                                            [0] recently
                                            [1] recently
                                            *[other] {$minutes} minutes ago
                                        }
                                    [1] an hour ago
                                    *[other] {$hours} hours ago
                                }
                            [1] yesterday
                            *[other] {$days} days ago
                        }
                    [1] a week ago
                    *[other] {$weeks} weeks ago
                }
            [1] a month ago
            *[other] {$months} months ago
        }
    [1] an year ago
    *[other] {$years} years ago
}
label_application = application
label_are_you_sure_no = No
label_are_you_sure_yes = Yes
label_attachments = attachment(s)
label_audio_call = Audio call
label_away = Away
label_biography = Biography
label_biography_hint = Write about yourself
label_call_active = Active call
label_call_calling = Calling
label_call_joining = Joining
label_call_permissions_description =
    Required to display calls in your phone natively
label_call_permissions_title = Add phone account
label_call_title =
    {$title} | {$state ->
        [joining] Joining...
        [active] {$members} of {$allMembers} | {$duration}
        *[other] {$type ->
            [video] Video call
            [audio] Audio call
            *[other] Calling...
        }
    }
label_camera = Camera
label_chat_call_declined = Declined call
label_chat_call_dropped = Dropped call
label_chat_call_ended = Ended call
label_chat_call_missed = Missed call
label_chat_call_moved = Moved call
label_chat_call_ongoing = Active call
label_chat_call_unanswered = Unanswered call
label_chat_members = Members
label_chat_monolog = Saved messages
label_chats = Messages
label_choose_chat = Choose a chat
label_choose_contact = Choose a contact
label_contact = Contact
label_contacts = Contacts
label_copied_to_clipboard = Copied to the clipboard
label_copy = Copy
label_create_group = Group creation
label_create_group_selected = Selected
label_create_group_users = user(s)
label_current_password = Current password
label_delivered = Delivered
label_direct_chat_link = Direct chat link
label_direct_chat_link_description =
    Users who came via a direct link to
    the chat are automatically added to your chat list. Regardless of your
    privacy settings they can:
    - visit your profile,
    - send you messages,
    - make calls

    After the chat created by this link is deleted, your privacy
    settings are respected.
label_direct_chat_link_in_chat_description =
    Users who came via a direct
    link to the chat are automatically added to chat members. They can:

    - visit group profile,
    - send messages to group chat,
    - make calls
label_drop_here =
    Drop here
    to upload
label_duration_hour_short = h
label_duration_minute_short = m
label_duration_second_short = s
label_edit_message = Message editing
label_edit_message_hint = No text
label_email_confirmation_code_was_sent =
      Confirmation code was send to your Email and/or to your phone
label_emails = Emails
label_enable_popup_calls = Display calls in popup windows
label_enter_confirmation_code = Confirmation code
label_enter_confirmation_code_hint = Enter confirmation code
label_entrance = Login
label_error = Error
label_favorite_contacts = Favorite
label_file = File
label_forwarded_message = Forwarded message
label_gallery = Gallery
label_hidden = Status is hidden
label_hint_drag_n_drop_buttons =
    Add and remove elements of the control panel by drag-and-drop.
label_hint_drag_n_drop_video =
    Just drag to:

    • change the size or position of the video;

    • attach one or more videos to any side;

    • move one or more videos to a separate panel.
label_hint_from_gapopa = Hint from Gapopa
label_image_downloaded = Image downloaded.
label_image_saved_to_gallery = Image saved to gallery.
label_incoming_call = Incoming call
label_introduction_description =
    Password is not set. Access to an account without a password is retained for one year from the time the account was created or until:

        • You will not delete user data from the application (browser);

        • You will not press the "Logout" button.

    In order not to lose access to your account, set a password.
label_last_seen = Last seen
label_login = Login
label_login_hint = Your unique login
label_media_camera = Camera
label_media_microphone = Microphone
label_media_no_device_available = No device is available
label_media_output = Output
label_media_settings = Media settings
label_menu = Menu
label_name = Name
label_name_hint = Your publicly visible name
label_new_password = New password
label_no_chat_found = No chat found
label_no_chats = No chats
label_no_contacts = No contacts
label_no_registration = no registration
label_num = Gapopa ID
label_offline = Offline
label_online = Online
label_or_register = or register
label_outgoing_call = Outgoing call
label_password = Password
label_password_set_successfully = Password successfully set
label_password_was_changed = Password was changed
label_phone_confirmation_code_was_send =
    Confirmation code was send to your phone number
label_phones = Phones
label_photo = Photo
label_presence = Presence
label_presence_away = Away
label_presence_hidden = Hidden
label_presence_present = Last visit information
label_read_by = Read by
label_recover_account = Access recovery
label_recovery_code = Recovery code
label_repeat_password = Repeat password
label_search = Search
label_search_hint = Search by Gapopa ID, login or name
label_search_not_found = Not found
label_search_recent = Recent
label_send_message_hint = Message...
label_service_connected = Service is connected
label_service_encountered_error = Service encountered an error
label_service_initialized = Service is initialized
label_service_reconnecting = Service is reconnecting...
label_set_new_password = Set a new password to log into your account
label_settings = Settings
label_sign_in = Log In
label_sign_in_input = Gapopa ID, Login, Email or Phone
label_subtitle_participants = participants
label_tab_chats = Chats
label_tab_contacts = Contacts
label_tab_menu = Menu
label_temp_plug = Temporary menu tab plug
label_transition_count = Transitions
label_typing = is typing
label_typings = are typing
label_unconfirmed = Unconfirmed
label_unknown_page = Unknown page
label_unread_messages = Unread messages
label_video = Video
label_video_call = Video call
label_video_downloaded = Video downloaded.
label_video_saved_to_gallery = Video saved to gallery.
label_you = You
label_you_were_added_to_group = You were added to the group<|MERGE_RESOLUTION|>--- conflicted
+++ resolved
@@ -141,11 +141,8 @@
 btn_fullscreen_exit = Exit fullscreen
 btn_generate_direct_chat_link = Generate
 btn_hide_chat = Hide chat
-<<<<<<< HEAD
+btn_hide_for_me = Delete for me
 btn_info = Info
-=======
-btn_hide_for_me = Delete for me
->>>>>>> 6a03c0ad
 btn_join_call = Join
 btn_leave_chat = Leave chat
 btn_login = Log in
@@ -155,11 +152,6 @@
 btn_ok = Ok
 btn_reply = Reply
 btn_resend_code = Resend confirmation code
-<<<<<<< HEAD
-btn_save_to_gallery = Save to gallery
-=======
-btn_resend_message = Resend message
->>>>>>> 6a03c0ad
 btn_saved_messages = Saved messages
 btn_set_password = Set password
 btn_settings = Settings
