--- conflicted
+++ resolved
@@ -58,24 +58,15 @@
 btn_call_disable_video = Disable video
 btn_call_do_not_cut_video = Do not cut video
 btn_call_drop_video_here =
-<<<<<<< HEAD
-    Drop any
-    video here
+    You can add a video to a separate panel by simply dragging and dropping
 btn_call_enable_incoming_audio = Enable incoming audio
 btn_call_enable_incoming_video = Enable incoming video
-=======
-    You can add a video to a separate panel by simply dragging and dropping
->>>>>>> 0cd91e7c
 btn_call_enable_video = Enable video
 btn_call_end = End call
 btn_call_hand_down = Hand down
 btn_call_hand_up = Hand up
-<<<<<<< HEAD
 btn_call_more = More
-btn_call_screen_off = Stop sharing
-=======
 btn_call_screen_off = Stop screen sharing
->>>>>>> 0cd91e7c
 btn_call_screen_on = Share screen
 btn_call_settings = Settings
 btn_call_switch_camera = Switch camera
@@ -306,12 +297,8 @@
 label_gallery = Gallery
 label_hidden = Status is hidden
 label_hide_for_me = Delete for me
-<<<<<<< HEAD
 label_hint_drag_n_drop_buttons =
     Add and remove elements of the control panel by drag-and-drop.
-label_hint_drag_n_drop_video = Hint: you can drag and drop video windows.
-=======
-label_hint_from_gapopa = Hint from Gapopa
 label_hint_drag_n_drop_video =
     Just drag to:
 
@@ -320,7 +307,7 @@
     • attach one or more videos to any side;
 
     • move one or more videos to a separate panel.
->>>>>>> 0cd91e7c
+label_hint_from_gapopa = Hint from Gapopa
 label_incoming_call = Incoming call
 label_last_seen = Last seen
 label_login = Login
