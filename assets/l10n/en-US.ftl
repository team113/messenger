# Copyright © 2022-2024 IT ENGINEERING MANAGEMENT INC,
#                       <https://github.com/team113>
#
# This program is free software: you can redistribute it and/or modify it under
# the terms of the GNU Affero General Public License v3.0 as published by the
# Free Software Foundation, either version 3 of the License, or (at your
# option) any later version.
#
# This program is distributed in the hope that it will be useful, but WITHOUT
# ANY WARRANTY; without even the implied warranty of MERCHANTABILITY or FITNESS
# FOR A PARTICULAR PURPOSE. See the GNU Affero General Public License v3.0 for
# more details.
#
# You should have received a copy of the GNU Affero General Public License v3.0
# along with this program. If not, see
# <https://www.gnu.org/licenses/agpl-3.0.html>.

alert_account_will_be_deleted1 = Account{" "}
alert_account_will_be_deleted2 = {" "}will be deleted.
alert_are_you_sure = Are you sure?
alert_are_you_sure_want_to_delete_email =
    Are you sure you want to delete this Email?
alert_are_you_sure_want_to_delete_phone =
    Are you sure you want to delete this phone number?
alert_are_you_sure_want_to_log_out1 = Are you sure you want to sign out of account{" "}
alert_are_you_sure_want_to_log_out2 = ?
alert_chat_will_be_blocked1 = Chat{" "}
alert_chat_will_be_blocked2 = {" "}will be blocked.
alert_chat_will_be_cleared1 = Chat{" "}
alert_chat_will_be_cleared2 = {" "}will be cleared.
alert_chat_will_be_deleted1 = Chat{" "}
alert_chat_will_be_deleted2 = {" "}will be deleted.

    To restore the chat, please, use the search.
alert_chats_will_be_deleted = Chats ({$count}) will be deleted. Continue?
alert_contact_will_be_removed1 = Contact{" "}
alert_contact_will_be_removed2 = {" "}will be deleted.
alert_contacts_will_be_deleted = Contacts ({$count}) will be deleted. Continue?
alert_dialog_will_be_cleared1 = Dialog with user{" "}
alert_dialog_will_be_cleared2 = {" "}will be cleared.
alert_dialog_will_be_deleted1 = Dialog with user{" "}
alert_dialog_will_be_deleted2 = {" "}will be deleted.
alert_email_will_be_deleted1 = E-mail{" "}
alert_email_will_be_deleted2 = {" "}will be deleted.
alert_phone_will_be_deleted1 = Phone{" "}
alert_phone_will_be_deleted2 = {" "}will be deleted.
alert_popup_permissions_button = Open settings
alert_popup_permissions_description =
    You will not be able to accept calls
    while the app is in background if the following permissions are
    disabled:

    - Show on Lock screen;

    - Display pop-up windows while running in the background;

    - Display pop-up window.
alert_popup_permissions_title = Please enable the popup permissions
alert_user_will_be_blocked1 = User{" "}
alert_user_will_be_blocked2 = {" "}will be blocked.
alert_user_will_be_removed1 = User{" "}
alert_user_will_be_removed2 = {" "}will be removed from the group.
alert_you_will_leave_group = You will leave the group.
btn_add = Add
btn_add_member = Add member
btn_add_participant = Add participant
btn_add_participants = Add participants
btn_add_to_contacts = Add to contacts
btn_add_to_favorites = Add to favorites
btn_allow = Allow
btn_audio_call = Audio call
btn_audio_message = Audio message
btn_back = Back
btn_block = Block
btn_call_answer_with_audio =
    Answer
    audio only
btn_call_answer_with_video =
    Answer
    with video
btn_call_audio_off = Mute
btn_call_audio_off_desc =
    Mute
    microphone
btn_call_audio_on = Unmute
btn_call_audio_on_desc =
    Unmute
    microphone
btn_call_cancel = Cancel call
btn_call_center = Center
btn_call_cut_video = Cut video
btn_call_decline = Decline
btn_call_disable_audio = Disable audio
btn_call_disable_video = Disable video
btn_call_do_not_cut_video = Do not cut video
btn_call_drop_video_here =
    You can add a video to a separate panel by simply dragging and dropping
btn_call_enable_audio = Enable audio
btn_call_enable_video = Enable video
btn_call_end = End call
btn_call_end_desc =
    End
    call
btn_call_hand_down = Hand down
btn_call_hand_down_desc =
    Hand
    down
btn_call_hand_up = Hand up
btn_call_hand_up_desc =
    Hand
    up
btn_call_more = More
btn_call_remote_audio_off = Disable incoming audio
btn_call_remote_audio_off_desc =
    Disable
    incoming audio
btn_call_remote_audio_on = Enable incoming audio
btn_call_remote_audio_on_desc =
    Enable
    incoming audio
btn_call_remote_video_off = Disable incoming video
btn_call_remote_video_off_desc =
    Disable
    incoming video
btn_call_remote_video_on = Enable incoming video
btn_call_remote_video_on_desc =
    Enable
    incoming video
btn_call_remove_participant = Remove from call
btn_call_screen_off = Stop screen sharing
btn_call_screen_off_desc =
    Stop screen
    sharing
btn_call_screen_on = Share screen
btn_call_screen_on_desc =
    Share
    screen
btn_call_settings = Call settings
btn_call_switch_camera = Switch camera
btn_call_switch_camera_desc =
    Switch
    camera
btn_call_toggle_speaker = Toggle speaker
btn_call_toggle_speaker_desc =
    Toggle
    speaker
btn_call_uncenter = Uncenter
btn_call_video_off = Turn video off
btn_call_video_off_desc =
    Turn
    video off
btn_call_video_on = Turn video on
btn_camera = Camera
btn_cancel = Cancel
btn_call_video_on_desc =
    Turn
    video on
btn_change = Change
btn_change_avatar = Change avatar
btn_change_password = Change password
btn_clear_cache = Clear cache
btn_clear_history = Clear history
btn_close = Close
btn_confirm = Confirm
btn_copy = Copy
btn_copy_text = Copy text
btn_create_group = Create group
btn_delete = Delete
btn_delete_account = Delete account
btn_delete_chat = Delete chat
btn_delete_count = Delete ({$count})
btn_delete_direct_chat_link = Delete
btn_delete_for_all = Delete for all
btn_delete_from_contacts = Delete from contacts
btn_delete_from_favorites = Remove from favorites
btn_delete_message = Delete message
btn_dismiss = Dismiss
btn_download = Download
btn_download_all = Download all
btn_download_as = Download as
btn_download_as_all = Download all as
btn_download_application = Download application
btn_edit = Edit
btn_email = E-mail
btn_file = File
btn_forgot_password = Forgot password?
btn_forward = Forward
btn_forward_message = Forward message
btn_fullscreen_enter = Fullscreen mode
btn_fullscreen_exit = Exit fullscreen
btn_gallery = Gallery
btn_generate_direct_chat_link = Generate
btn_gift = Gift
btn_hide = Hide
btn_hide_chat = Hide chat
btn_info = Info
btn_join_call = Join call
btn_leave = Leave
btn_leave_chat = Leave chat
btn_leave_group = Leave group
btn_logout = Logout
btn_media_settings = Media settings
btn_message_info = Message info
btn_mute = Mute
btn_mute_chat = Mute chat
btn_mute_chats = Mute chats
btn_next = Next
btn_ok = Ok
btn_one_time_account = One-time account
btn_one_time_account_desc =
    One-time
    account
btn_participants = Participants
btn_participants_desc =
    Call
    participants
btn_password = Password
btn_paste = Paste
btn_personalize = Personalization
btn_proceed = Proceed
btn_remove = Remove
btn_rename = Rename
btn_reply = Reply
btn_reply_message = Reply to message
btn_report = Report
btn_resend = Resend
btn_resend_code = Resend confirmation code
btn_resend_message = Resend message
btn_save = Save
btn_save_all = Save all
btn_save_to_gallery = Save to gallery
btn_save_to_gallery_all = Save all to gallery
btn_select = Select
btn_select_and_delete = Select and delete
btn_select_messages = Select messages
btn_send = Send
btn_set_password = Set password
btn_settings = Settings
btn_share = Share
btn_sign_in = Sign in
btn_sign_up = Sign up
btn_start = Start
btn_sticker = Sticker
btn_submit = Submit
btn_take_photo = Take photo
btn_take_video = Take video
btn_unblock = Unblock
btn_unblock_short = Unblock
btn_undo_delete = Undo delete
btn_unmute = Unmute
btn_unmute_chat = Unmute chat
btn_unmute_chats = Unmute chats
btn_upload = Upload
btn_video_call = Video call
btn_video_message = Video message
btn_work_with_us = Work with us
btn_write_message = Write a message
btn_your_profile = Your profile
colon_space = :{" "}
comma_space = ,{" "}
dot = .
dot_space = .{" "}
email_password_recovery =
    {$domain} recovery code is: {$token}
    Valid until {$expiresAt}.
    {$domain}
email_password_recovery_subject = {$domain} recovery code
email_verification_code =
    {$domain} verification code is: {$token}
    Valid until {$expiresAt}.
    {$domain}
email_verification_code_subject = {$domain} verification code
err_account_not_found = Indicated account is not found
err_blocked = You've been added to the blocklist of this user
err_call_already_exists = Call already exists
err_call_already_joined = Already joined the call
err_call_is_in_popup = Call is used in a separate popup
err_call_monolog = You can\t call yourself
err_call_not_found = Call not found
err_call_popup_was_blocked =
    Call popup was blocked.
    Allow the popup windows to display call as a popup
err_cant_forward_calls = Call forwarding is not allowed
err_chat_contact_not_owner = Access to contact denied
err_chat_direct_link_occupied = Link is occupied
err_code_limit_exceed =
    Exceeded limit of sending recovery code. Try again in 1 hour.
err_contact_not_group = Chat with the provided ID is not a group
err_contact_too_many = Contact can\'t be created with more than 20 users
err_contact_unknown_chat = Chat with the provided ID doesn\'t exist
err_contact_unknown_user = User with the provided ID doesn\'t exist
err_could_not_download = An error occurred while downloading. Please, try again.
err_data_transfer =
    Data transfer error. Please, check your network connection.
err_dialog = Can't perfom this action in a dialog
err_dimensions_too_big = Dimensions too big
err_email_occupied = Specified E-mail is linked to another account. Please, annulate the previous verification.
err_incorrect_chat_name = Incorrect name
err_incorrect_email = Incorrect E-mail.
err_incorrect_input = Incorrect input.
err_incorrect_login_input = Unique login should contain only letters of the latin alphabet, numbers and symbols "-", "." and "_". It must start with a letter or number and be at least 3 and max 20 characters long.
err_incorrect_login_or_password = Invalid login or password
err_incorrect_phone = Incorrect phone number.
err_input_empty = Must not be empty.
err_invalid_crop_coordinates = Invalid crop coordinates
err_invalid_crop_points = Invalid crop points
err_invalid_registration_token = Invalid registration token
err_unknown_registration_token = Unknown registration token
err_login_occupied = This login is already taken.
err_media_devices_are_null = Cannot retrieve `MediaStream` with `video` constraints due to `window.navigator.mediaDevices` being `null`. Seems like your browser\'s configuration doesn\'t allow media devices to be retrieved. Tune up the settings, or ensure the devices are available.
err_message_was_read = Message was read
err_monolog = Can't perfom this action in a monolog
err_network = Connection to the server refused
err_no_access_to_gallery = Access to the gallery denied. Please, make sure the application has permissions to access the gallery.
err_no_filename = File should have a name
err_no_space_left_in_gallery = No space left on your device. Please, clear the storage and try again.
err_no_text_and_no_attachment =
    Either text or at least one attachment should be specified
err_no_text_no_attachment_and_reply =
    Either text or at least one attachment or reply should be specified
err_no_unconfirmed_email = No unconfirmed Emails were found
err_no_unconfirmed_phone = No unconfirmed phone numbers were found
err_not_author = Not an author
err_not_call_member = Not a call member
err_not_dialog = Not a dialog
err_not_group = Not a group
err_not_member = Not a member
err_nowhere_to_send = Account has no confirmed emails or phones
err_password_empty = Please, enter the password
err_password_incorrect = Password is too long and/or starts/ends with a space
err_passwords_mismatch = Passwords do not match.
err_phone_occupied = Phone number is already occupied
err_quoted_message = Message was quoted
err_size_too_big = File is too big. Maximum allowed size is 15 MiB
err_stale_version = Provided version is too stale
err_too_many_emails = Reached maximum allowed number of E-mails.
err_too_many_phones = Reached maximum allowed number of phones.
err_too_short = Mute duration cannot be shorter than one minute
err_unauthorized = Authentication required
err_uneditable_message = You can\'t edit this message
err_unknown = Unknown error
err_unknown_attachment = Unknown attachment
err_unknown_chat = Unknown chat
err_unknown_chat_direct_link = Unknown link
err_unknown_chat_item = Unknown message
err_unknown_contact = Unknown contact
err_unknown_device = Unknown device
err_unknown_forwarded_attachment = Unknown forwarded attachment
err_unknown_forwarded_item = Unknown forwarded item
err_unknown_gallery_item = Unknown gallery item
err_unknown_replying_chat_item = Unknown replied message
err_unknown_user = Unknown user
err_unsupported_format = Unsupported format.
err_unsupported_forwarded_item = Unsupported forwarded item
err_uploaded_file_malformed = File is malformed
err_use_monolog = Can't create dialog with yourself
err_wrong_attachments_items_count = Wrong attachments count
err_wrong_items_count = Wrong items count
err_wrong_members_count = No more that 100 members is allowed
err_wrong_old_password = Wrong password.
err_wrong_recovery_code = Provided code is wrong.
err_wrong_replying_item_count = Wrong replying items count
err_you_already_add_this_email = Indicated E-mail has been added already.
err_you_already_add_this_phone = Indicated phone has been added already.
err_you_already_has_unconfirmed_email = You already have an unconfirmed E-mail.
err_you_already_has_unconfirmed_phone = You already have an unconfirmed phone.
err_you_are_blocked = You are blacklisted
err_you_are_not_member = Not a member
fcm_dialog_title = {$userName ->
        [x] {$userNum}
       *[other] {$userName}
    }
fcm_group_avatar_changed = {$userName ->
        [x] {$userNum}
       *[other] {$userName}
    } {$operation ->
          [update] updated avatar
         *[delete] removed avatar
      }
fcm_group_name_changed = {$userName ->
        [x] {$userNum}
       *[other] {$userName}
    } {$operation ->
          [update] renamed chat to {$groupName}
         *[delete] removed name
      }
fcm_group_title =
    {$user1Name ->
        [x] {$user1Num ->
                [x] {""}
               *[other] {$user1Num}
            }
       *[other] {$user1Name}
    }{$user2Name ->
        [x] {$user2Num ->
                [x] {""}
               *[other] {$user2Num}
            }
       *[other] , {$user2Name}
    }{$user3Name ->
        [x] {$user3Num ->
                [x] {""}
               *[other] {$user3Num}
            }
       *[other] , {$user3Name}
    } {$moreMembers ->
        [yes] ...
       *[no] {""}
    }
fcm_incoming_call = Incoming call
fcm_message =
    { $type ->
        [dialog] {""}
        *[group]
            {$userName ->
                [x] {$userNum}
                *[other] {$userName}
            }:{" "}
    }{ $attachmentsCount ->
          [0] {""}
          *[other] [{$attachmentsType ->
               [image] { $attachmentsCount ->
                           [1] Image
                           *[other] {$attachmentsCount} images
                       }
               [video] { $attachmentsCount ->
                           [1] Video
                           *[other] {$attachmentsCount} videos
                       }
               [file] { $attachmentsCount ->
                          [1] File
                          *[other] {$attachmentsCount} files
                      }
              *[attachments] {$attachmentsCount} attachments
        }]
    }{ $textLength ->
        [0] {""}
        *[other] { $attachmentsCount ->
            [0] {$text}
            *[other] {" "}{$text}
        }
    }
fcm_user_added_user =
    {$authorName ->
        [x] {$authorNum}
       *[other] {$authorName}
    } added {$userName ->
        [x] {$userNum}
       *[other] {$userName}
    }
fcm_user_added_you_to_group =
    {$authorName ->
        [x] {$authorNum}
       *[other] {$authorName}
    } added you to group
fcm_user_joined_group_by_link =
    {$authorName ->
        [x] {$authorNum}
       *[other] {$authorName}
    } joined via link
fcm_user_left_group =
    {$authorName ->
        [x] {$authorNum}
       *[other] {$authorName}
    } left the group
fcm_user_removed_user =
    {$authorName ->
        [x] {$authorNum}
       *[other] {$authorName}
    } removed {$userName ->
        [x] {$userNum}
       *[other] {$userName}
    }
fcm_user_removed_you =
    {$userName ->
        [x] {$userNum}
       *[other] {$userName}
    } removed you from group
label_a_of_b = {$a} of {$b}
label_a_slash_b = {$a} / {$b}
label_about = About
label_account = Account
label_account_created = Account is created
label_actions = Actions
label_add_additional_email = Add additional E-mail
label_add_additional_number = Add additional number
label_add_chat_member = Add member
label_add_email = Add E-mail
label_add_email_confirmation_sent = A confirmation code has been sent to the indicated email. The confirmation code is valid for 30 minutes. Please enter it below.
label_add_email_confirmation_sent_again = A confirmation code has been sent again to the indicated email. The confirmation code is valid for 30 minutes. Please enter it below.
label_add_email_description = A confirmation code will be sent to the indicated E-mail.
label_add_email_hint = Write your email address
label_add_number = Add phone number
label_add_number_hint = Write your number in format of +33 478 88 88 88
label_add_participants = Add participants
label_add_phone = Add phone
label_add_phone_confirmation_sent = A confirmation code has been sent to the indicated phone number. The confirmation code is valid for 30 minutes. Please enter it below.
label_add_phone_confirmation_sent_again = A confirmation code has been sent again to the indicated phone number. The confirmation code is valid for 30 minutes. Please enter it below.
label_add_phone_description = A confirmation code will be sent to the indicated phone number.
label_ago = {$years ->
    [0] {$months ->
            [0] {$weeks ->
                    [0] {$days ->
                            [0] {$hours ->
                                    [0] {$minutes ->
                                            [0] just now
                                            [1] 1 minute ago
                                            *[other] {$minutes} minutes ago
                                        }
                                    [1] an hour ago
                                    *[other] {$hours} hours ago
                                }
                            [1] yesterday
                            *[other] {$days} days ago
                        }
                    [1] a week ago
                    *[other] {$weeks} weeks ago
                }
            [1] a month ago
            *[other] {$months} months ago
        }
    [1] an year ago
    *[other] {$years} years ago
}
label_ago_date = {$years ->
    [0] {$months ->
            [0] {$weeks ->
                    [0] {$days ->
                            [0] Today
                            [1] Yesterday
                            *[other] {$days} days ago
                        }
                    [1] A week ago
                    *[other] {$weeks} weeks ago
                }
            [1] A month ago
            *[other] {$months} months ago
        }
    [1] An year ago
    *[other] {$years} years ago
}
label_all = All
label_app_background = Application background
label_application = Application
label_are_you_sure_no = No
label_are_you_sure_yes = Yes
label_as_timeline = As timeline
label_attachments = [{$count} {$count ->
    [1] attachment
    *[other] attachments
    }]
label_audio_call = Audio call{$by ->
        [x]{""}
        *[other] {" "}by {$by}
    }
label_audio_notifications = Audio notifications
label_avatar_removed = {$author} removed avatar
label_avatar_removed1 = {$author}
label_avatar_removed2 = {" "}removed avatar
label_avatar_updated = {$author} updated avatar
label_avatar_updated1 = {$author}
label_avatar_updated2 = {" "}updated avatar
label_away = away
label_background = Background
label_block = Block
label_blocked = Blocked
label_blocked_users = Blocked users
label_cache = Cache
label_cache_and_downloads = Cache and downloads
label_call_active = Active call
label_call_calling = Calling
label_call_connecting = Connection preparing
label_call_joining = Joining
label_call_permissions_description =
    Required to display calls in your phone natively
label_call_permissions_title = Add phone account
label_call_title =
    {$title} | {$state ->
        [joining] Joining...
        [active] {$members} of {$allMembers} | {$duration}
        *[other] {$type ->
            [video] Video call
            [audio] Audio call
            *[other] Calling...
        }
    }
label_calls = Calls
label_calls_displaying = Calls displaying
label_camera = Camera
label_chat = Chat
label_change_password = Change password
label_chat_call_declined = Declined call
label_chat_call_dropped = Dropped call
label_chat_call_ended = Ended call
label_chat_call_missed = Missed call
label_chat_call_moved = Moved call
label_chat_call_ongoing = Active call
label_chat_call_unanswered = Unanswered call
label_chat_members = Members
label_chat_monolog = Notes
label_chat_monolog_description = Write down notes, ideas or forward other messages to save them here. Only you can see this chat.
label_chat_name_hint = Chat name
label_chats = Messages
label_chats_section_hint = Audio and video call buttons
label_clear_history = Clear history
label_code_sent_again = The code has been re-sent.
label_confirm = Confirm
label_confirmation_code = Confirmation code
label_connection_lost = Connection lost
label_connection_restored = Connection restored
label_contact = Contact
label_contact_information = Contact information
label_contacts = Contacts
label_copied = Copied
label_copy = Copy
label_count_gb = {$count} GB
label_count_seconds = {$count} { $count ->
       [1] second
       *[other] seconds
   }
label_create_group = Group creation
label_create_group_selected = Selected
label_create_group_users = user(s)
label_current_language = Current language
label_current_password = Current password
label_danger_zone = Danger zone
label_date = Date
label_days_short = {$days} d
label_delete_account = Delete account
label_delete_chat = Delete chat
label_delete_chats = Delete chats
label_delete_contact = Delete contact
label_delete_contacts = Delete contacts
label_delete_email = Delete E-mail
label_delete_for_everyone = Delete for everyone
label_delete_for_me = Delete for me
label_delete_message = Delete the message?
label_delete_messages = Delete the messages?
label_delete_phone_number = Delete phone number
label_delivered = Delivered
label_details = Details.
label_dialog_created = Dialog created
label_dialog_created_by_link = Dialog created via direct link
label_did_not_receive_code = Didn't receive the code?
label_direct_chat_link = Direct chat link
label_direct_chat_link_description =
    Users who came via a direct link to
    the chat are automatically added to your chat list. Regardless of your
    privacy settings they can:
    - visit your profile;
    - send you messages;
    - call you.

    After the chat created by this link is deleted, your privacy
    settings are respected.
label_direct_chat_link_in_chat_description =
    Users who come via a direct link automatically become full members of the group.
label_disabled = Disabled
label_display_audio_and_video_call_buttons = Display audio and video call buttons
label_display_timestamps = Display timestamps
label_download = Download
label_download_application = Download application
label_draft = Draft
label_drop_here =
    Drop here
    to upload
label_duration_hour_short = h
label_duration_minute_short = m
label_duration_second_short = s
label_edit = Edit
label_email = E-mail
label_email_not_verified = E-mail not verified
label_email_visible = Yor E-mail visible to:{" "}
label_email_example = example@gmail.com
label_empty_message = Empty message
label_enabled = Enabled
label_end_session = End session
label_enter_confirmation_code = Confirmation code
label_enter_confirmation_code_hint = Enter confirmation code
label_entrance = Login
label_error = Error
label_favorite_contacts = Favorite
label_files_downloaded = Files are downloaded
label_files_saved_to_gallery = Files are saved to the gallery
label_forward_message = Forward message
label_forwarded_message = Forwarded message
label_forwarded_messages = {$count ->
    [1] Пересланное сообщение
   *[other] Пересланные сообщения
}
label_group_created = Group created
label_group_created_by = {$author} created the group
label_group_created_by1 = {$author}
label_group_created_by2 = {" "}created the group
label_hello = Hello!
label_hello_reply = Yay, hello :)
label_hidden = Last seen recently
label_hint_drag_n_drop_buttons =
    Add and remove elements of the control panel by drag-and-drop.
label_hint_drag_n_drop_video =
    Just drag to:

    • change the size or position of the video;

    • attach one or more videos to any side;

    • move one or more videos to a separate panel.
label_hint_from_gapopa = Hint from Gapopa
label_image_downloaded = Image downloaded.
label_image_saved_to_gallery = Image saved to gallery.
label_in_message = In message
label_incoming_call = Incoming call
label_introduction_description1 =
    Access to a one-time account is maintained for one year or until:

         • you delete cookies / cache;

         • you click the button "Sign out".

     To save access to your account, please set a password, e-mail or phone number in the{" "}
label_introduction_description2 = settings
label_introduction_description3 = .
label_kb = {$amount} KB
label_language = Language
label_language_entry = {$code}, {$name}
label_leave_group = Leave group
label_link_to_chat = Chat link
label_load_images = Load images
label_login = Login
label_login_hint = Your unique login
label_login_options = Login options
label_login_section_hint = Login, e-mail, phone, password
label_login_visibility_hint = Unique login is an additional unique identifier for your account.
label_login_visible = Your login is visible to:{" "}
label_media = Media
label_media_buttons_in_app_bar = In the top panel
label_media_buttons_in_bottom = In the chat below
label_media_buttons_in_context_menu = In the context menu
label_media_buttons_in_more = In the message field
label_media_buttons_in_top = In the chat above
label_media_camera = Camera
label_media_microphone = Microphone
label_media_no_device_available = No device is available
label_media_output = Speaker
label_media_section_hint = Audio and video devices
label_media_settings = Media settings
label_menu = Menu
label_message = Message
label_message_editing = Message editing
label_message_will_deleted_for_you = The message will be deleted only for you.
label_messages_will_deleted_for_you = The messages will be deleted only for you.
label_microphone_changed = Microphone has been changed to {$microphone}
label_monolog_created = Chat created
label_mute_for = {$days ->
    [0] {$hours ->
            [0] {$minutes ->
                    [0] Forever
                    [1] 1 minute
                    *[other] {$minutes} minutes
                }
            [1] 1 hour
            *[other] {$hours} hours
        }
    [1] 1 day
    *[other] {$days} days
}
label_mute_chat_for = Mute chat for
label_my_contacts = My contacts
label_name = Name
label_name_hint = Your publicly visible name
label_name_removed = {$author} removed name
label_name_removed1 = {$author}
label_name_removed2 = {" "}removed name
label_name_updated = {$author} renamed chat to {$name}
label_name_updated1 = {$author}
label_name_updated2 = {" "}renamed chat to {$name}
label_new_password = New password
label_no_chat_found = No chat found
label_no_chats = No chats
label_no_contacts = No contacts
label_no_limit = No Limit
label_no_messages = No messages
label_no_registration = no registration
label_no_users = No users
label_nobody = No one
label_nothing_found = Nothing was found
label_notifications = Notifications
label_num = Gapopa ID
label_off = Off
label_offline = offline
label_one_time_account_created = One-time account created
label_online = online
label_open_calls_in_app = Display calls in the application.
label_open_calls_in_window = Display calls in a separate window.
label_or_register = or register
label_outgoing_call = Outgoing call
label_participants = Participants: {$count}
label_participants_of = Participants: {$a} of {$b}
label_password = Password
label_password_changed = Password has been changed.
label_password_not_set = Password not set. Access to the account will be lost.
label_password_not_set_info = No password has been set for your account. Consequently:

    • access to your account will be lost forever when you close the current window;

    • if you use the web version, access to your account will be lost forever when you close the browser window and delete cookies.
label_password_set = Password has been set.
label_personalization = Personalization
label_phone = Phone
label_phone_confirmation_code_was_send =
    Confirmation code was send to your phone number
label_phone_not_verified = Phone not verified
label_phone_number = Phone number
label_phone_visible = Your phone is visible to:{" "}
label_photo = Photo
label_presence = Presence
label_presence_away = Away
label_presence_hidden = Don't show
label_presence_present = Online
label_profile = Profile
label_public_section_hint = Avatar and name
label_read_at = Read at: {$date}
label_read_by = Read by
label_reason = Reason
label_recent = Recent
label_reconnecting_ellipsis = Reconnecting...
label_recover_account = Access recovery
label_recover_account_description = Specify your Gapopa ID, login, E-mail or phone number.
label_recovery_code = Recovery code
label_recovery_code_sent = The verification code has been sent to the verified E-mail/phone linked to this account. Please, enter the code below.
label_recovery_enter_new_password = Please enter the new password below.
label_remove_member = Remove member
label_repeat_password = Repeat password
label_replies = [{$count} {$count ->
    [1] reply
    *[other] replies
    }]
label_required = Required
label_resend = Resend
label_resend_timeout = Resend ({$timeout})
label_screen_sharing = Screen sharing
label_search = Search
label_search_hint = Search by Gapopa ID, login or name
label_search_not_found = Not found
label_search_recent = Recent
label_select_chats = Select chats
label_select_contacts = Select contacts
label_selected = Selected: {$count}
label_send_message_hint = Message...
label_service_connected = Service is connected
label_service_encountered_error = Service encountered an error
label_service_initialized = Service is initialized
label_service_reconnecting = Service is reconnecting...
label_set_new_password = Set a new password to log into your account
label_set_password = Set password
label_settings = Settings
label_sign_in = Sign in
label_sign_in_input = Gapopa ID, login, E-mail or phone
label_sign_in_with_password = Sign in with password
label_sign_up = Sign up
label_sign_up_code_email_sent = Verification code has been sent to the e-mail {$text}
label_sort_by_name = Sort by name
label_sort_by_visit = Sort by visit
label_sound_and_vibrations = Sound and vibration
label_speaker_changed = Speaker has been changed to {$speaker}
label_status = Status
label_storage = Storage
label_subtitle_participants = {$count} {$count ->
    [1] participant
    *[other] participants
}
label_synchronization = Synchronization...
label_tab_chats = Chats
label_tab_contacts = Contacts
label_tab_menu = Menu
<<<<<<< HEAD
label_takes_gb = Takes {$count} GB
label_takes_gb_of_gb = Takes {$a} of {$b} GB
label_timeline_style = Timeline style
=======
>>>>>>> 0d83d7f8
label_to_restore_chat_use_search = To restore the chat, please, use the search.
label_to_restore_chats_use_search = To restore the chats, please, use the search.
label_transition_count = Transitions: {$count}
label_typing = Typing
label_unconfirmed = Unconfirmed
label_unknown_page = Unknown page
label_unread_messages = {$quantity ->
    [1] {$quantity} unread message
    *[other] {$quantity} unread messages
}
label_use_search = Use search to find an user
label_user = User
label_user_added_user = {$author} added {$user}
label_user_added_user1 = {$author}{" "}
label_user_added_user2 = added
label_user_added_user3 = {" "}{$user}
label_user_is_blocked = User is blocked
label_user_removed_user = {$author} removed {$user}
label_user_removed_user1 = {$author}{" "}
label_user_removed_user2 = removed
label_user_removed_user3 = {" "}{$user}
label_users = Users
label_users_count = Users: {$count}
label_verify = Verify
label_verify_number = Verify phone number
label_video = Video
label_video_call = Video call{$by ->
        [x]{""}
        *[other] {" "}by {$by}
    }
label_video_downloaded = Video downloaded.
label_video_downloading = Video is downloading...
label_video_saved_to_gallery = Video saved to gallery.
label_visible_to = Visible to:
label_wait_seconds = Wait {$for} s
label_was_added = {$author} joined via direct link
label_was_added1 = {$author}
label_was_added2 = {" "}joined via direct link
label_was_removed = {$author} left the group
label_was_removed1 = {$author}
label_was_removed2 = {" "}left the group
label_work_with_us = Work with us
label_you = You
label_you_were_added_to_group = You were added to the group
label_your_blocklist = Your blacklist
label_your_direct_link = Direct link to chat with you
plus = +
space = {" "}
space_or_space = {" "}or{" "}
space_vertical_space = {" "}|{" "}<|MERGE_RESOLUTION|>--- conflicted
+++ resolved
@@ -873,12 +873,8 @@
 label_tab_chats = Chats
 label_tab_contacts = Contacts
 label_tab_menu = Menu
-<<<<<<< HEAD
 label_takes_gb = Takes {$count} GB
 label_takes_gb_of_gb = Takes {$a} of {$b} GB
-label_timeline_style = Timeline style
-=======
->>>>>>> 0d83d7f8
 label_to_restore_chat_use_search = To restore the chat, please, use the search.
 label_to_restore_chats_use_search = To restore the chats, please, use the search.
 label_transition_count = Transitions: {$count}
