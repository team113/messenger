# Copyright © 2022 IT ENGINEERING MANAGEMENT INC, <https://github.com/team113>
#
# This program is free software: you can redistribute it and/or modify it under
# the terms of the GNU Affero General Public License v3.0 as published by the
# Free Software Foundation, either version 3 of the License, or (at your
# option) any later version.
#
# This program is distributed in the hope that it will be useful, but WITHOUT
# ANY WARRANTY; without even the implied warranty of MERCHANTABILITY or FITNESS
# FOR A PARTICULAR PURPOSE. See the GNU Affero General Public License v3.0 for
# more details.
#
# You should have received a copy of the GNU Affero General Public License v3.0
# along with this program. If not, see
# <https://www.gnu.org/licenses/agpl-3.0.html>.

alert_are_you_sure = Are you sure?
alert_are_you_sure_want_to_delete_email =
    Are you sure you want to delete this Email?
alert_are_you_sure_want_to_delete_phone =
    Are you sure you want to delete this phone number?
<<<<<<< HEAD
=======
alert_are_you_sure_want_to_log_out1 = Are you sure you want to sign out of account{" "}
alert_are_you_sure_want_to_log_out2 = ?
>>>>>>> 28b04be4
alert_popup_permissions_button = Open settings
alert_popup_permissions_description =
    You will not be able to accept calls
    while the app is in background if the following permissions are
    disabled:

    - Show on Lock screen;

    - Display pop-up windows while running in the background;

    - Display pop-up window.
alert_popup_permissions_title = Please enable the popup permissions
btn_add = Add
btn_add_participant = Add participant
btn_add_participants = Add participants
btn_add_to_contacts = Add to contacts
btn_add_to_favorites = Favorite
btn_allow = Allow
btn_audio_call = Audio call
btn_away = Away
btn_back = Back
btn_blacklist = Add to blacklist
btn_call_answer_with_audio =
    Answer
    audio only
btn_call_answer_with_video =
    Answer
    with video
btn_call_audio_off = Mute
btn_call_audio_off_desc =
    Mute
    microphone
btn_call_audio_on = Unmute
btn_call_audio_on_desc =
    Unmute
    microphone
btn_call_cancel = Cancel call
btn_call_center = Center
btn_call_cut_video = Cut video
btn_call_decline = Decline
btn_call_disable_audio = Disable audio
btn_call_disable_video = Disable video
btn_call_do_not_cut_video = Do not cut video
btn_call_drop_video_here =
    You can add a video to a separate panel by simply dragging and dropping
btn_call_enable_audio = Enable audio
btn_call_enable_video = Enable video
btn_call_end = End call
btn_call_end_desc =
    End
    call
btn_call_hand_down = Hand down
btn_call_hand_down_desc =
    Hand
    down
btn_call_hand_up = Hand up
btn_call_hand_up_desc =
    Hand
    up
btn_call_more = More
btn_call_remote_audio_off = Disable incoming audio
btn_call_remote_audio_off_desc =
    Disable
    incoming audio
btn_call_remote_audio_on = Enable incoming audio
btn_call_remote_audio_on_desc =
    Enable
    incoming audio
btn_call_remote_video_off = Disable incoming video
btn_call_remote_video_off_desc =
    Disable
    incoming video
btn_call_remote_video_on = Enable incoming video
btn_call_remote_video_on_desc =
    Enable
    incoming video
btn_call_remove_participant = Kick participant
btn_call_screen_off = Stop screen sharing
btn_call_screen_off_desc =
    Stop screen
    sharing
btn_call_screen_on = Share screen
btn_call_screen_on_desc =
    Share
    screen
btn_call_settings = Settings
btn_call_switch_camera = Switch camera
btn_call_switch_camera_desc =
    Switch
    camera
btn_call_toggle_speaker = Toggle speaker
btn_call_toggle_speaker_desc =
    Toggle
    speaker
btn_call_uncenter = Uncenter
btn_call_video_off = Turn video off
btn_call_video_off_desc =
    Turn
    video off
btn_call_video_on = Turn video on
btn_cancel = Cancel
btn_call_video_on_desc =
    Turn
    video on
btn_change = Change
btn_change_avatar = Change avatar
btn_change_password = Change password
btn_clear_chat = Clear chat
btn_close = Close
btn_confirm = Confirm
btn_copy_text = Copy text
btn_create_group = Create group
btn_delete_account = Delete account
btn_delete_avatar = Delete avatar
btn_delete_direct_chat_link = Delete
btn_delete_for_all = Delete for all
btn_delete_from_contacts = Delete from contacts
btn_delete_from_favorites = Unfavorite
btn_delete_message = Delete message
btn_dismiss = Dismiss
btn_download = Download
btn_edit = Edit
btn_forgot_password = Forgot password?
btn_forward = Forward message
btn_fullscreen_enter = Fullscreen mode
btn_fullscreen_exit = Exit fullscreen
btn_generate_direct_chat_link = Generate
btn_hidden = Hidden
btn_hide_chat = Hide chat
btn_info = Info
btn_join_call = Join call
btn_leave = Leave
btn_leave_chat = Leave chat
btn_login = Log in
btn_logout = Logout
btn_media_settings = Media settings
btn_mute_chat = Mute chat
btn_next = Next
btn_ok = Ok
btn_online = Online
btn_participants = Participants
btn_participants_desc =
    Call
    participants
btn_personalize = Personalization
btn_proceed = Proceed
btn_remove = Remove
btn_rename = Rename
btn_reply = Reply to message
btn_report = Report
btn_resend_code = Resend confirmation code
btn_resend_message = Resend message
btn_save = Save
btn_save_to_gallery = Save to gallery
btn_saved_messages = Saved messages
btn_set_password = Set password
btn_settings = Settings
btn_share = Share
btn_start = Start
btn_submit = Submit
btn_unmute_chat = Unmute chat
btn_video_call = Video call
btn_write_message = Write a message
btn_your_profile = Your profile
colon_space = :{" "}
comma_space = ,{" "}
dot = .
dot_space = .{" "}
err_account_not_found = Indicated account is not found
err_blacklisted = User is in blacklist
err_call_already_exists = Call already exists
err_call_already_joined = Already joined the call
err_call_is_in_popup = Call is used in a separate popup
err_call_monolog = You can\t call yourself
err_call_not_found = Call not found
err_call_popup_was_blocked =
    Call popup was blocked.
    Allow the popup windows to display call as a popup
err_chat_contact_not_owner = Access to contact denied
err_chat_direct_link_occupied = Link is occupied
err_code_limit_exceed =
    Exceeded limit of sending recovery code. Try again in 1 hour.
err_contact_not_group = Chat with the provided ID is not a group
err_contact_too_many = Contact can\'t be created with more than 20 users
err_contact_unknown_chat = Chat with the provided ID doesn\'t exist
err_contact_unknown_user = User with the provided ID doesn\'t exist
err_could_not_download = An error ocurred while downloading
err_current_password_empty = Current password must not be empty
err_data_transfer =
    Data transfer error. Please, check your network connection.
err_dimensions_too_big = Dimensions too big
err_email_occupied = Email address is already occupied
err_incorrect_chat_name = Incorrect name
<<<<<<< HEAD
err_incorrect_input = Incorrect input
err_incorrect_login_input = Unique login should contain only letters of the latin alphabet, numbers and symbols "-", "." and "_". It must start with a letter or number and be at least 3 and max 20 characters long.
=======
err_incorrect_input = Incorrect input.
>>>>>>> 28b04be4
err_incorrect_password = Incorrect Password
err_input_empty = Must not be empty.
err_invalid_crop_coordinates = Invalid crop coordinates
err_invalid_crop_points = Invalid crop points
err_login_occupied = Login already occupied
err_message_was_read = Message was read
err_network = Connection to the server refused
err_new_password_empty = New password must not be empty
err_no_filename = File should have a name
err_no_text_and_no_attachment =
    Either text or at least one attachment should be specified
err_no_unconfirmed_email = No unconfirmed Emails were found
err_no_unconfirmed_phone = No unconfirmed phone numbers were found
err_not_author = Not an author
err_not_call_member = Not a call member
err_not_dialog = Not a dialog
err_not_group = Not a group
err_not_member = Not a member
err_nowhere_to_send = Account has no confirmed emails or phones
err_password_empty = Please, enter the password
err_password_incorrect = Password is too long and/or starts/ends with a space
err_passwords_mismatch = Passwords do not match
err_phone_occupied = Phone number is already occupied
err_quoted_message = Message was quoted
err_repeat_password_empty = Please, repeat the password
err_size_too_big = File is too big. Maximum allowed size is 15 MiB
err_stale_version = Provided version is too stale
err_too_many_emails = Reached maximum allowed number of Email addresses
err_too_many_phones = Reached maximum allowed number of phone number
err_too_short = Mute duration cannot be shorter than one minute
err_unauthorized = Authentication required
err_uneditable_message = You can\'t edit this message
err_unknown = Unknown error
err_unknown_attachment = Unknown attachment
err_unknown_chat = Unknown chat
err_unknown_chat_direct_link = Unknown link
err_unknown_chat_item = Unknown message
err_unknown_contact = Unknown contact
err_unknown_device = Unknown device
err_unknown_forwarded_attachment = Unknown forwarded attachment
err_unknown_forwarded_item = Unknown forwarded item
err_unknown_gallery_item = Unknown gallery item
err_unknown_replying_chat_item = Unknown replied message
err_unknown_user = Unknown user
err_unsupported_format = Unsupported format
err_unsupported_forwarded_item = Unsupported forwarded item
err_uploaded_file_malformed = File is malformed
err_wrong_members_count = No more that 100 members is allowed
err_wrong_items_count = Wrong items count
err_wrong_old_password = Wrong current password
err_wrong_recovery_code = Provided code is wrong
err_you_already_add_this_email = Email is already added
err_you_already_add_this_phone = Phone number is already added
err_you_already_has_unconfirmed_email = You already has unconfirmed Email
err_you_already_has_unconfirmed_phone = You already has unconfirmed Phone
err_you_are_blacklisted = You are blacklisted
err_you_are_not_member = Not a member
label_a_of_b = {$a} of {$b}
<<<<<<< HEAD
label_add_additional_email = Add additional E-mail
label_add_additional_number = Add additional number
=======
label_actions = Actions
>>>>>>> 28b04be4
label_add_chat_member = Add member
label_add_email = Add E-mail
label_add_email_hint = Write your email address
label_add_number = Add phone number
label_add_number_hint = Write your number in format of +33 478 88 88 88
label_add_participants = Add participants
label_account_access_will_be_lost = Account access will be lost
label_account_created = Account is created
label_ago = { $years ->
    [0] { $months ->
            [0] { $weeks ->
                    [0] { $days ->
                            [0] { $hours ->
                                    [0] { $minutes ->
                                            [0] recently
                                            [1] recently
                                            *[other] {$minutes} minutes ago
                                        }
                                    [1] an hour ago
                                    *[other] {$hours} hours ago
                                }
                            [1] yesterday
                            *[other] {$days} days ago
                        }
                    [1] a week ago
                    *[other] {$weeks} weeks ago
                }
            [1] a month ago
            *[other] {$months} months ago
        }
    [1] an year ago
    *[other] {$years} years ago
}
label_ago_date = { $years ->
    [0] { $months ->
            [0] { $weeks ->
                    [0] { $days ->
                            [0] Today
                            [1] Yesterday
                            *[other] {$days} days ago
                        }
                    [1] A week ago
                    *[other] {$weeks} weeks ago
                }
            [1] A month ago
            *[other] {$months} months ago
        }
    [1] An year ago
    *[other] {$years} years ago
}
label_all = All
label_android = Android
label_app_background = Application background
label_application = application
label_are_you_sure_no = No
label_are_you_sure_yes = Yes
label_are_you_sure_want_to_log_out = Are you sure you want to log out{" "}
label_attachments = [{$count} { $count ->
    [1] attachment
    *[other] attachments
    }]
label_audio_call = Audio call
label_away = Away
label_background = Background
label_biography = Biography
label_biography_hint = Write about yourself
label_call_active = Active call
label_call_calling = Calling
label_call_joining = Joining
label_call_permissions_description =
    Required to display calls in your phone natively
label_call_permissions_title = Add phone account
label_call_title =
    {$title} | {$state ->
        [joining] Joining...
        [active] {$members} of {$allMembers} | {$duration}
        *[other] {$type ->
            [video] Video call
            [audio] Audio call
            *[other] Calling...
        }
    }
label_calls = Calls
label_calls_displaying = Calls displaying
label_camera = Camera
label_chat_call_declined = Declined call
label_chat_call_dropped = Dropped call
label_chat_call_ended = Ended call
label_chat_call_missed = Missed call
label_chat_call_moved = Moved call
label_chat_call_ongoing = Active call
label_chat_call_unanswered = Unanswered call
label_chat_members = Members
label_chat_monolog = Saved messages
label_chats = Messages
label_confirm = Confirm
label_contact = Contact
label_contact_information = Contact information
label_contacts = Contacts
label_copied_to_clipboard = Copied to the clipboard
label_copy = Copy
label_create_group = Group creation
label_create_group_selected = Selected
label_create_group_users = user(s)
label_current_language = Current language
label_current_password = Current password
label_danger_zone = Danger zone
label_delete_account = Delete account
label_delete_for_everyone = Delete for everyone
label_delete_for_me = Delete for me
label_delete_message = Delete the message?
label_delivered = Delivered
label_details = Details
label_dialog_created = Dialog created
label_direct_chat_link = Direct chat link
label_direct_chat_link_description =
    Users who came via a direct link to
    the chat are automatically added to your chat list. Regardless of your
    privacy settings they can:
    - visit your profile,
    - send you messages,
    - make calls

    After the chat created by this link is deleted, your privacy
    settings are respected.
label_direct_chat_link_in_chat_description =
    Users who came via a direct
    link to the chat are automatically added to chat members. They can:

    - visit group profile,
    - send messages to group chat,
    - make calls
label_download = Download
label_download_app = Download application
label_draft = Draft
label_drop_here =
    Drop here
    to upload
label_duration_hour_short = h
label_duration_minute_short = m
label_duration_second_short = s
label_edit = Edit
label_email = E-mail
label_email_visible = Yor E-mail visible to:{" "}
label_email_confirmation_code_was_sent =
      Confirmation code was send to your Email and/or to your phone
label_empty_message = Empty message
label_enable_popup_calls = Display calls in popup windows
label_end_session = End session
label_enter_confirmation_code = Confirmation code
label_enter_confirmation_code_hint = Enter confirmation code
label_entrance = Login
label_error = Error
label_favorite_contacts = Favorite
label_file = File
label_forwarded_message = Forwarded message
label_gallery = Gallery
label_group_created = Group created
label_hello = Hello!
label_hello_reply = Yay, hello :)
label_hidden = Status is hidden
label_hint_drag_n_drop_buttons =
    Add and remove elements of the control panel by drag-and-drop.
label_hint_drag_n_drop_video =
    Just drag to:

    • change the size or position of the video;

    • attach one or more videos to any side;

    • move one or more videos to a separate panel.
label_hint_from_gapopa = Hint from Gapopa
label_image_downloaded = Image downloaded.
label_image_saved_to_gallery = Image saved to gallery.
label_incoming_call = Incoming call
label_introduction_description =
    Password is not set. Access to an account without a password is retained for one year from the time the account was created or until:

        • You will not delete user data from the application (browser);

        • You will not press the "Logout" button.

    In order not to lose access to your account, set a password.
label_ios = iOS
label_kb = {$amount} KB
label_language = Language
label_last_seen = Last seen
label_link_to_chat = Link to chat
label_linux = Linux
label_login = Login
label_login_hint = Your unique login
label_login_options = Login options
label_login_section_hint = Login, e-mail, phone, password
label_login_visibility_hint = Unique login is an additional unique identifier for your account.
label_login_visible = Your login visible to:{" "}
label_logout = Logout
label_logout_password_not_set = Password not set. Access to account will be lost.
label_macos = macOS
label_media = Media
label_media_camera = Camera
label_media_microphone = Microphone
label_media_no_device_available = No device is available
label_media_output = Output
label_media_section_hint = Audio and video devices
label_media_settings = Media settings
label_menu = Menu
label_message_will_deleted_for_you = The message will be deleted only for you.
label_mute_for = { $days ->
    [0] { $hours ->
            [0] { $minutes ->
                    [0] Forever
                    [1] 1 minute
                    *[other] {$minutes} minutes
                }
            [1] 1 hour
            *[other] {$hours} hours
        }
    [1] 1 day
    *[other] {$days} days
}
label_mute_chat_for = Mute chat for
label_my_contacts = My contacts
label_name = Name
label_name_hint = Your publicly visible name
label_new_password = New password
label_no_chat_found = No chat found
label_no_chats = No chats
label_no_contacts = No contacts
label_no_messages = No messages
label_no_registration = no registration
label_nobody = Nobody
label_nothing_found = Nothing was found
label_num = Gapopa ID
label_offline = Offline
label_online = Online
label_open_calls_in_app = Display calls in the application window.
label_open_calls_in_window = Display calls in a separate window.
label_or_register = or register
label_outgoing_call = Outgoing call
label_participant_redial_successfully = Participant redialed
label_participants = Participants
label_participants_added_successfully = Participants successfully added
label_password = Password
<<<<<<< HEAD
label_password_not_set = Password not set
label_password_set = Password has been set.
label_password_set_successfully = Password successfully set
label_password_was_changed = Password was changed
=======
label_password_changed = Password has been changed.
label_password_not_set = Password not set. Access to the account will be lost.
label_password_set = Password has been set.
>>>>>>> 28b04be4
label_personalization = Personalization
label_phone = Phone
label_phone_confirmation_code_was_send =
    Confirmation code was send to your phone number
label_phone_number = Phone number
label_photo = Photo
label_presence = Presence
label_presence_away = Away
label_presence_hidden = Hidden
<<<<<<< HEAD
label_presence_present = Online
label_profile = Profile
label_public_information = Public information
label_public_section_hint = Avatar and name
=======
label_presence_present = Last visit information
label_public_information = Public information
>>>>>>> 28b04be4
label_read_by = Read by
label_recent = Recent
label_recover_account = Access recovery
label_recover_account_description = Specify your Gapopa ID, login, E-mail or phone number.
label_recovery_code = Recovery code
label_recovery_code_sent = The verification code has been sent to the verified E-mail/phone linked to this account. Please, enter the code below.
label_recovery_enter_new_password = Please enter the new password below.
label_repeat_password = Repeat password
label_replies = [{$count} { $count ->
    [1] reply
    *[other] replies
    }]
label_search = Search
label_search_hint = Search by Gapopa ID, login or name
label_search_not_found = Not found
label_search_recent = Recent
label_selected = Selected: {$count}
label_send_message_hint = Message...
label_service_connected = Service is connected
label_service_encountered_error = Service encountered an error
label_service_initialized = Service is initialized
label_service_reconnecting = Service is reconnecting...
label_set_new_password = Set a new password to log into your account
label_settings = Settings
label_short_weekday =
    {$weekday ->
        [1] Mon
        [2] Tue
        [3] Wed
        [4] Thu
        [5] Fri
        [6] Sat
        *[other] Sun
    }
label_sign_in = Log In
label_sign_in_input = Gapopa ID, login, E-mail or phone
label_status = Status
label_subtitle_participants = participants
label_tab_chats = Chats
label_tab_contacts = Contacts
label_tab_menu = Menu
label_transition_count = Transitions: {$count}
label_typing = Typing
label_unconfirmed = Unconfirmed
label_unknown_page = Unknown page
label_unread_messages = { $quantity ->
    [1] {$quantity} unread message
    *[other] {$quantity} unread messages
}
label_use_search = Use search to find an user
label_users = Users
label_verify_email = Verify E-mail
label_verify_number = Verify phone number
label_video = Video
label_video_call = Video call
label_video_downloaded = Video downloaded.
label_video_saved_to_gallery = Video saved to gallery.
label_visible_to = Visible to:
label_was_added = {$who} was added
label_was_removed = {$who} was removed
label_windows = Windows
label_you = You
label_you_were_added_to_group = You were added to the group
label_your_direct_link = Direct link to chat with you
plus = +
question_mark = ?
space = {" "}
space_vertical_space = {" "}|{" "}<|MERGE_RESOLUTION|>--- conflicted
+++ resolved
@@ -19,11 +19,8 @@
     Are you sure you want to delete this Email?
 alert_are_you_sure_want_to_delete_phone =
     Are you sure you want to delete this phone number?
-<<<<<<< HEAD
-=======
 alert_are_you_sure_want_to_log_out1 = Are you sure you want to sign out of account{" "}
 alert_are_you_sure_want_to_log_out2 = ?
->>>>>>> 28b04be4
 alert_popup_permissions_button = Open settings
 alert_popup_permissions_description =
     You will not be able to accept calls
@@ -217,12 +214,8 @@
 err_dimensions_too_big = Dimensions too big
 err_email_occupied = Email address is already occupied
 err_incorrect_chat_name = Incorrect name
-<<<<<<< HEAD
-err_incorrect_input = Incorrect input
+err_incorrect_input = Incorrect input.
 err_incorrect_login_input = Unique login should contain only letters of the latin alphabet, numbers and symbols "-", "." and "_". It must start with a letter or number and be at least 3 and max 20 characters long.
-=======
-err_incorrect_input = Incorrect input.
->>>>>>> 28b04be4
 err_incorrect_password = Incorrect Password
 err_input_empty = Must not be empty.
 err_invalid_crop_coordinates = Invalid crop coordinates
@@ -281,12 +274,9 @@
 err_you_are_blacklisted = You are blacklisted
 err_you_are_not_member = Not a member
 label_a_of_b = {$a} of {$b}
-<<<<<<< HEAD
+label_actions = Actions
 label_add_additional_email = Add additional E-mail
 label_add_additional_number = Add additional number
-=======
-label_actions = Actions
->>>>>>> 28b04be4
 label_add_chat_member = Add member
 label_add_email = Add E-mail
 label_add_email_hint = Write your email address
@@ -530,16 +520,9 @@
 label_participants = Participants
 label_participants_added_successfully = Participants successfully added
 label_password = Password
-<<<<<<< HEAD
-label_password_not_set = Password not set
-label_password_set = Password has been set.
-label_password_set_successfully = Password successfully set
-label_password_was_changed = Password was changed
-=======
 label_password_changed = Password has been changed.
 label_password_not_set = Password not set. Access to the account will be lost.
 label_password_set = Password has been set.
->>>>>>> 28b04be4
 label_personalization = Personalization
 label_phone = Phone
 label_phone_confirmation_code_was_send =
@@ -549,15 +532,10 @@
 label_presence = Presence
 label_presence_away = Away
 label_presence_hidden = Hidden
-<<<<<<< HEAD
 label_presence_present = Online
 label_profile = Profile
 label_public_information = Public information
 label_public_section_hint = Avatar and name
-=======
-label_presence_present = Last visit information
-label_public_information = Public information
->>>>>>> 28b04be4
 label_read_by = Read by
 label_recent = Recent
 label_recover_account = Access recovery
