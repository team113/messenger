# Copyright © 2022 IT ENGINEERING MANAGEMENT INC, <https://github.com/team113>
#
# This program is free software: you can redistribute it and/or modify it under
# the terms of the GNU Affero General Public License v3.0 as published by the
# Free Software Foundation, either version 3 of the License, or (at your
# option) any later version.
#
# This program is distributed in the hope that it will be useful, but WITHOUT
# ANY WARRANTY; without even the implied warranty of MERCHANTABILITY or FITNESS
# FOR A PARTICULAR PURPOSE. See the GNU Affero General Public License v3.0 for
# more details.
#
# You should have received a copy of the GNU Affero General Public License v3.0
# along with this program. If not, see
# <https://www.gnu.org/licenses/agpl-3.0.html>.

alert_are_you_sure = Are you sure?
alert_are_you_sure_want_to_delete_email =
    Are you sure you want to delete this Email?
alert_are_you_sure_want_to_delete_phone =
    Are you sure you want to delete this phone number?
alert_are_you_sure_want_to_log_out =
    Are you sure you want to log out?
    Your active calls will be ended.
alert_popup_permissions_button = Open settings
alert_popup_permissions_description =
    You will not be able to accept calls
    while the app is in background if the following permissions are
    disabled:

    - Show on Lock screen;

    - Display pop-up windows while running in the background;

    - Display pop-up window.
alert_popup_permissions_title = Please enable the popup permissions
btn_add = Add
btn_add_participant = Add participant
btn_add_participant_desc =
    Add
    participant
btn_add_to_contacts = Add to contacts
btn_allow = Allow
btn_audio_call = Audio call
btn_back = Back
btn_blacklist = Add to blacklist
btn_call_answer_with_audio =
    Answer
    audio only
btn_call_answer_with_video =
    Answer
    with video
btn_call_audio_off = Mute
btn_call_audio_off_desc =
    Mute
    microphone
btn_call_audio_on = Unmute
btn_call_audio_on_desc =
    Unmute
    microphone
btn_call_cancel = Cancel call
btn_call_center_video = Center video
btn_call_cut_video = Cut video
btn_call_decline = Decline
btn_call_disable_video = Disable video
btn_call_do_not_cut_video = Do not cut video
btn_call_drop_video_here =
    You can add a video to a separate panel by simply dragging and dropping
btn_call_enable_video = Enable video
btn_call_end = End call
btn_call_end_desc =
    End
    call
btn_call_hand_down = Hand down
btn_call_hand_down_desc =
    Hand
    down
btn_call_hand_up = Hand up
btn_call_hand_up_desc =
    Hand
    up
btn_call_more = More
btn_call_remote_audio_off = Disable incoming audio
btn_call_remote_audio_off_desc =
    Disable
    incoming audio
btn_call_remote_audio_on = Enable incoming audio
btn_call_remote_audio_on_desc =
    Enable
    incoming audio
btn_call_remote_video_off = Disable incoming video
btn_call_remote_video_off_desc =
    Disable
    incoming video
btn_call_remote_video_on = Enable incoming video
btn_call_remote_video_on_desc =
    Enable
    incoming video
btn_call_screen_off = Stop screen sharing
btn_call_screen_off_desc =
    Stop screen
    sharing
btn_call_screen_on = Share screen
btn_call_screen_on_desc =
    Share
    screen
btn_call_settings = Settings
btn_call_switch_camera = Switch camera
btn_call_switch_camera_desc =
    Switch
    camera
btn_call_toggle_speaker = Toggle speaker
btn_call_toggle_speaker_desc =
    Toggle
    speaker
btn_call_video_off = Turn video off
btn_call_video_off_desc =
    Turn
    video off
btn_call_video_on = Turn video on
btn_cancel = Cancel
btn_call_video_on_desc =
    Turn
    video on
btn_change = Change
btn_change_password = Change password
btn_close = Close
btn_confirm = Confirm
btn_copy = Copy
btn_create_group = Create group
btn_delete = Delete
btn_delete_account = Delete account
btn_delete_direct_chat_link = Delete
btn_delete_for_all = Delete for all
btn_delete_from_contacts = Delete from contacts
btn_dismiss = Dismiss
btn_download = Download
btn_edit = Edit
btn_forgot_password = Forgot password?
btn_forward = Forward
btn_fullscreen_enter = Fullscreen mode
btn_fullscreen_exit = Exit fullscreen
btn_generate_direct_chat_link = Generate
btn_hide_chat = Hide chat
btn_info = Info
btn_join_call = Join
btn_leave_chat = Leave chat
btn_login = Log in
btn_logout = Logout
btn_media_settings = Media settings
btn_next = Next
btn_ok = Ok
btn_personalize = Personalization
btn_proceed = Proceed
btn_remove = Remove
btn_rename = Rename
btn_reply = Reply
btn_resend_code = Resend confirmation code
btn_resend_message = Resend message
btn_save = Save
btn_save_to_gallery = Save to gallery
btn_saved_messages = Saved messages
btn_set_password = Set password
btn_settings = Settings
btn_share = Share
btn_start = Start
btn_submit = Submit
btn_video_call = Video call
btn_write_message = Write a message
btn_your_profile = Your profile
comma_space = ,{" "}
dot = .
err_account_not_found = Indicated account is not found
err_blacklisted = User is in blacklist
err_call_already_exists = Call already exists
err_call_already_joined = Already joined the call
err_call_is_in_popup = Call is used in a separate popup
err_call_monolog = You can\t call yourself
err_call_not_found = Call not found
err_call_popup_was_blocked =
    Call popup was blocked.
    Allow the popup windows to display call as a popup
err_chat_contact_not_owner = Access to contact denied
err_chat_direct_link_occupied = Link is occupied
err_code_limit_exceed =
    Exceeded limit of sending recovery code. Try again in 1 hour.
err_contact_not_group = Chat with the provided ID is not a group
err_contact_too_many = Contact can\'t be created with more than 20 users
err_contact_unknown_chat = Chat with the provided ID doesn\'t exist
err_contact_unknown_user = User with the provided ID doesn\'t exist
err_could_not_download = An error ocurred while downloading
err_current_password_empty = Current password must not be empty
err_data_transfer =
    Data transfer error. Please, check your network connection.
err_dimensions_too_big = Dimensions too big
err_email_occupied = Email address is already occupied
err_incorrect_chat_name = Incorrect name
err_incorrect_input = Incorrect input
err_incorrect_password = Incorrect Password
err_input_empty = Must not be empty
err_invalid_crop_coordinates = Invalid crop coordinates
err_invalid_crop_points = Invalid crop points
err_login_occupied = Login already occupied
err_message_was_read = Message was read
err_network = Connection to the server refused
err_new_password_empty = New password must not be empty
err_no_filename = File should have a name
err_no_text_and_no_attachment =
    Either text or at least one attachment should be specified
err_no_unconfirmed_email = No unconfirmed Emails were found
err_no_unconfirmed_phone = No unconfirmed phone numbers were found
err_not_author = Not an author
err_not_call_member = Not a call member
err_not_dialog = Not a dialog
err_not_group = Not a group
err_not_member = Not a member
err_nowhere_to_send = Account has no confirmed emails or phones
err_password_empty = Please, enter the password
err_password_incorrect = Password is too long and/or starts/ends with a space
err_passwords_mismatch = Passwords do not match
err_phone_occupied = Phone number is already occupied
err_quoted_message = Message was quoted
err_repeat_password_empty = Please, repeat the password
err_size_too_big = File is too big. Maximum allowed size is 15 MiB
err_stale_version = Provided version is too stale
err_too_many_emails = Reached maximum allowed number of Email addresses
err_too_many_phones = Reached maximum allowed number of phone number
err_unauthorized = Authentication required
err_uneditable_message = You can\'t edit this message
err_unknown = Unknown error
err_unknown_attachment = Unknown attachment
err_unknown_chat = Unknown chat
err_unknown_chat_direct_link = Unknown link
err_unknown_chat_item = Unknown message
err_unknown_contact = Unknown contact
err_unknown_device = Unknown device
err_unknown_forwarded_attachment = Unknown forwarded attachment
err_unknown_forwarded_item = Unknown forwarded item
err_unknown_gallery_item = Unknown gallery item
err_unknown_replying_chat_item = Unknown replied message
err_unknown_user = Unknown user
err_unsupported_format = Unsupported format
err_unsupported_forwarded_item = Unsupported forwarded item
err_uploaded_file_malformed = File is malformed
err_wrong_members_count = No more that 100 members is allowed
err_wrong_items_count = Wrong items count
err_wrong_old_password = Wrong current password
err_wrong_recovery_code = Provided code is wrong
err_you_already_add_this_email = Email is already added
err_you_already_add_this_phone = Phone number is already added
err_you_already_has_unconfirmed_email = You already has unconfirmed Email
err_you_already_has_unconfirmed_phone = You already has unconfirmed Phone
err_you_are_blacklisted = You are blacklisted
err_you_are_not_member = Not a member
label_a_of_b = {$a} of {$b}
label_add_chat_member = Add member
label_add_email = Add an email
label_add_email_hint = Write your email address
label_add_number = Add a number
label_add_number_hint = Write your number in format of +33 478 88 88 88
label_account_access_will_be_lost = Account access will be lost
label_account_created = Account is created
label_ago = { $years ->
    [0] { $months ->
            [0] { $weeks ->
                    [0] { $days ->
                            [0] { $hours ->
                                    [0] { $minutes ->
                                            [0] recently
                                            [1] recently
                                            *[other] {$minutes} minutes ago
                                        }
                                    [1] an hour ago
                                    *[other] {$hours} hours ago
                                }
                            [1] yesterday
                            *[other] {$days} days ago
                        }
                    [1] a week ago
                    *[other] {$weeks} weeks ago
                }
            [1] a month ago
            *[other] {$months} months ago
        }
    [1] an year ago
    *[other] {$years} years ago
}
label_application = application
label_are_you_sure_no = No
label_are_you_sure_yes = Yes
label_attachments = attachment(s)
label_audio_call = Audio call
label_away = Away
label_biography = Biography
label_biography_hint = Write about yourself
label_call_active = Active call
label_call_calling = Calling
label_call_joining = Joining
label_call_permissions_description =
    Required to display calls in your phone natively
label_call_permissions_title = Add phone account
label_call_title =
    {$title} | {$state ->
        [joining] Joining...
        [active] {$members} of {$allMembers} | {$duration}
        *[other] {$type ->
            [video] Video call
            [audio] Audio call
            *[other] Calling...
        }
    }
label_camera = Camera
label_chat_call_declined = Declined call
label_chat_call_dropped = Dropped call
label_chat_call_ended = Ended call
label_chat_call_missed = Missed call
label_chat_call_moved = Moved call
label_chat_call_ongoing = Active call
label_chat_call_unanswered = Unanswered call
label_chat_created = Chat created
label_chat_members = Members
label_chat_monolog = Saved messages
label_chats = Messages
<<<<<<< HEAD
label_chat_was_added = was added
label_chat_was_removed = was removed
label_choose_chat = Choose a chat
label_choose_contact = Choose a contact
=======
>>>>>>> d0fa45b4
label_contact = Contact
label_contacts = Contacts
label_copied_to_clipboard = Copied to the clipboard
label_copy = Copy
label_create_group = Group creation
label_create_group_selected = Selected
label_create_group_users = user(s)
label_current_password = Current password
label_delete_for_everyone = Delete for everyone
label_delete_for_me = Delete for me
label_delete_message = Delete the message?
label_delivered = Delivered
label_direct_chat_link = Direct chat link
label_direct_chat_link_description =
    Users who came via a direct link to
    the chat are automatically added to your chat list. Regardless of your
    privacy settings they can:
    - visit your profile,
    - send you messages,
    - make calls

    After the chat created by this link is deleted, your privacy
    settings are respected.
label_direct_chat_link_in_chat_description =
    Users who came via a direct
    link to the chat are automatically added to chat members. They can:

    - visit group profile,
    - send messages to group chat,
    - make calls
label_drop_here =
    Drop here
    to upload
label_duration_hour_short = h
label_duration_minute_short = m
label_duration_second_short = s
label_edit_message = Message editing
label_edit_message_hint = No text
label_email_confirmation_code_was_sent =
      Confirmation code was send to your Email and/or to your phone
label_emails = Emails
label_empty_message = Empty message
label_enable_popup_calls = Display calls in popup windows
label_enter_confirmation_code = Confirmation code
label_enter_confirmation_code_hint = Enter confirmation code
label_entrance = Login
label_error = Error
label_favorite_contacts = Favorite
label_file = File
label_forwarded_message = Forwarded message
label_gallery = Gallery
label_hidden = Status is hidden
label_hint_drag_n_drop_buttons =
    Add and remove elements of the control panel by drag-and-drop.
label_hint_drag_n_drop_video =
    Just drag to:

    • change the size or position of the video;

    • attach one or more videos to any side;

    • move one or more videos to a separate panel.
label_hint_from_gapopa = Hint from Gapopa
label_image_downloaded = Image downloaded.
label_image_saved_to_gallery = Image saved to gallery.
label_incoming_call = Incoming call
label_introduction_description =
    Password is not set. Access to an account without a password is retained for one year from the time the account was created or until:

        • You will not delete user data from the application (browser);

        • You will not press the "Logout" button.

    In order not to lose access to your account, set a password.
label_last_seen = Last seen
label_login = Login
label_login_hint = Your unique login
label_media_camera = Camera
label_media_microphone = Microphone
label_media_no_device_available = No device is available
label_media_output = Output
label_media_settings = Media settings
label_menu = Menu
label_message_will_deleted_for_you = The message will be deleted only for you.
label_name = Name
label_name_hint = Your publicly visible name
label_new_password = New password
label_no_chat_found = No chat found
label_no_chats = No chats
label_no_contacts = No contacts
label_no_registration = no registration
label_num = Gapopa ID
label_offline = Offline
label_online = Online
label_or_register = or register
label_outgoing_call = Outgoing call
label_password = Password
label_password_not_set = Password not set
label_password_set_successfully = Password successfully set
label_password_was_changed = Password was changed
label_phone_confirmation_code_was_send =
    Confirmation code was send to your phone number
label_phones = Phones
label_photo = Photo
label_presence = Presence
label_presence_away = Away
label_presence_hidden = Hidden
label_presence_present = Last visit information
label_read_by = Read by
label_recover_account = Access recovery
label_recovery_code = Recovery code
label_repeat_password = Repeat password
label_personalization = Personalization
label_search = Search
label_search_hint = Search by Gapopa ID, login or name
label_search_not_found = Not found
label_search_recent = Recent
label_send_message_hint = Message...
label_service_connected = Service is connected
label_service_encountered_error = Service encountered an error
label_service_initialized = Service is initialized
label_service_reconnecting = Service is reconnecting...
label_set_new_password = Set a new password to log into your account
label_settings = Settings
label_sign_in = Log In
label_sign_in_input = Gapopa ID, Login, Email or Phone
label_short_weekday =
    {$weekday ->
        [1] Mon
        [2] Tue
        [3] Wed
        [4] Thu
        [5] Fri
        [6] Sat
        [7] Sun
        *[other] ...
    }
label_subtitle_participants = participants
label_tab_chats = Chats
label_tab_contacts = Contacts
label_tab_menu = Menu
label_transition_count = Transitions
label_typing = Typing
label_unconfirmed = Unconfirmed
label_unknown_page = Unknown page
label_unread_messages = Unread messages
label_video = Video
label_video_call = Video call
label_video_downloaded = Video downloaded.
label_video_saved_to_gallery = Video saved to gallery.
label_you = You
label_you_were_added_to_group = You were added to the group<|MERGE_RESOLUTION|>--- conflicted
+++ resolved
@@ -321,13 +321,10 @@
 label_chat_members = Members
 label_chat_monolog = Saved messages
 label_chats = Messages
-<<<<<<< HEAD
 label_chat_was_added = was added
 label_chat_was_removed = was removed
 label_choose_chat = Choose a chat
 label_choose_contact = Choose a contact
-=======
->>>>>>> d0fa45b4
 label_contact = Contact
 label_contacts = Contacts
 label_copied_to_clipboard = Copied to the clipboard
