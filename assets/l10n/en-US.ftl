--- conflicted
+++ resolved
@@ -212,11 +212,8 @@
 btn_start = Start
 btn_submit = Submit
 btn_unblock = Unblock
-<<<<<<< HEAD
 btn_unblock_short = Unblock
-=======
 btn_unmute = Unmute
->>>>>>> ae3da3bb
 btn_unmute_chat = Unmute chat
 btn_upload = Upload
 btn_video_call = Video call
@@ -490,12 +487,8 @@
 label_group_created = Group created
 label_hello = Hello!
 label_hello_reply = Yay, hello :)
-<<<<<<< HEAD
-label_hidden = Status is hidden
+label_hidden = Last seen recently
 label_hide_chat = Hide chat
-=======
-label_hidden = Last seen recently
->>>>>>> ae3da3bb
 label_hint_drag_n_drop_buttons =
     Add and remove elements of the control panel by drag-and-drop.
 label_hint_drag_n_drop_video =
