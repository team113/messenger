--- conflicted
+++ resolved
@@ -482,16 +482,12 @@
 label_typings = are typing
 label_unconfirmed = Unconfirmed
 label_unknown_page = Unknown page
-<<<<<<< HEAD
-label_unread_messages = Unread messages
-label_use_search = Use search to find an user
-label_users = Users
-=======
 label_unread_messages = { $quantity ->
     [1] {$quantity} unread message
     *[other] {$quantity} unread messages
 }
->>>>>>> 511dbaae
+label_use_search = Use search to find an user
+label_users = Users
 label_video = Video
 label_video_call = Video call
 label_video_downloaded = Video downloaded.
