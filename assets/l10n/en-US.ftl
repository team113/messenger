# Copyright © 2022-2025 IT ENGINEERING MANAGEMENT INC,
#                       <https://github.com/team113>
# Copyright © 2025 Ideas Networks Solutions S.A.,
#                       <https://github.com/tapopa>
#
# This program is free software: you can redistribute it and/or modify it under
# the terms of the GNU Affero General Public License v3.0 as published by the
# Free Software Foundation, either version 3 of the License, or (at your
# option) any later version.
#
# This program is distributed in the hope that it will be useful, but WITHOUT
# ANY WARRANTY; without even the implied warranty of MERCHANTABILITY or FITNESS
# FOR A PARTICULAR PURPOSE. See the GNU Affero General Public License v3.0 for
# more details.
#
# You should have received a copy of the GNU Affero General Public License v3.0
# along with this program. If not, see
# <https://www.gnu.org/licenses/agpl-3.0.html>.

alert_account_will_be_deleted1 = Account{" "}
alert_account_will_be_deleted2 = {" "}will be deleted
alert_by_proceeding_you_accept_terms1 = By proceeding, you agree with the{" "}
alert_by_proceeding_you_accept_terms2 = Terms of Usage & Privacy Policy
alert_by_proceeding_you_accept_terms3 = .
alert_chat_will_be_reported1 = Group{" "}
alert_chat_will_be_reported2 = {" "}will be reported
alert_email_will_be_deleted1 = E-mail{" "}
alert_email_will_be_deleted2 = {" "}will be deleted
alert_user_will_be_blocked1 = User{" "}
alert_user_will_be_blocked2 = {" "}will be blocked
alert_user_will_be_removed1 = User{" "}
alert_user_will_be_removed2 = {" "}will be removed from the group
alert_user_will_be_reported1 = User{" "}
alert_user_will_be_reported2 = {" "}will be reported
alert_you_will_leave_group = You will leave the group
btn_accept = Accept
btn_add = Add
btn_add_account = Add account
btn_add_account_with_desc =
    Add
    account
btn_add_funds = Top up wallet
btn_add_funds_subtitle = PayPal
btn_add_participant = Add member
btn_add_participant_desc =
    Add
    member
btn_add_participants = Add members
btn_add_to_favorites = Add to favorites
btn_audio_call = Audio call
btn_back = Back
btn_block = Block
btn_call_answer_with_audio =
    Answer
    with audio
btn_call_answer_with_video =
    Answer
    with video
btn_call_audio_off = Mute microphone
btn_call_audio_off_desc =
    Mute
    microphone
btn_call_audio_on = Unmute microphone
btn_call_audio_on_desc =
    Unmute
    microphone
btn_call_center = Center
btn_call_cut_video = Cut video
btn_call_decline = Decline
btn_call_disable_audio = Disable audio
btn_call_disable_video = Disable video
btn_call_do_not_cut_video = Do not cut video
btn_call_enable_audio = Enable audio
btn_call_enable_video = Enable video
btn_call_end = End call
btn_call_end_desc =
    End
    call
btn_call_hand_down = Hand down
btn_call_hand_down_desc =
    Hand
    down
btn_call_hand_up = Hand up
btn_call_hand_up_desc =
    Hand
    up
btn_call_more = More
btn_call_remote_audio_off = Disable incoming audio
btn_call_remote_audio_off_desc =
    Disable
    incoming audio
btn_call_remote_audio_on = Enable incoming audio
btn_call_remote_audio_on_desc =
    Enable
    incoming audio
btn_call_remote_video_off = Disable incoming video
btn_call_remote_video_off_desc =
    Disable
    incoming video
btn_call_remote_video_on = Enable incoming video
btn_call_remote_video_on_desc =
    Enable
    incoming video
btn_call_remove_participant = Remove from call
btn_call_screen_off = Stop screen sharing
btn_call_screen_off_desc =
    Stop screen
    sharing
btn_call_screen_on = Share screen
btn_call_screen_on_desc =
    Share
    screen
btn_call_settings = Media settings
btn_call_switch_camera = Switch camera
btn_call_switch_camera_desc =
    Switch
    camera
btn_call_toggle_speaker = Switch speaker
btn_call_toggle_speaker_desc =
    Switch
    speaker
btn_call_uncenter = Decenter
btn_call_video_off = Turn video off
btn_call_video_off_desc =
    Turn
    video off
btn_call_video_on = Turn video on
btn_call_video_on_desc =
    Turn
    video on
btn_camera = Camera
btn_cancel = Cancel
btn_cancel_selection = Cancel selection
btn_change = Change
btn_change_account_desc =
    Change
    account
btn_change_password = Change password
<<<<<<< HEAD
=======
btn_change_status = Change status
btn_check_for_updates = Check for updates
>>>>>>> 009dd9f8
btn_clear = Clear
btn_clear_cache = Clear cache
btn_clear_chat = Clear chat
btn_clear_history = Clear history
btn_close = Close
btn_confirm = Confirm
btn_confirm_email = Confirm e-mail
btn_copy = Copy
btn_copy_text = Copy text
btn_create = Create
btn_create_and_copy =
    Create and
    copy
btn_create_group = Create group
btn_decline = Decline
btn_delete = Delete
btn_delete_account = Delete account
btn_delete_chat = Delete chat
btn_delete_from_favorites = Remove from favorites
btn_delete_message = Delete message
btn_discard = Discard
btn_done = Done
btn_download = Download
btn_download_all = Download all
btn_download_all_as = Download all as
btn_download_as = Download as
btn_download_logs = Download logs
btn_download_version = Download {$version}
btn_edit = Edit
btn_email = E-mail
btn_file = File
btn_find_in_chat = Find in chat
btn_forgot_password = Forgot your password?
btn_forward = Forward
btn_forward_message = Forward message
btn_gallery = Gallery
btn_guest = Guest
btn_hide = Hide
btn_hidden_chats = Hidden chats
btn_hide_chat = Hide chat
btn_hide_interface = Hide interface
btn_info = Information
btn_install_android = .apk file for Android
btn_install_ios = .ipa file for iOS
btn_install_web_app = Install Web App
btn_leave_group = Leave group
btn_login_and_password = Login and password
btn_logout = Sign out
btn_message_info = Message information
btn_monetization = Monetization
btn_mute = Mute
btn_mute_chat = Mute chat
btn_mute_chats = Mute chats
btn_next = Next
btn_ok = OK
btn_open = Open
btn_participants = Members
btn_participants_desc =
    Group
    members
btn_partner_programs = Partner programs
btn_partner_programs_subtitle = Share link & make money
btn_password = Password
btn_paste = Paste
btn_proceed = Proceed
btn_promote_yourself = Your promotion
btn_promote_yourself_subtitle = Your own partner program
btn_previous = Previous
btn_read_all = Read all
btn_refresh_page = Refresh page
btn_remove_account = Remove account from the list
btn_reply = Reply
btn_reply_message = Reply to message
btn_report = Report
btn_resend = Resend
btn_resend_message = Resend message
btn_save = Save
btn_save_all = Save all
btn_save_my_credentials_for_one_click = Save my credentials for one-click sign in
btn_save_to_gallery = Save to gallery
btn_save_to_gallery_all = Save all to galley
<<<<<<< HEAD
=======
btn_schedule_an_interview = Schedule an interview
btn_search_chat = Search in chat
>>>>>>> 009dd9f8
btn_select = Select
btn_select_messages = Select messages
btn_send_one_time_code = Send one-time code
btn_set_password = Set password
btn_set_your_prices = Set your prices
btn_set_your_prices_subtitle = Paid communication with you
btn_share = Share
btn_show_chat = Unhide chat
btn_sign_in = Sign in
btn_sign_up = Create an account
btn_skip = Skip
btn_submit = Submit
btn_take_photo = Take photo
btn_take_video = Take video
btn_terminate = Terminate
btn_terminate_all_other_sessions = Terminate all other sessions
btn_terminate_this_session = Terminate this session
btn_terms_and_conditions = Terms of Usage & Privacy Policy
btn_transactions = Your transactions
btn_unblock = Unblock
btn_unhide = Unhide
btn_unmute = Unmute
btn_unmute_chat = Unmute chat
btn_unmute_chats = Unmute chats
btn_upload = Upload
btn_video_call = Video call
colon_space = :{" "}
comma_space = ,{" "}
country_ac = Ascension Island
country_ad = Andorra
country_ae = United Arab Emirates
country_af = Afghanistan
country_ag = Antigua and Barbuda
country_ai = Anguilla
country_al = Albania
country_am = Armenia
country_an = Netherlands Antilles
country_ao = Angola
country_aq = Antarctica
country_ar = Argentina
country_as = American Samoa
country_at = Austria
country_au = Australia
country_aw = Aruba
country_ax = Aland Islands
country_az = Azerbaijan
country_ba = Bosnia and Herzegovina
country_bb = Barbados
country_bd = Bangladesh
country_be = Belgium
country_bf = Burkina Faso
country_bg = Bulgaria
country_bh = Bahrain
country_bi = Burundi
country_bj = Benin
country_bl = Saint Barthelemy
country_bm = Bermuda
country_bn = Brunei Darussalam
country_bo = Bolivia
country_bq = Bonaire
country_br = Brazil
country_bs = Bahamas
country_bt = Bhutan
country_bw = Botswana
country_by = Belarus
country_bz = Belize
country_ca = Canada
country_cc = Cocos (Keeling) Islands
country_cd = Democratic Republic of the Congo
country_cf = Central African Republic
country_cg = Republic of the Congo
country_ch = Switzerland
country_ci = Ivory Coast
country_ck = Cook Islands
country_cl = Chile
country_cm = Cameroon
country_cn = China
country_co = Colombia
country_cr = Costa Rica
country_cu = Cuba
country_cv = Cape Verde
country_cw = Curaçao
country_cx = Christmas Island
country_cy = Cyprus
country_cz = Czech Republic
country_de = Germany
country_dj = Djibouti
country_dk = Denmark
country_dm = Dominica
country_do = Dominican Republic
country_dz = Algeria
country_ec = Ecuador
country_ee = Estonia
country_eg = Egypt
country_eh = Western Sahara
country_er = Eritrea
country_es = Spain
country_et = Ethiopia
country_fi = Finland
country_fj = Fiji
country_fk = Falkland Islands (Malvinas)
country_fm = Micronesia
country_fo = Faroe Islands
country_fr = France
country_ga = Gabon
country_gb = United Kingdom
country_gd = Grenada
country_ge = Georgia
country_gf = French Guiana
country_gg = Guernsey
country_gh = Ghana
country_gi = Gibraltar
country_gl = Greenland
country_gm = Gambia
country_gn = Guinea
country_gp = Guadeloupe
country_gq = Equatorial Guinea
country_gr = Greece
country_gs = South Georgia and the South Sandwich Islands
country_gt = Guatemala
country_gu = Guam
country_gw = Guinea-Bissau
country_gy = Guyana
country_hk = Hong Kong
country_hn = Honduras
country_hr = Croatia
country_ht = Haiti
country_hu = Hungary
country_id = Indonesia
country_ie = Ireland
country_il = Israel
country_im = Isle of Man
country_in = India
country_io = British Indian Ocean Territory
country_iq = Iraq
country_ir = Iran
country_is = Iceland
country_it = Italy
country_je = Jersey
country_jm = Jamaica
country_jo = Jordan
country_jp = Japan
country_ke = Kenya
country_kg = Kyrgyzstan
country_kh = Cambodia
country_ki = Kiribati
country_km = Comoros
country_kn = Saint Kitts and Nevis
country_kp = North Korea
country_kr = South Korea
country_kw = Kuwait
country_ky = Cayman Islands
country_kz = Kazakhstan
country_la = Laos
country_lb = Lebanon
country_lc = Saint Lucia
country_li = Liechtenstein
country_lk = Sri Lanka
country_lr = Liberia
country_ls = Lesotho
country_lt = Lithuania
country_lu = Luxembourg
country_lv = Latvia
country_ly = Libya
country_ma = Morocco
country_mc = Monaco
country_md = Moldova
country_me = Montenegro
country_mf = Saint Martin
country_mg = Madagascar
country_mh = Marshall Islands
country_mk = North Macedonia
country_ml = Mali
country_mm = Myanmar
country_mn = Mongolia
country_mo = Macao
country_mp = Northern Mariana Islands
country_mq = Martinique
country_mr = Mauritania
country_ms = Montserrat
country_mt = Malta
country_mu = Mauritius
country_mv = Maldives
country_mw = Malawi
country_mx = Mexico
country_my = Malaysia
country_mz = Mozambique
country_na = Namibia
country_nc = New Caledonia
country_ne = Niger
country_nf = Norfolk Island
country_ng = Nigeria
country_ni = Nicaragua
country_nl = Netherlands
country_no = Norway
country_np = Nepal
country_nr = Nauru
country_nu = Niue
country_nz = New Zealand
country_om = Oman
country_pa = Panama
country_pe = Peru
country_pf = French Polynesia
country_pg = Papua New Guinea
country_ph = Philippines
country_pk = Pakistan
country_pl = Poland
country_pm = Saint Pierre and Miquelon
country_pn = Pitcairn
country_pr = Puerto Rico
country_ps = Palestine
country_pt = Portugal
country_pw = Palau
country_py = Paraguay
country_qa = Qatar
country_re = Reunion
country_ro = Romania
country_rs = Serbia
country_ru = Russian Federation
country_rw = Rwanda
country_sa = Saudi Arabia
country_sb = Solomon Islands
country_sc = Seychelles
country_sd = Sudan
country_se = Sweden
country_sg = Singapore
country_sh = Saint Helena
country_si = Slovenia
country_sj = Svalbard and Jan Mayen
country_sk = Slovakia
country_sl = Sierra Leone
country_sm = San Marino
country_sn = Senegal
country_so = Somalia
country_sr = Suriname
country_ss = South Sudan
country_st = Sao Tome and Principe
country_sv = El Salvador
country_sx = Sint Maarten
country_sy = Syrian Arab Republic
country_sz = Eswatini
country_ta = Tristan da Cunha
country_tc = Turks and Caicos Islands
country_td = Chad
country_tg = Togo
country_th = Thailand
country_tj = Tajikistan
country_tk = Tokelau
country_tl = East Timor
country_tm = Turkmenistan
country_tn = Tunisia
country_to = Tonga
country_tr = Turkey
country_tt = Trinidad and Tobago
country_tv = Tuvalu
country_tw = Taiwan
country_tz = Tanzania
country_ua = Ukraine
country_ug = Uganda
country_us = United States
country_uy = Uruguay
country_uz = Uzbekistan
country_va = Vatican City
country_vc = Saint Vincent and the Grenadines
country_ve = Venezuela
country_vg = Virgin Islands, British
country_vi = Virgin Islands, U.S.
country_vn = Vietnam
country_vu = Vanuatu
country_wf = Wallis and Futuna
country_ws = Samoa
country_xk = Kosovo
country_ye = Yemen
country_yt = Mayotte
country_za = South Africa
country_zm = Zambia
country_zw = Zimbabwe
currency_amount = ¤{$amount}
dot = .
email_confirmation_code =
    Code: {$token}
    Valid until: {$expiresAt}.
    {$domain}
email_confirmation_code_subject = {$domain} - one time code
err_account_unavailable = To access the account sign in is required
err_blocked = User blocked you
err_blocked_by = User {$user} blocked you
err_blocked_by_multiple = One or more of the selected users blocked you
err_call_popup_was_blocked =
    Pop-up blocked.
    Allow pop-up to display calls in a separate window.
err_camera_permission_denied = Access to camera is denied. Make sure application has permission to use camera.
err_chat_direct_link_occupied = Link is occupied
err_could_not_download = An error occurred while downloading. Try again.
err_data_transfer = Data transfer error. Check your connection.
err_dimensions_too_big = File dimensions exceed 32767 x 32767 pixels
err_email_occupied = Specified e-mail is added to another account
err_incorrect_email = Incorrect e-mail
err_incorrect_input = Incorrect input
err_incorrect_login_input = Login should contain only alphanumeric characters, "-" and "_". It must start with a letter or number and be at least 3 and max 20 characters long.
err_incorrect_login_or_password = Incorrect account identifier or password.
err_input_empty = Field must not be empty
err_invalid_symbols_in_link = Unacceptable characters. The following characters are allowed: A-z, -, _ and 0-9
err_login_occupied = The login is taken
err_media_devices_are_null = Access to media devices is denied. Make sure your browser has permission to use media devices.
err_media_popup_was_blocked =
    Pop-up blocked.
    Allow pop-up to display media in a separate window.
err_message_was_read = Message has been read
err_microphone_permission_denied = Access to microphone is denied. Make sure application has permission to use microphone.
err_network = Server connection error
err_no_filename = File must have a name
err_password_incorrect = Password is too long and/or starts/ends with a space
err_passwords_mismatch = Passwords do not match
err_popup_call_cant_be_closed = Window cannot be closed automatically. Close the window manually.
err_size_too_big = File size exceeds 15 MB
err_too_many_emails = Reached maximum allowed number of e-mails
err_unauthorized = Authentication required
err_uneditable_message = Message can no longer be edited
err_unknown = Unknown error
err_unsupported_format = Unsupported format. Supported formats: JPG, PNG, BMP, TIFF, GIF, WEBP, SVG.
err_uploaded_file_malformed = File is corrupted
err_wrong_code = Incorrect one-time code
err_wrong_members_count = Maximum number of members: 100
err_wrong_password = Wrong password
err_you_already_add_this_email = Specified e-mail has already been added to your account
err_you_are_blocked = You are blocked
exclamation_mark = !
fcm_dialog_title =
    {$userName ->
        [x] {$userNum}
       *[other] {$userName}
    }
fcm_group_avatar_changed =
    {$userName ->
        [x] {$userNum}
       *[other] {$userName}
    } {$operation ->
          [update] updated avatar
         *[remove] removed avatar
      }
fcm_group_name_changed =
    {$userName ->
        [x] {$userNum}
       *[other] {$userName}
    } updated group name
fcm_group_title =
    {$user1Name ->
        [x] {$user1Num ->
                [x] {""}
               *[other] {$user1Num}
            }
       *[other] {$user1Name}
    }{$user2Name ->
        [x] {$user2Num ->
                [x] {""}
               *[other] , {$user2Num}
            }
       *[other] , {$user2Name}
    }{$user3Name ->
        [x] {$user3Num ->
                [x] {""}
               *[other] , {$user3Num}
            }
       *[other] , {$user3Name}
    } {$moreMembers ->
        [yes] ...
       *[no] {""}
    }
fcm_incoming_call =
    { $type ->
        [group] {$userName ->
           [x] {$userNum}
           *[other] {$userName}
        } started { $isVideo ->
            [yes] a
            *[other] an
        }
        *[dialog] {""}
    } { $isVideo ->
        [yes] video
        *[other] audio
    } call
fcm_message =
    { $type ->
        [dialog] {""}
        *[group]
            {$userName ->
                [x] {$userNum}
                *[other] {$userName}
            }:{" "}
    }{ $attachmentsCount ->
          [0] {""}
          *[other] [{$attachmentsType ->
               [image] { $attachmentsCount ->
                           [1] Image
                           *[other] {$attachmentsCount} images
                       }
               [video] { $attachmentsCount ->
                           [1] Video
                           *[other] {$attachmentsCount} videos
                       }
               [file] { $attachmentsCount ->
                          [1] File
                          *[other] {$attachmentsCount} files
                      }
              *[attachments] {$attachmentsCount ->
                          [1] Attachment
                          *[other] {$attachmentsCount} attachments
                       }
        }]
    }{ $textLength ->
        [0] {""}
        *[other] { $attachmentsCount ->
            [0] {$text}
            *[other] {" "}{$text}
        }
    }
fcm_missed_cal =
    Missed { $isVideo ->
        [yes] video
        *[other] audio
    } call{ $type ->
        [group] {" from "}{$userName ->
            [x] {$userNum}
            *[other] {$userName}
        }
        *[dialog] {""}
    }
fcm_user_added_user =
    {$authorName ->
        [x] {$authorNum}
       *[other] {$authorName}
    } added {$userName ->
        [x] {$userNum}
       *[other] {$userName}
    }
fcm_user_added_you_to_group =
    {$authorName ->
        [x] {$authorNum}
       *[other] {$authorName}
    } added you to group
fcm_user_joined_group_by_link =
    {$authorName ->
        [x] {$authorNum}
       *[other] {$authorName}
    } joined via link
fcm_user_left_group =
    {$authorName ->
        [x] {$authorNum}
       *[other] {$authorName}
    } left the group
fcm_user_removed_user =
    {$authorName ->
        [x] {$authorNum}
       *[other] {$authorName}
    } removed {$userName ->
        [x] {$userNum}
       *[other] {$userName}
    }
fcm_user_removed_you =
    {$userName ->
        [x] {$userNum}
       *[other] {$userName}
    } removed you from group
fcm_webpush_link = /chats/{$chatId}
hyphen = -
label_a_of_b = {$a} of {$b}
label_a_slash_b = {$a} / {$b}
label_about_you = About you
label_about_you_description = 4096 characters max
label_account_has_been_signed_out_due_to_reasons1 = Account{" "}
label_account_has_been_signed_out_due_to_reasons2 =
    {" "}session has been terminated due to technical issue (cookie / cash deleted; OS / browser / application updated; certificate changed; etc...).

    Password or e-mail has not been set for this account. Sign in is impossible.
label_account_created = Account is created
label_accounts = Your accounts
label_active_account = Online
label_active_devices = Active devices
label_active_sessions = Active sessions
label_add_account = Add account
label_add_email = Add e-mail
label_add_email_confirmation_sent = One-time code has been sent to your e-mails. If you did not receive e-mails, check your data entered or spam folder.
label_add_email_confirmed = E-mail confirmed
label_add_participants = Add members
label_ago = {$years ->
    [0] {$months ->
            [0] {$weeks ->
                    [0] {$days ->
                            [0] {$hours ->
                                    [0] {$minutes ->
                                            [0] Just now
                                            [1] 1 minute ago
                                            *[other] {$minutes} minutes ago
                                        }
                                    [1] An hour ago
                                    *[other] {$hours} hours ago
                                }
                            [1] Yesterday
                            *[other] {$days} days ago
                        }
                    [1] A week ago
                    *[other] {$weeks} weeks ago
                }
            [1] A month ago
            *[other] {$months} months ago
        }
    [1] An year ago
    *[other] {$years} years ago
}
label_ago_date = {$years ->
    [0] {$months ->
            [0] {$weeks ->
                    [0] {$days ->
                            [0] Today
                            [1] Yesterday
                            *[other] {$days} days ago
                        }
                    [1] A week ago
                    *[other] {$weeks} weeks ago
                }
            [1] A month ago
            *[other] {$months} months ago
        }
    [1] An year ago
    *[other] {$years} years ago
}
label_all_chats_and_groups = All chats and groups
label_all_session_except_current_terminated = All sessions except this one will be terminated
label_also_delete_for_everyone = Also delete for everyone
label_always_muted = Always muted
label_application = Application
label_audio_call = Audio call{$by ->
        [x]{""}
        *[other] {" "}by {$by}
    }
label_auto_gain_control = Auto gain control
label_available_balance_amount = Available balance: ¤{$amount}
label_avatar_removed = {$author} removed avatar
label_avatar_removed1 = {$author}
label_avatar_removed2 = {" "}removed avatar
label_avatar_updated = {$author} updated avatar
label_avatar_updated1 = {$author}
label_avatar_updated2 = {" "}updated avatar
label_away = away
label_background = Background
label_block = Block
label_block_date = Block date
label_block_reason = Block reason
label_blocked = Blocked
label_blocked_users = Blocked users
label_blocked_users_count = Blocked users: {$count}
label_cache = Cache
label_cache_limit_gb = Cache limit: {$gb} GB
label_call_active = Active call
label_call_calling = Calling
label_call_joining = Connecting
label_call_title =
    {$title} | {$state ->
        [joining] Connecting...
        [active] {$members} of {$allMembers} | {$duration}
        *[other] {$type ->
            [video] Video call
            [audio] Audio call
            *[other] Calling...
        }
    }
label_call_window = Call window
label_camera = Camera
label_change_password = Change password
label_chat_call_declined = Declined call
label_chat_call_ended = Ended call
label_chat_call_missed = Missed call
label_chat_call_ongoing = Active call
label_chat_call_unanswered = Unanswered call
label_chat_monolog = Your notes
label_chat_monolog_description1 = Chat with yourself
label_chat_monolog_description2 = Features:
label_chat_monolog_description3 =
    – available only for you;
    – unlimited number of messages;
    – any content (text, video, pictures).
label_chats = Chats
label_chats_and_groups = Chats and groups: {$count}
label_city_country_activated_at = {$city}, {$country} • {$at}
label_clear_history = Clear chat
label_confidentiality = Confidentiality
label_connection_lost = Connection lost
label_connection_restored = Connection restored
label_copied = Copied
label_copy = Copy
label_count_gb = {$count} GB
label_count_seconds = {$count} { $count ->
       [1] second
       *[other] seconds
   }
label_country = Country
label_country_selection = Select country
label_create_group = Group creation
label_create_link = Create link
label_critical_update_is_available = Current version is no longer supported
label_current_account = Current account
label_current_password = Current password
label_days_short = {$days} d
label_delete_account = Delete account
label_delete_chat = Delete chat(s)
label_delete_chats = Delete chat(s)
label_delete_email = Delete E-mail
label_delete_message = Delete message?
label_delete_messages = Delete messages?
label_deleted_account = Deleted Account
label_desktop_apps = Desktop apps
label_device_by_default = By default - {$device}
label_dialog_created = Dialog created
label_dialog_created_by_link = Dialog created via direct link
label_direct_chat_link = Invite to the group
label_direct_chat_link_in_chat_description = Users, who follow the group link, become full members of the group automatically.
label_discard_changes_question = Discard changes
label_download = Download
label_download_and_update = Download and update
label_download_path = Download path
label_downloading = Downloading
label_draft = Draft
label_duration_hour_short = h
label_duration_minute_short = m
label_duration_second_short = s
label_echo_cancellation = Echo cancellation
label_editing = Editing
label_email = E-mail
label_email_deleted = E-mail deleted
label_email_example = example@domain.com
label_email_or_phone_not_set1 = No e-mail is added.{" "}
label_email_or_phone_not_set2 = Access to the account cannot be restored.
label_enter_code = Enter code
label_enter_one_time_code = Enter your one-time code. One-time code has been sent to your e-mails. If you did not receive e-mails, check your spam folder or data entered.
label_enter_password = Enter password
label_enter_password_or_code = Enter password or code
label_enter_password_or_one_time_code = Enter your password or one-time code. One-time code has been sent to your e-mails. If you did not receive e-mails, check your spam folder or data entered.
label_error = Error
label_expandable_more = more
label_file_downloaded = File downloaded
label_files_downloaded = Files downloaded
label_files_saved_to_gallery = Files are saved to the gallery
<<<<<<< HEAD
label_for_authors = For authors
label_for_promoters = For promoters
label_forward_message = Forward message
=======
label_for_learning_use_our_flutter_incubator1 = If you would like to learn/improve your knowledge of Flutter, you can use our{" "}
label_for_learning_use_our_flutter_incubator2 = Sandbox.
label_for_learning_use_our_rust_incubator1 = If you would like to learn/improve your knowledge of Rust, you can use our{" "}
label_for_learning_use_our_rust_incubator2 = Sandbox.
label_forward_message = Forward
label_forward_subtitle = select chat
>>>>>>> 009dd9f8
label_forwarded_message = Forwarded message
label_forwarded_messages = {$count ->
    [1] Forwarded message
  *[other] Forwarded messages
}
label_group_created = Group created
label_group_created_by = {$author} created the group
label_group_created_by1 = {$author}
label_group_created_by2 = {" "}created the group
label_guest_account_created = Guest account created
label_hello = Hello!
label_hello_reply = Yay, hello :)
label_hidden = Last seen recently
label_hidden_chats = Hidden chats
label_hide_chats = Hide chat(s)
label_hide_chats_modal_description = The chats will be moved to the "Hidden chats" list
label_high_pass_filter = High pass filter
label_hotkey = Hotkeys
label_id = ID
label_identifier = Identifier
label_identifiers = Identifiers
label_image_downloaded = Image downloaded
label_image_saved_to_gallery = Image saved to gallery
label_incoming_call = Incoming call
label_information = Information
label_installation_error = Installation error
label_installation_error_description = Web App is already installed or not available in your browser
label_instant_top_up = Instant top up
label_interface = Interface
label_introduction_description =
    You have access to your account during one year or until:

         • you click the button "Sign out";
         • the token has been invalidated due to technical issues (cookie / cash deleted; OS / browser / application updated; certificate changed; etc.).

    To save access to your account, set a password and/or e-mail.
label_introduction_description_email = No e-mail is added. Access to your account will be lost if you forget the password.
label_introduction_for_one_time = To save access to your account, set a password, login or e-mail in your profile settings.
label_ios_android_windows_macos_linux = iOS, Android, Windows, macOS, Linux
label_b = {$amount} B
label_kb = {$amount} KB
label_mb = {$amount} MB
label_gb = {$amount} GB
label_tb = {$amount} TB
label_pb = {$amount} PB
label_key_plus_key_by_default = {$modifier} + {$key} (by default)
label_language = Language
label_language_and_background = Language, background, ...
label_language_entry = {$code}, {$name}
label_latest_version_is_installed = Latest version is installed
label_leave_group = Leave group
label_link_to_chat = Link to you
label_linked_devices = Linked devices
label_login = Login
label_login_example = your_unique_login
label_login_options = Sign in options
label_login_section_hint = Login, password and e-mail
label_media_devices = Media devices
label_media_microphone = Microphone
label_media_no_device_available = No device is available
label_media_output = Speaker
label_media_section_hint = Microphone, speaker, camera
label_media_semicolon_amount = Media: {$amount}
label_message_status_delivered = Delivered
label_message_status_not_sent = Not sent
label_message_status_read = Read
label_message_status_sent = Sent
label_message_will_deleted_for_you = The message will be deleted only for you
label_messages_will_deleted_for_you = The messages will be deleted only for you
label_messenger_full = Messenger by Tapopa
label_messenger1 = Messenger
label_messenger2 = by Tapopa
label_microphone_changed = Microphone has been changed to {$microphone}
label_mobile_apps = Mobile apps
label_monetization_details = Monetization details
label_monetization_history = Monetization history
label_monolog_created = Chat created
label_mute_or_unmute_chats = Mute or unmute chats
label_mute_slash_unmute_microphone = Mute/Unmute microphone
label_muted = Sound off
label_muted_chats = Muted chats
label_muted_until_i_turn_on = Muted until: I turn it on
label_muted_until_period = Muted until: {$period}
label_name = Name
label_name_hint = Your public name
label_name_updated = {$author} updated group name
label_name_updated1 = {$author}
label_name_updated2 = {" "}updated group name
label_new_password = New password
label_no_chat_found = Chat not found
label_no_chats = No chats
label_no_limit = ∞
label_no_messages = No messages
label_no_notes = Private chat
label_no_users = No users
label_no_welcome_message = Welcome message has not been added
label_noise_suppression = Noise suppression
label_noise_suppression_disabled = Disabled
label_noise_suppression_high = High
label_noise_suppression_low = Low
label_noise_suppression_medium = Medium
label_noise_suppression_very_high = Very high
label_nothing_found = Not found
label_notifications = Notifications
label_num = Gapopa ID
label_occupied_space = Occupied
label_offline = offline
label_one_time_password = One-time code
label_online = online
label_open_calls_in_app = In the same window
label_open_calls_in_window = In a separate window
label_order_payment = Order your withdraw
label_outgoing_call = Calling
label_participants = Members: {$count}
label_participants_of = Members: {$a} of {$b}
label_password = Password
label_password_changed = Password has been changed
label_password_not_set1 = The password is not set.{" "}
label_password_not_set2 = Access to the account may be lost.
label_password_or_one_time_code = Password or one-time code
label_password_set = Password has been set
label_payouts_and_information = Withdraws & Information
label_paypal = PayPal
label_paypal_is_not_available_in_this_country = PayPal is not available in this country
label_personal_data_deletion = Delete account
label_personal_data_deletion_description1 = This process is{" "}
label_personal_data_deletion_description2 = IRREVERSIBLE
label_personal_data_deletion_description3 = . Restoration of your account is{" "}
label_personal_data_deletion_description4 = IMPOSSIBLE
label_personal_data_deletion_description5 =
    {"."}

    The data that will be deleted is:
    - your avatar;
    - your name;
    - your biography;
    - all of your emails;
    - all of your phone numbers.
label_photos_semicolon_amount = Photos: {$amount}
label_presence_away = Away
label_presence_present = Online
label_profile = Profile
label_public_section_hint = Avatar, name, about you, ...
label_reason = Reason
label_reason_described = Reason: {$reason}
label_reason_hint = Enter reason
label_reconnecting_ellipsis = Reconnecting...
label_recover_account = Access recovery
label_recover_account_description = Specify your Gapopa ID, login or E-mail.
label_recovery_code = Recovery code
label_recovery_code_sent = The verification code has been sent to the verified E-mail added to this account. Enter the code below.
label_recovery_enter_new_password = Enter the new password below.
label_remove_member = Remove from the group
label_repeat_password = Confirm password
label_replies = [{$count} {$count ->
    [1] reply
    *[other] replies
    }]
label_report = Report
label_resend = Resend
label_resend_timeout =
    Resend
    ({$timeout})
label_saved_files = Downloaded files
label_screen_sharing = Screen sharing
label_search = Search
label_search_category_chats = Chats
label_search_category_contacts = Contacts
label_search_category_users = Users
label_selected = Selected: {$count}
label_send_message_hint = Message...
label_sent = Sent
label_sessions_terminated = Session(s) terminated
label_set_cache_limits = Set cache limits
label_set_password = Set password
label_show_call_window = Show call window
label_show_chats = Unhide chat(s)
label_show_chats_modal_description = The chats will be removed from the "Hidden chats" list.
label_sign_in = Sign in
label_sign_in_input = Gapopa ID, login or e-mail
label_sign_in_required = Sign in required
label_sign_in_with_one_time_code = Sign in with one-time code
label_sign_in_with_password = Sign in with password
label_sign_up = Create account
label_sign_up_with_password = Sign up with password
label_signed_in = Signed in
label_speaker_changed = Speaker has been changed to {$speaker}
label_status = Status
label_storage = Storage
label_subtitle_participants = {$count} {$count ->
    [1] member
    *[other] members
}
label_synchronization = Synchronization...
label_tab_chats = Chats
label_tab_menu = Menu
label_tab_partner = Partner
label_tab_wallet = Wallet
label_terminate_sessions = Terminate session(s)
label_terms_and_privacy_policy = Terms & Privacy Policy
label_text_status = Text status
label_text_status_description = 25 characters max
label_text_status_hint = Text status. 25 symb. max
label_this_device = This device
label_to_restore_chats_use_search = To restore the chats, use the search
label_typing = Typing
label_unknown = Unknown
label_unknown_chat_direct_link = This direct link is invalid
label_unknown_page = Unknown page
label_unread_messages = {$quantity ->
    [1] {$quantity} unread message
    *[other] {$quantity} unread messages
}
label_unmuted = Sound on
label_update_available = Update available
label_user_added_user = {$author} added {$user}
label_user_added_user1 = {$author}{" "}
label_user_added_user2 = added
label_user_added_user3 = {" "}{$user}
label_user_is_blocked = User is blocked
label_user_removed_user = {$author} removed {$user}
label_user_removed_user1 = {$author}{" "}
label_user_removed_user2 = removed
label_user_removed_user3 = {" "}{$user}
label_users_count = Users: {$count}
label_version_semicolon = Version: {$version}
label_video_call = Video call{$by ->
        [x]{""}
        *[other] {" "}by {$by}
    }
label_video_downloaded = Video downloaded
label_video_downloading = Video is downloading...
label_video_saved_to_gallery = Video saved to gallery
label_videos_semicolon_amount = Videos: {$amount}
label_visits_count = Clicks: {$count}
label_voice_processing = Voice processing
label_wait_seconds = Wait {$for} s
label_waiting_for_connection = Waiting for connection...
label_wallet = Wallet
label_wallet_history = Wallet history
label_warning = Warning
label_warning_uppercase = WARNING
label_was_added = {$author} joined via direct link
label_was_added1 = {$author}
label_was_added2 = {" "}joined via direct link
label_was_at = last seen {$at}
label_was_removed = {$author} left the group
label_was_removed1 = {$author}
label_was_removed2 = {" "}left the group
label_welcome_message = Welcome message
label_welcome_message_description = Welcome message is automatically displayed to the users who added you to their chats list, but it is not displayed to the users added by you.
label_welcome_message_hint = Add, edit, delete
label_you = You
label_you_can_use_randomly_generated_link = You can use a generated link or create your own.
label_you_were_added_to_group = You have been added to the group
label_your_direct_link = Direct link to chat with you
label_your_name = Your name
label_your_num = Your Gapopa ID
label_your_password = Your password
label_your_statistics = Your statistics
label_your_status = Your status
plus =  +
question_mark = ?
space = {" "}
space_or_space = {" "} or {" "}
space_plus_space = {" "} + {" "}
space_vertical_space = {" "} | {" "}<|MERGE_RESOLUTION|>--- conflicted
+++ resolved
@@ -136,11 +136,7 @@
     Change
     account
 btn_change_password = Change password
-<<<<<<< HEAD
-=======
 btn_change_status = Change status
-btn_check_for_updates = Check for updates
->>>>>>> 009dd9f8
 btn_clear = Clear
 btn_clear_cache = Clear cache
 btn_clear_chat = Clear chat
@@ -222,11 +218,7 @@
 btn_save_my_credentials_for_one_click = Save my credentials for one-click sign in
 btn_save_to_gallery = Save to gallery
 btn_save_to_gallery_all = Save all to galley
-<<<<<<< HEAD
-=======
-btn_schedule_an_interview = Schedule an interview
 btn_search_chat = Search in chat
->>>>>>> 009dd9f8
 btn_select = Select
 btn_select_messages = Select messages
 btn_send_one_time_code = Send one-time code
@@ -871,18 +863,10 @@
 label_file_downloaded = File downloaded
 label_files_downloaded = Files downloaded
 label_files_saved_to_gallery = Files are saved to the gallery
-<<<<<<< HEAD
 label_for_authors = For authors
 label_for_promoters = For promoters
-label_forward_message = Forward message
-=======
-label_for_learning_use_our_flutter_incubator1 = If you would like to learn/improve your knowledge of Flutter, you can use our{" "}
-label_for_learning_use_our_flutter_incubator2 = Sandbox.
-label_for_learning_use_our_rust_incubator1 = If you would like to learn/improve your knowledge of Rust, you can use our{" "}
-label_for_learning_use_our_rust_incubator2 = Sandbox.
 label_forward_message = Forward
 label_forward_subtitle = select chat
->>>>>>> 009dd9f8
 label_forwarded_message = Forwarded message
 label_forwarded_messages = {$count ->
     [1] Forwarded message
