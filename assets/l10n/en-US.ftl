# Copyright © 2022 IT ENGINEERING MANAGEMENT INC, <https://github.com/team113>
#
# This program is free software: you can redistribute it and/or modify it under
# the terms of the GNU Affero General Public License v3.0 as published by the
# Free Software Foundation, either version 3 of the License, or (at your
# option) any later version.
#
# This program is distributed in the hope that it will be useful, but WITHOUT
# ANY WARRANTY; without even the implied warranty of MERCHANTABILITY or FITNESS
# FOR A PARTICULAR PURPOSE. See the GNU Affero General Public License v3.0 for
# more details.
#
# You should have received a copy of the GNU Affero General Public License v3.0
# along with this program. If not, see
# <https://www.gnu.org/licenses/agpl-3.0.html>.

alert_are_you_sure = Are you sure?
alert_are_you_sure_want_to_delete_email =
    Are you sure you want to delete this Email?
alert_are_you_sure_want_to_delete_phone =
    Are you sure you want to delete this phone number?
alert_are_you_sure_want_to_log_out1 = Are you sure you want to sign out of account{" "}
alert_are_you_sure_want_to_log_out2 = ?
alert_popup_permissions_button = Open settings
alert_popup_permissions_description =
    You will not be able to accept calls
    while the app is in background if the following permissions are
    disabled:

    - Show on Lock screen;

    - Display pop-up windows while running in the background;

    - Display pop-up window.
alert_popup_permissions_title = Please enable the popup permissions
btn_add = Add
btn_add_participant = Add participant
btn_add_participants = Add participants
btn_add_to_contacts = Add to contacts
btn_add_to_favorites = Favorite
btn_allow = Allow
btn_audio_call = Audio call
btn_away = Away
btn_back = Back
btn_blacklist = Add to blacklist
btn_call_answer_with_audio =
    Answer
    audio only
btn_call_answer_with_video =
    Answer
    with video
btn_call_audio_off = Mute
btn_call_audio_off_desc =
    Mute
    microphone
btn_call_audio_on = Unmute
btn_call_audio_on_desc =
    Unmute
    microphone
btn_call_cancel = Cancel call
btn_call_center = Center
btn_call_cut_video = Cut video
btn_call_decline = Decline
btn_call_disable_audio = Disable audio
btn_call_disable_video = Disable video
btn_call_do_not_cut_video = Do not cut video
btn_call_drop_video_here =
    You can add a video to a separate panel by simply dragging and dropping
btn_call_enable_audio = Enable audio
btn_call_enable_video = Enable video
btn_call_end = End call
btn_call_end_desc =
    End
    call
btn_call_hand_down = Hand down
btn_call_hand_down_desc =
    Hand
    down
btn_call_hand_up = Hand up
btn_call_hand_up_desc =
    Hand
    up
btn_call_more = More
btn_call_remote_audio_off = Disable incoming audio
btn_call_remote_audio_off_desc =
    Disable
    incoming audio
btn_call_remote_audio_on = Enable incoming audio
btn_call_remote_audio_on_desc =
    Enable
    incoming audio
btn_call_remote_video_off = Disable incoming video
btn_call_remote_video_off_desc =
    Disable
    incoming video
btn_call_remote_video_on = Enable incoming video
btn_call_remote_video_on_desc =
    Enable
    incoming video
btn_call_remove_participant = Kick participant
btn_call_screen_off = Stop screen sharing
btn_call_screen_off_desc =
    Stop screen
    sharing
btn_call_screen_on = Share screen
btn_call_screen_on_desc =
    Share
    screen
btn_call_settings = Settings
btn_call_switch_camera = Switch camera
btn_call_switch_camera_desc =
    Switch
    camera
btn_call_toggle_speaker = Toggle speaker
btn_call_toggle_speaker_desc =
    Toggle
    speaker
btn_call_uncenter = Uncenter
btn_call_video_off = Turn video off
btn_call_video_off_desc =
    Turn
    video off
btn_call_video_on = Turn video on
btn_cancel = Cancel
btn_call_video_on_desc =
    Turn
    video on
btn_change = Change
btn_change_avatar = Change avatar
btn_change_password = Change password
btn_clear_chat = Clear chat
btn_close = Close
btn_confirm = Confirm
btn_copy_text = Copy text
btn_create_group = Create group
btn_delete_account = Delete account
btn_delete_avatar = Delete avatar
btn_delete_direct_chat_link = Delete
btn_delete_for_all = Delete for all
btn_delete_from_contacts = Delete from contacts
btn_delete_from_favorites = Unfavorite
btn_delete_message = Delete message
btn_dismiss = Dismiss
btn_download = Download
btn_edit = Edit
btn_forgot_password = Forgot password?
btn_forward = Forward message
btn_fullscreen_enter = Fullscreen mode
btn_fullscreen_exit = Exit fullscreen
btn_generate_direct_chat_link = Generate
btn_hidden = Hidden
btn_hide_chat = Hide chat
btn_info = Info
btn_join_call = Join call
btn_leave = Leave
btn_leave_chat = Leave chat
btn_login = Log in
btn_logout = Logout
btn_media_settings = Media settings
btn_mute_chat = Mute chat
btn_next = Next
btn_ok = Ok
btn_online = Online
btn_participants = Participants
btn_participants_desc =
    Call
    participants
btn_personalize = Personalization
btn_proceed = Proceed
btn_remove = Remove
btn_rename = Rename
btn_reply = Reply to message
btn_report = Report
btn_resend_code = Resend confirmation code
btn_resend_message = Resend message
btn_save = Save
btn_save_to_gallery = Save to gallery
btn_saved_messages = Saved messages
btn_set_password = Set password
btn_settings = Settings
btn_share = Share
btn_start = Start
btn_submit = Submit
btn_unmute_chat = Unmute chat
btn_video_call = Video call
btn_write_message = Write a message
btn_your_profile = Your profile
colon_space = :{" "}
comma_space = ,{" "}
dot = .
err_account_not_found = Indicated account is not found
err_blacklisted = User is in blacklist
err_call_already_exists = Call already exists
err_call_already_joined = Already joined the call
err_call_is_in_popup = Call is used in a separate popup
err_call_monolog = You can\t call yourself
err_call_not_found = Call not found
err_call_popup_was_blocked =
    Call popup was blocked.
    Allow the popup windows to display call as a popup
err_chat_contact_not_owner = Access to contact denied
err_chat_direct_link_occupied = Link is occupied
err_code_limit_exceed =
    Exceeded limit of sending recovery code. Try again in 1 hour.
err_contact_not_group = Chat with the provided ID is not a group
err_contact_too_many = Contact can\'t be created with more than 20 users
err_contact_unknown_chat = Chat with the provided ID doesn\'t exist
err_contact_unknown_user = User with the provided ID doesn\'t exist
err_could_not_download = An error ocurred while downloading
err_current_password_empty = Current password must not be empty
err_data_transfer =
    Data transfer error. Please, check your network connection.
err_dimensions_too_big = Dimensions too big
err_email_occupied = Email address is already occupied
err_incorrect_chat_name = Incorrect name
err_incorrect_email = Incorrect E-mail
err_incorrect_input = Incorrect input.
err_incorrect_password = Incorrect Password
err_incorrect_phone = Incorrect phone number
err_input_empty = Must not be empty.
err_invalid_crop_coordinates = Invalid crop coordinates
err_invalid_crop_points = Invalid crop points
err_login_occupied = Login already occupied
err_message_was_read = Message was read
err_network = Connection to the server refused
err_new_password_empty = New password must not be empty
err_no_filename = File should have a name
err_no_text_and_no_attachment =
    Either text or at least one attachment should be specified
err_no_unconfirmed_email = No unconfirmed Emails were found
err_no_unconfirmed_phone = No unconfirmed phone numbers were found
err_not_author = Not an author
err_not_call_member = Not a call member
err_not_dialog = Not a dialog
err_not_group = Not a group
err_not_member = Not a member
err_nowhere_to_send = Account has no confirmed emails or phones
err_password_empty = Please, enter the password
err_password_incorrect = Password is too long and/or starts/ends with a space
err_passwords_mismatch = Passwords do not match
err_phone_occupied = Phone number is already occupied
err_quoted_message = Message was quoted
err_repeat_password_empty = Please, repeat the password
err_size_too_big = File is too big. Maximum allowed size is 15 MiB
err_stale_version = Provided version is too stale
err_too_many_emails = Reached maximum allowed number of Email addresses
err_too_many_phones = Reached maximum allowed number of phone number
err_too_short = Mute duration cannot be shorter than one minute
err_unauthorized = Authentication required
err_uneditable_message = You can\'t edit this message
err_unknown = Unknown error
err_unknown_attachment = Unknown attachment
err_unknown_chat = Unknown chat
err_unknown_chat_direct_link = Unknown link
err_unknown_chat_item = Unknown message
err_unknown_contact = Unknown contact
err_unknown_device = Unknown device
err_unknown_forwarded_attachment = Unknown forwarded attachment
err_unknown_forwarded_item = Unknown forwarded item
err_unknown_gallery_item = Unknown gallery item
err_unknown_replying_chat_item = Unknown replied message
err_unknown_user = Unknown user
err_unsupported_format = Unsupported format
err_unsupported_forwarded_item = Unsupported forwarded item
err_uploaded_file_malformed = File is malformed
err_wrong_members_count = No more that 100 members is allowed
err_wrong_items_count = Wrong items count
err_wrong_old_password = Wrong current password
err_wrong_recovery_code = Provided code is wrong
err_you_already_add_this_email = Email is already added
err_you_already_add_this_phone = Phone number is already added
err_you_already_has_unconfirmed_email = You already has unconfirmed Email
err_you_already_has_unconfirmed_phone = You already has unconfirmed Phone
err_you_are_blacklisted = You are blacklisted
err_you_are_not_member = Not a member
label_a_of_b = {$a} of {$b}
<<<<<<< HEAD
label_account = Account{" "}
label_account_access_will_be_lost = Account access will be lost
label_account_created = Account is created
=======
label_actions = Actions
>>>>>>> 28b04be4
label_add_chat_member = Add member
label_add_email = Add E-mail
label_add_email_confirmation_sent = A confirmation code has been sent to the indicated email. The confirmation code is valid for 30 minutes. Please enter it below.
label_add_email_confirmation_sent_again = A confirmation code has been sent again to the indicated email. The confirmation code is valid for 30 minutes. Please enter it below.
label_add_email_description = A confirmation code will be sent to the indicated E-mail.
label_add_email_hint = Write your email address
label_add_number = Add a number
label_add_number_hint = Write your number in format of +33 478 88 88 88
label_add_participants = Add participants
label_add_phone = Add phone number
label_add_phone_confirmation_sent = A confirmation code has been sent to the indicated phone number. The confirmation code is valid for 30 minutes. Please enter it below.
label_add_phone_confirmation_sent_again = A confirmation code has been sent again to the indicated phone number. The confirmation code is valid for 30 minutes. Please enter it below.
label_add_phone_description = A confirmation code will be sent to the indicated phone number.
label_ago = { $years ->
    [0] { $months ->
            [0] { $weeks ->
                    [0] { $days ->
                            [0] { $hours ->
                                    [0] { $minutes ->
                                            [0] recently
                                            [1] recently
                                            *[other] {$minutes} minutes ago
                                        }
                                    [1] an hour ago
                                    *[other] {$hours} hours ago
                                }
                            [1] yesterday
                            *[other] {$days} days ago
                        }
                    [1] a week ago
                    *[other] {$weeks} weeks ago
                }
            [1] a month ago
            *[other] {$months} months ago
        }
    [1] an year ago
    *[other] {$years} years ago
}
label_ago_date = { $years ->
    [0] { $months ->
            [0] { $weeks ->
                    [0] { $days ->
                            [0] Today
                            [1] Yesterday
                            *[other] {$days} days ago
                        }
                    [1] A week ago
                    *[other] {$weeks} weeks ago
                }
            [1] A month ago
            *[other] {$months} months ago
        }
    [1] An year ago
    *[other] {$years} years ago
}
label_application = application
label_are_you_sure_no = No
label_are_you_sure_yes = Yes
label_attachments = [{$count} { $count ->
    [1] attachment
    *[other] attachments
    }]
label_audio_call = Audio call
label_away = Away
label_biography = Biography
label_biography_hint = Write about yourself
label_call_active = Active call
label_call_calling = Calling
label_call_joining = Joining
label_call_permissions_description =
    Required to display calls in your phone natively
label_call_permissions_title = Add phone account
label_call_title =
    {$title} | {$state ->
        [joining] Joining...
        [active] {$members} of {$allMembers} | {$duration}
        *[other] {$type ->
            [video] Video call
            [audio] Audio call
            *[other] Calling...
        }
    }
label_calls = Calls
label_camera = Camera
label_change_password = Change password
label_chat_call_declined = Declined call
label_chat_call_dropped = Dropped call
label_chat_call_ended = Ended call
label_chat_call_missed = Missed call
label_chat_call_moved = Moved call
label_chat_call_ongoing = Active call
label_chat_call_unanswered = Unanswered call
label_chat_members = Members
label_chat_monolog = Saved messages
label_chats = Messages
label_confirmation_code = Confirmation code
label_contact = Contact
label_contact_information = Contact information
label_contacts = Contacts
label_copied_to_clipboard = Copied to the clipboard
label_copy = Copy
label_create_group = Group creation
label_create_group_selected = Selected
label_create_group_users = user(s)
label_current_password = Current password
label_delete_account = Delete account
label_delete_for_everyone = Delete for everyone
label_delete_for_me = Delete for me
label_delete_message = Delete the message?
label_delete_phone_number = Delete phone number
label_delivered = Delivered
label_dialog_created = Dialog created
label_direct_chat_link = Direct chat link
label_direct_chat_link_description =
    Users who came via a direct link to
    the chat are automatically added to your chat list. Regardless of your
    privacy settings they can:
    - visit your profile,
    - send you messages,
    - make calls

    After the chat created by this link is deleted, your privacy
    settings are respected.
label_direct_chat_link_in_chat_description =
    Users who came via a direct
    link to the chat are automatically added to chat members. They can:

    - visit group profile,
    - send messages to group chat,
    - make calls
label_draft = Draft
label_drop_here =
    Drop here
    to upload
label_duration_hour_short = h
label_duration_minute_short = m
label_duration_second_short = s
label_edit = Edit
label_email = E-mail
label_email_confirmation_code_was_sent =
      Confirmation code was send to your Email and/or to your phone
label_email_example = example@gmail.com
label_emails = Emails
label_empty_message = Empty message
label_enable_popup_calls = Display calls in popup windows
label_enter_confirmation_code = Confirmation code
label_enter_confirmation_code_hint = Enter confirmation code
label_entrance = Login
label_error = Error
label_favorite_contacts = Favorite
label_file = File
label_forwarded_message = Forwarded message
label_gallery = Gallery
label_group_created = Group created
label_hidden = Status is hidden
label_hint_drag_n_drop_buttons =
    Add and remove elements of the control panel by drag-and-drop.
label_hint_drag_n_drop_video =
    Just drag to:

    • change the size or position of the video;

    • attach one or more videos to any side;

    • move one or more videos to a separate panel.
label_hint_from_gapopa = Hint from Gapopa
label_image_downloaded = Image downloaded.
label_image_saved_to_gallery = Image saved to gallery.
label_incoming_call = Incoming call
label_introduction_description =
    Password is not set. Access to an account without a password is retained for one year from the time the account was created or until:

        • You will not delete user data from the application (browser);

        • You will not press the "Logout" button.

    In order not to lose access to your account, set a password.
label_kb = {$amount} KB
label_last_seen = Last seen
label_login = Login
label_login_hint = Your unique login
label_media_camera = Camera
label_media_microphone = Microphone
label_media_no_device_available = No device is available
label_media_output = Output
label_media_settings = Media settings
label_menu = Menu
label_message_will_deleted_for_you = The message will be deleted only for you.
label_mute_for = { $days ->
    [0] { $hours ->
            [0] { $minutes ->
                    [0] Forever
                    [1] 1 minute
                    *[other] {$minutes} minutes
                }
            [1] 1 hour
            *[other] {$hours} hours
        }
    [1] 1 day
    *[other] {$days} days
}
label_mute_chat_for = Mute chat for
label_name = Name
label_name_hint = Your publicly visible name
label_new_password = New password
label_no_chat_found = No chat found
label_no_chats = No chats
label_no_contacts = No contacts
label_no_messages = No messages
label_no_registration = no registration
label_nothing_found = Nothing was found
label_num = Gapopa ID
label_offline = Offline
label_online = Online
label_open_calls_in_popup = Display calls in a separate window.
label_open_calls_in_main_app = Display calls in the application window.
label_or_register = or register
label_outgoing_call = Outgoing call
label_participant_redial_successfully = Participant redialed
label_participants = Participants
label_participants_added_successfully = Participants successfully added
label_password = Password
label_password_changed = Password has been changed.
label_password_not_set = Password not set. Access to the account will be lost.
label_password_not_set_info = No password has been set for your account. Consequently:
    - access to your account will be lost forever when you close the current window;
    - if you use the web version, access to your account will be lost forever when you close the browser window and delete cookies.
label_password_set = Password has been set.
label_personalization = Personalization
label_phone_confirmation_code_was_send =
    Confirmation code was send to your phone number
label_phone_number = Phone number
label_phones = Phones
label_photo = Photo
label_presence = Presence
label_presence_away = Away
label_presence_hidden = Hidden
label_presence_present = Last visit information
label_public_information = Public information
label_read_by = Read by
label_recent = Recent
label_recover_account = Access recovery
label_recover_account_description = Specify your Gapopa ID, login, E-mail or phone number.
label_recovery_code = Recovery code
label_recovery_code_sent = The verification code has been sent to the verified E-mail/phone linked to this account. Please, enter the code below.
label_recovery_enter_new_password = Please enter the new password below.
label_repeat_password = Repeat password
label_replies = [{$count} { $count ->
    [1] reply
    *[other] replies
    }]
label_resend = Resend
label_resend_timeout = Resend ({$timeout})
label_search = Search
label_search_hint = Search by Gapopa ID, login or name
label_search_not_found = Not found
label_search_recent = Recent
label_selected = Selected: {$count}
label_send_message_hint = Message...
label_service_connected = Service is connected
label_service_encountered_error = Service encountered an error
label_service_initialized = Service is initialized
label_service_reconnecting = Service is reconnecting...
label_set_new_password = Set a new password to log into your account
label_set_password = Set password
label_settings = Settings
label_short_weekday =
    {$weekday ->
        [1] Mon
        [2] Tue
        [3] Wed
        [4] Thu
        [5] Fri
        [6] Sat
        *[other] Sun
    }
label_sign_in = Log In
label_sign_in_input = Gapopa ID, login, E-mail or phone
label_status = Status
label_subtitle_participants = participants
label_tab_chats = Chats
label_tab_contacts = Contacts
label_tab_menu = Menu
label_transition_count = Transitions
label_typing = Typing
label_unconfirmed = Unconfirmed
label_unknown_page = Unknown page
label_unread_messages = { $quantity ->
    [1] {$quantity} unread message
    *[other] {$quantity} unread messages
}
label_use_search = Use search to find an user
label_users = Users
label_video = Video
label_video_call = Video call
label_video_downloaded = Video downloaded.
label_video_saved_to_gallery = Video saved to gallery.
label_was_added = {$who} was added
label_was_removed = {$who} was removed
label_will_be_deleted = {" "}will be deleted.
label_you = You
label_you_were_added_to_group = You were added to the group
label_your_chat_link = Your direct chat link
plus = +
space = {" "}
space_vertical_space = {" "}|{" "}<|MERGE_RESOLUTION|>--- conflicted
+++ resolved
@@ -274,13 +274,10 @@
 err_you_are_blacklisted = You are blacklisted
 err_you_are_not_member = Not a member
 label_a_of_b = {$a} of {$b}
-<<<<<<< HEAD
 label_account = Account{" "}
 label_account_access_will_be_lost = Account access will be lost
 label_account_created = Account is created
-=======
 label_actions = Actions
->>>>>>> 28b04be4
 label_add_chat_member = Add member
 label_add_email = Add E-mail
 label_add_email_confirmation_sent = A confirmation code has been sent to the indicated email. The confirmation code is valid for 30 minutes. Please enter it below.
