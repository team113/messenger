--- conflicted
+++ resolved
@@ -222,13 +222,9 @@
 btn_set_password = Set password
 btn_settings = Settings
 btn_share = Share
-<<<<<<< HEAD
 btn_sign_up = Sign up
 btn_sign_in = Sign in
-=======
-btn_sign_in = Sign in
 btn_start = Start
->>>>>>> 93d9dcf8
 btn_submit = Submit
 btn_unblock = Unblock
 btn_unblock_short = Unblock
