# Copyright © 2022-2023 IT ENGINEERING MANAGEMENT INC,
#                       <https://github.com/team113>
#
# This program is free software: you can redistribute it and/or modify it under
# the terms of the GNU Affero General Public License v3.0 as published by the
# Free Software Foundation, either version 3 of the License, or (at your
# option) any later version.
#
# This program is distributed in the hope that it will be useful, but WITHOUT
# ANY WARRANTY; without even the implied warranty of MERCHANTABILITY or FITNESS
# FOR A PARTICULAR PURPOSE. See the GNU Affero General Public License v3.0 for
# more details.
#
# You should have received a copy of the GNU Affero General Public License v3.0
# along with this program. If not, see
# <https://www.gnu.org/licenses/agpl-3.0.html>.

alert_account_will_be_deleted1 = Account{" "}
alert_account_will_be_deleted2 = {" "}will be deleted.
alert_are_you_sure = Are you sure?
alert_are_you_sure_want_to_delete_email =
    Are you sure you want to delete this Email?
alert_are_you_sure_want_to_delete_phone =
    Are you sure you want to delete this phone number?
alert_are_you_sure_want_to_log_out1 = Are you sure you want to sign out of account{" "}
alert_are_you_sure_want_to_log_out2 = ?
alert_email_will_be_deleted1 = E-mail{" "}
alert_email_will_be_deleted2 = {" "}will be deleted.
alert_phone_will_be_deleted1 = Phone{" "}
alert_phone_will_be_deleted2 = {" "}will be deleted.
alert_popup_permissions_button = Open settings
alert_popup_permissions_description =
    You will not be able to accept calls
    while the app is in background if the following permissions are
    disabled:

    - Show on Lock screen;

    - Display pop-up windows while running in the background;

    - Display pop-up window.
alert_popup_permissions_title = Please enable the popup permissions
btn_add = Add
btn_add_member = Add member
btn_add_participant = Add participant
btn_add_participants = Add participants
btn_add_to_contacts = Add to contacts
btn_add_to_favorites = Favorite
btn_allow = Allow
btn_audio_call = Audio call
btn_back = Back
btn_block = Block
btn_call_answer_with_audio =
    Answer
    audio only
btn_call_answer_with_video =
    Answer
    with video
btn_call_audio_off = Mute
btn_call_audio_off_desc =
    Mute
    microphone
btn_call_audio_on = Unmute
btn_call_audio_on_desc =
    Unmute
    microphone
btn_call_cancel = Cancel call
btn_call_center = Center
btn_call_cut_video = Cut video
btn_call_decline = Decline
btn_call_disable_audio = Disable audio
btn_call_disable_video = Disable video
btn_call_do_not_cut_video = Do not cut video
btn_call_drop_video_here =
    You can add a video to a separate panel by simply dragging and dropping
btn_call_enable_audio = Enable audio
btn_call_enable_video = Enable video
btn_call_end = End call
btn_call_end_desc =
    End
    call
btn_call_hand_down = Hand down
btn_call_hand_down_desc =
    Hand
    down
btn_call_hand_up = Hand up
btn_call_hand_up_desc =
    Hand
    up
btn_call_more = More
btn_call_remote_audio_off = Disable incoming audio
btn_call_remote_audio_off_desc =
    Disable
    incoming audio
btn_call_remote_audio_on = Enable incoming audio
btn_call_remote_audio_on_desc =
    Enable
    incoming audio
btn_call_remote_video_off = Disable incoming video
btn_call_remote_video_off_desc =
    Disable
    incoming video
btn_call_remote_video_on = Enable incoming video
btn_call_remote_video_on_desc =
    Enable
    incoming video
btn_call_remove_participant = Kick participant
btn_call_screen_off = Stop screen sharing
btn_call_screen_off_desc =
    Stop screen
    sharing
btn_call_screen_on = Share screen
btn_call_screen_on_desc =
    Share
    screen
btn_call_settings = Settings
btn_call_switch_camera = Switch camera
btn_call_switch_camera_desc =
    Switch
    camera
btn_call_toggle_speaker = Toggle speaker
btn_call_toggle_speaker_desc =
    Toggle
    speaker
btn_call_uncenter = Uncenter
btn_call_video_off = Turn video off
btn_call_video_off_desc =
    Turn
    video off
btn_call_video_on = Turn video on
btn_cancel = Cancel
btn_call_video_on_desc =
    Turn
    video on
btn_change = Change
btn_change_avatar = Change avatar
btn_change_password = Change password
btn_clear_chat = Clear chat
btn_close = Close
btn_confirm = Confirm
btn_copy_text = Copy text
btn_create_group = Create group
btn_delete = Delete
btn_delete_account = Delete account
btn_delete_direct_chat_link = Delete
btn_delete_for_all = Delete for all
btn_delete_from_contacts = Delete from contacts
btn_delete_from_favorites = Unfavorite
btn_delete_message = Delete message
btn_dismiss = Dismiss
btn_download = Download
btn_edit = Edit
btn_forgot_password = Forgot password?
btn_forward = Forward message
btn_fullscreen_enter = Fullscreen mode
btn_fullscreen_exit = Exit fullscreen
btn_generate_direct_chat_link = Generate
btn_hide_chat = Hide chat
btn_info = Info
btn_join_call = Join call
btn_leave = Leave
btn_leave_chat = Leave chat
btn_leave_group = Leave group
btn_login = Log in
btn_logout = Logout
btn_media_settings = Media settings
btn_mute_chat = Mute chat
btn_next = Next
btn_ok = Ok
btn_participants = Participants
btn_participants_desc =
    Call
    participants
btn_personalize = Personalization
btn_proceed = Proceed
btn_remove = Remove
btn_rename = Rename
btn_reply = Reply to message
btn_report = Report
btn_resend_code = Resend confirmation code
btn_resend_message = Resend message
btn_save = Save
btn_save_to_gallery = Save to gallery
btn_saved_messages = Saved messages
btn_set_password = Set password
btn_settings = Settings
btn_share = Share
btn_start = Start
btn_submit = Submit
btn_unblock = Unblock
btn_unmute_chat = Unmute chat
btn_video_call = Video call
btn_write_message = Write a message
btn_your_profile = Your profile
colon_space = :{" "}
comma_space = ,{" "}
dot = .
dot_space = .{" "}
err_account_not_found = Indicated account is not found
err_blacklisted = User is in blacklist
err_call_already_exists = Call already exists
err_call_already_joined = Already joined the call
err_call_is_in_popup = Call is used in a separate popup
err_call_monolog = You can\t call yourself
err_call_not_found = Call not found
err_call_popup_was_blocked =
    Call popup was blocked.
    Allow the popup windows to display call as a popup
err_chat_contact_not_owner = Access to contact denied
err_chat_direct_link_occupied = Link is occupied
err_code_limit_exceed =
    Exceeded limit of sending recovery code. Try again in 1 hour.
err_contact_not_group = Chat with the provided ID is not a group
err_contact_too_many = Contact can\'t be created with more than 20 users
err_contact_unknown_chat = Chat with the provided ID doesn\'t exist
err_contact_unknown_user = User with the provided ID doesn\'t exist
err_could_not_download = An error occurred while downloading
err_data_transfer =
    Data transfer error. Please, check your network connection.
err_dimensions_too_big = Dimensions too big
err_email_occupied = Email address is already occupied
err_incorrect_chat_name = Incorrect name
err_incorrect_email = Incorrect E-mail.
err_incorrect_input = Incorrect input.
err_incorrect_login_input = Unique login should contain only letters of the latin alphabet, numbers and symbols "-", "." and "_". It must start with a letter or number and be at least 3 and max 20 characters long.
err_incorrect_password = Incorrect password.
err_incorrect_phone = Incorrect phone number.
err_input_empty = Must not be empty.
err_invalid_crop_coordinates = Invalid crop coordinates
err_invalid_crop_points = Invalid crop points
err_login_occupied = Login already occupied
err_message_was_read = Message was read
err_network = Connection to the server refused
err_no_filename = File should have a name
err_no_text_and_no_attachment =
    Either text or at least one attachment should be specified
err_no_unconfirmed_email = No unconfirmed Emails were found
err_no_unconfirmed_phone = No unconfirmed phone numbers were found
err_not_author = Not an author
err_not_call_member = Not a call member
err_not_dialog = Not a dialog
err_not_group = Not a group
err_not_member = Not a member
err_nowhere_to_send = Account has no confirmed emails or phones
err_password_empty = Please, enter the password
err_password_incorrect = Password is too long and/or starts/ends with a space
err_passwords_mismatch = Passwords do not match.
err_phone_occupied = Phone number is already occupied
err_quoted_message = Message was quoted
err_size_too_big = File is too big. Maximum allowed size is 15 MiB
err_stale_version = Provided version is too stale
err_too_many_emails = Reached maximum allowed number of E-mails.
err_too_many_phones = Reached maximum allowed number of phones.
err_too_short = Mute duration cannot be shorter than one minute
err_unauthorized = Authentication required
err_uneditable_message = You can\'t edit this message
err_unknown = Unknown error
err_unknown_attachment = Unknown attachment
err_unknown_chat = Unknown chat
err_unknown_chat_direct_link = Unknown link
err_unknown_chat_item = Unknown message
err_unknown_contact = Unknown contact
err_unknown_device = Unknown device
err_unknown_forwarded_attachment = Unknown forwarded attachment
err_unknown_forwarded_item = Unknown forwarded item
err_unknown_gallery_item = Unknown gallery item
err_unknown_replying_chat_item = Unknown replied message
err_unknown_user = Unknown user
err_unsupported_format = Unsupported format
err_unsupported_forwarded_item = Unsupported forwarded item
err_uploaded_file_malformed = File is malformed
err_wrong_members_count = No more that 100 members is allowed
err_wrong_items_count = Wrong items count
err_wrong_old_password = Wrong password.
err_wrong_recovery_code = Provided code is wrong.
err_you_already_add_this_email = E-mail is already added.
err_you_already_add_this_phone = Phone number is already added.
err_you_already_has_unconfirmed_email = You already have an unconfirmed E-mail.
err_you_already_has_unconfirmed_phone = You already have an unconfirmed phone.
err_you_are_blacklisted = You are blacklisted
err_you_are_not_member = Not a member
label_a_of_b = {$a} of {$b}
label_account_created = Account is created
label_actions = Actions
label_add_additional_email = Add additional E-mail
label_add_additional_number = Add additional number
label_add_chat_member = Add member
label_add_email = Add E-mail
label_add_email_confirmation_sent = A confirmation code has been sent to the indicated email. The confirmation code is valid for 30 minutes. Please enter it below.
label_add_email_confirmation_sent_again = A confirmation code has been sent again to the indicated email. The confirmation code is valid for 30 minutes. Please enter it below.
label_add_email_description = A confirmation code will be sent to the indicated E-mail.
label_add_email_hint = Write your email address
label_add_number = Add phone number
label_add_number_hint = Write your number in format of +33 478 88 88 88
label_add_participants = Add participants
label_add_phone = Add phone number
label_add_phone_confirmation_sent = A confirmation code has been sent to the indicated phone number. The confirmation code is valid for 30 minutes. Please enter it below.
label_add_phone_confirmation_sent_again = A confirmation code has been sent again to the indicated phone number. The confirmation code is valid for 30 minutes. Please enter it below.
label_add_phone_description = A confirmation code will be sent to the indicated phone number.
label_ago = { $years ->
    [0] { $months ->
            [0] { $weeks ->
                    [0] { $days ->
                            [0] { $hours ->
                                    [0] { $minutes ->
                                            [0] just now
                                            [1] 1 minute ago
                                            *[other] {$minutes} minutes ago
                                        }
                                    [1] an hour ago
                                    *[other] {$hours} hours ago
                                }
                            [1] yesterday
                            *[other] {$days} days ago
                        }
                    [1] a week ago
                    *[other] {$weeks} weeks ago
                }
            [1] a month ago
            *[other] {$months} months ago
        }
    [1] an year ago
    *[other] {$years} years ago
}
label_ago_date = { $years ->
    [0] { $months ->
            [0] { $weeks ->
                    [0] { $days ->
                            [0] Today
                            [1] Yesterday
                            *[other] {$days} days ago
                        }
                    [1] A week ago
                    *[other] {$weeks} weeks ago
                }
            [1] A month ago
            *[other] {$months} months ago
        }
    [1] An year ago
    *[other] {$years} years ago
}
label_all = All
label_app_background = Application background
label_application = Application
label_are_you_sure_no = No
label_are_you_sure_want_to_log_out = Are you sure you want to log out from account{" "}
label_are_you_sure_yes = Yes
label_attachments = [{$count} { $count ->
    [1] attachment
    *[other] attachments
    }]
label_audio_call = Audio call
label_away = Away
label_background = Background
label_biography = Biography
label_biography_hint = Write about yourself
label_blocked_users = Blocked users
label_call_active = Active call
label_call_calling = Calling
label_call_joining = Joining
label_call_permissions_description =
    Required to display calls in your phone natively
label_call_permissions_title = Add phone account
label_call_title =
    {$title} | {$state ->
        [joining] Joining...
        [active] {$members} of {$allMembers} | {$duration}
        *[other] {$type ->
            [video] Video call
            [audio] Audio call
            *[other] Calling...
        }
    }
label_calls = Calls
label_calls_displaying = Calls displaying
label_camera = Camera
label_chat = Chat
label_change_password = Change password
label_chat_call_declined = Declined call
label_chat_call_dropped = Dropped call
label_chat_call_ended = Ended call
label_chat_call_missed = Missed call
label_chat_call_moved = Moved call
label_chat_call_ongoing = Active call
label_chat_call_unanswered = Unanswered call
label_chat_members = Members
label_chat_monolog = Saved messages
label_chats = Messages
label_confirm = Confirm
label_confirmation_code = Confirmation code
label_contact = Contact
label_contact_information = Contact information
label_contacts = Contacts
label_copied_to_clipboard = Copied to the clipboard
label_copy = Copy
label_create_group = Group creation
label_create_group_selected = Selected
label_create_group_users = user(s)
label_current_language = Current language
label_current_password = Current password
label_danger_zone = Danger zone
label_delete_account = Delete account
label_delete_email = Delete E-mail
label_delete_for_everyone = Delete for everyone
label_delete_for_me = Delete for me
label_delete_message = Delete the message?
label_delete_phone_number = Delete phone number
label_delivered = Delivered
label_details = Details.
label_dialog_created = Dialog created
label_direct_chat_link = Direct chat link
label_direct_chat_link_description =
    Users who came via a direct link to
    the chat are automatically added to your chat list. Regardless of your
    privacy settings they can:
    - visit your profile,
    - send you messages,
    - make calls

    After the chat created by this link is deleted, your privacy
    settings are respected.
label_direct_chat_link_in_chat_description =
    Users who came via a direct
    link to the chat are automatically added to chat members. They can:

    - visit group profile,
    - send messages to group chat,
    - make calls
label_download = Download
label_download_application = Download application
label_draft = Draft
label_drop_here =
    Drop here
    to upload
label_duration_hour_short = h
label_duration_minute_short = m
label_duration_second_short = s
label_edit = Edit
label_email = E-mail
label_email_visible = Yor E-mail visible to:{" "}
label_email_example = example@gmail.com
label_empty_message = Empty message
label_end_session = End session
label_enter_confirmation_code = Confirmation code
label_enter_confirmation_code_hint = Enter confirmation code
label_entrance = Login
label_error = Error
label_favorite_contacts = Favorite
label_file = File
label_forwarded_message = Forwarded message
label_gallery = Gallery
label_group_created = Group created
label_hello = Hello!
label_hello_reply = Yay, hello :)
label_hidden = Status is hidden
label_hint_drag_n_drop_buttons =
    Add and remove elements of the control panel by drag-and-drop.
label_hint_drag_n_drop_video =
    Just drag to:

    • change the size or position of the video;

    • attach one or more videos to any side;

    • move one or more videos to a separate panel.
label_hint_from_gapopa = Hint from Gapopa
label_image_downloaded = Image downloaded.
label_image_saved_to_gallery = Image saved to gallery.
label_incoming_call = Incoming call
label_introduction_description =
    Password is not set. Access to an account without a password is retained for one year from the time the account was created or until:

        • You will not delete user data from the application (browser);

        • You will not press the "Logout" button.

    In order not to lose access to your account, set a password.
label_kb = {$amount} KB
label_language = Language
label_language_entry = {$code}, {$name}
label_last_seen = Last seen
label_link_to_chat = Chat link
label_login = Login
label_login_hint = Your unique login
label_login_options = Login options
label_login_section_hint = Login, e-mail, phone, password
label_login_visibility_hint = Unique login is an additional unique identifier for your account.
label_login_visible = Your login is visible to:{" "}
label_media = Media
label_media_camera = Camera
label_media_microphone = Microphone
label_media_no_device_available = No device is available
label_media_output = Output
label_media_section_hint = Audio and video devices
label_media_settings = Media settings
label_menu = Menu
label_message_will_deleted_for_you = The message will be deleted only for you.
label_mute_for = { $days ->
    [0] { $hours ->
            [0] { $minutes ->
                    [0] Forever
                    [1] 1 minute
                    *[other] {$minutes} minutes
                }
            [1] 1 hour
            *[other] {$hours} hours
        }
    [1] 1 day
    *[other] {$days} days
}
label_mute_chat_for = Mute chat for
label_my_contacts = My contacts
label_name = Name
label_name_hint = Your publicly visible name
label_new_password = New password
label_no_chat_found = No chat found
label_no_chats = No chats
label_no_contacts = No contacts
label_no_messages = No messages
label_no_registration = no registration
<<<<<<< HEAD
label_no_user_found = No user found
=======
label_no_users = No users
>>>>>>> 1d37f201
label_nobody = No one
label_nothing_found = Nothing was found
label_num = Gapopa ID
label_offline = Offline
label_online = Online
label_open_calls_in_app = Display calls in the application.
label_open_calls_in_window = Display calls in a separate window.
label_or_register = or register
label_outgoing_call = Outgoing call
label_participant_redial_successfully = Participant redialed
label_participants = Participants
label_participants_added_successfully = Participants successfully added
label_password = Password
label_password_changed = Password has been changed.
label_password_not_set = Password not set. Access to the account will be lost.
label_password_not_set_info = No password has been set for your account. Consequently:

    • access to your account will be lost forever when you close the current window;

    • if you use the web version, access to your account will be lost forever when you close the browser window and delete cookies.
label_password_set = Password has been set.
label_personalization = Personalization
label_phone = Phone
label_phone_confirmation_code_was_send =
    Confirmation code was send to your phone number
label_phone_number = Phone number
label_phone_visible = Your phone is visible to:{" "}
label_photo = Photo
label_presence = Presence
label_presence_away = Away
label_presence_hidden = Hidden
label_presence_present = Online
label_profile = Profile
label_public_information = Public information
label_public_section_hint = Avatar and name
label_read_by = Read by
label_recent = Recent
label_recover_account = Access recovery
label_recover_account_description = Specify your Gapopa ID, login, E-mail or phone number.
label_recovery_code = Recovery code
label_recovery_code_sent = The verification code has been sent to the verified E-mail/phone linked to this account. Please, enter the code below.
label_recovery_enter_new_password = Please enter the new password below.
label_repeat_password = Repeat password
label_replies = [{$count} { $count ->
    [1] reply
    *[other] replies
    }]
label_required = Required
label_resend = Resend
label_resend_timeout = Resend ({$timeout})
label_search = Search
label_search_hint = Search by Gapopa ID, login or name
label_search_not_found = Not found
label_search_recent = Recent
label_selected = Selected: {$count}
label_send_message_hint = Message...
label_service_connected = Service is connected
label_service_encountered_error = Service encountered an error
label_service_initialized = Service is initialized
label_service_reconnecting = Service is reconnecting...
label_set_new_password = Set a new password to log into your account
label_set_password = Set password
label_settings = Settings
label_short_weekday =
    {$weekday ->
        [1] Mon
        [2] Tue
        [3] Wed
        [4] Thu
        [5] Fri
        [6] Sat
        *[other] Sun
    }
label_sign_in = Log In
label_sign_in_input = Gapopa ID, login, E-mail or phone
label_start_screen_sharing = Start screen sharing
label_status = Status
label_subtitle_participants = participants
label_tab_chats = Chats
label_tab_contacts = Contacts
label_tab_menu = Menu
label_transition_count = Transitions: {$count}
label_typing = Typing
label_unconfirmed = Unconfirmed
label_unknown_page = Unknown page
label_unread_messages = { $quantity ->
    [1] {$quantity} unread message
    *[other] {$quantity} unread messages
}
label_use_search = Use search to find an user
label_user = User
label_users = Users
label_verify_email = Verify E-mail
label_verify_number = Verify phone number
label_video = Video
label_video_call = Video call
label_video_downloaded = Video downloaded.
label_video_saved_to_gallery = Video saved to gallery.
label_visible_to = Visible to:
label_was_added = {$who} was added
label_was_removed = {$who} was removed
label_you = You
label_you_were_added_to_group = You were added to the group
label_your_direct_link = Direct link to chat with you
plus = +
space = {" "}
space_vertical_space = {" "}|{" "}<|MERGE_RESOLUTION|>--- conflicted
+++ resolved
@@ -518,11 +518,8 @@
 label_no_contacts = No contacts
 label_no_messages = No messages
 label_no_registration = no registration
-<<<<<<< HEAD
+label_no_users = No users
 label_no_user_found = No user found
-=======
-label_no_users = No users
->>>>>>> 1d37f201
 label_nobody = No one
 label_nothing_found = Nothing was found
 label_num = Gapopa ID
