# Copyright © 2022 IT ENGINEERING MANAGEMENT INC, <https://github.com/team113>
#
# This program is free software: you can redistribute it and/or modify it under
# the terms of the GNU Affero General Public License v3.0 as published by the
# Free Software Foundation, either version 3 of the License, or (at your
# option) any later version.
#
# This program is distributed in the hope that it will be useful, but WITHOUT
# ANY WARRANTY; without even the implied warranty of MERCHANTABILITY or FITNESS
# FOR A PARTICULAR PURPOSE. See the GNU Affero General Public License v3.0 for
# more details.
#
# You should have received a copy of the GNU Affero General Public License v3.0
# along with this program. If not, see
# <https://www.gnu.org/licenses/agpl-3.0.html>.

alert_are_you_sure = Are you sure?
alert_are_you_sure_want_to_delete_email =
    Are you sure you want to delete this Email?
alert_are_you_sure_want_to_delete_phone =
    Are you sure you want to delete this phone number?
alert_are_you_sure_want_to_log_out1 = Are you sure you want to sign out of account{" "}
alert_are_you_sure_want_to_log_out2 = ?
alert_popup_permissions_button = Open settings
alert_popup_permissions_description =
    You will not be able to accept calls
    while the app is in background if the following permissions are
    disabled:

    - Show on Lock screen;

    - Display pop-up windows while running in the background;

    - Display pop-up window.
alert_popup_permissions_title = Please enable the popup permissions
btn_add = Add
btn_add_participant = Add participant
btn_add_participants = Add participants
btn_add_to_contacts = Add to contacts
btn_add_to_favorites = Favorite
btn_allow = Allow
btn_audio_call = Audio call
btn_away = Away
btn_back = Back
btn_blacklist = Add to blacklist
btn_call_answer_with_audio =
    Answer
    audio only
btn_call_answer_with_video =
    Answer
    with video
btn_call_audio_off = Mute
btn_call_audio_off_desc =
    Mute
    microphone
btn_call_audio_on = Unmute
btn_call_audio_on_desc =
    Unmute
    microphone
btn_call_cancel = Cancel call
btn_call_center = Center
btn_call_cut_video = Cut video
btn_call_decline = Decline
btn_call_disable_audio = Disable audio
btn_call_disable_video = Disable video
btn_call_do_not_cut_video = Do not cut video
btn_call_drop_video_here =
    You can add a video to a separate panel by simply dragging and dropping
btn_call_enable_audio = Enable audio
btn_call_enable_video = Enable video
btn_call_end = End call
btn_call_end_desc =
    End
    call
btn_call_hand_down = Hand down
btn_call_hand_down_desc =
    Hand
    down
btn_call_hand_up = Hand up
btn_call_hand_up_desc =
    Hand
    up
btn_call_more = More
btn_call_remote_audio_off = Disable incoming audio
btn_call_remote_audio_off_desc =
    Disable
    incoming audio
btn_call_remote_audio_on = Enable incoming audio
btn_call_remote_audio_on_desc =
    Enable
    incoming audio
btn_call_remote_video_off = Disable incoming video
btn_call_remote_video_off_desc =
    Disable
    incoming video
btn_call_remote_video_on = Enable incoming video
btn_call_remote_video_on_desc =
    Enable
    incoming video
btn_call_remove_participant = Kick participant
btn_call_screen_off = Stop screen sharing
btn_call_screen_off_desc =
    Stop screen
    sharing
btn_call_screen_on = Share screen
btn_call_screen_on_desc =
    Share
    screen
btn_call_settings = Settings
btn_call_switch_camera = Switch camera
btn_call_switch_camera_desc =
    Switch
    camera
btn_call_toggle_speaker = Toggle speaker
btn_call_toggle_speaker_desc =
    Toggle
    speaker
btn_call_uncenter = Uncenter
btn_call_video_off = Turn video off
btn_call_video_off_desc =
    Turn
    video off
btn_call_video_on = Turn video on
btn_cancel = Cancel
btn_call_video_on_desc =
    Turn
    video on
btn_change = Change
btn_change_avatar = Change avatar
btn_change_password = Change password
btn_close = Close
btn_confirm = Confirm
btn_copy_text = Copy text
btn_create_group = Create group
btn_delete_account = Delete account
btn_delete_avatar = Delete avatar
btn_delete_direct_chat_link = Delete
btn_delete_for_all = Delete for all
btn_delete_from_contacts = Delete from contacts
btn_delete_from_favorites = Unfavorite
btn_delete_message = Delete message
btn_dismiss = Dismiss
btn_download = Download
btn_edit = Edit
btn_forgot_password = Forgot password?
btn_forward = Forward message
btn_fullscreen_enter = Fullscreen mode
btn_fullscreen_exit = Exit fullscreen
btn_generate_direct_chat_link = Generate
btn_hidden = Hidden
btn_hide_chat = Hide chat
btn_info = Info
btn_join_call = Join call
btn_leave = Leave
btn_leave_chat = Leave chat
btn_login = Log in
btn_logout = Logout
btn_media_settings = Media settings
btn_mute_chat = Mute chat
btn_next = Next
btn_ok = Ok
btn_online = Online
btn_participants = Participants
btn_participants_desc =
    Call
    participants
btn_personalize = Personalization
btn_proceed = Proceed
btn_remove = Remove
btn_rename = Rename
btn_reply = Reply to message
btn_resend_code = Resend confirmation code
btn_resend_message = Resend message
btn_save = Save
btn_save_to_gallery = Save to gallery
btn_saved_messages = Saved messages
btn_set_password = Set password
btn_settings = Settings
btn_share = Share
btn_start = Start
btn_submit = Submit
btn_unmute_chat = Unmute chat
btn_video_call = Video call
btn_write_message = Write a message
btn_your_profile = Your profile
colon_space = :{" "}
comma_space = ,{" "}
dot = .
err_account_not_found = Indicated account is not found
err_blacklisted = User is in blacklist
err_call_already_exists = Call already exists
err_call_already_joined = Already joined the call
err_call_is_in_popup = Call is used in a separate popup
err_call_monolog = You can\t call yourself
err_call_not_found = Call not found
err_call_popup_was_blocked =
    Call popup was blocked.
    Allow the popup windows to display call as a popup
err_chat_contact_not_owner = Access to contact denied
err_chat_direct_link_occupied = Link is occupied
err_code_limit_exceed =
    Exceeded limit of sending recovery code. Try again in 1 hour.
err_contact_not_group = Chat with the provided ID is not a group
err_contact_too_many = Contact can\'t be created with more than 20 users
err_contact_unknown_chat = Chat with the provided ID doesn\'t exist
err_contact_unknown_user = User with the provided ID doesn\'t exist
err_could_not_download = An error ocurred while downloading
err_current_password_empty = Current password must not be empty
err_data_transfer =
    Data transfer error. Please, check your network connection.
err_dimensions_too_big = Dimensions too big
err_email_occupied = Email address is already occupied
err_incorrect_chat_name = Incorrect name
err_incorrect_input = Incorrect input.
err_incorrect_password = Incorrect Password
err_input_empty = Must not be empty.
err_invalid_crop_coordinates = Invalid crop coordinates
err_invalid_crop_points = Invalid crop points
err_login_occupied = Login already occupied
err_message_was_read = Message was read
err_network = Connection to the server refused
err_new_password_empty = New password must not be empty
err_no_filename = File should have a name
err_no_text_and_no_attachment =
    Either text or at least one attachment should be specified
err_no_unconfirmed_email = No unconfirmed Emails were found
err_no_unconfirmed_phone = No unconfirmed phone numbers were found
err_not_author = Not an author
err_not_call_member = Not a call member
err_not_dialog = Not a dialog
err_not_group = Not a group
err_not_member = Not a member
err_nowhere_to_send = Account has no confirmed emails or phones
err_password_empty = Please, enter the password
err_password_incorrect = Password is too long and/or starts/ends with a space
err_passwords_mismatch = Passwords do not match
err_phone_occupied = Phone number is already occupied
err_quoted_message = Message was quoted
err_repeat_password_empty = Please, repeat the password
err_size_too_big = File is too big. Maximum allowed size is 15 MiB
err_stale_version = Provided version is too stale
err_too_many_emails = Reached maximum allowed number of Email addresses
err_too_many_phones = Reached maximum allowed number of phone number
err_too_short = Mute duration cannot be shorter than one minute
err_unauthorized = Authentication required
err_uneditable_message = You can\'t edit this message
err_unknown = Unknown error
err_unknown_attachment = Unknown attachment
err_unknown_chat = Unknown chat
err_unknown_chat_direct_link = Unknown link
err_unknown_chat_item = Unknown message
err_unknown_contact = Unknown contact
err_unknown_device = Unknown device
err_unknown_forwarded_attachment = Unknown forwarded attachment
err_unknown_forwarded_item = Unknown forwarded item
err_unknown_gallery_item = Unknown gallery item
err_unknown_replying_chat_item = Unknown replied message
err_unknown_user = Unknown user
err_unsupported_format = Unsupported format
err_unsupported_forwarded_item = Unsupported forwarded item
err_uploaded_file_malformed = File is malformed
err_wrong_members_count = No more that 100 members is allowed
err_wrong_items_count = Wrong items count
err_wrong_old_password = Wrong current password
err_wrong_recovery_code = Provided code is wrong
err_you_already_add_this_email = Email is already added
err_you_already_add_this_phone = Phone number is already added
err_you_already_has_unconfirmed_email = You already has unconfirmed Email
err_you_already_has_unconfirmed_phone = You already has unconfirmed Phone
err_you_are_blacklisted = You are blacklisted
err_you_are_not_member = Not a member
label_a_of_b = {$a} of {$b}
label_add_chat_member = Add member
label_add_email = Add an email
label_add_email_hint = Write your email address
label_add_number = Add a number
label_add_number_hint = Write your number in format of +33 478 88 88 88
label_add_participants = Add participants
label_account_access_will_be_lost = Account access will be lost
label_account_created = Account is created
label_ago = { $years ->
    [0] { $months ->
            [0] { $weeks ->
                    [0] { $days ->
                            [0] { $hours ->
                                    [0] { $minutes ->
                                            [0] recently
                                            [1] recently
                                            *[other] {$minutes} minutes ago
                                        }
                                    [1] an hour ago
                                    *[other] {$hours} hours ago
                                }
                            [1] yesterday
                            *[other] {$days} days ago
                        }
                    [1] a week ago
                    *[other] {$weeks} weeks ago
                }
            [1] a month ago
            *[other] {$months} months ago
        }
    [1] an year ago
    *[other] {$years} years ago
}
label_ago_date = { $years ->
    [0] { $months ->
            [0] { $weeks ->
                    [0] { $days ->
                            [0] Today
                            [1] Yesterday
                            *[other] {$days} days ago
                        }
                    [1] A week ago
                    *[other] {$weeks} weeks ago
                }
            [1] A month ago
            *[other] {$months} months ago
        }
    [1] An year ago
    *[other] {$years} years ago
}
label_application = application
label_are_you_sure_no = No
label_are_you_sure_yes = Yes
label_attachments = [{$count} { $count ->
    [1] attachment
    *[other] attachments
    }]
label_audio_call = Audio call
label_away = Away
label_biography = Biography
label_biography_hint = Write about yourself
label_call_active = Active call
label_call_calling = Calling
label_call_joining = Joining
label_call_permissions_description =
    Required to display calls in your phone natively
label_call_permissions_title = Add phone account
label_call_title =
    {$title} | {$state ->
        [joining] Joining...
        [active] {$members} of {$allMembers} | {$duration}
        *[other] {$type ->
            [video] Video call
            [audio] Audio call
            *[other] Calling...
        }
    }
label_camera = Camera
label_chat_call_declined = Declined call
label_chat_call_dropped = Dropped call
label_chat_call_ended = Ended call
label_chat_call_missed = Missed call
label_chat_call_moved = Moved call
label_chat_call_ongoing = Active call
label_chat_call_unanswered = Unanswered call
label_chat_members = Members
label_chat_monolog = Saved messages
label_chats = Messages
label_contact = Contact
label_contacts = Contacts
label_copied_to_clipboard = Copied to the clipboard
label_copy = Copy
label_create_group = Group creation
label_create_group_selected = Selected
label_create_group_users = user(s)
label_current_password = Current password
label_delete_for_everyone = Delete for everyone
label_delete_for_me = Delete for me
label_delete_message = Delete the message?
label_delivered = Delivered
label_dialog_created = Dialog created
label_direct_chat_link = Direct chat link
label_direct_chat_link_description =
    Users who came via a direct link to
    the chat are automatically added to your chat list. Regardless of your
    privacy settings they can:
    - visit your profile,
    - send you messages,
    - make calls

    After the chat created by this link is deleted, your privacy
    settings are respected.
label_direct_chat_link_in_chat_description =
    Users who came via a direct
    link to the chat are automatically added to chat members. They can:

    - visit group profile,
    - send messages to group chat,
    - make calls
label_draft = Draft
label_drop_here =
    Drop here
    to upload
label_duration_hour_short = h
label_duration_minute_short = m
label_duration_second_short = s
label_edit = Edit
label_email_confirmation_code_was_sent =
      Confirmation code was send to your Email and/or to your phone
label_emails = Emails
label_empty_message = Empty message
label_enable_popup_calls = Display calls in popup windows
label_enter_confirmation_code = Confirmation code
label_enter_confirmation_code_hint = Enter confirmation code
label_entrance = Login
label_error = Error
label_favorite_contacts = Favorite
label_file = File
label_forwarded_message = Forwarded message
label_gallery = Gallery
label_group_created = Group created
label_hidden = Status is hidden
label_hint_drag_n_drop_buttons =
    Add and remove elements of the control panel by drag-and-drop.
label_hint_drag_n_drop_video =
    Just drag to:

    • change the size or position of the video;

    • attach one or more videos to any side;

    • move one or more videos to a separate panel.
label_hint_from_gapopa = Hint from Gapopa
label_image_downloaded = Image downloaded.
label_image_saved_to_gallery = Image saved to gallery.
label_incoming_call = Incoming call
label_introduction_description =
    Password is not set. Access to an account without a password is retained for one year from the time the account was created or until:

        • You will not delete user data from the application (browser);

        • You will not press the "Logout" button.

    In order not to lose access to your account, set a password.
label_kb = {$amount} KB
label_last_seen = Last seen
label_login = Login
label_login_hint = Your unique login
label_media_camera = Camera
label_media_microphone = Microphone
label_media_no_device_available = No device is available
label_media_output = Output
label_media_settings = Media settings
label_menu = Menu
label_message_will_deleted_for_you = The message will be deleted only for you.
label_mute_for = { $days ->
    [0] { $hours ->
            [0] { $minutes ->
                    [0] Forever
                    [1] 1 minute
                    *[other] {$minutes} minutes
                }
            [1] 1 hour
            *[other] {$hours} hours
        }
    [1] 1 day
    *[other] {$days} days
}
label_mute_chat_for = Mute chat for
label_name = Name
label_name_hint = Your publicly visible name
label_new_password = New password
label_no_chat_found = No chat found
label_no_chats = No chats
label_no_contacts = No contacts
label_no_messages = No messages
label_no_registration = no registration
label_nothing_found = Nothing was found
label_num = Gapopa ID
label_offline = Offline
label_online = Online
label_or_register = or register
label_outgoing_call = Outgoing call
label_participant_redial_successfully = Participant redialed
label_participants = Participants
label_participants_added_successfully = Participants successfully added
label_password = Password
label_password_changed = Password has been changed.
label_password_not_set = Password not set. Access to the account will be lost.
label_password_set = Password has been set.
label_personalization = Personalization
label_phone_confirmation_code_was_send =
    Confirmation code was send to your phone number
label_phones = Phones
label_photo = Photo
label_presence = Presence
label_presence_away = Away
label_presence_hidden = Hidden
label_presence_present = Last visit information
label_read_by = Read by
label_recent = Recent
label_recover_account = Access recovery
label_recover_account_description = Specify your Gapopa ID, login, E-mail or phone number.
label_recovery_code = Recovery code
label_recovery_code_sent = The verification code has been sent to the verified E-mail/phone linked to this account. Please, enter the code below.
label_recovery_enter_new_password = Please enter the new password below.
label_repeat_password = Repeat password
label_replies = [{$count} { $count ->
    [1] reply
    *[other] replies
    }]
label_search = Search
label_search_hint = Search by Gapopa ID, login or name
label_search_not_found = Not found
label_search_recent = Recent
label_selected = Selected: {$count}
label_send_message_hint = Message...
label_service_connected = Service is connected
label_service_encountered_error = Service encountered an error
label_service_initialized = Service is initialized
label_service_reconnecting = Service is reconnecting...
label_set_new_password = Set a new password to log into your account
label_settings = Settings
label_short_weekday =
    {$weekday ->
        [1] Mon
        [2] Tue
        [3] Wed
        [4] Thu
        [5] Fri
        [6] Sat
        *[other] Sun
    }
label_sign_in = Log In
<<<<<<< HEAD
label_sign_in_input = Gapopa ID, Login, Email or Phone
label_start_screen_sharing = Start screen sharing
=======
label_sign_in_input = Gapopa ID, login, E-mail or phone
>>>>>>> b88fba46
label_subtitle_participants = participants
label_tab_chats = Chats
label_tab_contacts = Contacts
label_tab_menu = Menu
label_transition_count = Transitions
label_typing = Typing
label_unconfirmed = Unconfirmed
label_unknown_page = Unknown page
label_unread_messages = { $quantity ->
    [1] {$quantity} unread message
    *[other] {$quantity} unread messages
}
label_use_search = Use search to find an user
label_users = Users
label_video = Video
label_video_call = Video call
label_video_downloaded = Video downloaded.
label_video_saved_to_gallery = Video saved to gallery.
label_was_added = {$who} was added
label_was_removed = {$who} was removed
label_you = You
label_you_were_added_to_group = You were added to the group
plus = +
space = {" "}
space_vertical_space = {" "}|{" "}<|MERGE_RESOLUTION|>--- conflicted
+++ resolved
@@ -524,12 +524,8 @@
         *[other] Sun
     }
 label_sign_in = Log In
-<<<<<<< HEAD
-label_sign_in_input = Gapopa ID, Login, Email or Phone
+label_sign_in_input = Gapopa ID, login, E-mail or phone
 label_start_screen_sharing = Start screen sharing
-=======
-label_sign_in_input = Gapopa ID, login, E-mail or phone
->>>>>>> b88fba46
 label_subtitle_participants = participants
 label_tab_chats = Chats
 label_tab_contacts = Contacts
