# Copyright © 2022-2025 IT ENGINEERING MANAGEMENT INC,
#                       <https://github.com/team113>
#
# This program is free software: you can redistribute it and/or modify it under
# the terms of the GNU Affero General Public License v3.0 as published by the
# Free Software Foundation, either version 3 of the License, or (at your
# option) any later version.
#
# This program is distributed in the hope that it will be useful, but WITHOUT
# ANY WARRANTY; without even the implied warranty of MERCHANTABILITY or FITNESS
# FOR A PARTICULAR PURPOSE. See the GNU Affero General Public License v3.0 for
# more details.
#
# You should have received a copy of the GNU Affero General Public License v3.0
# along with this program. If not, see
# <https://www.gnu.org/licenses/agpl-3.0.html>.

alert_account_will_be_deleted1 = Account{" "}
alert_account_will_be_deleted2 = {" "}will be deleted.
alert_are_you_sure = Are you sure?
alert_are_you_sure_want_to_delete_email =
    Are you sure you want to delete this Email?
alert_are_you_sure_want_to_delete_phone =
    Are you sure you want to delete this phone number?
alert_are_you_sure_want_to_log_out1 = Are you sure you want to sign out of account{" "}
alert_are_you_sure_want_to_log_out2 = ?
alert_by_proceeding_you_accept_terms1 = By proceeding, you agree with the{" "}
alert_by_proceeding_you_accept_terms2 = Terms of Service
alert_by_proceeding_you_accept_terms3 = {" "}and{" "}
alert_by_proceeding_you_accept_terms4 = Privacy Policy
alert_by_proceeding_you_accept_terms5 = {" "}of the service.
alert_chat_will_be_blocked1 = Chat{" "}
alert_chat_will_be_blocked2 = {" "}will be blocked.
alert_chat_will_be_cleared1 = Chat{" "}
alert_chat_will_be_cleared2 = {" "}will be cleared.
alert_chat_will_be_deleted1 = Chat{" "}
alert_chat_will_be_deleted2 = {" "}will be deleted.

    To restore the chat, please, use the search.
alert_chat_will_be_reported1 = Chat{" "}
alert_chat_will_be_reported2 = {" "}will be reported.
alert_chats_will_be_deleted = Chats ({$count}) will be deleted. Continue?
alert_contact_will_be_removed1 = Contact{" "}
alert_contact_will_be_removed2 = {" "}will be deleted.
alert_contacts_will_be_deleted = Contacts ({$count}) will be deleted. Continue?
alert_dialog_will_be_cleared1 = Dialog with user{" "}
alert_dialog_will_be_cleared2 = {" "}will be cleared.
alert_dialog_will_be_deleted1 = Dialog with user{" "}
alert_dialog_will_be_deleted2 = {" "}will be deleted.
alert_email_will_be_deleted1 = E-mail{" "}
alert_email_will_be_deleted2 = {" "}will be deleted.
alert_phone_will_be_deleted1 = Phone{" "}
alert_phone_will_be_deleted2 = {" "}will be deleted.
alert_popup_permissions_button = Open settings
alert_popup_permissions_description =
    You will not be able to accept calls
    while the app is in background if the following permissions are
    disabled:

    - Show on Lock screen;

    - Display pop-up windows while running in the background;

    - Display pop-up window.
alert_popup_permissions_title = Please enable the popup permissions
alert_user_will_be_blocked1 = User{" "}
alert_user_will_be_blocked2 = {" "}will be blocked.
alert_user_will_be_removed1 = User{" "}
alert_user_will_be_removed2 = {" "}will be removed from the group.
alert_user_will_be_reported1 = User{" "}
alert_user_will_be_reported2 = {" "}will be reported.
alert_you_will_leave_group = You will leave the group.
btn_accept = Accept
btn_add = Add
btn_add_account = Add account
btn_add_account_with_desc =
    Add
    account
btn_add_member = Add member
btn_add_participant = Add participant
btn_add_participant_desc =
    Add
    participant
btn_add_participants = Add participants
btn_add_to_contacts = Add to contacts
btn_add_to_favorites = Add to favorites
btn_allow = Allow
btn_audio = Audio
btn_audio_call = Audio call
btn_audio_message = Audio message
btn_back = Back
btn_block = Block
btn_call_answer_with_audio =
    Answer
    audio only
btn_call_answer_with_video =
    Answer
    with video
btn_call_audio_off = Mute
btn_call_audio_off_desc =
    Mute
    microphone
btn_call_audio_on = Unmute
btn_call_audio_on_desc =
    Unmute
    microphone
btn_call_cancel = Cancel call
btn_call_center = Center
btn_call_cut_video = Cut video
btn_call_decline = Decline
btn_call_disable_audio = Disable audio
btn_call_disable_video = Disable video
btn_call_do_not_cut_video = Do not cut video
btn_call_drop_video_here =
    You can add a video to a separate panel by simply dragging and dropping
btn_call_enable_audio = Enable audio
btn_call_enable_video = Enable video
btn_call_end = End call
btn_call_end_desc =
    End
    call
btn_call_hand_down = Hand down
btn_call_hand_down_desc =
    Hand
    down
btn_call_hand_up = Hand up
btn_call_hand_up_desc =
    Hand
    up
btn_call_more = More
btn_call_remote_audio_off = Disable incoming audio
btn_call_remote_audio_off_desc =
    Disable
    incoming audio
btn_call_remote_audio_on = Enable incoming audio
btn_call_remote_audio_on_desc =
    Enable
    incoming audio
btn_call_remote_video_off = Disable incoming video
btn_call_remote_video_off_desc =
    Disable
    incoming video
btn_call_remote_video_on = Enable incoming video
btn_call_remote_video_on_desc =
    Enable
    incoming video
btn_call_remove_participant = Remove from call
btn_call_screen_off = Stop screen sharing
btn_call_screen_off_desc =
    Stop screen
    sharing
btn_call_screen_on = Share screen
btn_call_screen_on_desc =
    Share
    screen
btn_call_settings = Media settings
btn_call_switch_camera = Switch camera
btn_call_switch_camera_desc =
    Switch
    camera
btn_call_toggle_speaker = Toggle speaker
btn_call_toggle_speaker_desc =
    Toggle
    speaker
btn_call_uncenter = Uncenter
btn_call_video_off = Turn video off
btn_call_video_off_desc =
    Turn
    video off
btn_call_video_on = Turn video on
btn_camera = Camera
btn_cancel = Cancel
btn_call_video_on_desc =
    Turn
    video on
btn_change = Change
btn_change_account_desc =
    Change
    account
btn_change_avatar = Change avatar
btn_change_password = Change password
btn_check_for_updates = Check for updates
btn_clear_cache = Clear cache
btn_clear_history = Clear history
btn_close = Close
btn_confirm = Confirm
btn_copy = Copy
btn_copy_text = Copy text
btn_create = Create
btn_create_group = Create group
btn_decline = Decline
btn_delete = Delete
btn_delete_account = Delete account
btn_delete_chat = Delete chat
btn_delete_count = Delete ({$count})
btn_delete_direct_chat_link = Delete
btn_delete_for_all = Delete for all
btn_delete_from_contacts = Delete from contacts
btn_delete_from_favorites = Remove from favorites
btn_delete_message = Delete message
btn_dismiss = Dismiss
btn_do_not_allow = Do not allow
btn_done = Done
btn_download = Download
btn_download_all = Download all
btn_download_all_as = Download all as
btn_download_as = Download as
btn_download_application = Download application
btn_edit = Edit
btn_email = E-mail
btn_feedback = Feedback
btn_file = File
btn_forgot_password = Forgot password?
btn_forward = Forward
btn_forward_message = Forward message
btn_fullscreen_enter = Fullscreen mode
btn_fullscreen_exit = Exit fullscreen
btn_gallery = Gallery
btn_generate_direct_chat_link = Generate
btn_gift = Gift
btn_guest = Guest
btn_help = Help
btn_hide = Hide
btn_hide_chat = Hide chat
btn_info = Info
btn_join_call = Join call
btn_leave = Leave
btn_leave_chat = Leave chat
btn_leave_group = Leave group
btn_login_and_password = Login and password
btn_logout = Logout
btn_media_settings = Media settings
btn_message_info = Message info
btn_mute = Mute
btn_mute_chat = Mute chat
btn_mute_chats = Mute chats
btn_next = Next
btn_ok = Ok
btn_open_separately = open separately
btn_or_input_someones_link = Input someone's link
btn_participants = Participants
btn_participants_desc =
    Call
    participants
btn_password = Password
btn_paste = Paste
btn_personalize = Personalization
btn_privacy_policy = Privacy policy
btn_proceed = Proceed
btn_refresh = Refresh
btn_remove = Remove
btn_rename = Rename
btn_reply = Reply
btn_reply_message = Reply to message
btn_report = Report
btn_report_a_bug = Report a bug
btn_report_a_concern = Report a concern
btn_resend = Resend
btn_resend_code = Resend confirmation code
btn_resend_message = Resend message
btn_save = Save
btn_save_all = Save all
btn_save_to_gallery = Save to gallery
btn_save_to_gallery_all = Save all to gallery
btn_schedule_an_interview = Schedule an interview
btn_select = Select
btn_select_and_delete = Select and delete
btn_select_messages = Select messages
btn_send = Send
btn_send_application = Send an application
btn_set_password = Set password
btn_settings = Settings
btn_share = Share
btn_sign_in = Sign in
btn_sign_up = Sign up
btn_skip = Skip
btn_start = Start
btn_sticker = Sticker
btn_submit = Submit
btn_take_photo = Take photo
btn_take_video = Take video
btn_terms_and_conditions = Terms and conditions
btn_unblock = Unblock
btn_unblock_short = Unblock
btn_undo_delete = Undo delete
btn_unmute = Unmute
btn_unmute_chat = Unmute chat
btn_unmute_chats = Unmute chats
btn_upload = Upload
btn_video = Video
btn_video_call = Video call
btn_video_message = Video message
btn_work_with_us = Work with us
btn_write_message = Write a message
btn_your_profile = Your profile
colon_space = :{" "}
comma_separated_a_b_c = {$a},{" "}{$b},{" "}{$c}
comma_space = ,{" "}
dot = .
dot_space = .{" "}
email_confirmation_code =
    {$domain} confirmation code is: {$token}
    Valid until {$expiresAt}.
    {$domain}
email_confirmation_code_subject = {$domain} confirmation code
err_account_not_found = Indicated account is not found
err_account_unavailable = This account is not available. Please, log in again.
err_blocked = You've been added to the blocklist of this user.
err_blocked_by = {$user} has added you to their blocklist.
err_blocked_by_multiple = One or more of the selected users have added you to their blocklist.
err_blocklist_reason_does_not_meet_regexp = Blocklist reason must be 2 to 100 symbols long.
err_call_already_exists = Call already exists
err_call_already_joined = Already joined the call
err_call_is_in_popup = Call is used in a separate popup
err_call_not_found = Call not found
err_call_popup_was_blocked =
    Call popup was blocked.
    Allow the popup windows to display call as a popup
err_camera_permission_denied = Camera permission is denied. Please, ensure application has camera permissions.
err_cant_forward_calls = Call forwarding is not allowed
err_chat_contact_not_owner = Access to contact denied
err_chat_direct_link_occupied = Link is occupied.
err_code_limit_exceeded =
    Exceeded limit of sending recovery code. Try again in 1 hour.
err_confirmation_required = A password must be provided to acomplish that action.
err_contact_not_group = Chat with the provided ID is not a group
err_contact_too_many = Contact can\'t be created with more than 20 users
err_contact_unknown_chat = Chat with the provided ID doesn\'t exist
err_contact_unknown_user = User with the provided ID doesn\'t exist
err_could_not_download = An error occurred while downloading. Please, try again.
err_data_transfer =
    Data transfer error. Please, check your network connection.
err_dialog = Can't perform this action in a dialog
err_dimensions_too_big = File dimensions exceed 32767 x 32767 pixels.
err_email_occupied = Specified E-mail is linked to another account. Please, annulate the previous verification.
err_fcm_unavailable = FCM is unavailable.
err_incorrect_chat_name = Incorrect name
err_incorrect_email = Incorrect E-mail.
err_incorrect_input = Incorrect input.
err_incorrect_login_input = Login should contain only letters of the latin alphabet, numbers and symbols "-" and "_". It must start with a letter or number and be at least 3 and max 20 characters long.
err_incorrect_login_or_password = Incorrect account identifier or password.
err_incorrect_phone = Incorrect phone number.
err_input_empty = Must not be empty.
err_invalid_crop_coordinates = Invalid crop coordinates
err_invalid_crop_points = Invalid crop points
err_invalid_registration_token = Invalid registration token
err_invalid_symbols_in_link = Unacceptable symbols. The following symbols are allowed: A-z, -, _ and 0-9
err_unknown_registration_token = Unknown registration token
err_login_occupied = This login is already taken.
err_media_devices_are_null = Cannot retrieve `MediaStream` with `video` constraints due to `window.navigator.mediaDevices` being `null`. Seems like your browser's configuration doesn't allow media devices to be retrieved. Tune up the settings, or ensure the devices are available.
err_message_was_read = Message was read
err_microphone_permission_denied = Microphone permission is denied. Please, ensure application has microphone permissions.
err_monolog = Can't perform this action in a monolog
err_network = Connection to the server refused
err_no_access_to_gallery = Access to the gallery denied. Please, make sure the application has permissions to access the gallery.
err_no_filename = File should have a name
err_no_space_left_in_gallery = No space left on your device. Please, clear the storage and try again.
err_no_text_and_no_attachment =
    Either text or at least one attachment should be specified
err_no_text_no_attachment_and_reply =
    Either text or at least one attachment or reply should be specified
err_no_unconfirmed_email = No unconfirmed Emails were found
err_no_unconfirmed_phone = No unconfirmed phone numbers were found
err_not_author = Not an author
err_not_call_member = Not a call member
err_not_dialog = Not a dialog
err_not_group = Not a group
err_not_member = Not a member
err_nowhere_to_send = Account has no confirmed emails or phones
err_password_empty = Please, enter the password
err_password_incorrect = Password is too long and/or starts/ends with a space
err_passwords_mismatch = Passwords do not match.
err_phone_occupied = Phone number is already occupied
err_popup_call_cant_be_closed = It seems like an unexpected error has occurred and a call won't be displayed, however this window can't be closed due to browser not allowing it. Please, close it and try again.
<<<<<<< HEAD
=======
err_push_device_occupied = This device is already registered to receive push notifications.
>>>>>>> 72ce32f7
err_quoted_message = Message was quoted
err_size_too_big = File size exceeds 15 MB.
err_stale_version = Provided version is too stale
err_too_many_emails = Reached maximum allowed number of E-mails.
err_too_many_phones = Reached maximum allowed number of phones.
err_too_short = Mute duration cannot be shorter than one minute
err_unauthorized = Authentication required
err_uneditable_message = You can\'t edit this message
err_unknown = Unknown error
err_unknown_attachment = Unknown attachment
err_unknown_chat = Unknown chat
err_unknown_chat_direct_link = Unknown link
err_unknown_chat_item = Unknown message
err_unknown_contact = Unknown contact
err_unknown_device = Unknown device
err_unknown_forwarded_attachment = Unknown forwarded attachment
err_unknown_forwarded_item = Unknown forwarded item
err_unknown_gallery_item = Unknown gallery item
err_unknown_replying_chat_item = Unknown replied message
err_unknown_user = Unknown user
err_unsupported_format = Unsupported format. Supported formats: JPG, PNG, BMP, TIFF, GIF, WEBP, SVG.
err_unsupported_forwarded_item = Unsupported forwarded item
err_uploaded_file_malformed = File is malformed. Please, ensure uploaded file integrity.
err_use_monolog = Can't create dialog with yourself
err_wrong_attachments_items_count = Wrong attachments count
err_wrong_code = Provided code is wrong.
err_wrong_items_count = Wrong items count
err_wrong_members_count = No more that 100 members is allowed
err_wrong_old_password = Wrong password.
err_wrong_password = Wrong password.
err_wrong_recovery_code = Provided code is wrong.
err_wrong_replying_item_count = Wrong replying items count
err_you_already_add_this_email = Indicated E-mail has been added already.
err_you_already_add_this_phone = Indicated phone has been added already.
err_you_already_has_unconfirmed_email = You already have an unconfirmed E-mail.
err_you_already_has_unconfirmed_phone = You already have an unconfirmed phone.
err_you_are_blocked = You are blacklisted
err_you_are_not_member = Not a member
fcm_dialog_title = {$userName ->
        [x] {$userNum}
       *[other] {$userName}
    }
fcm_group_avatar_changed = {$userName ->
        [x] {$userNum}
       *[other] {$userName}
    } {$operation ->
          [update] updated avatar
         *[delete] removed avatar
      }
fcm_group_name_changed = {$userName ->
        [x] {$userNum}
       *[other] {$userName}
    } {$operation ->
          [update] renamed chat to {$groupName}
         *[delete] removed name
      }
fcm_group_title =
    {$user1Name ->
        [x] {$user1Num ->
                [x] {""}
               *[other] {$user1Num}
            }
       *[other] {$user1Name}
    }{$user2Name ->
        [x] {$user2Num ->
                [x] {""}
               *[other] , {$user2Num}
            }
       *[other] , {$user2Name}
    }{$user3Name ->
        [x] {$user3Num ->
                [x] {""}
               *[other] , {$user3Num}
            }
       *[other] , {$user3Name}
    } {$moreMembers ->
        [yes] ...
       *[no] {""}
    }
fcm_incoming_call =
    { $type ->
        [group] {$userName ->
           [x] {$userNum}
           *[other] {$userName}
        } started { $isVideo ->
            [yes] a
            *[other] an
        }
        *[dialog] Incoming
    } { $isVideo ->
        [yes] video
        *[other] audio
    } call
fcm_message =
    { $type ->
        [dialog] {""}
        *[group]
            {$userName ->
                [x] {$userNum}
                *[other] {$userName}
            }:{" "}
    }{ $attachmentsCount ->
          [0] {""}
          *[other] [{$attachmentsType ->
               [image] { $attachmentsCount ->
                           [1] Image
                           *[other] {$attachmentsCount} images
                       }
               [video] { $attachmentsCount ->
                           [1] Video
                           *[other] {$attachmentsCount} videos
                       }
               [file] { $attachmentsCount ->
                          [1] File
                          *[other] {$attachmentsCount} files
                      }
              *[attachments] {$attachmentsCount} attachments
        }]
    }{ $textLength ->
        [0] {""}
        *[other] { $attachmentsCount ->
            [0] {$text}
            *[other] {" "}{$text}
        }
    }
fcm_missed_call =
    Missed { $isVideo ->
        [yes] video
        *[other] audio
    } call{ $type ->
        [group] {" from "}{$userName ->
            [x] {$userNum}
            *[other] {$userName}
        }
        *[dialog] {""}
    }
fcm_user_added_user =
    {$authorName ->
        [x] {$authorNum}
       *[other] {$authorName}
    } added {$userName ->
        [x] {$userNum}
       *[other] {$userName}
    }
fcm_user_added_you_to_group =
    {$authorName ->
        [x] {$authorNum}
       *[other] {$authorName}
    } added you to group
fcm_user_joined_group_by_link =
    {$authorName ->
        [x] {$authorNum}
       *[other] {$authorName}
    } joined via link
fcm_user_left_group =
    {$authorName ->
        [x] {$authorNum}
       *[other] {$authorName}
    } left the group
fcm_user_removed_user =
    {$authorName ->
        [x] {$authorNum}
       *[other] {$authorName}
    } removed {$userName ->
        [x] {$userNum}
       *[other] {$userName}
    }
fcm_user_removed_you =
    {$userName ->
        [x] {$userNum}
       *[other] {$userName}
    } removed you from group
fcm_webpush_link = /chats/{$chatId}
label_a_of_b = {$a} of {$b}
label_a_slash_b = {$a} / {$b}
label_about = About
label_account = Account
label_accounts = Your accounts
label_account_created = Account is created
label_actions = Actions
label_active_account = Active
label_add_account = Add account
label_add_additional_email = Add additional E-mail
label_add_additional_number = Add additional number
label_add_chat_member = Add member
label_add_email = Add E-mail
label_add_email_confirmation_sent = A confirmation code has been sent to the indicated email. The confirmation code is valid for 30 minutes. Please enter it below.
label_add_email_confirmation_sent_again = A confirmation code has been sent again to the indicated email. The confirmation code is valid for 30 minutes. Please enter it below.
label_add_email_confirmation_sent_to = A confirmation code has been sent to the {$email}. The confirmation code is valid for 30 minutes. Please enter it below.
label_add_email_description = A confirmation code will be sent to the indicated E-mail.
label_add_email_hint = Write your email address
label_add_number = Add phone
label_add_number_hint = Write your number in format of +33 478 88 88 88
label_add_participants = Add participants
label_add_phone = Add phone
label_add_phone_confirmation_sent = A confirmation code has been sent to the indicated phone number. The confirmation code is valid for 30 minutes. Please enter it below.
label_add_phone_confirmation_sent_again = A confirmation code has been sent again to the indicated phone number. The confirmation code is valid for 30 minutes. Please enter it below.
label_add_phone_description = A confirmation code will be sent to the indicated phone number.
label_ago = {$years ->
    [0] {$months ->
            [0] {$weeks ->
                    [0] {$days ->
                            [0] {$hours ->
                                    [0] {$minutes ->
                                            [0] Just now
                                            [1] 1 minute ago
                                            *[other] {$minutes} minutes ago
                                        }
                                    [1] An hour ago
                                    *[other] {$hours} hours ago
                                }
                            [1] Yesterday
                            *[other] {$days} days ago
                        }
                    [1] A week ago
                    *[other] {$weeks} weeks ago
                }
            [1] A month ago
            *[other] {$months} months ago
        }
    [1] An year ago
    *[other] {$years} years ago
}
label_ago_date = {$years ->
    [0] {$months ->
            [0] {$weeks ->
                    [0] {$days ->
                            [0] Today
                            [1] Yesterday
                            *[other] {$days} days ago
                        }
                    [1] A week ago
                    *[other] {$weeks} weeks ago
                }
            [1] A month ago
            *[other] {$months} months ago
        }
    [1] An year ago
    *[other] {$years} years ago
}
label_all = All
label_app_background = Application background
label_application = Application
label_are_you_sure_no = No
label_are_you_sure_yes = Yes
label_as_timeline = As timeline
label_attachments = [{$count} {$count ->
    [1] attachment
    *[other] attachments
    }]
label_audio_call = Audio call{$by ->
        [x]{""}
        *[other] {" "}by {$by}
    }
label_audio_notifications = Audio notifications
label_avatar_removed = {$author} removed avatar
label_avatar_removed1 = {$author}
label_avatar_removed2 = {" "}removed avatar
label_avatar_updated = {$author} updated avatar
label_avatar_updated1 = {$author}
label_avatar_updated2 = {" "}updated avatar
label_away = away
label_background = Background
label_besides_freelance_is_an_option_too1 = Besides, we offer an opportunity to collaborate as a freelance developer. The list of tasks and terms of cooperation can be found on the{" "}
label_besides_freelance_is_an_option_too2 = Freelance.
label_block = Block
label_blocked = Blocked
label_blocked_users = Blocked users
label_cache = Cache
label_cache_and_downloads = Cache
label_call_active = Active call
label_call_calling = Calling
label_call_connecting = Connection preparing
label_call_joining = Joining
label_call_permissions_description =
    Required to display calls in your phone natively
label_call_permissions_title = Add phone account
label_call_title =
    {$title} | {$state ->
        [joining] Joining...
        [active] {$members} of {$allMembers} | {$duration}
        *[other] {$type ->
            [video] Video call
            [audio] Audio call
            *[other] Calling...
        }
    }
label_calls = Calls
label_calls_displaying = In separate window or within app
label_camera = Camera
label_chat = Chat
label_change_password = Change password
label_chat_call_declined = Declined call
label_chat_call_dropped = Dropped call
label_chat_call_ended = Ended call
label_chat_call_missed = Missed call
label_chat_call_moved = Moved call
label_chat_call_ongoing = Active call
label_chat_call_unanswered = Unanswered call
label_chat_monolog = Notes
label_chat_monolog_description = Write down notes, ideas or forward other messages to save them here. Only you can see this chat.
label_chat_name_hint = Chat name
label_chats = Chats
label_chats_section_hint = Audio and video call buttons
label_clear_history = Clear history
label_clicks_count = {$count} clicks
label_code_requirements = Requirements for the code
label_code_requirements_contribution_guide1 = - the code should follow the{" "}
label_code_requirements_contribution_guide2 = Contribution Guide
label_code_requirements_contribution_guide3 = ;
label_code_requirements_documentation1 = - the code needs to be covered with documentation following the rules of{" "}
label_code_requirements_documentation2 = Effective Dart: Documentation
label_code_requirements_documentation3 = ;
label_code_requirements_tests = - the code needs to be covered with unit, widget, and/or integration tests (if necessary).
label_code_sent_again = The code has been re-sent.
label_conditions = Conditions
label_conditions_backend_developer =
    - Remote work;
    - Daily payments;
    - 4-, 6- or 8-hour work day;
    - Relocation possible to one of the company offices.
label_conditions_frontend_developer =
    - Remote work;
    - Daily payments;
    - 4-, 6- or 8-hour work day;
    - Relocation possible to one of the company offices.
label_conditions_ui_ux_designer =
    - Remote work;
    - Daily payments;
    - 4-, 6- or 8-hour work day;
    - Relocation possible to one of the company offices.
label_confirm = Confirm
label_confirm_account_deletion = Confirm account deletion
label_confirmation_code = Confirmation code
label_connection_lost = Connection lost
label_connection_restored = Connection restored
label_contact = Contact
label_contact_information = Contact information
label_contact_us_via_provided_email = Please, contact us by email {$email}.
label_contacts = Contacts
label_copied = Copied
label_copy = Copy
label_count_gb = {$count} GB
label_count_seconds = {$count} { $count ->
       [1] second
       *[other] seconds
   }
label_critical_update_is_available = Current version is no longer supported
label_create_group = Group creation
label_create_group_selected = Selected
label_create_group_users = user(s)
label_current_language = Current language
label_current_password = Current password
label_danger_zone = Danger zone
label_date = Date
label_days_short = {$days} d
label_delete_account = Delete account
label_delete_chat = Delete chat
label_delete_chats = Delete chats
label_delete_contact = Delete contact
label_delete_contacts = Delete contacts
label_delete_device = Delete device
label_delete_email = Delete E-mail
label_delete_for_everyone = Delete for everyone
label_delete_for_me = Delete for me
label_delete_message = Delete the message?
label_delete_messages = Delete the messages?
label_delete_phone_number = Delete phone number
label_delivered = Delivered
label_description = Description
label_details = Details.
label_device_by_default = By default - {$device}
label_devices = Devices
label_dialog_created = Dialog created
label_dialog_created_by_link = Dialog created via direct link
label_did_not_receive_code = Didn't receive the code?
label_direct_chat_link = Direct chat link
label_direct_chat_link_description =
    Users who came via a direct link to
    the chat are automatically added to your chat list. Regardless of your
    privacy settings they can:
    - visit your profile;
    - send you messages;
    - call you.

    After the chat created by this link is deleted, your privacy
    settings are respected.
label_direct_chat_link_in_chat_description =
    Users who come via a direct link automatically become full members of the group.
label_disabled = Disabled
label_display_audio_and_video_call_buttons = Display audio and video call buttons
label_display_timestamps = Display timestamps
label_download = Download
label_download_application = Download application
label_draft = Draft
label_drop_here =
    Drop here
    to upload
label_duration_hour_short = h
label_duration_minute_short = m
label_duration_second_short = s
label_edit = Edit
label_email = E-mail
label_email_not_verified = E-mail not verified
label_email_or_phone_not_set = E-mail or phone number is not set. Access to the account will be lost.
label_email_visible = Yor E-mail visible to:{" "}
label_email_example = example@gmail.com
label_empty_message = Empty message
label_enabled = Enabled
label_end_session = End session
label_enter_confirmation_code = Confirmation code
label_enter_confirmation_code_hint = Enter confirmation code
label_enter_password_below = Please, enter your password in the field below.
label_entrance = Login
label_error = Error
label_favorite_contacts = Favorite
label_file_downloaded = File downloaded
label_files_downloaded = Files are downloaded
label_files_saved_to_gallery = Files are saved to the gallery
label_for_learning_use_our_flutter_incubator1 = If you would like to learn/improve your knowledge of Flutter, you can use our{" "}
label_for_learning_use_our_flutter_incubator2 = corporate sandbox.
label_for_learning_use_our_rust_incubator1 = If you would like to learn/improve your knowledge of Rust, you can use our{" "}
label_for_learning_use_our_rust_incubator2 = corporate sandbox.
label_forward_message = Forward message
label_forwarded_message = Forwarded message
label_forwarded_messages = {$count ->
    [1] Forwarded message
   *[other] Forwarded messages
}
label_gb_occupied = {$count} GB occupied
label_gb_of_gb_occupied = {$a} of {$b} GB occupied
label_group_created = Group created
label_group_created_by = {$author} created the group
label_group_created_by1 = {$author}
label_group_created_by2 = {" "}created the group
label_group_name = Group name
label_guest_account_created = Guest account created
label_hello = Hello!
label_hello_reply = Yay, hello :)
label_hidden = Last seen recently
label_hint_drag_n_drop_buttons =
    Add and remove elements of the control panel by drag-and-drop.
label_hint_drag_n_drop_video =
    Just drag to:

    • change the size or position of the video;

    • attach one or more videos to any side;

    • move one or more videos to a separate panel.
label_hint_from_gapopa = Hint from Gapopa
label_image_downloaded = Image downloaded.
label_image_saved_to_gallery = Image saved to gallery.
label_in_message = In message
label_incoming_call = Incoming call
label_info = Info
label_introduction_description1 =
    Access to a guest account is maintained for one year or until:

         • you delete cookies / cache;
         • you click the button "Sign out".

    To save access to your account, please set a password or e-mail number in the{" "}
label_introduction_description2 = settings
label_introduction_description3 = .
label_b = {$amount} B
label_kb = {$amount} KB
label_mb = {$amount} MB
label_gb = {$amount} GB
label_tb = {$amount} TB
label_pb = {$amount} PB
label_keep_credentials = Keep credentials
label_language = Language
label_language_entry = {$code}, {$name}
label_last_seen = Last seen
label_leave_group = Leave group
label_legal_information = Legal information
label_link_to_chat = Chat link
label_linked_devices = Linked devices
label_load_images = Load images
label_login = Login
label_login_hint = Your unique login
label_login_options = Login options
label_login_section_hint = Gapopa ID, login, e-mail, phone, password
label_login_visibility_hint = Unique login is an additional unique identifier for your account.
label_login_visible = Your login is visible to:{" "}
label_media = Media
label_media_buttons_in_app_bar = In the top panel
label_media_buttons_in_bottom = In the chat below
label_media_buttons_in_context_menu = In the context menu
label_media_buttons_in_more = In the message field
label_media_buttons_in_top = In the chat above
label_media_camera = Camera
label_media_microphone = Microphone
label_media_no_device_available = No device is available
label_media_output = Speaker
label_media_section_hint = Audio and video devices
label_media_settings = Media settings
label_menu = Menu
label_message = Message
label_message_editing = Message editing
label_message_will_deleted_for_you = The message will be deleted only for you.
label_messages_will_deleted_for_you = The messages will be deleted only for you.
label_microphone_changed = Microphone has been changed to {$microphone}
label_money = Money
label_money_freelance =
    - payment upon completion of the task. A task is considered completed when it passes the review.
    - the payment is sent based on a service agreement and/or an invoice.
    - the payment is made with cryptocurrency USDT (TRC-20).
label_monolog_created = Chat created
label_mute_for = {$days ->
    [0] {$hours ->
            [0] {$minutes ->
                    [0] Forever
                    [1] 1 minute
                    *[other] {$minutes} minutes
                }
            [1] 1 hour
            *[other] {$hours} hours
        }
    [1] 1 day
    *[other] {$days} days
}
label_mute_chat_for = Mute chat for
label_my_contacts = My contacts
label_name = Name
label_name_hint = Your publicly visible name
label_name_removed = {$author} removed name
label_name_removed1 = {$author}
label_name_removed2 = {" "}removed name
label_name_updated = {$author} renamed chat to {$name}
label_name_updated1 = {$author}
label_name_updated2 = {" "}renamed chat to {$name}
label_navigation_panel = Navigation panel
label_new_password = New password
label_no_chat_found = No chat found
label_no_chats = No chats
label_no_contacts = No contacts
label_no_limit = ∞
label_no_messages = No messages
label_no_registration = no registration
label_no_updates_are_available_subtitle = You have the latest version installed.
label_no_updates_are_available_title = No updates are available
label_no_users = No users
label_no_welcome_message = Welcome message has not been added
label_nobody = No one
label_nothing_found = Nothing was found
label_notifications = Notifications
label_num = Gapopa ID
label_off = Off
label_offline = offline
label_one_time_password = One-time password
label_online = online
label_open_calls_in_app = In the application
label_open_calls_in_window = In a separate window
label_open_chat = Open chat
label_or = Or
label_or_register = or register
label_outgoing_call = Calling
label_participants = Participants: {$count}
label_participants_of = Participants: {$a} of {$b}
label_password = Password
label_password_changed = Password has been changed.
label_password_not_set = Password is not set. Access to the account will be lost.
label_password_not_set_info = No password has been set for your account. Consequently:

    • access to your account will be lost forever when you close the current window;

    • if you use the web version, access to your account will be lost forever when you close the browser window and delete cookies.
label_password_set = Password has been set.
label_personal_data_deletion = Delete account
label_personal_data_deletion_authorize = In order to delete your account, please, authorize first in the form below.
label_personal_data_deletion_description =
    Account deletion can be requested from this page. This process in IRREVERSIBLE and you will never be able to restore your account.

    The data that will be deleted is:
    - your avatar;
    - your name;
    - your biography;
    - all of your emails;
    - all of your phone numbers.

    The data that will not be deleted:
    - your Gapopa ID, as is does not represent personal information;
    - the messages you have sent, however no one will see you as an author of those messages.

    Not a single user will be able to find, identify or detect the information of your presence within the system.
label_personalization = Personalization
label_phone = Phone
label_phone_confirmation_code_was_send =
    Confirmation code was send to your phone number
label_phone_not_verified = Phone not verified
label_phone_number = Phone number
label_phone_visible = Your phone is visible to:{" "}
label_photo = Photo
label_presence = Presence
label_presence_away = Away
label_presence_hidden = Don't show
label_presence_present = Online
label_profile = Profile
label_public_section_hint = Avatar, name, about
label_read_at = Read at: {$date}
label_read_by = Read by
label_reason = Reason
label_recent = Recent
label_reconnecting_ellipsis = Reconnecting...
label_recover_account = Access recovery
label_recover_account_description = Specify your Gapopa ID, login or E-mail.
label_recovery_code = Recovery code
label_recovery_code_sent = The verification code has been sent to the verified E-mail/phone linked to this account. Please, enter the code below.
label_recovery_enter_new_password = Please enter the new password below.
label_regulations = Regulation
label_regulations_freelance =
    1. Choose a task from the list below
    2. Make a fork of the project and form a PR (Pull Request)
    3. Contact the frontend team (the button below) and send a request, including:
        - your GitHub login
        - PR (Pull Request) number
        - the expected date of completion of the task (deadline)
        - the expected method of solving the task
    4. In the response message you will receive a confirmation that the task is assigned to you (the task status will change to “In progress”)
    5. While working on the task you should push commit of your task at least once every 72 hours.
    6. The frontend team has the right to refuse to continue collaboration if the code you offered for review is of obviously low quality.
label_remove_member = Remove member
label_repeat_password = Repeat password
label_replace_this_text_with_concern = Please, replace this text with the concern you want to share.
label_replace_this_text_with_feedback = Please, replace this text with the feedback you want to share.
label_replies = [{$count} {$count ->
    [1] reply
    *[other] replies
    }]
label_report = Report
label_required = Required
label_requirements = Requirements
label_requirements_backend_developer =
    - Knowledge of Rust;
    - Understanding FFl and UB;
    - Skill in optimising programs and ability to use a code profiler;
    - Understanding the principles of client-server web applications;
    - Understanding the principles of designing database structures;
    - Understanding the principles of DDD and layered architecture;
    - Skill in writing unit and functional tests;
    - Skill working with Git;
    - Skill in using Unix-like operating systems.
label_requirements_frontend_developer =
    - Understanding the principles of UX design;
    - Knowledge of GraphQL and WebSocket;
    - Skill in code documentation;
    - Skill in covering code with unit and/or integration tests;
    - Skill in reading and understanding technical literature in English;
    - Ability to provide high-quality audio and video communication.
label_requirements_ui_ux_developer =
    - Understanding of UI/UX design principles;
    - Confident knowledge of Figma;
    - Ability to provide high-quality audio and video communication.
label_resend = Resend
label_resend_timeout = Resend ({$timeout})
label_review = Review
label_review_freelance =
    - a completed task should pass the review of the code;
    - the request for the review of the completed task, comments, clarifications, and arguments should be posted publicly on GitHub in the corresponding issue or pull request.
label_screen_sharing = Screen sharing
label_search = Search
label_search_hint = Search by Gapopa ID, login or name
label_search_not_found = Not found
label_search_recent = Recent
label_select_chats = Select chats
label_select_contacts = Select contacts
label_selected = Selected: {$count}
label_send_message_hint = Message...
label_service_connected = Service is connected
label_service_encountered_error = Service encountered an error
label_service_initialized = Service is initialized
label_service_reconnecting = Service is reconnecting...
label_set_new_password = Set a new password to log into your account
label_set_password = Set password
label_settings = Settings
label_show_sections = Show sections
label_sign_in = Sign in
label_sign_in_input = Gapopa ID, login, E-mail
label_sign_in_required = Sign in required
label_sign_in_with_password = Sign in with password
label_sign_up = Sign up
label_sign_up_code_email_sent = Verification code has been sent to the e-mail {$text}
label_sign_up_with_password = Sign up with password
label_sort_by_name = Sort by name
label_sort_by_visit = Sort by visit
label_sound_and_vibrations = Sound and vibration
label_source_code = Source code
label_speaker_changed = Speaker has been changed to {$speaker}
label_status = Status
label_storage = Storage
label_subtitle_participants = {$count} {$count ->
    [1] participant
    *[other] participants
}
label_support_service = Support service
label_synchronization = Synchronization...
label_tab_chats = Chats
label_tab_contacts = Contacts
label_tab_menu = Menu
label_tasks = Tasks
label_tech_stack = Tech Stack
label_tech_stack_backend_developer =
    - Langauge - Rust;
    - actix-web - web-framework;
    - CockroachDB - database;
    - baza - file storage;
    - Medea - media server;
    - Firebase - push notifications;
    - GraphQL - API;
    - Cucumber - E2E testing.
label_tech_stack_freelance =
    - Language - Dart;
    - Flutter - Framework;
    - GetX - Dependency Injection and State Management;
    - Navigator 2.0 (Router) - navigation;
    - Drift - local database;
    - Firebase - push notifications;
    - GraphQL and Artemis - communication with backend;
    - Gherkin - E2E testing.
label_tech_stack_frontend_developer =
    - Language - Dart;
    - Flutter - Framework;
    - GetX - Dependency Injection and State Management;
    - Navigator 2.0 (Router) - navigation;
    - Drift - local database;
    - Firebase - push notifications;
    - GraphQL and Artemis - communication with backend;
    - Gherkin - E2E testing.
label_tech_stack_ui_ux_designer = - Figma - layout and prototyping.
label_this_device = This device
label_to_restore_chat_use_search = To restore the chat, please, use the search.
label_to_restore_chats_use_search = To restore the chats, please, use the search.
label_transition_count = Transitions: {$count}
label_typing = Typing
label_unconfirmed = Unconfirmed
label_unknown_page = Unknown page
label_unknown_chat_direct_link = This direct link is invalid. It could've been deleted by its author. Please recheck the link.
label_unread_messages = {$quantity ->
    [1] {$quantity} unread message
    *[other] {$quantity} unread messages
}
label_update_is_available = Update is available
label_use_direct_links_to_find_users = You'll see there users you've chated with
label_use_search = Use search to find a user
label_user = User
label_user_added_user = {$author} added {$user}
label_user_added_user1 = {$author}{" "}
label_user_added_user2 = added
label_user_added_user3 = {" "}{$user}
label_user_is_blocked = User is blocked
label_user_removed_user = {$author} removed {$user}
label_user_removed_user1 = {$author}{" "}
label_user_removed_user2 = removed
label_user_removed_user3 = {" "}{$user}
label_users = Users
label_users_count = Users: {$count}
label_verify = Verify
label_verify_number = Verify phone number
label_version_semicolon = Version: {$version}
label_video = Video
label_video_call = Video call{$by ->
        [x]{""}
        *[other] {" "}by {$by}
    }
label_video_downloaded = Video downloaded.
label_video_downloading = Video is downloading...
label_video_saved_to_gallery = Video saved to gallery.
label_visible_to = Visible to:
label_wait_seconds = Wait {$for} s
label_waiting_for_connection = Waiting for connection...
label_was_added = {$author} joined via direct link
label_was_added1 = {$author}
label_was_added2 = {" "}joined via direct link
label_was_removed = {$author} left the group
label_was_removed1 = {$author}
label_was_removed2 = {" "}left the group
label_we_welcome = We welcome
label_we_welcome_backend_developer =
    - Skill in programming languages: C, C++;
    - Skill in CQRS+ES principle;
    - Skill in Memcached technologies;
    - Redis, RabbitMQ, MongoDB, Cassandra, Kafka;
    - Skill in other programming languages: Java, Go, Python, Ruby, TypeScript, JavaScript.
label_welcome_message = Welcome message
label_welcome_message_description = Greeting is automatically displayed to the users who added you to their chats list, but it is not displayed to the users added by you.
label_welcome_message_hint = Add, edit, delete
label_welcome_message_freelance =
    Good afternoon. Please, specify:
    - login on GitHub;
    - PR number (Pull Request);
    - estimated time for completing the task (deadline);
    - the proposed method for solving the problem.
label_what_we_can_help_you_with = What can we help you with?
label_work_with_us = Work with us
label_work_with_us_desc =
    Work
    with us
label_you = You
label_you_were_added_to_group = You were added to the group
label_your_blocklist = Your blacklist
label_your_direct_link = Direct link to chat with you
plus = +
space = {" "}
space_or_space = {" "}or{" "}
space_vertical_space = {" "}|{" "}<|MERGE_RESOLUTION|>--- conflicted
+++ resolved
@@ -372,10 +372,7 @@
 err_passwords_mismatch = Passwords do not match.
 err_phone_occupied = Phone number is already occupied
 err_popup_call_cant_be_closed = It seems like an unexpected error has occurred and a call won't be displayed, however this window can't be closed due to browser not allowing it. Please, close it and try again.
-<<<<<<< HEAD
-=======
 err_push_device_occupied = This device is already registered to receive push notifications.
->>>>>>> 72ce32f7
 err_quoted_message = Message was quoted
 err_size_too_big = File size exceeds 15 MB.
 err_stale_version = Provided version is too stale
