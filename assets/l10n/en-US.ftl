--- conflicted
+++ resolved
@@ -386,7 +386,7 @@
 label_or_register = or register
 label_outgoing_call = Outgoing call
 label_password = Password
-<<<<<<< HEAD
+label_password_set_successfully = Password successfully set
 label_password_not_set_description =
     Password not set. Access to an account without a password is retained for one year from the time the account was created or until:
 
@@ -395,10 +395,6 @@
         • You will not press the "Logout" button.
 
     In order not to lose access to your account, set a password.
-label_password_set_successfully = Password set successfully
-=======
-label_password_set_successfully = Password successfully set
->>>>>>> 7088b32c
 label_password_was_changed = Password was changed
 label_phone_confirmation_code_was_send =
     Confirmation code was send to your phone number
