# Copyright © 2022 IT ENGINEERING MANAGEMENT INC, <https://github.com/team113>
#
# This program is free software: you can redistribute it and/or modify it under
# the terms of the GNU Affero General Public License v3.0 as published by the
# Free Software Foundation, either version 3 of the License, or (at your
# option) any later version.
#
# This program is distributed in the hope that it will be useful, but WITHOUT
# ANY WARRANTY; without even the implied warranty of MERCHANTABILITY or FITNESS
# FOR A PARTICULAR PURPOSE. See the GNU Affero General Public License v3.0 for
# more details.
#
# You should have received a copy of the GNU Affero General Public License v3.0
# along with this program. If not, see
# <https://www.gnu.org/licenses/agpl-3.0.html>.

alert_are_you_sure = Are you sure?
alert_are_you_sure_want_to_delete_email =
    Are you sure you want to delete this Email?
alert_are_you_sure_want_to_delete_phone =
    Are you sure you want to delete this phone number?
alert_are_you_sure_want_to_log_out1 = Are you sure you want to sign out of account{" "}
alert_are_you_sure_want_to_log_out2 = ?
alert_popup_permissions_button = Open settings
alert_popup_permissions_description =
    You will not be able to accept calls
    while the app is in background if the following permissions are
    disabled:

    - Show on Lock screen;

    - Display pop-up windows while running in the background;

    - Display pop-up window.
alert_popup_permissions_title = Please enable the popup permissions
btn_add = Add
btn_add_participant = Add participant
btn_add_participants = Add participants
btn_add_to_contacts = Add to contacts
btn_add_to_favorites = Favorite
btn_allow = Allow
btn_audio_call = Audio call
btn_away = Away
btn_back = Back
btn_block = Block
btn_call_answer_with_audio =
    Answer
    audio only
btn_call_answer_with_video =
    Answer
    with video
btn_call_audio_off = Mute
btn_call_audio_off_desc =
    Mute
    microphone
btn_call_audio_on = Unmute
btn_call_audio_on_desc =
    Unmute
    microphone
btn_call_cancel = Cancel call
btn_call_center = Center
btn_call_cut_video = Cut video
btn_call_decline = Decline
btn_call_disable_audio = Disable audio
btn_call_disable_video = Disable video
btn_call_do_not_cut_video = Do not cut video
btn_call_drop_video_here =
    You can add a video to a separate panel by simply dragging and dropping
btn_call_enable_audio = Enable audio
btn_call_enable_video = Enable video
btn_call_end = End call
btn_call_end_desc =
    End
    call
btn_call_hand_down = Hand down
btn_call_hand_down_desc =
    Hand
    down
btn_call_hand_up = Hand up
btn_call_hand_up_desc =
    Hand
    up
btn_call_more = More
btn_call_remote_audio_off = Disable incoming audio
btn_call_remote_audio_off_desc =
    Disable
    incoming audio
btn_call_remote_audio_on = Enable incoming audio
btn_call_remote_audio_on_desc =
    Enable
    incoming audio
btn_call_remote_video_off = Disable incoming video
btn_call_remote_video_off_desc =
    Disable
    incoming video
btn_call_remote_video_on = Enable incoming video
btn_call_remote_video_on_desc =
    Enable
    incoming video
btn_call_remove_participant = Kick participant
btn_call_screen_off = Stop screen sharing
btn_call_screen_off_desc =
    Stop screen
    sharing
btn_call_screen_on = Share screen
btn_call_screen_on_desc =
    Share
    screen
btn_call_settings = Settings
btn_call_switch_camera = Switch camera
btn_call_switch_camera_desc =
    Switch
    camera
btn_call_toggle_speaker = Toggle speaker
btn_call_toggle_speaker_desc =
    Toggle
    speaker
btn_call_uncenter = Uncenter
btn_call_video_off = Turn video off
btn_call_video_off_desc =
    Turn
    video off
btn_call_video_on = Turn video on
btn_cancel = Cancel
btn_call_video_on_desc =
    Turn
    video on
btn_change = Change
btn_change_avatar = Change avatar
btn_change_password = Change password
btn_clear_chat = Clear chat
btn_close = Close
btn_confirm = Confirm
btn_copy_text = Copy text
btn_create_group = Create group
btn_delete_account = Delete account
btn_delete_avatar = Delete avatar
btn_delete_direct_chat_link = Delete
btn_delete_for_all = Delete for all
btn_delete_from_contacts = Delete from contacts
btn_delete_from_favorites = Unfavorite
btn_delete_message = Delete message
btn_dismiss = Dismiss
btn_download = Download
btn_edit = Edit
btn_forgot_password = Forgot password?
btn_forward = Forward message
btn_fullscreen_enter = Fullscreen mode
btn_fullscreen_exit = Exit fullscreen
btn_generate_direct_chat_link = Generate
btn_hidden = Hidden
btn_hide_chat = Hide chat
btn_info = Info
btn_join_call = Join call
btn_leave = Leave
btn_leave_chat = Leave chat
btn_login = Log in
btn_logout = Logout
btn_media_settings = Media settings
btn_mute_chat = Mute chat
btn_next = Next
btn_ok = Ok
btn_online = Online
btn_participants = Participants
btn_participants_desc =
    Call
    participants
btn_personalize = Personalization
btn_proceed = Proceed
btn_remove = Remove
btn_rename = Rename
btn_reply = Reply to message
btn_report = Report
btn_resend_code = Resend confirmation code
btn_resend_message = Resend message
btn_save = Save
btn_save_to_gallery = Save to gallery
btn_saved_messages = Saved messages
btn_set_password = Set password
btn_settings = Settings
btn_share = Share
btn_start = Start
btn_submit = Submit
btn_unblock = Unblock
btn_unmute_chat = Unmute chat
btn_video_call = Video call
btn_write_message = Write a message
btn_your_profile = Your profile
colon_space = :{" "}
comma_space = ,{" "}
dot = .
err_account_not_found = Indicated account is not found
err_blacklisted = User is in blacklist
err_call_already_exists = Call already exists
err_call_already_joined = Already joined the call
err_call_is_in_popup = Call is used in a separate popup
err_call_monolog = You can\t call yourself
err_call_not_found = Call not found
err_call_popup_was_blocked =
    Call popup was blocked.
    Allow the popup windows to display call as a popup
err_chat_contact_not_owner = Access to contact denied
err_chat_direct_link_occupied = Link is occupied
err_code_limit_exceed =
    Exceeded limit of sending recovery code. Try again in 1 hour.
err_contact_not_group = Chat with the provided ID is not a group
err_contact_too_many = Contact can\'t be created with more than 20 users
err_contact_unknown_chat = Chat with the provided ID doesn\'t exist
err_contact_unknown_user = User with the provided ID doesn\'t exist
err_could_not_download = An error ocurred while downloading
err_current_password_empty = Current password must not be empty
err_data_transfer =
    Data transfer error. Please, check your network connection.
err_dimensions_too_big = Dimensions too big
err_email_occupied = Email address is already occupied
err_incorrect_chat_name = Incorrect name
err_incorrect_input = Incorrect input.
err_incorrect_password = Incorrect Password
err_input_empty = Must not be empty.
err_invalid_crop_coordinates = Invalid crop coordinates
err_invalid_crop_points = Invalid crop points
err_login_occupied = Login already occupied
err_message_was_read = Message was read
err_network = Connection to the server refused
err_new_password_empty = New password must not be empty
err_no_filename = File should have a name
err_no_text_and_no_attachment =
    Either text or at least one attachment should be specified
err_no_unconfirmed_email = No unconfirmed Emails were found
err_no_unconfirmed_phone = No unconfirmed phone numbers were found
err_not_author = Not an author
err_not_call_member = Not a call member
err_not_dialog = Not a dialog
err_not_group = Not a group
err_not_member = Not a member
err_nowhere_to_send = Account has no confirmed emails or phones
err_password_empty = Please, enter the password
err_password_incorrect = Password is too long and/or starts/ends with a space
err_passwords_mismatch = Passwords do not match
err_phone_occupied = Phone number is already occupied
err_quoted_message = Message was quoted
err_repeat_password_empty = Please, repeat the password
err_size_too_big = File is too big. Maximum allowed size is 15 MiB
err_stale_version = Provided version is too stale
err_too_many_emails = Reached maximum allowed number of Email addresses
err_too_many_phones = Reached maximum allowed number of phone number
err_too_short = Mute duration cannot be shorter than one minute
err_unauthorized = Authentication required
err_uneditable_message = You can\'t edit this message
err_unknown = Unknown error
err_unknown_attachment = Unknown attachment
err_unknown_chat = Unknown chat
err_unknown_chat_direct_link = Unknown link
err_unknown_chat_item = Unknown message
err_unknown_contact = Unknown contact
err_unknown_device = Unknown device
err_unknown_forwarded_attachment = Unknown forwarded attachment
err_unknown_forwarded_item = Unknown forwarded item
err_unknown_gallery_item = Unknown gallery item
err_unknown_replying_chat_item = Unknown replied message
err_unknown_user = Unknown user
err_unsupported_format = Unsupported format
err_unsupported_forwarded_item = Unsupported forwarded item
err_uploaded_file_malformed = File is malformed
err_wrong_members_count = No more that 100 members is allowed
err_wrong_items_count = Wrong items count
err_wrong_old_password = Wrong current password
err_wrong_recovery_code = Provided code is wrong
err_you_already_add_this_email = Email is already added
err_you_already_add_this_phone = Phone number is already added
err_you_already_has_unconfirmed_email = You already has unconfirmed Email
err_you_already_has_unconfirmed_phone = You already has unconfirmed Phone
err_you_are_blacklisted = You are blacklisted
err_you_are_not_member = Not a member
label_a_of_b = {$a} of {$b}
label_actions = Actions
label_add_chat_member = Add member
label_add_email = Add an email
label_add_email_hint = Write your email address
label_add_number = Add a number
label_add_number_hint = Write your number in format of +33 478 88 88 88
label_add_participants = Add participants
label_account_access_will_be_lost = Account access will be lost
label_account_created = Account is created
label_ago = { $years ->
    [0] { $months ->
            [0] { $weeks ->
                    [0] { $days ->
                            [0] { $hours ->
                                    [0] { $minutes ->
                                            [0] just now
                                            [1] 1 minute ago
                                            *[other] {$minutes} minutes ago
                                        }
                                    [1] an hour ago
                                    *[other] {$hours} hours ago
                                }
                            [1] yesterday
                            *[other] {$days} days ago
                        }
                    [1] a week ago
                    *[other] {$weeks} weeks ago
                }
            [1] a month ago
            *[other] {$months} months ago
        }
    [1] an year ago
    *[other] {$years} years ago
}
label_ago_date = { $years ->
    [0] { $months ->
            [0] { $weeks ->
                    [0] { $days ->
                            [0] Today
                            [1] Yesterday
                            *[other] {$days} days ago
                        }
                    [1] A week ago
                    *[other] {$weeks} weeks ago
                }
            [1] A month ago
            *[other] {$months} months ago
        }
    [1] An year ago
    *[other] {$years} years ago
}
label_application = application
label_are_you_sure_no = No
label_are_you_sure_yes = Yes
label_attachments = [{$count} { $count ->
    [1] attachment
    *[other] attachments
    }]
label_audio_call = Audio call
label_away = Away
label_biography = Biography
label_biography_hint = Write about yourself
label_call_active = Active call
label_call_calling = Calling
label_call_joining = Joining
label_call_permissions_description =
    Required to display calls in your phone natively
label_call_permissions_title = Add phone account
label_call_title =
    {$title} | {$state ->
        [joining] Joining...
        [active] {$members} of {$allMembers} | {$duration}
        *[other] {$type ->
            [video] Video call
            [audio] Audio call
            *[other] Calling...
        }
    }
label_camera = Camera
label_chat_call_declined = Declined call
label_chat_call_dropped = Dropped call
label_chat_call_ended = Ended call
label_chat_call_missed = Missed call
label_chat_call_moved = Moved call
label_chat_call_ongoing = Active call
label_chat_call_unanswered = Unanswered call
label_chat_members = Members
label_chat_monolog = Saved messages
label_chats = Messages
label_contact = Contact
label_contact_information = Contact information
label_contacts = Contacts
label_copied_to_clipboard = Copied to the clipboard
label_copy = Copy
label_create_group = Group creation
label_create_group_selected = Selected
label_create_group_users = user(s)
label_current_password = Current password
label_delete_for_everyone = Delete for everyone
label_delete_for_me = Delete for me
label_delete_message = Delete the message?
label_delivered = Delivered
label_dialog_created = Dialog created
label_direct_chat_link = Direct chat link
label_direct_chat_link_description =
    Users who came via a direct link to
    the chat are automatically added to your chat list. Regardless of your
    privacy settings they can:
    - visit your profile,
    - send you messages,
    - make calls

    After the chat created by this link is deleted, your privacy
    settings are respected.
label_direct_chat_link_in_chat_description =
    Users who came via a direct
    link to the chat are automatically added to chat members. They can:

    - visit group profile,
    - send messages to group chat,
    - make calls
label_draft = Draft
label_drop_here =
    Drop here
    to upload
label_duration_hour_short = h
label_duration_minute_short = m
label_duration_second_short = s
label_edit = Edit
label_email_confirmation_code_was_sent =
      Confirmation code was send to your Email and/or to your phone
label_emails = Emails
label_empty_message = Empty message
label_enable_popup_calls = Display calls in popup windows
label_enter_confirmation_code = Confirmation code
label_enter_confirmation_code_hint = Enter confirmation code
label_entrance = Login
label_error = Error
label_favorite_contacts = Favorite
label_file = File
label_forwarded_message = Forwarded message
label_gallery = Gallery
label_group_created = Group created
label_hidden = Status is hidden
label_hint_drag_n_drop_buttons =
    Add and remove elements of the control panel by drag-and-drop.
label_hint_drag_n_drop_video =
    Just drag to:

    • change the size or position of the video;

    • attach one or more videos to any side;

    • move one or more videos to a separate panel.
label_hint_from_gapopa = Hint from Gapopa
label_image_downloaded = Image downloaded.
label_image_saved_to_gallery = Image saved to gallery.
label_incoming_call = Incoming call
label_introduction_description =
    Password is not set. Access to an account without a password is retained for one year from the time the account was created or until:

        • You will not delete user data from the application (browser);

        • You will not press the "Logout" button.

    In order not to lose access to your account, set a password.
label_kb = {$amount} KB
label_last_seen = Last seen
label_login = Login
label_login_hint = Your unique login
label_media_camera = Camera
label_media_microphone = Microphone
label_media_no_device_available = No device is available
label_media_output = Output
label_media_settings = Media settings
label_menu = Menu
label_message_will_deleted_for_you = The message will be deleted only for you.
label_mute_for = { $days ->
    [0] { $hours ->
            [0] { $minutes ->
                    [0] Forever
                    [1] 1 minute
                    *[other] {$minutes} minutes
                }
            [1] 1 hour
            *[other] {$hours} hours
        }
    [1] 1 day
    *[other] {$days} days
}
label_mute_chat_for = Mute chat for
label_name = Name
label_name_hint = Your publicly visible name
label_new_password = New password
label_no_chat_found = No chat found
label_no_chats = No chats
label_no_contacts = No contacts
label_no_messages = No messages
label_no_registration = no registration
label_nothing_found = Nothing was found
label_num = Gapopa ID
label_offline = Offline
label_online = Online
label_or_register = or register
label_outgoing_call = Outgoing call
label_participant_redial_successfully = Participant redialed
label_participants = Participants
label_participants_added_successfully = Participants successfully added
label_password = Password
label_password_changed = Password has been changed.
label_password_not_set = Password not set. Access to the account will be lost.
label_password_set = Password has been set.
label_personalization = Personalization
label_phone_confirmation_code_was_send =
    Confirmation code was send to your phone number
label_phones = Phones
label_photo = Photo
label_presence = Presence
label_presence_away = Away
label_presence_hidden = Hidden
label_presence_present = Last visit information
label_public_information = Public information
label_read_by = Read by
label_recent = Recent
label_recover_account = Access recovery
label_recover_account_description = Specify your Gapopa ID, login, E-mail or phone number.
label_recovery_code = Recovery code
label_recovery_code_sent = The verification code has been sent to the verified E-mail/phone linked to this account. Please, enter the code below.
label_recovery_enter_new_password = Please enter the new password below.
label_repeat_password = Repeat password
label_replies = [{$count} { $count ->
    [1] reply
    *[other] replies
    }]
label_search = Search
label_search_hint = Search by Gapopa ID, login or name
label_search_not_found = Not found
label_search_recent = Recent
label_selected = Selected: {$count}
label_send_message_hint = Message...
label_service_connected = Service is connected
label_service_encountered_error = Service encountered an error
label_service_initialized = Service is initialized
label_service_reconnecting = Service is reconnecting...
label_set_new_password = Set a new password to log into your account
label_settings = Settings
label_short_weekday =
    {$weekday ->
        [1] Mon
        [2] Tue
        [3] Wed
        [4] Thu
        [5] Fri
        [6] Sat
        *[other] Sun
    }
label_sign_in = Log In
label_sign_in_input = Gapopa ID, login, E-mail or phone
<<<<<<< HEAD
label_start_screen_sharing = Start screen sharing
=======
label_status = Status
>>>>>>> d6f5589b
label_subtitle_participants = participants
label_tab_chats = Chats
label_tab_contacts = Contacts
label_tab_menu = Menu
label_transition_count = Transitions
label_typing = Typing
label_unconfirmed = Unconfirmed
label_unknown_page = Unknown page
label_unread_messages = { $quantity ->
    [1] {$quantity} unread message
    *[other] {$quantity} unread messages
}
label_use_search = Use search to find an user
label_users = Users
label_video = Video
label_video_call = Video call
label_video_downloaded = Video downloaded.
label_video_saved_to_gallery = Video saved to gallery.
label_was_added = {$who} was added
label_was_removed = {$who} was removed
label_you = You
label_you_were_added_to_group = You were added to the group
plus = +
space = {" "}
space_vertical_space = {" "}|{" "}<|MERGE_RESOLUTION|>--- conflicted
+++ resolved
@@ -531,11 +531,8 @@
     }
 label_sign_in = Log In
 label_sign_in_input = Gapopa ID, login, E-mail or phone
-<<<<<<< HEAD
 label_start_screen_sharing = Start screen sharing
-=======
 label_status = Status
->>>>>>> d6f5589b
 label_subtitle_participants = participants
 label_tab_chats = Chats
 label_tab_contacts = Contacts
