--- conflicted
+++ resolved
@@ -117,13 +117,10 @@
     Turn
     video off
 btn_call_video_on = Turn video on
-<<<<<<< HEAD
 btn_cancel = Cancel
-=======
 btn_call_video_on_desc =
     Turn
     video on
->>>>>>> ec5d2e4d
 btn_change_contact_name = Rename contact
 btn_change_password = Change password
 btn_chat_join_call = Join the call
