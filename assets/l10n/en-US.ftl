--- conflicted
+++ resolved
@@ -239,14 +239,9 @@
 label_add_email = Add an email
 label_add_email_hint = Write your email address
 label_add_number = Add a number
-<<<<<<< HEAD
 label_add_number_hint = Write your number in format of +33 478 88 88 88
 label_account_access_will_be_lost = Account access will be lost
 label_account_created = Account created
-=======
-label_add_number_hint = Write your number in format of +33 478 88 88 88,
-label_account_created = Account is created
->>>>>>> 5013f797
 label_ago = { $years ->
     [0] { $months ->
             [0] { $weeks ->
@@ -392,12 +387,8 @@
 label_or_register = or register
 label_outgoing_call = Outgoing call
 label_password = Password
-<<<<<<< HEAD
 label_password_not_set = Password not set
 label_password_set_successfully = Password set successfully
-=======
-label_password_set_successfully = Password successfully set
->>>>>>> 5013f797
 label_password_was_changed = Password was changed
 label_phone_confirmation_code_was_send =
     Confirmation code was send to your phone number
