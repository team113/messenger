# Copyright © 2022-2025 IT ENGINEERING MANAGEMENT INC,
#                       <https://github.com/team113>
#
# This program is free software: you can redistribute it and/or modify it under
# the terms of the GNU Affero General Public License v3.0 as published by the
# Free Software Foundation, either version 3 of the License, or (at your
# option) any later version.
#
# This program is distributed in the hope that it will be useful, but WITHOUT
# ANY WARRANTY; without even the implied warranty of MERCHANTABILITY or FITNESS
# FOR A PARTICULAR PURPOSE. See the GNU Affero General Public License v3.0 for
# more details.
#
# You should have received a copy of the GNU Affero General Public License v3.0
# along with this program. If not, see
# <https://www.gnu.org/licenses/agpl-3.0.html>.

alert_account_will_be_deleted1 = Account{" "}
alert_account_will_be_deleted2 = {" "}will be deleted.
alert_are_you_sure_want_to_log_out1 = Are you sure you want to sign out of account{" "}
alert_are_you_sure_want_to_log_out2 = ?
alert_by_proceeding_you_accept_terms1 = By proceeding, you agree with the{" "}
alert_by_proceeding_you_accept_terms2 = Terms of Service
alert_by_proceeding_you_accept_terms3 = {" "}and{" "}
alert_by_proceeding_you_accept_terms4 = Privacy Policy
alert_by_proceeding_you_accept_terms5 = {" "}of the service.
alert_chat_will_be_cleared1 = Chat{" "}
alert_chat_will_be_cleared2 = {" "}will be cleared.
alert_chat_will_be_deleted1 = Chat{" "}
alert_chat_will_be_deleted2 = {" "}will be deleted.

    To restore the chat, please, use the search.
alert_chat_will_be_reported1 = Chat{" "}
alert_chat_will_be_reported2 = {" "}will be reported.
alert_email_will_be_deleted1 = E-mail{" "}
alert_email_will_be_deleted2 = {" "}will be deleted
alert_user_will_be_blocked1 = User{" "}
alert_user_will_be_blocked2 = {" "}will be blocked.
alert_user_will_be_removed1 = User{" "}
alert_user_will_be_removed2 = {" "}will be removed from the group.
alert_user_will_be_reported1 = User{" "}
alert_user_will_be_reported2 = {" "}will be reported.
alert_you_will_leave_group = You will leave the group.
btn_accept = Accept
btn_add = Add
btn_add_account = Add account
btn_add_account_with_desc =
    Add
    account
btn_add_member = Add member
btn_add_participant = Add participant
btn_add_participant_desc =
    Add
    participant
btn_add_participants = Add participants
btn_add_to_favorites = Add to favorites
btn_audio_call = Audio call
btn_back = Back
btn_block = Block
btn_call_answer_with_audio =
    Answer
    audio only
btn_call_answer_with_video =
    Answer
    with video
btn_call_audio_off = Mute
btn_call_audio_off_desc =
    Mute
    microphone
btn_call_audio_on = Unmute
btn_call_audio_on_desc =
    Unmute
    microphone
btn_call_center = Center
btn_call_cut_video = Cut video
btn_call_decline = Decline
btn_call_disable_audio = Disable audio
btn_call_disable_video = Disable video
btn_call_do_not_cut_video = Do not cut video
btn_call_enable_audio = Enable audio
btn_call_enable_video = Enable video
btn_call_end = End call
btn_call_end_desc =
    End
    call
btn_call_hand_down = Hand down
btn_call_hand_down_desc =
    Hand
    down
btn_call_hand_up = Hand up
btn_call_hand_up_desc =
    Hand
    up
btn_call_more = More
btn_call_remote_audio_off = Disable incoming audio
btn_call_remote_audio_off_desc =
    Disable
    incoming audio
btn_call_remote_audio_on = Enable incoming audio
btn_call_remote_audio_on_desc =
    Enable
    incoming audio
btn_call_remote_video_off = Disable incoming video
btn_call_remote_video_off_desc =
    Disable
    incoming video
btn_call_remote_video_on = Enable incoming video
btn_call_remote_video_on_desc =
    Enable
    incoming video
btn_call_remove_participant = Remove from call
btn_call_screen_off = Stop screen sharing
btn_call_screen_off_desc =
    Stop screen
    sharing
btn_call_screen_on = Share screen
btn_call_screen_on_desc =
    Share
    screen
btn_call_settings = Media settings
btn_call_switch_camera = Switch camera
btn_call_switch_camera_desc =
    Switch
    camera
btn_call_toggle_speaker = Toggle speaker
btn_call_toggle_speaker_desc =
    Toggle
    speaker
btn_call_uncenter = De-center
btn_call_video_off = Turn video off
btn_call_video_off_desc =
    Turn
    video off
btn_call_video_on = Turn video on
btn_call_video_on_desc =
    Turn
    video on
btn_camera = Camera
btn_cancel = Cancel
btn_change = Change
btn_change_account_desc =
    Change
    account
btn_change_password = Change password
btn_check_for_updates = Check for updates
btn_clear_cache = Clear cache
btn_clear_history = Clear history
btn_close = Close
btn_confirm = Confirm
btn_confirm_email = Confirm e-mail
btn_copy = Copy
btn_copy_text = Copy text
btn_create = Create
btn_create_and_copy =
    Create and
    copy
btn_create_group = Create group
btn_decline = Decline
btn_delete = Delete
btn_delete_account = Delete account
btn_delete_chat = Delete chat
btn_delete_from_favorites = Remove from favorites
btn_delete_message = Delete message
btn_discard = Discard
btn_done = Done
btn_download = Download
btn_download_all = Download all
btn_download_all_as = Download all as
btn_download_as = Download as
btn_download_version = Download {$version}
btn_edit = Edit
btn_email = E-mail
btn_feedback = Feedback
btn_file = File
btn_forgot_password = Forgot password?
btn_forward = Forward
btn_forward_message = Forward message
btn_gallery = Gallery
btn_guest = Guest
btn_help = Help
btn_info = Info
btn_install_web_app = Install Web App
btn_leave_group = Leave group
btn_login_and_password = Login and password
btn_logout = Logout
btn_message_info = Message info
btn_mute = Mute
btn_mute_chat = Mute chat
btn_mute_chats = Mute chats
btn_ok = OK
btn_open = Open
btn_open_separately = open separately
btn_participants = Participants
btn_participants_desc =
    Call
    participants
btn_password = Password
btn_paste = Paste
btn_privacy_policy = Privacy policy
btn_proceed = Proceed
btn_refresh_page = Refresh page
btn_reply = Reply
btn_reply_message = Reply to message
btn_report = Report
btn_report_a_bug = Report a bug
btn_report_a_concern = Report a concern
btn_resend = Resend
btn_resend_code = Resend confirmation code
btn_resend_message = Resend message
btn_save = Save
btn_save_all = Save all
btn_save_my_credentials_for_one_click = Save my credentials for one-click signing in
btn_save_to_gallery = Save to gallery
btn_save_to_gallery_all = Save all to gallery
btn_schedule_an_interview = Schedule an interview
btn_select_and_delete = Select and delete
btn_select_messages = Select messages
btn_send = Send
btn_send_application = Send an application
btn_set_password = Set password
btn_share = Share
btn_sign_in = Sign in
btn_sign_up = Sign up
btn_skip = Skip
btn_submit = Submit
btn_take_photo = Take photo
btn_take_video = Take video
btn_terminate = Terminate
btn_terminate_all_other_sessions = Terminate all other sessions
btn_terminate_this_session = Terminate this session
btn_terms_and_conditions = Terms and conditions
btn_unblock = Unblock
btn_unmute = Unmute
btn_unmute_chat = Unmute chat
btn_unmute_chats = Unmute chats
btn_upload = Upload
btn_video_call = Video call
btn_work_with_us = Work with us
colon_space = :{" "}
comma_space = ,{" "}
dot = .
email_confirmation_code =
    {$domain} confirmation code is: {$token}
    Valid until {$expiresAt}.
    {$domain}
email_confirmation_code_subject = {$domain} confirmation code
err_account_unavailable = This account is not available. Please, log in again.
err_blocked = You've been added to the blocklist of this user.
err_blocked_by = {$user} has added you to their blocklist.
err_blocked_by_multiple = One or more of the selected users have added you to their blocklist.
err_blocklist_reason_does_not_meet_regexp = Blocklist reason must be 2 to 100 symbols long.
err_call_popup_was_blocked =
    Call popup was blocked.
    Allow the popup windows to display call as a popup
err_camera_permission_denied = Camera permission is denied. Please, ensure application has camera permissions.
err_chat_direct_link_occupied = Link is occupied.
err_could_not_download = An error occurred while downloading. Please, try again.
err_data_transfer =
    Data transfer error. Please, check your network connection.
err_dimensions_too_big = File dimensions exceed 32767 x 32767 pixels.
err_email_occupied = Specified E-mail is linked to another account. Please, annulate the previous verification.
err_incorrect_email = Incorrect E-mail.
err_incorrect_input = Incorrect input.
err_incorrect_login_input = Login should contain only letters of the latin alphabet, numbers and symbols "-" and "_". It must start with a letter or number and be at least 3 and max 20 characters long.
err_incorrect_login_or_password = Incorrect account identifier or password.
err_incorrect_phone = Incorrect phone number.
err_input_empty = Must not be empty.
err_invalid_crop_points = Invalid crop points
err_invalid_symbols_in_link = Unacceptable symbols. The following symbols are allowed: A-z, -, _ and 0-9
err_login_occupied = This login is already taken.
err_media_devices_are_null = Seems like your browser's configuration doesn't allow media devices to be retrieved. Tune up the settings, or ensure the devices are available.
err_message_cannot_be_deleted = Message can no longer be deleted.
err_microphone_permission_denied = Microphone permission is denied. Please, ensure application has microphone permissions.
err_network = Connection to the server refused
err_no_filename = File should have a name
err_no_text_and_no_attachment =
    Either text or at least one attachment should be specified
err_no_text_no_attachment_and_reply =
    Either text or at least one attachment or reply should be specified
err_not_group = Not a group
err_not_member = Not a member
err_password_empty = Please, enter the password
err_password_incorrect = Password is too long and/or starts/ends with a space
err_passwords_mismatch = Passwords do not match.
err_popup_call_cant_be_closed = It seems like an unexpected error has occurred and a call won't be displayed, however this window can't be closed due to browser not allowing it. Please, close it and try again.
err_size_too_big = File size exceeds 15 MB.
err_too_many_emails = Reached maximum allowed number of E-mails.
err_unauthorized = Authentication required
err_uneditable_message = You can't edit this message
err_unknown = Unknown error
err_unknown_attachment = Unknown attachment
err_unknown_chat = Unknown chat
err_unknown_chat_item = Unknown message
err_unknown_contact = Unknown contact
err_unknown_forwarded_attachment = Unknown forwarded attachment
err_unknown_forwarded_item = Unknown forwarded item
err_unknown_replying_chat_item = Unknown replied message
err_unknown_user = Unknown user
err_unsupported_format = Unsupported format. Supported formats: JPG, PNG, BMP, TIFF, GIF, WEBP, SVG.
err_uploaded_file_malformed = File is malformed. Please, ensure uploaded file integrity.
err_wrong_attachments_items_count = Wrong attachments count
err_wrong_code = Provided code is wrong.
err_wrong_members_count = No more that 100 members is allowed
err_wrong_password = Wrong password.
err_wrong_replying_item_count = Wrong replying items count
err_you_already_add_this_email = Indicated E-mail has been added already.
err_you_already_add_this_phone = Indicated phone has been added already.
err_you_are_blocked = You are blacklisted
exclamation_mark = !
fcm_dialog_title = {$userName ->
        [x] {$userNum}
       *[other] {$userName}
    }
fcm_group_avatar_changed = {$userName ->
        [x] {$userNum}
       *[other] {$userName}
    } {$operation ->
          [update] updated avatar
         *[remove] removed avatar
      }
fcm_group_name_changed = {$userName ->
        [x] {$userNum}
       *[other] {$userName}
    } {$operation ->
          [update] renamed chat to {$groupName}
         *[remove] removed name
      }
fcm_group_title =
    {$user1Name ->
        [x] {$user1Num ->
                [x] {""}
               *[other] {$user1Num}
            }
       *[other] {$user1Name}
    }{$user2Name ->
        [x] {$user2Num ->
                [x] {""}
               *[other] , {$user2Num}
            }
       *[other] , {$user2Name}
    }{$user3Name ->
        [x] {$user3Num ->
                [x] {""}
               *[other] , {$user3Num}
            }
       *[other] , {$user3Name}
    } {$moreMembers ->
        [yes] ...
       *[no] {""}
    }
fcm_incoming_call =
    { $type ->
        [group] {$userName ->
           [x] {$userNum}
           *[other] {$userName}
        } started { $isVideo ->
            [yes] a
            *[other] an
        }
        *[dialog] Incoming
    } { $isVideo ->
        [yes] video
        *[other] audio
    } call
fcm_message =
    { $type ->
        [dialog] {""}
        *[group]
            {$userName ->
                [x] {$userNum}
                *[other] {$userName}
            }:{" "}
    }{ $attachmentsCount ->
          [0] {""}
          *[other] [{$attachmentsType ->
               [image] { $attachmentsCount ->
                           [1] Image
                           *[other] {$attachmentsCount} images
                       }
               [video] { $attachmentsCount ->
                           [1] Video
                           *[other] {$attachmentsCount} videos
                       }
               [file] { $attachmentsCount ->
                          [1] File
                          *[other] {$attachmentsCount} files
                      }
              *[attachments] {$attachmentsCount} attachments
        }]
    }{ $textLength ->
        [0] {""}
        *[other] { $attachmentsCount ->
            [0] {$text}
            *[other] {" "}{$text}
        }
    }
fcm_missed_call =
    Missed { $isVideo ->
        [yes] video
        *[other] audio
    } call{ $type ->
        [group] {" from "}{$userName ->
            [x] {$userNum}
            *[other] {$userName}
        }
        *[dialog] {""}
    }
fcm_user_added_user =
    {$authorName ->
        [x] {$authorNum}
       *[other] {$authorName}
    } added {$userName ->
        [x] {$userNum}
       *[other] {$userName}
    }
fcm_user_added_you_to_group =
    {$authorName ->
        [x] {$authorNum}
       *[other] {$authorName}
    } added you to group
fcm_user_joined_group_by_link =
    {$authorName ->
        [x] {$authorNum}
       *[other] {$authorName}
    } joined via link
fcm_user_left_group =
    {$authorName ->
        [x] {$authorNum}
       *[other] {$authorName}
    } left the group
fcm_user_removed_user =
    {$authorName ->
        [x] {$authorNum}
       *[other] {$authorName}
    } removed {$userName ->
        [x] {$userNum}
       *[other] {$userName}
    }
fcm_user_removed_you =
    {$userName ->
        [x] {$userNum}
       *[other] {$userName}
    } removed you from group
fcm_webpush_link = /chats/{$chatId}
label_a_of_b = {$a} of {$b}
label_a_slash_b = {$a} / {$b}
label_about_you = About you
label_about_you_description =
    Any details about you.
    4096 symbols max.
label_account_created = Account is created
label_accounts = Your accounts
label_active_account = Active
label_active_devices = Active devices
label_active_sessions = Active sessions
label_add_account = Add account
label_add_email = Add e-mail
label_add_email_confirmation_sent = One-time code has been sent to your e-mails. If you did not receive e-mails, check your data entered or spam folder.
label_add_email_confirmation_sent_again = One-time code has been sent again to your e-mails. If you did not receive e-mails, check your data entered or spam folder.
label_add_email_confirmation_sent_to = One-time code has been sent to the {$email}. If you did not receive e-mails, check your data entered or spam folder.
label_add_participants = Add participants
label_ago = {$years ->
    [0] {$months ->
            [0] {$weeks ->
                    [0] {$days ->
                            [0] {$hours ->
                                    [0] {$minutes ->
                                            [0] Just now
                                            [1] 1 minute ago
                                            *[other] {$minutes} minutes ago
                                        }
                                    [1] An hour ago
                                    *[other] {$hours} hours ago
                                }
                            [1] Yesterday
                            *[other] {$days} days ago
                        }
                    [1] A week ago
                    *[other] {$weeks} weeks ago
                }
            [1] A month ago
            *[other] {$months} months ago
        }
    [1] An year ago
    *[other] {$years} years ago
}
label_ago_date = {$years ->
    [0] {$months ->
            [0] {$weeks ->
                    [0] {$days ->
                            [0] Today
                            [1] Yesterday
                            *[other] {$days} days ago
                        }
                    [1] A week ago
                    *[other] {$weeks} weeks ago
                }
            [1] A month ago
            *[other] {$months} months ago
        }
    [1] An year ago
    *[other] {$years} years ago
}
label_all_chats_and_groups = All chats and groups
label_all_session_except_current_terminated = All sessions except this one will be terminated
label_also_delete_for_everyone = Also delete for everyone
label_always_muted = Always muted
label_application = Application
label_audio_call = Audio call{$by ->
        [x]{""}
        *[other] {" "}by {$by}
    }
label_auto_gain_control = Auto gain control
label_avatar_removed = {$author} removed avatar
label_avatar_removed1 = {$author}
label_avatar_removed2 = {" "}removed avatar
label_avatar_updated = {$author} updated avatar
label_avatar_updated1 = {$author}
label_avatar_updated2 = {" "}updated avatar
label_away = away
label_b = {$amount} B
label_background = Background
label_besides_freelance_is_an_option_too1 = Besides, we offer an opportunity to collaborate as a freelance developer. The list of tasks and terms of cooperation can be found on the{" "}
label_besides_freelance_is_an_option_too2 = Freelance.
label_block = Block
label_blocked = Blocked
label_blocked_users = Blocked users
label_blocked_users_count = Blocked users: {$count}
label_cache = Cache
label_cache_limit_gb = Cache limit: {$gb} GB
label_call_active = Active call
label_call_calling = Calling
label_call_joining = Joining
label_call_title =
    {$title} | {$state ->
        [joining] Joining...
        [active] {$members} of {$allMembers} | {$duration}
        *[other] {$type ->
            [video] Video call
            [audio] Audio call
            *[other] Calling...
        }
    }
label_call_window = Call window
label_camera = Camera
label_change_password = Change password
label_chat = Chat
label_chat_call_declined = Declined call
label_chat_call_ended = Ended call
label_chat_call_missed = Missed call
label_chat_call_moved = Moved call
label_chat_call_ongoing = Active call
label_chat_call_unanswered = Unanswered call
label_chat_monolog = Your notes
label_chat_monolog_description = Only you can see this chat. May contain any amount of messages. May contain any type of content.
label_chats = Chats
label_chats_and_groups = Chats and groups: {$count}
label_city_country_activated_at = {$city}, {$country} • {$at}
label_clear_history = Clear history
label_code_requirements = Requirements for the code
label_code_requirements_contribution_guide1 = - the code should follow the{" "}
label_code_requirements_contribution_guide2 = Contribution Guide
label_code_requirements_contribution_guide3 = ;
label_code_requirements_documentation1 = - the code needs to be covered with documentation following the rules of{" "}
label_code_requirements_documentation2 = Effective Dart: Documentation
label_code_requirements_documentation3 = ;
label_code_requirements_tests = - the code needs to be covered with unit, widget, and/or integration tests (if necessary).
label_code_sent_again = The code has been re-sent.
label_conditions = Conditions
label_conditions_backend_developer =
    - Remote work;
    - Daily payments;
    - 4-, 6- or 8-hour work day;
    - Relocation possible to one of the company offices.
label_conditions_frontend_developer =
    - Remote work;
    - Daily payments;
    - 4-, 6- or 8-hour work day;
    - Relocation possible to one of the company offices.
label_confidentiality = Confidentiality
label_confirm_account_deletion = Confirm account deletion
label_confirm_email = Confirm e-mail
label_confirm_password = Confirm password
label_connection_lost = Connection lost
label_connection_restored = Connection restored
label_contact_us_via_provided_email = Please, contact us by email {$email}.
label_copied = Copied
label_copy = Copy
label_count_gb = {$count} GB
label_count_seconds = {$count} { $count ->
       [1] second
       *[other] seconds
   }
label_create_group = Group creation
label_create_link = Create link
label_critical_update_is_available = Current version is no longer supported
label_current_password = Current password
label_date = Date
label_days_short = {$days} d
label_delete_account = Delete account
label_delete_chat = Delete chat
label_delete_chats = Delete chats
label_delete_email = Delete e-mail
label_delete_message = Delete the message
label_delete_messages = Delete the messages
label_desktop_apps = Desktop apps
label_device_by_default = By default - {$device}
label_dialog_created = Dialog created
label_dialog_created_by_link = Dialog created via direct link
label_did_not_receive_code = Didn't receive the code?
label_direct_chat_link = Direct chat link
label_direct_chat_link_in_chat_description =
    Users who come via a direct link automatically become full members of the group.
label_disabled = Disabled
label_discard_changes_question = Discard changes?
label_download = Download
label_download_and_update = Download and update
label_download_path = Download path
label_downloading = Downloading
label_draft = Draft
label_duration_hour_short = h
label_duration_minute_short = m
label_duration_second_short = s
label_echo_cancellation = Echo cancellation
<<<<<<< HEAD
=======
label_edit = Edit
label_editing = Editing
>>>>>>> 0f9c486a
label_email = E-mail
label_email_confirmed = E-mail has been confirmed
label_email_deleted = E-mail has been deleted
label_email_or_phone_not_set = E-mail or phone number is not set. Access to the account will be lost.
label_email_or_phone_not_set1 = No e-mail is linked.{" "}
label_email_or_phone_not_set2 = Access to the account cannot be restored.
label_enter_one_time_code = Enter your one-time code. One-time code has been sent to your e-mails. If you did not receive e-mails, check your spam folder or data entered.
label_enter_password_below = Please, enter your password in the field below.
label_enter_password_or_code = Enter password or code
label_enter_password_or_one_time_code = Enter your password or one-time code. One-time code has been sent to your e-mails. If you did not receive e-mails, check your spam folder or data entered.
label_error = Error
label_expandable_more = more
label_file_downloaded = File downloaded
label_files_downloaded = Files are downloaded
label_files_saved_to_gallery = Files are saved to the gallery
label_for_learning_use_our_flutter_incubator1 = If you would like to learn/improve your knowledge of Flutter, you can use our{" "}
label_for_learning_use_our_flutter_incubator2 = corporate sandbox.
label_for_learning_use_our_rust_incubator1 = If you would like to learn/improve your knowledge of Rust, you can use our{" "}
label_for_learning_use_our_rust_incubator2 = corporate sandbox.
label_forward_message = Forward message
label_forwarded_message = Forwarded message
label_forwarded_messages = {$count ->
    [1] Forwarded message
   *[other] Forwarded messages
}
label_gb = {$amount} GB
label_group_created = Group created
label_group_created_by = {$author} created the group
label_group_created_by1 = {$author}
label_group_created_by2 = {" "}created the group
label_guest_account_created = Guest account created
label_hello = Hello!
label_hello_reply = Yay, hello :)
label_hidden = Last seen recently
label_high = High
label_high_pass_filter = High pass filter
label_hotkey = Hotkey
label_identifier = Identifier
label_identifiers = Identifiers
label_image_downloaded = Image downloaded.
label_image_saved_to_gallery = Image saved to gallery.
label_incoming_call = Incoming call
label_information = Info
label_installation_error = Installation error
label_installation_error_description = Web App is already installed or not available in your browser
label_interface = Interface
label_introduction_description =
    You have access to your account during one year or until:

         • you click the button "Sign out";
         • the token has been invalidated due to technical issues (cookie / cache lost; OS / browser / application updated; connection certifications changed; etc...).

    To save access to your account, set a password and/or e-mail.
label_introduction_description1 =
    Access to a guest account is maintained for one year or until:

         • you delete cookies / cache;
         • you click the button "Sign out".

    To save access to your account, please set a password or e-mail number in the{" "}
label_introduction_description2 = settings
label_introduction_description3 = .
label_introduction_description_email = No e-mail is linked. Access to your account will be lost if you forget the password.
label_ios_android_windows_macos_linux = iOS, Android, Windows, macOS, Linux
label_kb = {$amount} KB
label_key_plus_key_by_default = {$modifier} + {$key} (by default)
label_language = Language
label_language_and_background = Language, background, ...
label_language_entry = {$code}, {$name}
label_latest_version_is_installed = Latest version is installed
label_leave_group = Leave group
label_link_to_chat = Link to you
label_linked_devices = Linked devices
label_login = Login
label_login_options = Sign in options
label_login_section_hint = Password and e-mail
label_low = Low
label_mb = {$amount} MB
label_media_devices = Media devices
label_media_microphone = Microphone
label_media_no_device_available = No device is available
label_media_output = Speaker
label_media_section_hint = Microphone, speaker, camera
label_medium = Moderate
label_message = Message
label_microphone_changed = Microphone has been changed to {$microphone}
label_mobile_apps = Mobile apps
label_money = Money
label_money_freelance =
    - payment upon completion of the task. A task is considered completed when it passes the review.
    - the payment is sent based on a service agreement and/or an invoice.
    - the payment is made with cryptocurrency USDT (TRC-20).
label_monolog_created = Chat created
label_mute_or_unmute_chats = Mute or unmute chats
label_mute_slash_unmute_microphone = Mute/unmute microphone
label_muted = Muted
label_muted_chats = Muted chats
label_muted_until_i_turn_on = Muted until I turn it on
label_muted_until_period = Muted until: {$period}
label_name = Name
label_name_removed = {$author} removed name
label_name_removed1 = {$author}
label_name_removed2 = {" "}removed name
label_name_updated = {$author} renamed chat to {$name}
label_name_updated1 = {$author}
label_name_updated2 = {" "}renamed chat to {$name}
label_new_password = New password
label_no_chat_found = No chat found
label_no_chats = No chats
label_no_limit = ∞
label_no_messages = No messages
label_no_updates_are_available_subtitle = You have the latest version installed.
label_no_updates_are_available_title = No updates are available
label_no_users = No users
label_no_welcome_message = Welcome message has not been added
label_noise_suppression = Noise suppression
label_nothing_found = Nothing was found
label_notifications = Notifications
label_num = Gapopa ID
label_occupied_space = Occupied
label_offline = offline
label_one_time_code = One-time code
label_one_time_code_hint = Enter code
label_online = online
label_open_calls_in_app = In the application
label_open_calls_in_window = In a separate window
label_outgoing_call = Calling
label_participants = Participants: {$count}
label_participants_of = Participants: {$a} of {$b}
label_password = Password
label_password_changed = Password has been changed
label_password_hint = Your password
label_password_not_set = Password is not set. Access to the account will be lost.
label_password_not_set1 = The password is not set.{" "}
label_password_not_set2 = Access to the account may be lost.
label_password_or_one_time_code = Password or one-time code
label_password_set = Password has been set
label_pb = {$amount} PB
label_personal_data_deletion = Delete account
label_personal_data_deletion_authorize = In order to delete your account, please, authorize first in the form below.
label_personal_data_deletion_description1 = This process is{" "}
label_personal_data_deletion_description2 = IRREVERSIBLE
label_personal_data_deletion_description3 = . Restoration of your account is{" "}
label_personal_data_deletion_description4 = IMPOSSIBLE
label_personal_data_deletion_description5 =
    {"."}

    The data that will be deleted is:
    - your avatar;
    - your name;
    - your biography;
    - all of your emails;
    - all of your phone numbers.
label_presence_away = Away
label_presence_present = Online
label_profile = Profile
label_public_section_hint = Name, profile picture, about, ...
label_read_by = Read by
label_reason = Reason
label_reason_described = Reason: {$reason}
label_recent = Recent
label_reconnecting_ellipsis = Reconnecting...
label_recover_account = Access recovery
label_recover_account_description = Specify your Gapopa ID, login or E-mail.
label_recovery_code = Recovery code
label_recovery_code_sent = The verification code has been sent to the verified E-mail/phone linked to this account. Please, enter the code below.
label_recovery_enter_new_password = Please enter the new password below.
label_regulations = Regulation
label_regulations_freelance =
    1. Choose a task from the list below
    2. Make a fork of the project and form a PR (Pull Request)
    3. Contact the frontend team (the button below) and send a request, including:
        - your GitHub login
        - PR (Pull Request) number
        - the expected date of completion of the task (deadline)
        - the expected method of solving the task
    4. In the response message you will receive a confirmation that the task is assigned to you (the task status will change to “In progress”)
    5. While working on the task you should push commit of your task at least once every 72 hours.
    6. The frontend team has the right to refuse to continue collaboration if the code you offered for review is of obviously low quality.
label_remove_member = Remove member
label_repeat_password = Repeat password
label_replace_this_text_with_concern = Please, replace this text with the concern you want to share.
label_replace_this_text_with_feedback = Please, replace this text with the feedback you want to share.
label_replies = [{$count} {$count ->
    [1] reply
    *[other] replies
    }]
label_report = Report
label_requirements = Requirements
label_requirements_backend_developer =
    - Knowledge of Rust;
    - Understanding FFl and UB;
    - Skill in optimising programs and ability to use a code profiler;
    - Understanding the principles of client-server web applications;
    - Understanding the principles of designing database structures;
    - Understanding the principles of DDD and layered architecture;
    - Skill in writing unit and functional tests;
    - Skill working with Git;
    - Skill in using Unix-like operating systems.
label_requirements_frontend_developer =
    - Understanding the principles of UX design;
    - Knowledge of GraphQL and WebSocket;
    - Skill in code documentation;
    - Skill in covering code with unit and/or integration tests;
    - Skill in reading and understanding technical literature in English;
    - Ability to provide high-quality audio and video communication.
label_resend = Resend
label_resend_timeout =
    Resend
    ({$timeout})
label_review = Review
label_review_freelance =
    - a completed task should pass the review of the code;
    - the request for the review of the completed task, comments, clarifications, and arguments should be posted publicly on GitHub in the corresponding issue or pull request.
label_saved_files = Saved files
label_screen_sharing = Screen sharing
label_search = Search
label_send_message_hint = Message...
label_set_cache_limits = Set cache limits
label_set_password = Set password
label_show_call_window = Show call window
label_sign_in = Sign in
label_sign_in_input = Gapopa ID, login, E-mail
label_sign_in_required = Sign in required
label_sign_in_with_password = Sign in with password
label_sign_up = Sign up
label_sign_up_code_email_sent = Verification code has been sent to the e-mail {$text}
label_sign_up_with_password = Sign up with password
label_source_code = Source code
label_speaker_changed = Speaker has been changed to {$speaker}
label_status = Status
label_storage = Storage
label_subtitle_participants = {$count} {$count ->
    [1] participant
    *[other] participants
}
label_support_service = Support service
label_synchronization = Synchronization...
label_tab_chats = Chats
label_tab_menu = Menu
label_tasks = Tasks
label_tb = {$amount} TB
label_tech_stack = Tech Stack
label_tech_stack_backend_developer =
    - Langauge - Rust;
    - actix-web - web-framework;
    - CockroachDB - database;
    - baza - file storage;
    - Medea - media server;
    - Firebase - push notifications;
    - GraphQL - API;
    - Cucumber - E2E testing.
label_tech_stack_freelance =
    - Language - Dart;
    - Flutter - Framework;
    - GetX - Dependency Injection and State Management;
    - Navigator 2.0 (Router) - navigation;
    - Drift - local database;
    - Firebase - push notifications;
    - GraphQL and Artemis - communication with backend;
    - Gherkin - E2E testing.
label_tech_stack_frontend_developer =
    - Language - Dart;
    - Flutter - Framework;
    - GetX - Dependency Injection and State Management;
    - Navigator 2.0 (Router) - navigation;
    - Drift - local database;
    - Firebase - push notifications;
    - GraphQL and Artemis - communication with backend;
    - Gherkin - E2E testing.
label_terminate_sessions = Terminate session(s)
label_terms_and_privacy_policy = Terms & Privacy policy
label_text_status = Text status
label_text_status_description = 25 symbols max
label_these_messages_will_be_deleted_only_for_you = These messages will be deleted only for you
label_this_device = This device
label_this_message_will_be_deleted_only_for_you = This message will be deleted only for you
label_to_restore_chat_use_search = To restore the chat, please, use the search.
label_to_restore_chats_use_search = To restore the chats, please, use the search.
label_typing = Typing
label_unknown = Unknown
label_unknown_chat_direct_link = This direct link is invalid. It could've been deleted by its author. Please recheck the link.
label_unknown_page = Unknown page
label_unmuted = Unmuted
label_unread_messages = {$quantity ->
    [1] {$quantity} unread message
    *[other] {$quantity} unread messages
}
label_update_available = Update available
label_user = User
label_user_added_user = {$author} added {$user}
label_user_added_user1 = {$author}{" "}
label_user_added_user2 = added
label_user_added_user3 = {" "}{$user}
label_user_is_blocked = User is blocked
label_user_removed_user = {$author} removed {$user}
label_user_removed_user1 = {$author}{" "}
label_user_removed_user2 = removed
label_user_removed_user3 = {" "}{$user}
label_users_count = Users: {$count}
label_version_semicolon = Version: {$version}
label_very_high = Very high
label_video_call = Video call{$by ->
        [x]{""}
        *[other] {" "}by {$by}
    }
label_video_downloaded = Video downloaded.
label_video_downloading = Video is downloading...
label_video_saved_to_gallery = Video saved to gallery.
label_visits_count = Visits: {$count}
label_voice_processing = Voice processing
label_wait_seconds = Wait {$for} s
label_waiting_for_connection = Waiting for connection...
label_warning = Warning
label_warning_uppercase = WARNING
label_was_added = {$author} joined via direct link
label_was_added1 = {$author}
label_was_added2 = {" "}joined via direct link
label_was_at = last seen {$at}
label_was_removed = {$author} left the group
label_was_removed1 = {$author}
label_was_removed2 = {" "}left the group
label_we_welcome = We welcome
label_we_welcome_backend_developer =
    - Skill in programming languages: C, C++;
    - Skill in CQRS+ES principle;
    - Skill in Memcached technologies;
    - Redis, RabbitMQ, MongoDB, Cassandra, Kafka;
    - Skill in other programming languages: Java, Go, Python, Ruby, TypeScript, JavaScript.
label_welcome_message = Welcome message
label_welcome_message_description = Greeting is automatically displayed to the users who added you to their chats list, but it is not displayed to the users added by you.
label_welcome_message_hint = Add, edit, delete
label_what_we_can_help_you_with = What can we help you with?
label_work_with_us = Work with us
label_work_with_us_desc =
    Work
    with us
label_you = You
label_you_can_use_randomly_generated_link = You can use randomly generated link or create your own.
label_you_were_added_to_group = You were added to the group
label_your_direct_link = Direct link to your chat
label_your_name = Your name
label_your_status = Your status
plus = +
question_mark = ?
space = {" "}
space_or_space = {" "}or{" "}
space_plus_space = {" "}+{" "}
space_vertical_space = {" "}|{" "}<|MERGE_RESOLUTION|>--- conflicted
+++ resolved
@@ -622,11 +622,8 @@
 label_duration_minute_short = m
 label_duration_second_short = s
 label_echo_cancellation = Echo cancellation
-<<<<<<< HEAD
-=======
 label_edit = Edit
 label_editing = Editing
->>>>>>> 0f9c486a
 label_email = E-mail
 label_email_confirmed = E-mail has been confirmed
 label_email_deleted = E-mail has been deleted
