--- conflicted
+++ resolved
@@ -11,12 +11,7 @@
   medea_jason
   media_kit_libs_linux
   media_kit_video
-<<<<<<< HEAD
-  screen_retriever
-=======
-  open_file_linux
   screen_retriever_linux
->>>>>>> 0df3e944
   sentry_flutter
   sqlite3_flutter_libs
   url_launcher_linux
