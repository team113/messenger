# Copyright © 2022-2024 IT ENGINEERING MANAGEMENT INC,
#                       <https://github.com/team113>
#
# This program is free software: you can redistribute it and/or modify it under
# the terms of the GNU Affero General Public License v3.0 as published by the
# Free Software Foundation, either version 3 of the License, or (at your
# option) any later version.
#
# This program is distributed in the hope that it will be useful, but WITHOUT
# ANY WARRANTY; without even the implied warranty of MERCHANTABILITY or FITNESS
# FOR A PARTICULAR PURPOSE. See the GNU Affero General Public License v3.0 for
# more details.
#
# You should have received a copy of the GNU Affero General Public License v3.0
# along with this program. If not, see
# <https://www.gnu.org/licenses/agpl-3.0.html>.

# Disable returning Nginx version.
server_tokens  off;

# Declare HTTP scheme variable that contains correct value
# both for direct and through reverse-proxy (with SSL termination) requests.
map $http_x_forwarded_proto $proto {
  default  $scheme;
  https    https;
  http     http;
}
# Declares variable that contains requested hostname without `www.` part.
map $host $host_without_www {
  default              $host;
  "~*^www\.(?<h>.+)$"  $h;
}
# Declares variable that contains a value of the `Connection` header depending
# on the presence of the `Upgrade` field in the client request header.
map $http_upgrade $connection_upgrade {
  default  upgrade;
  ""       close;
}

# Permanent redirection from `www.` to non-`www.`.
server {
  listen         80;
  server_name    www.*;
  return         301 $proto://$host_without_www$request_uri;
}

# Default server to serve frontend application.
server {
  listen         80 default_server;
  server_name    _;

  absolute_redirect    off;

  root           /var/www/public;
  index          index.html;
  charset        utf-8;

  client_max_body_size    30m;

  include mime.types;
  types {
    "application/wasm" wasm;
  }

  location / {
    # Required for `SharedArrayBuffer` to be accessible, which is used for:
<<<<<<< HEAD
    # - WebAssemly rendering;
    # - OPFS for `drift`.
    add_header   'Cross-Origin-Embedder-Policy' 'credentialless' always;
    add_header   'Cross-Origin-Opener-Policy' 'same-origin' always;
=======
    # - WASM rendering.
    # - OPFS for `drift`.
    # See: https://resourcepolicy.fyi
    add_header    'Cross-Origin-Embedder-Policy' 'require-corp' always;
    add_header    'Cross-Origin-Opener-Policy' 'same-origin' always;
>>>>>>> 41d0cecc

    try_files    $uri $uri/ /index.html;
  }

  location = /conf.toml {
    root       /var/www;
    expires    1m;
  }

  location = /privacy {
    try_files    /assets/assets/privacy.html  =404;  # URI, not a file path
  }
  location = /terms {
    try_files    /assets/assets/terms.html  =404;    # URI, not a file path
  }

  # These rules are for Docker Compose only and are never triggered in
  # Kubernetes Pod due to Ingress routing rules.
  location ^~ /api/ {
    if ($request_method = OPTIONS) {
      add_header    'Content-Length' 0;
      add_header    'Content-Type' 'text/plain';
      add_header    'Access-Control-Allow-Origin' * always;
      add_header    'Access-Control-Allow-Credentials' 'false' always;
      add_header    'Access-Control-Allow-Methods' 'GET, POST, PUT, OPTIONS' always;
      add_header    'Access-Control-Allow-Headers' 'Accept,Accept-Language,Authorization,Cache-Control,Content-Type,DNT,If-Modified-Since,Keep-Alive,Origin,Range,User-Agent,X-Requested-With' always;
      return 200;
    }
    resolver              127.0.0.11 valid=30s;
    set                   $upstream backend:7777;
    rewrite               ^/api/(.*) /$1  break;
    proxy_pass            http://$upstream$uri$is_args$args;
    proxy_http_version    1.1;
    proxy_set_header      Host $host;
    proxy_set_header      Upgrade $http_upgrade;
    proxy_set_header      Connection $connection_upgrade;
    add_header            'Access-Control-Allow-Origin' * always;
    add_header            'Access-Control-Allow-Credentials' 'false' always;
    add_header            'Access-Control-Allow-Methods' 'GET, POST, PUT, OPTIONS' always;
    add_header            'Access-Control-Allow-Headers' 'Accept,Accept-Language,Authorization,Cache-Control,Content-Type,DNT,If-Modified-Since,Keep-Alive,Origin,Range,User-Agent,X-Requested-With' always;
  }
  location ^~ /api/medea/ {
    resolver              127.0.0.11 valid=30s;
    set                   $upstream backend:8090;
    rewrite               ^/api/medea/(.*) /$1  break;
    proxy_pass            http://$upstream$uri$is_args$args;
    proxy_http_version    1.1;
    proxy_set_header      Host $host;
    proxy_set_header      Upgrade $http_upgrade;
    proxy_set_header      Connection $connection_upgrade;
    add_header            'Access-Control-Allow-Origin' * always;
    add_header            'Access-Control-Allow-Credentials' 'false' always;
    add_header            'Access-Control-Allow-Methods' 'GET, POST, PUT, OPTIONS' always;
    add_header            'Access-Control-Allow-Headers' 'Accept,Accept-Language,Authorization,Cache-Control,Content-Type,DNT,If-Modified-Since,Keep-Alive,Origin,Range,User-Agent,X-Requested-With' always;
  }

  # These rules are for Docker Compose only and are never triggered in
  # Kubernetes Pod due to Ingress routing rules.
  location ^~ /files/ {
    resolver      127.0.0.11 valid=30s;
    set           $upstream baza-storage:5656;
    rewrite       ^/files/(.*) /$1  break;
    proxy_pass    http://$upstream$uri$is_args$args;
    add_header    'Access-Control-Allow-Origin' *;
    add_header    'Access-Control-Allow-Credentials' 'false' always;
    add_header    'Access-Control-Allow-Methods' 'GET, HEAD, OPTIONS' always;
    add_header    'Access-Control-Allow-Headers' 'Accept,Accept-Language,Cache-Control,Content-Type,DNT,If-Modified-Since,Keep-Alive,Origin,Range,User-Agent,X-Requested-With' always;
    add_header    'Cross-Origin-Resource-Policy' 'cross-origin' always;
  }

  # Disable unnecessary access logs.
  location = /robots.txt {
    allow            all;
    access_log       off;
    log_not_found    off;
  }
  location = /sitemap.xml {
    access_log       off;
    log_not_found    off;
  }
  location = /favicon.ico {
    access_log       off;
  }
}<|MERGE_RESOLUTION|>--- conflicted
+++ resolved
@@ -64,18 +64,11 @@
 
   location / {
     # Required for `SharedArrayBuffer` to be accessible, which is used for:
-<<<<<<< HEAD
-    # - WebAssemly rendering;
-    # - OPFS for `drift`.
-    add_header   'Cross-Origin-Embedder-Policy' 'credentialless' always;
-    add_header   'Cross-Origin-Opener-Policy' 'same-origin' always;
-=======
     # - WASM rendering.
     # - OPFS for `drift`.
     # See: https://resourcepolicy.fyi
     add_header    'Cross-Origin-Embedder-Policy' 'require-corp' always;
     add_header    'Cross-Origin-Opener-Policy' 'same-origin' always;
->>>>>>> 41d0cecc
 
     try_files    $uri $uri/ /index.html;
   }
