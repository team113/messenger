--- conflicted
+++ resolved
@@ -181,22 +181,9 @@
   </div>
   <script>
     window.addEventListener('load', function (ev) {
-<<<<<<< HEAD
       _flutter.loader.load({
         serviceWorker: {
           serviceWorkerVersion: '{{flutter_service_worker_version}}'
-=======
-      // Download main.dart.js
-      _flutter.loader.loadEntrypoint({
-        // TODO: Remove, when flutter/flutter#152995 is fixed.
-        entrypointUrl: "/main.dart.js",
-
-        serviceWorker: {
-          serviceWorkerVersion: serviceWorkerVersion,
-
-          // TODO: Remove, when flutter/flutter#152995 is fixed.
-          serviceWorkerUrl: "/flutter_service_worker.js?v=",
->>>>>>> acc4853b
         },
         onEntrypointLoaded: async function (engineInitializer) {
           try {
